####################
Bazaar Release Notes
####################

.. contents:: List of Releases
   :depth: 1

bzr 2.2.0b1 (not released yet)
##############################

:Codename: ???
:2.2.0b1: ???

Compatibility Breaks
********************

* ``Repository.get_inventory_sha1()`` has been removed. (Jelmer Vernooij)

New Features
************

Bug Fixes
*********

* Fix "AttributeError in Inter1and2Helper" during fetch.
  (Martin Pool, #513432)

Improvements
************

Documentation
*************

API Changes
***********

<<<<<<< HEAD
* ``Repository.get_inventory_xml`` has been renamed to 
  ``Repository._get_inventory_xml`` to indicate it is private. 
=======
* ``Repository.deserialise_inventory`` has been renamed to 
  ``Repository._deserialise_inventory`` to indicate it is private.
>>>>>>> 2dfb396b
  (Jelmer Vernooij)

Internals
*********

Testing
*******


bzr 2.1.0rc2
############

:Codename: after the bubbles
:2.1.0rc2: 2010-01-29

This is a quick-turn-around to update a small issue with our new per-file
merge hook. We expect no major changes from this to the final 2.1.0.

API Changes
***********

* The new ``merge_file_content`` hook point has been altered to provide a
  better API where state for extensions can be stored rather than the
  too-simple function based approach. This fixes a performance regression
  where branch configuration would be parsed per-file during merge. As
  part of this the included news_merger has been refactored into a base
  helper class ``bzrlib.merge.ConfigurableFileMerger``.
  (Robert Collins, John Arbash Meinel, #513822)


bzr 2.1.0rc1
############

:Codename: the 'new' stable
:2.1.0rc1: 2009-01-21

This is the first stable release candidate for Bazaar's 2.1 series. From
this point onwards, the 2.1 series will be considered stable (as the 2.0
series) and only bugfixes are expected to be incorporated. The dozen or so
bugfixes in the 2.0.4 release are also included in this release (along
with more than 15 more bugfixes). Some of the interesting features are
support for per-file merge hooks, ``bzr unshelve --preview``, support
for using ! in ignore files to exclude files from being ignored, a small
memory leak was squashed, and many ``ObjectNotLocked`` errors were fixed.
This looks to be a very good start for a new stable series.


New Features
************

* Add bug information to log output when available.
  (Neil Martinsen-Burrell, Guillermo Gonzalez, #251729)

* Added ``merge_file_content`` hook point to ``Merger``, allowing plugins
  to register custom merge logic, e.g. to provide smarter merging for
  particular files.

* Bazaar now includes the ``news_merge`` plugin.  It is disabled by
  default, to enable it add a ``news_merge_files`` option to your
  configuration.  Consult ``bzr help news_merge`` for more information.
  (Andrew Bennetts)
  
* ``bzr branch`` now takes a ``--bind`` option. This lets you
  branch and bind all in one command. (Ian Clatworthy)

* ``bzr switch`` now takes a ``--revision`` option, to allow switching to
  a specific revision of a branch. (Daniel Watkins, #183559)

* ``bzr unshelve --preview`` can now be used to show how a patch on the
  shelf would be applied to the working tree.
  (Guilherme Salgado, #308122)

* ``bzr update`` now takes a ``--revision`` argument. This lets you
  change the revision of the working tree to any revision in the
  ancestry of the current or master branch. (Matthieu Moy, Mark Hammond,
  Martin Pool, #45719)

* ``-Dbytes`` can now be used to display the total number of bytes
  transferred for the current command. This information is always logged
  to ``.bzr.log`` for later inspection. (John Arbash Meinel)

* New ignore patterns.  Patterns prefixed with '!' are exceptions to 
  ignore patterns and take precedence over regular ignores.  Such 
  exceptions are used to specify files that should be versioned which 
  would otherwise be ignored.  Patterns prefixed with '!!' act as regular 
  ignore patterns, but have highest precedence, even over the '!' 
  exception patterns. (John Whitley, #428031)

* The ``supress_warnings`` configuration option has been introduced to disable
  various warnings (it currently only supports the ``format_deprecation``
  warning). The new option can be set in any of the following locations:
  ``bazaar.conf``, ``locations.conf`` and/or ``branch.conf``.
  (Ted Gould, Matthew Fuller, Vincent Ladeuil)

Bug Fixes
*********

* Always show a message if an OS error occurs while trying to run a
  user-specified commit message editor.
  (Martin Pool, #504842)

* ``bzr diff`` will now use the epoch when it is unable to determine 
  the timestamp of a file, if the revision it was introduced in is a
  ghost. (Jelmer Vernooij, #295611)

* ``bzr switch -b`` can now create branches that are located using directory
  services such as ``lp:``, even when the branch name doesn't contain a
  '/'.  (Neil Martinsen-Burrell, #495263)

* ``bzr unshelve`` has improved messages about what it is doing.
  (Neil Martinsen-Burrell, #496917)

* Concurrent autopacking is more resilient to already-renamed pack files.
  If we find that a file we are about to obsolete is already obsoleted, we
  do not try to rename it, and we leave the file in ``obsolete_packs``.
  The code is also fault tolerant if a file goes missing, assuming that
  another process already removed the file.
  (John Arbash Meinel, Gareth White, #507557)

* Fix "Too many concurrent requests" in reconcile when network connection
  fails.  (Andrew Bennetts, #503878)

* Fixed a side effect mutation of ``RemoteBzrDirFormat._network_name``
  that caused some tests to fail when run in a non-default order.
  Probably no user impact.  (Martin Pool, #504102)

* Fixed ``ObjectNotLocked`` error in ``bzr cat -rbranch:../foo FILE``.
  (Andrew Bennetts, #506274)

* FTP transports support Unicode paths by encoding/decoding them as utf8.
  (Vincent Ladeuil, #472161)

* Listen to the SIGWINCH signal to update the terminal width.
  (Vincent Ladeuil, #316357)

* Progress bars are now hidden when ``--quiet`` is given.
  (Martin Pool, #320035)

* ``SilentUIFactory`` now supports ``make_output_stream`` and discards
  whatever is written to it.  This un-breaks some plugin tests that
  depended on this behaviour.
  (Martin Pool, #499757)

* When operations update the working tree, all affected files should end
  up with the same mtime. (eg. when versioning a generated file, if you
  update the source and the generated file together, the generated file
  should appear up-to-date.)
  (John Arbash Meinel, Martin <gzlist>, #488724)

Improvements
************

* Added ``add_cleanup`` and ``cleanup_now`` to ``bzrlib.command.Command``.
  All the builtin commands now use ``add_cleanup`` rather than
  ``try``/``finally`` blocks where applicable as it is simpler and more
  robust.  (Andrew Bennetts)

* All except a small number of storage formats are now hidden, making
  the help for numerous commands far more digestible. (Ian Clatworthy)

* Attempts to open a shared repository as a branch (e.g. ``bzr branch
  path/to/repo``) will now include "location is a repository" as a hint in
  the error message.  (Brian de Alwis, Andrew Bennetts, #440952)

* Push will now inform the user when they are trying to push to a foreign 
  VCS for which roundtripping is not supported, and will suggest them to 
  use dpush. (Jelmer Vernooij)

* The version of bzr being run is now written to the log file.
  (__monty__, #257170)

* Transport network activity indicator is shown more of the time when
  Bazaar is doing network IO.
  (Martin Pool)

Documentation
*************

* Add documentation on creating merges with more than one parent.
  (Neil Martinsen-Burrell, #481526)

* Better explain the --uncommitted option of merge.
  (Neil Martinsen-Burrell, #505088)

* Improve discussion of pending merges in the documentation for
  ``revert``.  (Neil Martinsen-Burrell, #505093)

* Improved help for ``bzr send``. 
  (Martin Pool, Bojan Nikolic)

* There is a System Administrator's Guide in ``doc/en/admin-guide``,
  including discussions of installation, relevant plugins, security and 
  backup. (Neil Martinsen-Burrell)

* The ``conflicts`` help topic has been renamed to ``conflict-types``.
  (Ian Clatworthy)

* The User Reference is now presented as a series of topics.
  Many of the included topics have link and format tweaks applied.
  (Ian Clatworthy)

API Changes
***********

* Added ``cachedproperty`` decorator to ``bzrlib.decorators``.
  (Andrew Bennetts)

* Many test features were renamed from ``FooFeature`` to ``foo_feature``
  to be consistent with instances being lower case and classes being
  CamelCase. For the features that were more likely to be used, we added a
  deprecation thunk, but not all. (John Arbash Meinel)

* Merger classes (such as ``Merge3Merger``) now expect a ``this_branch``
  parameter in their constructors, and provide ``this_branch`` as an
  attribute. (Andrew Bennetts)
  
* The Branch hooks pre_change_branch_tip no longer masks exceptions raised
  by plugins - the original exceptions are now preserved. (Robert Collins)

* The Transport ``Server.tearDown`` method is now renamed to
  ``stop_server`` and ``setUp`` to ``start_server`` for consistency with
  our normal naming pattern, and to avoid confusion with Python's
  ``TestCase.tearDown``.  (Martin Pool)

* ``WorkingTree.update`` implementations must now accept a ``revision``
  parameter.

Internals
*********

* Added ``BzrDir.open_branchV3`` smart server request, which can receive
  a string of details (such as "location is a repository") as part of a
  ``nobranch`` response.  (Andrew Bennetts, #440952)
  
* New helper osutils.UnicodeOrBytesToBytesWriter which encodes unicode
  objects but passes str objects straight through. This is used for
  selftest but may be useful for diff and other operations that generate
  mixed output. (Robert Collins)

* New exception ``NoRoundtrippingSupport``, for use by foreign branch 
  plugins. (Jelmer Vernooij)

Testing
*******

* ``bzrlib.tests.permute_for_extension`` is a helper that simplifies
  running all tests in the current module, once against a pure python
  implementation, and once against an extension (pyrex/C) implementation.
  It can be used to dramatically simplify the implementation of
  ``load_tests``.  (John Arbash Meinel)

* ``bzrlib.tests.TestCase`` now subclasses ``testtools.testcase.TestCase``.
  This permits features in testtools such as getUniqueInteger and
  getUniqueString to be used. Because of this, testtools version 0.9.2 or
  newer is now a dependency to run bzr selftest. Running with versions of
  testtools less than 0.9.2 will cause bzr to error while loading the test
  suite. (Robert Collins)

* Shell-like tests now support the command "mv" for moving files.  The
  syntax for ``mv file1 file2``, ``mv dir1 dir2`` and ``mv file dir`` is
  supported.  (Neil Martinsen-Burrell)

* The test progress bar no longer distinguishes tests that 'errored' from
  tests that 'failed' - they're all just failures.
  (Martin Pool)


bzr 2.0.4
#########

:Codename: smooth sailing
:2.0.4: 2010-01-21

The fourth bugfix-only release in the 2.0 series contains more than a
dozen bugfixes relative to 2.0.3. The primary focus is on handling
interruptions and concurrent operations more cleanly, there is also a fair
improvement to ``bzr export`` when exporting a remote branch.


Bug Fixes
*********

* ``bzr annotate`` on another branch with ``-r branch:...`` no longer
  fails with an ``ObjectNotLocked`` error.  (Andrew Bennetts, #496590)

* ``bzr export dir`` now requests all file content as a record stream,
  rather than requsting the file content one file-at-a-time. This can make
  exporting over the network significantly faster (54min => 9min in one
  case). (John Arbash Meinel, #343218)

* ``bzr serve`` no longer slowly leaks memory. The compiled
  ``bzrlib.bencode.Encoder()`` class was using ``__del__`` to cleanup and
  free resources, and it should have been using ``__dealloc__``.
  This will likely have an impact on any other process that is serving for
  an extended period of time.  (John Arbash Meinel, #494406)

* Check for SIGINT (Ctrl-C) and other signals immediately if ``readdir``
  returns ``EINTR`` by calling ``PyErr_CheckSignals``.  This affected the
  optional ``_readdir_pyx`` extension.  (Andrew Bennetts, #495023)

* Concurrent autopacks will no longer lose a newly created pack file.
  There was a race condition, where if the reload happened at the right
  time, the second packer would forget the name of the newly added pack
  file. (John Arbash Meinel, Gareth White, #507566)

* Give a clearer message if the lockdir disappears after being apparently
  successfully taken.  (Martin Pool, #498378)

* Give a warning when fetching between repositories (local or remote) with
  sufficiently different formats that the content will need to be
  serialized (ie ``InterDifferingSerializer`` or ``inventory-deltas``), so
  the user has a clue that upgrading could make it faster.
  (Martin Pool, #456077)

* If we fail to open ``~/.bzr.log`` write a clear message to stderr rather
  than using ``warning()``. The log file is opened before logging is set
  up, and it leads to very confusing: 'no handlers for "bzr"' messages for
  users, rather than something nicer.
  (John Arbash Meinel, Barry Warsaw, #503886)

* Refuse to build with any Pyrex 0.9.4 release, as they have known bugs.
  (Martin Pool, John Arbash Meinel, #449372)

* ``setup.py bdist_rpm`` now properly finds extra files needed for the
  build. (there is still the distutils bug
  http://bugs.python.org/issue644744) (Joe Julian, #175839)

* The 2a format wasn't properly restarting autopacks when something
  changed underneath it (like another autopack). Now concurrent
  autopackers will properly succeed. (John Arbash Meinel, #495000)

* ``TreeTransform`` can now handle when a delta says that the file id for
  the tree root changes. Rather than trying to rename your working
  directory, or failing early saying that you can't have multiple
  tree roots. This also fixes revert, update, and pull when the root id
  changes.  (John Arbash Meinel, #494269, #504390)

* ``_update_current_block`` no longer suppresses exceptions, so ^C at just
  the right time will get propagated, rather than silently failing to move
  the block pointer. (John Arbash Meinel, Gareth White, #495023)

Testing
*******

* We have a new ``test_source`` that ensures all pyrex ``cdef`` functions
  handle exceptions somehow. (Possibly by setting ``# cannot_raise``
  rather than an ``except ?:`` clause.) This should help prevent bugs like
  bug #495023. (John Arbash Meinel)


bzr 2.1.0b4
###########

:Codename: san francisco airport
:2.1.0b4: 2009-12-14

The fourth beta release in the 2.1 series brings with it a significant
number of bugfixes (~20). The test suite is once again (finally) "green"
on Windows, and should remain that way for future releases. There are a
few performance related updates (faster upgrade and log), and several UI
tweaks. There has also been a significant number of tweaks to the runtime
documentation. 2.1.0b4 include everything from the 2.0.3 release.


Compatibility Breaks
********************

* The BZR_SSH environmental variable may now be set to the path of a secure
  shell client. If currently set to the value ``ssh`` it will now guess the
  vendor of the program with that name, to restore the old behaviour that
  indicated the SSH Corporation client use ``sshcorp`` instead as the magic
  string. (Martin <gzlist@googlemail.com>, #176292)

New Features
************

* ``bzr commit`` now has a ``--commit-time`` option.
  (Alexander Sack, #459276)

* ``-Dhpss`` now increases logging done when run on the bzr server,
  similarly to how it works on the client. (John Arbash Meinel)

* New option ``bzr unshelve --keep`` applies the changes and leaves them
  on the shelf.  (Martin Pool, Oscar Fuentes, #492091)

* The ``BZR_COLUMNS`` envrionment variable can be set to force bzr to
  respect a given terminal width. This can be useful when output is
  redirected or in obscure cases where the default value is not
  appropriate. Pagers can use it to get a better control of the line
  lengths. 
  (Vincent Ladeuil)

* The new command ``bzr lp-mirror`` will request that Launchpad update its
  mirror of a local branch. This command will only function if launchpadlib
  is installed.
  (Jonathan Lange)


Bug Fixes
*********

* After renaming a file, the dirstate could accidentally reference
  ``source\\path`` rather than ``source/path`` on Windows. This might be a
  source of some dirstate-related failures. (John Arbash Meinel)

* ``bzr commit`` now detects commit messages that looks like file names
  and issues a warning.
  (Gioele Barabucci, #73073)

* ``bzr ignore /`` no longer causes an IndexError. (Gorden Tyler, #456036)

* ``bzr log -n0 -rN`` should not return revisions beyond its merged revisions.
  (#325618, #484109, Marius Kruger)

* ``bzr merge --weave`` and ``--lca`` will now create ``.BASE`` files for
  files with conflicts (similar to ``--merge3``). The contents of the file
  is a synthesis of all bases used for the merge.
  (John Arbash Meinel, #40412)

* ``bzr mv --quiet`` really is quiet now.  (Gordon Tyler, #271790)

* ``bzr serve`` is more clear about the risk of supplying --allow-writes.
  (Robert Collins, #84659)

* ``bzr serve --quiet`` really is quiet now.  (Gordon Tyler, #252834)

* Fix bug with redirected URLs over authenticated HTTP.
  (Glen Mailer, Neil Martinsen-Burrell, Vincent Ladeuil, #395714)

* Interactive merge doesn't leave branch locks behind.  (Aaron Bentley)

* Lots of bugfixes for the test suite on Windows. We should once again
  have a test suite with no failures on Windows. (John Arbash Meinel)

* ``osutils.terminal_width()`` obeys the BZR_COLUMNS environment
  variable but returns None if the terminal is not a tty (when output is
  redirected for example). Also fixes its usage under OSes that doesn't
  provide termios.TIOCGWINSZ. Make sure the corresponding tests runs on
  windows too.
  (Joke de Buhr, Vincent Ladeuil, #353370, #62539)
  (John Arbash Meinel, Vincent Ladeuil, #492561)

* Terminate ssh subprocesses when no references to them remain, fixing
  subprocess and file descriptor leaks.  (Andrew Bennetts, #426662)
  
* The ``--hardlink`` option of ``bzr branch`` and ``bzr checkout`` now
  works for 2a format trees.  Only files unaffected by content filters
  will be hardlinked.  (Andrew Bennetts, #408193)

* The new glob expansion on Windows would replace all ``\`` characters
  with ``/`` even if it there wasn't a glob to expand, the arg was quoted,
  etc. Now only change slashes if there is something being glob expanded.
  (John Arbash Meinel, #485771)

* Use our faster ``KnownGraph.heads()`` functionality when computing the
  new rich-root heads. This can cut a conversion time in half (mysql from
  13.5h => 6.2h) (John Arbash Meinel, #487632)

* When launching a external diff tool via bzr diff --using, temporary files
  are no longer created, rather, the path to the file in the working tree is
  passed to the external diff tool. This allows the file to be edited if the
  diff tool provides for this. (Gary van der Merwe, #490738)
  
* The launchpad-open command can now be used from a subdirectory of a
  branch, not just from the root of the branch. 
  (Neil Martinsen-Burrell, #489102)


Improvements
************

* ``bzr log`` is now faster. (Ian Clatworthy)

* ``bzr update`` provides feedback on which branch it is up to date with.
  (Neil Martinsen-Burrell)

* ``bzr upgrade`` from pre-2a to 2a can be significantly faster (4x).
  For details see the xml8 patch and heads() improvements.
  (John Arbash Meinel)

* ``bzrlib.urlutils.local_path_from_url`` now accepts
  'file://localhost/' as well as 'file:///' URLs on POSIX.  (Michael
  Hudson)

* The progress bar now shows only a spinner and per-operation counts,
  not an overall progress bar.  The previous bar was often not correlated
  with real overall operation progress, either because the operations take
  nonlinear time, or because at the start of the operation Bazaar couldn't
  estimate how much work there was to do.  (Martin Pool)

Documentation
*************

* Lots of documentation tweaks for inline help topics and command help
  information.

API Changes
***********

* ``bzrlib.textui`` (vestigial module) removed.  (Martin Pool)

* The Launchpad plugin now has a function ``login`` which will log in to
  Launchpad with launchpadlib, and ``load_branch`` which will return the
  Launchpad Branch object corresponding to a given Bazaar Branch object.
  (Jonathan Lange)

Internals
*********

* New test Feature: ``ModuleAvailableFeature``. It is designed to make it
  easier to handle what tests you want to run based on what modules can be
  imported. (Rather than lots of custom-implemented features that were
  basically copy-and-pasted.) (John Arbash Meinel)

* ``osutils.timer_func()`` can be used to get either ``time.time()`` or
  ``time.clock()`` when you want to do performance timing.
  ``time.time()`` is limited to 15ms resolution on Windows, but
  ``time.clock()`` gives CPU and not wall-clock time on other platforms.
  (John Arbash Meinel)

* Several code paths that were calling ``Transport.get().read()`` have
  been changed to the equalivent ``Transport.get_bytes()``. The main
  difference is that the latter will explicitly call ``file.close()``,
  rather than expecting the garbage collector to handle it. This helps
  with some race conditions on Windows during the test suite and sftp
  tests. (John Arbash Meinel)

Testing
*******

* TestCaseWithMemoryTransport no longer sets $HOME and $BZR_HOME to
  unicode strings. (Michael Hudson, #464174)


bzr 2.0.3
#########

:Codename: little italy
:2.0.3: 2009-12-14


The third stable release of Bazaar has a small handful of bugfixes. As
expected, this has no internal or external compatibility changes versus
2.0.2 (or 2.0.0).

Bug Fixes
*********

* ``bzr push --use-existing-dir`` no longer crashes if the directory
  exists but contains an invalid ``.bzr`` directory.
  (Andrew Bennetts, #423563)

* Content filters are now applied correctly after pull, merge and switch.
  (Ian Clatworthy, #385879)

* Fix a potential segfault in the groupcompress hash map handling code.
  When inserting new entries, if the final hash bucket was empty, we could
  end up trying to access if ``(last_entry+1)->ptr == NULL``.
  (John Arbash Meinel, #490228)

* Improve "Binary files differ" hunk handling.  (Aaron Bentley, #436325)


bzr 2.1.0b3
###########

:Codename: after sprint recovery
:2.1.0b3: 2009-11-16

This release was pushed up from its normal release cycle due to a
regression in python 2.4 compatibility in 2.1.0b2.  Since this regression
was caught before 2.1.0b2 was officially announced, the full changelog
includes both 2.1.0b3 and 2.1.0b2 changes.

Highlights of 2.1.0b3 are: new globbing code for all commands on Windows,
the test suite now conforms to python's trunk enhanced semantics (skip,
etc.), and ``bzr info -v`` will now report the correct branch and repo
formats for Remote objects.


New Features
************

* Users can define a shelve editor to provide shelf functionality at a
  granularity finer than per-patch-hunk. (Aaron Bentley)

Bug Fixes
*********

* Fix for shell completion and short options.  (Benoît PIERRE)

* Hooks daughter classes should always call the base constructor.
  (Alexander Belchenko, Vincent Ladeuil, #389648) 

* Improve "Binary files differ" hunk handling.  (Aaron Bentley, #436325)

* On Windows, do glob expansion at the command-line level (as is usually
  done in bash, etc.) This means that *all* commands get glob expansion
  (bzr status, bzr add, bzr mv, etc). It uses a custom command line
  parser, which allows us to know if a given section was quoted. It means
  you can now do ``bzr ignore "*.py"``.
  (John Arbash Meinel, #425510, #426410, #194450)

* Sanitize commit messages that come in from the '-m' flag. We translate
  '\r\n' => '\n' and a plain '\r' => '\n'. The storage layer doesn't
  allow those because XML store silently translate it anyway. (The parser
  auto-translates \r\n => \n in ways that are hard for us to catch.)

* Show correct branch and repository format descriptions in 
  ``bzr info -v`` on a smart server location.  (Andrew Bennetts, #196080)

* The fix for bug #186920 accidentally broke compatibility with python
  2.4.  (Vincent Ladeuil, #475585)

* Using ``Repository.get_commit_builder().record_iter_changes()`` now
  correctly sets ``self.inv_sha1`` to a sha1 string and
  ``self.new_inventory`` to an Inventory instance after calling
  ``self.finish_inventory()``. (Previously it accidently set both values
  as a tuple on ``self.inv_sha1``. This was missed because
  ``repo.add_revision`` ignores the supplied inventory sha1 and recomputes
  the sha1 from the repo directly. (John Arbash Meinel)

* Shelve command refuse to run if there is no real terminal.
  (Alexander Belchenko)

* Avoid unnecessarily flushing of trace file; it's now unbuffered at the
  Python level.  (Martin Pool)

Documentation
*************

* Include Japanese translations for documentation (Inada Naoki)

* New API ``ui_factory.make_output_stream`` to be used for sending bulk
  (rather than user-interaction) data to stdout.  This automatically
  coordinates with progress bars or other terminal activity, and can be
  overridden by GUIs.
  (Martin Pool, 493944)

Internals
*********

* Some of the core groupcompress functionality now releases the GIL before
  operation. Similar to how zlib and bz2 operate without the GIL in the
  core compression and decompression routines. (John Arbash Meinel)

Testing
*******

* -Dhpssvfs will now trigger on ``RemoteBzrDir._ensure_real``, providing
  more debugging of VFS access triggers. (Robert Collins)

* KnownFailure is now signalled to ``ExtendedTestResult`` using the same
  method that Python 2.7 uses - ``addExpectedFailure``. (Robert Collins)

* ``--parallel=fork`` is now compatible with --subunit.
  (Robert Collins, Vincent Ladeuil, #419776)

* Reporting of failures shows test ids not descriptions and thus shows
  parameterised tests correctly. (Robert Collins)

* TestNotApplicable is now handled within the TestCase.run method rather
  than being looked for within ``ExtendedTestResult.addError``. This
  provides better handling with other ``TestResult`` objects, degrading to
  sucess rather than error. (Robert Collins)

* The private method ``_testConcluded`` on ``ExtendedTestResult`` has been
  removed - it was empty and unused. (Robert Collins)

* UnavailableFeature is now handled within the TestCase.run method rather
  than being looked for within addError. If the Result object does not
  have an addNotSupported method, addSkip is attempted instead, and
  failing that addSuccess. (Robert Collins)

* When a TestResult does not have an addSkip method, skipped tests are now
  reported as successful tests, rather than as errors. This change is
  to make it possible to get a clean test run with a less capable
  TestResult. (Robert Collins)



bzr 2.1.0b2
###########

:Codename: a load off my mind
:2.1.0b2: 2009-11-02

This is our second feature-filled release since 2.0, pushing us down the
path to a 2.1.0. Once again, all bugfixes in 2.0.2 are present in 2.1.0b2.

Key highlights in this release are: improved handling of
failures-during-cleanup for commit, fixing a long-standing bug with
``bzr+http`` and shared repositories, all ``lp:`` urls to be resolved
behind proxies, and a new StaticTuple datatype, allowing us to reduce
memory consumption (50%) and garbage collector overhead (40% faster) for
many operations.

* A new ``--concurrency`` option has been added as well as an associated
  BZR_CONCURRENCY environment variable to specify the number of
  processes that can be run concurrently when running ``bzr selftest``. The
  command-line option overrides the environment variable if both are
  specified. If none is specified. the number of processes is obtained
  from the OS as before.  (Matt Nordhoff, Vincent Ladeuil)

Bug Fixes
*********

* ``bzr+http`` servers no longer give spurious jail break errors when
  serving branches inside a shared repository.  (Andrew Bennetts, #348308)

* Errors during commit are handled more robustly so that knock-on errors
  are less likely to occur, and will not obscure the original error if
  they do occur.  This fixes some causes of ``TooManyConcurrentRequests``
  and similar errors.  (Andrew Bennetts, #429747, #243391)

* Launchpad urls can now be resolved from behind proxies.
  (Gordon Tyler, Vincent Ladeuil, #186920)

* Reduce the strictness for StaticTuple, instead add a debug flag
  ``-Dstatic_tuple`` which will change apis to be strict and raise errors.
  This way, most users won't see failures, but developers can improve
  internals. (John Arbash Meinel, #471193)

* TreeTransform.adjust_path updates the limbo paths of descendants of adjusted
  files.  (Aaron Bentley)

* Unicode paths are now handled correctly and consistently by the smart
  server.  (Andrew Bennetts, Michael Hudson, #458762)

Improvements
************

* When reading index files, we now use a ``StaticTuple`` rather than a
  plain ``tuple`` object. This generally gives a 20% decrease in peak
  memory, and can give a performance boost up to 40% on large projects.
  (John Arbash Meinel)

* Peak memory under certain operations has been reduced significantly.
  (eg, 'bzr branch launchpad standalone' is cut in half)
  (John Arbash Meinel)

Documentation
*************

* Filtered views user documentation upgraded to refer to format 2a
  instead of pre-2.0 formats. (Ian Clatworthy)

API Changes
***********

* Remove deprecated ``CLIUIFactory``.  (Martin Pool)

* ``UIFactory`` now has new ``show_error``, ``show_message`` and
  ``show_warning`` methods, which can be hooked by non-text UIs.  
  (Martin Pool)

Internals
*********

* Added ``bzrlib._simple_set_pyx``. This is a hybrid between a Set and a
  Dict (it only holds keys, but you can lookup the object located at a
  given key). It has significantly reduced memory consumption versus the
  builtin objects (1/2 the size of Set, 1/3rd the size of Dict). This is
  used as the interning structure for StaticTuple objects.
  (John Arbash Meinel)

* ``bzrlib._static_tuple_c.StaticTuple`` is now available and used by
  the btree index parser and the chk map parser. This class functions
  similarly to ``tuple`` objects. However, it can only point to a limited
  collection of types.  (Currently StaticTuple, str, unicode, None, bool,
  int, long, float, but not subclasses).  This allows us to remove it from
  the garbage collector (it cannot be in a cycle), it also allows us to
  intern the objects. In testing, this can reduce peak memory by 20-40%,
  and significantly improve performance by removing objects from being
  inspected by the garbage collector.  (John Arbash Meinel)

* ``GroupCompressBlock._ensure_content()`` will now release the
  ``zlib.decompressobj()`` when the first request is for all of the
  content. (Previously it would only be released if you made a request for
  part of the content, and then all of it later.) This turns out to be a
  significant memory savings, as a ``zstream`` carries around approx 260kB
  of internal state and buffers. (For branching bzr.dev this drops peak
  memory from 382MB => 345MB.) (John Arbash Meinel)

* When streaming content between ``2a`` format repositories, we now clear
  caches from earlier versioned files. (So 'revisions' is cleared when we
  start reading 'inventories', etc.) This can have a significant impact on
  peak memory for initial copies (~200MB). (John Arbash Meinel)


bzr 2.0.2
#########

:Codename: after the scare
:2.0.2: 2009-11-02

The second in our "let's keep the stable bugfixes flowing" series. As
expected this has a few (~9) bugfixes relative to 2.0.1, and no major api
changes or features.

Bug Fixes
*********

* Avoid "NoneType has no attribute st_mode" error when files disappear
  from a directory while it's being read.  (Martin Pool, #446033)

* Content filters are now applied correctly after revert.
  (Ian Clatworthy)

* Diff parsing handles "Binary files differ" hunks.  (Aaron Bentley, #436325)

* Fetching from stacked pre-2a repository via a smart server no longer
  fails intermittently with "second push failed to complete".
  (Andrew Bennetts, #437626)

* Fix typos left after test_selftest refactoring.
  (Vincent Ladeuil, Matt Nordhoff, #461149)

* Fixed ``ObjectNotLocked`` errors during ``bzr log -r NNN somefile``.
  (Andrew Bennetts, #445171)
  
* PreviewTree file names are not limited by the encoding of the temp
  directory's filesystem. (Aaron Bentley, #436794)

Improvements
************

* ``bzr log`` now read-locks branches exactly once, so makes better use of
  data caches.  (Andrew Bennetts)

Documentation
*************

* Filtered views user documentation upgraded to refer to format 2a
  instead of pre-2.0 formats. (Ian Clatworthy)


bzr 2.1.0b1
###########

:Codename: While the cat is away
:2.1.0b1: 2009-10-14

This is the first development release in the new split "stable" and
"development" series. As such, the release is a snapshot of bzr.dev
without creating a release candidate first. This release includes a
fair amount of internal changes, with deprecated code being removed,
and several new feature developments. People looking for a stable code
base with only bugfixes should focus on the 2.0.1 release. All bugfixes
present in 2.0.1 are present in 2.1.0b1.

Highlights include support for ``bzr+ssh://host/~/homedir`` style urls,
finer control over the plugin search path via extended BZR_PLUGIN_PATH
syntax, visible warnings when extension modules fail to load, and improved
error handling during unlocking.


New Features
************

* Bazaar can now send mail through Apple OS X Mail.app. 
  (Brian de Alwis)

* ``bzr+ssh`` and ``bzr`` paths can now be relative to home directories
  specified in the URL.  Paths starting with a path segment of ``~`` are
  relative to the home directory of the user running the server, and paths
  starting with ``~user`` are relative to the home directory of the named
  user.  For example, for a user "bob" with a home directory of
  ``/home/bob``, these URLs are all equivalent:

  * ``bzr+ssh://bob@host/~/repo``
  * ``bzr+ssh://bob@host/~bob/repo``
  * ``bzr+ssh://bob@host/home/bob/repo``

  If ``bzr serve`` was invoked with a ``--directory`` argument, then no
  home directories outside that directory will be accessible via this
  method.

  This is a feature of ``bzr serve``, so pre-2.1 clients will
  automatically benefit from this feature when ``bzr`` on the server is
  upgraded.  (Andrew Bennetts, #109143)

* Extensions can now be compiled if either Cython or Pyrex is available.
  Currently Pyrex is preferred, but that may change in the future.
  (Arkanes)

* Give more control on BZR_PLUGIN_PATH by providing a way to refer to or
  disable the user, site and core plugin directories.
  (Vincent Ladeuil, #412930, #316192, #145612)

Bug Fixes
*********

* Bazaar's native protocol code now correctly handles EINTR, which most
  noticeably occurs if you break in to the debugger while connected to a
  bzr+ssh server.  You can now can continue from the debugger (by typing
  'c') and the process continues.  However, note that pressing C-\ in the
  shell may still kill the SSH process, which is bug 162509, so you must
  sent a signal to the bzr process specifically, for example by typing
  ``kill -QUIT PID`` in another shell.  (Martin Pool, #341535)

* ``bzr add`` in a tree that has files with ``\r`` or ``\n`` in the
  filename will issue a warning and skip over those files.
  (Robert Collins, #3918)

* ``bzr dpush`` now aborts if uncommitted changes (including pending merges)
  are present in the working tree. The configuration option ``dpush_strict``
  can be used to set the default for this behavior.
  (Vincent Ladeuil, #438158)

* ``bzr merge`` and ``bzr remove-tree`` now requires --force if pending
  merges are present in the working tree.
  (Vincent Ladeuil, #426344)

* Clearer message when Bazaar runs out of memory, instead of a ``MemoryError``
  traceback.  (Martin Pool, #109115)

* Don't give a warning on Windows when failing to import ``_readdir_pyx``
  as it is never built. (John Arbash Meinel, #430645)

* Don't restrict the command name used to run the test suite.
  (Vincent Ladeuil, #419950)

* ftp transports were built differently when the kerberos python module was
  present leading to obscure failures related to ASCII/BINARY modes.
  (Vincent Ladeuil, #443041)

* Network streams now decode adjacent records of the same type into a
  single stream, reducing layering churn. (Robert Collins)

* PreviewTree behaves correctly when get_file_mtime is invoked on an unmodified
  file. (Aaron Bentley, #251532)

* Registry objects should not use iteritems() when asked to use items().
  (Vincent Ladeuil, #430510)

* Weave based repositories couldn't be cloned when committers were using
  domains or user ids embedding '.sig'. Now they can.
  (Matthew Fuller, Vincent Ladeuil, #430868)

Improvements
************

* Revision specifiers can now be given in a more DWIM form, without
  needing explicit prefixes for specifiers like tags or revision id's.
  See ``bzr help revisionspec`` for full details.  (Matthew Fuller)

* Bazaar gives a warning before exiting, and writes into ``.bzr.log``, if 
  compiled extensions can't be loaded.  This typically indicates a
  packaging or installation problem.  In this case Bazaar will keep
  running using pure-Python versions, but this may be substantially
  slower.  The warning can be disabled by setting
  ``ignore_missing_extensions = True`` in ``bazaar.conf``.
  See also <https://answers.launchpad.net/bzr/+faq/703>.
  (Martin Pool, #406113, #430529)

* Secondary errors that occur during Branch.unlock and Repository.unlock
  no longer obscure the original error.  These methods now use a new
  decorator, ``only_raises``.  This fixes many causes of
  ``TooManyConcurrentRequests`` and similar errors.
  (Andrew Bennetts, #429747)

Documentation
*************

* Describe the new shell-like test feature. (Vincent Ladeuil)

* Help on hooks no longer says 'Not deprecated' for hooks that are
  currently supported. (Ian Clatworthy, #422415)

API Changes
***********

* ``bzrlib.user_encoding`` has been removed; use
  ``bzrlib.osutils.get_user_encoding`` instead.  (Martin Pool)

* ``bzrlib.tests`` now uses ``stopTestRun`` for its ``TestResult``
  subclasses - the same as python's unittest module. (Robert Collins)
  
* ``diff._get_trees_to_diff`` has been renamed to 
  ``diff.get_trees_and_branches_to_diff``. It is now a public API, and it 
  returns the old and new branches. (Gary van der Merwe)

* ``bzrlib.trace.log_error``, ``error`` and ``info`` have been deprecated.
  (Martin Pool)

* ``MutableTree.has_changes()`` does not require a tree parameter anymore. It
  now defaults to comparing to the basis tree. It now checks for pending
  merges too.  ``Merger.check_basis`` has been deprecated and replaced by the
  corresponding has_changes() calls. ``Merge.compare_basis``,
  ``Merger.file_revisions`` and ``Merger.ensure_revision_trees`` have also
  been deprecated.
  (Vincent Ladeuil, #440631)

* ``ProgressTask.note`` is deprecated.
  (Martin Pool)

Internals
*********

* Added ``-Drelock`` debug flag.  It will ``note`` a message every time a
  repository or branch object is unlocked then relocked the same way.
  (Andrew Bennetts)
  
* ``BTreeLeafParser.extract_key`` has been tweaked slightly to reduce
  mallocs while parsing the index (approx 3=>1 mallocs per key read).
  This results in a 10% speedup while reading an index.
  (John Arbash Meinel)

* The ``bzrlib.lsprof`` module has a new class ``BzrProfiler`` which makes
  profiling in some situations like callbacks and generators easier.
  (Robert Collins)

Testing
*******

* Passing ``--lsprof-tests -v`` to bzr selftest will cause lsprof output to
  be output for every test. Note that this is very verbose! (Robert Collins)

* Setting ``BZR_TEST_PDB=1`` when running selftest will cause a pdb
  post_mortem to be triggered when a test failure occurs. (Robert Collins)

* Shell-like tests can now be written. Code in ``bzrlib/tests/script.py`` ,
  documentation in ``developers/testing.txt`` for details.
  (Vincent Ladeuil)

* Some tests could end up with the same id, that was dormant for
  a long time.
  (Vincent Ladeuil, #442980)

* Stop showing the number of tests due to missing features in the test
  progress bar.  (Martin Pool)

* Test parameterisation now does a shallow copy, not a deep copy of the test
  to be parameterised. This is not expected to break external use of test
  parameterisation, and is substantially faster. (Robert Collins)

* Tests that try to open a bzr dir on an arbitrary transport will now
  fail unless they have explicitly permitted the transport via
  ``self.permit_url``. The standard test factories such as ``self.get_url``
  will permit the urls they provide automatically, so only exceptional
  tests should need to do this. (Robert Collins)

* The break-in test no longer cares about clean shutdown of the child,
  instead it is happy if the debugger starts up. (Robert  Collins)

* The full test suite is expected to pass when the C extensions are not
  present. (Vincent Ladeuil, #430749)


bzr 2.0.1
#########

:Codename: Stability First
:2.0.1: 2009-10-14

The first of our new ongoing bugfix-only stable releases has arrived. It
includes a collection of 12 bugfixes applied to bzr 2.0.0, but does not
include any of the feature development in the 2.1.0 series.


Bug Fixes
*********

* ``bzr add`` in a tree that has files with ``\r`` or ``\n`` in the
  filename will issue a warning and skip over those files.
  (Robert Collins, #3918)

* bzr will attempt to authenticate with SSH servers that support
  ``keyboard-interactive`` auth but not ``password`` auth when using
  Paramiko.   (Andrew Bennetts, #433846)

* Fixed fetches from a stacked branch on a smart server that were failing
  with some combinations of remote and local formats.  This was causing
  "unknown object type identifier 60" errors.  (Andrew Bennetts, #427736)

* Fixed ``ObjectNotLocked`` errors when doing some log and diff operations
  on branches via a smart server.  (Andrew Bennetts, #389413)

* Handle things like ``bzr add foo`` and ``bzr rm foo`` when the tree is
  at the root of a drive. ``osutils._cicp_canonical_relpath`` always
  assumed that ``abspath()`` returned a path that did not have a trailing
  ``/``, but that is not true when working at the root of the filesystem.
  (John Arbash Meinel, Jason Spashett, #322807)

* Hide deprecation warnings for 'final' releases for python2.6.
  (John Arbash Meinel, #440062)

* Improve the time for ``bzr log DIR`` for 2a format repositories.
  We had been using the same code path as for <2a formats, which required
  iterating over all objects in all revisions.
  (John Arbash Meinel, #374730)

* Make sure that we unlock the tree if we fail to create a TreeTransform
  object when doing a merge, and there is limbo, or pending-deletions
  directory.  (Gary van der Merwe, #427773)

* Occasional IndexError on renamed files have been fixed. Operations that
  set a full inventory in the working tree will now go via the
  apply_inventory_delta code path which is simpler and easier to
  understand than dirstates set_state_from_inventory method. This may
  have a small performance impact on operations built on _write_inventory,
  but such operations are already doing full tree scans, so no radical
  performance change should be observed. (Robert Collins, #403322)

* Retrieving file text or mtime from a _PreviewTree has good performance when
  there are many changes.  (Aaron Bentley)

* The CHK index pages now use an unlimited cache size. With a limited
  cache and a large project, the random access of chk pages could cause us
  to download the entire cix file many times.
  (John Arbash Meinel, #402623)

* When a file kind becomes unversionable after being added, a sensible
  error will be shown instead of a traceback. (Robert Collins, #438569)

Documentation
*************

* Improved README. (Ian Clatworthy)

* Improved upgrade documentation for Launchpad branches.
  (Barry Warsaw)


bzr 2.0.0
#########

:2.0.0: 2009-09-22
:Codename: Instant Karma

This release of Bazaar makes the 2a (previously 'brisbane-core') format
the default when new branches or repositories are created.  This format is
substantially smaller and faster for many operations.  Most of the work in
this release focuses on bug fixes and stabilization, covering both 2a and
previous formats.  (See the Upgrade Guide for information on migrating
existing projects.)

This release also improves the documentation content and presentation,
including adding Windows HtmlHelp manuals.

The Bazaar team decided that 2.0 will be a long-term supported release,
with bugfix-only 2.0.x releases based on it, continuing for at least six
months or until the following stable release.

Changes from 2.0.0rc2 to final
******************************

* Officially branded as 2.0.0 rather than 2.0 to clarify between things
  that "want to happen on the 2.0.x stable series" versus things that want
  to "land in 2.0.0". (Changes how bzrlib._format_version_tuple() handles
  micro = 0.) (John Arbash Meinel)


bzr 2.0.0rc2
############

:2.0.0rc2: 2009-09-10

New Features
************

* Added post_commit hook for mutable trees. This allows the keywords
  plugin to expand keywords on files changed by the commit.
  (Ian Clatworthy, #408841)

Bug Fixes
*********

* Bazaar's native protocol code now correctly handles EINTR, which most
  noticeably occurs if you break in to the debugger while connected to a
  bzr+ssh server.  You can now can continue from the debugger (by typing
  'c') and the process continues.  However, note that pressing C-\ in the
  shell may still kill the SSH process, which is bug 162509, so you must
  sent a signal to the bzr process specifically, for example by typing
  ``kill -QUIT PID`` in another shell.  (Martin Pool, #341535)

* ``bzr check`` in pack-0.92, 1.6 and 1.9 format repositories will no
  longer report incorrect errors about ``Missing inventory ('TREE_ROOT', ...)``
  (Robert Collins, #416732)

* ``bzr info -v`` on a 2a format still claimed that it was a "Development
  format" (John Arbash Meinel, #424392)

* ``bzr log stacked-branch`` shows the full log including
  revisions that are in the fallback repository. (Regressed in 2.0rc1).
  (John Arbash Meinel, #419241)

* Clearer message when Bazaar runs out of memory, instead of a ``MemoryError``
  traceback.  (Martin Pool, #109115)

* Conversion to 2a will create a single pack for all the new revisions (as
  long as it ran without interruption). This improves both ``bzr upgrade``
  and ``bzr pull`` or ``bzr merge`` from local branches in older formats.
  The autopack logic that occurs every 100 revisions during local
  conversions was not returning that pack's identifier, which resulted in
  the partial packs created during the conversion not being consolidated
  at the end of the conversion process. (Robert Collins, #423818)

* Fetches from 2a to 2a are now again requested in 'groupcompress' order.
  Groups that are seen as 'underutilized' will be repacked on-the-fly.
  This means that when the source is fully packed, there is minimal
  overhead during the fetch, but if the source is poorly packed the result
  is a fairly well packed repository (not as good as 'bzr pack' but
  good-enough.) (Robert Collins, John Arbash Meinel, #402652)

* Fix a potential segmentation fault when doing 'log' of a branch that had
  ghosts in its mainline.  (Evaluating None as a tuple is bad.)
  (John Arbash Meinel, #419241)

* ``groupcompress`` sort order is now more stable, rather than relying on
  ``topo_sort`` ordering. The implementation is now
  ``KnownGraph.gc_sort``. (John Arbash Meinel)

* Local data conversion will generate correct deltas. This is a critical
  bugfix vs 2.0rc1, and all 2.0rc1 users should upgrade to 2.0rc2 before
  converting repositories. (Robert Collins, #422849)

* Network streams now decode adjacent records of the same type into a
  single stream, reducing layering churn. (Robert Collins)

* Prevent some kinds of incomplete data from being committed to a 2a
  repository, such as revisions without inventories, a missing chk_bytes
  record for an inventory, or a missing text referenced by an inventory.
  (Andrew Bennetts, #423506, #406687)
  
Documentation
*************

* Fix assertion error about "_remember_remote_is_before" when pushing to
  older smart servers.
  (Andrew Bennetts, #418931)

* Help on hooks no longer says 'Not deprecated' for hooks that are
  currently supported. (Ian Clatworthy, #422415)

* PDF and CHM (Windows HtmlHelp) formats are now supported for the
  user documentation. The HTML documentation is better broken up into
  topics. (Ian Clatworthy)

* The developer and foreign language documents are now separated
  out so that searching in the HTML and CHM files produces more
  useful results. (Ian Clatworthy)

* The main table of contents now provides links to the new Migration Docs
  and Plugins Guide. (Ian Clatworthy)


bzr 2.0.0rc1
############

:Codename: no worries
:2.0.0rc1: 2009-08-26

Compatibility Breaks
********************

* The default format for bzr is now ``2a``. This format brings many
  significant performance and size improvements. bzr can pull from
  any existing repository into a ``2a`` one, but can only transfer
  from ``2a`` into ``rich-root`` repositories. The Upgrade guide
  has more information about this change. (Robert Collins)

* On Windows auto-detection of Putty's plink.exe is disabled.
  Default SSH client for Windows is paramiko. User still can force
  usage of plink if explicitly set environment variable BZR_SSH=plink.
  (#414743, Alexander Belchenko)

New Features
************

* ``bzr branch --switch`` can now switch the checkout in the current directory
  to the newly created branch. (Lukáš Lalinský)

Bug Fixes
*********

* Further tweaks to handling of ``bzr add`` messages about ignored files.
  (Jason Spashett, #76616)

* Fetches were being requested in 'groupcompress' order, but weren't
  recombining the groups. Thus they would 'fragment' to get the correct
  order, but not 'recombine' to actually benefit from it. Until we get
  recombining to work, switching to 'unordered' fetches avoids the
  fragmentation. (John Arbash Meinel, #402645)

* Fix a pycurl related test failure on karmic by recognizing an error
  raised by newer versions of pycurl.
  (Vincent Ladeuil, #306264)

* Fix a test failure on karmic by making a locale test more robust.
  (Vincent Ladeuil, #413514)

* Fix IndexError printing CannotBindAddress errors.
  (Martin Pool, #286871)

* Fix "Revision ... not present" errors when upgrading stacked branches,
  or when doing fetches from a stacked source to a stacked target.
  (Andrew Bennetts, #399140)

* ``bzr branch`` of 2a repositories over HTTP is much faster.  bzr now
  batches together small fetches from 2a repositories, rather than
  fetching only a few hundred bytes at a time.
  (Andrew Bennetts, #402657)

Improvements
************

* A better description of the platform is shown in crash tracebacks, ``bzr
  --version`` and ``bzr selftest``.
  (Martin Pool, #409137)

* bzr can now (again) capture crash data through the apport library, 
  so that a single human-readable file can be attached to bug reports.
  This can be disabled by using ``-Dno_apport`` on the command line, or by
  putting ``no_apport`` into the ``debug_flags`` section of
  ``bazaar.conf``.
  (Martin Pool, Robert Collins, #389328)

* ``bzr push`` locally on windows will no longer give a locking error with
  dirstate based formats. (Robert Collins)

* ``bzr shelve`` and ``bzr unshelve`` now work on windows.
  (Robert Collins, #305006)

* Commit of specific files no longer prevents using the iter_changes
  codepath. On 2a repositories, commit of specific files should now be as
  fast, or slightly faster, than a full commit. (Robert Collins)

* The internal core code that handles specific file operations like
  ``bzr st FILENAME`` or ``bzr commit FILENAME`` has been changed to
  include the parent directories if they have altered, and when a
  directory stops being a directory its children are always included. This
  fixes a number of causes for ``InconsistentDelta`` errors, and permits
  faster commit of specific paths. (Robert Collins, #347649)

Documentation
*************

* New developer documentation for content filtering.
  (Martin Pool)

API Changes
***********

* ``bzrlib.shelf_ui`` has had the ``from_args`` convenience methods of its
  classes changed to manage lock lifetime of the trees they open in a way
  consistent with reader-exclusive locks. (Robert Collins, #305006)

Testing
*******

bzr 1.18.1
##########

:Codename:     nein nein nein!
:1.18.1:       2009-09-09

This release fixes two small but worthwhile bugs relevant to users on
Microsoft Windows: some commands that failed on with locking errors will
now work, and a bug that caused poor performance after committing a file
with line-ending conversion has now been fixed.  It also fixes a bug in
pushing to older servers.

Bug Fixes
*********

* Fixed a problem where using content filtering and especially end-of-line
  conversion will commit too many copies a file.
  (Martin Pool, #415508)

* Fix assertion error about ``_remember_remote_is_before`` in
  ``set_tags_bytes`` when pushing to older smart servers.  
  (Andrew Bennetts, Alexander Belchenko, #418931)

Improvements
************

* ``bzr push`` locally on Windows will no longer give a locking error with
  dirstate based formats. (Robert Collins)

* ``bzr shelve`` and ``bzr unshelve`` now work on Windows.
  (Robert Collins, #305006)

API Changes
***********

* ``bzrlib.shelf_ui`` has had the ``from_args`` convenience methods of its
  classes changed to manage lock lifetime of the trees they open in a way
  consistent with reader-exclusive locks. (Robert Collins, #305006)

* ``Tree.path_content_summary`` may return a size of None, when called on
  a tree with content filtering where the size of the canonical form
  cannot be cheaply determined.  (Martin Pool)

* When manually creating transport servers in test cases, a new helper
  ``TestCase.start_server`` that registers a cleanup and starts the server
  should be used. (Robert Collins)

bzr 1.18
########

Compatibility Breaks
********************

* Committing directly to a stacked branch from a lightweight checkout will
  no longer work. In previous versions this would appear to work but would
  generate repositories with insufficient data to create deltas, leading
  to later errors when branching or reading from the repository.
  (Robert Collins, bug #375013)

New Features
************

Bug Fixes
*********

* Fetching from 2a branches from a version-2 bzr protocol would fail to
  copy the internal inventory pages from the CHK store. This cannot happen
  in normal use as all 2a compatible clients and servers support the
  version-3 protocol, but it does cause test suite failures when testing
  downlevel protocol behaviour. (Robert Collins)

* Fix a test failure on karmic by making a locale test more robust.
  (Vincent Ladeuil, #413514)

* Fixed "Pack ... already exists" error when running ``bzr pack`` on a
  fully packed 2a repository.  (Andrew Bennetts, #382463)

* Further tweaks to handling of ``bzr add`` messages about ignored files.
  (Jason Spashett, #76616)

* Properly handle fetching into a stacked branch while converting the
  data, especially when there are also ghosts. The code was filling in
  parent inventories incorrectly, and also not handling when one of the
  parents was a ghost. (John Arbash Meinel, #402778, #412198)

* ``RemoteStreamSource.get_stream_for_missing_keys`` will fetch CHK
  inventory pages when appropriate (by falling back to the vfs stream
  source).  (Andrew Bennetts, #406686)

* StreamSource generates rich roots from non-rich root sources correctly
  now.  (Andrew Bennetts, #368921)

* When deciding whether a repository was compatible for upgrading or
  fetching, we previously incorrectly checked the default repository
  format for the bzrdir format, rather than the format that was actually
  present on disk.  (Martin Pool, #408824)

Improvements
************

* A better description of the platform is shown in crash tracebacks, ``bzr
  --version`` and ``bzr selftest``.
  (Martin Pool, #409137)

* Cross-format fetches (such as between 1.9-rich-root and 2a) via the
  smart server are more efficient now.  They send inventory deltas rather
  than full inventories.  The smart server has two new requests,
  ``Repository.get_stream_1.19`` and ``Repository.insert_stream_1.19`` to
  support this.  (Andrew Bennetts, #374738, #385826)

* Extracting the full ancestry and computing the ``merge_sort`` is now
  significantly faster. This effects things like ``bzr log -n0``. (For
  example, ``bzr log -r -10..-1 -n0 bzr.dev`` is 2.5s down to 1.0s.
  (John Arbash Meinel)

Documentation
*************

API Changes
***********

Internals
*********

* ``-Dstrict_locks`` can now be used to check that read and write locks
  are treated properly w.r.t. exclusivity. (We don't try to take an OS
  read lock on a file that we already have an OS write lock on.) This is
  now set by default for all tests, if you have a test which cannot be
  fixed, you can use ``self.thisFailsStrictLockCheck()`` as a
  compatibility knob. (John Arbash Meinel)

* InterDifferingSerializer is now only used locally.  Other fetches that
  would have used InterDifferingSerializer now use the more network
  friendly StreamSource, which now automatically does the same
  transformations as InterDifferingSerializer.  (Andrew Bennetts)

* ``KnownGraph`` now has a ``.topo_sort`` and ``.merge_sort`` member which
  are implemented in pyrex and significantly faster. This is exposed along
  with ``CombinedGraphIndex.find_ancestry()`` as
  ``VersionedFiles.get_known_graph_ancestry(keys)``.
  (John Arbash Meinel)

* RemoteBranch.open now honours ignore_fallbacks correctly on bzr-v2
  protocols. (Robert Collins)

* The index code now has some specialized routines to extract the full
  ancestry of a key in a more efficient manner.
  ``CombinedGraphIndex.find_ancestry()``. (Time to get ancestry for
  bzr.dev drops from 1.5s down to 300ms. For OOo from 33s => 10.5s) (John
  Arbash Meinel)

Testing
*******

* Install the test ssl certificate and key so that installed bzr
  can run the https tests. (Denys Duchier, #392401)
  

bzr 1.18rc1
###########

:Codename: little traveller
:1.18:    2009-08-20
:1.18rc1: 2009-08-10

This release of Bazaar marches on towards the 2.0 release in which the 2a
'brisbane-core' format becomes generally recommended.  Most of the work in
this release now focusses on bug fixes and stabilization, covering both 2a
and previous formats.  There is a new text-mode interactive merge feature,
a new guide to migration to 2a format in the user documentation, and
pushing branches to a smart server is now much faster.  

The Bazaar team decided that 2.0 will be a long-term supported release,
with bugfix-only releases based on it continuing for at least six months
or until the following stable release.

There are no changes from 1.18rc1 to 1.18.

New Features
************

* ``bzr merge --interactive`` applies a user-selected portion of the
  merge.  The UI is similar to ``shelve``.  (Aaron Bentley)

* ``bzr reconfigure`` now takes options ``--stacked-on URL`` and
  ``--unstacked`` to change stacking of a branch.
  (Martin Pool, #391411)

Bug Fixes
*********

* Annotating on a stacked branch will now succeed in simple scenarios.
  There are still some complex scenarios where it will fail (bug #399884)
  (John Arbash Meinel, #393366)

* A progress bar is no longer left dangling when ``bzr selftest``
  completes, and the progress bar updates with zero latency so the
  displayed test name is always the one that's actually running.
  (Martin Pool, #123688)

* Authenticating against an ssh server now uses ``auth_none`` to determine
  if password authentication is even supported. This fixes a bug where
  users would be prompted for a launchpad password, even though launchpad
  only supports publickey authentication. (John Arbash Meinel, #375867)

* BranchBuilder now accepts timezone to avoid test failures in countries far
  from GMT. (Vincent Ladeuil, #397716)

* ``bzr commit`` no longer saves the unversioning of missing files until
  the commit has completed on the branch. This means that aborting a
  commit that found a missing file will leave the tree unedited.
  (Robert Collins, #282402)

* ``bzr mv`` no longer takes out branch locks, which allows it to work
  when the branch is readonly. (Robert Collins, #216541)

* ``bzr revert .`` no longer generates an InconsistentDelta error when
  there are missing subtrees. (Robert Collins, #367632)

* ``bzr send`` now generates valid bundles with ``--2a`` formats. However,
  do to internal changes necessary to support this, older clients will
  fail when trying to insert them. For newer clients, the bundle can be
  used to apply the changes to any rich-root compatible format.
  (John Arbash Meinel, #393349)

* Cope with FTP servers that don't support restart/append by falling back
  to reading and then rewriting the whole file, such as TahoeLAFS.  (This
  fallback may be slow for some access patterns.)  (Nils Durner, #294709)

* Encode the paths in ``mbcs`` encoding on Windows when spawning an
  external diff client. This at least allows supporting filenames that are
  not ascii, but are present in the current locale. Ideally we would be
  able to pass the Unicode path, but that would be client dependent.
  (John Arbash Meinel, #382709)

* Fix a compile bug on Solaris having to do with const and
  pointer-to-pointers. (John Arbash Meinel, #408441)

* Fixed a NameError that occurs when merging or pulling from a URL that
  causes a redirection loop when bzr tries to read a URL as a bundle.
  (Andrew Bennetts, #400847)

* Fix ``AttributeError: 'TestUIFactory' object has no attribute 'tick'``
  running send and similar commands on 2a formats.
  (Martin Pool, #408201)
  
* Fix crash in some invocations of ``bzr status`` in format 2a.
  (Martin Pool, #403523)

* Fixed export to existing directory: if directory is empty then export 
  will succeed, otherwise it fails with error.
  (Alexander Belchenko, #406174)

* Fixed spurious "Source branch does not support stacking" warning when
  pushing. (Andrew Bennetts, #388908)

* Fixed spurious transport activity indicator appearing while tests are
  running.  (Martin Pool, #343532)

* Merge now correctly handles empty right-hand revision specs.
  (Aaron Bentley, #333961)

* Renames to lexographically lower basenames in trees that have never been
  committed to will no longer corrupt the dirstate. This was caused by an
  bug in the dirstate update_minimal method. (Robert Collins, #395556)

* Requests for unknown methods no longer cause the smart server to log
  lots of backtraces about ``UnknownSmartMethod``, ``do_chunk`` or
  ``do_end``.  (Andrew Bennetts, #338561)

* Shelve will not shelve the initial add of the tree root.  (Aaron Bentley)

* Streaming from bzr servers where there is a chain of stacked branches
  (A stacked on B stacked on C) will now work. (Robert Collins, #406597)

* The environment variable ``BZR_PROGRESS_BAR`` set to either ``text`` or ``none``
  always forces progress bars either on or off respectively.  Otherwise,
  they're turned on if ``TERM`` is not ``dumb`` and stderr is a terminal.
  bzr always uses the 'text' user interface when run as a command, so
  ``BZR_USE_TEXT_UI`` is no longer needed.
  (Martin Pool, #339385, #387717)

* The optional ``_knit_load_data_pyx`` C extension was never being
  imported.  This caused significant slowdowns when reading data from
  repositories.  (Andrew Bennetts, #405653)
  
* The ``--hardlink`` option to ``branch`` and ``checkout`` is not
  supported at the moment on workingtree formats that can do content
  filtering.  (See <https://bugs.edge.launchpad.net/bzr/+bug/408193>.)
  bzr now says so, rather than just ignoring the option.  (Martin Pool)

* There was a bug in ``osutils.relpath`` that was only triggered on
  Windows. Essentially if you were at the root of a drive, and did
  something to a branch/repo on another drive, we would go into an
  infinite loop while trying to find a 'relative path'.
  (John Arbash Meinel, #394227)

* ``WorkingTree4.unversion`` will no longer fail to unversion ids which
  were present in a parent tree but renamed in the working tree.
  (Robert Collins, #187207)

Improvements
************

* Can now rename/move files even if they have been removed from the inventory.
  (Marius Kruger)

* Pushing branches with tags via ``bzr://`` and ``bzr+ssh://`` is much
  faster, using a new ``Branch.set_tags_bytes`` smart server verb rather
  than VFS methods.  For example, pushes of small branches with tags take
  11 rather than 18 smart server requests.  (Andrew Bennetts, #398608)

* Sending Ctrl-Break on Windows will now drop you into the debugger, in
  the same way that sending Ctrl-\\ does on other platforms.
  (John Arbash Meinel)

Documentation
*************

* Added Bazaar 2.0 Upgrade Guide. (Ian Clatworthy)

API Changes
***********

* ``CLIUIFactory`` is deprecated; use ``TextUIFactory`` instead if you
  need to subclass or create a specific class, or better yet the existing
  ``make_ui_for_terminal``.  ``SilentUIFactory`` is clarified to do no
  user interaction at all, rather than trying to read from stdin but not
  writing any output, which would be strange if reading prompts or
  passwords.  (Martin Pool)

* New TransformPreview.commit() allows committing without a working tree.
  (Aaron Bentley)

* ``pb`` parameter to ``TextTestResult`` is deprecated and ignored.
  (Martin Pool)

* ProgressTasks now prefer to talk direct to their ProgressView not to the
  UIFactory. 
  (Martin Pool)

* ``WorkingTree._check`` now requires a references dict with keys matching
  those returned by ``WorkingTree._get_check_refs``. (Robert Collins)

Internals
*********

* ``CHKInventory.path2id`` uses the parent_id to basename hash to avoid
  reading the entries along the path, reducing work to lookup ids from
  paths. (Robert Collins)

* ``CHKMap.apply_delta`` now raises ``InconsistentDelta`` if a delta adds
  as new a key which was already mapped. (Robert Collins)

* Inventory delta application catches more cases of corruption and can
  prevent corrupt deltas from affecting consistency of data structures on
  disk. (Robert Collins)

* --subunit support now adds timestamps if the subunit version supports
  it. (Robert Collins)

* The Windows all-in-one installer now bundles the PyQt image format
  plugins, which allows previewing more images as part of 'qdiff'.
  (Alexander Belchenko)


Testing
*******

* Merge directive cherrypick tests must use the same root id.
  (Martin Pool, #409684)

* Spurious failure in ``check`` tests on rich-root formats fixed.
  (Martin Pool, #408199)

* The ``bzrlib.tests.TextTestRunner`` will no longer call
  ``countTestsCases`` on the test being run. Progress information is
  instead handled by having the test passed in call ``result.progress``
  before running its contents. This improves the behaviour when using
  ``TextTestRunner`` with test suites that don't support
  ``countTestsCases``. (Robert Collins)


bzr 1.17.1 (unreleased)
#######################

Bug Fixes
*********

* The optional ``_knit_load_data_pyx`` C extension was never being
  imported.  This caused significant slowdowns when reading data from
  knit format repositories.  (Andrew Bennetts, #405653)
  

bzr 1.17
########
:Codename: so-late-its-brunch
:1.17rc1: 2009-07-13
:1.17: 2009-07-20


Bazaar continues to blaze a straight and shining path to the 2.0 release and
the elevation of the ``2a`` beta format to the full glory of "supported and
stable".

Highlights in this release include greatly reduced memory consumption during
commits, faster ``ls``, faster ``annotate``, faster network operations if
you're specifying a revision number and the final destruction of those
annoying progress bar artifacts.


Changes from 1.17rc1 to 1.17final
*********************************

* Change an extension to call the python ``frozenset()`` rather than the C
  api ``PyFrozenSet_New``. It turns out that python2.4 did not expose the
  C api. (John Arbash Meinel, #399366)

* Fixes for the Makefile and the rename of ``generate_docs.py`` to
  ``tools/generate_docs.py`` to allow everything to be built on Windows.
  (John Arbash Meinel, #399356)

* ``bzr serve`` once again applies a ``ChrootServer`` to the given
  directory before serving it. (Andrew Bennetts, #400535)


Compatibility Breaks
********************

* ``bzr register-branch`` from the Launchpad plugin now refers to "project"
  instead of "product" which is the correct Launchpad terminology.  The
  --product option is deprecated and users should switch to using --project.
  (Neil Martinsen-Burrell, #238764)


New Features
************

* ``bzr push`` now aborts if uncommitted changes (including pending merges)
  are present in the working tree (if one is present) and no revision is
  specified. The configuration option ``push_strict`` can be used to set the
  default for this behavior.  (Vincent Ladeuil, #284038, #322808, #65286)

* ``bzr revno`` and ``bzr revision-info`` now have a ``--tree`` option to
  show revision info for the working tree instead of the branch.
  (Matthew Fuller, John Arbash Meinel)

* ``bzr send`` now aborts if uncommitted changes (including pending merges)
  are present in the working tree and no revision is specified. The
  configuration option ``send_strict`` can be used to set the default for this
  behavior.
  (Vincent Ladeuil, #206577)

* ``bzr switch --create-branch/-b`` can now be used to create and switch
  to a new branch. Supplying a name without a ``/`` will create the branch
  relative to the existing branch. (similar to how ``bzr switch name``
  works when the branch already exists.) (John Arbash Meinel)


Bug Fixes
*********

* Accept uppercase "Y/N" to prompts such as from break lock. 
  (#335182, Tim Powell, Martin Pool)

* Add documentation about diverged branches and how to fix them in the
  centralized workflow with local commits.  Mention ``bzr help
  diverged-branches`` when a push fails because the branches have
  diverged.  (Neil Martinsen-Burrell, #269477)

* Annotate would sometimes 'latch on' to trivial lines, causing important
  lines to be incorrectly annotated. (John Arbash Meinel, #387952)

* Automatic format upgrades triggered by default stacking policies on a
  1.16rc1 (or later) smart server work again.
  (Andrew Bennetts, #388675)

* Avoid progress bar artifacts being left behind on the screen.
  (Martin Pool, #321935)

* Better message in ``bzr split`` error suggesting a rich root format.
  (Neil Martinsen-Burrell, #220067)

* ``Branch.set_append_revisions_only`` now works with branches on a smart
  server. (Andrew Bennetts, #365865)

* By default, ``bzr branch`` will fail if the target directory exists, but
  does not already have a control directory.  The flag ``--use-existing-dir``
  will allow operation to proceed.  (Alexander Belchenko, #307554)

* ``bzr ls DIR --from-root`` now shows only things in DIR, not everything.
  (Ian Clatworthy)

* Fetch between repositories does not error if they have inconsistent data
  that should be irrelevant to the fetch operation. (Aaron Bentley)

* Fix ``AttributeError`` exception when reconfiguring lightweight checkout 
  of a remote repository.
  (Jelmer Vernooij, #332194)

* Fix bug in decoding v3 smart server messages when receiving multiple
  lots of excess bytes after an end-of-message.
  (Andrew Bennetts)

* Force deletion of readonly files during merge, update and other tree
  transforms.
  (Craig Hewetson, Martin Pool, #218206)

* Force socket shutdown in threaded http test servers to avoid client hangs
  (pycurl).  (Vincent Ladeuil, #383920).

* ``LRUCache`` will maintain the linked list pointers even if a nodes
  cleanup function raises an exception. (John Arbash Meinel, #396838)

* Progress bars are now suppressed again when the environment variable
  ``BZR_PROGRESS_BAR`` is set to ``none``.
  (Martin Pool, #339385)

* Reduced memory consumption during ``bzr commit`` of large files. For
  pre 2a formats, should be down to ~3x the size of a file.
  For ``--2a`` format repositories, it is down to the size of the file
  content plus the size of the compressed text.  Related to bug #109114.
  (John Arbash Meinel)

* Set hidden attribute on .bzr directory below unicode path should never
  fail with error. The operation should succeed even if bzr unable to set 
  the attribute.  (Alexander Belchenko, related to bug #335362).
  
* Stacking will no longer accept requests to stack on the same
  branch/repository. Existing branches that incorrectly reference the same
  repository in a stacking configuration will now raise
  UnstackableLocationError when the branch is opened. This can be fixed by
  removing the stacking location inside ``.bzr/branch``.
  (Robert Collins, #376243)

* The ``log+`` decorator, useful in debugging or profiling, could cause
  "AttributeError: 'list' object has no attribute 'next'".  This is now
  fixed.  The log decorator no longer shows the elapsed time or transfer
  rate because they're available in the log prefixes and the transport
  activity display respectively.
  (Martin Pool, #340347)

* Unshelve works correctly when multiple zero-length files are present on
  the shelf. (Aaron Bentley, #363444)

* Progress bars no longer show the network transport scheme or direction.
  (Martin Pool)

* launchpad-login now respects the 'verbose' option.
  (Jonathan Lange, #217031)


Internals
*********

* ``bzrlib.user_encoding`` is now officially deprecated. It is not
  possible to write a deprecation wrapper, but the variable will be
  removed in the near future. Use ``bzrlib.osutils.get_user_encoding()``
  instead. (Alexander Belchenko)

* Command lookup has had hooks added. ``bzrlib.Command.hooks`` has
  three new hook points: ``get_command``, ``get_missing_command`` and
  ``list_commands``, which allow just-in-time command name provision
  rather than requiring all command names be known a-priori.
  (Robert Collins)

* ``get_app_path`` from win32utils.py now supports REG_EXPAND_SZ data type
  and can read path to wordpad.exe. (Alexander Belchenko, #392046)

* ``graph.KnownGraph`` has been added. This is a class that can give
  answers to ``heads()`` very quickly. However, it has the assumption that
  the whole graph has already been loaded. This is true during
  ``annotate`` so it is used there with good success (as much as 2x faster
  for files with long ancestry and 'cherrypicked' changes.)
  (John Arbash Meinel, Vincent Ladeuil)

* OS file locks are now taken out using ``CreateFile`` rather than
  ``LockFileEx`` on Windows. The locking remains exclusive with
  ``LockFileEx`` but now it also works on older versions of Windows (such
  as Win98). (Martin <gzlist>)

* pack <=> pack fetching is now done via a ``PackStreamSource`` rather
  than the ``Packer`` code. The user visible change is that we now
  properly fetch the minimum number of texts for non-smart fetching.
  (John Arbash Meinel)


* ``VersionedFiles._add_text`` is a new api that lets us insert text into
  the repository as a single string, rather than a list of lines. This can
  improve memory overhead and performance of committing large files.
  (Currently a private api, used only by commit). (John Arbash Meinel)


Improvements
************

* ``bzr annotate`` can now be significantly faster. The time for
  ``bzr annotate NEWS`` is down to 7s from 22s in 1.16. Files with long
  histories and lots of 'duplicate insertions' will be improved more than
  others. (John Arbash Meinel, Vincent Ladeuil)

* ``bzr ls`` is now faster. On OpenOffice.org, the time drops from 2.4
  to 1.1 seconds. The improvement for ``bzr ls -r-1`` is more
  substantial dropping from 54.3 to 1.1 seconds. (Ian Clatworthy)

* Improve "Path(s) are not versioned" error reporting for some commands.
  (Benoît PIERRE)

* Initial commit performance in ``--2a`` repositories has been improved by
  making it cheaper to build the initial CHKMap. (John Arbash Meinel)

* Resolving a revno to a revision id on a branch accessed via ``bzr://``
  or ``bzr+ssh://`` is now much faster and involves no VFS operations.
  This speeds up commands like ``bzr pull -r 123``.  (Andrew Bennetts)

* ``revision-info`` now properly aligns the revnos/revids in the output
  and doesn't traceback when given revisions not in the current branch.
  Performance is also significantly improved when requesting multiple revs
  at once.  (Matthew Fuller, John Arbash Meinel)

* Tildes are no longer escaped by Transports. (Andy Kilner)


Documentation
*************

* Avoid bad text wrapping in generated documentation.  Slightly better
  formatting in the user reference.
  (Martin Pool, #249908)

* Minor clarifications to the help for End-Of-Line conversions.
  (Ian Clatworthy)

API Changes
***********

* Removed overspecific error class ``InvalidProgressBarType``.
  (Martin Pool)

* The method ``ProgressView._show_transport_activity`` is now
  ``show_transport_activity`` because it's part of the contract between
  this class and the UI.  (Martin Pool)


bzr 1.16.1
##########

:Released: 2009-06-26

End user testing of the 2a format revealed two serious bugs. The first,
#365615, caused bzr to raise AbsentContentFactory errors when autopacking.
This meant that commits or pushes to 2a-format repositories failed
intermittently.

The second bug, #390563, caused the smart server to raise AbsentContentFactory
when streaming 2a stacked 2a-format branches. This particularly affected
branches stored on Launchpad in the 2a format.

Both of these bugs cause command failures only, neither of them cause data
corruption or data loss. And, of course, both of these bugs are now fixed.

Bug Fixes
*********

* We now properly request a more minimal set of file texts when fetching
  multiple revisions. (Robert Collins, John Arbash Meinel, #390563)

* Repositories using CHK pages (which includes the new 2a format) will no
  longer error during commit or push operations when an autopack operation
  is triggered. (Robert Collins, #365615)

* ``chk_map.iter_interesting_nodes`` now properly uses the *intersection*
  of referenced nodes rather than the *union* to determine what
  uninteresting pages we still need to look at. Prior to this,
  incrementally pushing to stacked branch would push the minimal data, but
  fetching everything would request extra texts. There are some unhandled
  cases wrt trees of different depths, but this fixes the common cases.
  (Robert Collins, John Arbash Meinel, #390563)

* ``GroupCompress`` repositories now take advantage of the pack hints
  parameter to permit cross-format fetching to incrementally pack the
  converted data. (Robert Collins)

* ``Repository.commit_write_group`` now returns opaque data about what
  was committed, for passing to the ``Repository.pack``. Repositories
  without atomic commits will still return None. (Robert Collins)

* ``Repository.pack`` now takes an optional ``hint`` parameter
  which will support doing partial packs for repositories that can do
  that. (Robert Collins)

* RepositoryFormat has a new attribute 'pack_compresses' which is True
  when doing a pack operation changes the compression of content in the
  repository. (Robert Collins)

* ``StreamSink`` and ``InterDifferingSerialiser`` will call
  ``Repository.pack`` with the hint returned by
  ``Repository.commit_write_group`` if the formats were different and the
  repository can increase compression by doing a pack operation.
  (Robert Collins, #376748)


bzr 1.16
########
:Codename: yesterday-in-california
:1.16rc1: 2009-06-11
:1.16: 2009-06-18

This version of Bazaar contains the beta release of the new ``2a`` repository
format, suitable for testing by fearless, advanced users. This format or an
updated version of it will become the default format in Bazaar 2.0. Please
read the NEWS entry before even thinking about upgrading to the new format.

Also included are speedups for many operations on huge projects, a bug fix for
pushing stacked new stacked branches to smart servers and the usual bevy of
bug fixes and improvements.


Changes from 1.16rc1 to 1.16final
*********************************

* Fix the nested tree flag check so that upgrade from development formats to
  2a can work correctly.
  (Jelmer Vernooij, #388727)

* Automatic format upgrades triggered by default stacking policies on a
  1.16rc1 (or later) smart server work again.
  (Andrew Bennetts, #388675)


Compatibility Breaks
********************

* Display prompt on stderr (instead of stdout) when querying users so
  that the output of commands can be safely redirected.
  (Vincent Ladeuil, #376582)


New Features
************

* A new repository format ``2a`` has been added.  This is a beta release
  of the brisbane-core (aka group-compress) project.  This format now
  suitable for wider testing by advanced users willing to deal with some
  bugs.  We would appreciate test reports, either positive or negative.
  Format 2a is substantially smaller and faster for many operations on
  many trees.  This format or an updated version will become the default
  in bzr 2.0.

  This is a rich-root format, so this repository format can be used with
  bzr-svn.  Bazaar branches in previous non-rich-root formats can be
  converted (including by merge, push and pull) to format 2a, but not vice
  versa.  We recommend upgrading previous development formats to 2a.

  Upgrading to this format can take considerable time because it expands
  and more concisely repacks the full history.

  If you use stacked branches, you must upgrade the stacked branches
  before the stacked-on branches.  (See <https://bugs.launchpad.net/bugs/374735>)

* ``--development7-rich-root`` is a new dev format, similar to ``--dev6``
  but using a Revision serializer using bencode rather than XML.
  (Jelmer Vernooij, John Arbash Meinel)

* mail_client=claws now supports --body (and message body hooks).  Also uses
  configured from address.  (Barry Warsaw)

Improvements
************


* ``--development6-rich-root`` can now stack. (Modulo some smart-server
  bugs with stacking and non default formats.)
  (John Arbash Meinel, #373455)

* ``--development6-rich-root`` delays generating a delta index for the
  first object inserted into a group. This has a beneficial impact on
  ``bzr commit`` since each committed texts goes to its own group. For
  committing a 90MB file, it drops peak memory by about 200MB, and speeds
  up commit from 7s => 4s. (John Arbash Meinel)

* Numerous operations are now faster for huge projects, i.e. those
  with a large number of files and/or a large number of revisions,
  particularly when the latest development format is used. These
  operations (and improvements on OpenOffice.org) include:

  * branch in a shared repository (2X faster)
  * branch --no-tree (100X faster)
  * diff (2X faster)
  * tags (70X faster)

  (Ian Clatworthy)

* Pyrex version of ``bencode`` support. This provides optimized support
  for both encoding and decoding, and is now found at ``bzrlib.bencode``.
  ``bzrlib.utils.bencode`` is now deprecated.
  (Alexander Belchenko, Jelmer Vernooij, John Arbash Meinel)


Bug Fixes
*********

* Bazaar can now pass attachment files to the mutt email client.
  (Edwin Grubbs, #384158)

* Better message in ``bzr add`` output suggesting using ``bzr ignored`` to
  see which files can also be added.  (Jason Spashett, #76616)

* ``bzr pull -r 123`` from a stacked branch on a smart server no longer fails.
  Also, the ``Branch.revision_history()`` API now works in the same
  situation.  (Andrew Bennetts, #380314)
  
* ``bzr serve`` on Windows no longer displays a traceback simply because a
  TCP client disconnected. (Andrew Bennetts)

* Clarify the rules for locking and fallback repositories. Fix bugs in how
  ``RemoteRepository`` was handling fallbacks along with the
  ``_real_repository``. (Andrew Bennetts, John Arbash Meinel, #375496)

* Fix a small bug with fetching revisions w/ ghosts into a new stacked
  branch. Not often triggered, because it required ghosts to be part of
  the fetched revisions, not in the stacked-on ancestry.
  (John Arbash Meinel)

* Fix status and commit to work with content filtered trees, addressing
  numerous bad bugs with line-ending support. (Ian Clatworthy, #362030)

* Fix problem of "directory not empty" when contending for a lock over
  sftp.  (Martin Pool, #340352)

* Fix rule handling so that eol is optional, not mandatory.
  (Ian Clatworthy, #379370)

* Pushing a new stacked branch to a 1.15 smart server was broken due to a
  bug in the ``BzrDirFormat.initialize_ex`` smart verb.  This is fixed in
  1.16, but required changes to the network protocol, so the
  ``BzrDirFormat.initialize_ex`` verb has been removed and replaced with a
  corrected ``BzrDirFormat.initialize_ex_1.16`` verb.  1.15 clients will
  still work with a 1.16 server as they will fallback to slower (and
  bug-free) methods.
  (Jonathan Lange, Robert Collins, Andrew Bennetts, #385132)

* Reconcile can now deal with text revisions that originated in revisions 
  that are ghosts. (Jelmer Vernooij, #336749)

* Support cloning of branches with ghosts in the left hand side history.
  (Jelmer Vernooij, #248540)

* The ''bzr diff'' now catches OSError from osutils.rmtree and logs a
  helpful message to the trace file, unless the temp directory really was
  removed (which would be very strange).  Since the diff operation has
  succeeded from the user's perspective, no output is written to stderr 
  or stdout.  (Maritza Mendez, #363837)

* Translate errors received from a smart server in response to a
  ``BzrDirFormat.initialize`` or ``BzrDirFormat.initialize_ex`` request.
  This was causing tracebacks even for mundane errors like
  ``PermissionDenied``.  (Andrew Bennetts, #381329)

Documentation
*************

* Added directory structure and started translation of docs in Russian.
  (Alexey Shtokalo, Alexander Iljin, Alexander Belchenko, Dmitry Vasiliev,
  Volodymyr Kotulskyi)

API Changes
***********

* Added osutils.parent_directories(). (Ian Clatworthy)

* ``bzrlib.progress.ProgressBar``, ``ChildProgress``, ``DotsProgressBar``,
  ``TTYProgressBar`` and ``child_progress`` are now deprecated; use
  ``ui_factory.nested_progress_bar`` instead.  (Martin Pool)

* ``graph.StackedParentsProvider`` is now a public API, replacing
  ``graph._StackedParentsProvider``. The api is now considered stable and ready
  for external users. (Gary van der Merwe)

* ``bzrlib.user_encoding`` is deprecated in favor of
  ``get_user_encoding``.  (Alexander Belchenko)

* TreeTransformBase no longer assumes that limbo is provided via disk.
  DiskTreeTransform now provides disk functionality.  (Aaron Bentley)

Internals
*********

* Remove ``weave.py`` script for accessing internals of old weave-format
  repositories.  (Martin Pool)

Testing
*******

* ``make check`` no longer repeats the test run in ``LANG=C``.
  (Martin Pool, #386180)

* The number of cores is now correctly detected on OSX. (John Szakmeister)

* The number of cores is also detected on Solaris and win32. (Vincent Ladeuil)

* The number of cores is also detected on FreeBSD. (Matthew Fuller)


bzr 1.15
########
:1.15rc1: 2009-05-16
:1.15: 2009-05-22
:1.15.1: 2009-06-09

The smart server will no longer raise 'NoSuchRevision' when streaming content
with a size mismatch in a reconstructed graph search. New command ``bzr
dpush``. Plugins can now define their own annotation tie-breaker when two
revisions introduce the exact same line.

Changes from 1.15.1 to 1.15.2
*****************************

* Use zdll on Windows to build ``_chk_map_pyx`` extension.
  (Alexander Belchenko)

Changes from 1.15final to 1.15.1
*********************************

* Translate errors received from a smart server in response to a
  ``BzrDirFormat.initialize`` or ``BzrDirFormat.initialize_ex`` request.
  This was causing tracebacks even for mundane errors like
  ``PermissionDenied``.  (Andrew Bennetts, #381329)

Changes from 1.15rc1 to 1.15final
*********************************

* No changes

Compatibility Breaks
********************

* ``bzr ls`` is no longer recursive by default. To recurse, use the
  new ``-R`` option. The old ``--non-recursive`` option has been removed.
  If you alias ``ls`` to ``ls -R``, you can disable recursion using
  ``--no-recursive`` instead.  (Ian Clatworthy)

New Features
************

* New command ``bzr dpush`` that can push changes to foreign 
  branches (svn, git) without setting custom bzr-specific metadata.
  (Jelmer Vernooij)

* The new development format ``--development6-rich-root`` now supports
  stacking. We chose not to use a new format marker, since old clients
  will just fail to open stacked branches, the same as if we used a new
  format flag. (John Arbash Meinel, #373455)

* Plugins can now define their own annotation tie-breaker when two revisions
  introduce the exact same line. See ``bzrlib.annotate._break_annotation_tie``
  Be aware though that this is temporary, private (as indicated by the leading
  '_') and a first step to address the problem. (Vincent Ladeuil, #348459)

* New command ``bzr dpush`` that can push changes to foreign 
  branches (svn, git) without setting custom bzr-specific metadata.
  (Jelmer Vernooij)

* ``bzr send`` will now check the ``child_submit_format`` setting in
  the submit branch to determine what format to use, if none was 
  specified on the command-line.  (Jelmer Vernooij)

Improvements
************

* -Dhpss output now includes the number of VFS calls made to the remote
  server. (Jonathan Lange)

* ``--coverage`` works for code running in threads too.
  (Andrew Bennets, Vincent Ladeuil)

* ``bzr pull`` now has a ``--local`` option to only make changes to the
  local branch, and not the bound master branch.
  (Gary van der Merwe, #194716)

* ``bzr rm *`` is now as fast as ``bzr rm * --keep``. (Johan Walles, #180116)

Bug Fixes
*********

* Adding now works properly when path contains a symbolic link.
  (Geoff Bache, #183831)

* An error is now raised for unknown eol values. (Brian de Alwis, #358199)

* ``bzr merge --weave`` will now generate a conflict if one side deletes a
  line, and the other side modifies the line. (John Arbash Meinel, #328171)

* ``bzr reconfigure --standalone`` no longer raises IncompatibleRepositories.
  (Martin von Gagern, #248932)

* ``bzr send`` works to send emails again using MAPI.
  (Neil Martinsen-Burrell, #346998)

* Check for missing parent inventories in StreamSink.  This prevents
  incomplete stacked branches being created by 1.13 bzr:// and
  bzr+ssh:// clients (which have bug #354036).  Instead, the server now
  causes those clients to send the missing records.  (Andrew Bennetts)

* Correctly handle http servers proposing multiple authentication schemes.
  (Vincent Ladeuil, #366107)

* End-Of-Line content filters are now loaded correctly.
  (Ian Clatworthy, Brian de Alwis, #355280)

* Fix a bug in the pure-python ``GroupCompress`` code when handling copies
  longer than 64KiB. (John Arbash Meinel, #364900)

* Fix TypeError in running ``bzr break-lock`` on some URLs.
  (Alexander Belchenko, Martin Pool, #365891)

* Non-recursive ``bzr ls`` now works properly when a path is specified.
  (Jelmer Vernooij, #357863)

* ssh usernames (defined in ~/.ssh/config) are honoured for bzr+ssh connections.
  (Vincent Ladeuil, #367726)

* Several bugs related to unicode symlinks have been fixed and the test suite
  enhanced to better catch regressions for them. (Vincent Ladeuil)

* The smart server will no longer raise 'NoSuchRevision' when streaming
  content with a size mismatch in a reconstructed graph search: it assumes
  that the client will make sure it is happy with what it got, and this
  sort of mismatch is normal for stacked environments.
  bzr 1.13.0/1 will stream from unstacked branches only - in that case not
  getting all the content expected would be a bug. However the graph
  search is how we figured out what we wanted, so a mismatch is both odd
  and unrecoverable without starting over, and starting over will end up
  with the same data as if we just permitted the mismatch. If data is
  gc'd, doing a new search will find only the truncated data, so sending
  only the truncated data seems reasonable. bzr versions newer than this
  will stream from stacked branches and check the stream to find missing
  content in the stacked-on branch, and thus will handle the situation
  implicitly.  (Robert Collins, #360791)

* Upgrading to, or fetching into a 'rich-root' format will now correctly
  set the root data the same way that reconcile does.
  (Robert Collins, #368921)

* Using unicode Windows API to obtain command-line arguments.
  (Alexander Belchenko, #375934)

Documentation
*************

API Changes
***********

* ``InterPackRepo.fetch`` and ``RepoFetcher`` now raise ``NoSuchRevision``
  instead of ``InstallFailed`` when they detect a missing revision.
  ``InstallFailed`` itself has been deleted. (Jonathan Lange)

* Not passing arguments to ``bzrlib.commands.main()`` will now grab the
  arguments from ``osutils.get_unicode_argv()`` which has proper support
  for unicode arguments on windows. Further, the supplied arguments are now 
  required to be unicode strings, rather than user_encoded strings.
  (Alexander Belchenko)

Internals
*********

* ``bzrlib.branch.Branch.set_parent`` is now present on the base branch
  class and will call ``_set_parent_location`` after doing unicode 
  encoding. (Robert Collins)

* ``bzrlib.remote.RemoteBranch._set_parent_location`` will use a new verb
  ``Branch.set_parent_location`` removing further VFS operations.
  (Robert Collins)

* ``bzrlib.bzrdir.BzrDir._get_config`` now returns a ``TransportConfig``
  or similar when the dir supports configuration settings. The base class
  defaults to None. There is a matching new server verb
  ``BzrDir.get-config_file`` to reduce roundtrips for getting BzrDir
  configuration. (Robert Collins)

* ``bzrlib.tests.ExtendedTestResult`` has new methods ``startTests``
  called before the first test is started, ``done`` called after the last
  test completes, and a new parameter ``strict``. (Robert Collins)

* ``-Dhpss`` when passed to bzr will cause a backtrace to be printed when
  VFS operations are started on a smart server repository. This should not
  occur on regular push and pull operations, and is a key indicator for
  performance regressions. (Robert Collins)

* ``-Dlock`` when passed to the selftest (e.g. ``bzr -Dlock selftest``) will
  cause mismatched physical locks to cause test errors rather than just
  reporting to the screen. (Robert Collins)

* -Dprogress will cause pdb to start up if a progress view jumps
  backwards. (Robert Collins)

* Fallback ``CredentialStore`` instances registered with ``fallback=True``
  are now be able to provide credentials if obtaining credentials 
  via ~/.bazaar/authentication.conf fails. (Jelmer Vernooij, 
  Vincent Ladeuil, #321918)

* New hook ``Lock.lock_broken`` which runs when a lock is
  broken. This is mainly for testing that lock/unlock are
  balanced in tests. (Vincent Ladeuil)

* New MergeDirective hook 'merge_request_body' allows hooks to supply or
  alter a body for the message produced by ``bzr send``.

* New smart server verb ``BzrDir.initialize_ex`` which implements a
  refactoring to the core of clone allowing less round trips on new
  branches. (Robert Collins)

* New method ``Tags.rename_revisions`` that can rename revision ids tags
  are pointing at. (Jelmer Vernooij)

* Updated the bundled ``ConfigObj`` library to 4.6.0 (Matt Nordhoff)

Testing
*******

* ``bzr selftest`` will now fail if lock/unlock are not correctly balanced in
  tests. Using ``-Dlock`` will turn the related failures into warnings.
  (Vincent Ladeuil, Robert Collins)

bzr 1.14
########
:Codename: brisbane-core
:1.14rc1: 2009-04-06
:1.14rc2: 2009-04-19
:1.14: 2009-04-28
:1.14.1: 2009-05-01

New formats 1.14 and 1.14-rich-root supporting End-Of-Line (EOL) conversions,
keyword templating (via the bzr-keywords plugin) and generic content filtering.
End-of-line conversion is now supported for formats supporting content
filtering.

Changes from 1.14final to 1.14.1
********************************

* Change api_minimum_version back to api_minimum_version = (1, 13, 0)

Changes from 1.14rc2 to 1.14final
*********************************

* Fix a bug in the pure-python ``GroupCompress`` code when handling copies
  longer than 64KiB. (John Arbash Meinel, #364900)

Changes from 1.14rc1 to 1.14rc2
*******************************

* Fix for bug 358037 Revision not in
  bzrlib.groupcompress.GroupCompressVersionedFiles (Brian de Alwis, 
  John A Meinel)

* Fix for bug 354036 ErrorFromSmartServer - AbsentContentFactory object has no
  attribute 'get_bytes_as' exception while pulling from Launchpad 
  (Jean-Francois Roy, Andrew Bennetts, Robert Collins)

* Fix for bug 355280 eol content filters are never loaded and thus never
  applied (Brian de Alwis, Ian Clatworthy)
 
* bzr.dev -r4280  Change _fetch_uses_deltas = False for CHK repos until we can
  write a better fix. (John Arbash Meinel, Robert Collins)

* Fix for bug 361574 uncommit recommends undefined --levels and -n options
  (Marius Kruger, Ian Clatworthy)

* bzr.dev r4289 as cherrypicked at lp:~spiv/bzr/stacking-cherrypick-1.14 
  (Andrew Bennetts, Robert Collins)

Compatibility Breaks
********************

* A previously disabled code path to accelerate getting configuration
  settings from a smart server has been reinstated. We think this *may*
  cause a incompatibility with servers older than bzr 0.15. We intend
  to issue a point release to address this if it turns out to be a
  problem. (Robert Collins, Andrew Bennetts)

* bzr no longer autodetects nested trees as 'tree-references'.  They
  must now be explicitly added tree references.  At the commandline, use
  join --reference instead of add.  (Aaron Bentley)

* The ``--long`` log format (the default) no longer shows merged
  revisions implicitly, making it consistent with the ``short`` and
  ``line`` log formats.  To see merged revisions for just a given
  revision, use ``bzr log -n0 -rX``. To see every merged revision,
  use ``bzr log -n0``.  (Ian Clatworthy)

New Features
************

* New formats ``1.14`` and ``1.14-rich-root`` supporting End-Of-Line
  (EOL) conversions, keyword templating (via the bzr-keywords plugin)
  and generic content filtering. These formats replace the experimental
  ``development-wt5`` and ``development-wt5-rich-root`` formats
  respectively, but have support for filtered views disabled.
  (Ian Clatworthy)

* New ``mv --auto`` option recognizes renames after they occur.
  (Aaron Bentley)

* ``bzr`` can now get passwords from stdin without requiring a controlling
  terminal (i.e. by redirecting stdin). (Vincent Ladeuil)

* ``bzr log`` now supports filtering of multiple files and directories
  and will show changes that touch any of them. Furthermore,
  directory filtering now shows the changes to any children of that
  directory, not just the directory object itself.
  (Ian Clatworthy, #97715)

* ``bzr shelve`` can now apply changes without storing anything on the
  shelf, via the new --destroy option.  (Aaron Bentley)

* ``bzr send`` now accepts --body to specify an initial message body.
  (Aaron bentley)

* ``bzr xxx --usage`` where xxx is a command now shows a usage
  message and the options without the descriptive help sections
  (like Description and Examples). A message is also given
  explaining how to see the complete help, i.e. ``bzr help xxx``.
  (Ian Clatworthy)

* Content filters can now be used to provide custom conversion
  between the canonical format of content (i.e. as stored) and
  the convenience format of content (i.e. as created in working
  trees). See ``bzr help content-filters`` for further details.
  (Ian Clatworthy, Alexander Belchenko)

* End-of-line conversion is now supported for formats supporting
  content filtering. See ``bzr help eol`` for details.
  (Ian Clatworthy)

* Newly-blessed `join` command allows combining two trees into one.
  (Aaron Bentley)

Improvements
************

* A new format name alias ``default-rich-root`` has been added and
  points at the closest relative of the default format that supports 
  rich roots. (Jelmer Vernooij, #338061)

* Branching from a stacked branch using ``bzr*://`` will now stream
  the data when the target repository does not need topological
  ordering, reducing round trips and network overhead. This uses the
  existing smart server methods added in 1.13, so will work on any
  1.13 or newer server. (Robert Collins, Andrew Bennetts)

* ``bzr cat`` and ``bzr export`` now supports a ``--filters`` option
  that displays/saves the content after content filters are applied.
  (Ian Clatworthy)

* ``bzr ignore`` gives a more informative message when existing
  version controlled files match the ignore pattern. (Neil
  Martinsen-Burrell, #248895)

* ``bzr log`` now has ``--include-merges`` as an alias for ``--levels 0``.
  (Ian Clatworthy)

* ``bzr send`` is faster on repositories with deep histories.
  (Ian Clatworthy)

* IPv6 literals are accepted in URLs.
  (stlman, Martin Pool, Jelmer Vernooij, #165014)

* Progress bars now show the rate of network activity for
  ``bzr+ssh://`` and ``bzr://`` connections.  (Andrew Bennetts)

* Prompt for user names if they are not in the configuration. 
  (Jelmer Vernooij, #256612)

* Pushing to a stacked pack-format branch on a 1.12 or older smart server
  now takes many less round trips.  (Andrew Bennetts, Robert Collins,
  #294479)
  
* Streaming push can be done to older repository formats.  This is
  implemented using a new ``Repository.insert_stream_locked`` RPC.
  (Andrew Bennetts, Robert Collins)

* The "ignoring files outside view: .." message has been re-worded
  to "Ignoring files outside view. View is .." to reduce confusion
  about what was being considered and what was being ignored.
  (Ian Clatworthy)

* The ``long`` log formatter now shows [merge] indicators. If
  only one level of revisions is displayed and merges are found,
  the ``long`` and ``short`` log formatters now tell the user
  how to see the hidden merged revisions.  (Ian Clatworthy)

* The ``brisbane-core`` project has delivered its beta format
  ``development6-rich-root``. This format is suitable for judicious
  testing by early adopters. In particular if you are benchmarking bzr
  performance please be sure to test using this format. At this stage
  more information is best obtained by contacting the Bazaar mailing list
  or IRC channel if you are interested in using this format. We will make
  end user documentation available closer to blessing the format as
  production ready. (Robert Collins, John Arbash Meinel, Ian Clatworthy,
  Vincent Ladeuil, Andrew Bennetts, Martin Pool)

* Tildes are no longer escaped. No more %7Euser/project/branch!
  (Jonathan Lange)

Bug Fixes
*********

* Pushing a new stacked branch will also push the parent inventories for
  revisions at the stacking boundary.  This makes sure that the stacked
  branch has enough data to calculate inventory deltas for all of its
  revisions (without requiring the fallback branch).  This avoids
  "'AbsentContentFactory' object has no attribute 'get_bytes_as'" errors
  when fetching the stacked branch from a 1.13 (or later) smart server.
  This partially fixes #354036.  (Andrew Bennetts, Robert Collins)

* End-Of-Line content filters are now loaded correctly.
  (Ian Clatworthy, Brian de Alwis, #355280)

* Authentication plugins now receive all the parameters from the request
  itself (aka host, port, realm, path, etc). Previously, only the 
  authentication section name, username and encoded password were 
  provided. (Jean-Francois Roy)

* bzr gives a better message if an invalid regexp is passed to ``bzr log
  -m``.  (Anne Mohsen, Martin Pool)

* ``bzr split`` now says "See also: join" (Aaron Bentley, #335015)

* ``bzr version-info`` now works in empty branches. (Jelmer Vernooij,
  #313028)

* Fix "is not a stackable format" error when pushing a
  stackable-format branch with an unstackable-format repository to a
  destination with a default stacking policy.  (Andrew Bennetts)

* Fixed incorrect "Source format does not support stacking" warning
  when pushing to a smart server.  (Andrew Bennetts, #334114)

* Fix 'make check-dist-tarball' failure by converting paths to unicode when
  needed. (Vincent Ladeuil, #355454)

* Fixed "Specified file 'x/y/z' is outside current view: " occurring
  on ``bzr add x/y/z`` in formats supporting views when no view is
  defined.  (Ian Clatworthy, #344708)

* It is no longer possible to fetch between repositories while the
  target repository is in a write group. This prevents race conditions
  that prevent the use of RPC's to perform fetch, and thus allows
  optimising more operations. (Robert Collins, Andrew Bennetts)

* ``merge --force`` works again. (Robert Collins, #342105)

* No more warnings are issued about ``sha`` being deprecated under python-2.6.
  (Vincent Ladeuil, #346593)

* Pushing a new branch to a server that has a stacking policy will now
  upgrade from the local branch format when the stacking policy points at
  a branch which is itself stackable, because we know the client can read
  both branches, we know that the trunk for the project can be read too,
  so the upgrade will not inconvenience users. (Robert Collins, #345169)

* Pushing a new stacked branch will also push the parent inventories for
  revisions at the stacking boundary.  This makes sure that the stacked
  branch has enough data to calculate inventory deltas for all of its
  revisions (without requiring the fallback branch).  This avoids
  "'AbsentContentFactory' object has no attribute 'get_bytes_as'" errors
  when fetching the stacked branch from a 1.13 (or later) smart server.
  This partially fixes #354036.  (Andrew Bennetts, Robert Collins)

* The full test suite is passing again on OSX. Several minor issues (mostly
  test related) have been fixed. (Vincent Ladeuil, #355273).

* The GNU Changelog formatter is slightly improved in the case where
  the delta is empty, and now correctly claims not to support tags.
  (Andrea Bolognani)

* Shelve can now shelve changes to a symlink target.
  (James Westby, #341558)

* The help for the ``info`` command has been corrected.
  (Ian Clatworthy, #351931)

* Upgrade will now use a sensible default format if the source repository
  uses rich roots.  (Jelmer Vernooij, #252908)

Documentation
*************

* Expanded the index of the developer documentation. (Eric Siegerman)

* New topic `bzr help debug-flags`.  (Martin Pool)

* The generated manpage now explicitly lists aliases as commands.
  (James Westby, #336998)

API Changes
***********

* APIs deprecated in 1.6 and previous versions of bzr are now removed.
  (Martin Pool)

* ``CommitReporter`` is no longer called with ``unchanged`` status during
  commit - this was a full-tree overhead that bzr no longer performs.
  (Robert Collins)

* New abstract ``UIFactory`` method ``get_username`` which will be called to 
  obtain the username to use when connecting to remote machines. 
  (Jelmer Vernooij)

* New API ``Inventory.filter()`` added that filters an inventory by
  a set of file-ids so that only those fileids, their parents and
  their children are included.  (Ian Clatworthy)

* New sort order for ``get_record_stream`` ``groupcompress`` which
  sorts optimally for use with groupcompress compressors. (John Arbash
  Meinel, Robert Collins)

* Repository APIs ``get_deltas_for_revisions()`` and
  ``get_revision_delta()`` now support an optional ``specific_fileids``
  parameter. If provided, the deltas are filtered so that only those
  file-ids, their parents and their children are included.
  (Ian Clatworthy)

* The ``get_credentials`` and ``set_credentials`` methods of 
  ``AuthenticationConfig`` now accept an optional realm argument.
  (Jean-Francois Roy)

* The ``pb`` argument to ``fetch()`` is deprecated.
  (Martin Pool)

* The ``Serializer`` class and the serializer ``format registry`` have moved
  from ``bzrlib.xml_serializer`` to ``bzrlib.serializer``. (Jelmer Vernooij)

* The smart server jail now hooks into BzrDir.open to prevent any BzrDir
  that is not inside the backing transport from being opened.  See the
  module documentation for ``bzrlib.smart.request`` for details.
  (Andrew Bennetts, Robert Collins)

* ``Tree.get_symlink_target`` now always returns a unicode string result
  or None. Previously it would return the bytes from reading the link
  which could be in any arbitrary encoding. (Robert Collins)

Testing
*******

* ``bzrlib.tests.TestCase`` now fails the test if its own ``setUp``
  and ``tearDown`` weren't called.  This catches faulty tests that
  forget to upcall when overriding ``setUp`` and ``tearDown``.  Those
  faulty tests were not properly isolated.
  (Andrew Bennetts, Robert Collins)

* Fix test_msgeditor.MsgEditorTest test isolation.
  (Vincent Ladeuil, #347130)

* ``medusa`` is not used anymore as an FTP test server starting with
  python2.6. A new FTP test server based on ``pyftplib`` can be used
  instead. This new server is a soft dependency as medusa which is still
  preferred if both are available (modulo python version).
  (Vincent Ladeuil)

Internals
*********

* Added ``chk_map`` for fast, trie-based storage of tuple to string maps.
  (Robert Collins, John Arbash Meinel, Vincent Ladeuil)

* Added ``bzrlib.chk_map`` for fast, trie-based storage of tuple to string
  maps.  (Robert Collins, John Arbash Meinel, Vincent Ladeuil)

* Added ``bzrlib.inventory_delta`` module.  This will be used for
  serializing and deserializing inventory deltas for more efficient
  streaming on the network.  (Robert Collins, Andrew Bennetts)

* ``Branch._get_config`` has been added, which splits out access to the
  specific config file from the branch. This is used to let RemoteBranch
  avoid constructing real branch objects to access configuration settings.
  (Robert Collins, Andrew Bennetts)

* ``Branch`` now implements ``set_stacked_on_url`` in the base class as
  the implementation is generic and should impact foreign formats. This
  helps performance for ``RemoteBranch`` push operations to new stacked
  branches. (Robert Collins, Andrew Bennetts)

* ``BtreeIndex._spill_mem_keys_to_disk()`` now generates disk index with
  optmizations turned off. This only has effect when processing > 100,000
  keys during something like ``bzr pack``. (John Arbash Meinel)

* ``bzr selftest`` now accepts ``--subunit`` to run in subunit output
  mode. Requires ``lp:subunit`` installed to work, but is not a hard
  dependency. (Robert Collins)

* ``BzrDir.open_branch`` now takes an optional ``ignore_fallbacks``
  parameter for controlling opening of stacked branches.
  (Andrew Bennetts, Robert Collins)
  
* ``CommitBuilder`` has a new method, ``record_iter_changes`` which works
  in terms of an iter_changes iterator rather than full tree scanning.
  (Robert Collins)

* ``DirState`` can now be passed a custom ``SHA1Provider`` object
  enabling it to store the SHA1 and stat of the canonical (post
  content filtered) form. (Ian Clatworthy)

* New ``assertLength`` method based on one Martin has squirreled away
  somewhere. (Robert Collins, Martin Pool)

* New hook ``BzrDir.pre_open`` which runs before opening ``BzrDir``
  objects, allowing better enforcement of the smart server jail when
  dealing with stacked branches. (Robert Collins, Andrew Bennetts)

* New hook ``RioVersionInfoBuilder.revision``, allowing extra entries 
  to be added to the stanza that is printed for a particular revision.
  (Jelmer Vernooij)

* New repository method ``refresh_data`` to cause any repository to
  make visible data inserted into the repository by a smart server
  fetch operation. (Robert Collins, Andrew Bennetts)

* ``register_filter_stack_map`` now takes an optional fallback parameter,
  a callable to invoke if a preference has a value not in the map
  of filter stacks. This enhancement allows, for example,  bzr-svn to
  handle existing svn properties that define a list of keywords to be
  expanded.  (Ian Clatworthy)

* ``RemoteBranchConfig`` will use a new verb ``Branch.set_config_option``
  to write config settings to smart servers that support this, saving
  5 round trips on the stacked streaming acceptance test.
  (Robert Collins, Andrew Bennetts)

* ``RemoteBranch`` now provides ``_get_config`` for access to just the
  branch specific configuration from a remote server, which uses the 
  already existing ``Branch.get_config_file`` smart verb.
  (Robert Collins, Andrew Bennetts)

* ``RemoteRepository`` will now negatively cache missing revisions during
  ``get_parent_map`` while read-locked. Write-locks are unaffected.
  (Robert Collins, Andrew Bennetts)

* Removed ``InterRemoteToOther``, ``InterOtherToRemote`` and
  ``InterPackToRemotePack`` classes, as they are now unnecessary.
  (Andrew Bennetts)

* ``RepositoryFormat`` as a new attribute ``fast_deltas`` to indicate
  whether the repository can efficiently generate deltas between trees
  regardless of tree size. (Robert Collins)

* ``Repository.iter_files_bytes()`` now properly returns an "iterable of
  byte strings" (aka 'chunked') for the content. It previously was
  returning a plain string, which worked, but performed very poorly when
  building a working tree (file.writelines(str) is very inefficient). This
  can have a large effect on ``bzr checkout`` times. (John Arbash Meinel)

* selftest now supports a --parallel option, with values of 'fork' or
  'subprocess' to run the test suite in parallel. Currently only linux
  machine work, other platforms need patches submitted. (Robert Collins,
  Vincent Ladeuil)

* ``tests.run_suite`` has a new parameter ``suite_decorators``, a list of 
  callables to use to decorate the test suite. Such decorators can add or
  remove tests, or even remote the test suite to another machine if
  desired. (Robert Collins)

* The smart server verb ``Repository.get_parent_map`` can now include
  information about ghosts when the special revision ``include-missing:``
  is in the requested parents map list. With this flag, ghosts are
  included as ``missing:REVISION_ID``. (Robert Collins, Andrew Bennetts)

* ``_walk_to_common_revisions`` will now batch up at least 50
  revisions before calling ``get_parent_map`` on the target,
  regardless of ``InterRepository``.
  (Andrew Bennetts, Robert Collins)

bzr 1.13
########

:Codename: paraskavedekatriaphobia
:1.13: 2009-03-14
:1.13rc1: 2009-03-10
:1.13.1: 2009-03-23
:1.13.2: 2009-04-27

GNU Changelog output can now be produced by ``bzr log --gnu-changelog``.  Debug
flags can now be set in ``~/.bazaar/bazaar.conf``.  Lightweight checkouts and
stacked branches should both be much faster over remote connections.  

Changes From 1.13.1 to 1.13.2
*****************************

A regression was found in the 1.13.1 release. When bzr 1.13.1 and earlier push
a stacked branch they do not take care to push all the parent inventories for
the transferred revisions. This means that a smart server serving that branch
often cannot calculate inventory deltas for the branch (because smart server
does not/cannot open fallback repositories). Prior to 1.13 the server did not
have a verb to stream revisions out of a repository, so that's why this bug has
appeared now.

Bug Fixes
*********

* Fix for bug 354036 ErrorFromSmartServer - AbsentContentFactory object has no
  attribute 'get_bytes_as' exception while pulling from Launchpad 
  (Jean-Francois Roy, Andrew Bennetts, Robert Collins)

Changes From 1.13final to 1.13.1
********************************

A couple regessions where found in the 1.13 release. The pyrex-generated C
extensions are missing from the .tar.gz and .zip files.  Documentation on how
to generate GNU ChangeLogs is wrong.

Bug Fixes
*********

* Change ``./bzr``'s ``_script_version`` to match ./bzrlib/__init__.py
  version_info. (Bob Tanner, Martin Pool, #345232)

* Distribution archives for 1.13 do not contain generated C extension modules
  (Jean-Francois Roy, Bob Tanner, #344465)

* GNU ChangeLog output can now be produced by bzr log --format gnu-changelog is
  incorrect (Deejay, Bob Tanner, Martin Pool, Robert Collins, #343928)

* ``merge --force`` works again. (Robert Collins, #342105)

Changes From 1.13rc1 to 1.13final
*********************************

* Fix "is not a stackable format" error when pushing a
  stackable-format branch with an unstackable-format repository to a
  destination with a default stacking policy.  (Andrew Bennetts)

* Progress bars now show the rate of network activity for
  ``bzr+ssh://`` and ``bzr://`` connections.  (Andrew Bennetts)

Compatibility Breaks
********************

* ``bzr log --line`` now indicates which revisions are merges with
  `[merge]` after the date.  Scripts which parse the output of this
  command may need to be adjusted.
  (Neil Martinsen-Burrell)

New Features
************

* ``bzr reconfigure`` now supports --with-trees and --with-no-trees
  options to change the default tree-creation policy of shared
  repositories.  (Matthew Fuller, Marius Kruger, #145033)

* Debug flags can now be set in ``~/.bazaar/bazaar.conf``.
  (Martin Pool)

* Filtered views provide a mask over the tree so that users can focus
  on a subset of a tree when doing their work. See ``Filtered views``
  in chapter 7 of the User Guide and ``bzr help view`` for details.
  (Ian Clatworthy)

* GNU Changelog output can now be produced by ``bzr log --gnu-changelog``.
  (Andrea Bolognani, Martin Pool)

* The ``-Dmemory`` flag now gives memory information on Windows.
  (John Arbash Meinel)

* Multiple authors for a commit can now be recorded by using the "--author"
  option multiple times. (James Westby, #185772)

* New clean-tree command, from bzrtools.  (Aaron Bentley, Jelmer Vernooij)

* New command ``bzr launchpad-open`` opens a Launchpad web page for that
  branch in your web browser, as long as the branch is on Launchpad at all.
  (Jonathan Lange)

* New API for getting bugs fixed by a revision: Revision.iter_bugs().
  (Jonathan Lange)

Improvements
************

* All bzr ``Hooks`` classes are now registered in
  ``bzrlib.hooks.known_hooks``. This removes the separate list from
  ``bzrlib.tests`` and ensures that all hooks registered there are
  correctly isolated by the test suite (previously
  ``MutableTreeHooks`` were not being isolated correctly). Further, 
  documentation for hooks is now dynamically generated from the
  present HookPoints. ``bzr hooks`` will now also report on all the
  hooks present in the ``bzrlib.hooks.known_hooks`` registry.
  (Robert Collins)

* ``bzr add`` no longer prints ``add completed`` on success. Failure
  still prints an error message. (Robert Collins)

* ``bzr branch`` now has a ``--no-tree`` option which turns off the
  generation of a working tree in the new branch.
  (Daniel Watkins, John Klinger, #273993)

* Bazaar will now point out ``bzr+ssh://`` to the user when they 
  use ssh://. (Jelmer Vernooij, #330535)

* ``bzr -v info`` now omits the number of committers branch statistic,
  making it many times faster for large projects. To include that
  statistic in the output, use ``bzr -vv info``.
  (Ian Clatworthy)

* ``bzr push`` to a ``bzr`` url (``bzr://``, ``bzr+ssh://`` etc) will
  stream if the server is version 1.13 or greater, reducing roundtrips
  significantly. (Andrew Bennetts, Robert Collins)

* Lightweight Checkouts and Stacked Branches should both be much
  faster over remote connections. Building the working tree now
  batches up requests into approx 5MB requests, rather than a separate
  request for each file. (John Arbash Meinel)

* Support for GSSAPI authentication when using HTTP or HTTPS. 
  (Jelmer Vernooij)

* The ``bzr shelve`` prompt now includes a '?' help option to explain the
  short options better. (Daniel Watkins, #327429)

* ``bzr lp-open`` now falls back to the push location if it cannot find a
  public location. (Jonathan Lange, #332372)

* ``bzr lp-open`` will try to find the Launchpad URL for the location
  passed on the command line. This makes ``bzr lp-open lp:foo`` work as
  expected. (Jonathan Lange, #332705)

* ``bzr send`` now supports MH-E via ``emacsclient``. (Eric Gillespie)

Bug Fixes
*********

* Allows ``bzr log <FILE>`` to be called in an empty branch without
  backtracing. (Vincent Ladeuil, #346431)

* Bazaar now gives a better message including the filename if it's
  unable to read a file in the working directory, for example because
  of a permission error.  (Martin Pool, #338653)

* ``bzr cat -r<old> <path>`` doesn't traceback anymore when <path> has a
  file id in the working tree different from the one in revision <old>.
  (Vincent Ladeuil, #341517, #253806)

* ``bzr send`` help is more specific about how to apply merge
  directives.  (Neil Martinsen-Burrell, #253470)

* ``bzr missing`` now uses ``Repository.get_revision_delta()`` rather
  than fetching trees and determining a delta itself. (Jelmer
  Vernooij, #315048)

* ``bzr push`` to a smart server no longer causes "Revision
  {set([('null:',)])} not present ..." errors when the branch has
  multiple root revisions. (Andrew Bennetts, #317654)

* ``bzr shelve`` now properly handle patches with no terminating newline.
  (Benoît PIERRE, #303569)

* ``bzr unshelve`` gives a more palatable error if passed a non-integer
  shelf id. (Daniel Watkins)

* Export now handles files that are not present in the tree.
  (James Westby, #174539)

* Fixed incorrect "Source format does not support stacking" warning
  when pushing to a smart server.  (Andrew Bennetts, #334114)
  
* Fixed "sprout() got an unexpected keyword argument 'source_branch'"
  error branching from old repositories.
  (Martin Pool, #321695)

* Make ``bzr push --quiet <non-local location>`` less chatty.
  (Kent Gibson, #221461)

* Many Branch hooks would not fire with ``bzr://`` and ``bzr+ssh://``
  branches, and this was not noticed due to a bug in the test logic
  for branches. This is now fixed and a test added to prevent it
  reoccuring. (Robert Collins, Andrew Bennetts)

* Restore the progress bar on Windows. We were disabling it when TERM
  wasn't set, but Windows doesn't set TERM. (Alexander Belchenko,
  #334808)

* ``setup.py build_ext`` now gives a proper error when an extension
  fails to build. (John Arbash Meinel)

* Symlinks to non ascii file names are now supported.
  (Robert Collins, Vincent Ladeuil, #339055, #272444)    

* Under rare circumstances (aka nobody reported a bug about it), the ftp
  transport could revert to ascii mode. It now stays in binary mode except
  when needed.  (Vincent Ladeuil)

* Unshelve does not generate warnings about progress bars.
  (Aaron Bentley, #328148)

* shelve cleans up properly when unversioned files are specified.
  (Benoît Pierre, Aaron Bentley)

Documentation
*************

* Added ``Organizing your workspace`` to the User Guide appendices,
  summarizing some common ways of organizing trees, branches and
  repositories and the processes/workflows implied/enabled by each.
  (Ian Clatworthy)

* Hooks can now be self documenting. ``bzrlib.hooks.Hooks.create_hook``
  is the entry point for this feature. (Robert Collins)

* The documentation for ``shelve`` and ``unshelve`` has been clarified.
  (Daniel Watkins, #327421, #327425)

API Changes
***********

* ``bzr selftest`` now fails if the bazaar sources contain trailing
  whitespace, non-unix style line endings and files not ending in a
  newline. About 372 files and 3243 lines with trailing whitespace was
  updated to comply with this. The code already complied with the other
  criteria, but now it is enforced. (Marius Kruger)

* ``bzrlib.branch.PushResult`` was renamed to 
  ``bzrlib.branch.BranchPushResult``. (Jelmer Vernooij)

* ``Branch.fetch`` and ``Repository.fetch`` now return None rather
  than a count of copied revisions and failed revisions. A while back
  we stopped ever reporting failed revisions because we started
  erroring instead, and the copied revisions count is not used in the
  UI at all - indeed it only reflects the repository status not
  changes to the branch itself. (Robert Collins)

* ``Inventory.apply_delta`` now raises an AssertionError if a file-id
  appears multiple times within the delta. (Ian Clatworthy)

* MutableTree.commit now favours the "authors" argument, with the old
  "author" argument being deprecated.

* Remove deprecated EmptyTree.  (Martin Pool)

* ``Repository.fetch`` now accepts an optional ``fetch_spec``
  parameter.  A ``SearchResult`` or ``MiniSearchResult`` may be passed
  to ``fetch_spec`` instead of a ``last_revision`` to specify exactly
  which revisions to fetch. (Andrew Bennetts)

* ``RepositoryAcquisitionPolicy.acquire_repository`` now returns a
  tuple of ``(repository, is_new_flag)``, rather than just the
  repository.  (Andrew Bennetts)

* Revision.get_apparent_author() is now deprecated, replaced by
  Revision.get_apparent_authors(), which returns a list. The former
  now returns the first item that would be returned from the second.

* The ``BranchBuilder`` test helper now accepts a ``timestamp``
  parameter to ``build_commit`` and ``build_snapshot``.  (Martin Pool)

* The ``_fetch_*`` attributes on ``Repository`` are now on
  ``RepositoryFormat``, more accurately reflecting their intent (they
  describe a disk format capability, not state of a particular
  repository of that format). (Robert Collins)

Internals
*********

* Branching from a non-stacked branch on a smart protocol is now
  free of virtual file system methods.
  (Robert Collins, Andrew Bennetts)

* Branch and Repository creation on a bzr+ssh://server are now done
  via RPC calls rather than VFS calls, reducing round trips for
  pushing new branches substantially. (Robert Collins)

* ``Branch.clone`` now takes the ``repository_policy`` formerly used
  inside ``BzrDir.clone_on_transport``, allowing stacking to be
  configured before the branch tags and revision tip are set. This
  fixes a race condition cloning stacked branches that would cause
  plugins to have hooks called on non-stacked instances.
  (Robert Collins, #334187)

* ``BzrDir.cloning_metadir`` now has a RPC call. (Robert Collins)

* ``BzrDirFormat.__str__`` now uses the human readable description
  rather than the sometimes-absent disk label. (Robert Collins)

* ``bzrlib.fetch`` is now composed of a sender and a sink component
  allowing for decoupling over a network connection. Fetching from
  or into a RemoteRepository with a 1.13 server will use this to
  stream the operation.
  (Andrew Bennetts, Robert Collins)

* ``bzrlib.tests.run_suite`` accepts a runner_class parameter
  supporting the use of different runners. (Robert Collins)

* Change how file_ids and revision_ids are interned as part of
  inventory deserialization. Now we use the real ``intern()``, rather
  than our own workaround that would also cache a Unicode copy of the
  string, and never emptied the cache. This should slightly reduce
  memory consumption. (John Arbash Meinel)

* New branch method ``create_clone_on_transport`` that returns a
  branch object. (Robert Collins)

* New hook Commands['extend_command'] to allow plugins to access a
  command object before the command is run (or help generated from
  it), without overriding the command. (Robert Collins)

* New version of the ``BzrDir.find_repository`` verb supporting
  ``_network_name`` to support removing more _ensure_real calls.
  (Robert Collins)

* ``RemoteBranchFormat`` no longer claims to have a disk format string.
  (Robert Collins)

* ``Repository`` objects now have ``suspend_write_group`` and
  ``resume_write_group`` methods.  These are currently only useful
  with pack repositories. (Andrew Bennetts, Robert Collins)

* ``BzrDirFormat``, ``BranchFormat`` and ``RepositoryFormat`` objects
  now have a ``network_name`` for passing the format across RPC calls.
  (Robert Collins, Andrew Bennetts)

* ``RepositoryFormat`` objects now all have a new attribute
  ``_serializer`` used by fetch when reserialising is required.
  (Robert Collins, Andrew Bennetts)

* Some methods have been pulled up from ``BzrBranch`` to ``Branch``
  to aid branch types that are not bzr branch objects (like
  RemoteBranch). (Robert Collins, Andrew Bennetts)

* Test adaptation has been made consistent throughout the built in
  tests. ``TestScenarioApplier``, ``multiply_tests_from_modules``,
  ``adapt_tests``, ``adapt_modules`` have all been deleted. Please
  use ``multiply_tests``, or for lower level needs ``apply_scenarios``
  and ``apply_scenario``. (Robert Collins)

* ``TestSkipped`` is now detected by TestCase and passed to the
  ``TestResult`` by calling ``addSkip``. For older TestResult objects,
  where ``addSkip`` is not available, ``addError`` is still called.
  This permits test filtering in subunit to strip out skipped tests
  resulting in a faster fix-shrink-list-run cycle. This is compatible
  with the testtools protocol for skips. (Robert Collins)

* The ``_index`` of ``KnitVersionedFiles`` now supports the ability
  to scan an underlying index that is going to be incorporated into
  the ``KnitVersionedFiles`` object, to determine if it has missing
  delta references. The method is ``scan_unvalidated_index``.
  (Andrew Bennetts, Robert Collins)

* There is a RemoteSink object which handles pushing to smart servers.
  (Andrew Bennetts, Robert Collins)

* ``TransportTraceDecorator`` now logs ``put_bytes_non_atomic`` and
  ``rmdir`` calls. (Robert Collins)

* ``VersionedFiles`` record adapters have had their signature change
  from ``(record, record.get_bytes_as(record.storage_kind))`` to
  ``(record)`` reducing excess duplication and allowing adapters
  to access private data in record to obtain content more
  efficiently. (Robert Collins)

* We no longer probe to see if we should create a working tree during
  clone if we cannot get a local_abspath for the new bzrdir.
  (Robert Collins)


bzr 1.12
########

:Codename: 1234567890
:1.12: 2009-02-13
:1.12rc1: 2009-02-10

This release of Bazaar contains many improvements to the speed,
documentation and functionality of ``bzr log`` and the display of logged
revisions by ``bzr status``.  bzr now also gives a better indication of
progress, both in the way operations are drawn onto a text terminal, and
by showing the rate of network IO.

Changes from RC1 to Final
*************************

* ``bzr init --development-wt5[-rich-root]`` would fail because of
  circular import errors. (John Arbash Meinel, #328135)

* Expanded the help for log and added a new help topic called
  ``log-formats``.  (Ian Clatworthy)

Compatibility Breaks
********************

* By default, ``bzr status`` after a merge now shows just the pending
  merge tip revisions. This improves the signal-to-noise ratio after
  merging from trunk and completes much faster. To see all merged
  revisions, use the new ``-v`` flag.  (Ian Clatworthy)

* ``bzr log --line`` now shows any tags after the date and before
  the commit message. If you have scripts which parse the output
  from this command, you may need to adjust them accordingly.
  (Ian Clatworthy)

* ``bzr log --short`` now shows any additional revision properties
  after the date and before the commit message.  Scripts that parse 
  output of the log command in this situation may need to adjust.
  (Neil Martinsen-Burrell)

* The experimental formats ``1.12-preview`` and ``1.12-preview-rich-root``
  have been renamed ``development-wt5`` and ``development-wt5-rich-root``
  respectively, given they are not ready for release in 1.12.
  (Ian Clatworthy)

* ``read_bundle_from_url`` has been deprecated. (Vincent Ladeuil)

New Features
************

* Add support for filtering ``bzr missing`` on revisions.  Remote revisions
  can be filtered using ``bzr missing -r -20..-10`` and local revisions can
  be filtered using ``bzr missing --my-revision -20..-10``.
  (Marius Kruger)

* ``bzr log -p`` displays the patch diff for each revision.
  When logging a file, the diff only includes changes to that file.
  (Ian Clatworthy, #202331, #227335)

* ``bzr log`` supports a new option called ``-n N`` or ``--level N``.
  A value of 0 (zero) means "show all nested merge revisions" while
  a value of 1 (one) means "show just the top level". Values above
  1 can be used to see a limited amount of nesting. That can be
  useful for seeing the level or two below PQM submits for example.
  To force the ``--short`` and ``--line`` formats to display all nested
  merge revisions just like ``--long`` does by default, use a command
  like ``bzr log --short -n0``. To display just the mainline using
  ``--long`` format, ``bzr log --long -n1``.
  (Ian Clatworthy)

Improvements
************

* ``bzr add`` more clearly communicates success vs failure.
  (Daniel Watkins)

* ``bzr init`` will now print a little less verbose output.
  (Marius Kruger)

* ``bzr log`` is now much faster in many use cases, particularly
  at incrementally displaying results and filtering by a
  revision range. (Ian Clatworthy)

* ``bzr log --short`` and ``bzr log --line`` now show tags, if any,
  for each revision. The tags are shown comma-separated inside
  ``{}``. For short format, the tags appear at the end of line
  before the optional ``[merge]`` indicator. For line format,
  the tags appear after the date. (Ian Clatworthy)

* Progress bars now show the rate of activity for some sftp 
  operations, and they are drawn different.  (Martin Pool, #172741)

* Progress bars now show the rate of activity for urllib and pycurl based
  http client implementations. The operations are tracked at the socket
  level for better precision.
  (Vincent Ladeuil)

* Rule-based preferences can now accept multiple patterns for a set of
  rules.  (Marius Kruger)

* The ``ancestor:`` revision spec will now default to referring to the
  parent of the branch if no other location is given.
  (Daniel Watkins, #198417)

* The debugger started as a result of setting ``$BZR_PDB`` works
  around a bug in ``pdb``, http://bugs.python.org/issue4150.  The bug
  can cause truncated tracebacks in Python versions before 2.6.
  (Andrew Bennetts)

* VirtualVersionedFiles now implements
  ``iter_lines_added_or_present_in_keys``. This allows the creation of 
  new branches based on stacked bzr-svn branches. (#311997)

Bug Fixes
*********

* ``bzr annotate --show-ids`` doesn't give a backtrace on empty files
  anymore.
  (Anne Mohsen, Vincent Ladeuil, #314525)

* ``bzr log FILE`` now correctly shows mainline revisions merging
  a change to FILE when the ``--short`` and ``--line`` log formats
  are used. (Ian Clatworthy, #317417)

* ``bzr log -rX..Y FILE`` now shows the history of FILE provided
  it existed in Y or X, even if the file has since been deleted or
  renamed. If no range is given, the current/basis tree and
  initial tree are searched in that order. More generally, log
  now interprets filenames in their historical context.
  (Ian Clatworthy, #175520)

* ``bzr status`` now reports nonexistent files and continues, then
  errors (with code 3) at the end.  (Karl Fogel, #306394)

* Don't require the present compression base in knits to be the same
  when adding records in knits. (Jelmer Vernooij, #307394)

* Fix a problem with CIFS client/server lag on Windows colliding with
  an invariant-per-process algorithm for generating AtomicFile names
  (Adrian Wilkins, #304023)

* Many socket operations now handle EINTR by retrying the operation.
  Previously EINTR was treated as an unrecoverable failure.  There is
  a new ``until_no_eintr`` helper function in ``bzrlib.osutils``.
  (Andrew Bennetts)

* Support symlinks with non-ascii characters in the symlink filename.
  (Jelmer Vernooij, #319323)

* There was a bug in how we handled resolving when a file is deleted
  in one branch, and modified in the other. If there was a criss-cross
  merge, we would cause the deletion to conflict a second time.
  (Vincent Ladeuil, John Arbash Meinel)

* There was another bug in how we chose the correct intermediate LCA in
  criss-cross merges leading to several kind of changes be incorrectly
  handled.
  (John Arbash Meinel, Vincent Ladeuil)

* Unshelve now handles deleted paths without crashing. (Robert Collins)

Documentation
*************

* Improved plugin developer documentation.  (Martin Pool)

API Changes
***********

* ``ProgressBarStack`` is deprecated; instead use
  ``ui_factory.nested_progress_bar`` to create new progress bars.
  (Martin Pool)

* ForeignVcsMapping() now requires a ForeignVcs object as first
  argument. (Jelmer Vernooij)

* ForeignVcsMapping.show_foreign_revid() has been moved to
  ForeignVcs. (Jelmer Vernooij)

* ``read_bundle_from_url`` is deprecated in favor of
  ``read_mergeable_from_url``.  (Vincent Ladeuil)

* Revision specifiers are now registered in
  ``bzrlib.revisionspec.revspec_registry``, and the old list of 
  revisionspec classes (``bzrlib.revisionspec.SPEC_TYPES``) has been
  deprecated. (Jelmer Vernooij, #321183)

* The progress and UI classes have changed; the main APIs remain the
  same but code that provides a new UI or progress bar class may
  need to be updated.  (Martin Pool)

Internals
*********

* Default User Interface (UI) is CLIUIFactory when bzr runs in a dumb
  terminal. It is sometimes desirable do override this default by forcing
  bzr to use TextUIFactory. This can be achieved by setting the
  BZR_USE_TEXT_UI environment variable (emacs shells, as opposed to
  compile buffers, are such an example).
  (Vincent Ladeuil)

* New API ``Branch.iter_merge_sorted_revisions()`` that iterates over
  ``(revision_id, depth, revno, end_of_merge)`` tuples.
  (Ian Clatworthy)

* New ``Branch.dotted_revno_to_revision_id()`` and
  ``Branch.revision_id_to_dotted_revno()`` APIs that pick the most
  efficient way of doing the mapping.
  (Ian Clatworthy)

* Refactor cmd_serve so that it's a little easier to build commands that
  extend it, and perhaps even a bit easier to read.  (Jonathan Lange)

* ``TreeDelta.show()`` now accepts a ``filter`` parameter allowing log
  formatters to retrict the output.
  (Vincent Ladeuil)


bzr 1.11
########

:Codename: "Eyes up!"
:Released: 2009-01-19

This first monthly release of Bazaar for 2009 improves Bazaar's operation
in Windows, Mac OS X, and other situations where file names are matched
without regard to capitalization: Bazaar tries to match the case of an
existing file.  This release of Bazaar also improves the efficiency of
Tortoise Windows Shell integration and lets it work on 64-bit platforms.

The UI through which Bazaar supports historic formats has been improved,
so 'bzr help formats' now gives a simpler and shorter list, with clear
advice.

This release also fixes a number of bugs, particularly a glitch that can
occur when there are concurrent writes to a pack repository.

Bug Fixes
*********

* Fix failing test when CompiledChunksToLines is not available.
  (Vincent Ladeuil)

* Stacked branches don't repeatedly open their transport connection.
  (John Arbash Meinel)



bzr 1.11rc1
###########

:Codename: "Eyes up!"
:Released: 2009-01-09

Changes
*******

* Formats using Knit-based repository formats are now explicitly
  marked as deprecated. (Ian Clatworthy)

New Features
************

* Add support for `bzr tags -r 1..2`, that is we now support showing
  tags applicable for a specified revision range. (Marius Kruger)

* ``authentication.conf`` now accepts pluggable read-only credential
  stores. Such a plugin (``netrc_credential_store``) is now included,
  handles the ``$HOME/.netrc`` file and can server as an example to
  implement other plugins.
  (Vincent Ladeuil)

* ``shelve --list`` can now be used to list shelved changes.
  (Aaron Bentley)

Improvements
************

* Add trailing slash to directories in all output of ``bzr ls``, except
  ``bzr ls --null``. (Gordon P. Hemsley, #306424)

* ``bzr revision-info`` now supports a -d option to specify an
  alternative branch. (Michael Hudson)

* Add connection to a C++ implementation of the Windows Shell Extension
  which is able to fully replace the current Python implemented one.
  Advantages include 64bit support and reduction in overhead for
  processes which drag in shell extensions.
  (Mark Hammond)

* Support the Claws mail client directly, rather than via
  xdg-email. This prevents the display of an unnecessary modal
  dialog in Claws, informing the user that a file has been
  attached to the message, and works around bug #291847 in
  xdg-utils which corrupts the destination address.

* When working on a case-insensitive case-preserving file-system, as
  commonly found with Windows, bzr will often ignore the case of the
  arguments specified by the user in preference to the case of an existing
  item on the file-system or in the inventory to help prevent
  counter-intuitive behaviour on Windows. (Mark Hammond)

Bug Fixes
*********
  
* Allow BzrDir implementation to implement backing up of 
  control directory. (#139691)

* ``bzr push`` creating a new stacked branch will now only open a
  single connection to the target machine. (John Arbash Meinel)

* Don't call iteritems on transport_list_registry, because it may
  change during iteration.  (Martin Pool, #277048)

* Don't make a broken branch when pushing an unstackable-format branch
  that's in a stackable shared repository to a location with default
  stack-on location.  (Andrew Bennetts, #291046)

* Don't require embedding user in HTTP(S) URLs do use authentication.conf.
  (Ben Jansen, Vincent Ladeuil, #300347)

* Fix a problem with CIFS client/server lag on windows colliding with
  an invariant-per-process algorithm for generating AtomicFile names
  (Adrian Wilkins, #304023)

* Fix bogus setUp signature in UnavailableFTPServer.
  (Gary van der Merwe, #313498)

* Fix compilation error in ``_dirstate_helpers_c`` on SunOS/Solaris.
  (Jari Aalto)

* Fix SystemError in ``_patiencediff_c`` module by calling
  PyErr_NoMemory() before returning NULL in PatienceSequenceMatcher_new.
  (Andrew Bennetts, #303206)

* Give proper error message for diff with non-existent dotted revno.
  (Marius Kruger, #301969)

* Handle EACCES (permission denied) errors when launching a message
  editor, and emit warnings when a configured editor cannot be
  started. (Andrew Bennetts)

* ``$HOME/.netrc`` file is now recognized as a read-only credential store
  if configured in ``authentication.conf`` with 'password_encoding=netrc'
  in the appropriate sections.
  (Vincent Ladeuil, #103029)

* Opening a stacked branch now properly shares the connection, rather
  than opening a new connection for the stacked-on branch.
  (John Arbash meinel)

* Preserve transport decorators while following redirections.
  (Vincent Ladeuil, #245964, #270863)

* Provides a finer and more robust filter for accepted redirections.
  (Vincent Ladeuil, #303959, #265070)

* ``shelve`` paths are now interpreted relative to the current working
  tree.  (Aaron Bentley)

* ``Transport.readv()`` defaults to not reading more than 100MB in a
  single array. Further ``RemoteTransport.readv`` sets this to 5MB to
  work better with how it splits its requests.
  (John Arbash Meinel, #303538)

* Pack repositories are now able to reload the pack listing and retry
  the current operation if another action causes the data to be
  repacked.  (John Arbash Meinel, #153786)

* ``pull -v`` now respects the log_format configuration variable.
  (Aaron Bentley)

* ``push -v`` now works on non-initial pushes.  (Aaron Bentley)

* Use the short status format when the short format is used for log.
  (Vincent Ladeuil, #87179)

* Allow files to be renamed or moved via remove + add-by-id. (Charles
  Duffy, #314251)

Documentation
*************

* Improved the formats help topic to explain why multiple formats
  exist and to provide guidelines in selecting one. Introduced
  two new supporting help topics: current-formats and other-formats.
  (Ian Clatworthy)

API Changes
***********

* ``LRUCache(after_cleanup_size)`` was renamed to
  ``after_cleanup_count`` and the old name deprecated. The new name is
  used for clarity, and to avoid confusion with
  ``LRUSizeCache(after_cleanup_size)``. (John Arbash Meinel)

* New ``ForeignRepository`` base class, to help with foreign branch 
  support (e.g. svn).  (Jelmer Vernooij)

* ``node_distances`` and ``select_farthest`` can no longer be imported
  from ``bzrlib.graph``.  They can still be imported from
  ``bzrlib.deprecated_graph``, which has been the preferred way to
  import them since before 1.0.  (Andrew Bennetts)
  
* The logic in commit now delegates inventory basis calculations to
  the ``CommitBuilder`` object; this requires that the commit builder
  in use has been updated to support the new ``recording_deletes`` and
  ``record_delete`` methods. (Robert Collins)

Testing
*******

* An HTTPS server is now available (it requires python-2.6). Future bzr
  versions will allow the use of the python-2.6 ssl module that can be
  installed for 2.5 and 2.4.

* ``bzr selftest`` now fails if new trailing white space is added to
  the bazaar sources. It only checks changes not committed yet. This
  means that PQM will now reject changes that introduce new trailing
  whitespace. (Marius Kruger)

* Introduced new experimental formats called ``1.12-preview`` and
  ``1.12-preview-rich-root`` to enable testing of related pending
  features, namely content filtering and filtered views.
  (Ian Clatworthy)

Internals
*********

* Added an ``InventoryEntry`` cache when deserializing inventories.
  Can cut the time to iterate over multiple RevisionsTrees in half.
  (John Arbash Meinel)

* Added ``bzrlib.fifo_cache.FIFOCache`` which is designed to have
  minimal overhead versus using a plain dict for cache hits, at the
  cost of not preserving the 'active' set as well as an ``LRUCache``.
  (John Arbash Meinel)

* ``bzrlib.patience_diff.unified_diff`` now properly uses a tab
  character to separate the filename from the date stamp, and doesn't
  add trailing whitespace when a date stamp is not supplied.
  (Adeodato Simó, John Arbash Meinel)

* ``DirStateWorkingTree`` and ``DirStateWorkingTreeFormat`` added
  as base classes of ``WorkingTree4`` and ``WorkingTreeFormat4``
  respectively. (Ian Clatworthy)

* ``KnitVersionedFiles._check_should_delta()`` now uses the
  ``get_build_details`` api to avoid multiple hits to the index, and
  to properly follow the ``compression_parent`` rather than assuming
  it is the left-hand parent. (John Arbash Meinel)

* ``KnitVersionedFiles.get_record_stream()`` will now chose a
  more optimal ordering when the keys are requested 'unordered'.
  Previously the order was fully random, now the records should be
  returned from each pack in turn, in forward I/O order.
  (John Arbash Meinel)
    
* ``mutter()`` will now flush the ``~/.bzr.log`` if it has been more
  than 2s since the last time it flushed. (John Arbash Meinel)

* New method ``bzrlib.repository.Repository.add_inventory_by_delta``
  allows adding an inventory via an inventory delta, which can be
  more efficient for some repository types. (Robert Collins)

* Repository ``CommitBuilder`` objects can now accumulate an inventory
  delta. To enable this functionality call ``builder.recording_deletes``
  and additionally call ``builder.record_delete`` when a delete
  against the basis occurs. (Robert Collins)

* The default http handler has been changed from pycurl to urllib.
  The default is still pycurl for https connections. (The only
  advantage of pycurl is that it checks ssl certificates.)
  (John Arbash Meinel)

* ``VersionedFiles.get_record_stream()`` can now return objects with a
  storage_kind of ``chunked``. This is a collection (list/tuple) of
  strings. You can use ``osutils.chunks_to_lines()`` to turn them into
  guaranteed 'lines' or you can use ``''.join(chunks)`` to turn it
  into a fulltext. This allows for some very good memory savings when
  asking for many texts that share ancestry, as the individual chunks
  can be shared between versions of the file. (John Arbash Meinel)

* ``pull -v`` and ``push -v`` use new function
  ``bzrlib.log.show_branch_change`` (Aaron Bentley)



bzr 1.10
########

:Released: 2008-12-05

Bazaar 1.10 has several performance improvements for copying revisions
(especially for small updates to large projects).  There has also been a
significant amount of effort in polishing stacked branches.  The commands
``shelve`` and ``unshelve`` have become core commands, with an improved
implementation.

The only changes versus bzr-1.10rc1 are bugfixes for stacked branches.

bug Fixes
*********

* Don't set a pack write cache size from RepoFetcher, because the
  cache is not coherent with reads and causes ShortReadvErrors.
  This reverses the change that fixed #294479.
  (Martin Pool, #303856)

* Properly handle when a revision can be inserted as a delta versus
  when it needs to be expanded to a fulltext for stacked branches.
  There was a bug involving merge revisions. As a method to help
  prevent future difficulties, also make stacked fetches sort
  topologically. (John Arbash Meinel, #304841)


bzr 1.10rc1
###########

:Released: 2008-11-28

This release of Bazaar focuses on performance improvements when pushing
and pulling revisions, both locally and to remote networks.  The popular
``shelve`` and ``unshelve`` commands, used to interactively revert and
restore work in progress, have been merged from bzrtools into the bzr
core.  There are also bug fixes for portability, and for stacked branches.

New Features
************

* New ``commit_message_template`` hook that is called by the commit
  code to generate a template commit message. (Jelmer Vernooij)

* New `shelve` and `unshelve` commands allow undoing and redoing changes.
  (Aaron Bentley)

Improvements
************

* ``(Remote)Branch.copy_content_into`` no longer generates the full revision
  history just to set the last revision info.
  (Andrew Bennetts, John Arbash Meinel)

* Fetches between formats with different serializers (such as
  pack-0.92-subtree and 1.9-rich-root) are faster now.  This is due to
  operating on batches of 100 revisions at time rather than
  one-by-one.  (Andrew Bennetts, John Arbash Meinel)

* Search index files corresponding to pack files we've already used
  before searching others, because they are more likely to have the
  keys we're looking for.  This reduces the number of iix and tix
  files accessed when pushing 1 new revision, for instance.
  (John Arbash Meinel)

* Signatures to transfer are calculated more efficiently in
  ``item_keys_introduced_by``.  (Andrew Bennetts, John Arbash Meinel)

* The generic fetch code can once again copy revisions and signatures
  without extracting them completely to fulltexts and then serializing
  them back down into byte strings. This is a significant performance
  improvement when fetching from a stacked branch.
  (John Arbash Meinel, #300289)

* When making a large readv() request over ``bzr+ssh``, break up the
  request into more manageable chunks. Because the RPC is not yet able
  to stream, this helps keep us from buffering too much information at
  once. (John Arbash Meinel)

Bug Fixes
*********

* Better message when the user needs to set their Launchpad ID.
  (Martin Pool, #289148)

* ``bzr commit --local`` doesn't access the master branch anymore.
  This fixes a regression introduced in 1.9.  (Marius Kruger, #299313)

* Don't call the system ``chdir()`` with an empty path. Sun OS seems
  to give an error in that case.  Also, don't count on ``getcwd()``
  being able to allocate a new buffer, which is a gnu extension.
  (John Arbash Meinel, Martin Pool, Harry Hirsch, #297831)

* Don't crash when requesting log --forward <file> for a revision range
  starting with a dotted revno.
  (Vincent Ladeuil, #300055)

* Don't create text deltas spanning stacked repositories; this could
  cause "Revision X not present in Y" when later accessing them.
  (Martin Pool, #288751)

* Pack repositories are now able to reload the pack listing and retry
  the current operation if another action causes the data to be
  repacked.  (John Arbash Meinel, #153786)

* PermissionDenied errors from smart servers no longer cause
  "PermissionDenied: "None"" on the client.
  (Andrew Bennetts, #299254)

* Pushing to a stacked pack repository now batches writes, the same
  way writes are batched to ordinary pack repository.  This makes
  pushing to a stacked branch over the network much faster.
  (Andrew Bennetts, #294479)

* TooManyConcurrentRequests no longer occur when a fetch fails and
  tries to abort a write group.  This allows the root cause (e.g. a
  network interruption) to be reported.  (Andrew Bennetts, #297014)

* RemoteRepository.get_parent_map now uses fallback repositories.
  (Aaron Bentley, #297991?, #293679?)

API Changes
***********

* ``CommitBuilder`` now validates the strings it will be committing,
  to ensure that they do not have characters that will not be properly
  round-tripped. For now, it just checks for characters that are
  invalid in the XML form. (John Arbash Meinel, #295161)

* Constructor parameters for NewPack (internal to pack repositories)
  have changed incompatibly.

* ``Repository.abort_write_group`` now accepts an optional
  ``suppress_errors`` flag.  Repository implementations that override
  ``abort_write_group`` will need to be updated to accept the new
  argument.  Subclasses that only override ``_abort_write_group``
  don't need to change.

* Transport implementations must provide copy_tree_to_transport.  A default
  implementation is provided for Transport subclasses.

Testing
*******

* ``bzr selftest`` now fails if no doctests are found in a module
  that's expected to have them.  (Martin Pool)

* Doctests now only report the first failure.  (Martin Pool)


bzr 1.9
#######

:Released: 2008-11-07

This release of Bazaar adds a new repository format, ``1.9``, with smaller
and more efficient index files.  This format can be specified when
creating a new repository, or used to losslessly upgrade an existing
repository.  bzr 1.9 also speeds most operations over the smart server
protocol, makes annotate faster, and uses less memory when making
checkouts or pulling large amounts of data.

Bug Fixes
*********

* Fix "invalid property value 'branch-nick' for None" regression with
  branches bound to svn branches.  (Martin Pool, #293440)

* Fix SSL/https on Python2.6.  (Vincent Ladeuil, #293054)

* ``SFTPTransport.readv()`` had a bug when requests were out-of-order.
  This only triggers some-of-the-time on Knit format repositories.
  (John Arbash Meinel, #293746)


bzr 1.9rc1
##########

:Released: 2008-10-31

New Features
************

* New Branch hook ``transform_fallback_location`` allows a function to
  be called when looking up the stacked source. (Michael Hudson)

* New repository formats ``1.9`` and ``1.9-rich-root``. These have all
  the functionality of ``1.6``, but use the new btree indexes.
  These indexes are both smaller and faster for access to historical
  information.  (John Arbash Meinel)

Improvements
************

* ``BTreeIndex`` code now is able to prefetch extra pages to help tune
  the tradeoff between bandwidth and latency. Should be tuned
  appropriately to not impact commands which need minimal information,
  but provide a significant boost to ones that need more context. Only
  has a direct impact on the ``--development2`` format which uses
  btree's for the indexes. (John Arbash Meinel)

* ``bzr dump-btree`` is a hidden command introduced to allow dumping
  the contents of a compressed btree file.  (John Arbash Meinel)

* ``bzr pack`` now tells the index builders to optimize for size. For
  btree index repositories, this can save 25% of the index size
  (mostly in the text indexes). (John Arbash Meinel)

* ``bzr push`` to an existing branch or repository on a smart server
  is faster, due to Bazaar making more use of the ``get_parent_map``
  RPC when querying the remote branch's revision graph.
  (Andrew Bennetts)

* default username for bzr+ssh and sftp can be configured in
  authentication.conf. (Aaron Bentley)

* launchpad-login now provides a default username for bzr+ssh and sftp
  URLs, allowing username-free URLs to work for everyone. (Aaron Bentley)

* ``lp:`` lookups no longer include usernames, making them shareable and
  shorter. (Aaron Bentley)

* New ``PackRepository.autopack`` smart server RPC, which does
  autopacking entirely on the server.  This is much faster than
  autopacking via plain file methods, which downloads a large amount
  of pack data and then re-uploads the same pack data into a single
  file.  This fixes a major (although infrequent) cause of lengthy
  delays when using a smart server.  For example, pushing the 10th
  revision to a repository with 9 packs now takes 44 RPCs rather than
  179, and much less bandwidth too.  This requires Bazaar 1.9 on both
  the client and the server, otherwise the client will fallback to the
  slower method.  (Andrew Bennetts)

Bug Fixes
*********

* A failure to load a plugin due to an IncompatibleAPI exception is
  now correctly reported. (Robert Collins, #279451)

* API versioning support now has a multiple-version checking api
  ``require_any_api``. (Robert Collins, #279447)

* ``bzr branch --stacked`` from a smart server to a standalone branch
  works again.  This fixes a regression in 1.7 and 1.8.
  (Andrew Bennetts, #270397)

* ``bzr co`` uses less memory. It used to unpack the entire WT into
  memory before writing it to disk. This was a little bit faster, but
  consumed lots of memory. (John Arbash Meinel, #269456)

* ``bzr missing --quiet`` no longer prints messages about whether
  there are missing revisions.  The exit code indicates whether there
  were or not.  (Martin Pool, #284748)

* Fixes to the ``annotate`` code. The fast-path which re-used the
  stored deltas was accidentally disabled all the time, instead of
  only when a branch was stacked. Second, the code would accidentally
  re-use a delta even if it wasn't against the left-parent, this
  could only happen if ``bzr reconcile`` decided that the parent
  ordering was incorrect in the file graph.  (John Arbash Meinel)

* "Permission denied" errors that occur when pushing a new branch to a
  smart server no longer cause tracebacks.  (Andrew Bennetts, #278673)

* Some compatibility fixes for building the extensions with MSVC and
  for python2.4. (John Arbash Meinel, #277484)

* The index logic is now able to reload the list of pack files if and
  index ends up disappearing. We still don't reload if the pack data
  itself goes missing after checking the index. This bug appears as a
  transient failure (file not found) when another process is writing
  to the repository.  (John Arbash Meinel, #153786)

* ``bzr switch`` and ``bzr bind`` will now update the branch nickname if
  it was previously set. All checkouts will now refer to the bound branch
  for a nickname if one was not explicitly set.
  (Marius Kruger, #230903)

Documentation
*************

* Improved hook documentation. (Michael Ernst)

API Changes
***********

* commands.plugins_cmds is now a CommandRegistry, not a dict.

Internals
*********

* New AuthenticationConfig.set_credentials method allows easy programmatic
  configuration of authetication credentials.


bzr 1.8
#######

:Released: 2008-10-16

Bazaar 1.8 includes several fixes that improve working tree performance,
display of revision logs, and merges.  The bzr testsuite now passes on OS
X and Python 2.6, and almost completely passes on Windows.  The
smartserver code has gained several bug fixes and performance
improvements, and can now run server-side hooks within an http server.

Bug Fixes
*********

* Fix "Must end write group" error when another error occurs during
  ``bzr push``.  (Andrew Bennetts, #230902)

Portability
***********

* Some Pyrex versions require the WIN32 macro defined to compile on
  that platform.  (Alexander Belchenko, Martin Pool, #277481)


bzr 1.8rc1
##########

:Released: 2008-10-07

Changes
*******

* ``bzr log file`` has been changed. It now uses a different method
  for determining which revisions to show as merging the changes to
  the file. It now only shows revisions which merged the change
  towards your mainline. This simplifies the output, makes it faster,
  and reduces memory consumption.  (John Arbash Meinel)

* ``bzr merge`` now defaults to having ``--reprocess`` set, whenever
  ``--show-base`` is not supplied.  (John Arbash Meinel)

* ``bzr+http//`` will now optionally load plugins and write logs on the
  server. (Marius Kruger)

* ``bzrlib._dirstate_helpers_c.pyx`` does not compile correctly with
  Pyrex 0.9.4.1 (it generates C code which causes segfaults). We
  explicitly blacklist that version of the compiler for that
  extension. Packaged versions will include .c files created with
  pyrex >= 0.9.6 so it doesn't effect releases, only users running
  from the source tree. (John Arbash Meinel, #276868)

Features
********

* bzr is now compatible with python-2.6. python-2.6 is not yet officially
  supported (nor released, tests were conducted with the dev version of
  python-2.6rc2), but all known problems have been fixed.  Feedback
  welcome.
  (Vincent Ladeuil, #269535)

Improvements
************

* ``bzr annotate`` will now include uncommitted changes from the local
  working tree by default. Such uncommitted changes are given the
  revision number they would get if a commit was done, followed with a
  ? to indicate that its not actually known. (Robert Collins, #3439)

* ``bzr branch`` now accepts a ``--standalone`` option, which creates a
  standalone branch regardless of the presence of shared repositories.
  (Daniel Watkins)

* ``bzr push`` is faster in the case there are no new revisions to
  push.  It is also faster if there are no tags in the local branch.
  (Andrew Bennetts)

* File changes during a commit will update the tree stat cache.
  (Robert Collins)

* Location aliases can now accept a trailing path.  (Micheal Hudson)

* New hooks ``Lock.hooks`` when LockDirs are acquired and released.
  (Robert Collins, MartinPool)

* Switching in heavyweight checkouts uses the master branch's context, not
  the checkout's context.  (Adrian Wilkins)

* ``status`` on large trees is now faster, due to optimisations in the
  walkdirs code. Of particular note, the walkdirs code now performs
  a temporary ``chdir()`` while reading a single directory; if your
  platform has non thread-local current working directories (and is
  not windows which has its own implementation), this may introduce a
  race condition during concurrent uses of bzrlib. The bzrlib CLI
  will not encounter this as it is single threaded for working tree
  operations. (Robert Collins)

* The C extensions now build on python 2.4 (Robert Collins, #271939)

* The ``-Dhpss`` debug flag now reports the number of smart server
  calls per medium to stderr.  This is in addition to the existing
  detailed logging to the .bzr.log trace file.  (Andrew Bennetts)

Bug Fixes
*********

* Avoid random failures arising from misinterpreted ``errno`` values
  in ``_readdir_pyx.read_dir``.
  (Martin Pool, #279381)

* Branching from a shared repository on a smart server into a new
  repository now preserves the repository format.
  (Andrew Bennetts, #269214)

* ``bzr log`` now accepts a ``--change`` option.
  (Vincent Ladeuil, #248427)

* ``bzr missing`` now accepts an ``--include-merges`` option.
  (Vincent Ladeuil, #233817)

* Don't try to filter (internally) '.bzr' from the files to be deleted if
  it's not there.
  (Vincent Ladeuil, #272648)

* Fix '_in_buffer' AttributeError when using the -Dhpss debug flag.
  (Andrew Bennetts)

* Fix TooManyConcurrentRequests errors caused by a connection failure
  when doing ``bzr pull`` or ``bzr merge`` from a ``bzr+ssh`` URL.
  (Andrew Bennetts, #246233)

* Fixed ``bzr st -r branch:PATH_TO_BRANCH`` where the other branch
  is in a different repository than the current one.
  (Lukáš Lalinský, #144421)

* Make the first line of the manpage preamble a comment again.
  (David Futcher, #242106)

* Remove use of optional parameter in GSSAPI FTP support, since
  it breaks newer versions of Python-Kerberos. (Jelmer Vernooij)

* The autopacking logic will now always create a single new pack from
  all of the content which it deems is worth moving. This avoids the
  'repack a single pack' bug and should result in better packing
  overall.  (John Arbash Meinel, #242510, #172644)

* Trivial documentation fix.
  (John Arbash Meinel, #270471)

* ``bzr switch`` and ``bzr bind`` will now update the branch nickname if
  it was previously set. All checkouts will now refer to the bound branch
  for a nickname if one was not explicitly set.
  (Marius Kruger, #230903)

Documentation
*************

* Explain revision/range identifiers. (Daniel Clemente)

API Changes
***********

* ``CommitBuilder.record_entry_contents`` returns one more element in
  its result tuple - an optional file system hash for the hash cache
  to use. (Robert Collins)

* ``dirstate.DirState.update_entry`` will now only calculate the sha1
  of a file if it is likely to be needed in determining the output
  of iter_changes. (Robert Collins)

* The PackRepository, RepositoryPackCollection, NewPack classes have a
  slightly changed interface to support different index types; as a
  result other users of these classes need to supply the index types
  they want. (Robert Collins)

Testing
*******

* ``bzrlib.tests.repository_implementations`` has been renamed to
  ``bzrlib.tests.per_repository`` so that we have a common structure
  (and it is shorter). (John Arbash Meinel, #239343)

* ``LocalTransport.abspath()`` now returns a drive letter if the
  transport has one, fixing numerous tests on Windows.
  (Mark Hammond)

* PreviewTree is now tested via intertree_implementations.
  (Aaron Bentley)

* The full test suite is passing again on OSX.
  (Guillermo Gonzalez, Vincent Ladeuil)

* The full test suite passes when run with ``-Eallow_debug``.
  (Andrew Bennetts)

Internals
*********

* A new hook, ``Branch.open``, has been added, which is called when
  branch objects are opened. (Robert Collins)

* ``bzrlib.osutils._walkdirs_utf8`` has been refactored into common
  tree walking, and modular directory listing code to aid future
  performance optimisations and refactoring. (Robert Collins)

* ``bzrlib.trace.debug_memory`` can be used to get a quick memory dump
  in the middle of processing. It only reports memory if
  ``/proc/PID/status`` is available. (John Arbash Meinel)

* New method ``RevisionSpec.as_tree`` for representing the revision
  specifier as a revision tree object. (Lukáš Lalinský)

* New race-free method on MutableTree ``get_file_with_stat`` for use
  when generating stat cache results. (Robert Collins)

* New win32utils.get_local_appdata_location() provides access to a local
  directory for storing data.  (Mark Hammond)

* To be compatible with python-2.6 a few new rules should be
  observed. 'message' attribute can't be used anymore in exception
  classes, 'sha' and 'md5' modules have been deprecated (use
  osutils.[md5|sha]), object__init__ and object.__new__ don't accept
  parameters anymore.
  (Vincent Ladeuil)


bzr 1.7.1
#########

:Released:  2008-10-01

No changes from 1.7.1rc1.


bzr 1.7.1rc1
############

:Released: 2008-09-24

This release just includes an update to how the merge algorithm handles
file paths when we encounter complex history.

Features
********

* If we encounter a criss-cross in history, use information from
  direct Least Common Ancestors to resolve inventory shape (locations
  of files, adds, deletes, etc). This is similar in concept to using
  ``--lca`` for merging file texts, only applied to paths.
  (John Arbash Meinel)


bzr 1.7
#######

:Released: 2008-09-23

This release includes many bug fixes and a few performance and feature
improvements.  ``bzr rm`` will now scan for missing files and remove them,
like how ``bzr add`` scans for unknown files and adds them. A bit more
polish has been applied to the stacking code. The b-tree indexing code has
been brought in, with an eye on using it in a future repository format.
There are only minor installer changes since bzr-1.7rc2.

Features
********

* Some small updates to the win32 installer. Include localization
  files found in plugins, and include the builtin distutils as part of
  packaging qbzr. (Mark Hammond)


bzr 1.7rc2
##########

:Released: 2008-09-17

A few bug fixes from 1.7rc1. The biggest change is a new
``RemoteBranch.get_stacked_on_url`` rpc. This allows clients that are
trying to access a Stacked branch over the smart protocol, to properly
connect to the stacked-on location.

Bug Fixes
*********

* Branching from a shared repository on a smart server into a new
  repository now preserves the repository format.
  (Andrew Bennetts, #269214)

* Branching from a stacked branch via ``bzr+ssh`` can properly connect
  to the stacked-on branch.  (Martin Pool, #261315)

* ``bzr init`` no longer re-opens the BzrDir multiple times.
  (Vincent Ladeuil)

* Fix '_in_buffer' AttributeError when using the -Dhpss debug flag.
  (Andrew Bennetts)


bzr 1.7rc1
##########

:Released: 2008-09-09

This release candidate for bzr 1.7 has several bug fixes and a few
performance and feature improvements.  ``bzr rm`` will now scan for
missing files and remove them, like how ``bzr add`` scans for unknown
files and adds them. A bit more polish has been applied to the stacking
code. The b-tree indexing code has been brought in, with an eye on using
it in a future repository format.


Changes
*******

* ``bzr export`` can now export a subdirectory of a project.
  (Robert Collins)

* ``bzr remove-tree`` will now refuse to remove a tree with uncommitted
  changes, unless the ``--force`` option is specified.
  (Lukáš Lalinský, #74101)

* ``bzr rm`` will now scan for files that are missing and remove just
  them automatically, much as ``bzr add`` scans for new files that
  are not ignored and adds them automatically. (Robert Collins)

Features
********

* Support for GSSAPI authentication when using FTP as documented in
  RFC2228. (Jelmer Vernooij, #49623)

* Add support for IPv6 in the smart server. (Jelmer Vernooij, #165014)

Improvements
************

* A url like ``log+file:///tmp`` will log all access to that Transport
  to ``.bzr.log``, which may help in debugging or profiling.
  (Martin Pool)

* ``bzr branch`` and ``bzr push`` use the default stacking policy if the
  branch format supports it. (Aaron Bentley)

* ``bzr init`` and ``bzr init-repo`` will now print out the same as
  ``bzr info`` if it completed successfully.
  (Marius Kruger)

* ``bzr uncommit`` logs the old tip revision id, and displays how to
  restore the branch to that tip using ``bzr pull``.  This allows you
  to recover if you realize you uncommitted the wrong thing.
  (John Arbash Meinel)

* Fix problems in accessing stacked repositories over ``bzr://``.
  (Martin Pool, #261315)

* ``SFTPTransport.readv()`` was accidentally using ``list += string``,
  which 'works', but adds each character separately to the list,
  rather than using ``list.append(string)``. Fixing this makes the
  SFTP transport a little bit faster (~20%) and use a bit less memory.
  (John Arbash Meinel)

* When reading index files, if we happen to read the whole file in a
  single request treat it as a ``_buffer_all`` request. This happens
  most often on small indexes over remote transports, where we default
  to reading 64kB. It saves a round trip for each small index during
  fetch operations. Also, if we have read more than 50% of an index
  file, trigger a ``_buffer_all`` on the next request. This works
  around some inefficiencies because reads don't fall neatly on page
  boundaries, so we would ignore those bytes, but request them again
  later. This could trigger a total read size of more than the whole
  file. (John Arbash Meinel)

Bug Fixes
*********

* ``bzr rm`` is now aliased to ``bzr del`` for the convenience of svn
  users. (Robert Collins, #205416)

* Catch the infamous "select/poll returned error" which occurs when
  pycurl try to send a body request to an HTTP/1.0 server which has
  already refused to handle the request. (Vincent Ladeuil, #225020)

* Fix ``ObjectNotLocked`` errors when using various commands
  (including ``bzr cat`` and ``bzr annotate``) in combination with a
  smart server URL.  (Andrew Bennetts, #237067)

* ``FTPTransport.stat()`` would return ``0000`` as the permission bits
  for the containing ``.bzr/`` directory (it does not implement
  permissions). This would cause us to set all subdirectories to
  ``0700`` and files to ``0600`` rather than leaving them unmodified.
  Now we ignore ``0000`` as the permissions and assume they are
  invalid. (John Arbash Meinel, #259855)

* Merging from a previously joined branch will no longer cause
  a traceback. (Jelmer Vernooij, #203376)

* Pack operations on windows network shares will work even with large
  files. (Robert Collins, #255656)

* Running ``bzr st PATH_TO_TREE`` will no longer suppress merge
  status. Status is also about 7% faster on mozilla sized trees
  when the path to the root of the tree has been given. Users of
  the internal ``show_tree_status`` function should be aware that
  the show_pending flag is now authoritative for showing pending
  merges, as it was originally. (Robert Collins, #225204)

* Set valid default _param_name for Option so that ListOption can embed
  '-' in names. (Vincent Ladeuil, #263249)

* Show proper error rather than traceback when an unknown revision
  id is specified to ``bzr cat-revision``. (Jelmer Vernooij, #175569)

* Trailing text in the dirstate file could cause the C dirstate parser
  to try to allocate an invalid amount of memory. We now properly
  check and test for parsing a dirstate with invalid trailing data.
  (John Arbash Meinel, #186014)

* Unexpected error responses from a smart server no longer cause the
  client to traceback.  (Andrew Bennetts, #263527)

* Use a Windows api function to get a Unicode host name, rather than
  assuming the host name is ascii.
  (Mark Hammond, John Arbash Meinel, #256550)

* ``WorkingTree4`` trees will now correctly report missing-and-new
  paths in the output of ``iter_changes``. (Robert Collins)

Documentation
*************

* Updated developer documentation.  (Martin Pool)

API Changes
***********

* Exporters now take 4 parameters. (Robert Collins)

* ``Tree.iter_changes`` will now return False for the content change
  field when a file is missing in the basis tree and not present in
  the target tree. Previously it returned True unconditionally.
  (Robert Collins)

* The deprecated ``Branch.abspath`` and unimplemented
  ``Branch.rename_one`` and ``Branch.move`` were removed. (Jelmer Vernooij)

* BzrDir.clone_on_transport implementations must now accept a stacked_on
  parameter.  (Aaron Bentley)

* BzrDir.cloning_metadir implementations must now take a require_stacking
  parameter.  (Aaron Bentley)

Testing
*******

* ``addCleanup`` now takes ``*arguments`` and ``**keyword_arguments``
  which are then passed to the cleanup callable as it is run. In
  addition, addCleanup no longer requires that the callables passed to
  it be unique. (Jonathan Lange)

* Fix some tests that fail on Windows because files are deleted while
  still in use.
  (Mark Hammond)

* ``selftest``'s ``--starting-with`` option can now use predefined
  prefixes so that one can say ``bzr selftest -s bp.loom`` instead of
  ``bzr selftest -s bzrlib.plugins.loom``. (Vincent Ladeuil)

* ``selftest``'s ``--starting-with`` option now accepts multiple values.
  (Vincent Ladeuil)

Internals
*********

* A new plugin interface, ``bzrlib.log.log_adapters``, has been added.
  This allows dynamic log output filtering by plugins.
  (Robert Collins)

* ``bzrlib.btree_index`` is now available, providing a b-tree index
  layer. The design is memory conservative (limited memory cache),
  faster to seek (approx 100 nodes per page, gives 100-way fan out),
  and stores compressed pages allowing more keys per page.
  (Robert Collins, John Arbash Meinel)

* ``bzrlib.diff.DiffTree.show_diff`` now skips changes where the kind
  is unknown in both source and target.
  (Robert Collins, Aaron Bentley)

* ``GraphIndexBuilder.add_node`` and ``BTreeBuilder`` have been
  streamlined a bit. This should make creating large indexes faster.
  (In benchmarking, it now takes less time to create a BTree index than
  it takes to read the GraphIndex one.) (John Arbash Meinel)

* Mail clients for `bzr send` are now listed in a registry.  This
  allows plugins to add new clients by registering them with
  ``bzrlib.mail_client.mail_client_registry``.  All of the built-in
  clients now use this mechanism.  (Neil Martinsen-Burrell)


bzr 1.6.1
#########

:Released: 2008-09-05

A couple regressions were found in the 1.6 release. There was a
performance issue when using ``bzr+ssh`` to branch large repositories,
and some problems with stacking and ``rich-root`` capable repositories.


bzr 1.6.1rc2
############

:Released: 2008-09-03

Bug Fixes
*********

* Copying between ``rich-root`` and ``rich-root-pack`` (and vice
  versa) was accidentally using the inter-model fetcher, instead of
  recognizing that both were 'rich root' formats.
  (John Arbash Meinel, #264321)


bzr 1.6.1rc1
############

:Released: 2008-08-29

This release fixes a few regressions found in the 1.6 client. Fetching
changes was using an O(N^2) buffering algorithm, so for large projects it
would cause memory thrashing. There is also a specific problem with the
``--1.6-rich-root`` format, which prevented stacking on top of
``--rich-root-pack`` repositories, and could allow users to accidentally
fetch experimental data (``-subtree``) without representing it properly.
The ``--1.6-rich-root`` format has been deprecated and users are
recommended to upgrade to ``--1.6.1-rich-root`` immediately.  Also we
re-introduced a workaround for users who have repositories with incorrect
nodes (not possible if you only used official releases).
I should also clarify that none of this is data loss level issues, but
still sufficient enough to warrant an updated release.

Bug Fixes
*********

* ``RemoteTransport.readv()`` was being inefficient about how it
  buffered the readv data and processed it. It would keep appending to
  the same string (causing many copies) and then pop bytes out of the
  start of the string (causing more copies).
  With this patch "bzr+ssh://local" can improve dramatically,
  especially for projects with large files.
  (John Arbash Meinel)

* Revision texts were always meant to be stored as fulltexts. There
  was a bug in a bzr.dev version that would accidentally create deltas
  when copying from a Pack repo to a Knit repo. This has been fixed,
  but to support those repositories, we know always request full texts
  for Revision texts. (John Arbash Meinel, #261339)

* The previous ``--1.6-rich-root`` format used an incorrect xml
  serializer, which would accidentally support fetching from a
  repository that supported subtrees, even though the local one would
  not. We deprecated that format, and introduced a new one that uses
  the correct serializer ``--1.6.1-rich-root``.
  (John Arbash Meinel, #262333)


bzr 1.6
#######

:Released: 2008-08-25

Finally, the long awaited bzr 1.6 has been released. This release includes
new features like Stacked Branches, improved weave merge, and an updated
server protocol (now on v3) which will allow for better cross version
compatibility. With this release we have deprecated Knit format
repositories, and recommend that users upgrade them, we will continue to
support reading and writing them for the forseeable future, but we will
not be tuning them for performance as pack repositories have proven to be
better at scaling. This will also be the first release to bundle
TortoiseBzr in the standalone Windows installer.


bzr 1.6rc5
##########

:Released: 2008-08-19

Bug Fixes
*********

* Disable automatic detection of stacking based on a containing
  directory of the target. It interacted badly with push, and needs a
  bit more work to get the edges polished before it should happen
  automatically. (John Arbash Meinel, #259275)
  (This change was reverted when merged to bzr.dev)


bzr 1.6rc4
##########

:Released: 2008-08-18

Bug Fixes
*********

* Fix a regression in knit => pack fetching.  We had a logic
  inversion, causing the fetch to insert fulltexts in random order,
  rather than preserving deltas.  (John Arbash Meinel, #256757)


bzr 1.6rc3
##########

:Released: 2008-08-14

Changes
*******

* Disable reading ``.bzrrules`` as a per-branch rule preferences
  file. The feature was not quite ready for a full release.
  (Robert Collins)

Improvements
************

* Update the windows installer to bundle TortoiseBzr and ``qbzr``
  into the standalone installer. This will be the first official
  windows release that installs Tortoise by default.
  (Mark Hammond)

Bug Fixes
*********

* Fix a regression in ``bzr+http`` support. There was a missing
  function (``_read_line``) that needed to be carried over from
  ``bzr+ssh`` support. (Andrew Bennetts)

* ``GraphIndex`` objects will internally read an entire index if more
  than 1/20th of their keyspace is requested in a single operation.
  This largely mitigates a performance regression in ``bzr log FILE``
  and completely corrects the performance regression in ``bzr log``.
  The regression was caused by removing an accomodation which had been
  supporting the index format in use. A newer index format is in
  development which is substantially faster. (Robert Collins)


bzr 1.6rc2
##########

:Released: 2008-08-13

This release candidate has a few minor bug fixes, and some regression
fixes for Windows.

Bug Fixes
*********

* ``bzr upgrade`` on remote branches accessed via bzr:// and
  bzr+ssh:// now works.  (Andrew Bennetts)

* Change the ``get_format_description()`` strings for
  ``RepositoryFormatKnitPack5`` et al to be single line messages.
  (Aaron Bentley)

* Fix for a regression on Win32 where we would try to call
  ``os.listdir()`` on a file and not catch the exception properly.
  (Windows raises a different exception.) This would manifest in
  places like ``bzr rm file`` or ``bzr switch``.
  (Mark Hammond, John Arbash Meinel)

* ``Inventory.copy()`` was failing to set the revision property for
  the root entry. (Jelmer Vernooij)

* sftp transport: added missing ``FileExists`` case to
  ``_translate_io_exception`` (Christophe Troestler, #123475)

* The help for ``bzr ignored`` now suggests ``bzr ls --ignored`` for
  scripting use. (Robert Collins, #3834)

* The default ``annotate`` logic will now always assign the
  last-modified value of a line to one of the revisions that modified
  it, rather than a merge revision. This would happen when both sides
  claimed to have modified the line resulting in the same text. The
  choice is arbitrary but stable, so merges in different directions
  will get the same results.  (John Arbash Meinel, #232188)


bzr 1.6rc1
##########

:Released: 2008-08-06

This release candidate for bzr 1.6 solidifies the new branch stacking
feature.  Bazaar now recommends that users upgrade all knit repositories,
because later formats are much faster.  However, we plan to continue read/write and
upgrade support for knit repostories for the forseeable future.  Several
other bugs and performance issues were fixed.

Changes
*******

* Knit format repositories are deprecated and bzr will now emit
  warnings whenever it encounters one.  Use ``bzr upgrade`` to upgrade
  knit repositories to pack format.  (Andrew Bennetts)

Improvements
************

* ``bzr check`` can now be told which elements at a location it should
  check.  (Daniel Watkins)

* Commit now supports ``--exclude`` (or ``-x``) to exclude some files
  from the commit. (Robert Collins, #3117)

* Fetching data between repositories that have the same model but no
  optimised fetcher will not reserialise all the revisions, increasing
  performance. (Robert Collins, John Arbash Meinel)

* Give a more specific error when target branch is not reachable.
  (James Westby)

* Implemented a custom ``walkdirs_utf8`` implementation for win32.
  This uses a pyrex extension to get direct access to the
  ``FindFirstFileW`` style apis, rather than using ``listdir`` +
  ``lstat``. Shows a very strong improvement in commands like
  ``status`` and ``diff`` which have to iterate the working tree.
  Anywhere from 2x-6x faster depending on the size of the tree (bigger
  trees, bigger benefit.) (John Arbash Meinel)

* New registry for log properties handles  and the method in
  LongLogFormatter to display the custom properties returned by the
  registered handlers. (Guillermo Gonzalez, #162469)

Bug Fixes
*********

* Add more tests that stacking does not create deltas spanning
  physical repository boundaries.
  (Martin Pool, #252428)

* Better message about incompatible repositories.
  (Martin Pool, #206258)

* ``bzr branch --stacked`` ensures the destination branch format can
  support stacking, even if the origin does not.
  (Martin Pool)

* ``bzr export`` no longer exports ``.bzrrules``.
  (Ian Clatworthy)

* ``bzr serve --directory=/`` now correctly allows the whole
  filesystem to be accessed on Windows, not just the root of the drive
  that Python is running from.
  (Adrian Wilkins, #240910)

* Deleting directories by hand before running ``bzr rm`` will not
  cause subsequent errors in ``bzr st`` and ``bzr commit``.
  (Robert Collins, #150438)

* Fix a test case that was failing if encoding wasn't UTF-8.
  (John Arbash Meinel, #247585)

* Fix "no buffer space available" error when branching with the new
  smart server protocol to or from Windows.
  (Andrew Bennetts, #246180)

* Fixed problem in branching from smart server.
  (#249256, Michael Hudson, Martin Pool)

* Handle a file turning in to a directory in TreeTransform.
  (James Westby, #248448)

API Changes
***********

* ``MutableTree.commit`` has an extra optional keywork parameter
  ``exclude`` that will be unconditionally supplied by the command
  line UI - plugins that add tree formats may need an update.
  (Robert Collins)

* The API minimum version for plugin compatibility has been raised to
  1.6 - there are significant changes throughout the code base.
  (Robert Collins)

* The generic fetch code now uses three attributes on Repository objects
  to control fetch. The streams requested are controlled via :
  ``_fetch_order`` and ``_fetch_uses_deltas``. Setting these
  appropriately allows different repository implementations to recieve
  data in their optimial form. If the ``_fetch_reconcile`` is set then
  a reconcile operation is triggered at the end of the fetch.
  (Robert Collins)

* The ``put_on_disk`` and ``get_tar_item`` methods in
  ``InventoryEntry`` were deprecated. (Ian Clatworthy)

* ``Repository.is_shared`` doesn't take a read lock. It didn't
  need one in the first place (nobody cached the value, and
  ``RemoteRepository`` wasn't taking one either). This saves a round
  trip when probing Pack repositories, as they read the ``pack-names``
  file when locked. And during probe, locking the repo isn't very
  useful. (John Arbash Meinel)

Internals
*********

* ``bzrlib.branchbuilder.BranchBuilder`` is now much more capable of
  putting together a real history without having to create a full
  WorkingTree. It is recommended that tests that are not directly
  testing the WorkingTree use BranchBuilder instead.  See
  ``BranchBuilder.build_snapshot`` or
  ``TestCaseWithMemoryTree.make_branch_builder``.  (John Arbash Meinel)

* ``bzrlib.builtins.internal_tree_files`` broken into two giving a new
  helper ``safe_relpath_files`` - used by the new ``exclude``
  parameter to commit. (Robert Collins)

* Make it easier to introduce new WorkingTree formats.
  (Ian Clatworthy)

* The code for exporting trees was refactored not to use the
  deprecated ``InventoryEntry`` methods. (Ian Clatworthy)

* RuleSearchers return () instead of [] now when there are no matches.
  (Ian Clatworthy)


bzr 1.6beta3
############

:Released: 2008-07-17

This release adds a new 'stacked branches' feature allowing branches to
share storage without being in the same repository or on the same machine.
(See the user guide for more details.)  It also adds a new hook, improved
weaves, aliases for related locations, faster bzr+ssh push, and several
bug fixes.

Features
********

* New ``pre_change_branch_tip`` hook that is called before the
  branch tip is moved, while the branch is write-locked.  See the User
  Reference for signature details.  (Andrew Bennetts)

* Rule-based preferences can now be defined for selected files in
  selected branches, allowing commands and plugins to provide
  custom behaviour for files matching defined patterns.
  See ``Rule-based preferences`` (part of ``Configuring Bazaar``)
  in the User Guide and ``bzr help rules`` for more information.
  (Ian Clatworthy)

* Sites may suggest a branch to stack new branches on.  (Aaron Bentley)

* Stacked branches are now supported. See ``bzr help branch`` and
  ``bzr help push``.  Branches must be in the ``development1`` format
  to stack, though the stacked-on branch can be of any format.
  (Robert Collins)

Improvements
************

* ``bzr export --format=tgz --root=NAME -`` to export a gzipped tarball
  to stdout; also ``tar`` and ``tbz2``.
  (Martin Pool)

* ``bzr (re)merge --weave`` will now use a standard Weave algorithm,
  rather than the annotation-based merge it was using. It does so by
  building up a Weave of the important texts, without needing to build
  the full ancestry. (John Arbash Meinel, #238895)

* ``bzr send`` documents and better supports ``emacsclient`` (proper
  escaping of mail headers and handling of the MUA Mew).
  (Christophe Troestler)

* Remembered locations can be specified by aliases, e.g. :parent, :public,
  :submit.  (Aaron Bentley)

* The smart protocol now has improved support for setting branches'
  revision info directly.  This makes operations like push
  faster.  The new request method name is
  ``Branch.set_last_revision_ex``.  (Andrew Bennetts)

Bug Fixes
*********

* Bazaar is now able to be a client to the web server of IIS 6 and 7.
  The broken implementations of RFC822 in Python and RFC2046 in IIS
  combined with boundary-line checking in Bazaar previously made this
  impossible. (NB, IIS 5 does not suffer from this problem).
  (Adrian Wilkins, #247585)

* ``bzr log --long`` with a ghost in your mainline now handles that
  ghost properly. (John Arbash Meinel, #243536)

* ``check`` handles the split-up .bzr layout correctly, so no longer
  requires a branch to be present.
  (Daniel Watkins, #64783)

* Clearer message about how to set the PYTHONPATH if bzrlib can't be
  loaded.
  (Martin Pool, #205230)

* Errors about missing libraries are now shown without a traceback,
  and with a suggestion to install the library.  The full traceback is
  still in ``.bzr.log`` and can be shown with ``-Derror``.
  (Martin Pool, #240161)

* Fetch from a stacked branch copies all required data.
  (Aaron Bentley, #248506)

* Handle urls such as ftp://user@host.com@www.host.com where the user
  name contains an @.
  (Neil Martinsen-Burrell, #228058)

* ``needs_read_lock`` and ``needs_write_lock`` now suppress an error during
  ``unlock`` if there was an error in the original function. This helps
  most when there is a failure with a smart server action, since often the
  connection closes and we cannot unlock.
  (Andrew Bennetts, John Arbash Meinel, #125784)

* Obsolete hidden command ``bzr fetch`` removed.
  (Martin Pool, #172870)

* Raise the correct exception when doing ``-rbefore:0`` or ``-c0``.
  (John Arbash Meinel, #239933)

* You can now compare file revisions in Windows diff programs from
  Cygwin Bazaar.
  (Matt McClure, #209281)

* revision_history now tolerates mainline ghosts for Branch format 6.
  (Aaron Bentley, #235055)

* Set locale from environment for third party libs.
  (Martin von Gagern, #128496)

Documentation
*************

* Added *Using stacked branches* to the User Guide.
  (Ian Clatworthy)

* Updated developer documentation.
  (Martin Pool)

Testing
*******

* ``-Dmemory`` will cause /proc/PID/status to be catted before bzr
  exits, allowing low-key analysis of peak memory use. (Robert Collins)

* ``TestCaseWithTransport.make_branch_and_tree`` tries harder to return
  a tree with a ``branch`` attribute of the right format.  This was
  preventing some ``RemoteBranch`` tests from actually running with
  ``RemoteBranch`` instances.  (Andrew Bennetts)

API Changes
***********

* Removed ``Repository.text_store``, ``control_store``, etc.  Instead,
  there are new attributes ``texts, inventories, revisions,
  signatures``, each of which is a ``VersionedFiles``.  See the
  Repository docstring for more details.
  (Robert Collins)

* ``Branch.pull`` now accepts an ``_override_hook_target`` optional
  parameter.  If you have a subclass of ``Branch`` that overrides
  ``pull`` then you should add this parameter.  (Andrew Bennetts)

* ``bzrlib.check.check()`` has been deprecated in favour of the more
  aptly-named ``bzrlib.check.check_branch()``.
  (Daniel Watkins)

* ``Tree.print_file`` and ``Repository.print_file`` are deprecated.
  These methods are bad APIs because they write directly to sys.stdout.
  bzrlib does not use them internally, and there are no direct tests
  for them. (Alexander Belchenko)

Internals
*********

* ``cat`` command no longer uses ``Tree.print_file()`` internally.
  (Alexander Belchenko)

* New class method ``BzrDir.open_containing_tree_branch_or_repository``
  which eases the discovery of the tree, the branch and the repository
  containing a given location.
  (Daniel Watkins)

* New ``versionedfile.KeyMapper`` interface to abstract out the access to
  underlying .knit/.kndx etc files in repositories with partitioned
  storage. (Robert Collins)

* Obsolete developer-use command ``weave-join`` has been removed.
  (Robert Collins)

* ``RemoteToOtherFetcher`` and ``get_data_stream_for_search`` removed,
  to support new ``VersionedFiles`` layering.
  (Robert Collins)


bzr 1.6beta2
############

:Released: 2008-06-10

This release contains further progress towards our 1.6 goals of shallow
repositories, and contains a fix for some user-affecting bugs in the
repository layer.  Building working trees during checkout and branch is
now faster.

Bug Fixes
*********

* Avoid KnitCorrupt error extracting inventories from some repositories.
  (The data is not corrupt; an internal check is detecting a problem
  reading from the repository.)
  (Martin Pool, Andrew Bennetts, Robert Collins, #234748)

* ``bzr status`` was breaking if you merged the same revision twice.
  (John Arbash Meinel, #235407)

* Fix infinite loop consuming 100% CPU when a connection is lost while
  reading a response body via the smart protocol v1 or v2.
  (Andrew Bennetts)

* Inserting a bundle which changes the contents of a file with no trailing
  end of line, causing a knit snapshot in a 'knits' repository will no longer
  cause KnitCorrupt. (Robert Collins)

* ``RemoteBranch.pull`` needs to return the ``self._real_branch``'s
  pull result. It was instead just returning None, which breaks ``bzr
  pull``. (John Arbash Meinel, #238149)

* Sanitize branch nick before using it as an attachment filename in
  ``bzr send``. (Lukáš Lalinský, #210218)

* Squash ``inv_entry.symlink_target`` to a plain string when
  generating DirState details. This prevents from getting a
  ``UnicodeError`` when you have symlinks and non-ascii filenames.
  (John Arbash Meinel, #135320)

Improvements
************

* Added the 'alias' command to set/unset and display aliases. (Tim Penhey)

* ``added``, ``modified``, and ``unknowns`` behaviour made consistent (all three
  now quote paths where required). Added ``--null`` option to ``added`` and
  ``modified`` (for null-separated unknowns, use ``ls --unknown --null``)
  (Adrian Wilkins)

* Faster branching (1.09x) and lightweight checkouts (1.06x) on large trees.
  (Ian Clatworthy, Aaron Bentley)

Documentation
*************

* Added *Bazaar Zen* section to the User Guide. (Ian Clatworthy)

Testing
*******

* Fix the test HTTPServer to be isolated from chdir calls made while it is
  running, allowing it to be used in blackbox tests. (Robert Collins)

API Changes
***********

* ``WorkingTree.set_parent_(ids/trees)`` will now filter out revisions
  which are in the ancestry of other revisions. So if you merge the same
  tree twice, or merge an ancestor of an existing merge, it will only
  record the newest. (If you merge a descendent, it will replace its
  ancestor). (John Arbash Meinel, #235407)

* ``RepositoryPolicy.__init__`` now requires stack_on and stack_on_pwd,
  through the derived classes do not.  (Aaron Bentley)

Internals
*********

* ``bzrlib.bzrdir.BzrDir.sprout`` now accepts ``stacked`` to control
  creating stacked branches. (Robert Collins)

* Knit record serialisation is now stricter on what it will accept, to
  guard against potential internal bugs, or broken input. (Robert Collins)

bzr 1.6beta1
############

:Released: 2008-06-02

Commands that work on the revision history such as push, pull, missing,
uncommit and log are now substantially faster.  This release adds a
translation of some of the user documentation into Spanish.  (Contributions of
other translations would be very welcome.)  Bazaar 1.6beta1 adds a new network
protocol which is used by default and which allows for more efficient transfers
and future extensions.


Notes When Upgrading
********************

* There is a new version of the network protocol used for bzr://, bzr+ssh://
  and bzr+http:// connections.  This will allow more efficient requests and
  responses, and more graceful fallback when a server is too old to
  recognise a request from a more recent client.  Bazaar 1.6 will
  interoperate with 0.16 and later versions, but servers should be upgraded
  when possible.  Bazaar 1.6 no longer interoperates with 0.15 and earlier via
  these protocols.  Use alternatives like SFTP or upgrade those servers.
  (Andrew Bennetts, #83935)

Changes
*******

* Deprecation warnings will not be suppressed when running ``bzr selftest``
  so that developers can see if their code is using deprecated functions.
  (John Arbash Meinel)

Features
********

* Adding ``-Derror`` will now display a traceback when a plugin fails to
  load. (James Westby)

Improvements
************

* ``bzr branch/push/pull -r XXX`` now have a helper function for finding
  the revno of the new revision (``Graph.find_distance_to_null``). This
  should make something like ``bzr branch -r -100`` in a shared, no-trees
  repository much snappier. (John Arbash Meinel)

* ``bzr log --short -r X..Y`` no longer needs to access the full revision
  history. This makes it noticeably faster when logging the last few
  revisions. (John Arbash Meinel)

* ``bzr ls`` now accepts ``-V`` as an alias for ``--versioned``.
  (Jerad Cramp, #165086)

* ``bzr missing`` uses the new ``Graph.find_unique_ancestors`` and
  ``Graph.find_differences`` to determine missing revisions without having
  to search the whole ancestry. (John Arbash Meinel, #174625)

* ``bzr uncommit`` now uses partial history access, rather than always
  extracting the full revision history for a branch. This makes it
  resolve the appropriate revisions much faster (in testing it drops
  uncommit from 1.5s => 0.4s). It also means ``bzr log --short`` is one
  step closer to not using full revision history.
  (John Arbash Meinel, #172649)

Bugfixes
********

* ``bzr merge --lca`` should handle when two revisions have no common
  ancestor other than NULL_REVISION. (John Arbash Meinel, #235715)

* ``bzr status`` was breaking if you merged the same revision twice.
  (John Arbash Meinel, #235407)

* ``bzr push`` with both ``--overwrite`` and ``-r NNN`` options no longer
  fails.  (Andrew Bennetts, #234229)

* Correctly track the base URL of a smart medium when using bzr+http://
  URLs, which was causing spurious "No repository present" errors with
  branches in shared repositories accessed over bzr+http.
  (Andrew Bennetts, #230550)

* Define ``_remote_is_at_least_1_2`` on ``SmartClientMedium`` so that all
  implementations have the attribute.  Fixes 'PyCurlTransport' object has no
  attribute '_remote_is_at_least_1_2' attribute errors.
  (Andrew Bennetts, #220806)

* Failure to delete an obsolete pack file should just give a warning
  message, not a fatal error.  It may for example fail if the file is still
  in use by another process.
  (Martin Pool)

* Fix MemoryError during large fetches over HTTP by limiting the amount of
  data we try to read per ``recv`` call.  The problem was observed with
  Windows and a proxy, but might affect other environments as well.
  (Eric Holmberg, #215426)

* Handle old merge directives correctly in Merger.from_mergeable.  Stricter
  get_parent_map requirements exposed a latent bug here.  (Aaron Bentley)

* Issue a warning and ignore passwords declared in authentication.conf when
  used for an ssh scheme (sftp or bzr+ssh).
  (Vincent Ladeuil, #203186)

* Make both http implementations raise appropriate exceptions on 403
  Forbidden when POSTing smart requests.
  (Vincent Ladeuil, #230223)

* Properly *title* header names in http requests instead of capitalizing
  them.
  (Vincent Ladeuil, #229076)

* The "Unable to obtain lock" error message now also suggests using
  ``bzr break-lock`` to fix it.  (Martin Albisetti, #139202)

* Treat an encoding of '' as ascii; this can happen when bzr is run
  under vim on Mac OS X.
  (Neil Martinsen-Burrell)

* ``VersionedFile.make_mpdiffs()`` was raising an exception that wasn't in
  scope. (Daniel Fischer #235687)

Documentation
*************

* Added directory structure and started translation of docs in spanish.
  (Martin Albisetti, Lucio Albenga)

* Incorporate feedback from Jelmer Vernooij and Neil Martinsen-Burrell
  on the plugin and integration chapters of the User Guide.
  (Ian Clatworthy)

* More Bazaar developer documentation about packaging and release process,
  and about use of Python reprs.
  (Martin Pool, Martin Albisetti)

* Updated Tortise strategy document. (Mark Hammond)

Testing
*******

* ``bzrlib.tests.adapt_tests`` was broken and unused - it has been fixed.
  (Robert Collins)

* Fix the test HTTPServer to be isolated from chdir calls made while it is
  running, allowing it to be used in blackbox tests. (Robert Collins)

* New helper function for splitting test suites
  ``split_suite_by_condition``. (Robert Collins)

Internals
*********

* ``Branch.missing_revisions`` has been deprecated. Similar functionality
  can be obtained using ``bzrlib.missing.find_unmerged``. The api was
  fairly broken, and the function was unused, so we are getting rid of it.
  (John Arbash Meinel)

API Changes
***********

* ``Branch.abspath`` is deprecated; use the Tree or Transport
  instead.  (Martin Pool)

* ``Branch.update_revisions`` now takes an optional ``Graph``
  object. This can be used by ``update_revisions`` when it is
  checking ancestry, and allows callers to prefer request to go to a
  local branch.  (John Arbash Meinel)

* Branch, Repository, Tree and BzrDir should expose a Transport as an
  attribute if they have one, rather than having it indirectly accessible
  as ``.control_files._transport``.  This doesn't add a requirement
  to support a Transport in cases where it was not needed before;
  it just simplifies the way it is reached.  (Martin Pool)

* ``bzr missing --mine-only`` will return status code 0 if you have no
  new revisions, but the remote does. Similarly for ``--theirs-only``.
  The new code only checks one side, so it doesn't know if the other
  side has changes. This seems more accurate with the request anyway.
  It also changes the output to print '[This|Other] branch is up to
  date.' rather than displaying nothing.  (John Arbash Meinel)

* ``LockableFiles.put_utf8``, ``put_bytes`` and ``controlfilename``
  are now deprecated in favor of using Transport operations.
  (Martin Pool)

* Many methods on ``VersionedFile``, ``Repository`` and in
  ``bzrlib.revision``  deprecated before bzrlib 1.5 have been removed.
  (Robert Collins)

* ``RevisionSpec.wants_revision_history`` can be set to False for a given
  ``RevisionSpec``. This will disable the existing behavior of passing in
  the full revision history to ``self._match_on``. Useful for specs that
  don't actually need access to the full history. (John Arbash Meinel)

* The constructors of ``SmartClientMedium`` and its subclasses now require a
  ``base`` parameter.  ``SmartClientMedium`` implementations now also need
  to provide a ``remote_path_from_transport`` method.  (Andrew Bennetts)

* The default permissions for creating new files and directories
  should now be obtained from ``BzrDir._get_file_mode()`` and
  ``_get_dir_mode()``, rather than from LockableFiles.  The ``_set_file_mode``
  and ``_set_dir_mode`` variables on LockableFiles which were advertised
  as a way for plugins to control this are no longer consulted.
  (Martin Pool)

* ``VersionedFile.join`` is deprecated. This method required local
  instances of both versioned file objects and was thus hostile to being
  used for streaming from a smart server. The new get_record_stream and
  insert_record_stream are meant to efficiently replace this method.
  (Robert Collins)

* ``WorkingTree.set_parent_(ids/trees)`` will now filter out revisions
  which are in the ancestry of other revisions. So if you merge the same
  tree twice, or merge an ancestor of an existing merge, it will only
  record the newest. (If you merge a descendent, it will replace its
  ancestor). (John Arbash Meinel, #235407)

* ``WorkingTreeFormat2.stub_initialize_remote`` is now private.
  (Martin Pool)


bzr 1.5
#######

:Released: 2008-05-16

This release of Bazaar includes several updates to the documentation, and fixes
to prepare for making rich root support the default format. Many bugs have been
squashed, including fixes to log, bzr+ssh inter-operation with older servers.

Changes
*******

* Suppress deprecation warnings when bzrlib is a 'final' release. This way
  users of packaged software won't be bothered with DeprecationWarnings,
  but developers and testers will still see them. (John Arbash Meinel)

Documentation
*************

* Incorporate feedback from Jelmer Vernooij and Neil Martinsen-Burrell
  on the plugin and integration chapters of the User Guide.
  (Ian Clatworthy)


bzr 1.5rc1
##########

:Released: 2008-05-09

Changes
*******

* Broader support of GNU Emacs mail clients. Set
  ``mail_client=emacsclient`` in your bazaar.conf and ``send`` will pop the
  bundle in a mail buffer according to the value of ``mail-user-agent``
  variable. (Xavier Maillard)

Improvements
************

* Diff now handles revision specs like "branch:" and "submit:" more
  efficiently.  (Aaron Bentley, #202928)

* More friendly error given when attempt to start the smart server
  on an address already in use. (Andrea Corbellini, #200575)

* Pull completes much faster when there is nothing to pull.
  (Aaron Bentley)

Bugfixes
********

* Authentication.conf can define sections without password.
  (Vincent Ladeuil, #199440)

* Avoid muttering every time a child update does not cause a progress bar
  update. (John Arbash Meinel, #213771)

* ``Branch.reconcile()`` is now implemented. This allows ``bzr reconcile``
  to fix when a Branch has a non-canonical mainline history. ``bzr check``
  also detects this condition. (John Arbash Meinel, #177855)

* ``bzr log -r ..X bzr://`` was failing, because it was getting a request
  for ``revision_id=None`` which was not a string.
  (John Arbash Meinel, #211661)

* ``bzr commit`` now works with Microsoft's FTP service.
  (Andreas Deininger)

* Catch definitions outside sections in authentication.conf.
  (Vincent Ladeuil, #217650)

* Conversion from non-rich-root to rich-root(-pack) updates inventory
  sha1s, even when bundles are used.  (Aaron Bentley, #181391)

* Conversion from non-rich-root to rich-root(-pack) works correctly even
  though search keys are not topologically sorted.  (Aaron Bentley)

* Conversion from non-rich-root to rich-root(-pack) works even when a
  parent revision has a different root id.  (Aaron Bentley, #177874)

* Disable strace testing until strace is fixed (see bug #103133) and emit a
  warning when selftest ends to remind us of leaking tests.
  (Vincent Ladeuil, #226769)

* Fetching all revisions from a repository does not cause pack collisions.
  (Robert Collins, Aaron Bentley, #212908)

* Fix error about "attempt to add line-delta in non-delta knit".
  (Andrew Bennetts, #217701)

* Pushing a branch in "dirstate" format (Branch5) over bzr+ssh would break
  if the remote server was < version 1.2. This was due to a bug in the
  RemoteRepository.get_parent_map() fallback code.
  (John Arbash Meinel, #214894)

* Remove leftover code in ``bzr_branch`` that inappropriately creates
  a ``branch-name`` file in the branch control directory.
  (Martin Pool)

* Set SO_REUSEADDR on server sockets of ``bzr serve`` to avoid problems
  rebinding the socket when starting the server a second time.
  (John Arbash Meinel, Martin Pool, #164288)

* Severe performance degradation in fetching from knit repositories to
  knits and packs due to parsing the entire revisions.kndx on every graph
  walk iteration fixed by using the Repository.get_graph API.  There was
  another regression in knit => knit fetching which re-read the index for
  every revision each side had in common.
  (Robert Collins, John Arbash Meinel)

* When logging the changes to a particular file, there was a bug if there
  were ghosts in the revision ancestry. (John Arbash Meinel, #209948)

* xs4all's ftp server returns a temporary error when trying to list an
  empty directory, rather than returning an empty list. Adding a
  workaround so that we don't get spurious failures.
  (John Arbash Meinel, #215522)

Documentation
*************

* Expanded the User Guide to include new chapters on popular plugins and
  integrating Bazaar into your environment. The *Best practices* chapter
  was renamed to *Miscellaneous topics* as suggested by community
  feedback as well. (Ian Clatworthy)

* Document outlining strategies for TortoiseBzr. (Mark Hammond)

* Improved the documentation on hooks. (Ian Clatworthy)

* Update authentication docs regarding ssh agents.
  (Vincent Ladeuil, #183705)

Testing
*******

* Add ``thread_name_suffix`` parameter to SmartTCPServer_for_testing, to
  make it easy to identify which test spawned a thread with an unhandled
  exception. (Andrew Bennetts)

* New ``--debugflag``/``-E`` option to ``bzr selftest`` for setting
  options for debugging tests, these are complementary to the -D
  options.  The ``-Dselftest_debug`` global option has been replaced by the
  ``-E=allow_debug`` option for selftest. (Andrew Bennetts)

* Parameterised test ids are preserved correctly to aid diagnosis of test
  failures. (Robert Collins, Andrew Bennetts)

* selftest now accepts --starting-with <id> to load only the tests whose id
  starts with the one specified. This greatly speeds up running the test
  suite on a limited set of tests and can be used to run the tests for a
  single module, a single class or even a single test.  (Vincent Ladeuil)

* The test suite modules have been modified to define load_tests() instead
  of test_suite(). That speeds up selective loading (via --load-list)
  significantly and provides many examples on how to migrate (grep for
  load_tests).  (Vincent Ladeuil)

Internals
*********

* ``Hooks.install_hook`` is now deprecated in favour of
  ``Hooks.install_named_hook`` which adds a required ``name`` parameter, to
  avoid having to call ``Hooks.name_hook``. (Daniel Watkins)

* Implement xml8 serializer.  (Aaron Bentley)

* New form ``@deprecated_method(deprecated_in(1, 5, 0))`` for making
  deprecation wrappers.  (Martin Pool)

* ``Repository.revision_parents`` is now deprecated in favour of
  ``Repository.get_parent_map([revid])[revid]``. (Jelmer Vernooij)

* The Python ``assert`` statement is no longer used in Bazaar source, and
  a test checks this.  (Martin Pool)

API Changes
***********

* ``bzrlib.status.show_pending_merges`` requires the repository to be
  locked by the caller. Callers should have been doing it anyway, but it
  will now raise an exception if they do not. (John Arbash Meinel)

* Repository.get_data_stream, Repository.get_data_stream_for_search(),
  Repository.get_deltas_for_revsions(), Repository.revision_trees(),
  Repository.item_keys_introduced_by() no longer take read locks.
  (Aaron Bentley)

* ``LockableFiles.get_utf8`` and ``.get`` are deprecated, as a start
  towards removing LockableFiles and ``.control_files`` entirely.
  (Martin Pool)

* Methods deprecated prior to 1.1 have been removed.
  (Martin Pool)


bzr 1.4 
#######

:Released: 2008-04-28

This release of Bazaar includes handy improvements to the speed of log and
status, new options for several commands, improved documentation, and better
hooks, including initial code for server-side hooks.  A number of bugs have
been fixed, particularly in interoperability between different formats or
different releases of Bazaar over there network.  There's been substantial
internal work in both the repository and network code to enable new features
and faster performance.

Bug Fixes
*********

* Pushing a branch in "dirstate" format (Branch5) over bzr+ssh would break
  if the remote server was < version 1.2.  This was due to a bug in the
  RemoteRepository.get_parent_map() fallback code.
  (John Arbash Meinel, Andrew Bennetts, #214894)


bzr 1.4rc2
##########

:Released: 2008-04-21

Bug Fixes
*********

* ``bzr log -r ..X bzr://`` was failing, because it was getting a request
  for ``revision_id=None`` which was not a string.
  (John Arbash Meinel, #211661)

* Fixed a bug in handling ghost revisions when logging changes in a
  particular file.  (John Arbash Meinel, #209948)

* Fix error about "attempt to add line-delta in non-delta knit".
  (Andrew Bennetts, #205156)

* Fixed performance degradation in fetching from knit repositories to
  knits and packs due to parsing the entire revisions.kndx on every graph
  walk iteration fixed by using the Repository.get_graph API.  There was
  another regression in knit => knit fetching which re-read the index for
  every revision each side had in common.
  (Robert Collins, John Arbash Meinel)


bzr 1.4rc1
##########

:Released: 2008-04-11

Changes
*******

* bzr main script cannot be imported (Benjamin Peterson)

* On Linux bzr additionally looks for plugins in arch-independent site
  directory. (Toshio Kuratomi)

* The ``set_rh`` branch hook is now deprecated. Please migrate
  any plugins using this hook to use an alternative, e.g.
  ``post_change_branch_tip``. (Ian Clatworthy)

* When a plugin cannot be loaded as the file path is not a valid
  python module name bzr will now strip a ``bzr_`` prefix from the
  front of the suggested name, as many plugins (e.g. bzr-svn)
  want to be installed without this prefix. It is a common mistake
  to have a folder named "bzr-svn" for that plugin, especially
  as this is what bzr branch lp:bzr-svn will give you. (James Westby,
  Andrew Cowie)

* UniqueIntegerBugTracker now appends bug-ids instead of joining
  them to the base URL. Plugins that register bug trackers may
  need a trailing / added to the base URL if one is not already there.
  (James Wesby, Andrew Cowie)

Features
********

* Added start_commit hook for mutable trees. (Jelmer Vernooij, #186422)

* ``status`` now accepts ``--no-pending`` to show the status without
  listing pending merges, which speeds up the command a lot on large
  histories.  (James Westby, #202830)

* New ``post_change_branch_tip`` hook that is called after the
  branch tip is moved but while the branch is still write-locked.
  See the User Reference for signature details.
  (Ian Clatworthy, James Henstridge)

* Reconfigure can convert a branch to be standalone or to use a shared
  repository.  (Aaron Bentley)

Improvements
************

* The smart protocol now has support for setting branches' revision info
  directly.  This should make operations like push slightly faster, and is a
  step towards server-side hooks.  The new request method name is
  ``Branch.set_last_revision_info``.  (Andrew Bennetts)

* ``bzr commit --fixes`` now recognises "gnome" as a tag by default.
  (James Westby, Andrew Cowie)

* ``bzr switch`` will attempt to find branches to switch to relative to the
  current branch. E.g. ``bzr switch branchname`` will look for
  ``current_branch/../branchname``. (Robert Collins, Jelmer Vernooij,
  Wouter van Heyst)

* Diff is now more specific about execute-bit changes it describes
  (Chad Miller)

* Fetching data over HTTP is a bit faster when urllib is used.  This is done
  by forcing it to recv 64k at a time when reading lines in HTTP headers,
  rather than just 1 byte at a time.  (Andrew Bennetts)

* Log --short and --line are much faster when -r is not specified.
  (Aaron Bentley)

* Merge is faster.  We no longer check a file's existence unnecessarily
  when merging the execute bit.  (Aaron Bentley)

* ``bzr status`` on an explicit list of files no longer shows pending
  merges, making it much faster on large trees. (John Arbash Meinel)

* The launchpad directory service now warns the user if they have not set
  their launchpad login and are trying to resolve a URL using it, just
  in case they want to do a write operation with it.  (James Westby)

* The smart protocol client is slightly faster, because it now only queries
  the server for the protocol version once per connection.  Also, the HTTP
  transport will now automatically probe for and use a smart server if
  one is present.  You can use the new ``nosmart+`` transport decorator
  to get the old behaviour.  (Andrew Bennetts)

* The ``version`` command takes a ``--short`` option to print just the
  version number, for easier use in scripts.  (Martin Pool)

* Various operations with revision specs and commands that calculate
  revnos and revision ids are faster.  (John A. Meinel, Aaron Bentley)

Bugfixes
********

* Add ``root_client_path`` parameter to SmartWSGIApp and
  SmartServerRequest.  This makes it possible to publish filesystem
  locations that don't exactly match URL paths. SmartServerRequest
  subclasses should use the new ``translate_client_path`` and
  ``transport_from_client_path`` methods when dealing with paths received
  from a client to take this into account.  (Andrew Bennetts, #124089)

* ``bzr mv a b`` can be now used also to rename previously renamed
  directories, not only files. (Lukáš Lalinský, #107967)

* ``bzr uncommit --local`` can now remove revisions from the local
  branch to be symmetric with ``bzr commit --local``.
  (John Arbash Meinel, #93412)

* Don't ask for a password if there is no real terminal.
  (Alexander Belchenko, #69851)

* Fix a bug causing a ValueError crash in ``parse_line_delta_iter`` when
  fetching revisions from a knit to pack repository or vice versa using
  bzr:// (including over http or ssh).
  (#208418, Andrew Bennetts, Martin Pool, Robert Collins)

* Fixed ``_get_line`` in ``bzrlib.smart.medium``, which was buggy.  Also
  fixed ``_get_bytes`` in the same module to use the push back buffer.
  These bugs had no known impact in normal use, but were problematic for
  developers working on the code, and were likely to cause real bugs sooner
  or later.  (Andrew Bennetts)

* Implement handling of basename parameter for DefaultMail.  (James Westby)

* Incompatibility with Paramiko versions newer than 1.7.2 was fixed.
  (Andrew Bennetts, #213425)

* Launchpad locations (lp: URLs) can be pulled.  (Aaron Bentley, #181945)

* Merges that add files to deleted root directories complete.  They
  do create conflicts.  (Aaron Bentley, #210092)

* vsftp's return ``550 RNFR command failed.`` supported.
  (Marcus Trautwig, #129786)

Documentation
*************

* Improved documentation on send/merge relationship. (Peter Schuller)

* Minor fixes to the User Guide. (Matthew Fuller)

* Reduced the evangelism in the User Guide. (Ian Clatworthy)

* Added Integrating with Bazaar document for developers (Martin Albisetti)

API Breaks
**********

* Attempting to pull data from a ghost aware repository (e.g. knits) into a
  non-ghost aware repository such as weaves will now fail if there are
  ghosts.  (Robert Collins)

* ``KnitVersionedFile`` no longer accepts an ``access_mode`` parameter, and
  now requires the ``index`` and ``access_method`` parameters to be
  supplied. A compatible shim has been kept in the new function
  ``knit.make_file_knit``. (Robert Collins)

* Log formatters must now provide log_revision instead of show and
  show_merge_revno methods. The latter had been deprecated since the 0.17
  release. (James Westby)

* ``LoopbackSFTP`` is now called ``SocketAsChannelAdapter``.
  (Andrew Bennetts)

* ``osutils.backup_file`` is removed. (Alexander Belchenko)

* ``Repository.get_revision_graph`` is deprecated, with no replacement
  method. The method was size(history) and not desirable. (Robert Collins)

* ``revision.revision_graph`` is deprecated, with no replacement function.
  The function was size(history) and not desirable. (Robert Collins)

* ``Transport.get_shared_medium`` is deprecated.  Use
  ``Transport.get_smart_medium`` instead.  (Andrew Bennetts)

* ``VersionedFile`` factories now accept a get_scope parameter rather
  than using a call to ``transaction_finished``, allowing the removal of
  the fixed list of versioned files per repository. (Robert Collins)

* ``VersionedFile.annotate_iter`` is deprecated. While in principle this
  allowed lower memory use, all users of annotations wanted full file
  annotations, and there is no storage format suitable for incremental
  line-by-line annotation. (Robert Collins)

* ``VersionedFile.clone_text`` is deprecated. This performance optimisation
  is no longer used - reading the content of a file that is undergoing a
  file level merge to identical state on two branches is rare enough, and
  not expensive enough to special case. (Robert Collins)

* ``VersionedFile.clear_cache`` and ``enable_cache`` are deprecated.
  These methods added significant complexity to the ``VersionedFile``
  implementation, but were only used for optimising fetches from knits -
  which can be done from outside the knit layer, or via a caching
  decorator. As knits are not the default format, the complexity is no
  longer worth paying. (Robert Collins)

* ``VersionedFile.create_empty`` is removed. This method presupposed a
  sensible mapping to a transport for individual files, but pack backed
  versioned files have no such mapping. (Robert Collins)

* ``VersionedFile.get_graph`` is deprecated, with no replacement method.
  The method was size(history) and not desirable. (Robert Collins)

* ``VersionedFile.get_graph_with_ghosts`` is deprecated, with no
  replacement method.  The method was size(history) and not desirable.
  (Robert Collins)

* ``VersionedFile.get_parents`` is deprecated, please use
  ``VersionedFile.get_parent_map``. (Robert Collins)

* ``VersionedFile.get_sha1`` is deprecated, please use
  ``VersionedFile.get_sha1s``. (Robert Collins)

* ``VersionedFile.has_ghost`` is now deprecated, as it is both expensive
  and unused outside of a single test. (Robert Collins)

* ``VersionedFile.iter_parents`` is now deprecated in favour of
  ``get_parent_map`` which can be used to instantiate a Graph on a
  VersionedFile. (Robert Collins)

* ``VersionedFileStore`` no longer uses the transaction parameter given
  to most methods; amongst other things this means that the
  get_weave_or_empty method no longer guarantees errors on a missing weave
  in a readonly transaction, and no longer caches versioned file instances
  which reduces memory pressure (but requires more careful management by
  callers to preserve performance). (Robert Collins)

Testing
*******

* New -Dselftest_debug flag disables clearing of the debug flags during
  tests.  This is useful if you want to use e.g. -Dhpss to help debug a
  failing test.  Be aware that using this feature is likely to cause
  spurious test failures if used with the full suite. (Andrew Bennetts)

* selftest --load-list now uses a new more agressive test loader that will
  avoid loading unneeded modules and building their tests. Plugins can use
  this new loader by defining a load_tests function instead of a test_suite
  function. (a forthcoming patch will provide many examples on how to
  implement this).
  (Vincent Ladeuil)

* selftest --load-list now does some sanity checks regarding duplicate test
  IDs and tests present in the list but not found in the actual test suite.
  (Vincent Ladeuil)

* Slightly more concise format for the selftest progress bar, so there's
  more space to show the test name.  (Martin Pool) ::

    [2500/10884, 1fail, 3miss in 1m29s] test_revisionnamespaces.TestRev

* The test suite takes much less memory to run, and is a bit faster.  This
  is done by clearing most attributes of TestCases after running them, if
  they succeeded.  (Andrew Bennetts)

Internals
*********

* Added ``_build_client_protocol`` to ``_SmartClient``.  (Andrew Bennetts)

* Added basic infrastructure for automatic plugin suggestion.
  (Martin Albisetti)

* If a ``LockableFiles`` object is not explicitly unlocked (for example
  because of a missing ``try/finally`` block, it will give a warning but
  not automatically unlock itself.  (Previously they did.)  This
  sometimes caused knock-on errors if for example the network connection
  had already failed, and should not be relied upon by code.
  (Martin Pool, #109520)

* ``make dist`` target to build a release tarball, and also
  ``check-dist-tarball`` and ``dist-upload-escudero``.  (Martin Pool)

* The ``read_response_tuple`` method of ``SmartClientRequestProtocol*``
  classes will now raise ``UnknownSmartMethod`` when appropriate, so that
  callers don't need to try distinguish unknown request errors from other
  errors.  (Andrew Bennetts)

* ``set_make_working_trees`` is now implemented provided on all repository
  implementations (Aaron Bentley)

* ``VersionedFile`` now has a new method ``get_parent_map`` which, like
  ``Graph.get_parent_map`` returns a dict of key:parents. (Robert Collins)


bzr 1.3.1
#########

:Released: 2008-04-09

No changes from 1.3.1rc1.


bzr 1.3.1rc1
############

:Released: 2008-04-04

Bug Fixes
*********

* Fix a bug causing a ValueError crash in ``parse_line_delta_iter`` when
  fetching revisions from a knit to pack repository or vice versa using
  bzr:// (including over http or ssh).
  (#208418, Andrew Bennetts, Martin Pool, Robert Collins)


bzr 1.3
#######

:Released: 2008-03-20

Bazaar has become part of the GNU project <http://www.gnu.org>

Many operations that act on history, including ``log`` and ``annotate`` are now
substantially faster.  Several bugs have been fixed and several new options and
features have been added.

Testing
*******

* Avoid spurious failure of ``TestVersion.test_version`` matching
  directory names.
  (#202778, Martin Pool)


bzr 1.3rc1
##########

:Released: 2008-03-16

Notes When Upgrading
********************

* The backup directory created by ``upgrade`` is now called
  ``backup.bzr``, not ``.bzr.backup``. (Martin Albisetti)

Changes
*******

* A new repository format 'development' has been added. This format will
  represent the latest 'in-progress' format that the bzr developers are
  interested in getting early-adopter testing and feedback on.
  ``doc/developers/development-repo.txt`` has detailed information.
  (Robert Collins)

* BZR_LOG environment variable controls location of .bzr.log trace file.
  User can suppress writing messages to .bzr.log by using '/dev/null'
  filename (on Linux) or 'NUL' (on Windows). If BZR_LOG variable
  is not defined but BZR_HOME is defined then default location
  for .bzr.log trace file is ``$BZR_HOME/.bzr.log``.
  (Alexander Belchenko, #106117)

* ``launchpad`` builtin plugin now shipped as separate part in standalone
  bzr.exe, installed to ``C:\Program Files\Bazaar\plugins`` directory,
  and standalone installer allows user to skip installation of this plugin.
  (Alexander Belchenko)

* Restore auto-detection of plink.exe on Windows. (Dmitry Vasiliev)

* Version number is now shown as "1.2" or "1.2pr2", without zeroed or
  missing final fields.  (Martin Pool)

Features
********

* ``branch`` and ``checkout`` can hard-link working tree files, which is
  faster and saves space.  (Aaron Bentley)

* ``bzr send`` will now also look at the ``child_submit_to`` setting in
  the submit branch to determine the email address to send to.
  (Jelmer Vernooij)

Improvements
************

* BzrBranch._lefthand_history is faster on pack repos.  (Aaron Bentley)

* Branch6.generate_revision_history is faster.  (Aaron Bentley)

* Directory services can now be registered, allowing special URLs to be
  dereferenced into real URLs.  This is a generalization and cleanup of
  the lp: transport lookup.  (Aaron Bentley)

* Merge directives that are automatically attached to emails have nicer
  filenames, based on branch-nick + revno. (Aaron Bentley)

* ``push`` has a ``--revision`` option, to specify what revision to push up
  to.  (Daniel Watkins)

* Significantly reducing execution time and network traffic for trivial
  case of running ``bzr missing`` command for two identical branches.
  (Alexander Belchenko)

* Speed up operations that look at the revision graph (such as 'bzr log').
  ``KnitPackRepositor.get_revision_graph`` uses ``Graph.iter_ancestry`` to
  extract the revision history. This allows filtering ghosts while
  stepping instead of needing to peek ahead. (John Arbash Meinel)

* The ``hooks`` command lists installed hooks, to assist in debugging.
  (Daniel Watkins)

* Updates to how ``annotate`` work. Should see a measurable improvement in
  performance and memory consumption for file with a lot of merges.
  Also, correctly handle when a line is introduced by both parents (it
  should be attributed to the first merge which notices this, and not
  to all subsequent merges.) (John Arbash Meinel)

Bugfixes
********

* Autopacking no longer holds the full set of inventory lines in
  memory while copying. For large repositories, this can amount to
  hundreds of MB of ram consumption.
  (Ian Clatworthy, John Arbash Meinel)

* Cherrypicking when using ``--format=merge3`` now explictly excludes
  BASE lines. (John Arbash Meinel, #151731)

* Disable plink's interactive prompt for password.
  (#107593, Dmitry Vasiliev)

* Encode command line arguments from unicode to user_encoding before
  invoking external mail client in `bzr send` command.
  (#139318, Alexander Belchenko)

* Fixed problem connecting to ``bzr+https://`` servers.
  (#198793, John Ferlito)

* Improved error reporting in the Launchpad plugin. (Daniel Watkins,
  #196618)

* Include quick-start-summary.svg file to python-based installer(s)
  for Windows. (#192924, Alexander Belchenko)

* lca merge now respects specified files. (Aaron Bentley)

* Make version-info --custom imply --all. (#195560, James Westby)

* ``merge --preview`` now works for merges that add or modify
  symlinks (James Henstridge)

* Redirecting the output from ``bzr merge`` (when the remembered
  location is used) now works. (John Arbash Meinel)

* setup.py script explicitly checks for Python version.
  (Jari Aalto, Alexander Belchenko, #200569)

* UnknownFormatErrors no longer refer to branches regardless of kind of
  unknown format. (Daniel Watkins, #173980)

* Upgrade bundled ConfigObj to version 4.5.2, which properly quotes #
  signs, among other small improvements. (Matt Nordhoff, #86838)

* Use correct indices when emitting LCA conflicts.  This fixes IndexError
  errors.  (Aaron Bentley, #196780)

Documentation
*************

* Explained how to use ``version-info --custom`` in the User Guide.
  (Neil Martinsen-Burrell)

API Breaks
**********

* Support for loading plugins from zip files and
  ``bzrlib.plugin.load_from_zip()`` function are deprecated.
  (Alexander Belchenko)

Testing
*******

* Added missing blackbox tests for ``modified`` (Adrian Wilkins)

* The branch interface tests were invalid for branches using rich-root
  repositories because the empty string is not a valid file-id.
  (Robert Collins)

Internals
*********

* ``Graph.iter_ancestry`` returns the ancestry of revision ids. Similar to
  ``Repository.get_revision_graph()`` except it includes ghosts and you can
  stop part-way through. (John Arbash Meinel)

* New module ``tools/package_mf.py`` provide custom module finder for
  python packages (improves standard python library's modulefinder.py)
  used by ``setup.py`` script while building standalone bzr.exe.
  (Alexander Belchenko)

* New remote method ``RemoteBzrDir.find_repositoryV2`` adding support for
  detecting external lookup support on remote repositories. This method is
  now attempted first when lookup up repositories, leading to an extra
  round trip on older bzr smart servers. (Robert Collins)

* Repository formats have a new supported-feature attribute
  ``supports_external_lookups`` used to indicate repositories which support
  falling back to other repositories when they have partial data.
  (Robert Collins)

* ``Repository.get_revision_graph_with_ghosts`` and
  ``bzrlib.revision.(common_ancestor,MultipleRevisionSources,common_graph)``
  have been deprecated.  (John Arbash Meinel)

* ``Tree.iter_changes`` is now a public API, replacing the work-in-progress
  ``Tree._iter_changes``. The api is now considered stable and ready for
  external users.  (Aaron Bentley)

* The bzrdir format registry now accepts an ``alias`` keyword to
  register_metadir, used to indicate that a format name is an alias for
  some other format and thus should not be reported when describing the
  format. (Robert Collins)


bzr 1.2
#######

:Released: 2008-02-15

Bug Fixes
*********

* Fix failing test in Launchpad plugin. (Martin Pool)


bzr 1.2rc1
##########

:Released: 2008-02-13

Notes When Upgrading
********************

* Fetching via the smart protocol may need to reconnect once during a fetch
  if the remote server is running Bazaar 1.1 or earlier, because the client
  attempts to use more efficient requests that confuse older servers.  You
  may be required to re-enter a password or passphrase when this happens.
  This won't happen if the server is upgraded to Bazaar 1.2.
  (Andrew Bennetts)

Changes
*******

* Fetching via bzr+ssh will no longer fill ghosts by default (this is
  consistent with pack-0.92 fetching over SFTP). (Robert Collins)

* Formatting of ``bzr plugins`` output is changed to be more human-
  friendly. Full path of plugins locations will be shown only with
  ``--verbose`` command-line option. (Alexander Belchenko)

* ``merge`` now prefers to use the submit branch, but will fall back to
  parent branch.  For many users, this has no effect.  But some users who
  pull and merge on the same branch will notice a change.  This change
  makes it easier to work on a branch on two different machines, pulling
  between the machines, while merging from the upstream.
  ``merge --remember`` can now be used to set the submit_branch.
  (Aaron Bentley)

Features
********

* ``merge --preview`` produces a diff of the changes merge would make,
  but does not actually perform the merge.  (Aaron Bentley)

* New smart method ``Repository.get_parent_map`` for getting revision
  parent data. This returns additional parent information topologically
  adjacent to the requested data to reduce round trip latency impacts.
  (Robert Collins)

* New smart method, ``Repository.stream_revisions_chunked``, for fetching
  revision data that streams revision data via a chunked encoding.  This
  avoids buffering large amounts of revision data on the server and on the
  client, and sends less data to the server to request the revisions.
  (Andrew Bennetts, Robert Collins, #178353)

* The launchpad plugin now handles lp urls of the form
  ``lp://staging/``, ``lp://demo/``, ``lp://dev/`` to use the appropriate
  launchpad instance to do the resolution of the branch identities.
  This is primarily of use to Launchpad developers, but can also
  be used by other users who want to try out Launchpad as
  a branch location without messing up their public Launchpad
  account.  Branches that are pushed to the staging environment
  have an expected lifetime of one day. (Tim Penhey)

Improvements
************

* Creating a new branch no longer tries to read the entire revision-history
  unnecessarily over smart server operations. (Robert Collins)

* Fetching between different repository formats with compatible models now
  takes advantage of the smart method to stream revisions.  (Andrew Bennetts)

* The ``--coverage`` option is now global, rather specific to ``bzr
  selftest``.  (Andrew Bennetts)

* The ``register-branch`` command will now use the public url of the branch
  containing the current directory, if one has been set and no explicit
  branch is provided.  (Robert Collins)

* Tweak the ``reannotate`` code path to optimize the 2-parent case.
  Speeds up ``bzr annotate`` with a pack repository by approx 3:2.
  (John Arbash Meinel)

Bugfixes
********

* Calculate remote path relative to the shared medium in _SmartClient.  This
  is related to the problem in bug #124089.  (Andrew Bennetts)

* Cleanly handle connection errors in smart protocol version two, the same
  way as they are handled by version one.  (Andrew Bennetts)

* Clearer error when ``version-info --custom`` is used without
  ``--template`` (Lukáš Lalinský)

* Don't raise UnavailableFeature during test setup when medusa is not
  available or tearDown is never called leading to nasty side effects.
  (#137823, Vincent Ladeuil)

* If a plugin's test suite cannot be loaded, for example because of a syntax
  error in the tests, then ``selftest`` fails, rather than just printing
  a warning.  (Martin Pool, #189771)

* List possible values for BZR_SSH environment variable in env-variables
  help topic. (Alexander Belchenko, #181842)

* New methods ``push_log_file`` and ``pop_log_file`` to intercept messages:
  popping the log redirection now precisely restores the previous state,
  which makes it easier to use bzr log output from other programs.
  TestCaseInTempDir no longer depends on a log redirection being established
  by the test framework, which lets bzr tests cleanly run from a normal
  unittest runner.
  (#124153, #124849, Martin Pool, Jonathan Lange)

* ``pull --quiet`` is now more quiet, in particular a message is no longer
  printed when the remembered pull location is used. (James Westby,
  #185907)

* ``reconfigure`` can safely be interrupted while fetching.
  (Aaron Bentley, #179316)

* ``reconfigure`` preserves tags when converting to and from lightweight
  checkouts.  (Aaron Bentley, #182040)

* Stop polluting /tmp when running selftest.
  (Vincent Ladeuil, #123363)

* Switch from NFKC => NFC for normalization checks. NFC allows a few
  more characters which should be considered valid.
  (John Arbash Meinel, #185458)

* The launchpad plugin now uses the ``edge`` xmlrpc server to avoid
  interacting badly with a bug on the launchpad side. (Robert Collins)

* Unknown hostnames when connecting to a ``bzr://`` URL no longer cause
  tracebacks.  (Andrew Bennetts, #182849)

API Breaks
**********

* Classes implementing Merge types like Merge3Merger must now accept (and
  honour) a do_merge flag in their constructor.  (Aaron Bentley)

* ``Repository.add_inventory`` and ``add_revision`` now require the caller
  to previously take a write lock (and start a write group.)
  (Martin Pool)

Testing
*******

* selftest now accepts --load-list <file> to load a test id list. This
  speeds up running the test suite on a limited set of tests.
  (Vincent Ladeuil)

Internals
*********

* Add a new method ``get_result`` to graph search objects. The resulting
  ``SearchResult`` can be used to recreate the search later, which will
  be useful in reducing network traffic. (Robert Collins)

* Use convenience function to check whether two repository handles
  are referring to the same repository in ``Repository.get_graph``.
  (Jelmer Vernooij, #187162)

* Fetching now passes the find_ghosts flag through to the
  ``InterRepository.missing_revision_ids`` call consistently for all
  repository types. This will enable faster missing revision discovery with
  bzr+ssh. (Robert Collins)

* Fix error handling in Repository.insert_data_stream. (Lukas Lalinsky)

* ``InterRepository.missing_revision_ids`` is now deprecated in favour of
  ``InterRepository.search_missing_revision_ids`` which returns a
  ``bzrlib.graph.SearchResult`` suitable for making requests from the smart
  server. (Robert Collins)

* New error ``NoPublicBranch`` for commands that need a public branch to
  operate. (Robert Collins)

* New method ``iter_inventories`` on Repository for access to many
  inventories. This is primarily used by the ``revision_trees`` method, as
  direct access to inventories is discouraged. (Robert Collins)

* New method ``next_with_ghosts`` on the Graph breadth-first-search objects
  which will split out ghosts and present parents into two separate sets,
  useful for code which needs to be aware of ghosts (e.g. fetching data
  cares about ghosts during revision selection). (Robert Collins)

* Record a timestamp against each mutter to the trace file, relative to the
  first import of bzrlib.  (Andrew Bennetts)

* ``Repository.get_data_stream`` is now deprecated in favour of
  ``Repository.get_data_stream_for_search`` which allows less network
  traffic when requesting data streams over a smart server. (Robert Collins)

* ``RemoteBzrDir._get_tree_branch`` no longer triggers ``_ensure_real``,
  removing one round trip on many network operations. (Robert Collins)

* RemoteTransport's ``recommended_page_size`` method now returns 64k, like
  SFTPTransport and HttpTransportBase.  (Andrew Bennetts)

* Repository has a new method ``has_revisions`` which signals the presence
  of many revisions by returning a set of the revisions listed which are
  present. This can be done by index queries without reading data for parent
  revision names etc. (Robert Collins)


bzr 1.1
#######

:Released: 2008-01-15

(no changes from 1.1rc1)

bzr 1.1rc1
##########

:Released: 2008-01-05

Changes
*******

* Dotted revision numbers have been revised. Instead of growing longer with
  nested branches the branch number just increases. (eg instead of 1.1.1.1.1
  we now report 1.2.1.) This helps scale long lived branches which have many
  feature branches merged between them. (John Arbash Meinel)

* The syntax ``bzr diff branch1 branch2`` is no longer supported.
  Use ``bzr diff branch1 --new branch2`` instead. This change has
  been made to remove the ambiguity where ``branch2`` is in fact a
  specific file to diff within ``branch1``.

Features
********

* New option to use custom template-based formats in  ``bzr version-info``.
  (Lukáš Lalinský)

* diff '--using' allows an external diff tool to be used for files.
  (Aaron Bentley)

* New "lca" merge-type for fast everyday merging that also supports
  criss-cross merges.  (Aaron Bentley)

Improvements
************

* ``annotate`` now doesn't require a working tree. (Lukáš Lalinský,
  #90049)

* ``branch`` and ``checkout`` can now use files from a working tree to
  to speed up the process.  For checkout, this requires the new
  --files-from flag.  (Aaron Bentley)

* ``bzr diff`` now sorts files in alphabetical order.  (Aaron Bentley)

* ``bzr diff`` now works on branches without working trees. Tree-less
  branches can also be compared to each other and to working trees using
  the new diff options ``--old`` and ``--new``. Diffing between branches,
  with or without trees, now supports specific file filtering as well.
  (Ian Clatworthy, #6700)

* ``bzr pack`` now orders revision texts in topological order, with newest
  at the start of the file, promoting linear reads for ``bzr log`` and the
  like. This partially fixes #154129. (Robert Collins)

* Merge directives now fetch prerequisites from the target branch if
  needed.  (Aaron Bentley)

* pycurl now handles digest authentication.
  (Vincent Ladeuil)

* ``reconfigure`` can now convert from repositories.  (Aaron Bentley)

* ``-l`` is now a short form for ``--limit`` in ``log``.  (Matt Nordhoff)

* ``merge`` now warns when merge directives cause cherrypicks.
  (Aaron Bentley)

* ``split`` now supported, to enable splitting large trees into smaller
  pieces.  (Aaron Bentley)

Bugfixes
********

* Avoid AttributeError when unlocking a pack repository when an error occurs.
  (Martin Pool, #180208)

* Better handle short reads when processing multiple range requests.
  (Vincent Ladeuil, #179368)

* build_tree acceleration uses the correct path when a file has been moved.
  (Aaron Bentley)

* ``commit`` now succeeds when a checkout and its master branch share a
  repository.  (Aaron Bentley, #177592)

* Fixed error reporting of unsupported timezone format in
  ``log --timezone``. (Lukáš Lalinský, #178722)

* Fixed Unicode encoding error in ``ignored`` when the output is
  redirected to a pipe. (Lukáš Lalinský)

* Fix traceback when sending large response bodies over the smart protocol
  on Windows. (Andrew Bennetts, #115781)

* Fix ``urlutils.relative_url`` for the case of two ``file:///`` URLs
  pointed to different logical drives on Windows.
  (Alexander Belchenko, #90847)

* HTTP test servers are now compatible with the http protocol version 1.1.
  (Vincent Ladeuil, #175524)

* _KnitParentsProvider.get_parent_map now handles requests for ghosts
  correctly, instead of erroring or attributing incorrect parents to ghosts.
  (Aaron Bentley)

* ``merge --weave --uncommitted`` now works.  (Aaron Bentley)

* pycurl authentication handling was broken and incomplete. Fix handling of
  user:pass embedded in the urls.
  (Vincent Ladeuil, #177643)

* Files inside non-directories are now handled like other conflict types.
  (Aaron Bentley, #177390)

* ``reconfigure`` is able to convert trees into lightweight checkouts.
  (Aaron Bentley)

* Reduce lockdir timeout to 0 when running ``bzr serve``.  (Andrew Bennetts,
  #148087)

* Test that the old ``version_info_format`` functions still work, even
  though they are deprecated. (John Arbash Meinel, ShenMaq, #177872)

* Transform failures no longer cause ImmortalLimbo errors (Aaron Bentley,
  #137681)

* ``uncommit`` works even when the commit messages of revisions to be
  removed use characters not supported in the terminal encoding.
  (Aaron Bentley)

* When dumb http servers return whole files instead of the requested ranges,
  read the remaining bytes by chunks to avoid overflowing network buffers.
  (Vincent Ladeuil, #175886)

Documentation
*************

* Minor tweaks made to the bug tracker integration documentation.
  (Ian Clatworthy)

* Reference material has now be moved out of the User Guide and added
  to the User Reference. The User Reference has gained 4 sections as
  a result: Authenication Settings, Configuration Settings, Conflicts
  and Hooks. All help topics are now dumped into text format in the
  doc/en/user-reference directory for those who like browsing that
  information in their editor. (Ian Clatworthy)

* *Using Bazaar with Launchpad* tutorial added. (Ian Clatworthy)

Internals
*********

* find_* methods available for BzrDirs, Branches and WorkingTrees.
  (Aaron Bentley)

* Help topics can now be loaded from files.
  (Ian Clatworthy, Alexander Belchenko)

* get_parent_map now always provides tuples as its output.  (Aaron Bentley)

* Parent Providers should now implement ``get_parent_map`` returning a
  dictionary instead of ``get_parents`` returning a list.
  ``Graph.get_parents`` is now deprecated. (John Arbash Meinel,
  Robert Collins)

* Patience Diff now supports arbitrary python objects, as long as they
  support ``hash()``. (John Arbash Meinel)

* Reduce selftest overhead to establish test names by memoization.
  (Vincent Ladeuil)

API Breaks
**********

Testing
*******

* Modules can now customise their tests by defining a ``load_tests``
  attribute. ``pydoc bzrlib.tests.TestUtil.TestLoader.loadTestsFromModule``
  for the documentation on this attribute. (Robert Collins)

* New helper function ``bzrlib.tests.condition_id_re`` which helps
  filter tests based on a regular expression search on the tests id.
  (Robert Collins)

* New helper function ``bzrlib.tests.condition_isinstance`` which helps
  filter tests based on class. (Robert Collins)

* New helper function ``bzrlib.tests.exclude_suite_by_condition`` which
  generalises the ``exclude_suite_by_re`` function. (Robert Collins)

* New helper function ``bzrlib.tests.filter_suite_by_condition`` which
  generalises the ``filter_suite_by_re`` function. (Robert Collins)

* New helper method ``bzrlib.tests.exclude_tests_by_re`` which gives a new
  TestSuite that does not contain tests from the input that matched a
  regular expression. (Robert Collins)

* New helper method ``bzrlib.tests.randomize_suite`` which returns a
  randomized copy of the input suite. (Robert Collins)

* New helper method ``bzrlib.tests.split_suite_by_re`` which splits a test
  suite into two according to a regular expression. (Robert Collins)

* Parametrize all http tests for the transport implementations, the http
  protocol versions (1.0 and 1.1) and the authentication schemes.
  (Vincent Ladeuil)

* The ``exclude_pattern`` and ``random_order`` parameters to the function
  ``bzrlib.tests.filter_suite_by_re`` have been deprecated. (Robert Collins)

* The method ``bzrlib.tests.sort_suite_by_re`` has been deprecated. It is
  replaced by the new helper methods added in this release. (Robert Collins)


bzr 1.0
#######

:Released: 2007-12-14

Documentation
*************

* More improvements and fixes to the User Guide.  (Ian Clatworthy)

* Add information on cherrypicking/rebasing to the User Guide.
  (Ian Clatworthy)

* Improve bug tracker integration documentation. (Ian Clatworthy)

* Minor edits to ``Bazaar in five minutes`` from David Roberts and
  to the rebasing section of the User Guide from Aaron Bentley.
  (Ian Clatworthy)


bzr 1.0rc3
##########

:Released: 2007-12-11

Changes
*******

* If a traceback occurs, users are now asked to report the bug
  through Launchpad (https://bugs.launchpad.net/bzr/), rather than
  by mail to the mailing list.
  (Martin Pool)

Bugfixes
********

* Fix Makefile rules for doc generation. (Ian Clatworthy, #175207)

* Give more feedback during long http downloads by making readv deliver data
  as it arrives for urllib, and issue more requests for pycurl. High latency
  networks are better handled by urllib, the pycurl implementation give more
  feedback but also incur more latency.
  (Vincent Ladeuil, #173010)

* Implement _make_parents_provider on RemoteRepository, allowing generating
  bundles against branches on a smart server.  (Andrew Bennetts, #147836)

Documentation
*************

* Improved user guide.  (Ian Clatworthy)

* The single-page quick reference guide is now available as a PDF.
  (Ian Clatworthy)

Internals
*********

* readv urllib http implementation is now a real iterator above the
  underlying socket and deliver data as soon as it arrives. 'get' still
  wraps its output in a StringIO.
  (Vincent Ladeuil)


bzr 1.0rc2
##########

:Released: 2007-12-07

Improvements
************

* Added a --coverage option to selftest. (Andrew Bennetts)

* Annotate merge (merge-type=weave) now supports cherrypicking.
  (Aaron Bentley)

* ``bzr commit`` now doesn't print the revision number twice. (Matt
  Nordhoff, #172612)

* New configuration option ``bugtracker_<tracker_abbrevation>_url`` to
  define locations of bug trackers that are not directly supported by
  bzr or a plugin. The URL will be treated as a template and ``{id}``
  placeholders will be replaced by specific bug IDs.  (Lukáš Lalinský)

* Support logging single merge revisions with short and line log formatters.
  (Kent Gibson)

* User Guide enhanced with suggested readability improvements from
  Matt Revell and corrections from John Arbash Meinel. (Ian Clatworthy)

* Quick Start Guide renamed to Quick Start Card, moved down in
  the catalog, provided in pdf and png format and updated to refer
  to ``send`` instead of ``bundle``. (Ian Clatworthy, #165080)

* ``switch`` can now be used on heavyweight checkouts as well as
  lightweight ones. After switching a heavyweight checkout, the
  local branch is a mirror/cache of the new bound branch and
  uncommitted changes in the working tree are merged. As a safety
  check, if there are local commits in a checkout which have not
  been committed to the previously bound branch, then ``switch``
  fails unless the ``--force`` option is given. This option is
  now also required if the branch a lightweight checkout is pointing
  to has been moved. (Ian Clatworthy)

Internals
*********

* New -Dhttp debug option reports http connections, requests and responses.
  (Vincent Ladeuil)

* New -Dmerge debug option, which emits merge plans for merge-type=weave.

Bugfixes
********

* Better error message when running ``bzr cat`` on a non-existant branch.
  (Lukáš Lalinský, #133782)

* Catch OSError 17 (file exists) in final phase of tree transform and show
  filename to user.
  (Alexander Belchenko, #111758)

* Catch ShortReadvErrors while using pycurl. Also make readv more robust by
  allowing multiple GET requests to be issued if too many ranges are
  required.
  (Vincent Ladeuil, #172701)

* Check for missing basis texts when fetching from packs to packs.
  (John Arbash Meinel, #165290)

* Fall back to showing e-mail in ``log --short/--line`` if the
  committer/author has only e-mail. (Lukáš Lalinský, #157026)

API Breaks
**********

* Deprecate not passing a ``location`` argument to commit reporters'
  ``started`` methods. (Matt Nordhoff)


bzr 1.0rc1
##########

:Released: 2007-11-30

Notes When Upgrading
********************

* The default repository format is now ``pack-0.92``.  This
  default is used when creating new repositories with ``init`` and
  ``init-repo``, and when branching over bzr+ssh or bzr+hpss.
  (See https://bugs.launchpad.net/bugs/164626)

  This format can be read and written by Bazaar 0.92 and later, and
  data can be transferred to and from older formats.

  To upgrade, please reconcile your repository (``bzr reconcile``), and then
  upgrade (``bzr upgrade``).

  ``pack-0.92`` offers substantially better scaling and performance than the
  previous knits format. Some operations are slower where the code already
  had bad scaling characteristics under knits, the pack format makes such
  operations more visible as part of being more scalable overall. We will
  correct such operations over the coming releases and encourage the filing
  of bugs on any operation which you observe to be slower in a packs
  repository. One particular case that we do not intend to fix is pulling
  data from a pack repository into a knit repository over a high latency
  link;  downgrading such data requires reinsertion of the file texts, and
  this is a classic space/time tradeoff. The current implementation is
  conservative on memory usage because we need to support converting data
  from any tree without problems.
  (Robert Collins, Martin Pool, #164476)

Changes
*******

* Disable detection of plink.exe as possible ssh vendor. Plink vendor
  still available if user selects it explicitly with BZR_SSH environment
  variable. (Alexander Belchenko, workaround for bug #107593)

* The pack format is now accessible as "pack-0.92", or "pack-0.92-subtree"
  to enable the subtree functions (for example, for bzr-svn).
  (Martin Pool)

Features
********

* New ``authentication.conf`` file holding the password or other credentials
  for remote servers. This can be used for ssh, sftp, smtp and other
  supported transports.
  (Vincent Ladeuil)

* New rich-root and rich-root-pack formats, recording the same data about
  tree roots that's recorded for all other directories.
  (Aaron Bentley, #164639)

* ``pack-0.92`` repositories can now be reconciled.
  (Robert Collins, #154173)

* ``switch`` command added for changing the branch a lightweight checkout
  is associated with and updating the tree to reflect the latest content
  accordingly. This command was previously part of the BzrTools plug-in.
  (Ian Clatworthy, Aaron Bentley, David Allouche)

* ``reconfigure`` command can now convert branches, trees, or checkouts to
  lightweight checkouts.  (Aaron Bentley)

Performance
***********

* Commit updates the state of the working tree via a delta rather than
  supplying entirely new basis trees. For commit of a single specified file
  this reduces the wall clock time for commit by roughly a 30%.
  (Robert Collins, Martin Pool)

* Commit with many automatically found deleted paths no longer performs
  linear scanning for the children of those paths during inventory
  iteration. This should fix commit performance blowing out when many such
  paths occur during commit. (Robert Collins, #156491)

* Fetch with pack repositories will no longer read the entire history graph.
  (Robert Collins, #88319)

* Revert takes out an appropriate lock when reverting to a basis tree, and
  does not read the basis inventory twice. (Robert Collins)

* Diff does not require an inventory to be generated on dirstate trees.
  (Aaron Bentley, #149254)

* New annotate merge (--merge-type=weave) implementation is fast on
  versionedfiles withough cached annotations, e.g. pack-0.92.
  (Aaron Bentley)

Improvements
************

* ``bzr merge`` now warns when it encounters a criss-cross merge.
  (Aaron Bentley)

* ``bzr send`` now doesn't require the target e-mail address to be
  specified on the command line if an interactive e-mail client is used.
  (Lukáš Lalinský)

* ``bzr tags`` now prints the revision number for each tag, instead of
  the revision id, unless --show-ids is passed. In addition, tags can be
  sorted chronologically instead of lexicographically with --sort=time.
  (Adeodato Simó, #120231)

* Windows standalone version of bzr is able to load system-wide plugins from
  "plugins" subdirectory in installation directory. In addition standalone
  installer write to the registry (HKLM\SOFTWARE\Bazaar) useful info
  about paths and bzr version. (Alexander Belchenko, #129298)

Documentation
*************

Bug Fixes
*********

* A progress bar has been added for knitpack -> knitpack fetching.
  (Robert Collins, #157789, #159147)

* Branching from a branch via smart server now preserves the repository
  format. (Andrew Bennetts,  #164626)

* ``commit`` is now able to invoke an external editor in a non-ascii
  directory. (Daniel Watkins, #84043)

* Catch connection errors for ftp.
  (Vincent Ladeuil, #164567)

* ``check`` no longer reports spurious unreferenced text versions.
  (Robert Collins, John A Meinel, #162931, #165071)

* Conflicts are now resolved recursively by ``revert``.
  (Aaron Bentley, #102739)

* Detect invalid transport reuse attempts by catching invalid URLs.
  (Vincent Ladeuil, #161819)

* Deleting a file without removing it shows a correct diff, not a traceback.
  (Aaron Bentley)

* Do no use timeout in HttpServer anymore.
  (Vincent Ladeuil, #158972).

* Don't catch the exceptions related to the http pipeline status before
  retrying an http request or some programming errors may be masked.
  (Vincent Ladeuil, #160012)

* Fix ``bzr rm`` to not delete modified and ignored files.
  (Lukáš Lalinský, #172598)

* Fix exception when revisionspec contains merge revisons but log
  formatter doesn't support merge revisions. (Kent Gibson, #148908)

* Fix exception when ScopeReplacer is assigned to before any members have
  been retrieved.  (Aaron Bentley)

* Fix multiple connections during checkout --lightweight.
  (Vincent Ladeuil, #159150)

* Fix possible error in insert_data_stream when copying between
  pack repositories over bzr+ssh or bzr+http.
  KnitVersionedFile.get_data_stream now makes sure that requested
  compression parents are sent before any delta hunks that depend
  on them.
  (Martin Pool, #164637)

* Fix typo in limiting offsets coalescing for http, leading to
  whole files being downloaded instead of parts.
  (Vincent Ladeuil, #165061)

* FTP server errors don't error in the error handling code.
  (Robert Collins, #161240)

* Give a clearer message when a pull fails because the source needs
  to be reconciled.
  (Martin Pool, #164443)

* It is clearer when a plugin cannot be loaded because of its name, and a
  suggestion for an acceptable name is given. (Daniel Watkins, #103023)

* Leave port as None in transport objects if user doesn't
  specify a port in urls.
  (vincent Ladeuil, #150860)

* Make sure Repository.fetch(self) is properly a no-op for all
  Repository implementations. (John Arbash Meinel, #158333)

* Mark .bzr directories as "hidden" on Windows.
  (Alexander Belchenko, #71147)

* ``merge --uncommitted`` can now operate on a single file.
  (Aaron Bentley, Lukáš Lalinský, #136890)

* Obsolete packs are now cleaned up by pack and autopack operations.
  (Robert Collins, #153789)

* Operations pulling data from a smart server where the underlying
  repositories are not both annotated/both unannotated will now work.
  (Robert Collins, #165304).

* Reconcile now shows progress bars. (Robert Collins, #159351)

* ``RemoteBranch`` was not initializing ``self._revision_id_to_revno_map``
  properly. (John Arbash Meinel, #162486)

* Removing an already-removed file reports the file does not exist. (Daniel
  Watkins, #152811)

* Rename on Windows is able to change filename case.
  (Alexander Belchenko, #77740)

* Return error instead of a traceback for ``bzr log -r0``.
  (Kent Gibson, #133751)

* Return error instead of a traceback when bzr is unable to create
  symlink on some platforms (e.g. on Windows).
  (Alexander Belchenko, workaround for #81689)

* Revert doesn't crash when restoring a single file from a deleted
  directory. (Aaron Bentley)

* Stderr output via logging mechanism now goes through encoded wrapper
  and no more uses utf-8, but terminal encoding instead. So all unicode
  strings now should be readable in non-utf-8 terminal.
  (Alexander Belchenko, #54173)

* The error message when ``move --after`` should be used makes how to do so
  clearer. (Daniel Watkins, #85237)

* Unicode-safe output from ``bzr info``. The output will be encoded
  using the terminal encoding and unrepresentable characters will be
  replaced by '?'. (Lukáš Lalinský, #151844)

* Working trees are no longer created when pushing into a local no-trees
  repo. (Daniel Watkins, #50582)

* Upgrade util/configobj to version 4.4.0.
  (Vincent Ladeuil, #151208).

* Wrap medusa ftp test server as an FTPServer feature.
  (Vincent Ladeuil, #157752)

API Breaks
**********

* ``osutils.backup_file`` is deprecated. Actually it's not used in bzrlib
  during very long time. (Alexander Belchenko)

* The return value of
  ``VersionedFile.iter_lines_added_or_present_in_versions`` has been
  changed. Previously it was an iterator of lines, now it is an iterator of
  (line, version_id) tuples. This change has been made to aid reconcile and
  fetch operations. (Robert Collins)

* ``bzrlib.repository.get_versioned_file_checker`` is now private.
  (Robert Collins)

* The Repository format registry default has been removed; it was previously
  obsoleted by the bzrdir format default, which implies a default repository
  format.
  (Martin Pool)

Internals
*********

* Added ``ContainerSerialiser`` and ``ContainerPushParser`` to
  ``bzrlib.pack``.  These classes provide more convenient APIs for generating
  and parsing containers from streams rather than from files.  (Andrew
  Bennetts)

* New module ``lru_cache`` providing a cache for use by tasks that need
  semi-random access to large amounts of data. (John A Meinel)

* InventoryEntry.diff is now deprecated.  Please use diff.DiffTree instead.


bzr 0.92
########

:Released: 2007-11-05

Changes
*******

  * New uninstaller on Win32.  (Alexander Belchenko)


bzr 0.92rc1
###########

:Released: 2007-10-29

Changes
*******

* ``bzr`` now returns exit code 4 if an internal error occurred, and
  3 if a normal error occurred.  (Martin Pool)

* ``pull``, ``merge`` and ``push`` will no longer silently correct some
  repository index errors that occured as a result of the Weave disk format.
  Instead the ``reconcile`` command needs to be run to correct those
  problems if they exist (and it has been able to fix most such problems
  since bzr 0.8). Some new problems have been identified during this release
  and you should run ``bzr check`` once on every repository to see if you
  need to reconcile. If you cannot ``pull`` or ``merge`` from a remote
  repository due to mismatched parent errors - a symptom of index errors -
  you should simply take a full copy of that remote repository to a clean
  directory outside any local repositories, then run reconcile on it, and
  finally pull from it locally. (And naturally email the repositories owner
  to ask them to upgrade and run reconcile).
  (Robert Collins)

Features
********

* New ``knitpack-experimental`` repository format. This is interoperable with
  the ``dirstate-tags`` format but uses a smarter storage design that greatly
  speeds up many operations, both local and remote. This new format can be
  used as an option to the ``init``, ``init-repository`` and ``upgrade``
  commands. (Robert Collins)

* For users of bzr-svn (and those testing the prototype subtree support) that
  wish to try packs, a new ``knitpack-subtree-experimental`` format has also
  been added. This is interoperable with the ``dirstate-subtrees`` format.
  (Robert Collins)

* New ``reconfigure`` command. (Aaron Bentley)

* New ``revert --forget-merges`` command, which removes the record of a pending
  merge without affecting the working tree contents.  (Martin Pool)

* New ``bzr_remote_path`` configuration variable allows finer control of
  remote bzr locations than BZR_REMOTE_PATH environment variable.
  (Aaron Bentley)

* New ``launchpad-login`` command to tell Bazaar your Launchpad
  user ID.  This can then be used by other functions of the
  Launchpad plugin. (James Henstridge)

Performance
***********

* Commit in quiet mode is now slightly faster as the information to
  output is no longer calculated. (Ian Clatworthy)

* Commit no longer checks for new text keys during insertion when the
  revision id was deterministically unique. (Robert Collins)

* Committing a change which is not a merge and does not change the number of
  files in the tree is faster by utilising the data about whether files are
  changed to determine if the tree is unchanged rather than recalculating
  it at the end of the commit process. (Robert Collins)

* Inventory serialisation no longer double-sha's the content.
  (Robert Collins)

* Knit text reconstruction now avoids making copies of the lines list for
  interim texts when building a single text. The new ``apply_delta`` method
  on ``KnitContent`` aids this by allowing modification of the revision id
  such objects represent. (Robert Collins)

* Pack indices are now partially parsed for specific key lookup using a
  bisection approach. (Robert Collins)

* Partial commits are now approximately 40% faster by walking over the
  unselected current tree more efficiently. (Robert Collins)

* XML inventory serialisation takes 20% less time while being stricter about
  the contents. (Robert Collins)

* Graph ``heads()`` queries have been fixed to no longer access all history
  unnecessarily. (Robert Collins)

Improvements
************

* ``bzr+https://`` smart server across https now supported.
  (John Ferlito, Martin Pool, #128456)

* Mutt is now a supported mail client; set ``mail_client=mutt`` in your
  bazaar.conf and ``send`` will use mutt. (Keir Mierle)

* New option ``-c``/``--change`` for ``merge`` command for cherrypicking
  changes from one revision. (Alexander Belchenko, #141368)

* Show encodings, locale and list of plugins in the traceback message.
  (Martin Pool, #63894)

* Experimental directory formats can now be marked with
  ``experimental = True`` during registration. (Ian Clatworthy)

Documentation
*************

* New *Bazaar in Five Minutes* guide.  (Matthew Revell)

* The hooks reference documentation is now converted to html as expected.
  (Ian Clatworthy)

Bug Fixes
*********

* Connection error reporting for the smart server has been fixed to
  display a user friendly message instead of a traceback.
  (Ian Clatworthy, #115601)

* Make sure to use ``O_BINARY`` when opening files to check their
  sha1sum. (Alexander Belchenko, John Arbash Meinel, #153493)

* Fix a problem with Win32 handling of the executable bit.
  (John Arbash Meinel, #149113)

* ``bzr+ssh://`` and ``sftp://`` URLs that do not specify ports explicitly
  no longer assume that means port 22.  This allows people using OpenSSH to
  override the default port in their ``~/.ssh/config`` if they wish.  This
  fixes a bug introduced in bzr 0.91.  (Andrew Bennetts, #146715)

* Commands reporting exceptions can now be profiled and still have their
  data correctly dumped to a file. For example, a ``bzr commit`` with
  no changes still reports the operation as pointless but doing so no
  longer throws away the profiling data if this command is run with
  ``--lsprof-file callgrind.out.ci`` say. (Ian Clatworthy)

* Fallback to ftp when paramiko is not installed and sftp can't be used for
  ``tests/commands`` so that the test suite is still usable without
  paramiko.
  (Vincent Ladeuil, #59150)

* Fix commit ordering in corner case. (Aaron Bentley, #94975)

* Fix long standing bug in partial commit when there are renames
  left in tree. (Robert Collins, #140419)

* Fix selftest semi-random noise during http related tests.
  (Vincent Ladeuil, #140614)

* Fix typo in ftp.py making the reconnection fail on temporary errors.
  (Vincent Ladeuil, #154259)

* Fix failing test by comparing real paths to cover the case where the TMPDIR
  contains a symbolic link.
  (Vincent Ladeuil, #141382).

* Fix log against smart server branches that don't support tags.
  (James Westby, #140615)

* Fix pycurl http implementation by defining error codes from
  pycurl instead of relying on an old curl definition.
  (Vincent Ladeuil, #147530)

* Fix 'unprintable error' message when displaying BzrCheckError and
  some other exceptions on Python 2.5.
  (Martin Pool, #144633)

* Fix ``Inventory.copy()`` and add test for it. (Jelmer Vernooij)

* Handles default value for ListOption in cmd_commit.
  (Vincent Ladeuil, #140432)

* HttpServer and FtpServer need to be closed properly or a listening socket
  will remain opened.
  (Vincent Ladeuil, #140055)

* Monitor the .bzr directory created in the top level test
  directory to detect leaking tests.
  (Vincent Ladeuil, #147986)

* The basename, not the full path, is now used when checking whether
  the profiling dump file begins with ``callgrind.out`` or not. This
  fixes a bug reported by Aaron Bentley on IRC. (Ian Clatworthy)

* Trivial fix for invoking command ``reconfigure`` without arguments.
  (Rob Weir, #141629)

* ``WorkingTree.rename_one`` will now raise an error if normalisation of the
  new path causes bzr to be unable to access the file. (Robert Collins)

* Correctly detect a NoSuchFile when using a filezilla server. (Gary van der
  Merwe)

API Breaks
**********

* ``bzrlib.index.GraphIndex`` now requires a size parameter to the
  constructor, for enabling bisection searches. (Robert Collins)

* ``CommitBuilder.record_entry_contents`` now requires the root entry of a
  tree be supplied to it, previously failing to do so would trigger a
  deprecation warning. (Robert Collins)

* ``KnitVersionedFile.add*`` will no longer cache added records even when
  enable_cache() has been called - the caching feature is now exclusively for
  reading existing data. (Robert Collins)

* ``ReadOnlyLockError`` is deprecated; ``LockFailed`` is usually more
  appropriate.  (Martin Pool)

* Removed ``bzrlib.transport.TransportLogger`` - please see the new
  ``trace+`` transport instead. (Robert Collins)

* Removed previously deprecated varargs interface to ``TestCase.run_bzr`` and
  deprecated methods ``TestCase.capture`` and ``TestCase.run_bzr_captured``.
  (Martin Pool)

* Removed previous deprecated ``basis_knit`` parameter to the
  ``KnitVersionedFile`` constructor. (Robert Collins)

* Special purpose method ``TestCase.run_bzr_decode`` is moved to the test_non_ascii
  class that needs it.
  (Martin Pool)

* The class ``bzrlib.repofmt.knitrepo.KnitRepository3`` has been folded into
  ``KnitRepository`` by parameters to the constructor. (Robert Collins)

* The ``VersionedFile`` interface now allows content checks to be bypassed
  by supplying check_content=False.  This saves nearly 30% of the minimum
  cost to store a version of a file. (Robert Collins)

* Tree's with bad state such as files with no length or sha will no longer
  be silently accepted by the repository XML serialiser. To serialise
  inventories without such data, pass working=True to write_inventory.
  (Robert Collins)

* ``VersionedFile.fix_parents`` has been removed as a harmful API.
  ``VersionedFile.join`` will no longer accept different parents on either
  side of a join - it will either ignore them, or error, depending on the
  implementation. See notes when upgrading for more information.
  (Robert Collins)

Internals
*********

* ``bzrlib.transport.Transport.put_file`` now returns the number of bytes
  put by the method call, to allow avoiding stat-after-write or
  housekeeping in callers. (Robert Collins)

* ``bzrlib.xml_serializer.Serializer`` is now responsible for checking that
  mandatory attributes are present on serialisation and deserialisation.
  This fixes some holes in API usage and allows better separation between
  physical storage and object serialisation. (Robert Collins)

* New class ``bzrlib.errors.InternalBzrError`` which is just a convenient
  shorthand for deriving from BzrError and setting internal_error = True.
  (Robert Collins)

* New method ``bzrlib.mutabletree.update_to_one_parent_via_delta`` for
  moving the state of a parent tree to a new version via a delta rather than
  a complete replacement tree. (Robert Collins)

* New method ``bzrlib.osutils.minimum_path_selection`` useful for removing
  duplication from user input, when a user mentions both a path and an item
  contained within that path. (Robert Collins)

* New method ``bzrlib.repository.Repository.is_write_locked`` useful for
  determining if a repository is write locked. (Robert Collins)

* New method on ``bzrlib.tree.Tree`` ``path_content_summary`` provides a
  tuple containing the key information about a path for commit processing
  to complete. (Robert Collins)

* New method on xml serialisers, write_inventory_to_lines, which matches the
  API used by knits for adding content. (Robert Collins)

* New module ``bzrlib.bisect_multi`` with generic multiple-bisection-at-once
  logic, currently only available for byte-based lookup
  (``bisect_multi_bytes``). (Robert Collins)

* New helper ``bzrlib.tuned_gzip.bytes_to_gzip`` which takes a byte string
  and returns a gzipped version of the same. This is used to avoid a bunch
  of api friction during adding of knit hunks. (Robert Collins)

* New parameter on ``bzrlib.transport.Transport.readv``
  ``adjust_for_latency`` which changes readv from returning strictly the
  requested data to inserted return larger ranges and in forward read order
  to reduce the effect of network latency. (Robert Collins)

* New parameter yield_parents on ``Inventory.iter_entries_by_dir`` which
  causes the parents of a selected id to be returned recursively, so all the
  paths from the root down to each element of selected_file_ids are
  returned. (Robert Collins)

* Knit joining has been enhanced to support plain to annotated conversion
  and annotated to plain conversion. (Ian Clatworthy)

* The CommitBuilder method ``record_entry_contents`` now returns summary
  information about the effect of the commit on the repository. This tuple
  contains an inventory delta item if the entry changed from the basis, and a
  boolean indicating whether a new file graph node was recorded.
  (Robert Collins)

* The python path used in the Makefile can now be overridden.
  (Andrew Bennetts, Ian Clatworthy)

Testing
*******

* New transport implementation ``trace+`` which is useful for testing,
  logging activity taken to its _activity attribute. (Robert Collins)

* When running bzr commands within the test suite, internal exceptions are
  not caught and reported in the usual way, but rather allowed to propagate
  up and be visible to the test suite.  A new API ``run_bzr_catch_user_errors``
  makes this behavior available to other users.
  (Martin Pool)

* New method ``TestCase.call_catch_warnings`` for testing methods that
  raises a Python warning.  (Martin Pool)


bzr 0.91
########

:Released: 2007-09-26

Bug Fixes
*********

* Print a warning instead of aborting the ``python setup.py install``
  process if building of a C extension is not possible.
  (Lukáš Lalinský, Alexander Belchenko)

* Fix commit ordering in corner case (Aaron Bentley, #94975)

* Fix ''bzr info bzr://host/'' and other operations on ''bzr://' URLs with
  an implicit port.  We were incorrectly raising PathNotChild due to
  inconsistent treatment of the ''_port'' attribute on the Transport object.
  (Andrew Bennetts, #133965)

* Make RemoteRepository.sprout cope gracefully with servers that don't
  support the ``Repository.tarball`` request.
  (Andrew Bennetts)


bzr 0.91rc2
###########

:Released: 2007-09-11

* Replaced incorrect tarball for previous release; a debug statement was left
  in bzrlib/remote.py.


bzr 0.91rc1
###########

:Released: 2007-09-11

Changes
*******

* The default branch and repository format has changed to
  ``dirstate-tags``, so tag commands are active by default.
  This format is compatible with Bazaar 0.15 and later.
  This incidentally fixes bug #126141.
  (Martin Pool)

* ``--quiet`` or ``-q`` is no longer a global option. If present, it
  must now appear after the command name. Scripts doing things like
  ``bzr -q missing`` need to be rewritten as ``bzr missing -q``.
  (Ian Clatworthy)

Features
********

* New option ``--author`` in ``bzr commit`` to specify the author of the
  change, if it's different from the committer. ``bzr log`` and
  ``bzr annotate`` display the author instead of the committer.
  (Lukáš Lalinský)

* In addition to global options and command specific options, a set of
  standard options are now supported. Standard options are legal for
  all commands. The initial set of standard options are:

  * ``--help`` or ``-h`` - display help message
  * ``--verbose`` or ``-v`` - display additional information
  * ``--quiet``  or ``-q`` - only output warnings and errors.

  Unlike global options, standard options can be used in aliases and
  may have command-specific help. (Ian Clatworthy)

* Verbosity level processing has now been unified. If ``--verbose``
  or ``-v`` is specified on the command line multiple times, the
  verbosity level is made positive the first time then increased.
  If ``--quiet`` or ``-q`` is specified on the command line
  multiple times, the verbosity level is made negative the first
  time then decreased. To get the default verbosity level of zero,
  either specify none of the above , ``--no-verbose`` or ``--no-quiet``.
  Note that most commands currently ignore the magnitude of the
  verbosity level but do respect *quiet vs normal vs verbose* when
  generating output. (Ian Clatworthy)

* ``Branch.hooks`` now supports ``pre_commit`` hook. The hook's signature
  is documented in BranchHooks constructor. (Nam T. Nguyen, #102747)

* New ``Repository.stream_knit_data_for_revisions`` request added to the
  network protocol for greatly reduced roundtrips when retrieving a set of
  revisions. (Andrew Bennetts)

Bug Fixes
*********

* ``bzr plugins`` now lists the version number for each plugin in square
  brackets after the path. (Robert Collins, #125421)

* Pushing, pulling and branching branches with subtree references was not
  copying the subtree weave, preventing the file graph from being accessed
  and causing errors in commits in clones. (Robert Collins)

* Suppress warning "integer argument expected, got float" from Paramiko,
  which sometimes caused false test failures.  (Martin Pool)

* Fix bug in bundle 4 that could cause attempts to write data to wrong
  versionedfile.  (Aaron Bentley)

* Diffs generated using "diff -p" no longer break the patch parser.
  (Aaron Bentley)

* get_transport treats an empty possible_transports list the same as a non-
  empty one.  (Aaron Bentley)

* patch verification for merge directives is reactivated, and works with
  CRLF and CR files.  (Aaron Bentley)

* Accept ..\ as a path in revision specifiers. This fixes for example
  "-r branch:..\other-branch" on Windows.  (Lukáš Lalinský)

* ``BZR_PLUGIN_PATH`` may now contain trailing slashes.
  (Blake Winton, #129299)

* man page no longer lists hidden options (#131667, Aaron Bentley)

* ``uncommit --help`` now explains the -r option adequately.  (Daniel
  Watkins, #106726)

* Error messages are now better formatted with parameters (such as
  filenames) quoted when necessary. This avoids confusion when directory
  names ending in a '.' at the end of messages were confused with a
  full stop that may or not have been there. (Daniel Watkins, #129791)

* Fix ``status FILE -r X..Y``. (Lukáš Lalinský)

* If a particular command is an alias, ``help`` will show the alias
  instead of claiming there is no help for said alias. (Daniel Watkins,
  #133548)

* TreeTransform-based operations, like pull, merge, revert, and branch,
  now roll back if they encounter an error.  (Aaron Bentley, #67699)

* ``bzr commit`` now exits cleanly if a character unsupported by the
  current encoding is used in the commit message.  (Daniel Watkins,
  #116143)

* bzr send uses default values for ranges when only half of an elipsis
  is specified ("-r..5" or "-r5..").  (#61685, Aaron Bentley)

* Avoid trouble when Windows ssh calls itself 'plink' but no plink
  binary is present.  (Martin Albisetti, #107155)

* ``bzr remove`` should remove clean subtrees.  Now it will remove (without
  needing ``--force``) subtrees that contain no files with text changes or
  modified files.  With ``--force`` it removes the subtree regardless of
  text changes or unknown files. Directories with renames in or out (but
  not changed otherwise) will now be removed without needing ``--force``.
  Unknown ignored files will be deleted without needing ``--force``.
  (Marius Kruger, #111665)

* When two plugins conflict, the source of both the losing and now the
  winning definition is shown.  (Konstantin Mikhaylov, #5454)

* When committing to a branch, the location being committed to is
  displayed.  (Daniel Watkins, #52479)

* ``bzr --version`` takes care about encoding of stdout, especially
  when output is redirected. (Alexander Belchenko, #131100)

* Prompt for an ftp password if none is provided.
  (Vincent Ladeuil, #137044)

* Reuse bound branch associated transport to avoid multiple
  connections.
  (Vincent Ladeuil, #128076, #131396)

* Overwrite conflicting tags by ``push`` and ``pull`` if the
  ``--overwrite`` option is specified.  (Lukáš Lalinský, #93947)

* In checkouts, tags are copied into the master branch when created,
  changed or deleted, and are copied into the checkout when it is
  updated.  (Martin Pool, #93856, #93860)

* Print a warning instead of aborting the ``python setup.py install``
  process if building of a C extension is not possible.
  (Lukáš Lalinský, Alexander Belchenko)

Improvements
************

* Add the option "--show-diff" to the commit command in order to display
  the diff during the commit log creation. (Goffredo Baroncelli)

* ``pull`` and ``merge`` are much faster at installing bundle format 4.
  (Aaron Bentley)

* ``pull -v`` no longer includes deltas, making it much faster.
  (Aaron Bentley)

* ``send`` now sends the directive as an attachment by default.
  (Aaron Bentley, Lukáš Lalinský, Alexander Belchenko)

* Documentation updates (Martin Albisetti)

* Help on debug flags is now included in ``help global-options``.
  (Daniel Watkins, #124853)

* Parameters passed on the command line are checked to ensure they are
  supported by the encoding in use. (Daniel Watkins)

* The compression used within the bzr repository has changed from zlib
  level 9 to the zlib default level. This improves commit performance with
  only a small increase in space used (and in some cases a reduction in
  space). (Robert Collins)

* Initial commit no longer SHAs files twice and now reuses the path
  rather than looking it up again, making it faster.
  (Ian Clatworthy)

* New option ``-c``/``--change`` for ``diff`` and ``status`` to show
  changes in one revision.  (Lukáš Lalinský)

* If versioned files match a given ignore pattern, a warning is now
  given. (Daniel Watkins, #48623)

* ``bzr status`` now has -S as a short name for --short and -V as a
  short name for --versioned. These have been added to assist users
  migrating from Subversion: ``bzr status -SV`` is now like
  ``svn status -q``.  (Daniel Watkins, #115990)

* Added C implementation of  ``PatienceSequenceMatcher``, which is about
  10x faster than the Python version. This speeds up commands that
  need file diffing, such as ``bzr commit`` or ``bzr diff``.
  (Lukáš Lalinský)

* HACKING has been extended with a large section on core developer tasks.
  (Ian Clatworthy)

* Add ``branches`` and ``standalone-trees`` as online help topics and
  include them as Concepts within the User Reference.
  (Paul Moore, Ian Clatworthy)

* ``check`` can detect versionedfile parent references that are
  inconsistent with revision and inventory info, and ``reconcile`` can fix
  them.  These faulty references were generated by 0.8-era releases,
  so repositories which were manipulated by old bzrs should be
  checked, and possibly reconciled ASAP.  (Aaron Bentley, Andrew Bennetts)

API Breaks
**********

* ``Branch.append_revision`` is removed altogether; please use
  ``Branch.set_last_revision_info`` instead.  (Martin Pool)

* CommitBuilder now advertises itself as requiring the root entry to be
  supplied. This only affects foreign repository implementations which reuse
  CommitBuilder directly and have changed record_entry_contents to require
  that the root not be supplied. This should be precisely zero plugins
  affected. (Robert Collins)

* The ``add_lines`` methods on ``VersionedFile`` implementations has changed
  its return value to include the sha1 and length of the inserted text. This
  allows the avoidance of double-sha1 calculations during commit.
  (Robert Collins)

* ``Transport.should_cache`` has been removed.  It was not called in the
  previous release.  (Martin Pool)

Testing
*******

* Tests may now raise TestNotApplicable to indicate they shouldn't be
  run in a particular scenario.  (Martin Pool)

* New function multiply_tests_from_modules to give a simpler interface
  to test parameterization.  (Martin Pool, Robert Collins)

* ``Transport.should_cache`` has been removed.  It was not called in the
  previous release.  (Martin Pool)

* NULL_REVISION is returned to indicate the null revision, not None.
  (Aaron Bentley)

* Use UTF-8 encoded StringIO for log tests to avoid failures on
  non-ASCII committer names.  (Lukáš Lalinský)

Internals
*********

* ``bzrlib.plugin.all_plugins`` has been deprecated in favour of
  ``bzrlib.plugin.plugins()`` which returns PlugIn objects that provide
  useful functionality for determining the path of a plugin, its tests, and
  its version information. (Robert Collins)

* Add the option user_encoding to the function 'show_diff_trees()'
  in order to move the user encoding at the UI level. (Goffredo Baroncelli)

* Add the function make_commit_message_template_encoded() and the function
  edit_commit_message_encoded() which handle encoded strings.
  This is done in order to mix the commit messages (which is a unicode
  string), and the diff which is a raw string. (Goffredo Baroncelli)

* CommitBuilder now defaults to using add_lines_with_ghosts, reducing
  overhead on non-weave repositories which don't require all parents to be
  present. (Robert Collins)

* Deprecated method ``find_previous_heads`` on
  ``bzrlib.inventory.InventoryEntry``. This has been superseded by the use
  of ``parent_candidates`` and a separate heads check via the repository
  API. (Robert Collins)

* New trace function ``mutter_callsite`` will print out a subset of the
  stack to the log, which can be useful for gathering debug details.
  (Robert Collins)

* ``bzrlib.pack.ContainerWriter`` now tracks how many records have been
  added via a public attribute records_written. (Robert Collins)

* New method ``bzrlib.transport.Transport.get_recommended_page_size``.
  This provides a hint to users of transports as to the reasonable
  minimum data to read. In principle this can take latency and
  bandwidth into account on a per-connection basis, but for now it
  just has hard coded values based on the url. (e.g. http:// has a large
  page size, file:// has a small one.) (Robert Collins)

* New method on ``bzrlib.transport.Transport`` ``open_write_stream`` allows
  incremental addition of data to a file without requiring that all the
  data be buffered in memory. (Robert Collins)

* New methods on ``bzrlib.knit.KnitVersionedFile``:
  ``get_data_stream(versions)``, ``insert_data_stream(stream)`` and
  ``get_format_signature()``.  These provide some infrastructure for
  efficiently streaming the knit data for a set of versions over the smart
  protocol.

* Knits with no annotation cache still produce correct annotations.
  (Aaron Bentley)

* Three new methods have been added to ``bzrlib.trace``:
  ``set_verbosity_level``, ``get_verbosity_level`` and ``is_verbose``.
  ``set_verbosity_level`` expects a numeric value: negative for quiet,
  zero for normal, positive for verbose. The size of the number can be
  used to determine just how quiet or verbose the application should be.
  The existing ``be_quiet`` and ``is_quiet`` routines have been
  integrated into this new scheme. (Ian Clatworthy)

* Options can now be delcared with a ``custom_callback`` parameter. If
  set, this routine is called after the option is processed. This feature
  is now used by the standard options ``verbose`` and ``quiet`` so that
  setting one implicitly resets the other. (Ian Clatworthy)

* Rather than declaring a new option from scratch in order to provide
  custom help, a centrally registered option can be decorated using the
  new ``bzrlib.Option.custom_help`` routine. In particular, this routine
  is useful when declaring better help for the ``verbose`` and ``quiet``
  standard options as the base definition of these is now more complex
  than before thanks to their use of a custom callback. (Ian Clatworthy)

* Tree._iter_changes(specific_file=[]) now iterates through no files,
  instead of iterating through all files.  None is used to iterate through
  all files.  (Aaron Bentley)

* WorkingTree.revert() now accepts None to revert all files.  The use of
  [] to revert all files is deprecated.  (Aaron Bentley)


bzr 0.90
########

:Released: 2007-08-28

Improvements
************

* Documentation is now organized into multiple directories with a level
  added for different languages or locales. Added the Mini Tutorial
  and Quick Start Summary (en) documents from the Wiki, improving the
  content and readability of the former. Formatted NEWS as Release Notes
  complete with a Table of Conents, one heading per release. Moved the
  Developer Guide into the main document catalog and provided a link
  from the developer document catalog back to the main one.
  (Ian Clatworthy, Sabin Iacob, Alexander Belchenko)


API Changes
***********

* The static convenience method ``BzrDir.create_repository``
  is deprecated.  Callers should instead create a ``BzrDir`` instance
  and call ``create_repository`` on that.  (Martin Pool)


bzr 0.90rc1
###########

:Released: 2007-08-14

Bugfixes
********

* ``bzr init`` should connect to the remote location one time only.  We
  have been connecting several times because we forget to pass around the
  Transport object. This modifies ``BzrDir.create_branch_convenience``,
  so that we can give it the Transport we already have.
  (John Arbash Meinel, Vincent Ladeuil, #111702)

* Get rid of sftp connection cache (get rid of the FTP one too).
  (Vincent Ladeuil, #43731)

* bzr branch {local|remote} remote don't try to create a working tree
  anymore.
  (Vincent Ladeuil, #112173)

* All identified multiple connections for a single bzr command have been
  fixed. See bzrlib/tests/commands directory.
  (Vincent Ladeuil)

* ``bzr rm`` now does not insist on ``--force`` to delete files that
  have been renamed but not otherwise modified.  (Marius Kruger,
  #111664)

* ``bzr selftest --bench`` no longer emits deprecation warnings
  (Lukáš Lalinský)

* ``bzr status`` now honours FILE parameters for conflict lists
  (Aaron Bentley, #127606)

* ``bzr checkout`` now honours -r when reconstituting a working tree.
  It also honours -r 0.  (Aaron Bentley, #127708)

* ``bzr add *`` no more fails on Windows if working tree contains
  non-ascii file names. (Kuno Meyer, #127361)

* allow ``easy_install bzr`` runs without fatal errors.
  (Alexander Belchenko, #125521)

* Graph._filter_candidate_lca does not raise KeyError if a candidate
  is eliminated just before it would normally be examined.  (Aaron Bentley)

* SMTP connection failures produce a nice message, not a traceback.
  (Aaron Bentley)

Improvements
************

* Don't show "dots" progress indicators when run non-interactively, such
  as from cron.  (Martin Pool)

* ``info`` now formats locations more nicely and lists "submit" and
  "public" branches (Aaron Bentley)

* New ``pack`` command that will trigger database compression within
  the repository (Robert Collins)

* Implement ``_KnitIndex._load_data`` in a pyrex extension. The pyrex
  version is approximately 2-3x faster at parsing a ``.kndx`` file.
  Which yields a measurable improvement for commands which have to
  read from the repository, such as a 1s => 0.75s improvement in
  ``bzr diff`` when there are changes to be shown.  (John Arbash Meinel)

* Merge is now faster.  Depending on the scenario, it can be more than 2x
  faster. (Aaron Bentley)

* Give a clearer warning, and allow ``python setup.py install`` to
  succeed even if pyrex is not available.
  (John Arbash Meinel)

* ``DirState._read_dirblocks`` now has an optional Pyrex
  implementation. This improves the speed of any command that has to
  read the entire DirState. (``diff``, ``status``, etc, improve by
  about 10%).
  ``bisect_dirblocks`` has also been improved, which helps all
  ``_get_entry`` type calls (whenever we are searching for a
  particular entry in the in-memory DirState).
  (John Arbash Meinel)

* ``bzr pull`` and ``bzr push`` no longer do a complete walk of the
  branch revision history for ui display unless -v is supplied.
  (Robert Collins)

* ``bzr log -rA..B`` output shifted to the left margin if the log only
  contains merge revisions. (Kent Gibson)

* The ``plugins`` command is now public with improved help.
  (Ian Clatworthy)

* New bundle and merge directive formats are faster to generate, and

* Annotate merge now works when there are local changes. (Aaron Bentley)

* Commit now only shows the progress in terms of directories instead of
  entries. (Ian Clatworthy)

* Fix ``KnitRepository.get_revision_graph`` to not request the graph 2
  times. This makes ``get_revision_graph`` 2x faster. (John Arbash
  Meinel)

* Fix ``VersionedFile.get_graph()`` to avoid using
  ``set.difference_update(other)``, which has bad scaling when
  ``other`` is large. This improves ``VF.get_graph([version_id])`` for
  a 12.5k graph from 2.9s down to 200ms. (John Arbash Meinel)

* The ``--lsprof-file`` option now generates output for KCacheGrind if
  the file starts with ``callgrind.out``. This matches the default file
  filtering done by KCacheGrind's Open Dialog. (Ian Clatworthy)

* Fix ``bzr update`` to avoid an unnecessary
  ``branch.get_master_branch`` call, which avoids 1 extra connection
  to the remote server. (Partial fix for #128076, John Arbash Meinel)

* Log errors from the smart server in the trace file, to make debugging
  test failures (and live failures!) easier.  (Andrew Bennetts)

* The HTML version of the man page has been superceded by a more
  comprehensive manual called the Bazaar User Reference. This manual
  is completed generated from the online help topics. As part of this
  change, limited reStructuredText is now explicitly supported in help
  topics and command help with 'unnatural' markup being removed prior
  to display by the online help or inclusion in the man page.
  (Ian Clatworthy)

* HTML documentation now use files extension ``*.html``
  (Alexander Belchenko)

* The cache of ignore definitions is now cleared in WorkingTree.unlock()
  so that changes to .bzrignore aren't missed. (#129694, Daniel Watkins)

* ``bzr selftest --strict`` fails if there are any missing features or
  expected test failures. (Daniel Watkins, #111914)

* Link to registration survey added to README. (Ian Clatworthy)

* Windows standalone installer show link to registration survey
  when installation finished. (Alexander Belchenko)

Library API Breaks
******************

* Deprecated dictionary ``bzrlib.option.SHORT_OPTIONS`` removed.
  Options are now required to provide a help string and it must
  comply with the style guide by being one or more sentences with an
  initial capital and final period. (Martin Pool)

* KnitIndex.get_parents now returns tuples. (Robert Collins)

* Ancient unused ``Repository.text_store`` attribute has been removed.
  (Robert Collins)

* The ``bzrlib.pack`` interface has changed to use tuples of bytestrings
  rather than just bytestrings, making it easier to represent multiple
  element names. As this interface was not used by any internal facilities
  since it was introduced in 0.18 no API compatibility is being preserved.
  The serialised form of these packs is identical with 0.18 when a single
  element tuple is in use. (Robert Collins)

Internals
*********

* merge now uses ``iter_changes`` to calculate changes, which makes room for
  future performance increases.  It is also more consistent with other
  operations that perform comparisons, and reduces reliance on
  Tree.inventory.  (Aaron Bentley)

* Refactoring of transport classes connected to a remote server.
  ConnectedTransport is a new class that serves as a basis for all
  transports needing to connect to a remote server.  transport.split_url
  have been deprecated, use the static method on the object instead. URL
  tests have been refactored too.
  (Vincent Ladeuil)

* Better connection sharing for ConnectedTransport objects.
  transport.get_transport() now accepts a 'possible_transports' parameter.
  If a newly requested transport can share a connection with one of the
  list, it will.
  (Vincent Ladeuil)

* Most functions now accept ``bzrlib.revision.NULL_REVISION`` to indicate
  the null revision, and consider using ``None`` for this purpose
  deprecated.  (Aaron Bentley)

* New ``index`` module with abstract index functionality. This will be
  used during the planned changes in the repository layer. Currently the
  index layer provides a graph aware immutable index, a builder for the
  same index type to allow creating them, and finally a composer for
  such indices to allow the use of many indices in a single query. The
  index performance is not optimised, however the API is stable to allow
  development on top of the index. (Robert Collins)

* ``bzrlib.dirstate.cmp_by_dirs`` can be used to compare two paths by
  their directory sections. This is equivalent to comparing
  ``path.split('/')``, only without having to split the paths.
  This has a Pyrex implementation available.
  (John Arbash Meinel)

* New transport decorator 'unlistable+' which disables the list_dir
  functionality for testing.

* Deprecated ``change_entry`` in transform.py. (Ian Clatworthy)

* RevisionTree.get_weave is now deprecated.  Tree.plan_merge is now used
  for performing annotate-merge.  (Aaron Bentley)

* New EmailMessage class to create email messages. (Adeodato Simó)

* Unused functions on the private interface KnitIndex have been removed.
  (Robert Collins)

* New ``knit.KnitGraphIndex`` which provides a ``KnitIndex`` layered on top
  of a ``index.GraphIndex``. (Robert Collins)

* New ``knit.KnitVersionedFile.iter_parents`` method that allows querying
  the parents of many knit nodes at once, reducing round trips to the
  underlying index. (Robert Collins)

* Graph now has an is_ancestor method, various bits use it.
  (Aaron Bentley)

* The ``-Dhpss`` flag now includes timing information. As well as
  logging when a new connection is opened. (John Arbash Meinel)

* ``bzrlib.pack.ContainerWriter`` now returns an offset, length tuple to
  callers when inserting data, allowing generation of readv style access
  during pack creation, without needing a separate pass across the output
  pack to gather such details. (Robert Collins)

* ``bzrlib.pack.make_readv_reader`` allows readv based access to pack
  files that are stored on a transport. (Robert Collins)

* New ``Repository.has_same_location`` method that reports if two
  repository objects refer to the same repository (although with some risk
  of false negatives).  (Andrew Bennetts)

* InterTree.compare now passes require_versioned on correctly.
  (Marius Kruger)

* New methods on Repository - ``start_write_group``,
  ``commit_write_group``, ``abort_write_group`` and ``is_in_write_group`` -
  which provide a clean hook point for transactional Repositories - ones
  where all the data for a fetch or commit needs to be made atomically
  available in one step. This allows the write lock to remain while making
  a series of data insertions.  (e.g. data conversion). (Robert Collins)

* In ``bzrlib.knit`` the internal interface has been altered to use
  3-tuples (index, pos, length) rather than two-tuples (pos, length) to
  describe where data in a knit is, allowing knits to be split into
  many files. (Robert Collins)

* ``bzrlib.knit._KnitData`` split into cache management and physical access
  with two access classes - ``_PackAccess`` and ``_KnitAccess`` defined.
  The former provides access into a .pack file, and the latter provides the
  current production repository form of .knit files. (Robert Collins)

Testing
*******

* Remove selftest ``--clean-output``, ``--numbered-dirs`` and
  ``--keep-output`` options, which are obsolete now that tests
  are done within directories in $TMPDIR.  (Martin Pool)

* The SSH_AUTH_SOCK environment variable is now reset to avoid
  interaction with any running ssh agents.  (Jelmer Vernooij, #125955)

* run_bzr_subprocess handles parameters the same way as run_bzr:
  either a string or a list of strings should be passed as the first
  parameter.  Varargs-style parameters are deprecated. (Aaron Bentley)


bzr 0.18
########

:Released:  2007-07-17

Bugfixes
********

* Fix 'bzr add' crash under Win32 (Kuno Meyer)


bzr 0.18rc1
###########

:Released:  2007-07-10

Bugfixes
********

* Do not suppress pipe errors, etc. in non-display commands
  (Alexander Belchenko, #87178)

* Display a useful error message when the user requests to annotate
  a file that is not present in the specified revision.
  (James Westby, #122656)

* Commands that use status flags now have a reference to 'help
  status-flags'.  (Daniel Watkins, #113436)

* Work around python-2.4.1 inhability to correctly parse the
  authentication header.
  (Vincent Ladeuil, #121889)

* Use exact encoding for merge directives. (Adeodato Simó, #120591)

* Fix tempfile permissions error in smart server tar bundling under
  Windows. (Martin _, #119330)

* Fix detection of directory entries in the inventory. (James Westby)

* Fix handling of http code 400: Bad Request When issuing too many ranges.
  (Vincent Ladeuil, #115209)

* Issue a CONNECT request when connecting to an https server
  via a proxy to enable SSL tunneling.
  (Vincent Ladeuil, #120678)

* Fix ``bzr log -r`` to support selecting merge revisions, both
  individually and as part of revision ranges.
  (Kent Gibson, #4663)

* Don't leave cruft behind when failing to acquire a lockdir.
  (Martin Pool, #109169)

* Don't use the '-f' strace option during tests.
  (Vincent Ladeuil, #102019).

* Warn when setting ``push_location`` to a value that will be masked by
  locations.conf.  (Aaron Bentley, #122286)

* Fix commit ordering in corner case (Aaron Bentley, #94975)

*  Make annotate behave in a non-ASCII world (Adeodato Simó).

Improvements
************

* The --lsprof-file option now dumps a text rendering of the profiling
  information if the filename ends in ".txt". It will also convert the
  profiling information to a format suitable for KCacheGrind if the
  output filename ends in ".callgrind". Fixes to the lsprofcalltree
  conversion process by Jean Paul Calderone and Itamar were also merged.
  See http://ddaa.net/blog/python/lsprof-calltree. (Ian Clatworthy)

* ``info`` now defaults to non-verbose mode, displaying only paths and
  abbreviated format info.  ``info -v`` displays all the information
  formerly displayed by ``info``.  (Aaron Bentley, Adeodato Simó)

* ``bzr missing`` now has better option names ``--this`` and ``--other``.
  (Elliot Murphy)

* The internal ``weave-list`` command has become ``versionedfile-list``,
  and now lists knits as well as weaves.  (Aaron Bentley)

* Automatic merge base selection uses a faster algorithm that chooses
  better bases in criss-cross merge situations (Aaron Bentley)

* Progress reporting in ``commit`` has been improved. The various logical
  stages are now reported on as follows, namely:

  * Collecting changes [Entry x/y] - Stage n/m
  * Saving data locally - Stage n/m
  * Uploading data to master branch - Stage n/m
  * Updating the working tree - Stage n/m
  * Running post commit hooks - Stage n/m

  If there is no master branch, the 3rd stage is omitted and the total
  number of stages is adjusted accordingly.

  Each hook that is run after commit is listed with a name (as hooks
  can be slow it is useful feedback).
  (Ian Clatworthy, Robert Collins)

* Various operations that are now faster due to avoiding unnecessary
  topological sorts. (Aaron Bentley)

* Make merge directives robust against broken bundles. (Aaron Bentley)

* The lsprof filename note is emitted via trace.note(), not standard
  output.  (Aaron Bentley)

* ``bzrlib`` now exports explicit API compatibility information to assist
  library users and plugins. See the ``bzrlib.api`` module for details.
  (Robert Collins)

* Remove unnecessary lock probes when acquiring a lockdir.
  (Martin Pool)

* ``bzr --version`` now shows the location of the bzr log file, which
  is especially useful on Windows.  (Martin Pool)

* -D now supports hooks to get debug tracing of hooks (though its currently
  minimal in nature). (Robert Collins)

* Long log format reports deltas on merge revisions.
  (John Arbash Meinel, Kent Gibson)

* Make initial push over ftp more resilient. (John Arbash Meinel)

* Print a summary of changes for update just like pull does.
  (Daniel Watkins, #113990)

* Add a -Dhpss option to trace smart protocol requests and responses.
  (Andrew Bennetts)

Library API Breaks
******************

* Testing cleanups -
  ``bzrlib.repository.RepositoryTestProviderAdapter`` has been moved
  to ``bzrlib.tests.repository_implementations``;
  ``bzrlib.repository.InterRepositoryTestProviderAdapter`` has been moved
  to ``bzrlib.tests.interrepository_implementations``;
  ``bzrlib.transport.TransportTestProviderAdapter`` has moved to
  ``bzrlib.tests.test_transport_implementations``.
  ``bzrlib.branch.BranchTestProviderAdapter`` has moved to
  ``bzrlib.tests.branch_implementations``.
  ``bzrlib.bzrdir.BzrDirTestProviderAdapter`` has moved to
  ``bzrlib.tests.bzrdir_implementations``.
  ``bzrlib.versionedfile.InterVersionedFileTestProviderAdapter`` has moved
  to ``bzrlib.tests.interversionedfile_implementations``.
  ``bzrlib.store.revision.RevisionStoreTestProviderAdapter`` has moved to
  ``bzrlib.tests.revisionstore_implementations``.
  ``bzrlib.workingtree.WorkingTreeTestProviderAdapter`` has moved to
  ``bzrlib.tests.workingtree_implementations``.
  These changes are an API break in the testing infrastructure only.
  (Robert Collins)

* Relocate TestCaseWithRepository to be more central. (Robert Collins)

* ``bzrlib.add.smart_add_tree`` will no longer perform glob expansion on
  win32. Callers of the function should do this and use the new
  ``MutableTree.smart_add`` method instead. (Robert Collins)

* ``bzrlib.add.glob_expand_for_win32`` is now
  ``bzrlib.win32utils.glob_expand``.  (Robert Collins)

* ``bzrlib.add.FastPath`` is now private and moved to
  ``bzrlib.mutabletree._FastPath``. (Robert Collins, Martin Pool)

* ``LockDir.wait`` removed.  (Martin Pool)

* The ``SmartServer`` hooks API has changed for the ``server_started`` and
  ``server_stopped`` hooks. The first parameter is now an iterable of
  backing URLs rather than a single URL. This is to reflect that many
  URLs may map to the external URL of the server. E.g. the server interally
  may have a chrooted URL but also the local file:// URL will be at the
  same location. (Robert Collins)

Internals
*********

* New SMTPConnection class to unify email handling.  (Adeodato Simó)

* Fix documentation of BzrError. (Adeodato Simó)

* Make BzrBadParameter an internal error. (Adeodato Simó)

* Remove use of 'assert False' to raise an exception unconditionally.
  (Martin Pool)

* Give a cleaner error when failing to decode knit index entry.
  (Martin Pool)

* TreeConfig would mistakenly search the top level when asked for options
  from a section. It now respects the section argument and only
  searches the specified section. (James Westby)

* Improve ``make api-docs`` output. (John Arbash Meinel)

* Use os.lstat rather than os.stat for osutils.make_readonly and
  osutils.make_writeable. This makes the difftools plugin more
  robust when dangling symlinks are found. (Elliot Murphy)

* New ``-Dlock`` option to log (to ~/.bzr.log) information on when
  lockdirs are taken or released.  (Martin Pool)

* ``bzrlib`` Hooks are now nameable using ``Hooks.name_hook``. This
  allows a nicer UI when hooks are running as the current hook can
  be displayed. (Robert Collins)

* ``Transport.get`` has had its interface made more clear for ease of use.
  Retrieval of a directory must now fail with either 'PathError' at open
  time, or raise 'ReadError' on a read. (Robert Collins)

* New method ``_maybe_expand_globs`` on the ``Command`` class for
  dealing with unexpanded glob lists - e.g. on the win32 platform. This
  was moved from ``bzrlib.add._prepare_file_list``. (Robert Collins)

* ``bzrlib.add.smart_add`` and ``bzrlib.add.smart_add_tree`` are now
  deprecated in favour of ``MutableTree.smart_add``. (Robert Collins,
  Martin Pool)

* New method ``external_url`` on Transport for obtaining the url to
  hand to external processes. (Robert Collins)

* Teach windows installers to build pyrex/C extensions.
  (Alexander Belchenko)

Testing
*******

* Removed the ``--keep-output`` option from selftest and clean up test
  directories as they're used.  This reduces the IO load from
  running the test suite and cuts the time by about half.
  (Andrew Bennetts, Martin Pool)

* Add scenarios as a public attribute on the TestAdapter classes to allow
  modification of the generated scenarios before adaption and easier
  testing. (Robert Collins)

* New testing support class ``TestScenarioApplier`` which multiplies
  out a single teste by a list of supplied scenarios. (RobertCollins)

* Setting ``repository_to_test_repository`` on a repository_implementations
  test will cause it to be called during repository creation, allowing the
  testing of repository classes which are not based around the Format
  concept. For example a repository adapter can be tested in this manner,
  by altering the repository scenarios to include a scenario that sets this
  attribute during the test parameterisation in
  ``bzrlib.tests.repository.repository_implementations``. (Robert Collins)

* Clean up many of the APIs for blackbox testing of Bazaar.  The standard
  interface is now self.run_bzr.  The command to run can be passed as
  either a list of parameters, a string containing the command line, or
  (deprecated) varargs parameters.  (Martin Pool)

* The base TestCase now isolates tests from -D parameters by clearing
  ``debug.debug_flags`` and restores it afterwards. (Robert Collins)

* Add a relpath parameter to get_transport methods in test framework to
  avoid useless cloning.
  (Vincent Ladeuil, #110448)


bzr 0.17
########

:Released:  2007-06-18

Bugfixes
********

* Fix crash of commit due to wrong lookup of filesystem encoding.
  (Colin Watson, #120647)

* Revert logging just to stderr in commit as broke unicode filenames.
  (Aaron Bentley, Ian Clatworthy, #120930)


bzr 0.17rc1
###########

:Released:  2007-06-12

Notes When Upgrading
********************

* The kind() and is_executable() APIs on the WorkingTree interface no
  longer implicitly (read) locks and unlocks the tree. This *might*
  impact some plug-ins and tools using this part of the API. If you find
  an issue that may be caused by this change, please let us know,
  particularly the plug-in/tool maintainer. If encountered, the API
  fix is to surround kind() and is_executable() calls with lock_read()
  and unlock() like so::

    work_tree.lock_read()
    try:
        kind = work_tree.kind(...)
    finally:
        work_tree.unlock()

Internals
*********
* Rework of LogFormatter API to provide beginning/end of log hooks and to
  encapsulate the details of the revision to be logged in a LogRevision
  object.
  In long log formats, merge revision ids are only shown when --show-ids
  is specified, and are labelled "revision-id:", as per mainline
  revisions, instead of "merged:". (Kent Gibson)

* New ``BranchBuilder`` API which allows the construction of particular
  histories quickly. Useful for testing and potentially other applications
  too. (Robert Collins)

Improvements
************

* There are two new help topics, working-trees and repositories that
  attempt to explain these concepts. (James Westby, John Arbash Meinel,
  Aaron Bentley)

* Added ``bzr log --limit`` to report a limited number of revisions.
  (Kent Gibson, #3659)

* Revert does not try to preserve file contents that were originally
  produced by reverting to a historical revision.  (Aaron Bentley)

* ``bzr log --short`` now includes ``[merge]`` for revisions which
  have more than one parent. This is a small improvement to help
  understanding what changes have occurred
  (John Arbash Meinel, #83887)

* TreeTransform avoids many renames when contructing large trees,
  improving speed.  3.25x speedups have been observed for construction of
  kernel-sized-trees, and checkouts are 1.28x faster.  (Aaron Bentley)

* Commit on large trees is now faster. In my environment, a commit of
  a small change to the Mozilla tree (55k files) has dropped from
  66 seconds to 32 seconds. For a small tree of 600 files, commit of a
  small change is 33% faster. (Ian Clatworthy)

* New --create-prefix option to bzr init, like for push.  (Daniel Watkins,
  #56322)

Bugfixes
********

* ``bzr push`` should only connect to the remote location one time.
  We have been connecting 3 times because we forget to pass around
  the Transport object. This adds ``BzrDir.clone_on_transport()``, so
  that we can pass in the Transport that we already have.
  (John Arbash Meinel, #75721)

* ``DirState.set_state_from_inventory()`` needs to properly order
  based on split paths, not just string paths.
  (John Arbash Meinel, #115947)

* Let TestUIFactoy encode the password prompt with its own stdout.
  (Vincent Ladeuil, #110204)

* pycurl should take use the range header that takes the range hint
  into account.
  (Vincent Ladeuil, #112719)

* WorkingTree4.get_file_sha1 no longer raises an exception when invoked
  on a missing file.  (Aaron Bentley, #118186)

* WorkingTree.remove works correctly with tree references, and when pwd is
  not the tree root. (Aaron Bentley)

* Merge no longer fails when a file is renamed in one tree and deleted
  in the other. (Aaron Bentley, #110279)

* ``revision-info`` now accepts dotted revnos, doesn't require a tree,
  and defaults to the last revision (Matthew Fuller, #90048)

* Tests no longer fail when BZR_REMOTE_PATH is set in the environment.
  (Daniel Watkins, #111958)

* ``bzr branch -r revid:foo`` can be used to branch any revision in
  your repository. (Previously Branch6 only supported revisions in your
  mainline). (John Arbash Meinel, #115343)

bzr 0.16
########

:Released:  2007-05-07

Bugfixes
********

* Handle when you have 2 directories with similar names, but one has a
  hyphen. (``'abc'`` versus ``'abc-2'``). The WT4._iter_changes
  iterator was using direct comparison and ``'abc/a'`` sorts after
  ``'abc-2'``, but ``('abc', 'a')`` sorts before ``('abc-2',)``.
  (John Arbash Meinel, #111227)

* Handle when someone renames a file on disk without telling bzr.
  Previously we would report the first file as missing, but not show
  the new unknown file. (John Arbash Meinel, #111288)

* Avoid error when running hooks after pulling into or pushing from
  a branch bound to a smartserver branch.  (Martin Pool, #111968)

Improvements
************

* Move developer documentation to doc/developers/. This reduces clutter in
  the root of the source tree and allows HACKING to be split into multiple
  files. (Robert Collins, Alexander Belchenko)

* Clean up the ``WorkingTree4._iter_changes()`` internal loops as well as
  ``DirState.update_entry()``. This optimizes the core logic for ``bzr
  diff`` and ``bzr status`` significantly improving the speed of
  both. (John Arbash Meinel)

bzr 0.16rc2
###########

:Released:  2007-04-30

Bugfixes
********

* Handle the case when you delete a file, and then rename another file
  on top of it. Also handle the case of ``bzr rm --keep foo``. ``bzr
  status`` should show the removed file and an unknown file in its
  place. (John Arbash Meinel, #109993)

* Bundles properly read and write revision properties that have an
  empty value. And when the value is not ASCII.
  (John Arbash Meinel, #109613)

* Fix the bzr commit message to be in text mode.
  (Alexander Belchenko, #110901)

* Also handle when you rename a file and create a file where it used
  to be. (John Arbash Meinel, #110256)

* ``WorkingTree4._iter_changes`` should not descend into unversioned
  directories. (John Arbash Meinel, #110399)

bzr 0.16rc1
###########

:Released:  2007-04-26

Notes When Upgrading
********************

* ``bzr remove`` and ``bzr rm`` will now remove the working file, if
  it could be recovered again.
  This has been done for consistency with svn and the unix rm command.
  The old ``remove`` behaviour has been retained in the new option
  ``bzr remove --keep``, which will just stop versioning the file,
  but not delete it.
  ``bzr remove --force`` have been added which will always delete the
  files.
  ``bzr remove`` is also more verbose.
  (Marius Kruger, #82602)

Improvements
************

* Merge directives can now be supplied as input to `merge` and `pull`,
  like bundles can.  (Aaron Bentley)

* Sending the SIGQUIT signal to bzr, which can be done on Unix by
  pressing Control-Backslash, drops bzr into a debugger.  Type ``'c'``
  to continue.  This can be disabled by setting the environment variable
  ``BZR_SIGQUIT_PDB=0``.  (Martin Pool)

* selftest now supports --list-only to list tests instead of running
  them. (Ian Clatworthy)

* selftest now supports --exclude PATTERN (or -x PATTERN) to exclude
  tests with names that match that regular expression.
  (Ian Clatworthy, #102679)

* selftest now supports --randomize SEED to run tests in a random order.
  SEED is typically the value 'now' meaning 'use the current time'.
  (Ian Clatworthy, #102686)

* New option ``--fixes`` to commit, which stores bug fixing annotations as
  revision properties. Built-in support for Launchpad, Debian, Trac and
  Bugzilla bug trackers. (Jonathan Lange, James Henstridge, Robert Collins)

* New API, ``bzrlib.bugtracker.tracker_registry``, for adding support for
  other bug trackers to ``fixes``. (Jonathan Lange, James Henstridge,
  Robert Collins)

* ``selftest`` has new short options ``-f`` and ``-1``.  (Martin
  Pool)

* ``bzrlib.tsort.MergeSorter`` optimizations. Change the inner loop
  into using local variables instead of going through ``self._var``.
  Improves the time to ``merge_sort`` a 10k revision graph by
  approximately 40% (~700->400ms).  (John Arbash Meinel)

* ``make docs`` now creates a man page at ``man1/bzr.1`` fixing bug 107388.
  (Robert Collins)

* ``bzr help`` now provides cross references to other help topics using
  the _see_also facility on command classes. Likewise the bzr_man
  documentation, and the bzr.1 man page also include this information.
  (Robert Collins)

* Tags are now included in logs, that use the long log formatter.
  (Erik Bågfors, Alexander Belchenko)

* ``bzr help`` provides a clearer message when a help topic cannot be
  found. (Robert Collins, #107656)

* ``bzr help`` now accepts optional prefixes for command help. The help
  for all commands can now be found at ``bzr help commands/COMMANDNAME``
  as well as ``bzr help COMMANDNAME`` (which only works for commands
  where the name is not the same as a more general help topic).
  (Robert Collins)

* ``bzr help PLUGINNAME`` will now return the module docstring from the
  plugin PLUGINNAME. (Robert Collins, #50408)

* New help topic ``urlspec`` which lists the availables transports.
  (Goffredo Baroncelli)

* doc/server.txt updated to document the default bzr:// port
  and also update the blurb about the hpss' current status.
  (Robert Collins, #107125).

* ``bzr serve`` now listens on interface 0.0.0.0 by default, making it
  serve out to the local LAN (and anyone in the world that can reach the
  machine running ``bzr serve``. (Robert Collins, #98918)

* A new smart server protocol version has been added.  It prefixes requests
  and responses with an explicit version identifier so that future protocol
  revisions can be dealt with gracefully.  (Andrew Bennetts, Robert Collins)

* The bzr protocol version 2 indicates success or failure in every response
  without depending on particular commands encoding that consistently,
  allowing future client refactorings to be much more robust about error
  handling. (Robert Collins, Martin Pool, Andrew Bennetts)

* The smart protocol over HTTP client has been changed to always post to the
  same ``.bzr/smart`` URL under the original location when it can.  This allows
  HTTP servers to only have to pass URLs ending in .bzr/smart to the smart
  server handler, and not arbitrary ``.bzr/*/smart`` URLs.  (Andrew Bennetts)

* digest authentication is now supported for proxies and HTTP by the urllib
  based http implementation. Tested against Apache 2.0.55 and Squid
  2.6.5. Basic and digest authentication are handled coherently for HTTP
  and proxy: if the user is provided in the url (bzr command line for HTTP,
  proxy environment variables for proxies), the password is prompted for
  (only once). If the password is provided, it is taken into account. Once
  the first authentication is successful, all further authentication
  roundtrips are avoided by preventively setting the right authentication
  header(s).
  (Vincent Ladeuil).

Internals
*********

* bzrlib API compatability with 0.8 has been dropped, cleaning up some
  code paths. (Robert Collins)

* Change the format of chroot urls so that they can be safely manipulated
  by generic url utilities without causing the resulting urls to have
  escaped the chroot. A side effect of this is that creating a chroot
  requires an explicit action using a ChrootServer.
  (Robert Collins, Andrew Bennetts)

* Deprecate ``Branch.get_root_id()`` because branches don't have root ids,
  rather than fixing bug #96847.  (Aaron Bentley)

* ``WorkingTree.apply_inventory_delta`` provides a better alternative to
  ``WorkingTree._write_inventory``.  (Aaron Bentley)

* Convenience method ``TestCase.expectFailure`` ensures that known failures
  do not silently pass.  (Aaron Bentley)

* ``Transport.local_abspath`` now raises ``NotLocalUrl`` rather than
  ``TransportNotPossible``. (Martin Pool, Ian Clatworthy)

* New SmartServer hooks facility. There are two initial hooks documented
  in ``bzrlib.transport.smart.SmartServerHooks``. The two initial hooks allow
  plugins to execute code upon server startup and shutdown.
  (Robert Collins).

* SmartServer in standalone mode will now close its listening socket
  when it stops, rather than waiting for garbage collection. This primarily
  fixes test suite hangs when a test tries to connect to a shutdown server.
  It may also help improve behaviour when dealing with a server running
  on a specific port (rather than dynamically assigned ports).
  (Robert Collins)

* Move most SmartServer code into a new package, bzrlib/smart.
  bzrlib/transport/remote.py contains just the Transport classes that used
  to be in bzrlib/transport/smart.py.  (Andrew Bennetts)

* urllib http implementation avoid roundtrips associated with
  401 (and 407) errors once the authentication succeeds.
  (Vincent Ladeuil).

* urlib http now supports querying the user for a proxy password if
  needed. Realm is shown in the prompt for both HTTP and proxy
  authentication when the user is required to type a password.
  (Vincent Ladeuil).

* Renamed SmartTransport (and subclasses like SmartTCPTransport) to
  RemoteTransport (and subclasses to RemoteTCPTransport, etc).  This is more
  consistent with its new home in ``bzrlib/transport/remote.py``, and because
  it's not really a "smart" transport, just one that does file operations
  via remote procedure calls.  (Andrew Bennetts)

* The ``lock_write`` method of ``LockableFiles``, ``Repository`` and
  ``Branch`` now accept a ``token`` keyword argument, so that separate
  instances of those objects can share a lock if it has the right token.
  (Andrew Bennetts, Robert Collins)

* New method ``get_branch_reference`` on ``BzrDir`` allows the detection of
  branch references - which the smart server component needs.

* The Repository API ``make_working_trees`` is now permitted to return
  False when ``set_make_working_trees`` is not implemented - previously
  an unimplemented ``set_make_working_trees`` implied the result True
  from ``make_working_trees``. This has been changed to accomodate the
  smart server, where it does not make sense (at this point) to ever
  make working trees by default. (Robert Collins)

* Command objects can now declare related help topics by having _see_also
  set to a list of related topic. (Robert Collins)

* ``bzrlib.help`` now delegates to the Command class for Command specific
  help. (Robert Collins)

* New class ``TransportListRegistry``, derived from the Registry class, which
  simplifies tracking the available Transports. (Goffredo Baroncelli)

* New function ``Branch.get_revision_id_to_revno_map`` which will
  return a dictionary mapping revision ids to dotted revnos. Since
  dotted revnos are defined in the context of the branch tip, it makes
  sense to generate them from a ``Branch`` object.
  (John Arbash Meinel)

* Fix the 'Unprintable error' message display to use the repr of the
  exception that prevented printing the error because the str value
  for it is often not useful in debugging (e.g. KeyError('foo') has a
  str() of 'foo' but a repr of 'KeyError('foo')' which is much more
  useful. (Robert Collins)

* ``urlutils.normalize_url`` now unescapes unreserved characters, such as "~".
  (Andrew Bennetts)

Bugfixes
********

* Don't fail bundle selftest if email has 'two' embedded.
  (Ian Clatworthy, #98510)

* Remove ``--verbose`` from ``bzr bundle``. It didn't work anyway.
  (Robert Widhopf-Fenk, #98591)

* Remove ``--basis`` from the checkout/branch commands - it didn't work
  properly and is no longer beneficial.
  (Robert Collins, #53675, #43486)

* Don't produce encoding error when adding duplicate files.
  (Aaron Bentley)

* Fix ``bzr log <file>`` so it only logs the revisions that changed
  the file, and does it faster.
  (Kent Gibson, John Arbash Meinel, #51980, #69477)

* Fix ``InterDirstateTre._iter_changes`` to handle when we come across
  an empty versioned directory, which now has files in it.
  (John Arbash Meinel, #104257)

* Teach ``common_ancestor`` to shortcut when the tip of one branch is
  inside the ancestry of the other. Saves a lot of graph processing
  (with an ancestry of 16k revisions, ``bzr merge ../already-merged``
  changes from 2m10s to 13s).  (John Arbash Meinel, #103757)

* Fix ``show_diff_trees`` to handle the case when a file is modified,
  and the containing directory is renamed. (The file path is different
  in this versus base, but it isn't marked as a rename).
  (John Arbash Meinel, #103870)

* FTP now works even when the FTP server does not support atomic rename.
  (Aaron Bentley, #89436)

* Correct handling in bundles and merge directives of timezones with
  that are not an integer number of hours offset from UTC.  Always
  represent the epoch time in UTC to avoid problems with formatting
  earlier times on win32.  (Martin Pool, Alexander Belchenko, John
  Arbash Meinel)

* Typo in the help for ``register-branch`` fixed. (Robert Collins, #96770)

* "dirstate" and "dirstate-tags" formats now produce branches compatible
  with old versions of bzr. (Aaron Bentley, #107168))

* Handle moving a directory when children have been added, removed,
  and renamed. (John Arbash Meinel, #105479)

* Don't preventively use basic authentication for proxy before receiving a
  407 error. Otherwise people willing to use other authentication schemes
  may expose their password in the clear (or nearly). This add one
  roundtrip in case basic authentication should be used, but plug the
  security hole.
  (Vincent Ladeuil)

* Handle http and proxy digest authentication.
  (Vincent Ladeuil, #94034).

Testing
*******

* Added ``bzrlib.strace.strace`` which will strace a single callable and
  return a StraceResult object which contains just the syscalls involved
  in running it. (Robert Collins)

* New test method ``reduceLockdirTimeout`` to drop the default (ui-centric)
  default time down to one suitable for tests. (Andrew Bennetts)

* Add new ``vfs_transport_factory`` attribute on tests which provides the
  common vfs backing for both the readonly and readwrite transports.
  This allows the RemoteObject tests to back onto local disk or memory,
  and use the existing ``transport_server`` attribute all tests know about
  to be the smart server transport. This in turn allows tests to
  differentiate between 'transport to access the branch', and
  'transport which is a VFS' - which matters in Remote* tests.
  (Robert Collins, Andrew Bennetts)

* The ``make_branch_and_tree`` method for tests will now create a
  lightweight checkout for the tree if the ``vfs_transport_factory`` is not
  a LocalURLServer. (Robert Collins, Andrew Bennetts)

* Branch implementation tests have been audited to ensure that all urls
  passed to Branch APIs use proper urls, except when local-disk paths
  are intended. This is so that tests correctly access the test transport
  which is often not equivalent to local disk in Remote* tests. As part
  of this many tests were adjusted to remove dependencies on local disk
  access.
  (Robert Collins, Andrew Bennetts)

* Mark bzrlib.tests and bzrlib.tests.TestUtil as providing assertFOO helper
  functions by adding a ``__unittest`` global attribute. (Robert Collins,
  Andrew Bennetts, Martin Pool, Jonathan Lange)

* Refactored proxy and authentication handling to simplify the
  implementation of new auth schemes for both http and proxy.
  (Vincent Ladeuil)

bzr 0.15
########

:Released: 2007-04-01

Bugfixes
********

* Handle incompatible repositories as a user issue when fetching.
  (Aaron Bentley)

* Don't give a recommendation to upgrade when branching or
  checking out a branch that contains an old-format working tree.
  (Martin Pool)

bzr 0.15rc3
###########

:Released:  2007-03-26

Changes
*******

* A warning is now displayed when opening working trees in older
  formats, to encourage people to upgrade to WorkingTreeFormat4.
  (Martin Pool)

Improvements
************

* HTTP redirections are now taken into account when a branch (or a
  bundle) is accessed for the first time. A message is issued at each
  redirection to inform the user. In the past, http redirections were
  silently followed for each request which significantly degraded the
  performances. The http redirections are not followed anymore by
  default, instead a RedirectRequested exception is raised. For bzrlib
  users needing to follow http redirections anyway,
  ``bzrlib.transport.do_catching_redirections`` provide an easy transition
  path.  (vila)

Internals
*********

* Added ``ReadLock.temporary_write_lock()`` to allow upgrading an OS read
  lock to an OS write lock. Linux can do this without unlocking, Win32
  needs to unlock in between. (John Arbash Meinel)

* New parameter ``recommend_upgrade`` to ``BzrDir.open_workingtree``
  to silence (when false) warnings about opening old formats.
  (Martin Pool)

* Fix minor performance regression with bzr-0.15 on pre-dirstate
  trees. (We were reading the working inventory too many times).
  (John Arbash Meinel)

* Remove ``Branch.get_transaction()`` in favour of a simple cache of
  ``revision_history``.  Branch subclasses should override
  ``_gen_revision_history`` rather than ``revision_history`` to make use of
  this cache, and call ``_clear_revision_history_cache`` and
  ``_cache_revision_history`` at appropriate times. (Andrew Bennetts)

Bugfixes
********

* Take ``smtp_server`` from user config into account.
  (vila, #92195)

* Restore Unicode filename handling for versioned and unversioned files.
  (John Arbash Meinel, #92608)

* Don't fail during ``bzr commit`` if a file is marked removed, and
  the containing directory is auto-removed.  (John Arbash Meinel, #93681)

* ``bzr status FILENAME`` failed on Windows because of an uncommon
  errno. (``ERROR_DIRECTORY == 267 != ENOTDIR``).
  (Wouter van Heyst, John Arbash Meinel, #90819)

* ``bzr checkout source`` should create a local branch in the same
  format as source. (John Arbash Meinel, #93854)

* ``bzr commit`` with a kind change was failing to update the
  last-changed-revision for directories.  The
  InventoryDirectory._unchanged only looked at the ``parent_id`` and name,
  ignoring the fact that the kind could have changed, too.
  (John Arbash Meinel, #90111)

* ``bzr mv dir/subdir other`` was incorrectly updating files inside
  the directory. So that there was a chance it would break commit,
  etc. (John Arbash Meinel, #94037)

* Correctly handles mutiple permanent http redirections.
  (vila, #88780)

bzr 0.15rc2
###########

:Released:  2007-03-14

Notes When Upgrading
********************

* Release 0.15rc2 of bzr changes the ``bzr init-repo`` command to
  default to ``--trees`` instead of ``--no-trees``.
  Existing shared repositories are not affected.

Improvements
************

* New ``merge-directive`` command to generate machine- and human-readable
  merge requests.  (Aaron Bentley)

* New ``submit:`` revision specifier makes it easy to diff against the
  common ancestor with the submit location (Aaron Bentley)

* Added support for Putty's SSH implementation. (Dmitry Vasiliev)

* Added ``bzr status --versioned`` to report only versioned files,
  not unknowns. (Kent Gibson)

* Merge now autodetects the correct line-ending style for its conflict
  markers.  (Aaron Bentley)

Internals
*********

* Refactored SSH vendor registration into SSHVendorManager class.
  (Dmitry Vasiliev)

Bugfixes
********

* New ``--numbered-dirs`` option to ``bzr selftest`` to use
  numbered dirs for TestCaseInTempDir. This is default behavior
  on Windows. Anyone can force named dirs on Windows
  with ``--no-numbered-dirs``. (Alexander Belchenko)

* Fix ``RevisionSpec_revid`` to handle the Unicode strings passed in
  from the command line. (Marien Zwart, #90501)

* Fix ``TreeTransform._iter_changes`` when both the source and
  destination are missing. (Aaron Bentley, #88842)

* Fix commit of merges with symlinks in dirstate trees.
  (Marien Zwart)

* Switch the ``bzr init-repo`` default from --no-trees to --trees.
  (Wouter van Heyst, #53483)


bzr 0.15rc1
###########

:Released:  2007-03-07

Surprises
*********

* The default disk format has changed. Please run 'bzr upgrade' in your
  working trees to upgrade. This new default is compatible for network
  operations, but not for local operations. That is, if you have two
  versions of bzr installed locally, after upgrading you can only use the
  bzr 0.15 version. This new default does not enable tags or nested-trees
  as they are incompatible with bzr versions before 0.15 over the network.

* For users of bzrlib: Two major changes have been made to the working tree
  api in bzrlib. The first is that many methods and attributes, including
  the inventory attribute, are no longer valid for use until one of
  ``lock_read``/``lock_write``/``lock_tree_write`` has been called,
  and become invalid again after unlock is called. This has been done
  to improve performance and correctness as part of the dirstate
  development.
  (Robert Collins, John A Meinel, Martin Pool, and others).

* For users of bzrlib: The attribute 'tree.inventory' should be considered
  readonly. Previously it was possible to directly alter this attribute, or
  its contents, and have the tree notice this. This has been made
  unsupported - it may work in some tree formats, but in the newer dirstate
  format such actions will have no effect and will be ignored, or even
  cause assertions. All operations possible can still be carried out by a
  combination of the tree API, and the bzrlib.transform API. (Robert
  Collins, John A Meinel, Martin Pool, and others).

Improvements
************

* Support for OS Windows 98. Also .bzr.log on any windows system
  saved in My Documents folder. (Alexander Belchenko)

* ``bzr mv`` enhanced to support already moved files.
  In the past the mv command would have failed if the source file doesn't
  exist. In this situation ``bzr mv`` would now detect that the file has
  already moved and update the repository accordingly, if the target file
  does exist.
  A new option ``--after`` has been added so that if two files already
  exist, you could notify Bazaar that you have moved a (versioned) file
  and replaced it with another. Thus in this case ``bzr move --after``
  will only update the Bazaar identifier.
  (Steffen Eichenberg, Marius Kruger)

* ``ls`` now works on treeless branches and remote branches.
  (Aaron Bentley)

* ``bzr help global-options`` describes the global options.
  (Aaron Bentley)

* ``bzr pull --overwrite`` will now correctly overwrite checkouts.
  (Robert Collins)

* Files are now allowed to change kind (e.g. from file to symlink).
  Supported by ``commit``, ``revert`` and ``status``
  (Aaron Bentley)

* ``inventory`` and ``unknowns`` hidden in favour of ``ls``
  (Aaron Bentley)

* ``bzr help checkouts`` descibes what checkouts are and some possible
  uses of them. (James Westby, Aaron Bentley)

* A new ``-d`` option to push, pull and merge overrides the default
  directory.  (Martin Pool)

* Branch format 6: smaller, and potentially faster than format 5.  Supports
  ``append_history_only`` mode, where the log view and revnos do not change,
  except by being added to.  Stores policy settings in
  ".bzr/branch/branch.conf".

* ``append_only`` branches:  Format 6 branches may be configured so that log
  view and revnos are always consistent.  Either create the branch using
  "bzr init --append-revisions-only" or edit the config file as descriped
  in docs/configuration.txt.

* rebind: Format 6 branches retain the last-used bind location, so if you
  "bzr unbind", you can "bzr bind" to bind to the previously-selected
  bind location.

* Builtin tags support, created and deleted by the ``tag`` command and
  stored in the branch.  Tags can be accessed with the revisionspec
  ``-rtag:``, and listed with ``bzr tags``.  Tags are not versioned
  at present. Tags require a network incompatible upgrade. To perform this
  upgrade, run ``bzr upgrade --dirstate-tags`` in your branch and
  repositories. (Martin Pool)

* The ``bzr://`` transport now has a well-known port number, 4155,
  which it will use by default.  (Andrew Bennetts, Martin Pool)

* Bazaar now looks for user-installed plugins before looking for site-wide
  plugins. (Jonathan Lange)

* ``bzr resolve`` now detects and marks resolved text conflicts.
  (Aaron Bentley)

Internals
*********

* Internally revision ids and file ids are now passed around as utf-8
  bytestrings, rather than treating them as Unicode strings. This has
  performance benefits for Knits, since we no longer need to decode the
  revision id for each line of content, nor for each entry in the index.
  This will also help with the future dirstate format.
  (John Arbash Meinel)

* Reserved ids (any revision-id ending in a colon) are rejected by
  versionedfiles, repositories, branches, and working trees
  (Aaron Bentley)

* Minor performance improvement by not creating a ProgressBar for
  every KnitIndex we create. (about 90ms for a bzr.dev tree)
  (John Arbash Meinel)

* New easier to use Branch hooks facility. There are five initial hooks,
  all documented in bzrlib.branch.BranchHooks.__init__ - ``'set_rh'``,
  ``'post_push'``, ``'post_pull'``, ``'post_commit'``,
  ``'post_uncommit'``. These hooks fire after the matching operation
  on a branch has taken place, and were originally added for the
  branchrss plugin. (Robert Collins)

* New method ``Branch.push()`` which should be used when pushing from a
  branch as it makes performance and policy decisions to match the UI
  level command ``push``. (Robert Collins).

* Add a new method ``Tree.revision_tree`` which allows access to cached
  trees for arbitrary revisions. This allows the in development dirstate
  tree format to provide access to the callers to cached copies of
  inventory data which are cheaper to access than inventories from the
  repository.
  (Robert Collins, Martin Pool)

* New ``Branch.last_revision_info`` method, this is being done to allow
  optimization of requests for both the number of revisions and the last
  revision of a branch with smartservers and potentially future branch
  formats. (Wouter van Heyst, Robert Collins)

* Allow ``'import bzrlib.plugins.NAME'`` to work when the plugin NAME has not
  yet been loaded by ``load_plugins()``. This allows plugins to depend on each
  other for code reuse without requiring users to perform file-renaming
  gymnastics. (Robert Collins)

* New Repository method ``'gather_stats'`` for statistic data collection.
  This is expected to grow to cover a number of related uses mainly
  related to bzr info. (Robert Collins)

* Log formatters are now managed with a registry.
  ``log.register_formatter`` continues to work, but callers accessing
  the FORMATTERS dictionary directly will not.

* Allow a start message to be passed to the ``edit_commit_message``
  function.  This will be placed in the message offered to the user
  for editing above the separator. It allows a template commit message
  to be used more easily. (James Westby)

* ``GPGStrategy.sign()`` will now raise ``BzrBadParameterUnicode`` if
  you pass a Unicode string rather than an 8-bit string. Callers need
  to be updated to encode first. (John Arbash Meinel)

* Branch.push, pull, merge now return Result objects with information
  about what happened, rather than a scattering of various methods.  These
  are also passed to the post hooks.  (Martin Pool)

* File formats and architecture is in place for managing a forest of trees
  in bzr, and splitting up existing trees into smaller subtrees, and
  finally joining trees to make a larger tree. This is the first iteration
  of this support, and the user-facing aspects still require substantial
  work.  If you wish to experiment with it, use ``bzr upgrade
  --dirstate-with-subtree`` in your working trees and repositories.
  You can use the hidden commands ``split`` and ``join`` and to create
  and manipulate nested trees, but please consider using the nested-trees
  branch, which contains substantial UI improvements, instead.
  http://code.aaronbentley.com/bzr/bzrrepo/nested-trees/
  (Aaron Bentley, Martin Pool, Robert Collins).

Bugfixes
********

* ``bzr annotate`` now uses dotted revnos from the viewpoint of the
  branch, rather than the last changed revision of the file.
  (John Arbash Meinel, #82158)

* Lock operations no longer hang if they encounter a permission problem.
  (Aaron Bentley)

* ``bzr push`` can resume a push that was canceled before it finished.
  Also, it can push even if the target directory exists if you supply
  the ``--use-existing-dir`` flag.
  (John Arbash Meinel, #30576, #45504)

* Fix http proxy authentication when user and an optional
  password appears in the ``*_proxy`` vars. (Vincent Ladeuil,
  #83954).

* ``bzr log branch/file`` works for local treeless branches
  (Aaron Bentley, #84247)

* Fix problem with UNC paths on Windows 98. (Alexander Belchenko, #84728)

* Searching location of CA bundle for PyCurl in env variable
  (``CURL_CA_BUNDLE``), and on win32 along the PATH.
  (Alexander Belchenko, #82086)

* ``bzr init`` works with unicode argument LOCATION.
  (Alexander Belchenko, #85599)

* Raise ``DependencyNotPresent`` if pycurl do not support https.
  (Vincent Ladeuil, #85305)

* Invalid proxy env variables should not cause a traceback.
  (Vincent Ladeuil, #87765)

* Ignore patterns normalised to use '/' path separator.
  (Kent Gibson, #86451)

* bzr rocks. It sure does! Fix case. (Vincent Ladeuil, #78026)

* Fix bzrtools shelve command for removed lines beginning with "--"
  (Johan Dahlberg, #75577)

Testing
*******

* New ``--first`` option to ``bzr selftest`` to run specified tests
  before the rest of the suite.  (Martin Pool)


bzr 0.14
########

:Released:  2007-01-23

Improvements
************

* ``bzr help global-options`` describes the global options. (Aaron Bentley)

Bug Fixes
*********

* Skip documentation generation tests if the tools to do so are not
  available. Fixes running selftest for installled copies of bzr.
  (John Arbash Meinel, #80330)

* Fix the code that discovers whether bzr is being run from it's
  working tree to handle the case when it isn't but the directory
  it is in is below a repository. (James Westby, #77306)


bzr 0.14rc1
###########

:Released:  2007-01-16

Improvements
************

* New connection: ``bzr+http://`` which supports tunnelling the smart
  protocol over an HTTP connection. If writing is enabled on the bzr
  server, then you can write over the http connection.
  (Andrew Bennetts, John Arbash Meinel)

* Aliases now support quotation marks, so they can contain whitespace
  (Marius Kruger)

* PyCurlTransport now use a single curl object. By specifying explicitly
  the 'Range' header, we avoid the need to use two different curl objects
  (and two connections to the same server). (Vincent Ladeuil)

* ``bzr commit`` does not prompt for a message until it is very likely to
  succeed.  (Aaron Bentley)

* ``bzr conflicts`` now takes --text to list pathnames of text conflicts
  (Aaron Bentley)

* Fix ``iter_lines_added_or_present_in_versions`` to use a set instead
  of a list while checking if a revision id was requested. Takes 10s
  off of the ``fileids_affected_by_revision_ids`` time, which is 10s
  of the ``bzr branch`` time. Also improve ``fileids_...`` time by
  filtering lines with a regex rather than multiple ``str.find()``
  calls. (saves another 300ms) (John Arbash Meinel)

* Policy can be set for each configuration key. This allows keys to be
  inherited properly across configuration entries. For example, this
  should enable you to do::

    [/home/user/project]
    push_location = sftp://host/srv/project/
    push_location:policy = appendpath

  And then a branch like ``/home/user/project/mybranch`` should get an
  automatic push location of ``sftp://host/srv/project/mybranch``.
  (James Henstridge)

* Added ``bzr status --short`` to make status report svn style flags
  for each file.  For example::

    $ bzr status --short
    A  foo
    A  bar
    D  baz
    ?  wooley

* 'bzr selftest --clean-output' allows easily clean temporary tests
  directories without running tests. (Alexander Belchenko)

* ``bzr help hidden-commands`` lists all hidden commands. (Aaron Bentley)

* ``bzr merge`` now has an option ``--pull`` to fall back to pull if
  local is fully merged into remote. (Jan Hudec)

* ``bzr help formats`` describes available directory formats. (Aaron Bentley)

Internals
*********

* A few tweaks directly to ``fileids_affected_by_revision_ids`` to
  help speed up processing, as well allowing to extract unannotated
  lines. Between the two ``fileids_affected_by_revision_ids`` is
  improved by approx 10%. (John Arbash Meinel)

* Change Revision serialization to only write out millisecond
  resolution. Rather than expecting floating point serialization to
  preserve more resolution than we need. (Henri Weichers, Martin Pool)

* Test suite ends cleanly on Windows.  (Vincent Ladeuil)

* When ``encoding_type`` attribute of class Command is equal to 'exact',
  force sys.stdout to be a binary stream on Windows, and therefore
  keep exact line-endings (without LF -> CRLF conversion).
  (Alexander Belchenko)

* Single-letter short options are no longer globally declared.  (Martin
  Pool)

* Before using detected user/terminal encoding bzr should check
  that Python has corresponding codec. (Alexander Belchenko)

* Formats for end-user selection are provided via a FormatRegistry (Aaron Bentley)

Bug Fixes
*********

* ``bzr missing --verbose`` was showing adds/removals in the wrong
  direction. (John Arbash Meinel)

* ``bzr annotate`` now defaults to showing dotted revnos for merged
  revisions. It cuts them off at a depth of 12 characters, but you can
  supply ``--long`` to see the full number. You can also use
  ``--show-ids`` to display the original revision ids, rather than
  revision numbers and committer names. (John Arbash Meinel, #75637)

* bzr now supports Win32 UNC path (e.g. ``\HOST\path``.
  (Alexander Belchenko, #57869)

* Win32-specific: output of cat, bundle and diff commands don't mangle
  line-endings (Alexander Belchenko, #55276)

* Replace broken fnmatch based ignore pattern matching with custom pattern
  matcher.
  (Kent Gibson, Jan Hudec #57637)

* pycurl and urllib can detect short reads at different places. Update
  the test suite to test more cases. Also detect http error code 416
  which was raised for that specific bug. Also enhance the urllib
  robustness by detecting invalid ranges (and pycurl's one by detecting
  short reads during the initial GET). (Vincent Ladeuil, #73948)

* The urllib connection sharing interacts badly with urllib2
  proxy setting (the connections didn't go thru the proxy
  anymore). Defining a proper ProxyHandler solves the
  problem.  (Vincent Ladeuil, #74759)

* Use urlutils to generate relative URLs, not osutils
  (Aaron Bentley, #76229)

* ``bzr status`` in a readonly directory should work without giving
  lots of errors. (John Arbash Meinel, #76299)

* Mention the revisionspec topic for the revision option help.
  (Wouter van Heyst, #31663)

* Allow plugins import from zip archives.
  (Alexander Belchenko, #68124)


bzr 0.13
########

:Released:  2006-12-05

No changes from 0.13rc


bzr 0.13rc1
###########

:Released:  2006-11-27

Improvements
************

* New command ``bzr remove-tree`` allows the removal of the working
  tree from a branch.
  (Daniel Silverstone)

* urllib uses shared keep-alive connections, so http
  operations are substantially faster.
  (Vincent Ladeuil, #53654)

* ``bzr export`` allows an optional branch parameter, to export a bzr
  tree from some other url. For example:
  ``bzr export bzr.tar.gz http://bazaar-vcs.org/bzr/bzr.dev``
  (Daniel Silverstone)

* Added ``bzr help topics`` to the bzr help system. This gives a
  location for general information, outside of a specific command.
  This includes updates for ``bzr help revisionspec`` the first topic
  included. (Goffredo Baroncelli, John Arbash Meinel, #42714)

* WSGI-compatible HTTP smart server.  See ``doc/http_smart_server.txt``.
  (Andrew Bennetts)

* Knit files will now cache full texts only when the size of the
  deltas is as large as the size of the fulltext. (Or after 200
  deltas, whichever comes first). This has the most benefit on large
  files with small changes, such as the inventory for a large project.
  (eg For a project with 2500 files, and 7500 revisions, it changes
  the size of inventory.knit from 11MB to 5.4MB) (John Arbash Meinel)

Internals
*********

* New -D option given before the command line turns on debugging output
  for particular areas.  -Derror shows tracebacks on all errors.
  (Martin Pool)

* Clean up ``bzr selftest --benchmark bundle`` to correct an import,
  and remove benchmarks that take longer than 10min to run.
  (John Arbash Meinel)

* Use ``time.time()`` instead of ``time.clock()`` to decide on
  progress throttling. Because ``time.clock()`` is actually CPU time,
  so over a high-latency connection, too many updates get throttled.
  (John Arbash Meinel)

* ``MemoryTransport.list_dir()`` would strip the first character for
  files or directories in root directory. (John Arbash Meinel)

* New method ``get_branch_reference`` on 'BzrDir' allows the detection of
  branch references - which the smart server component needs.

* New ``ChrootTransportDecorator``, accessible via the ``chroot+`` url
  prefix.  It disallows any access to locations above a set URL.  (Andrew
  Bennetts)

Bug Fixes
*********

* Now ``_KnitIndex`` properly decode revision ids when loading index data.
  And optimize the knit index parsing code.
  (Dmitry Vasiliev, John Arbash Meinel)

* ``bzrlib/bzrdir.py`` was directly referencing ``bzrlib.workingtree``,
  without importing it. This prevented ``bzr upgrade`` from working
  unless a plugin already imported ``bzrlib.workingtree``
  (John Arbash Meinel, #70716)

* Suppress the traceback on invalid URLs (Vincent Ladeuil, #70803).

* Give nicer error message when an http server returns a 403
  error code. (Vincent Ladeuil, #57644).

* When a multi-range http GET request fails, try a single
  range one. If it fails too, forget about ranges. Remember that until
  the death of the transport and propagates that to the clones.
  (Vincent Ladeuil, #62276, #62029).

* Handles user/passwords supplied in url from command
  line (for the urllib implementation). Don't request already
  known passwords (Vincent Ladeuil, #42383, #44647, #48527)

* ``_KnitIndex.add_versions()`` dictionary compresses revision ids as they
  are added. This fixes bug where fetching remote revisions records
  them as full references rather than integers.
  (John Arbash Meinel, #64789)

* ``bzr ignore`` strips trailing slashes in patterns.
  Also ``bzr ignore`` rejects absolute paths. (Kent Gibson, #4559)

* ``bzr ignore`` takes multiple arguments. (Cheuksan Edward Wang, #29488)

* mv correctly handles paths that traverse symlinks.
  (Aaron Bentley, #66964)

* Give nicer looking error messages when failing to connect over ssh.
  (John Arbash Meinel, #49172)

* Pushing to a remote branch does not currently update the remote working
  tree. After a remote push, ``bzr status`` and ``bzr diff`` on the remote
  machine now show that the working tree is out of date.
  (Cheuksan Edward Wang #48136)

* Use patiencediff instead of difflib for determining deltas to insert
  into knits. This avoids the O(N^3) behavior of difflib. Patience
  diff should be O(N^2). (Cheuksan Edward Wang, #65714)

* Running ``bzr log`` on nonexistent file gives an error instead of the
  entire log history. (Cheuksan Edward Wang #50793)

* ``bzr cat`` can look up contents of removed or renamed files. If the
  pathname is ambiguous, i.e. the files in the old and new trees have
  different id's, the default is the file in the new tree. The user can
  use "--name-from-revision" to select the file in the old tree.
  (Cheuksan Edward Wang, #30190)

Testing
*******

* TestingHTTPRequestHandler really handles the Range header
  (previously it was ignoring it and returning the whole file,).

bzr 0.12
########

:Released:  2006-10-30

Internals
*********

* Clean up ``bzr selftest --benchmark bundle`` to correct an import,
  and remove benchmarks that take longer than 10min to run.
  (John Arbash Meinel)

bzr 0.12rc1
###########

:Released:  2006-10-23

Improvements
************

* ``bzr log`` now shows dotted-decimal revision numbers for all revisions,
  rather than just showing a decimal revision number for revisions on the
  mainline. These revision numbers are not yet accepted as input into bzr
  commands such as log, diff etc. (Robert Collins)

* revisions can now be specified using dotted-decimal revision numbers.
  For instance, ``bzr diff -r 1.2.1..1.2.3``. (Robert Collins)

* ``bzr help commands`` output is now shorter (Aaron Bentley)

* ``bzr`` now uses lazy importing to reduce the startup time. This has
  a moderate effect on lots of actions, especially ones that have
  little to do. For example ``bzr rocks`` time is down to 116ms from
  283ms. (John Arbash Meinel)

* New Registry class to provide name-to-object registry-like support,
  for example for schemes where plugins can register new classes to
  do certain tasks (e.g. log formatters). Also provides lazy registration
  to allow modules to be loaded on request.
  (John Arbash Meinel, Adeodato Simó)

API Incompatability
*******************

* LogFormatter subclasses show now expect the 'revno' parameter to
  show() to be a string rather than an int. (Robert Collins)

Internals
*********

* ``TestCase.run_bzr``, ``run_bzr_captured``, and ``run_bzr_subprocess``
  can take a ``working_dir='foo'`` parameter, which will change directory
  for the command. (John Arbash Meinel)

* ``bzrlib.lazy_regex.lazy_compile`` can be used to create a proxy
  around a regex, which defers compilation until first use.
  (John Arbash Meinel)

* ``TestCase.run_bzr_subprocess`` defaults to supplying the
  ``--no-plugins`` parameter to ensure test reproducability, and avoid
  problems with system-wide installed plugins. (John Arbash Meinel)

* Unique tree root ids are now supported. Newly created trees still
  use the common root id for compatibility with bzr versions before 0.12.
  (Aaron Bentley)

* ``WorkingTree.set_root_id(None)`` is now deprecated. Please
  pass in ``inventory.ROOT_ID`` if you want the default root id value.
  (Robert Collins, John Arbash Meinel)

* New method ``WorkingTree.flush()`` which will write the current memory
  inventory out to disk. At the same time, ``read_working_inventory`` will
  no longer trash the current tree inventory if it has been modified within
  the current lock, and the tree will now ``flush()`` automatically on
  ``unlock()``. ``WorkingTree.set_root_id()`` has been updated to take
  advantage of this functionality. (Robert Collins, John Arbash Meinel)

* ``bzrlib.tsort.merge_sorted`` now accepts ``generate_revnos``. This
  parameter will cause it to add another column to its output, which
  contains the dotted-decimal revno for each revision, as a tuple.
  (Robert Collins)

* ``LogFormatter.show_merge`` is deprecated in favour of
  ``LogFormatter.show_merge_revno``. (Robert Collins)

Bug Fixes
*********

* Avoid circular imports by creating a deprecated function for
  ``bzrlib.tree.RevisionTree``. Callers should have been using
  ``bzrlib.revisontree.RevisionTree`` anyway. (John Arbash Meinel,
  #66349)

* Don't use ``socket.MSG_WAITALL`` as it doesn't exist on all
  platforms. (Martin Pool, #66356)

* Don't require ``Content-Type`` in range responses. Assume they are a
  single range if ``Content-Type`` does not exist.
  (John Arbash Meinel, #62473)

* bzr branch/pull no longer complain about progress bar cleanup when
  interrupted during fetch.  (Aaron Bentley, #54000)

* ``WorkingTree.set_parent_trees()`` uses the trees to directly write
  the basis inventory, rather than going through the repository. This
  allows us to have 1 inventory read, and 2 inventory writes when
  committing a new tree. (John Arbash Meinel)

* When reverting, files that are not locally modified that do not exist
  in the target are deleted, not just unversioned (Aaron Bentley)

* When trying to acquire a lock, don't fail immediately. Instead, try
  a few times (up to 1 hour) before timing out. Also, report why the
  lock is unavailable (John Arbash Meinel, #43521, #49556)

* Leave HttpTransportBase daughter classes decides how they
  implement cloning. (Vincent Ladeuil, #61606)

* diff3 does not indicate conflicts on clean merge. (Aaron Bentley)

* If a commit fails, the commit message is stored in a file at the root of
  the tree for later commit. (Cheuksan Edward Wang, Stefan Metzmacher,
  #32054)

Testing
*******

* New test base class TestCaseWithMemoryTransport offers memory-only
  testing facilities: its not suitable for tests that need to mutate disk
  state, but most tests should not need that and should be converted to
  TestCaseWithMemoryTransport. (Robert Collins)

* ``TestCase.make_branch_and_memory_tree`` now takes a format
  option to set the BzrDir, Repository and Branch formats of the
  created objects. (Robert Collins, John Arbash Meinel)

bzr 0.11
########

:Released:  2006-10-02

* Smart server transport test failures on windows fixed. (Lukáš Lalinský).

bzr 0.11rc2
###########

:Released:  2006-09-27

Bug Fixes
*********

* Test suite hangs on windows fixed. (Andrew Bennets, Alexander Belchenko).

* Commit performance regression fixed. (Aaron Bentley, Robert Collins, John
  Arbash Meinel).

bzr 0.11rc1
###########

:Released:  2006-09-25

Improvements
************

* Knit files now wait to create their contents until the first data is
  added. The old code used to create an empty .knit and a .kndx with just
  the header. However, this caused a lot of extra round trips over sftp.
  This can change the time for ``bzr push`` to create a new remote branch
  from 160s down to 100s. This also affects ``bzr commit`` performance when
  adding new files, ``bzr commit`` on a new kernel-like tree drops from 50s
  down to 40s (John Arbash Meinel, #44692)

* When an entire subtree has been deleted, commit will now report that
  just the top of the subtree has been deleted, rather than reporting
  all the individual items. (Robert Collins)

* Commit performs one less XML parse. (Robert Collins)

* ``bzr checkout`` now operates on readonly branches as well
  as readwrite branches. This fixes bug #39542. (Robert Collins)

* ``bzr bind`` no longer synchronises history with the master branch.
  Binding should be followed by an update or push to synchronise the
  two branches. This is closely related to the fix for bug #39542.
  (Robert Collins)

* ``bzrlib.lazy_import.lazy_import`` function to create on-demand
  objects.  This allows all imports to stay at the global scope, but
  modules will not actually be imported if they are not used.
  (John Arbash Meinel)

* Support ``bzr://`` and ``bzr+ssh://`` urls to work with the new RPC-based
  transport which will be used with the upcoming high-performance smart
  server. The new command ``bzr serve`` will invoke bzr in server mode,
  which processes these requests. (Andrew Bennetts, Robert Collins, Martin
  Pool)

* New command ``bzr version-info`` which can be used to get a summary
  of the current state of the tree. This is especially useful as part
  of a build commands. See ``doc/version_info.txt`` for more information
  (John Arbash Meinel)

Bug Fixes
*********

* ``'bzr inventory [FILE...]'`` allows restricting the file list to a
  specific set of files. (John Arbash Meinel, #3631)

* Don't abort when annotating empty files (John Arbash Meinel, #56814)

* Add ``Stanza.to_unicode()`` which can be passed to another Stanza
  when nesting stanzas. Also, add ``read_stanza_unicode`` to handle when
  reading a nested Stanza. (John Arbash Meinel)

* Transform._set_mode() needs to stat the right file.
  (John Arbash Meinel, #56549)

* Raise WeaveFormatError rather than StopIteration when trying to read
  an empty Weave file. (John Arbash Meinel, #46871)

* Don't access e.code for generic URLErrors, only HTTPErrors have .code.
  (Vincent Ladeuil, #59835)

* Handle boundary="" lines properly to allow access through a Squid proxy.
  (John Arbash Meinel, #57723)

* revert now removes newly-added directories (Aaron Bentley, #54172)

* ``bzr upgrade sftp://`` shouldn't fail to upgrade v6 branches if there
  isn't a working tree. (David Allouche, #40679)

* Give nicer error messages when a user supplies an invalid --revision
  parameter. (John Arbash Meinel, #55420)

* Handle when LANG is not recognized by python. Emit a warning, but
  just revert to using 'ascii'. (John Arbash Meinel, #35392)

* Don't use ``preexec_fn`` on win32, as it is not supported by subprocess.
  (John Arbash Meinel)

* Skip specific tests when the dependencies aren't met. This includes
  some ``setup.py`` tests when ``python-dev`` is not available, and
  some tests that depend on paramiko. (John Arbash Meinel, Mattheiu Moy)

* Fallback to Paramiko properly, if no ``ssh`` executable exists on
  the system. (Andrew Bennetts, John Arbash Meinel)

* ``Branch.bind(other_branch)`` no longer takes a write lock on the
  other branch, and will not push or pull between the two branches.
  API users will need to perform a push or pull or update operation if they
  require branch synchronisation to take place. (Robert Collins, #47344)

* When creating a tarball or zipfile export, export unicode names as utf-8
  paths. This may not work perfectly on all platforms, but has the best
  chance of working in the common case. (John Arbash Meinel, #56816)

* When committing, only files that exist in working tree or basis tree
  may be specified (Aaron Bentley, #50793)

Portability
***********

* Fixes to run on Python 2.5 (Brian M. Carlson, Martin Pool, Marien Zwart)

Internals
*********

* TestCaseInTempDir now creates a separate directory for HOME, rather
  than having HOME set to the same location as the working directory.
  (John Arbash Meinel)

* ``run_bzr_subprocess()`` can take an optional ``env_changes={}`` parameter,
  which will update os.environ inside the spawned child. It also can
  take a ``universal_newlines=True``, which helps when checking the output
  of the command. (John Arbash Meinel)

* Refactor SFTP vendors to allow easier re-use when ssh is used.
  (Andrew Bennetts)

* ``Transport.list_dir()`` and ``Transport.iter_files_recursive()`` should always
  return urlescaped paths. This is now tested (there were bugs in a few
  of the transports) (Andrew Bennetts, David Allouche, John Arbash Meinel)

* New utility function ``symbol_versioning.deprecation_string``. Returns the
  formatted string for a callable, deprecation format pair. (Robert Collins)

* New TestCase helper applyDeprecated. This allows you to call a callable
  which is deprecated without it spewing to the screen, just by supplying
  the deprecation format string issued for it. (Robert Collins)

* Transport.append and Transport.put have been deprecated in favor of
  ``.append_bytes``, ``.append_file``, ``.put_bytes``, and
  ``.put_file``. This removes the ambiguity in what type of object the
  functions take.  ``Transport.non_atomic_put_{bytes,file}`` has also
  been added. Which works similarly to ``Transport.append()`` except for
  SFTP, it doesn't have a round trip when opening the file. Also, it
  provides functionality for creating a parent directory when trying
  to create a file, rather than raise NoSuchFile and forcing the
  caller to repeat their request.
  (John Arbash Meinel)

* WorkingTree has a new api ``unversion`` which allow the unversioning of
  entries by their file id. (Robert Collins)

* ``WorkingTree.pending_merges`` is deprecated.  Please use the
  ``get_parent_ids`` (introduced in 0.10) method instead. (Robert Collins)

* WorkingTree has a new ``lock_tree_write`` method which locks the branch for
  read rather than write. This is appropriate for actions which only need
  the branch data for reference rather than mutation. A new decorator
  ``needs_tree_write_lock`` is provided in the workingtree module. Like the
  ``needs_read_lock`` and ``needs_write_lock`` decorators this allows static
  declaration of the locking requirements of a function to ensure that
  a lock is taken out for casual scripts. (Robert Collins, #54107)

* All WorkingTree methods which write to the tree, but not to the branch
  have been converted to use ``needs_tree_write_lock`` rather than
  ``needs_write_lock``. Also converted is the revert, conflicts and tree
  transform modules. This provides a modest performance improvement on
  metadir style trees, due to the reduce lock-acquisition, and a more
  significant performance improvement on lightweight checkouts from
  remote branches, where trivial operations used to pay a significant
  penalty. It also provides the basis for allowing readonly checkouts.
  (Robert Collins)

* Special case importing the standard library 'copy' module. This shaves
  off 40ms of startup time, while retaining compatibility. See:
  ``bzrlib/inspect_for_copy.py`` for more details. (John Arbash Meinel)

* WorkingTree has a new parent class MutableTree which represents the
  specialisations of Tree which are able to be altered. (Robert Collins)

* New methods mkdir and ``put_file_bytes_non_atomic`` on MutableTree that
  mutate the tree and its contents. (Robert Collins)

* Transport behaviour at the root of the URL is now defined and tested.
  (Andrew Bennetts, Robert Collins)

Testing
*******

* New test helper classs MemoryTree. This is typically accessed via
  ``self.make_branch_and_memory_tree()`` in test cases. (Robert Collins)

* Add ``start_bzr_subprocess`` and ``stop_bzr_subprocess`` to allow test
  code to continue running concurrently with a subprocess of bzr.
  (Andrew Bennetts, Robert Collins)

* Add a new method ``Transport.get_smart_client()``. This is provided to
  allow upgrades to a richer interface than the VFS one provided by
  Transport. (Andrew Bennetts, Martin Pool)

bzr 0.10
########

:Released:  2006-08-29

Improvements
************
* 'merge' now takes --uncommitted, to apply uncommitted changes from a
  tree.  (Aaron Bentley)

* 'bzr add --file-ids-from' can be used to specify another path to use
  for creating file ids, rather than generating all new ones. Internally,
  the 'action' passed to ``smart_add_tree()`` can return ``file_ids`` that
  will be used, rather than having bzrlib generate new ones.
  (John Arbash Meinel, #55781)

* ``bzr selftest --benchmark`` now allows a ``--cache-dir`` parameter.
  This will cache some of the intermediate trees, and decrease the
  setup time for benchmark tests. (John Arbash Meinel)

* Inverse forms are provided for all boolean options.  For example,
  --strict has --no-strict, --no-recurse has --recurse (Aaron Bentley)

* Serialize out Inventories directly, rather than using ElementTree.
  Writing out a kernel sized inventory drops from 2s down to ~350ms.
  (Robert Collins, John Arbash Meinel)

Bug Fixes
*********

* Help diffutils 2.8.4 get along with binary tests (Marien Zwart: #57614)

* Change LockDir so that if the lock directory doesn't exist when
  ``lock_write()`` is called, an attempt will be made to create it.
  (John Arbash Meinel, #56974)

* ``bzr uncommit`` preserves pending merges. (John Arbash Meinel, #57660)

* Active FTP transport now works as intended. (ghozzy, #56472)

* Really fix mutter() so that it won't ever raise a UnicodeError.
  It means it is possible for ~/.bzr.log to contain non UTF-8 characters.
  But it is a debugging log, not a real user file.
  (John Arbash Meinel, #56947, #53880)

* Change Command handle to allow Unicode command and options.
  At present we cannot register Unicode command names, so we will get
  BzrCommandError('unknown command'), or BzrCommandError('unknown option')
  But that is better than a UnicodeError + a traceback.
  (John Arbash Meinel, #57123)

* Handle TZ=UTC properly when reading/writing revisions.
  (John Arbash Meinel, #55783, #56290)

* Use ``GPG_TTY`` to allow gpg --cl to work with gpg-agent in a pipeline,
  (passing text to sign in on stdin). (John Arbash Meinel, #54468)

* External diff does the right thing for binaries even in foreign
  languages. (John Arbash Meinel, #56307)

* Testament handles more cases when content is unicode. Specific bug was
  in handling of revision properties.
  (John Arbash Meinel, Holger Krekel, #54723)

* The bzr selftest was failing on installed versions due to a bug in a new
  test helper. (John Arbash Meinel, Robert Collins, #58057)

Internals
*********

* ``bzrlib.cache_utf8`` contains ``encode()`` and ``decode()`` functions
  which can be used to cache the conversion between utf8 and Unicode.
  Especially helpful for some of the knit annotation code, which has to
  convert revision ids to utf8 to annotate lines in storage.
  (John Arbash Meinel)

* ``setup.py`` now searches the filesystem to find all packages which
  need to be installed. This should help make the life of packagers
  easier. (John Arbash Meinel)

bzr 0.9.0
#########

:Released:  2006-08-11

Surprises
*********

* The hard-coded built-in ignore rules have been removed. There are
  now two rulesets which are enforced. A user global one in
  ``~/.bazaar/ignore`` which will apply to every tree, and the tree
  specific one '.bzrignore'.
  ``~/.bazaar/ignore`` will be created if it does not exist, but with
  a more conservative list than the old default.
  This fixes bugs with default rules being enforced no matter what.
  The old list of ignore rules from bzr is available by
  running 'bzr ignore --old-default-rules'.
  (Robert Collins, Martin Pool, John Arbash Meinel)

* 'branches.conf' has been changed to 'locations.conf', since it can apply
  to more locations than just branch locations.
  (Aaron Bentley)

Improvements
************

* The revision specifier "revno:" is extended to accept the syntax
  revno:N:branch. For example,
  revno:42:http://bazaar-vcs.org/bzr/bzr.dev/ means revision 42 in
  bzr.dev.  (Matthieu Moy)

* Tests updates to ensure proper URL handling, UNICODE support, and
  proper printing when the user's terminal encoding cannot display
  the path of a file that has been versioned.
  ``bzr branch`` can take a target URL rather than only a local directory.
  ``Branch.get_parent()/set_parent()`` now save a relative path if possible,
  and normalize the parent based on root, allowing access across
  different transports. (John Arbash Meinel, Wouter van Heyst, Martin Pool)
  (Malone #48906, #42699, #40675, #5281, #3980, #36363, #43689,
  #42517, #42514)

* On Unix, detect terminal width using an ioctl not just $COLUMNS.
  Use terminal width for single-line logs from ``bzr log --line`` and
  pending-merge display.  (Robert Widhopf-Fenk, Gustavo Niemeyer)
  (Malone #3507)

* On Windows, detect terminal width using GetConsoleScreenBufferInfo.
  (Alexander Belchenko)

* Speedup improvement for 'date:'-revision search. (Guillaume Pinot).

* Show the correct number of revisions pushed when pushing a new branch.
  (Robert Collins).

* 'bzr selftest' now shows a progress bar with the number of tests, and
  progress made. 'make check' shows tests in -v mode, to be more useful
  for the PQM status window. (Robert Collins).
  When using a progress bar, failed tests are printed out, rather than
  being overwritten by the progress bar until the suite finishes.
  (John Arbash Meinel)

* 'bzr selftest --benchmark' will run a new benchmarking selftest.
  'bzr selftest --benchmark --lsprof-timed' will use lsprofile to generate
  profile data for the individual profiled calls, allowing for fine
  grained analysis of performance.
  (Robert Collins, Martin Pool).

* 'bzr commit' shows a progress bar. This is useful for commits over sftp
  where commit can take an appreciable time. (Robert Collins)

* 'bzr add' is now less verbose in telling you what ignore globs were
  matched by files being ignored. Instead it just tells you how many
  were ignored (because you might reasonably be expecting none to be
  ignored). 'bzr add -v' is unchanged and will report every ignored
  file. (Robert Collins).

* ftp now has a test server if medusa is installed. As part of testing,
  ftp support has been improved, including support for supplying a
  non-standard port. (John Arbash Meinel).

* 'bzr log --line' shows the revision number, and uses only the
  first line of the log message (#5162, Alexander Belchenko;
  Matthieu Moy)

* 'bzr status' has had the --all option removed. The 'bzr ls' command
  should be used to retrieve all versioned files. (Robert Collins)

* 'bzr bundle OTHER/BRANCH' will create a bundle which can be sent
  over email, and applied on the other end, while maintaining ancestry.
  This bundle can be applied with either 'bzr merge' or 'bzr pull',
  the same way you would apply another branch.
  (John Arbash Meinel, Aaron Bentley)

* 'bzr whoami' can now be used to set your identity from the command line,
  for a branch or globally.  (Robey Pointer)

* 'bzr checkout' now aliased to 'bzr co', and 'bzr annotate' to 'bzr ann'.
  (Michael Ellerman)

* 'bzr revert DIRECTORY' now reverts the contents of the directory as well.
  (Aaron Bentley)

* 'bzr get sftp://foo' gives a better error when paramiko is not present.
  Also updates things like 'http+pycurl://' if pycurl is not present.
  (John Arbash Meinel) (Malone #47821, #52204)

* New env variable ``BZR_PROGRESS_BAR``, sets the default progress bar type.
  Can be set to 'none' or 'dummy' to disable the progress bar, 'dots' or
  'tty' to create the respective type. (John Arbash Meinel, #42197, #51107)

* Improve the help text for 'bzr diff' to explain what various options do.
  (John Arbash Meinel, #6391)

* 'bzr uncommit -r 10' now uncommits revisions 11.. rather than uncommitting
  revision 10. This makes -r10 more in line with what other commands do.
  'bzr uncommit' also now saves the pending merges of the revisions that
  were removed. So it is safe to uncommit after a merge, fix something,
  and commit again. (John Arbash Meinel, #32526, #31426)

* 'bzr init' now also works on remote locations.
  (Wouter van Heyst, #48904)

* HTTP support has been updated. When using pycurl we now support
  connection keep-alive, which reduces dns requests and round trips.
  And for both urllib and pycurl we support multi-range requests,
  which decreases the number of round-trips. Performance results for
  ``bzr branch http://bazaar-vcs.org/bzr/bzr.dev/`` indicate
  http branching is now 2-3x faster, and ``bzr pull`` in an existing
  branch is as much as 4x faster.
  (Michael Ellerman, Johan Rydberg, John Arbash Meinel, #46768)

* Performance improvements for sftp. Branching and pulling are now up to
  2x faster. Utilize paramiko.readv() support for async requests if it
  is available (paramiko > 1.6) (John Arbash Meinel)

Bug Fixes
*********

* Fix shadowed definition of TestLocationConfig that caused some
  tests not to run.
  (Erik Bågfors, Michael Ellerman, Martin Pool, #32587)

* Fix unnecessary requirement of sign-my-commits that it be run from
  a working directory.  (Martin Pool, Robert Collins)

* 'bzr push location' will only remember the push location if it succeeds
  in connecting to the remote location. (John Arbash Meinel, #49742)

* 'bzr revert' no longer toggles the executable bit on win32
  (John Arbash Meinel, #45010)

* Handle broken pipe under win32 correctly. (John Arbash Meinel)

* sftp tests now work correctly on win32 if you have a newer paramiko
  (John Arbash Meinel)

* Cleanup win32 test suite, and general cleanup of places where
  file handles were being held open. (John Arbash Meinel)

* When specifying filenames for 'diff -r x..y', the name of the file in the
  working directory can be used, even if its name is different in both x
  and y.

* File-ids containing single- or double-quotes are handled correctly by
  push. (Aaron Bentley, #52227)

* Normalize unicode filenames to ensure cross-platform consistency.
  (John Arbash Meinel, #43689)

* The argument parser can now handle '-' as an argument. Currently
  no code interprets it specially (it is mostly handled as a file named
  '-'). But plugins, and future operations can use it.
  (John Arbash meinel, #50984)

* Bundles can properly read binary files with a plain '\r' in them.
  (John Arbash Meinel, #51927)

* Tuning ``iter_entries()`` to be more efficient (John Arbash Meinel, #5444)

* Lots of win32 fixes (the test suite passes again).
  (John Arbash Meinel, #50155)

* Handle openbsd returning None for sys.getfilesystemencoding() (#41183)

* Support ftp APPE (append) to allow Knits to be used over ftp (#42592)

* Removals are only committed if they match the filespec (or if there is
  no filespec).  (#46635, Aaron Bentley)

* smart-add recurses through all supplied directories
  (John Arbash Meinel, #52578)

* Make the bundle reader extra lines before and after the bundle text.
  This allows you to parse an email with the bundle inline.
  (John Arbash Meinel, #49182)

* Change the file id generator to squash a little bit more. Helps when
  working with long filenames on windows. (Also helps for unicode filenames
  not generating hidden files). (John Arbash Meinel, #43801)

* Restore terminal mode on C-c while reading sftp password.  (#48923,
  Nicholas Allen, Martin Pool)

* Timestamps are rounded to 1ms, and revision entries can be recreated
  exactly. (John Arbash Meinel, Jamie Wilkinson, #40693)

* Branch.base has changed to a URL, but ~/.bazaar/locations.conf should
  use local paths, since it is user visible (John Arbash Meinel, #53653)

* ``bzr status foo`` when foo was unversioned used to cause a full delta
  to be generated (John Arbash Meinel, #53638)

* When reading revision properties, an empty value should be considered
  the empty string, not None (John Arbash Meinel, #47782)

* ``bzr diff --diff-options`` can now handle binary files being changed.
  Also, the output is consistent when --diff-options is not supplied.
  (John Arbash Meinel, #54651, #52930)

* Use the right suffixes for loading plugins (John Arbash Meinel, #51810)

* Fix ``Branch.get_parent()`` to handle the case when the parent is not
  accessible (John Arbash Meinel, #52976)

Internals
*********

* Combine the ignore rules into a single regex rather than looping over
  them to reduce the threshold where  N^2 behaviour occurs in operations
  like status. (Jan Hudec, Robert Collins).

* Appending to ``bzrlib.DEFAULT_IGNORE`` is now deprecated. Instead, use
  one of the add functions in bzrlib.ignores. (John Arbash Meinel)

* 'bzr push' should only push the ancestry of the current revision, not
  all of the history in the repository. This is especially important for
  shared repositories. (John Arbash Meinel)

* ``bzrlib.delta.compare_trees`` now iterates in alphabetically sorted order,
  rather than randomly walking the inventories. (John Arbash Meinel)

* Doctests are now run in temporary directories which are cleaned up when
  they finish, rather than using special ScratchDir/ScratchBranch objects.
  (Martin Pool)

* Split ``check`` into separate methods on the branch and on the repository,
  so that it can be specialized in ways that are useful or efficient for
  different formats.  (Martin Pool, Robert Collins)

* Deprecate ``Repository.all_revision_ids``; most methods don't really need
  the global revision graph but only that part leading up to a particular
  revision.  (Martin Pool, Robert Collins)

* Add a BzrDirFormat ``control_formats`` list which allows for control formats
  that do not use '.bzr' to store their data - i.e. '.svn', '.hg' etc.
  (Robert Collins, Jelmer Vernooij).

* ``bzrlib.diff.external_diff`` can be redirected to any file-like object.
  Uses subprocess instead of spawnvp.
  (James Henstridge, John Arbash Meinel, #4047, #48914)

* New command line option '--profile-imports', which will install a custom
  importer to log time to import modules and regex compilation time to
  sys.stderr (John Arbash Meinel)

* 'EmptyTree' is now deprecated, please use ``repository.revision_tree(None)``
  instead. (Robert Collins)

* "RevisionTree" is now in bzrlib/revisiontree.py. (Robert Collins)

bzr 0.8.2
#########

:Released:  2006-05-17

Bug Fixes
*********

* setup.py failed to install launchpad plugin.  (Martin Pool)

bzr 0.8.1
#########

:Released:  2006-05-16

Bug Fixes
*********

* Fix failure to commit a merge in a checkout.  (Martin Pool,
  Robert Collins, Erik Bågfors, #43959)

* Nicer messages from 'commit' in the case of renames, and correct
  messages when a merge has occured. (Robert Collins, Martin Pool)

* Separate functionality from assert statements as they are skipped in
  optimized mode of python. Add the same check to pending merges.
  (Olaf Conradi, #44443)

Changes
*******

* Do not show the None revision in output of bzr ancestry. (Olaf Conradi)

* Add info on standalone branches without a working tree.
  (Olaf Conradi, #44155)

* Fix bug in knits when raising InvalidRevisionId. (Olaf Conradi, #44284)

Changes
*******

* Make editor invocation comply with Debian Policy. First check
  environment variables VISUAL and EDITOR, then try editor from
  alternatives system. If that all fails, fall back to the pre-defined
  list of editors. (Olaf Conradi, #42904)

New Features
************

* New 'register-branch' command registers a public branch into
  Launchpad.net, where it can be associated with bugs, etc.
  (Martin Pool, Bjorn Tillenius, Robert Collins)

Internals
*********

* New public api in InventoryEntry - ``describe_change(old, new)`` which
  provides a human description of the changes between two old and
  new. (Robert Collins, Martin Pool)

Testing
*******

* Fix test case for bzr info in upgrading a standalone branch to metadir,
  uses bzrlib api now. (Olaf Conradi)

bzr 0.8
#######

:Released:  2006-05-08

Notes When Upgrading
********************

Release 0.8 of bzr introduces a new format for history storage, called
'knit', as an evolution of to the 'weave' format used in 0.7.  Local
and remote operations are faster using knits than weaves.  Several
operations including 'init', 'init-repo', and 'upgrade' take a
--format option that controls this.  Branching from an existing branch
will keep the same format.

It is possible to merge, pull and push between branches of different
formats but this is slower than moving data between homogenous
branches.  It is therefore recommended (but not required) that you
upgrade all branches for a project at the same time.  Information on
formats is shown by 'bzr info'.

bzr 0.8 now allows creation of 'repositories', which hold the history
of files and revisions for several branches.  Previously bzr kept all
the history for a branch within the .bzr directory at the root of the
branch, and this is still the default.  To create a repository, use
the new 'bzr init-repo' command.  Branches exist as directories under
the repository and contain just a small amount of information
indicating the current revision of the branch.

bzr 0.8 also supports 'checkouts', which are similar to in cvs and
subversion.  Checkouts are associated with a branch (optionally in a
repository), which contains all the historical information.  The
result is that a checkout can be deleted without losing any
already-committed revisions.  A new 'update' command is also available.

Repositories and checkouts are not supported with the 0.7 storage
format.  To use them you must upgrad to either knits, or to the
'metaweave' format, which uses weaves but changes the .bzr directory
arrangement.


Improvements
************

* sftp paths can now be relative, or local, according to the lftp
  convention. Paths now take the form::

      sftp://user:pass@host:port/~/relative/path
      or
      sftp://user:pass@host:port/absolute/path

* The FTP transport now tries to reconnect after a temporary
  failure. ftp put is made atomic. (Matthieu Moy)

* The FTP transport now maintains a pool of connections, and
  reuses them to avoid multiple connections to the same host (like
  sftp did). (Daniel Silverstone)

* The ``bzr_man.py`` file has been removed. To create the man page now,
  use ``./generate_docs.py man``. The new program can also create other files.
  Run ``python generate_docs.py --help`` for usage information.
  (Hans Ulrich Niedermann & James Blackwell).

* Man Page now gives full help (James Blackwell).
  Help also updated to reflect user config now being stored in .bazaar
  (Hans Ulrich Niedermann)

* It's now possible to set aliases in bazaar.conf (Erik Bågfors)

* Pull now accepts a --revision argument (Erik Bågfors)

* ``bzr re-sign`` now allows multiple revisions to be supplied on the command
  line. You can now use the following command to sign all of your old
  commits::

    find .bzr/revision-store// -name my@email-* \
      | sed 's/.*\/\/..\///' \
      | xargs bzr re-sign

* Upgrade can now upgrade over the network. (Robert Collins)

* Two new commands 'bzr checkout' and 'bzr update' allow for CVS/SVN-alike
  behaviour.  By default they will cache history in the checkout, but
  with --lightweight almost all data is kept in the master branch.
  (Robert Collins)

* 'revert' unversions newly-versioned files, instead of deleting them.

* 'merge' is more robust.  Conflict messages have changed.

* 'merge' and 'revert' no longer clobber existing files that end in '~' or
  '.moved'.

* Default log format can be set in configuration and plugins can register
  their own formatters. (Erik Bågfors)

* New 'reconcile' command will check branch consistency and repair indexes
  that can become out of sync in pre 0.8 formats. (Robert Collins,
  Daniel Silverstone)

* New 'bzr init --format' and 'bzr upgrade --format' option to control
  what storage format is created or produced.  (Robert Collins,
  Martin Pool)

* Add parent location to 'bzr info', if there is one.  (Olaf Conradi)

* New developer commands 'weave-list' and 'weave-join'.  (Martin Pool)

* New 'init-repository' command, plus support for repositories in 'init'
  and 'branch' (Aaron Bentley, Erik Bågfors, Robert Collins)

* Improve output of 'info' command. Show all relevant locations related to
  working tree, branch and repository. Use kibibytes for binary quantities.
  Fix off-by-one error in missing revisions of working tree.  Make 'info'
  work on branches, repositories and remote locations.  Show locations
  relative to the shared repository, if applicable.  Show locking status
  of locations.  (Olaf Conradi)

* Diff and merge now safely handle binary files. (Aaron Bentley)

* 'pull' and 'push' now normalise the revision history, so that any two
  branches with the same tip revision will have the same output from 'log'.
  (Robert Collins)

* 'merge' accepts --remember option to store parent location, like 'push'
  and 'pull'. (Olaf Conradi)

* bzr status and diff when files given as arguments do not exist
  in the relevant trees.  (Martin Pool, #3619)

* Add '.hg' to the default ignore list.  (Martin Pool)

* 'knit' is now the default disk format. This improves disk performance and
  utilization, increases incremental pull performance, robustness with SFTP
  and allows checkouts over SFTP to perform acceptably.
  The initial Knit code was contributed by Johan Rydberg based on a
  specification by Martin Pool.
  (Robert Collins, Aaron Bentley, Johan Rydberg, Martin Pool).

* New tool to generate all-in-one html version of the manual.  (Alexander
  Belchenko)

* Hitting CTRL-C while doing an SFTP push will no longer cause stale locks
  to be left in the SFTP repository. (Robert Collins, Martin Pool).

* New option 'diff --prefix' to control how files are named in diff
  output, with shortcuts '-p0' and '-p1' corresponding to the options for
  GNU patch.  (Alexander Belchenko, Goffredo Baroncelli, Martin Pool)

* Add --revision option to 'annotate' command.  (Olaf Conradi)

* If bzr shows an unexpected revision-history after pulling (perhaps due
  to a reweave) it can now be corrected by 'bzr reconcile'.
  (Robert Collins)

Changes
*******

* Commit is now verbose by default, and shows changed filenames and the
  new revision number.  (Robert Collins, Martin Pool)

* Unify 'mv', 'move', 'rename'.  (Matthew Fuller, #5379)

* 'bzr -h' shows help.  (Martin Pool, Ian Bicking, #35940)

* Make 'pull' and 'push' remember location on failure using --remember.
  (Olaf Conradi)

* For compatibility, make old format for using weaves inside metadir
  available as 'metaweave' format.  Rename format 'metadir' to 'default'.
  Clean up help for option --format in commands 'init', 'init-repo' and
  'upgrade'.  (Olaf Conradi)

Internals
*********

* The internal storage of history, and logical branch identity have now
  been split into Branch, and Repository. The common locking and file
  management routines are now in bzrlib.lockablefiles.
  (Aaron Bentley, Robert Collins, Martin Pool)

* Transports can now raise DependencyNotPresent if they need a library
  which is not installed, and then another implementation will be
  tried.  (Martin Pool)

* Remove obsolete (and no-op) `decode` parameter to `Transport.get`.
  (Martin Pool)

* Using Tree Transform for merge, revert, tree-building

* WorkingTree.create, Branch.create, ``WorkingTree.create_standalone``,
  Branch.initialize are now deprecated. Please see ``BzrDir.create_*`` for
  replacement API's. (Robert Collins)

* New BzrDir class represents the .bzr control directory and manages
  formatting issues. (Robert Collins)

* New repository.InterRepository class encapsulates Repository to
  Repository actions and allows for clean selection of optimised code
  paths. (Robert Collins)

* ``bzrlib.fetch.fetch`` and ``bzrlib.fetch.greedy_fetch`` are now
  deprecated, please use ``branch.fetch`` or ``repository.fetch``
  depending on your needs. (Robert Collins)

* deprecated methods now have a ``is_deprecated`` flag on them that can
  be checked, if you need to determine whether a given callable is
  deprecated at runtime. (Robert Collins)

* Progress bars are now nested - see
  ``bzrlib.ui.ui_factory.nested_progress_bar``.
  (Robert Collins, Robey Pointer)

* New API call ``get_format_description()`` for each type of format.
  (Olaf Conradi)

* Changed ``branch.set_parent()`` to accept None to remove parent.
  (Olaf Conradi)

* Deprecated BzrError AmbiguousBase.  (Olaf Conradi)

* WorkingTree.branch is now a read only property.  (Robert Collins)

* bzrlib.ui.text.TextUIFactory now accepts a ``bar_type`` parameter which
  can be None or a factory that will create a progress bar. This is
  useful for testing or for overriding the bzrlib.progress heuristic.
  (Robert Collins)

* New API method ``get_physical_lock_status()`` to query locks present on a
  transport.  (Olaf Conradi)

* Repository.reconcile now takes a thorough keyword parameter to allow
  requesting an indepth reconciliation, rather than just a data-loss
  check. (Robert Collins)

* ``bzrlib.ui.ui_factory protocol`` now supports ``get_boolean`` to prompt
  the user for yes/no style input. (Robert Collins)

Testing
*******

* SFTP tests now shortcut the SSH negotiation, reducing test overhead
  for testing SFTP protocol support. (Robey Pointer)

* Branch formats are now tested once per implementation (see ``bzrlib.
  tests.branch_implementations``. This is analagous to the transport
  interface tests, and has been followed up with working tree,
  repository and BzrDir tests. (Robert Collins)

* New test base class TestCaseWithTransport provides a transport aware
  test environment, useful for testing any transport-interface using
  code. The test suite option --transport controls the transport used
  by this class (when its not being used as part of implementation
  contract testing). (Robert Collins)

* Close logging handler on disabling the test log. This will remove the
  handler from the internal list inside python's logging module,
  preventing shutdown from closing it twice.  (Olaf Conradi)

* Move test case for uncommit to blackbox tests.  (Olaf Conradi)

* ``run_bzr`` and ``run_bzr_captured`` now accept a 'stdin="foo"'
  parameter which will provide String("foo") to the command as its stdin.

bzr 0.7
#######

:Released: 2006-01-09

Changes
*******

* .bzrignore is excluded from exports, on the grounds that it's a bzr
  internal-use file and may not be wanted.  (Jamie Wilkinson)

* The "bzr directories" command were removed in favor of the new
  --kind option to the "bzr inventory" command.  To list all
  versioned directories, now use "bzr inventory --kind directory".
  (Johan Rydberg)

* Under Windows configuration directory is now ``%APPDATA%\bazaar\2.0``
  by default. (John Arbash Meinel)

* The parent of Bzr configuration directory can be set by ``BZR_HOME``
  environment variable. Now the path for it is searched in ``BZR_HOME``,
  then in HOME. Under Windows the order is: ``BZR_HOME``, ``APPDATA``
  (usually points to ``C:\Documents and Settings\User Name\Application Data``),
  ``HOME``. (John Arbash Meinel)

* Plugins with the same name in different directories in the bzr plugin
  path are no longer loaded: only the first successfully loaded one is
  used. (Robert Collins)

* Use systems' external ssh command to open connections if possible.
  This gives better integration with user settings such as ProxyCommand.
  (James Henstridge)

* Permissions on files underneath .bzr/ are inherited from the .bzr
  directory. So for a shared repository, simply doing 'chmod -R g+w .bzr/'
  will mean that future file will be created with group write permissions.

* configure.in and config.guess are no longer in the builtin default
  ignore list.

* '.sw[nop]' pattern ignored, to ignore vim swap files for nameless
  files.  (John Arbash Meinel, Martin Pool)

Improvements
************

* "bzr INIT dir" now initializes the specified directory, and creates
  it if it does not exist.  (John Arbash Meinel)

* New remerge command (Aaron Bentley)

* Better zsh completion script.  (Steve Borho)

* 'bzr diff' now returns 1 when there are changes in the working
  tree. (Robert Collins)

* 'bzr push' now exists and can push changes to a remote location.
  This uses the transport infrastructure, and can store the remote
  location in the ~/.bazaar/branches.conf configuration file.
  (Robert Collins)

* Test directories are only kept if the test fails and the user requests
  that they be kept.

* Tweaks to short log printing

* Added branch nicks, new nick command, printing them in log output.
  (Aaron Bentley)

* If ``$BZR_PDB`` is set, pop into the debugger when an uncaught exception
  occurs.  (Martin Pool)

* Accept 'bzr resolved' (an alias for 'bzr resolve'), as this is
  the same as Subversion.  (Martin Pool)

* New ftp transport support (on ftplib), for ftp:// and aftp://
  URLs.  (Daniel Silverstone)

* Commit editor temporary files now start with ``bzr_log.``, to allow
  text editors to match the file name and set up appropriate modes or
  settings.  (Magnus Therning)

* Improved performance when integrating changes from a remote weave.
  (Goffredo Baroncelli)

* Sftp will attempt to cache the connection, so it is more likely that
  a connection will be reused, rather than requiring multiple password
  requests.

* bzr revno now takes an optional argument indicating the branch whose
  revno should be printed.  (Michael Ellerman)

* bzr cat defaults to printing the last version of the file.
  (Matthieu Moy, #3632)

* New global option 'bzr --lsprof COMMAND' runs bzr under the lsprof
  profiler.  (Denys Duchier)

* Faster commits by reading only the headers of affected weave files.
  (Denys Duchier)

* 'bzr add' now takes a --dry-run parameter which shows you what would be
  added, but doesn't actually add anything. (Michael Ellerman)

* 'bzr add' now lists how many files were ignored per glob.  add --verbose
  lists the specific files.  (Aaron Bentley)

* 'bzr missing' now supports displaying changes in diverged trees and can
  be limited to show what either end of the comparison is missing.
  (Aaron Bently, with a little prompting from Daniel Silverstone)

Bug Fixes
*********

* SFTP can walk up to the root path without index errors. (Robert Collins)

* Fix bugs in running bzr with 'python -O'.  (Martin Pool)

* Error when run with -OO

* Fix bug in reporting http errors that don't have an http error code.
  (Martin Pool)

* Handle more cases of pipe errors in display commands

* Change status to 3 for all errors

* Files that are added and unlinked before committing are completely
  ignored by diff and status

* Stores with some compressed texts and some uncompressed texts are now
  able to be used. (John A Meinel)

* Fix for bzr pull failing sometimes under windows

* Fix for sftp transport under windows when using interactive auth

* Show files which are both renamed and modified as such in 'bzr
  status' output.  (Daniel Silverstone, #4503)

* Make annotate cope better with revisions committed without a valid
  email address.  (Marien Zwart)

* Fix representation of tab characters in commit messages.
  (Harald Meland)

* List of plugin directories in ``BZR_PLUGIN_PATH`` environment variable is
  now parsed properly under Windows. (Alexander Belchenko)

* Show number of revisions pushed/pulled/merged. (Robey Pointer)

* Keep a cached copy of the basis inventory to speed up operations
  that need to refer to it.  (Johan Rydberg, Martin Pool)

* Fix bugs in bzr status display of non-ascii characters.
  (Martin Pool)

* Remove Makefile.in from default ignore list.
  (Tollef Fog Heen, Martin Pool, #6413)

* Fix failure in 'bzr added'.  (Nathan McCallum, Martin Pool)

Testing
*******

* Fix selftest asking for passwords when there are no SFTP keys.
  (Robey Pointer, Jelmer Vernooij)

* Fix selftest run with 'python -O'.  (Martin Pool)

* Fix HTTP tests under Windows. (John Arbash Meinel)

* Make tests work even if HOME is not set (Aaron Bentley)

* Updated ``build_tree`` to use fixed line-endings for tests which read
  the file cotents and compare. Make some tests use this to pass under
  Windows. (John Arbash Meinel)

* Skip stat and symlink tests under Windows. (Alexander Belchenko)

* Delay in selftest/testhashcash is now issued under win32 and Cygwin.
  (John Arbash Meinel)

* Use terminal width to align verbose test output.  (Martin Pool)

* Blackbox tests are maintained within the bzrlib.tests.blackbox directory.
  If adding a new test script please add that to
  ``bzrlib.tests.blackbox.__init__``. (Robert Collins)

* Much better error message if one of the test suites can't be
  imported.  (Martin Pool)

* Make check now runs the test suite twice - once with the default locale,
  and once with all locales forced to C, to expose bugs. This is not
  trivially done within python, so for now its only triggered by running
  Make check. Integrators and packagers who wish to check for full
  platform support should run 'make check' to test the source.
  (Robert Collins)

* Tests can now run TestSkipped if they can't execute for any reason.
  (Martin Pool) (NB: TestSkipped should only be raised for correctable
  reasons - see the wiki spec ImprovingBzrTestSuite).

* Test sftp with relative, absolute-in-homedir and absolute-not-in-homedir
  paths for the transport tests. Introduce blackbox remote sftp tests that
  test the same permutations. (Robert Collins, Robey Pointer)

* Transport implementation tests are now independent of the local file
  system, which allows tests for esoteric transports, and for features
  not available in the local file system. They also repeat for variations
  on the URL scheme that can introduce issues in the transport code,
  see bzrlib.transport.TransportTestProviderAdapter() for this.
  (Robert Collins).

* ``TestCase.build_tree`` uses the transport interface to build trees,
  pass in a transport parameter to give it an existing connection.
  (Robert Collins).

Internals
*********

* WorkingTree.pull has been split across Branch and WorkingTree,
  to allow Branch only pulls. (Robert Collins)

* ``commands.display_command`` now returns the result of the decorated
  function. (Robert Collins)

* LocationConfig now has a ``set_user_option(key, value)`` call to save
  a setting in its matching location section (a new one is created
  if needed). (Robert Collins)

* Branch has two new methods, ``get_push_location`` and
  ``set_push_location`` to respectively, get and set the push location.
  (Robert Collins)

* ``commands.register_command`` now takes an optional flag to signal that
  the registrant is planning to decorate an existing command. When
  given multiple plugins registering a command is not an error, and
  the original command class (whether built in or a plugin based one) is
  returned to the caller. There is a new error 'MustUseDecorated' for
  signalling when a wrapping command should switch to the original
  version. (Robert Collins)

* Some option parsing errors will raise 'BzrOptionError', allowing
  granular detection for decorating commands. (Robert Collins).

* ``Branch.read_working_inventory`` has moved to
  ``WorkingTree.read_working_inventory``. This necessitated changes to
  ``Branch.get_root_id``, and a move of ``Branch.set_inventory`` to
  WorkingTree as well. To make it clear that a WorkingTree cannot always
  be obtained ``Branch.working_tree()`` will raise
  ``errors.NoWorkingTree`` if one cannot be obtained. (Robert Collins)

* All pending merges operations from Branch are now on WorkingTree.
  (Robert Collins)

* The follow operations from Branch have moved to WorkingTree::

      add()
      commit()
      move()
      rename_one()
      unknowns()

  (Robert Collins)

* ``bzrlib.add.smart_add_branch`` is now ``smart_add_tree``. (Robert Collins)

* New "rio" serialization format, similar to rfc-822. (Martin Pool)

* Rename selftests to ``bzrlib.tests.test_foo``.  (John A Meinel, Martin
  Pool)

* ``bzrlib.plugin.all_plugins`` has been changed from an attribute to a
  query method. (Robert Collins)

* New options to read only the table-of-contents of a weave.
  (Denys Duchier)

* Raise NoSuchFile when someone tries to add a non-existant file.
  (Michael Ellerman)

* Simplify handling of DivergedBranches in ``cmd_pull()``.
  (Michael Ellerman)

* Branch.controlfile* logic has moved to lockablefiles.LockableFiles, which
  is exposed as ``Branch().control_files``. Also this has been altered with the
  controlfile pre/suffix replaced by simple method names like 'get' and
  'put'. (Aaron Bentley, Robert Collins).

* Deprecated functions and methods can now be marked as such using the
  ``bzrlib.symbol_versioning`` module. Marked method have their docstring
  updated and will issue a DeprecationWarning using the warnings module
  when they are used. (Robert Collins)

* ``bzrlib.osutils.safe_unicode`` now exists to provide parameter coercion
  for functions that need unicode strings. (Robert Collins)

bzr 0.6
#######

:Released: 2005-10-28

Improvements
************

* pull now takes --verbose to show you what revisions are added or removed
  (John A Meinel)

* merge now takes a --show-base option to include the base text in
  conflicts.
  (Aaron Bentley)

* The config files are now read using ConfigObj, so '=' should be used as
  a separator, not ':'.
  (Aaron Bentley)

* New 'bzr commit --strict' option refuses to commit if there are
  any unknown files in the tree.  To commit, make sure all files are
  either ignored, added, or deleted.  (Michael Ellerman)

* The config directory is now ~/.bazaar, and there is a single file
  ~/.bazaar/bazaar.conf storing email, editor and other preferences.
  (Robert Collins)

* 'bzr add' no longer takes a --verbose option, and a --quiet option
  has been added that suppresses all output.

* Improved zsh completion support in contrib/zsh, from Clint
  Adams.

* Builtin 'bzr annotate' command, by Martin Pool with improvements from
  Goffredo Baroncelli.

* 'bzr check' now accepts -v for verbose reporting, and checks for
  ghosts in the branch. (Robert Collins)

* New command 're-sign' which will regenerate the gpg signature for
  a revision. (Robert Collins)

* If you set ``check_signatures=require`` for a path in
  ``~/.bazaar/branches.conf`` then bzr will invoke your
  ``gpg_signing_command`` (defaults to gpg) and record a digital signature
  of your commit. (Robert Collins)

* New sftp transport, based on Paramiko.  (Robey Pointer)

* 'bzr pull' now accepts '--clobber' which will discard local changes
  and make this branch identical to the source branch. (Robert Collins)

* Just give a quieter warning if a plugin can't be loaded, and
  put the details in .bzr.log.  (Martin Pool)

* 'bzr branch' will now set the branch-name to the last component of the
  output directory, if one was supplied.

* If the option ``post_commit`` is set to one (or more) python function
  names (must be in the bzrlib namespace), then they will be invoked
  after the commit has completed, with the branch and ``revision_id`` as
  parameters. (Robert Collins)

* Merge now has a retcode of 1 when conflicts occur. (Robert Collins)

* --merge-type weave is now supported for file contents.  Tree-shape
  changes are still three-way based.  (Martin Pool, Aaron Bentley)

* 'bzr check' allows the first revision on revision-history to have
  parents - something that is expected for cheap checkouts, and occurs
  when conversions from baz do not have all history.  (Robert Collins).

* 'bzr merge' can now graft unrelated trees together, if your specify
  0 as a base. (Aaron Bentley)

* 'bzr commit branch' and 'bzr commit branch/file1 branch/file2' now work
  (Aaron Bentley)

* Add '.sconsign*' to default ignore list.  (Alexander Belchenko)

* 'bzr merge --reprocess' minimizes conflicts

Testing
*******

* The 'bzr selftest --pattern' option for has been removed, now
  test specifiers on the command line can be simple strings, or
  regexps, or both. (Robert Collins)

* Passing -v to selftest will now show the time each test took to
  complete, which will aid in analysing performance regressions and
  related questions. (Robert Collins)

* 'bzr selftest' runs all tests, even if one fails, unless '--one'
  is given. (Martin Pool)

* There is a new method for TestCaseInTempDir, assertFileEqual, which
  will check that a given content is equal to the content of the named
  file. (Robert Collins)

* Fix test suite's habit of leaving many temporary log files in $TMPDIR.
  (Martin Pool)

Internals
*********

* New 'testament' command and concept for making gpg-signatures
  of revisions that are not tied to a particular internal
  representation.  (Martin Pool).

* Per-revision properties ('revprops') as key-value associated
  strings on each revision created when the revision is committed.
  Intended mainly for the use of external tools.  (Martin Pool).

* Config options have moved from bzrlib.osutils to bzrlib.config.
  (Robert Collins)

* Improved command line option definitions allowing explanations
  for individual options, among other things.  Contributed by
  Magnus Therning.

* Config options have moved from bzrlib.osutils to bzrlib.config.
  Configuration is now done via the config.Config interface:
  Depending on whether you have a Branch, a Location or no information
  available, construct a ``*Config``, and use its ``signature_checking``,
  ``username`` and ``user_email`` methods. (Robert Collins)

* Plugins are now loaded under bzrlib.plugins, not bzrlib.plugin, and
  they are made available for other plugins to use. You should not
  import other plugins during the ``__init__`` of your plugin though, as
  no ordering is guaranteed, and the plugins directory is not on the
  python path. (Robert Collins)

* Branch.relpath has been moved to WorkingTree.relpath. WorkingTree no
  no longer takes an inventory, rather it takes an option branch
  parameter, and if None is given will open the branch at basedir
  implicitly. (Robert Collins)

* Cleaner exception structure and error reporting.  Suggested by
  Scott James Remnant.  (Martin Pool)

* Branch.remove has been moved to WorkingTree, which has also gained
  ``lock_read``, ``lock_write`` and ``unlock`` methods for convenience.
  (Robert Collins)

* Two decorators, ``needs_read_lock`` and ``needs_write_lock`` have been
  added to the branch module. Use these to cause a function to run in a
  read or write lock respectively. (Robert Collins)

* ``Branch.open_containing`` now returns a tuple (Branch, relative-path),
  which allows direct access to the common case of 'get me this file
  from its branch'. (Robert Collins)

* Transports can register using ``register_lazy_transport``, and they
  will be loaded when first used.  (Martin Pool)

* 'pull' has been factored out of the command as ``WorkingTree.pull()``.
  A new option to WorkingTree.pull has been added, clobber, which will
  ignore diverged history and pull anyway.
  (Robert Collins)

* config.Config has a ``get_user_option`` call that accepts an option name.
  This will be looked up in branches.conf and bazaar.conf as normal.
  It is intended that this be used by plugins to support options -
  options of built in programs should have specific methods on the config.
  (Robert Collins)

* ``merge.merge_inner`` now has tempdir as an optional parameter.
  (Robert Collins)

* Tree.kind is not recorded at the top level of the hierarchy, as it was
  missing on EmptyTree, leading to a bug with merge on EmptyTrees.
  (Robert Collins)

* ``WorkingTree.__del__`` has been removed, it was non deterministic and not
  doing what it was intended to. See ``WorkingTree.__init__`` for a comment
  about future directions. (Robert Collins/Martin Pool)

* bzrlib.transport.http has been modified so that only 404 urllib errors
  are returned as NoSuchFile. Other exceptions will propagate as normal.
  This allows debuging of actual errors. (Robert Collins)

* bzrlib.transport.Transport now accepts *ONLY* url escaped relative paths
  to apis like 'put', 'get' and 'has'. This is to provide consistent
  behaviour - it operates on url's only. (Robert Collins)

* Transports can register using ``register_lazy_transport``, and they
  will be loaded when first used.  (Martin Pool)

* ``merge_flex`` no longer calls ``conflict_handler.finalize()``, instead that
  is called by ``merge_inner``. This is so that the conflict count can be
  retrieved (and potentially manipulated) before returning to the caller
  of ``merge_inner``. Likewise 'merge' now returns the conflict count to the
  caller. (Robert Collins)

* ``revision.revision_graph`` can handle having only partial history for
  a revision - that is no revisions in the graph with no parents.
  (Robert Collins).

* New ``builtins.branch_files`` uses the standard ``file_list`` rules to
  produce a branch and a list of paths, relative to that branch
  (Aaron Bentley)

* New TestCase.addCleanup facility.

* New ``bzrlib.version_info`` tuple (similar to ``sys.version_info``),
  which can be used by programs importing bzrlib.

Bug Fixes
*********

* Better handling of branches in directories with non-ascii names.
  (Joel Rosdahl, Panagiotis Papadakos)

* Upgrades of trees with no commits will not fail due to accessing
  [-1] in the revision-history. (Andres Salomon)


bzr 0.1.1
#########

:Released: 2005-10-12

Bug Fixes
*********

* Fix problem in pulling over http from machines that do not
  allow directories to be listed.

* Avoid harmless warning about invalid hash cache after
  upgrading branch format.

Performance
***********

* Avoid some unnecessary http operations in branch and pull.


bzr 0.1
#######

:Released: 2005-10-11

Notes
*****

* 'bzr branch' over http initially gives a very high estimate
  of completion time but it should fall as the first few
  revisions are pulled in.  branch is still slow on
  high-latency connections.

Bug Fixes
*********

* bzr-man.py has been updated to work again. Contributed by
  Rob Weir.

* Locking is now done with fcntl.lockf which works with NFS
  file systems. Contributed by Harald Meland.

* When a merge encounters a file that has been deleted on
  one side and modified on the other, the old contents are
  written out to foo.BASE and foo.SIDE, where SIDE is this
  or OTHER. Contributed by Aaron Bentley.

* Export was choosing incorrect file paths for the content of
  the tarball, this has been fixed by Aaron Bentley.

* Commit will no longer commit without a log message, an
  error is returned instead. Contributed by Jelmer Vernooij.

* If you commit a specific file in a sub directory, any of its
  parent directories that are added but not listed will be
  automatically included. Suggested by Michael Ellerman.

* bzr commit and upgrade did not correctly record new revisions
  for files with only a change to their executable status.
  bzr will correct this when it encounters it. Fixed by
  Robert Collins

* HTTP tests now force off the use of ``http_proxy`` for the duration.
  Contributed by Gustavo Niemeyer.

* Fix problems in merging weave-based branches that have
  different partial views of history.

* Symlink support: working with symlinks when not in the root of a
  bzr tree was broken, patch from Scott James Remnant.

Improvements
************

* 'branch' now accepts a --basis parameter which will take advantage
  of local history when making a new branch. This allows faster
  branching of remote branches. Contributed by Aaron Bentley.

* New tree format based on weave files, called version 5.
  Existing branches can be upgraded to this format using
  'bzr upgrade'.

* Symlinks are now versionable. Initial patch by
  Erik Toubro Nielsen, updated to head by Robert Collins.

* Executable bits are tracked on files. Patch from Gustavo
  Niemeyer.

* 'bzr status' now shows unknown files inside a selected directory.
  Patch from Heikki Paajanen.

* Merge conflicts are recorded in .bzr. Two new commands 'conflicts'
  and 'resolve' have needed added, which list and remove those
  merge conflicts respectively. A conflicted tree cannot be committed
  in. Contributed by Aaron Bentley.

* 'rm' is now an alias for 'remove'.

* Stores now split out their content in a single byte prefixed hash,
  dropping the density of files per directory by 256. Contributed by
  Gustavo Niemeyer.

* 'bzr diff -r branch:URL' will now perform a diff between two branches.
  Contributed by Robert Collins.

* 'bzr log' with the default formatter will show merged revisions,
  indented to the right. Initial implementation contributed by Gustavo
  Niemeyer, made incremental by Robert Collins.


Internals
*********

* Test case failures have the exception printed after the log
  for your viewing pleasure.

* InventoryEntry is now an abstract base class, use one of the
  concrete InventoryDirectory etc classes instead.

* Branch raises an UnsupportedFormatError when it detects a
  bzr branch it cannot understand. This allows for precise
  handling of such circumstances.

* Remove RevisionReference class; ``Revision.parent_ids`` is now simply a
  list of their ids and ``parent_sha1s`` is a list of their corresponding
  sha1s (for old branches only at the moment.)

* New method-object style interface for Commit() and Fetch().

* Renamed ``Branch.last_patch()`` to ``Branch.last_revision()``, since
  we call them revisions not patches.

* Move ``copy_branch`` to ``bzrlib.clone.copy_branch``.  The destination
  directory is created if it doesn't exist.

* Inventories now identify the files which were present by
  giving the revision *of that file*.

* Inventory and Revision XML contains a version identifier.
  This must be consistent with the overall branch version
  but allows for more flexibility in future upgrades.

Testing
*******

* Removed testsweet module so that tests can be run after
  bzr installed by 'bzr selftest'.

* 'bzr selftest' command-line arguments can now be partial ids
  of tests to run, e.g. ``bzr selftest test_weave``


bzr 0.0.9
#########

:Released: 2005-09-23

Bug Fixes
*********

* Fixed "branch -r" option.

* Fix remote access to branches containing non-compressed history.
  (Robert Collins).

* Better reliability of http server tests.  (John Arbash-Meinel)

* Merge graph maximum distance calculation fix.  (Aaron Bentley)

* Various minor bug in windows support have been fixed, largely in the
  test suite. Contributed by Alexander Belchenko.

Improvements
************

* Status now accepts a -r argument to give status between chosen
  revisions. Contributed by Heikki Paajanen.

* Revision arguments no longer use +/-/= to control ranges, instead
  there is a 'before' namespace, which limits the successive namespace.
  For example '$ bzr log -r date:yesterday..before:date:today' will
  select everything from yesterday and before today. Contributed by
  Robey Pointer

* There is now a bzr.bat file created by distutils when building on
  Windows. Contributed by Alexander Belchenko.

Internals
*********

* Removed uuid() as it was unused.

* Improved 'fetch' code for pulling revisions from one branch into
  another (used by pull, merged, etc.)


bzr 0.0.8
#########

:Released: 2005-09-20


Improvements
************

* Adding a file whose parent directory is not versioned will
  implicitly add the parent, and so on up to the root. This means
  you should never need to explictly add a directory, they'll just
  get added when you add a file in the directory.  Contributed by
  Michael Ellerman.

* Ignore ``.DS_Store`` (contains Mac metadata) by default.
  (Nir Soffer)

* If you set ``BZR_EDITOR`` in the environment, it is checked in
  preference to EDITOR and the config file for the interactive commit
  editing program. Related to this is a bugfix where a missing program
  set in EDITOR would cause editing to fail, now the fallback program
  for the operating system is still tried.

* Files that are not directories/symlinks/regular files will no longer
  cause bzr to fail, it will just ignore them by default. You cannot add
  them to the tree though - they are not versionable.


Internals
*********

* Refactor xml packing/unpacking.

Bug Fixes
*********

* Fixed 'bzr mv' by Ollie Rutherfurd.

* Fixed strange error when trying to access a nonexistent http
  branch.

* Make sure that the hashcache gets written out if it can't be
  read.


Portability
***********

* Various Windows fixes from Ollie Rutherfurd.

* Quieten warnings about locking; patch from Matt Lavin.


bzr-0.0.7
#########

:Released: 2005-09-02

New Features
************

* ``bzr shell-complete`` command contributed by Clint Adams to
  help with intelligent shell completion.

* New expert command ``bzr find-merge-base`` for debugging merges.


Enhancements
************

* Much better merge support.

* merge3 conflicts are now reported with markers like '<<<<<<<'
  (seven characters) which is the same as CVS and pleases things
  like emacs smerge.


Bug Fixes
*********

* ``bzr upgrade`` no longer fails when trying to fix trees that
  mention revisions that are not present.

* Fixed bugs in listing plugins from ``bzr plugins``.

* Fix case of $EDITOR containing options for the editor.

* Fix log -r refusing to show the last revision.
  (Patch from Goffredo Baroncelli.)


Changes
*******

* ``bzr log --show-ids`` shows the revision ids of all parents.

* Externally provided commands on your $BZRPATH no longer need
  to recognize --bzr-usage to work properly, and can just handle
  --help themselves.


Library
*******

* Changed trace messages to go through the standard logging
  framework, so that they can more easily be redirected by
  libraries.



bzr-0.0.6
#########

:Released: 2005-08-18

New Features
************

* Python plugins, automatically loaded from the directories on
  ``BZR_PLUGIN_PATH`` or ``~/.bzr.conf/plugins`` by default.

* New 'bzr mkdir' command.

* Commit mesage is fetched from an editor if not given on the
  command line; patch from Torsten Marek.

* ``bzr log -m FOO`` displays commits whose message matches regexp
  FOO.

* ``bzr add`` with no arguments adds everything under the current directory.

* ``bzr mv`` does move or rename depending on its arguments, like
  the Unix command.

* ``bzr missing`` command shows a summary of the differences
  between two trees.  (Merged from John Arbash-Meinel.)

* An email address for commits to a particular tree can be
  specified by putting it into .bzr/email within a branch.  (Based
  on a patch from Heikki Paajanen.)


Enhancements
************

* Faster working tree operations.


Changes
*******

* 3rd-party modules shipped with bzr are copied within the bzrlib
  python package, so that they can be installed by the setup
  script without clashing with anything already existing on the
  system.  (Contributed by Gustavo Niemeyer.)

* Moved plugins directory to bzrlib/, so that there's a standard
  plugin directory which is not only installed with bzr itself but
  is also available when using bzr from the development tree.
  ``BZR_PLUGIN_PATH`` and ``DEFAULT_PLUGIN_PATH`` are then added to the
  standard plugins directory.

* When exporting to a tarball with ``bzr export --format tgz``, put
  everything under a top directory rather than dumping it into the
  current directory.   This can be overridden with the ``--root``
  option.  Patch from William Dodé and John Meinel.

* New ``bzr upgrade`` command to upgrade the format of a branch,
  replacing ``bzr check --update``.

* Files within store directories are no longer marked readonly on
  disk.

* Changed ``bzr log`` output to a more compact form suggested by
  John A Meinel.  Old format is available with the ``--long`` or
  ``-l`` option, patched by William Dodé.

* By default the commit command refuses to record a revision with
  no changes unless the ``--unchanged`` option is given.

* The ``--no-plugins``, ``--profile`` and ``--builtin`` command
  line options must come before the command name because they
  affect what commands are available; all other options must come
  after the command name because their interpretation depends on
  it.

* ``branch`` and ``clone`` added as aliases for ``branch``.

* Default log format is back to the long format; the compact one
  is available with ``--short``.


Bug Fixes
*********

* Fix bugs in committing only selected files or within a subdirectory.


bzr-0.0.5
#########

:Released:  2005-06-15

Changes
*******

* ``bzr`` with no command now shows help rather than giving an
  error.  Suggested by Michael Ellerman.

* ``bzr status`` output format changed, because svn-style output
  doesn't really match the model of bzr.  Now files are grouped by
  status and can be shown with their IDs.  ``bzr status --all``
  shows all versioned files and unknown files but not ignored files.

* ``bzr log`` runs from most-recent to least-recent, the reverse
  of the previous order.  The previous behaviour can be obtained
  with the ``--forward`` option.

* ``bzr inventory`` by default shows only filenames, and also ids
  if ``--show-ids`` is given, in which case the id is the second
  field.


Enhancements
************

* New 'bzr whoami --email' option shows only the email component
  of the user identification, from Jo Vermeulen.

* New ``bzr ignore PATTERN`` command.

* Nicer error message for broken pipe, interrupt and similar
  conditions that don't indicate an internal error.

* Add ``.*.sw[nop] .git .*.tmp *,v`` to default ignore patterns.

* Per-branch locks keyed on ``.bzr/branch-lock``, available in
  either read or write mode.

* New option ``bzr log --show-ids`` shows revision and file ids.

* New usage ``bzr log FILENAME`` shows only revisions that
  affected that file.

* Changed format for describing changes in ``bzr log -v``.

* New option ``bzr commit --file`` to take a message from a file,
  suggested by LarstiQ.

* New syntax ``bzr status [FILE...]`` contributed by Bartosz
  Oler.  File may be in a branch other than the working directory.

* ``bzr log`` and ``bzr root`` can be given an http URL instead of
  a filename.

* Commands can now be defined by external programs or scripts
  in a directory on $BZRPATH.

* New "stat cache" avoids reading the contents of files if they
  haven't changed since the previous time.

* If the Python interpreter is too old, try to find a better one
  or give an error.  Based on a patch from Fredrik Lundh.

* New optional parameter ``bzr info [BRANCH]``.

* New form ``bzr commit SELECTED`` to commit only selected files.

* New form ``bzr log -r FROM:TO`` shows changes in selected
  range; contributed by John A Meinel.

* New option ``bzr diff --diff-options 'OPTS'`` allows passing
  options through to an external GNU diff.

* New option ``bzr add --no-recurse`` to add a directory but not
  their contents.

* ``bzr --version`` now shows more information if bzr is being run
  from a branch.


Bug Fixes
*********

* Fixed diff format so that added and removed files will be
  handled properly by patch.  Fix from Lalo Martins.

* Various fixes for files whose names contain spaces or other
  metacharacters.


Testing
*******

* Converted black-box test suites from Bourne shell into Python;
  now run using ``./testbzr``.  Various structural improvements to
  the tests.

* testbzr by default runs the version of bzr found in the same
  directory as the tests, or the one given as the first parameter.

* testbzr also runs the internal tests, so the only command
  required to check is just ``./testbzr``.

* testbzr requires python2.4, but can be used to test bzr running
  under a different version.

* Tests added for many other changes in this release.


Internal
********

* Included ElementTree library upgraded to 1.2.6 by Fredrik Lundh.

* Refactor command functions into Command objects based on HCT by
  Scott James Remnant.

* Better help messages for many commands.

* Expose ``bzrlib.open_tracefile()`` to start the tracefile; until
  this is called trace messages are just discarded.

* New internal function ``find_touching_revisions()`` and hidden
  command touching-revisions trace the changes to a given file.

* Simpler and faster ``compare_inventories()`` function.

* ``bzrlib.open_tracefile()`` takes a tracefilename parameter.

* New AtomicFile class.

* New developer commands ``added``, ``modified``.


Portability
***********

* Cope on Windows on python2.3 by using the weaker random seed.
  2.4 is now only recommended.


bzr-0.0.4
#########

:Released:  2005-04-22

Enhancements
************

* 'bzr diff' optionally takes a list of files to diff.  Still a bit
  basic.  Patch from QuantumG.

* More default ignore patterns.

* New 'bzr log --verbose' shows a list of files changed in the
  changeset.  Patch from Sebastian Cote.

* Roll over ~/.bzr.log if it gets too large.

* Command abbreviations 'ci', 'st', 'stat', '?' based on a patch
  by Jason Diamon.

* New 'bzr help commands' based on a patch from Denys Duchier.


Changes
*******

* User email is determined by looking at $BZREMAIL or ~/.bzr.email
  or $EMAIL.  All are decoded by the locale preferred encoding.
  If none of these are present user@hostname is used.  The host's
  fully-qualified name is not used because that tends to fail when
  there are DNS problems.

* New 'bzr whoami' command instead of username user-email.


Bug Fixes
*********

* Make commit safe for hardlinked bzr trees.

* Some Unicode/locale fixes.

* Partial workaround for ``difflib.unified_diff`` not handling
  trailing newlines properly.


Internal
********

* Allow docstrings for help to be in PEP0257 format.  Patch from
  Matt Brubeck.

* More tests in test.sh.

* Write profile data to a temporary file not into working
  directory and delete it when done.

* Smaller .bzr.log with process ids.


Portability
***********

* Fix opening of ~/.bzr.log on Windows.  Patch from Andrew
  Bennetts.

* Some improvements in handling paths on Windows, based on a patch
  from QuantumG.


bzr-0.0.3
#########

:Released:  2005-04-06

Enhancements
************

* New "directories" internal command lists versioned directories
  in the tree.

* Can now say "bzr commit --help".

* New "rename" command to rename one file to a different name
  and/or directory.

* New "move" command to move one or more files into a different
  directory.

* New "renames" command lists files renamed since base revision.

* New cat command contributed by janmar.

Changes
*******

* .bzr.log is placed in $HOME (not pwd) and is always written in
  UTF-8.  (Probably not a completely good long-term solution, but
  will do for now.)

Portability
***********

* Workaround for difflib bug in Python 2.3 that causes an
  exception when comparing empty files.  Reported by Erik Toubro
  Nielsen.

Internal
********

* Refactored inventory storage to insert a root entry at the top.

Testing
*******

* Start of shell-based black-box testing in test.sh.


bzr-0.0.2.1
###########

Portability
***********

* Win32 fixes from Steve Brown.


bzr-0.0.2
#########

:Codename: "black cube"
:Released: 2005-03-31

Enhancements
************

* Default ignore list extended (see bzrlib/__init__.py).

* Patterns in .bzrignore are now added to the default ignore list,
  rather than replacing it.

* Ignore list isn't reread for every file.

* More help topics.

* Reinstate the 'bzr check' command to check invariants of the
  branch.

* New 'ignored' command lists which files are ignored and why;
  'deleted' lists files deleted in the current working tree.

* Performance improvements.

* New global --profile option.

* Ignore patterns like './config.h' now correctly match files in
  the root directory only.


bzr-0.0.1
#########

:Released:  2005-03-26

Enhancements
************

* More information from info command.

* Can now say "bzr help COMMAND" for more detailed help.

* Less file flushing and faster performance when writing logs and
  committing to stores.

* More useful verbose output from some commands.

Bug Fixes
*********

* Fix inverted display of 'R' and 'M' during 'commit -v'.

Portability
***********

* Include a subset of ElementTree-1.2.20040618 to make
  installation easier.

* Fix time.localtime call to work with Python 2.3 (the minimum
  supported).


bzr-0.0.0.69
############

:Released:  2005-03-22

Enhancements
************

* First public release.

* Storage of local versions: init, add, remove, rm, info, log,
  diff, status, etc.


bzr ?.?.? (not released yet)
############################

:Codename: template
:2.0.2: ???

Compatibility Breaks
********************

New Features
************

Bug Fixes
*********

Improvements
************

Documentation
*************

API Changes
***********

Internals
*********

Testing
*******



..
   vim: tw=74 ft=rst ff=unix<|MERGE_RESOLUTION|>--- conflicted
+++ resolved
@@ -34,13 +34,12 @@
 API Changes
 ***********
 
-<<<<<<< HEAD
 * ``Repository.get_inventory_xml`` has been renamed to 
   ``Repository._get_inventory_xml`` to indicate it is private. 
-=======
+  (Jelmer Vernooij)
+
 * ``Repository.deserialise_inventory`` has been renamed to 
   ``Repository._deserialise_inventory`` to indicate it is private.
->>>>>>> 2dfb396b
   (Jelmer Vernooij)
 
 Internals
