####################
Bazaar Release Notes
####################

.. contents:: List of Releases
   :depth: 1

bzr 2.2.0b1
###########

:Codename: ???
:2.2.0b1: Not released yet

Compatibility Breaks
********************

* Deleted very old hidden commands ``versionedfile-list``,
  ``weave-plan-merge``, ``weave-merge-text``.
  (Martin Pool)

* ``Repository.get_inventory_sha1()`` and ``Repository.get_revision_xml()`` 
  have been removed. (Jelmer Vernooij)

* ``Repository.get_revision_inventory()`` has been removed in favor of
  ``Repository.get_inventory()``. (Jelmer Vernooij)

* All test servers have been moved out of the bzrlib.transport hierarchy to
  bzrlib.tests.test_server *except* for MemoryServer, ChrootServer and
  PathFilteringServer. ``bzrlib`` users may encounter test failures that can
  be fixed by updating the related imports from ``bzrlib.transport.xxx`` to
  ``bzrlib.tests.test_server``.
  (Vincent Ladeuil)

New Features
************

* If the Apport crash-reporting tool is available, bzr crashes are now
  stored into the ``/var/crash`` apport spool directory, and the user is
  invited to report them to the developers from there, either
  automatically or by running ``apport-bug``.  No information is sent
  without specific permission from the user.  (Martin Pool, #515052)

* Parsing of command lines, for example in ``diff --using``, no longer
  treats backslash as an escape character on Windows.   (Gordon Tyler,
  #392248)

* Tree-shape conflicts can be resolved by providing ``--take-this`` and
  ``--take-other`` to the ``bzr resolve`` command. Just marking the conflict
  as resolved is still accessible via the ``--done`` default action.
  (Vincent Ladeuil)

* Merges can be proposed on Launchpad with the new lp-propose-merge command.
  (Aaron Bentley, Jonathan Lange)

Bug Fixes
*********

* Added docstring for ``Tree.iter_changes``
  (John Arbash Meinel, #304182)

* Allow exporting a single file using ``bzr export``.
  (Michal Junák, #511987)

* Avoid infinite recursion when probing for apport.
  (Vincent Ladeuil, #516934)

* Avoid ``malloc(0)`` in ``patiencediff``, which is non-portable.
  (Martin Pool, #331095)

* ``bzr add`` will not add conflict related files unless explicitly required.
  (Vincent Ladeuil, #322767, #414589)

* ``bzr help`` will no longer trigger the get_missing_command hook when
  doing a topic lookup. This avoids prompting (like 'no command plugins/loom,
  did you mean log?') when getting help. In future we may trigger the hook 
  deliberately when no help topics match from any help index.
  (Robert Collins, #396261)

* ``bzr remove-tree`` can now remove multiple working trees.
  (Jared Hance, Andrew Bennetts, #253137)

* ``bzr resolve --take-this`` and ``--take-other`` now correctly renames
  the kept file on content conflicts where one side deleted the file.
  (Vincent Ladeuil, #529968)

* ``bzr upgrade`` now names backup directory as ``backup.bzr.~N~`` instead
  of ``backup.bzr``. This directory is ignored by bzr commands such as
  ``add``.
  (Parth Malwankar, #335033, #300001)

* Correctly interpret "451 Rename/move failure: Directory not empty" from
  ftp servers while trying to take a lock.
  (Martin Pool, #528722)

* Network transfer amounts and rates are now displayed in SI units according
  to the Ubuntu Units Policy <https://wiki.ubuntu.com/UnitsPolicy>.
  (Gordon Tyler, #514399)

* Support kind markers for socket and fifo filesystem objects. This
  prevents ``bzr status --short`` from crashing when those files are
  present.  (John Arbash Meinel, #303275)

<<<<<<< HEAD
* Tolerate patches with leading noise in ``bzr-handle-patch``.
  (Toshio Kuratomi, Martin Pool, #502076)

* SSH child processes will now ignore SIGQUIT on nix systems so breaking into
  the debugger won't kill the session.
  (Martin <gzlist@googlemail.com>, #162502)
=======
* ``bzr mkdir DIR`` will not create DIR unless DIR's parent is a versioned
   directory. (Parth Malwankar, #138600)
>>>>>>> 181e5a94

API Changes
***********

* New ``bzrlib.initialize`` is recommended for programs using bzrlib to 
  run when starting up; it sets up several things that previously needed
  to be done separately.
  (Martin Pool, #507710)

* Remove unused ``CommandFailed`` exception.
  (Martin Pool)

Internals
*********

* ``bzrlib.branchbuilder.BranchBuilder.build_snapshot`` now accepts a
  ``message_callback`` in the same way that commit does. (Robert Collins)

* ``bzrlib.commands.run_bzr`` is more extensible: callers can supply the
  functions to load or disable plugins if they wish to use a different
  plugin mechanism; the --help, --version and no-command name code paths
  now use the generic pluggable command lookup infrastructure.
  (Robert Collins)

Testing
*******

* bzr now has a ``.testr.conf`` file in its source tree configured
  appropriately for running tests with Testrepository
  (``https://launchpad.net/testrepository``). (Robert Collins)

* Documentation about testing with ``subunit`` has been tweaked.
  (Robert Collins)

* New ``bzrlib.tests.test_import_tariff`` can make assertions about what
  Python modules are loaded, to guard against startup time or library
  dependency regressions.
  (Martin Pool)

* Stop sending apport crash files to ``.cache`` in the directory from
  which ``bzr selftest`` was run.  (Martin Pool, #422350)

bzr 2.1.1
#########

:2.1.1: not released yet

Bug Fixes
*********

* Register SIGWINCH handler only when creating a ``TextUIFactory``; avoids
  problems importing bzrlib from a non-main thread.
  (Elliot Murphy, #521989)

* Standardize the error handling when creating a new ``StaticTuple``
  (problems will raise TypeError). (Matt Nordhoff, #457979)

* Merge correctly when this_tree is not a WorkingTree.  (Aaron Bentley)

Documentation
*************

* Added a link to the Desktop Guide. (Ian Clatworthy)

* Added What's New in Bazaar 2.1 document. (Ian Clatworthy)

* Drop Google Analytics from the core docs as they caused problems
  in the CHM files. (Ian Clatworthy, #502010)

bzr 2.1.0
#########

:Codename: Strasbourg
:2.1.0: 2010-02-11

This release marks our second long-term-stable series. The Bazaar team
has decided that we will continue to make bugfix-only 2.0.x and 2.1.x
releases, along with 2.2 development releases. 

This is a fairly incremental update, focusing on polish and bugfixing.
There are no changes for supported disk formats. Key updates include
reduced memory consumption for many operations, a new per-file merge
hook, ignore patterns can now include '!' to exclude files, globbing
support for all commands on Windows, and support for addressing home
directories via ``bzr+ssh://host/~/`` syntax.

Users are encouraged to upgrade from the 2.0 stable series.

Bug Fixes
*********

* Don't require testtools to use sftp.
  (Vincent Ladeuil, #516183)

* Fix "AttributeError in Inter1and2Helper" during fetch.
  (Martin Pool, #513432)

* ``bzr update`` performs the two merges in a more logical order and will stop
  when it encounters conflicts.  
  (Gerard Krol, #113809)

* Fix ``log`` to better check ancestors even if merged revisions are involved.
  (Vincent Ladeuil, #476293)

* Give a better error message when doing ``bzr bind`` in an already bound
  branch.  (Neil Martinsen-Burrell, #513063)

* Ignore ``KeyError`` from ``remove_index`` during ``_abort_write_group``
  in a pack repository, which can happen harmlessly if the abort occurs during
  finishing the write group.  Also use ``bzrlib.cleanup`` so that any
  other errors that occur while aborting the individual packs won't be
  hidden by secondary failures when removing the corresponding indices.
  (Andrew Bennetts, #423015)

* Set the mtime of files exported to a directory by ``bzr export`` all to
  the same value to avoid confusing ``make`` and other date-based build
  systems. (Robert Collins, #515631)

Improvements
************

* Fetching into experimental formats will now print a warning. (Jelmer
  Vernooij)

API Changes
***********

* ``Repository.deserialise_inventory`` has been renamed to 
  ``Repository._deserialise_inventory`` to indicate it is private.
  (Jelmer Vernooij)

* ``Repository.get_inventory_xml`` has been renamed to 
  ``Repository._get_inventory_xml`` to indicate it is private. 
  (Jelmer Vernooij)

* ``Repository.serialise_inventory`` has been renamed to 
  ``Repository._serialise_inventory`` to indicate it is private.

* Using the ``bzrlib.chk_map`` module from within multiple threads at the
  same time was broken due to race conditions with a module level page
  cache. This shows up as a KeyError in the ``bzrlib.lru_cache`` code with
  ``bzrlib.chk_map`` in the backtrace, and can be triggered without using
  the same high level objects such as ``bzrlib.repository.Repository``
  from different threads. chk_map now uses a thread local cache which may
  increase memory pressure on processes using threads.
  (Robert Collins, John Arbash Meinel, #514090)

* The new ``merge_file_content`` should now be ok with tests to avoid
  regressions.
  (Vincent Ladeuil, #515597)

Internals
*********

* Use ``bzrlib.cleanup`` rather than less robust ``try``/``finally``
  blocks in several places in ``bzrlib.merge``.  This avoids masking prior
  errors when errors like ``ImmortalPendingDeletion`` occur during cleanup
  in ``do_merge``.
  (Andrew Bennetts, #517275)

API Changes
***********

* The ``remove_index`` method of
  ``bzrlib.repofmt.pack_repo.AggregateIndex`` no longer takes a ``pack``
  argument.  This argument was always ignored.
  (Andrew Bennetts, #423015)

bzr 2.1.0rc2
############

:Codename: after the bubbles
:2.1.0rc2: 2010-01-29

This is a quick-turn-around to update a small issue with our new per-file
merge hook. We expect no major changes from this to the final 2.1.0.

API Changes
***********

* The new ``merge_file_content`` hook point has been altered to provide a
  better API where state for extensions can be stored rather than the
  too-simple function based approach. This fixes a performance regression
  where branch configuration would be parsed per-file during merge. As
  part of this the included news_merger has been refactored into a base
  helper class ``bzrlib.merge.ConfigurableFileMerger``.
  (Robert Collins, John Arbash Meinel, #513822)


bzr 2.1.0rc1
############

:Codename: the 'new' stable
:2.1.0rc1: 2009-01-21

This is the first stable release candidate for Bazaar's 2.1 series. From
this point onwards, the 2.1 series will be considered stable (as the 2.0
series) and only bugfixes are expected to be incorporated. The dozen or so
bugfixes in the 2.0.4 release are also included in this release (along
with more than 15 more bugfixes). Some of the interesting features are
support for per-file merge hooks, ``bzr unshelve --preview``, support
for using ! in ignore files to exclude files from being ignored, a small
memory leak was squashed, and many ``ObjectNotLocked`` errors were fixed.
This looks to be a very good start for a new stable series.


New Features
************

* Add bug information to log output when available.
  (Neil Martinsen-Burrell, Guillermo Gonzalez, #251729)

* Added ``merge_file_content`` hook point to ``Merger``, allowing plugins
  to register custom merge logic, e.g. to provide smarter merging for
  particular files.

* Bazaar now includes the ``news_merge`` plugin.  It is disabled by
  default, to enable it add a ``news_merge_files`` option to your
  configuration.  Consult ``bzr help news_merge`` for more information.
  (Andrew Bennetts)
  
* ``bzr branch`` now takes a ``--bind`` option. This lets you
  branch and bind all in one command. (Ian Clatworthy)

* ``bzr switch`` now takes a ``--revision`` option, to allow switching to
  a specific revision of a branch. (Daniel Watkins, #183559)

* ``bzr unshelve --preview`` can now be used to show how a patch on the
  shelf would be applied to the working tree.
  (Guilherme Salgado, #308122)

* ``bzr update`` now takes a ``--revision`` argument. This lets you
  change the revision of the working tree to any revision in the
  ancestry of the current or master branch. (Matthieu Moy, Mark Hammond,
  Martin Pool, #45719)

* ``-Dbytes`` can now be used to display the total number of bytes
  transferred for the current command. This information is always logged
  to ``.bzr.log`` for later inspection. (John Arbash Meinel)

* New ignore patterns.  Patterns prefixed with '!' are exceptions to 
  ignore patterns and take precedence over regular ignores.  Such 
  exceptions are used to specify files that should be versioned which 
  would otherwise be ignored.  Patterns prefixed with '!!' act as regular 
  ignore patterns, but have highest precedence, even over the '!' 
  exception patterns. (John Whitley, #428031)

* The ``supress_warnings`` configuration option has been introduced to disable
  various warnings (it currently only supports the ``format_deprecation``
  warning). The new option can be set in any of the following locations:
  ``bazaar.conf``, ``locations.conf`` and/or ``branch.conf``.
  (Ted Gould, Matthew Fuller, Vincent Ladeuil)

Bug Fixes
*********

* Always show a message if an OS error occurs while trying to run a
  user-specified commit message editor.
  (Martin Pool, #504842)

* ``bzr diff`` will now use the epoch when it is unable to determine 
  the timestamp of a file, if the revision it was introduced in is a
  ghost. (Jelmer Vernooij, #295611)

* ``bzr switch -b`` can now create branches that are located using directory
  services such as ``lp:``, even when the branch name doesn't contain a
  '/'.  (Neil Martinsen-Burrell, #495263)

* ``bzr unshelve`` has improved messages about what it is doing.
  (Neil Martinsen-Burrell, #496917)

* Concurrent autopacking is more resilient to already-renamed pack files.
  If we find that a file we are about to obsolete is already obsoleted, we
  do not try to rename it, and we leave the file in ``obsolete_packs``.
  The code is also fault tolerant if a file goes missing, assuming that
  another process already removed the file.
  (John Arbash Meinel, Gareth White, #507557)

* Fix "Too many concurrent requests" in reconcile when network connection
  fails.  (Andrew Bennetts, #503878)

* Fixed a side effect mutation of ``RemoteBzrDirFormat._network_name``
  that caused some tests to fail when run in a non-default order.
  Probably no user impact.  (Martin Pool, #504102)

* Fixed ``ObjectNotLocked`` error in ``bzr cat -rbranch:../foo FILE``.
  (Andrew Bennetts, #506274)

* FTP transports support Unicode paths by encoding/decoding them as utf8.
  (Vincent Ladeuil, #472161)

* Listen to the SIGWINCH signal to update the terminal width.
  (Vincent Ladeuil, #316357)

* Progress bars are now hidden when ``--quiet`` is given.
  (Martin Pool, #320035)

* ``SilentUIFactory`` now supports ``make_output_stream`` and discards
  whatever is written to it.  This un-breaks some plugin tests that
  depended on this behaviour.
  (Martin Pool, #499757)

* When operations update the working tree, all affected files should end
  up with the same mtime. (eg. when versioning a generated file, if you
  update the source and the generated file together, the generated file
  should appear up-to-date.)
  (John Arbash Meinel, Martin <gzlist>, #488724)

Improvements
************

* Added ``add_cleanup`` and ``cleanup_now`` to ``bzrlib.command.Command``.
  All the builtin commands now use ``add_cleanup`` rather than
  ``try``/``finally`` blocks where applicable as it is simpler and more
  robust.  (Andrew Bennetts)

* All except a small number of storage formats are now hidden, making
  the help for numerous commands far more digestible. (Ian Clatworthy)

* Attempts to open a shared repository as a branch (e.g. ``bzr branch
  path/to/repo``) will now include "location is a repository" as a hint in
  the error message.  (Brian de Alwis, Andrew Bennetts, #440952)

* Push will now inform the user when they are trying to push to a foreign 
  VCS for which roundtripping is not supported, and will suggest them to 
  use dpush. (Jelmer Vernooij)

* The version of bzr being run is now written to the log file.
  (__monty__, #257170)

* Transport network activity indicator is shown more of the time when
  Bazaar is doing network IO.
  (Martin Pool)

Documentation
*************

* Add documentation on creating merges with more than one parent.
  (Neil Martinsen-Burrell, #481526)

* Better explain the --uncommitted option of merge.
  (Neil Martinsen-Burrell, #505088)

* Improve discussion of pending merges in the documentation for
  ``revert``.  (Neil Martinsen-Burrell, #505093)

* Improved help for ``bzr send``. 
  (Martin Pool, Bojan Nikolic)

* There is a System Administrator's Guide in ``doc/en/admin-guide``,
  including discussions of installation, relevant plugins, security and 
  backup. (Neil Martinsen-Burrell)

* The ``conflicts`` help topic has been renamed to ``conflict-types``.
  (Ian Clatworthy)

* The User Reference is now presented as a series of topics.
  Many of the included topics have link and format tweaks applied.
  (Ian Clatworthy)

API Changes
***********

* Added ``cachedproperty`` decorator to ``bzrlib.decorators``.
  (Andrew Bennetts)

* Many test features were renamed from ``FooFeature`` to ``foo_feature``
  to be consistent with instances being lower case and classes being
  CamelCase. For the features that were more likely to be used, we added a
  deprecation thunk, but not all. (John Arbash Meinel)

* Merger classes (such as ``Merge3Merger``) now expect a ``this_branch``
  parameter in their constructors, and provide ``this_branch`` as an
  attribute. (Andrew Bennetts)
  
* The Branch hooks pre_change_branch_tip no longer masks exceptions raised
  by plugins - the original exceptions are now preserved. (Robert Collins)

* The Transport ``Server.tearDown`` method is now renamed to
  ``stop_server`` and ``setUp`` to ``start_server`` for consistency with
  our normal naming pattern, and to avoid confusion with Python's
  ``TestCase.tearDown``.  (Martin Pool)

* ``WorkingTree.update`` implementations must now accept a ``revision``
  parameter.

Internals
*********

* Added ``BzrDir.open_branchV3`` smart server request, which can receive
  a string of details (such as "location is a repository") as part of a
  ``nobranch`` response.  (Andrew Bennetts, #440952)
  
* New helper osutils.UnicodeOrBytesToBytesWriter which encodes unicode
  objects but passes str objects straight through. This is used for
  selftest but may be useful for diff and other operations that generate
  mixed output. (Robert Collins)

* New exception ``NoRoundtrippingSupport``, for use by foreign branch 
  plugins. (Jelmer Vernooij)

Testing
*******

* ``bzrlib.tests.permute_for_extension`` is a helper that simplifies
  running all tests in the current module, once against a pure python
  implementation, and once against an extension (pyrex/C) implementation.
  It can be used to dramatically simplify the implementation of
  ``load_tests``.  (John Arbash Meinel)

* ``bzrlib.tests.TestCase`` now subclasses ``testtools.testcase.TestCase``.
  This permits features in testtools such as getUniqueInteger and
  getUniqueString to be used. Because of this, testtools version 0.9.2 or
  newer is now a dependency to run bzr selftest. Running with versions of
  testtools less than 0.9.2 will cause bzr to error while loading the test
  suite. (Robert Collins)

* Shell-like tests now support the command "mv" for moving files.  The
  syntax for ``mv file1 file2``, ``mv dir1 dir2`` and ``mv file dir`` is
  supported.  (Neil Martinsen-Burrell)

* The test progress bar no longer distinguishes tests that 'errored' from
  tests that 'failed' - they're all just failures.
  (Martin Pool)


bzr 2.0.5 (not released yet)
############################

:Codename:
:2.0.5: NOT RELEASED YET

Bug Fixes
*********

* Avoid ``malloc(0)`` in ``patiencediff``, which is non-portable.
  (Martin Pool, #331095)

* Concurrent autopacking is more resilient to already-renamed pack files.
  If we find that a file we are about to obsolete is already obsoleted, we
  do not try to rename it, and we leave the file in ``obsolete_packs``.
  The code is also fault tolerant if a file goes missing, assuming that
  another process already removed the file.
  (John Arbash Meinel, Gareth White, #507557)

* Cope with the lockdir ``held/info`` file being empty, which seems to
  happen fairly often if the process is suddenly interrupted while taking
  a lock.
  (Martin Pool, #185103)

* Handle renames correctly when there are files or directories that 
  differ only in case.  (Chris Jones, Martin Pool, #368931)

* Fixed CHM generation by moving the NEWS section template into
  a separate file. (Ian Clatworthy, #524184)

* If ``bzr push --create-prefix`` triggers an unexpected ``NoSuchFile``
  error, report that error rather than failing with an unhelpful
  ``UnboundLocalError``.
  (Andrew Bennetts, #423563)

* Running ``bzr`` command without any arguments now shows bzr
  version number along with rest of the help text.
  (Parth Malwankar, #369501)

Documentation
*************

* Added ``location-alias`` help topic.
  (Andrew Bennetts, #337834)

bzr 2.0.4
#########

:Codename: smooth sailing
:2.0.4: 2010-01-21

The fourth bugfix-only release in the 2.0 series contains more than a
dozen bugfixes relative to 2.0.3. The primary focus is on handling
interruptions and concurrent operations more cleanly, there is also a fair
improvement to ``bzr export`` when exporting a remote branch.


Bug Fixes
*********

* ``bzr annotate`` on another branch with ``-r branch:...`` no longer
  fails with an ``ObjectNotLocked`` error.  (Andrew Bennetts, #496590)

* ``bzr export dir`` now requests all file content as a record stream,
  rather than requsting the file content one file-at-a-time. This can make
  exporting over the network significantly faster (54min => 9min in one
  case). (John Arbash Meinel, #343218)

* ``bzr serve`` no longer slowly leaks memory. The compiled
  ``bzrlib.bencode.Encoder()`` class was using ``__del__`` to cleanup and
  free resources, and it should have been using ``__dealloc__``.
  This will likely have an impact on any other process that is serving for
  an extended period of time.  (John Arbash Meinel, #494406)

* Check for SIGINT (Ctrl-C) and other signals immediately if ``readdir``
  returns ``EINTR`` by calling ``PyErr_CheckSignals``.  This affected the
  optional ``_readdir_pyx`` extension.  (Andrew Bennetts, #495023)

* Concurrent autopacks will no longer lose a newly created pack file.
  There was a race condition, where if the reload happened at the right
  time, the second packer would forget the name of the newly added pack
  file. (John Arbash Meinel, Gareth White, #507566)

* Give a clearer message if the lockdir disappears after being apparently
  successfully taken.  (Martin Pool, #498378)

* Give a warning when fetching between repositories (local or remote) with
  sufficiently different formats that the content will need to be
  serialized (ie ``InterDifferingSerializer`` or ``inventory-deltas``), so
  the user has a clue that upgrading could make it faster.
  (Martin Pool, #456077)

* If we fail to open ``~/.bzr.log`` write a clear message to stderr rather
  than using ``warning()``. The log file is opened before logging is set
  up, and it leads to very confusing: 'no handlers for "bzr"' messages for
  users, rather than something nicer.
  (John Arbash Meinel, Barry Warsaw, #503886)

* Refuse to build with any Pyrex 0.9.4 release, as they have known bugs.
  (Martin Pool, John Arbash Meinel, #449372)

* ``setup.py bdist_rpm`` now properly finds extra files needed for the
  build. (there is still the distutils bug
  http://bugs.python.org/issue644744) (Joe Julian, #175839)

* The 2a format wasn't properly restarting autopacks when something
  changed underneath it (like another autopack). Now concurrent
  autopackers will properly succeed. (John Arbash Meinel, #495000)

* ``TreeTransform`` can now handle when a delta says that the file id for
  the tree root changes. Rather than trying to rename your working
  directory, or failing early saying that you can't have multiple
  tree roots. This also fixes revert, update, and pull when the root id
  changes.  (John Arbash Meinel, #494269, #504390)

* ``_update_current_block`` no longer suppresses exceptions, so ^C at just
  the right time will get propagated, rather than silently failing to move
  the block pointer. (John Arbash Meinel, Gareth White, #495023)

Testing
*******

* We have a new ``test_source`` that ensures all pyrex ``cdef`` functions
  handle exceptions somehow. (Possibly by setting ``# cannot_raise``
  rather than an ``except ?:`` clause.) This should help prevent bugs like
  bug #495023. (John Arbash Meinel)


bzr 2.1.0b4
###########

:Codename: san francisco airport
:2.1.0b4: 2009-12-14

The fourth beta release in the 2.1 series brings with it a significant
number of bugfixes (~20). The test suite is once again (finally) "green"
on Windows, and should remain that way for future releases. There are a
few performance related updates (faster upgrade and log), and several UI
tweaks. There has also been a significant number of tweaks to the runtime
documentation. 2.1.0b4 include everything from the 2.0.3 release.


Compatibility Breaks
********************

* The BZR_SSH environmental variable may now be set to the path of a secure
  shell client. If currently set to the value ``ssh`` it will now guess the
  vendor of the program with that name, to restore the old behaviour that
  indicated the SSH Corporation client use ``sshcorp`` instead as the magic
  string. (Martin <gzlist@googlemail.com>, #176292)

New Features
************

* ``bzr commit`` now has a ``--commit-time`` option.
  (Alexander Sack, #459276)

* ``-Dhpss`` now increases logging done when run on the bzr server,
  similarly to how it works on the client. (John Arbash Meinel)

* New option ``bzr unshelve --keep`` applies the changes and leaves them
  on the shelf.  (Martin Pool, Oscar Fuentes, #492091)

* The ``BZR_COLUMNS`` envrionment variable can be set to force bzr to
  respect a given terminal width. This can be useful when output is
  redirected or in obscure cases where the default value is not
  appropriate. Pagers can use it to get a better control of the line
  lengths. 
  (Vincent Ladeuil)

* The new command ``bzr lp-mirror`` will request that Launchpad update its
  mirror of a local branch. This command will only function if launchpadlib
  is installed.
  (Jonathan Lange)


Bug Fixes
*********

* After renaming a file, the dirstate could accidentally reference
  ``source\\path`` rather than ``source/path`` on Windows. This might be a
  source of some dirstate-related failures. (John Arbash Meinel)

* ``bzr commit`` now detects commit messages that looks like file names
  and issues a warning.
  (Gioele Barabucci, #73073)

* ``bzr ignore /`` no longer causes an IndexError. (Gorden Tyler, #456036)

* ``bzr log -n0 -rN`` should not return revisions beyond its merged revisions.
  (#325618, #484109, Marius Kruger)

* ``bzr merge --weave`` and ``--lca`` will now create ``.BASE`` files for
  files with conflicts (similar to ``--merge3``). The contents of the file
  is a synthesis of all bases used for the merge.
  (John Arbash Meinel, #40412)

* ``bzr mv --quiet`` really is quiet now.  (Gordon Tyler, #271790)

* ``bzr serve`` is more clear about the risk of supplying --allow-writes.
  (Robert Collins, #84659)

* ``bzr serve --quiet`` really is quiet now.  (Gordon Tyler, #252834)

* Fix bug with redirected URLs over authenticated HTTP.
  (Glen Mailer, Neil Martinsen-Burrell, Vincent Ladeuil, #395714)

* Interactive merge doesn't leave branch locks behind.  (Aaron Bentley)

* Lots of bugfixes for the test suite on Windows. We should once again
  have a test suite with no failures on Windows. (John Arbash Meinel)

* ``osutils.terminal_width()`` obeys the BZR_COLUMNS environment
  variable but returns None if the terminal is not a tty (when output is
  redirected for example). Also fixes its usage under OSes that doesn't
  provide termios.TIOCGWINSZ. Make sure the corresponding tests runs on
  windows too.
  (Joke de Buhr, Vincent Ladeuil, #353370, #62539)
  (John Arbash Meinel, Vincent Ladeuil, #492561)

* Terminate ssh subprocesses when no references to them remain, fixing
  subprocess and file descriptor leaks.  (Andrew Bennetts, #426662)
  
* The ``--hardlink`` option of ``bzr branch`` and ``bzr checkout`` now
  works for 2a format trees.  Only files unaffected by content filters
  will be hardlinked.  (Andrew Bennetts, #408193)

* The new glob expansion on Windows would replace all ``\`` characters
  with ``/`` even if it there wasn't a glob to expand, the arg was quoted,
  etc. Now only change slashes if there is something being glob expanded.
  (John Arbash Meinel, #485771)

* Use our faster ``KnownGraph.heads()`` functionality when computing the
  new rich-root heads. This can cut a conversion time in half (mysql from
  13.5h => 6.2h) (John Arbash Meinel, #487632)

* When launching a external diff tool via bzr diff --using, temporary files
  are no longer created, rather, the path to the file in the working tree is
  passed to the external diff tool. This allows the file to be edited if the
  diff tool provides for this. (Gary van der Merwe, #490738)
  
* The launchpad-open command can now be used from a subdirectory of a
  branch, not just from the root of the branch. 
  (Neil Martinsen-Burrell, #489102)


Improvements
************

* ``bzr log`` is now faster. (Ian Clatworthy)

* ``bzr update`` provides feedback on which branch it is up to date with.
  (Neil Martinsen-Burrell)

* ``bzr upgrade`` from pre-2a to 2a can be significantly faster (4x).
  For details see the xml8 patch and heads() improvements.
  (John Arbash Meinel)

* ``bzrlib.urlutils.local_path_from_url`` now accepts
  'file://localhost/' as well as 'file:///' URLs on POSIX.  (Michael
  Hudson)

* The progress bar now shows only a spinner and per-operation counts,
  not an overall progress bar.  The previous bar was often not correlated
  with real overall operation progress, either because the operations take
  nonlinear time, or because at the start of the operation Bazaar couldn't
  estimate how much work there was to do.  (Martin Pool)

Documentation
*************

* Lots of documentation tweaks for inline help topics and command help
  information.

API Changes
***********

* ``bzrlib.textui`` (vestigial module) removed.  (Martin Pool)

* The Launchpad plugin now has a function ``login`` which will log in to
  Launchpad with launchpadlib, and ``load_branch`` which will return the
  Launchpad Branch object corresponding to a given Bazaar Branch object.
  (Jonathan Lange)

Internals
*********

* New test Feature: ``ModuleAvailableFeature``. It is designed to make it
  easier to handle what tests you want to run based on what modules can be
  imported. (Rather than lots of custom-implemented features that were
  basically copy-and-pasted.) (John Arbash Meinel)

* ``osutils.timer_func()`` can be used to get either ``time.time()`` or
  ``time.clock()`` when you want to do performance timing.
  ``time.time()`` is limited to 15ms resolution on Windows, but
  ``time.clock()`` gives CPU and not wall-clock time on other platforms.
  (John Arbash Meinel)

* Several code paths that were calling ``Transport.get().read()`` have
  been changed to the equalivent ``Transport.get_bytes()``. The main
  difference is that the latter will explicitly call ``file.close()``,
  rather than expecting the garbage collector to handle it. This helps
  with some race conditions on Windows during the test suite and sftp
  tests. (John Arbash Meinel)

Testing
*******

* TestCaseWithMemoryTransport no longer sets $HOME and $BZR_HOME to
  unicode strings. (Michael Hudson, #464174)


bzr 2.0.3
#########

:Codename: little italy
:2.0.3: 2009-12-14


The third stable release of Bazaar has a small handful of bugfixes. As
expected, this has no internal or external compatibility changes versus
2.0.2 (or 2.0.0).

Bug Fixes
*********

* ``bzr push --use-existing-dir`` no longer crashes if the directory
  exists but contains an invalid ``.bzr`` directory.
  (Andrew Bennetts, #423563)

* Content filters are now applied correctly after pull, merge and switch.
  (Ian Clatworthy, #385879)

* Fix a potential segfault in the groupcompress hash map handling code.
  When inserting new entries, if the final hash bucket was empty, we could
  end up trying to access if ``(last_entry+1)->ptr == NULL``.
  (John Arbash Meinel, #490228)

* Improve "Binary files differ" hunk handling.  (Aaron Bentley, #436325)


bzr 2.1.0b3
###########

:Codename: after sprint recovery
:2.1.0b3: 2009-11-16

This release was pushed up from its normal release cycle due to a
regression in python 2.4 compatibility in 2.1.0b2.  Since this regression
was caught before 2.1.0b2 was officially announced, the full changelog
includes both 2.1.0b3 and 2.1.0b2 changes.

Highlights of 2.1.0b3 are: new globbing code for all commands on Windows,
the test suite now conforms to python's trunk enhanced semantics (skip,
etc.), and ``bzr info -v`` will now report the correct branch and repo
formats for Remote objects.


New Features
************

* Users can define a shelve editor to provide shelf functionality at a
  granularity finer than per-patch-hunk. (Aaron Bentley)

Bug Fixes
*********

* Fix for shell completion and short options.  (Benoît PIERRE)

* Fix ``bzr --profile-imports`` with Python 2.6.  (Martin Pool)

* Hooks daughter classes should always call the base constructor.
  (Alexander Belchenko, Vincent Ladeuil, #389648) 

* Improve "Binary files differ" hunk handling.  (Aaron Bentley, #436325)

* On Windows, do glob expansion at the command-line level (as is usually
  done in bash, etc.) This means that *all* commands get glob expansion
  (bzr status, bzr add, bzr mv, etc). It uses a custom command line
  parser, which allows us to know if a given section was quoted. It means
  you can now do ``bzr ignore "*.py"``.
  (John Arbash Meinel, #425510, #426410, #194450)

* Sanitize commit messages that come in from the '-m' flag. We translate
  '\r\n' => '\n' and a plain '\r' => '\n'. The storage layer doesn't
  allow those because XML store silently translate it anyway. (The parser
  auto-translates \r\n => \n in ways that are hard for us to catch.)

* Show correct branch and repository format descriptions in 
  ``bzr info -v`` on a smart server location.  (Andrew Bennetts, #196080)

* The fix for bug #186920 accidentally broke compatibility with python
  2.4.  (Vincent Ladeuil, #475585)

* Using ``Repository.get_commit_builder().record_iter_changes()`` now
  correctly sets ``self.inv_sha1`` to a sha1 string and
  ``self.new_inventory`` to an Inventory instance after calling
  ``self.finish_inventory()``. (Previously it accidently set both values
  as a tuple on ``self.inv_sha1``. This was missed because
  ``repo.add_revision`` ignores the supplied inventory sha1 and recomputes
  the sha1 from the repo directly. (John Arbash Meinel)

* Shelve command refuse to run if there is no real terminal.
  (Alexander Belchenko)

* Avoid unnecessarily flushing of trace file; it's now unbuffered at the
  Python level.  (Martin Pool)

Documentation
*************

* Include Japanese translations for documentation (Inada Naoki)

* New API ``ui_factory.make_output_stream`` to be used for sending bulk
  (rather than user-interaction) data to stdout.  This automatically
  coordinates with progress bars or other terminal activity, and can be
  overridden by GUIs.
  (Martin Pool, 493944)

Internals
*********

* Some of the core groupcompress functionality now releases the GIL before
  operation. Similar to how zlib and bz2 operate without the GIL in the
  core compression and decompression routines. (John Arbash Meinel)

Testing
*******

* -Dhpssvfs will now trigger on ``RemoteBzrDir._ensure_real``, providing
  more debugging of VFS access triggers. (Robert Collins)

* KnownFailure is now signalled to ``ExtendedTestResult`` using the same
  method that Python 2.7 uses - ``addExpectedFailure``. (Robert Collins)

* ``--parallel=fork`` is now compatible with --subunit.
  (Robert Collins, Vincent Ladeuil, #419776)

* Reporting of failures shows test ids not descriptions and thus shows
  parameterised tests correctly. (Robert Collins)

* TestNotApplicable is now handled within the TestCase.run method rather
  than being looked for within ``ExtendedTestResult.addError``. This
  provides better handling with other ``TestResult`` objects, degrading to
  sucess rather than error. (Robert Collins)

* The private method ``_testConcluded`` on ``ExtendedTestResult`` has been
  removed - it was empty and unused. (Robert Collins)

* UnavailableFeature is now handled within the TestCase.run method rather
  than being looked for within addError. If the Result object does not
  have an addNotSupported method, addSkip is attempted instead, and
  failing that addSuccess. (Robert Collins)

* When a TestResult does not have an addSkip method, skipped tests are now
  reported as successful tests, rather than as errors. This change is
  to make it possible to get a clean test run with a less capable
  TestResult. (Robert Collins)



bzr 2.1.0b2
###########

:Codename: a load off my mind
:2.1.0b2: 2009-11-02

This is our second feature-filled release since 2.0, pushing us down the
path to a 2.1.0. Once again, all bugfixes in 2.0.2 are present in 2.1.0b2.

Key highlights in this release are: improved handling of
failures-during-cleanup for commit, fixing a long-standing bug with
``bzr+http`` and shared repositories, all ``lp:`` urls to be resolved
behind proxies, and a new StaticTuple datatype, allowing us to reduce
memory consumption (50%) and garbage collector overhead (40% faster) for
many operations.

* A new ``--concurrency`` option has been added as well as an associated
  BZR_CONCURRENCY environment variable to specify the number of
  processes that can be run concurrently when running ``bzr selftest``. The
  command-line option overrides the environment variable if both are
  specified. If none is specified. the number of processes is obtained
  from the OS as before.  (Matt Nordhoff, Vincent Ladeuil)

Bug Fixes
*********

* ``bzr+http`` servers no longer give spurious jail break errors when
  serving branches inside a shared repository.  (Andrew Bennetts, #348308)

* Errors during commit are handled more robustly so that knock-on errors
  are less likely to occur, and will not obscure the original error if
  they do occur.  This fixes some causes of ``TooManyConcurrentRequests``
  and similar errors.  (Andrew Bennetts, #429747, #243391)

* Launchpad urls can now be resolved from behind proxies.
  (Gordon Tyler, Vincent Ladeuil, #186920)

* Reduce the strictness for StaticTuple, instead add a debug flag
  ``-Dstatic_tuple`` which will change apis to be strict and raise errors.
  This way, most users won't see failures, but developers can improve
  internals. (John Arbash Meinel, #471193)

* TreeTransform.adjust_path updates the limbo paths of descendants of adjusted
  files.  (Aaron Bentley)

* Unicode paths are now handled correctly and consistently by the smart
  server.  (Andrew Bennetts, Michael Hudson, #458762)

Improvements
************

* When reading index files, we now use a ``StaticTuple`` rather than a
  plain ``tuple`` object. This generally gives a 20% decrease in peak
  memory, and can give a performance boost up to 40% on large projects.
  (John Arbash Meinel)

* Peak memory under certain operations has been reduced significantly.
  (eg, 'bzr branch launchpad standalone' is cut in half)
  (John Arbash Meinel)

Documentation
*************

* Filtered views user documentation upgraded to refer to format 2a
  instead of pre-2.0 formats. (Ian Clatworthy)

API Changes
***********

* Remove deprecated ``CLIUIFactory``.  (Martin Pool)

* ``UIFactory`` now has new ``show_error``, ``show_message`` and
  ``show_warning`` methods, which can be hooked by non-text UIs.  
  (Martin Pool)

Internals
*********

* Added ``bzrlib._simple_set_pyx``. This is a hybrid between a Set and a
  Dict (it only holds keys, but you can lookup the object located at a
  given key). It has significantly reduced memory consumption versus the
  builtin objects (1/2 the size of Set, 1/3rd the size of Dict). This is
  used as the interning structure for StaticTuple objects.
  (John Arbash Meinel)

* ``bzrlib._static_tuple_c.StaticTuple`` is now available and used by
  the btree index parser and the chk map parser. This class functions
  similarly to ``tuple`` objects. However, it can only point to a limited
  collection of types.  (Currently StaticTuple, str, unicode, None, bool,
  int, long, float, but not subclasses).  This allows us to remove it from
  the garbage collector (it cannot be in a cycle), it also allows us to
  intern the objects. In testing, this can reduce peak memory by 20-40%,
  and significantly improve performance by removing objects from being
  inspected by the garbage collector.  (John Arbash Meinel)

* ``GroupCompressBlock._ensure_content()`` will now release the
  ``zlib.decompressobj()`` when the first request is for all of the
  content. (Previously it would only be released if you made a request for
  part of the content, and then all of it later.) This turns out to be a
  significant memory savings, as a ``zstream`` carries around approx 260kB
  of internal state and buffers. (For branching bzr.dev this drops peak
  memory from 382MB => 345MB.) (John Arbash Meinel)

* When streaming content between ``2a`` format repositories, we now clear
  caches from earlier versioned files. (So 'revisions' is cleared when we
  start reading 'inventories', etc.) This can have a significant impact on
  peak memory for initial copies (~200MB). (John Arbash Meinel)


bzr 2.0.2
#########

:Codename: after the scare
:2.0.2: 2009-11-02

The second in our "let's keep the stable bugfixes flowing" series. As
expected this has a few (~9) bugfixes relative to 2.0.1, and no major api
changes or features.

Bug Fixes
*********

* Avoid "NoneType has no attribute st_mode" error when files disappear
  from a directory while it's being read.  (Martin Pool, #446033)

* Content filters are now applied correctly after revert.
  (Ian Clatworthy)

* Diff parsing handles "Binary files differ" hunks.  (Aaron Bentley, #436325)

* Fetching from stacked pre-2a repository via a smart server no longer
  fails intermittently with "second push failed to complete".
  (Andrew Bennetts, #437626)

* Fix typos left after test_selftest refactoring.
  (Vincent Ladeuil, Matt Nordhoff, #461149)

* Fixed ``ObjectNotLocked`` errors during ``bzr log -r NNN somefile``.
  (Andrew Bennetts, #445171)
  
* PreviewTree file names are not limited by the encoding of the temp
  directory's filesystem. (Aaron Bentley, #436794)

Improvements
************

* ``bzr log`` now read-locks branches exactly once, so makes better use of
  data caches.  (Andrew Bennetts)

Documentation
*************

* Filtered views user documentation upgraded to refer to format 2a
  instead of pre-2.0 formats. (Ian Clatworthy)


bzr 2.1.0b1
###########

:Codename: While the cat is away
:2.1.0b1: 2009-10-14

This is the first development release in the new split "stable" and
"development" series. As such, the release is a snapshot of bzr.dev
without creating a release candidate first. This release includes a
fair amount of internal changes, with deprecated code being removed,
and several new feature developments. People looking for a stable code
base with only bugfixes should focus on the 2.0.1 release. All bugfixes
present in 2.0.1 are present in 2.1.0b1.

Highlights include support for ``bzr+ssh://host/~/homedir`` style urls,
finer control over the plugin search path via extended BZR_PLUGIN_PATH
syntax, visible warnings when extension modules fail to load, and improved
error handling during unlocking.


New Features
************

* Bazaar can now send mail through Apple OS X Mail.app. 
  (Brian de Alwis)

* ``bzr+ssh`` and ``bzr`` paths can now be relative to home directories
  specified in the URL.  Paths starting with a path segment of ``~`` are
  relative to the home directory of the user running the server, and paths
  starting with ``~user`` are relative to the home directory of the named
  user.  For example, for a user "bob" with a home directory of
  ``/home/bob``, these URLs are all equivalent:

  * ``bzr+ssh://bob@host/~/repo``
  * ``bzr+ssh://bob@host/~bob/repo``
  * ``bzr+ssh://bob@host/home/bob/repo``

  If ``bzr serve`` was invoked with a ``--directory`` argument, then no
  home directories outside that directory will be accessible via this
  method.

  This is a feature of ``bzr serve``, so pre-2.1 clients will
  automatically benefit from this feature when ``bzr`` on the server is
  upgraded.  (Andrew Bennetts, #109143)

* Extensions can now be compiled if either Cython or Pyrex is available.
  Currently Pyrex is preferred, but that may change in the future.
  (Arkanes)

* Give more control on BZR_PLUGIN_PATH by providing a way to refer to or
  disable the user, site and core plugin directories.
  (Vincent Ladeuil, #412930, #316192, #145612)

Bug Fixes
*********

* Bazaar's native protocol code now correctly handles EINTR, which most
  noticeably occurs if you break in to the debugger while connected to a
  bzr+ssh server.  You can now can continue from the debugger (by typing
  'c') and the process continues.  However, note that pressing C-\ in the
  shell may still kill the SSH process, which is bug 162509, so you must
  sent a signal to the bzr process specifically, for example by typing
  ``kill -QUIT PID`` in another shell.  (Martin Pool, #341535)

* ``bzr add`` in a tree that has files with ``\r`` or ``\n`` in the
  filename will issue a warning and skip over those files.
  (Robert Collins, #3918)

* ``bzr dpush`` now aborts if uncommitted changes (including pending merges)
  are present in the working tree. The configuration option ``dpush_strict``
  can be used to set the default for this behavior.
  (Vincent Ladeuil, #438158)

* ``bzr merge`` and ``bzr remove-tree`` now requires --force if pending
  merges are present in the working tree.
  (Vincent Ladeuil, #426344)

* Clearer message when Bazaar runs out of memory, instead of a ``MemoryError``
  traceback.  (Martin Pool, #109115)

* Don't give a warning on Windows when failing to import ``_readdir_pyx``
  as it is never built. (John Arbash Meinel, #430645)

* Don't restrict the command name used to run the test suite.
  (Vincent Ladeuil, #419950)

* ftp transports were built differently when the kerberos python module was
  present leading to obscure failures related to ASCII/BINARY modes.
  (Vincent Ladeuil, #443041)

* Network streams now decode adjacent records of the same type into a
  single stream, reducing layering churn. (Robert Collins)

* PreviewTree behaves correctly when get_file_mtime is invoked on an unmodified
  file. (Aaron Bentley, #251532)

* Registry objects should not use iteritems() when asked to use items().
  (Vincent Ladeuil, #430510)

* Weave based repositories couldn't be cloned when committers were using
  domains or user ids embedding '.sig'. Now they can.
  (Matthew Fuller, Vincent Ladeuil, #430868)

Improvements
************

* Revision specifiers can now be given in a more DWIM form, without
  needing explicit prefixes for specifiers like tags or revision id's.
  See ``bzr help revisionspec`` for full details.  (Matthew Fuller)

* Bazaar gives a warning before exiting, and writes into ``.bzr.log``, if 
  compiled extensions can't be loaded.  This typically indicates a
  packaging or installation problem.  In this case Bazaar will keep
  running using pure-Python versions, but this may be substantially
  slower.  The warning can be disabled by setting
  ``ignore_missing_extensions = True`` in ``bazaar.conf``.
  See also <https://answers.launchpad.net/bzr/+faq/703>.
  (Martin Pool, #406113, #430529)

* Secondary errors that occur during Branch.unlock and Repository.unlock
  no longer obscure the original error.  These methods now use a new
  decorator, ``only_raises``.  This fixes many causes of
  ``TooManyConcurrentRequests`` and similar errors.
  (Andrew Bennetts, #429747)

Documentation
*************

* Describe the new shell-like test feature. (Vincent Ladeuil)

* Help on hooks no longer says 'Not deprecated' for hooks that are
  currently supported. (Ian Clatworthy, #422415)

API Changes
***********

* ``bzrlib.user_encoding`` has been removed; use
  ``bzrlib.osutils.get_user_encoding`` instead.  (Martin Pool)

* ``bzrlib.tests`` now uses ``stopTestRun`` for its ``TestResult``
  subclasses - the same as python's unittest module. (Robert Collins)
  
* ``diff._get_trees_to_diff`` has been renamed to 
  ``diff.get_trees_and_branches_to_diff``. It is now a public API, and it 
  returns the old and new branches. (Gary van der Merwe)

* ``bzrlib.trace.log_error``, ``error`` and ``info`` have been deprecated.
  (Martin Pool)

* ``MutableTree.has_changes()`` does not require a tree parameter anymore. It
  now defaults to comparing to the basis tree. It now checks for pending
  merges too.  ``Merger.check_basis`` has been deprecated and replaced by the
  corresponding has_changes() calls. ``Merge.compare_basis``,
  ``Merger.file_revisions`` and ``Merger.ensure_revision_trees`` have also
  been deprecated.
  (Vincent Ladeuil, #440631)

* ``ProgressTask.note`` is deprecated.
  (Martin Pool)

Internals
*********

* Added ``-Drelock`` debug flag.  It will ``note`` a message every time a
  repository or branch object is unlocked then relocked the same way.
  (Andrew Bennetts)
  
* ``BTreeLeafParser.extract_key`` has been tweaked slightly to reduce
  mallocs while parsing the index (approx 3=>1 mallocs per key read).
  This results in a 10% speedup while reading an index.
  (John Arbash Meinel)

* The ``bzrlib.lsprof`` module has a new class ``BzrProfiler`` which makes
  profiling in some situations like callbacks and generators easier.
  (Robert Collins)

Testing
*******

* Passing ``--lsprof-tests -v`` to bzr selftest will cause lsprof output to
  be output for every test. Note that this is very verbose! (Robert Collins)

* Setting ``BZR_TEST_PDB=1`` when running selftest will cause a pdb
  post_mortem to be triggered when a test failure occurs. (Robert Collins)

* Shell-like tests can now be written. Code in ``bzrlib/tests/script.py`` ,
  documentation in ``developers/testing.txt`` for details.
  (Vincent Ladeuil)

* Some tests could end up with the same id, that was dormant for
  a long time.
  (Vincent Ladeuil, #442980)

* Stop showing the number of tests due to missing features in the test
  progress bar.  (Martin Pool)

* Test parameterisation now does a shallow copy, not a deep copy of the test
  to be parameterised. This is not expected to break external use of test
  parameterisation, and is substantially faster. (Robert Collins)

* Tests that try to open a bzr dir on an arbitrary transport will now
  fail unless they have explicitly permitted the transport via
  ``self.permit_url``. The standard test factories such as ``self.get_url``
  will permit the urls they provide automatically, so only exceptional
  tests should need to do this. (Robert Collins)

* The break-in test no longer cares about clean shutdown of the child,
  instead it is happy if the debugger starts up. (Robert  Collins)

* The full test suite is expected to pass when the C extensions are not
  present. (Vincent Ladeuil, #430749)


bzr 2.0.1
#########

:Codename: Stability First
:2.0.1: 2009-10-14

The first of our new ongoing bugfix-only stable releases has arrived. It
includes a collection of 12 bugfixes applied to bzr 2.0.0, but does not
include any of the feature development in the 2.1.0 series.


Bug Fixes
*********

* ``bzr add`` in a tree that has files with ``\r`` or ``\n`` in the
  filename will issue a warning and skip over those files.
  (Robert Collins, #3918)

* bzr will attempt to authenticate with SSH servers that support
  ``keyboard-interactive`` auth but not ``password`` auth when using
  Paramiko.   (Andrew Bennetts, #433846)

* Fixed fetches from a stacked branch on a smart server that were failing
  with some combinations of remote and local formats.  This was causing
  "unknown object type identifier 60" errors.  (Andrew Bennetts, #427736)

* Fixed ``ObjectNotLocked`` errors when doing some log and diff operations
  on branches via a smart server.  (Andrew Bennetts, #389413)

* Handle things like ``bzr add foo`` and ``bzr rm foo`` when the tree is
  at the root of a drive. ``osutils._cicp_canonical_relpath`` always
  assumed that ``abspath()`` returned a path that did not have a trailing
  ``/``, but that is not true when working at the root of the filesystem.
  (John Arbash Meinel, Jason Spashett, #322807)

* Hide deprecation warnings for 'final' releases for python2.6.
  (John Arbash Meinel, #440062)

* Improve the time for ``bzr log DIR`` for 2a format repositories.
  We had been using the same code path as for <2a formats, which required
  iterating over all objects in all revisions.
  (John Arbash Meinel, #374730)

* Make sure that we unlock the tree if we fail to create a TreeTransform
  object when doing a merge, and there is limbo, or pending-deletions
  directory.  (Gary van der Merwe, #427773)

* Occasional IndexError on renamed files have been fixed. Operations that
  set a full inventory in the working tree will now go via the
  apply_inventory_delta code path which is simpler and easier to
  understand than dirstates set_state_from_inventory method. This may
  have a small performance impact on operations built on _write_inventory,
  but such operations are already doing full tree scans, so no radical
  performance change should be observed. (Robert Collins, #403322)

* Retrieving file text or mtime from a _PreviewTree has good performance when
  there are many changes.  (Aaron Bentley)

* The CHK index pages now use an unlimited cache size. With a limited
  cache and a large project, the random access of chk pages could cause us
  to download the entire cix file many times.
  (John Arbash Meinel, #402623)

* When a file kind becomes unversionable after being added, a sensible
  error will be shown instead of a traceback. (Robert Collins, #438569)

Documentation
*************

* Improved README. (Ian Clatworthy)

* Improved upgrade documentation for Launchpad branches.
  (Barry Warsaw)


bzr 2.0.0
#########

:2.0.0: 2009-09-22
:Codename: Instant Karma

This release of Bazaar makes the 2a (previously 'brisbane-core') format
the default when new branches or repositories are created.  This format is
substantially smaller and faster for many operations.  Most of the work in
this release focuses on bug fixes and stabilization, covering both 2a and
previous formats.  (See the Upgrade Guide for information on migrating
existing projects.)

This release also improves the documentation content and presentation,
including adding Windows HtmlHelp manuals.

The Bazaar team decided that 2.0 will be a long-term supported release,
with bugfix-only 2.0.x releases based on it, continuing for at least six
months or until the following stable release.

Changes from 2.0.0rc2 to final
******************************

* Officially branded as 2.0.0 rather than 2.0 to clarify between things
  that "want to happen on the 2.0.x stable series" versus things that want
  to "land in 2.0.0". (Changes how bzrlib._format_version_tuple() handles
  micro = 0.) (John Arbash Meinel)


bzr 2.0.0rc2
############

:2.0.0rc2: 2009-09-10

New Features
************

* Added post_commit hook for mutable trees. This allows the keywords
  plugin to expand keywords on files changed by the commit.
  (Ian Clatworthy, #408841)

Bug Fixes
*********

* Bazaar's native protocol code now correctly handles EINTR, which most
  noticeably occurs if you break in to the debugger while connected to a
  bzr+ssh server.  You can now can continue from the debugger (by typing
  'c') and the process continues.  However, note that pressing C-\ in the
  shell may still kill the SSH process, which is bug 162509, so you must
  sent a signal to the bzr process specifically, for example by typing
  ``kill -QUIT PID`` in another shell.  (Martin Pool, #341535)

* ``bzr check`` in pack-0.92, 1.6 and 1.9 format repositories will no
  longer report incorrect errors about ``Missing inventory ('TREE_ROOT', ...)``
  (Robert Collins, #416732)

* ``bzr info -v`` on a 2a format still claimed that it was a "Development
  format" (John Arbash Meinel, #424392)

* ``bzr log stacked-branch`` shows the full log including
  revisions that are in the fallback repository. (Regressed in 2.0rc1).
  (John Arbash Meinel, #419241)

* Clearer message when Bazaar runs out of memory, instead of a ``MemoryError``
  traceback.  (Martin Pool, #109115)

* Conversion to 2a will create a single pack for all the new revisions (as
  long as it ran without interruption). This improves both ``bzr upgrade``
  and ``bzr pull`` or ``bzr merge`` from local branches in older formats.
  The autopack logic that occurs every 100 revisions during local
  conversions was not returning that pack's identifier, which resulted in
  the partial packs created during the conversion not being consolidated
  at the end of the conversion process. (Robert Collins, #423818)

* Fetches from 2a to 2a are now again requested in 'groupcompress' order.
  Groups that are seen as 'underutilized' will be repacked on-the-fly.
  This means that when the source is fully packed, there is minimal
  overhead during the fetch, but if the source is poorly packed the result
  is a fairly well packed repository (not as good as 'bzr pack' but
  good-enough.) (Robert Collins, John Arbash Meinel, #402652)

* Fix a potential segmentation fault when doing 'log' of a branch that had
  ghosts in its mainline.  (Evaluating None as a tuple is bad.)
  (John Arbash Meinel, #419241)

* ``groupcompress`` sort order is now more stable, rather than relying on
  ``topo_sort`` ordering. The implementation is now
  ``KnownGraph.gc_sort``. (John Arbash Meinel)

* Local data conversion will generate correct deltas. This is a critical
  bugfix vs 2.0rc1, and all 2.0rc1 users should upgrade to 2.0rc2 before
  converting repositories. (Robert Collins, #422849)

* Network streams now decode adjacent records of the same type into a
  single stream, reducing layering churn. (Robert Collins)

* Prevent some kinds of incomplete data from being committed to a 2a
  repository, such as revisions without inventories, a missing chk_bytes
  record for an inventory, or a missing text referenced by an inventory.
  (Andrew Bennetts, #423506, #406687)
  
Documentation
*************

* Fix assertion error about "_remember_remote_is_before" when pushing to
  older smart servers.
  (Andrew Bennetts, #418931)

* Help on hooks no longer says 'Not deprecated' for hooks that are
  currently supported. (Ian Clatworthy, #422415)

* PDF and CHM (Windows HtmlHelp) formats are now supported for the
  user documentation. The HTML documentation is better broken up into
  topics. (Ian Clatworthy)

* The developer and foreign language documents are now separated
  out so that searching in the HTML and CHM files produces more
  useful results. (Ian Clatworthy)

* The main table of contents now provides links to the new Migration Docs
  and Plugins Guide. (Ian Clatworthy)


bzr 2.0.0rc1
############

:Codename: no worries
:2.0.0rc1: 2009-08-26

Compatibility Breaks
********************

* The default format for bzr is now ``2a``. This format brings many
  significant performance and size improvements. bzr can pull from
  any existing repository into a ``2a`` one, but can only transfer
  from ``2a`` into ``rich-root`` repositories. The Upgrade guide
  has more information about this change. (Robert Collins)

* On Windows auto-detection of Putty's plink.exe is disabled.
  Default SSH client for Windows is paramiko. User still can force
  usage of plink if explicitly set environment variable BZR_SSH=plink.
  (#414743, Alexander Belchenko)

New Features
************

* ``bzr branch --switch`` can now switch the checkout in the current directory
  to the newly created branch. (Lukáš Lalinský)

Bug Fixes
*********

* Further tweaks to handling of ``bzr add`` messages about ignored files.
  (Jason Spashett, #76616)

* Fetches were being requested in 'groupcompress' order, but weren't
  recombining the groups. Thus they would 'fragment' to get the correct
  order, but not 'recombine' to actually benefit from it. Until we get
  recombining to work, switching to 'unordered' fetches avoids the
  fragmentation. (John Arbash Meinel, #402645)

* Fix a pycurl related test failure on karmic by recognizing an error
  raised by newer versions of pycurl.
  (Vincent Ladeuil, #306264)

* Fix a test failure on karmic by making a locale test more robust.
  (Vincent Ladeuil, #413514)

* Fix IndexError printing CannotBindAddress errors.
  (Martin Pool, #286871)

* Fix "Revision ... not present" errors when upgrading stacked branches,
  or when doing fetches from a stacked source to a stacked target.
  (Andrew Bennetts, #399140)

* ``bzr branch`` of 2a repositories over HTTP is much faster.  bzr now
  batches together small fetches from 2a repositories, rather than
  fetching only a few hundred bytes at a time.
  (Andrew Bennetts, #402657)

Improvements
************

* A better description of the platform is shown in crash tracebacks, ``bzr
  --version`` and ``bzr selftest``.
  (Martin Pool, #409137)

* bzr can now (again) capture crash data through the apport library, 
  so that a single human-readable file can be attached to bug reports.
  This can be disabled by using ``-Dno_apport`` on the command line, or by
  putting ``no_apport`` into the ``debug_flags`` section of
  ``bazaar.conf``.
  (Martin Pool, Robert Collins, #389328)

* ``bzr push`` locally on windows will no longer give a locking error with
  dirstate based formats. (Robert Collins)

* ``bzr shelve`` and ``bzr unshelve`` now work on windows.
  (Robert Collins, #305006)

* Commit of specific files no longer prevents using the iter_changes
  codepath. On 2a repositories, commit of specific files should now be as
  fast, or slightly faster, than a full commit. (Robert Collins)

* The internal core code that handles specific file operations like
  ``bzr st FILENAME`` or ``bzr commit FILENAME`` has been changed to
  include the parent directories if they have altered, and when a
  directory stops being a directory its children are always included. This
  fixes a number of causes for ``InconsistentDelta`` errors, and permits
  faster commit of specific paths. (Robert Collins, #347649)

Documentation
*************

* New developer documentation for content filtering.
  (Martin Pool)

API Changes
***********

* ``bzrlib.shelf_ui`` has had the ``from_args`` convenience methods of its
  classes changed to manage lock lifetime of the trees they open in a way
  consistent with reader-exclusive locks. (Robert Collins, #305006)

Testing
*******

bzr 1.18.1
##########

:Codename:     nein nein nein!
:1.18.1:       2009-09-09

This release fixes two small but worthwhile bugs relevant to users on
Microsoft Windows: some commands that failed on with locking errors will
now work, and a bug that caused poor performance after committing a file
with line-ending conversion has now been fixed.  It also fixes a bug in
pushing to older servers.

Bug Fixes
*********

* Fixed a problem where using content filtering and especially end-of-line
  conversion will commit too many copies a file.
  (Martin Pool, #415508)

* Fix assertion error about ``_remember_remote_is_before`` in
  ``set_tags_bytes`` when pushing to older smart servers.  
  (Andrew Bennetts, Alexander Belchenko, #418931)

Improvements
************

* ``bzr push`` locally on Windows will no longer give a locking error with
  dirstate based formats. (Robert Collins)

* ``bzr shelve`` and ``bzr unshelve`` now work on Windows.
  (Robert Collins, #305006)

API Changes
***********

* ``bzrlib.shelf_ui`` has had the ``from_args`` convenience methods of its
  classes changed to manage lock lifetime of the trees they open in a way
  consistent with reader-exclusive locks. (Robert Collins, #305006)

* ``Tree.path_content_summary`` may return a size of None, when called on
  a tree with content filtering where the size of the canonical form
  cannot be cheaply determined.  (Martin Pool)

* When manually creating transport servers in test cases, a new helper
  ``TestCase.start_server`` that registers a cleanup and starts the server
  should be used. (Robert Collins)

bzr 1.18
########

Compatibility Breaks
********************

* Committing directly to a stacked branch from a lightweight checkout will
  no longer work. In previous versions this would appear to work but would
  generate repositories with insufficient data to create deltas, leading
  to later errors when branching or reading from the repository.
  (Robert Collins, bug #375013)

New Features
************

Bug Fixes
*********

* Fetching from 2a branches from a version-2 bzr protocol would fail to
  copy the internal inventory pages from the CHK store. This cannot happen
  in normal use as all 2a compatible clients and servers support the
  version-3 protocol, but it does cause test suite failures when testing
  downlevel protocol behaviour. (Robert Collins)

* Fix a test failure on karmic by making a locale test more robust.
  (Vincent Ladeuil, #413514)

* Fixed "Pack ... already exists" error when running ``bzr pack`` on a
  fully packed 2a repository.  (Andrew Bennetts, #382463)

* Further tweaks to handling of ``bzr add`` messages about ignored files.
  (Jason Spashett, #76616)

* Properly handle fetching into a stacked branch while converting the
  data, especially when there are also ghosts. The code was filling in
  parent inventories incorrectly, and also not handling when one of the
  parents was a ghost. (John Arbash Meinel, #402778, #412198)

* ``RemoteStreamSource.get_stream_for_missing_keys`` will fetch CHK
  inventory pages when appropriate (by falling back to the vfs stream
  source).  (Andrew Bennetts, #406686)

* StreamSource generates rich roots from non-rich root sources correctly
  now.  (Andrew Bennetts, #368921)

* When deciding whether a repository was compatible for upgrading or
  fetching, we previously incorrectly checked the default repository
  format for the bzrdir format, rather than the format that was actually
  present on disk.  (Martin Pool, #408824)

Improvements
************

* A better description of the platform is shown in crash tracebacks, ``bzr
  --version`` and ``bzr selftest``.
  (Martin Pool, #409137)

* Cross-format fetches (such as between 1.9-rich-root and 2a) via the
  smart server are more efficient now.  They send inventory deltas rather
  than full inventories.  The smart server has two new requests,
  ``Repository.get_stream_1.19`` and ``Repository.insert_stream_1.19`` to
  support this.  (Andrew Bennetts, #374738, #385826)

* Extracting the full ancestry and computing the ``merge_sort`` is now
  significantly faster. This effects things like ``bzr log -n0``. (For
  example, ``bzr log -r -10..-1 -n0 bzr.dev`` is 2.5s down to 1.0s.
  (John Arbash Meinel)

Documentation
*************

API Changes
***********

Internals
*********

* ``-Dstrict_locks`` can now be used to check that read and write locks
  are treated properly w.r.t. exclusivity. (We don't try to take an OS
  read lock on a file that we already have an OS write lock on.) This is
  now set by default for all tests, if you have a test which cannot be
  fixed, you can use ``self.thisFailsStrictLockCheck()`` as a
  compatibility knob. (John Arbash Meinel)

* InterDifferingSerializer is now only used locally.  Other fetches that
  would have used InterDifferingSerializer now use the more network
  friendly StreamSource, which now automatically does the same
  transformations as InterDifferingSerializer.  (Andrew Bennetts)

* ``KnownGraph`` now has a ``.topo_sort`` and ``.merge_sort`` member which
  are implemented in pyrex and significantly faster. This is exposed along
  with ``CombinedGraphIndex.find_ancestry()`` as
  ``VersionedFiles.get_known_graph_ancestry(keys)``.
  (John Arbash Meinel)

* RemoteBranch.open now honours ignore_fallbacks correctly on bzr-v2
  protocols. (Robert Collins)

* The index code now has some specialized routines to extract the full
  ancestry of a key in a more efficient manner.
  ``CombinedGraphIndex.find_ancestry()``. (Time to get ancestry for
  bzr.dev drops from 1.5s down to 300ms. For OOo from 33s => 10.5s) (John
  Arbash Meinel)

Testing
*******

* Install the test ssl certificate and key so that installed bzr
  can run the https tests. (Denys Duchier, #392401)
  

bzr 1.18rc1
###########

:Codename: little traveller
:1.18:    2009-08-20
:1.18rc1: 2009-08-10

This release of Bazaar marches on towards the 2.0 release in which the 2a
'brisbane-core' format becomes generally recommended.  Most of the work in
this release now focusses on bug fixes and stabilization, covering both 2a
and previous formats.  There is a new text-mode interactive merge feature,
a new guide to migration to 2a format in the user documentation, and
pushing branches to a smart server is now much faster.  

The Bazaar team decided that 2.0 will be a long-term supported release,
with bugfix-only releases based on it continuing for at least six months
or until the following stable release.

There are no changes from 1.18rc1 to 1.18.

New Features
************

* ``bzr merge --interactive`` applies a user-selected portion of the
  merge.  The UI is similar to ``shelve``.  (Aaron Bentley)

* ``bzr reconfigure`` now takes options ``--stacked-on URL`` and
  ``--unstacked`` to change stacking of a branch.
  (Martin Pool, #391411)

Bug Fixes
*********

* Annotating on a stacked branch will now succeed in simple scenarios.
  There are still some complex scenarios where it will fail (bug #399884)
  (John Arbash Meinel, #393366)

* A progress bar is no longer left dangling when ``bzr selftest``
  completes, and the progress bar updates with zero latency so the
  displayed test name is always the one that's actually running.
  (Martin Pool, #123688)

* Authenticating against an ssh server now uses ``auth_none`` to determine
  if password authentication is even supported. This fixes a bug where
  users would be prompted for a launchpad password, even though launchpad
  only supports publickey authentication. (John Arbash Meinel, #375867)

* BranchBuilder now accepts timezone to avoid test failures in countries far
  from GMT. (Vincent Ladeuil, #397716)

* ``bzr commit`` no longer saves the unversioning of missing files until
  the commit has completed on the branch. This means that aborting a
  commit that found a missing file will leave the tree unedited.
  (Robert Collins, #282402)

* ``bzr mv`` no longer takes out branch locks, which allows it to work
  when the branch is readonly. (Robert Collins, #216541)

* ``bzr revert .`` no longer generates an InconsistentDelta error when
  there are missing subtrees. (Robert Collins, #367632)

* ``bzr send`` now generates valid bundles with ``--2a`` formats. However,
  do to internal changes necessary to support this, older clients will
  fail when trying to insert them. For newer clients, the bundle can be
  used to apply the changes to any rich-root compatible format.
  (John Arbash Meinel, #393349)

* Cope with FTP servers that don't support restart/append by falling back
  to reading and then rewriting the whole file, such as TahoeLAFS.  (This
  fallback may be slow for some access patterns.)  (Nils Durner, #294709)

* Encode the paths in ``mbcs`` encoding on Windows when spawning an
  external diff client. This at least allows supporting filenames that are
  not ascii, but are present in the current locale. Ideally we would be
  able to pass the Unicode path, but that would be client dependent.
  (John Arbash Meinel, #382709)

* Fix a compile bug on Solaris having to do with const and
  pointer-to-pointers. (John Arbash Meinel, #408441)

* Fixed a NameError that occurs when merging or pulling from a URL that
  causes a redirection loop when bzr tries to read a URL as a bundle.
  (Andrew Bennetts, #400847)

* Fix ``AttributeError: 'TestUIFactory' object has no attribute 'tick'``
  running send and similar commands on 2a formats.
  (Martin Pool, #408201)
  
* Fix crash in some invocations of ``bzr status`` in format 2a.
  (Martin Pool, #403523)

* Fixed export to existing directory: if directory is empty then export 
  will succeed, otherwise it fails with error.
  (Alexander Belchenko, #406174)

* Fixed spurious "Source branch does not support stacking" warning when
  pushing. (Andrew Bennetts, #388908)

* Fixed spurious transport activity indicator appearing while tests are
  running.  (Martin Pool, #343532)

* Merge now correctly handles empty right-hand revision specs.
  (Aaron Bentley, #333961)

* Renames to lexographically lower basenames in trees that have never been
  committed to will no longer corrupt the dirstate. This was caused by an
  bug in the dirstate update_minimal method. (Robert Collins, #395556)

* Requests for unknown methods no longer cause the smart server to log
  lots of backtraces about ``UnknownSmartMethod``, ``do_chunk`` or
  ``do_end``.  (Andrew Bennetts, #338561)

* Shelve will not shelve the initial add of the tree root.  (Aaron Bentley)

* Streaming from bzr servers where there is a chain of stacked branches
  (A stacked on B stacked on C) will now work. (Robert Collins, #406597)

* The environment variable ``BZR_PROGRESS_BAR`` set to either ``text`` or ``none``
  always forces progress bars either on or off respectively.  Otherwise,
  they're turned on if ``TERM`` is not ``dumb`` and stderr is a terminal.
  bzr always uses the 'text' user interface when run as a command, so
  ``BZR_USE_TEXT_UI`` is no longer needed.
  (Martin Pool, #339385, #387717)

* The optional ``_knit_load_data_pyx`` C extension was never being
  imported.  This caused significant slowdowns when reading data from
  repositories.  (Andrew Bennetts, #405653)
  
* The ``--hardlink`` option to ``branch`` and ``checkout`` is not
  supported at the moment on workingtree formats that can do content
  filtering.  (See <https://bugs.edge.launchpad.net/bzr/+bug/408193>.)
  bzr now says so, rather than just ignoring the option.  (Martin Pool)

* There was a bug in ``osutils.relpath`` that was only triggered on
  Windows. Essentially if you were at the root of a drive, and did
  something to a branch/repo on another drive, we would go into an
  infinite loop while trying to find a 'relative path'.
  (John Arbash Meinel, #394227)

* ``WorkingTree4.unversion`` will no longer fail to unversion ids which
  were present in a parent tree but renamed in the working tree.
  (Robert Collins, #187207)

Improvements
************

* Can now rename/move files even if they have been removed from the inventory.
  (Marius Kruger)

* Pushing branches with tags via ``bzr://`` and ``bzr+ssh://`` is much
  faster, using a new ``Branch.set_tags_bytes`` smart server verb rather
  than VFS methods.  For example, pushes of small branches with tags take
  11 rather than 18 smart server requests.  (Andrew Bennetts, #398608)

* Sending Ctrl-Break on Windows will now drop you into the debugger, in
  the same way that sending Ctrl-\\ does on other platforms.
  (John Arbash Meinel)

Documentation
*************

* Added Bazaar 2.0 Upgrade Guide. (Ian Clatworthy)

API Changes
***********

* ``CLIUIFactory`` is deprecated; use ``TextUIFactory`` instead if you
  need to subclass or create a specific class, or better yet the existing
  ``make_ui_for_terminal``.  ``SilentUIFactory`` is clarified to do no
  user interaction at all, rather than trying to read from stdin but not
  writing any output, which would be strange if reading prompts or
  passwords.  (Martin Pool)

* New TransformPreview.commit() allows committing without a working tree.
  (Aaron Bentley)

* ``pb`` parameter to ``TextTestResult`` is deprecated and ignored.
  (Martin Pool)

* ProgressTasks now prefer to talk direct to their ProgressView not to the
  UIFactory. 
  (Martin Pool)

* ``WorkingTree._check`` now requires a references dict with keys matching
  those returned by ``WorkingTree._get_check_refs``. (Robert Collins)

Internals
*********

* ``CHKInventory.path2id`` uses the parent_id to basename hash to avoid
  reading the entries along the path, reducing work to lookup ids from
  paths. (Robert Collins)

* ``CHKMap.apply_delta`` now raises ``InconsistentDelta`` if a delta adds
  as new a key which was already mapped. (Robert Collins)

* Inventory delta application catches more cases of corruption and can
  prevent corrupt deltas from affecting consistency of data structures on
  disk. (Robert Collins)

* --subunit support now adds timestamps if the subunit version supports
  it. (Robert Collins)

* The Windows all-in-one installer now bundles the PyQt image format
  plugins, which allows previewing more images as part of 'qdiff'.
  (Alexander Belchenko)


Testing
*******

* Merge directive cherrypick tests must use the same root id.
  (Martin Pool, #409684)

* Spurious failure in ``check`` tests on rich-root formats fixed.
  (Martin Pool, #408199)

* The ``bzrlib.tests.TextTestRunner`` will no longer call
  ``countTestsCases`` on the test being run. Progress information is
  instead handled by having the test passed in call ``result.progress``
  before running its contents. This improves the behaviour when using
  ``TextTestRunner`` with test suites that don't support
  ``countTestsCases``. (Robert Collins)


bzr 1.17.1 (unreleased)
#######################

Bug Fixes
*********

* The optional ``_knit_load_data_pyx`` C extension was never being
  imported.  This caused significant slowdowns when reading data from
  knit format repositories.  (Andrew Bennetts, #405653)
  

bzr 1.17
########
:Codename: so-late-its-brunch
:1.17rc1: 2009-07-13
:1.17: 2009-07-20


Bazaar continues to blaze a straight and shining path to the 2.0 release and
the elevation of the ``2a`` beta format to the full glory of "supported and
stable".

Highlights in this release include greatly reduced memory consumption during
commits, faster ``ls``, faster ``annotate``, faster network operations if
you're specifying a revision number and the final destruction of those
annoying progress bar artifacts.


Changes from 1.17rc1 to 1.17final
*********************************

* Change an extension to call the python ``frozenset()`` rather than the C
  api ``PyFrozenSet_New``. It turns out that python2.4 did not expose the
  C api. (John Arbash Meinel, #399366)

* Fixes for the Makefile and the rename of ``generate_docs.py`` to
  ``tools/generate_docs.py`` to allow everything to be built on Windows.
  (John Arbash Meinel, #399356)

* ``bzr serve`` once again applies a ``ChrootServer`` to the given
  directory before serving it. (Andrew Bennetts, #400535)


Compatibility Breaks
********************

* ``bzr register-branch`` from the Launchpad plugin now refers to "project"
  instead of "product" which is the correct Launchpad terminology.  The
  --product option is deprecated and users should switch to using --project.
  (Neil Martinsen-Burrell, #238764)


New Features
************

* ``bzr push`` now aborts if uncommitted changes (including pending merges)
  are present in the working tree (if one is present) and no revision is
  specified. The configuration option ``push_strict`` can be used to set the
  default for this behavior.  (Vincent Ladeuil, #284038, #322808, #65286)

* ``bzr revno`` and ``bzr revision-info`` now have a ``--tree`` option to
  show revision info for the working tree instead of the branch.
  (Matthew Fuller, John Arbash Meinel)

* ``bzr send`` now aborts if uncommitted changes (including pending merges)
  are present in the working tree and no revision is specified. The
  configuration option ``send_strict`` can be used to set the default for this
  behavior.
  (Vincent Ladeuil, #206577)

* ``bzr switch --create-branch/-b`` can now be used to create and switch
  to a new branch. Supplying a name without a ``/`` will create the branch
  relative to the existing branch. (similar to how ``bzr switch name``
  works when the branch already exists.) (John Arbash Meinel)


Bug Fixes
*********

* Accept uppercase "Y/N" to prompts such as from break lock. 
  (#335182, Tim Powell, Martin Pool)

* Add documentation about diverged branches and how to fix them in the
  centralized workflow with local commits.  Mention ``bzr help
  diverged-branches`` when a push fails because the branches have
  diverged.  (Neil Martinsen-Burrell, #269477)

* Annotate would sometimes 'latch on' to trivial lines, causing important
  lines to be incorrectly annotated. (John Arbash Meinel, #387952)

* Automatic format upgrades triggered by default stacking policies on a
  1.16rc1 (or later) smart server work again.
  (Andrew Bennetts, #388675)

* Avoid progress bar artifacts being left behind on the screen.
  (Martin Pool, #321935)

* Better message in ``bzr split`` error suggesting a rich root format.
  (Neil Martinsen-Burrell, #220067)

* ``Branch.set_append_revisions_only`` now works with branches on a smart
  server. (Andrew Bennetts, #365865)

* By default, ``bzr branch`` will fail if the target directory exists, but
  does not already have a control directory.  The flag ``--use-existing-dir``
  will allow operation to proceed.  (Alexander Belchenko, #307554)

* ``bzr ls DIR --from-root`` now shows only things in DIR, not everything.
  (Ian Clatworthy)

* Fetch between repositories does not error if they have inconsistent data
  that should be irrelevant to the fetch operation. (Aaron Bentley)

* Fix ``AttributeError`` exception when reconfiguring lightweight checkout 
  of a remote repository.
  (Jelmer Vernooij, #332194)

* Fix bug in decoding v3 smart server messages when receiving multiple
  lots of excess bytes after an end-of-message.
  (Andrew Bennetts)

* Force deletion of readonly files during merge, update and other tree
  transforms.
  (Craig Hewetson, Martin Pool, #218206)

* Force socket shutdown in threaded http test servers to avoid client hangs
  (pycurl).  (Vincent Ladeuil, #383920).

* ``LRUCache`` will maintain the linked list pointers even if a nodes
  cleanup function raises an exception. (John Arbash Meinel, #396838)

* Progress bars are now suppressed again when the environment variable
  ``BZR_PROGRESS_BAR`` is set to ``none``.
  (Martin Pool, #339385)

* Reduced memory consumption during ``bzr commit`` of large files. For
  pre 2a formats, should be down to ~3x the size of a file.
  For ``--2a`` format repositories, it is down to the size of the file
  content plus the size of the compressed text.  Related to bug #109114.
  (John Arbash Meinel)

* Set hidden attribute on .bzr directory below unicode path should never
  fail with error. The operation should succeed even if bzr unable to set 
  the attribute.  (Alexander Belchenko, related to bug #335362).
  
* Stacking will no longer accept requests to stack on the same
  branch/repository. Existing branches that incorrectly reference the same
  repository in a stacking configuration will now raise
  UnstackableLocationError when the branch is opened. This can be fixed by
  removing the stacking location inside ``.bzr/branch``.
  (Robert Collins, #376243)

* The ``log+`` decorator, useful in debugging or profiling, could cause
  "AttributeError: 'list' object has no attribute 'next'".  This is now
  fixed.  The log decorator no longer shows the elapsed time or transfer
  rate because they're available in the log prefixes and the transport
  activity display respectively.
  (Martin Pool, #340347)

* Unshelve works correctly when multiple zero-length files are present on
  the shelf. (Aaron Bentley, #363444)

* Progress bars no longer show the network transport scheme or direction.
  (Martin Pool)

* launchpad-login now respects the 'verbose' option.
  (Jonathan Lange, #217031)


Internals
*********

* ``bzrlib.user_encoding`` is now officially deprecated. It is not
  possible to write a deprecation wrapper, but the variable will be
  removed in the near future. Use ``bzrlib.osutils.get_user_encoding()``
  instead. (Alexander Belchenko)

* Command lookup has had hooks added. ``bzrlib.Command.hooks`` has
  three new hook points: ``get_command``, ``get_missing_command`` and
  ``list_commands``, which allow just-in-time command name provision
  rather than requiring all command names be known a-priori.
  (Robert Collins)

* ``get_app_path`` from win32utils.py now supports REG_EXPAND_SZ data type
  and can read path to wordpad.exe. (Alexander Belchenko, #392046)

* ``graph.KnownGraph`` has been added. This is a class that can give
  answers to ``heads()`` very quickly. However, it has the assumption that
  the whole graph has already been loaded. This is true during
  ``annotate`` so it is used there with good success (as much as 2x faster
  for files with long ancestry and 'cherrypicked' changes.)
  (John Arbash Meinel, Vincent Ladeuil)

* OS file locks are now taken out using ``CreateFile`` rather than
  ``LockFileEx`` on Windows. The locking remains exclusive with
  ``LockFileEx`` but now it also works on older versions of Windows (such
  as Win98). (Martin <gzlist>)

* pack <=> pack fetching is now done via a ``PackStreamSource`` rather
  than the ``Packer`` code. The user visible change is that we now
  properly fetch the minimum number of texts for non-smart fetching.
  (John Arbash Meinel)


* ``VersionedFiles._add_text`` is a new api that lets us insert text into
  the repository as a single string, rather than a list of lines. This can
  improve memory overhead and performance of committing large files.
  (Currently a private api, used only by commit). (John Arbash Meinel)


Improvements
************

* ``bzr annotate`` can now be significantly faster. The time for
  ``bzr annotate NEWS`` is down to 7s from 22s in 1.16. Files with long
  histories and lots of 'duplicate insertions' will be improved more than
  others. (John Arbash Meinel, Vincent Ladeuil)

* ``bzr ls`` is now faster. On OpenOffice.org, the time drops from 2.4
  to 1.1 seconds. The improvement for ``bzr ls -r-1`` is more
  substantial dropping from 54.3 to 1.1 seconds. (Ian Clatworthy)

* Improve "Path(s) are not versioned" error reporting for some commands.
  (Benoît PIERRE)

* Initial commit performance in ``--2a`` repositories has been improved by
  making it cheaper to build the initial CHKMap. (John Arbash Meinel)

* Resolving a revno to a revision id on a branch accessed via ``bzr://``
  or ``bzr+ssh://`` is now much faster and involves no VFS operations.
  This speeds up commands like ``bzr pull -r 123``.  (Andrew Bennetts)

* ``revision-info`` now properly aligns the revnos/revids in the output
  and doesn't traceback when given revisions not in the current branch.
  Performance is also significantly improved when requesting multiple revs
  at once.  (Matthew Fuller, John Arbash Meinel)

* Tildes are no longer escaped by Transports. (Andy Kilner)


Documentation
*************

* Avoid bad text wrapping in generated documentation.  Slightly better
  formatting in the user reference.
  (Martin Pool, #249908)

* Minor clarifications to the help for End-Of-Line conversions.
  (Ian Clatworthy)

API Changes
***********

* Removed overspecific error class ``InvalidProgressBarType``.
  (Martin Pool)

* The method ``ProgressView._show_transport_activity`` is now
  ``show_transport_activity`` because it's part of the contract between
  this class and the UI.  (Martin Pool)


bzr 1.16.1
##########

:Released: 2009-06-26

End user testing of the 2a format revealed two serious bugs. The first,
#365615, caused bzr to raise AbsentContentFactory errors when autopacking.
This meant that commits or pushes to 2a-format repositories failed
intermittently.

The second bug, #390563, caused the smart server to raise AbsentContentFactory
when streaming 2a stacked 2a-format branches. This particularly affected
branches stored on Launchpad in the 2a format.

Both of these bugs cause command failures only, neither of them cause data
corruption or data loss. And, of course, both of these bugs are now fixed.

Bug Fixes
*********

* We now properly request a more minimal set of file texts when fetching
  multiple revisions. (Robert Collins, John Arbash Meinel, #390563)

* Repositories using CHK pages (which includes the new 2a format) will no
  longer error during commit or push operations when an autopack operation
  is triggered. (Robert Collins, #365615)

* ``chk_map.iter_interesting_nodes`` now properly uses the *intersection*
  of referenced nodes rather than the *union* to determine what
  uninteresting pages we still need to look at. Prior to this,
  incrementally pushing to stacked branch would push the minimal data, but
  fetching everything would request extra texts. There are some unhandled
  cases wrt trees of different depths, but this fixes the common cases.
  (Robert Collins, John Arbash Meinel, #390563)

* ``GroupCompress`` repositories now take advantage of the pack hints
  parameter to permit cross-format fetching to incrementally pack the
  converted data. (Robert Collins)

* ``Repository.commit_write_group`` now returns opaque data about what
  was committed, for passing to the ``Repository.pack``. Repositories
  without atomic commits will still return None. (Robert Collins)

* ``Repository.pack`` now takes an optional ``hint`` parameter
  which will support doing partial packs for repositories that can do
  that. (Robert Collins)

* RepositoryFormat has a new attribute 'pack_compresses' which is True
  when doing a pack operation changes the compression of content in the
  repository. (Robert Collins)

* ``StreamSink`` and ``InterDifferingSerialiser`` will call
  ``Repository.pack`` with the hint returned by
  ``Repository.commit_write_group`` if the formats were different and the
  repository can increase compression by doing a pack operation.
  (Robert Collins, #376748)


bzr 1.16
########
:Codename: yesterday-in-california
:1.16rc1: 2009-06-11
:1.16: 2009-06-18

This version of Bazaar contains the beta release of the new ``2a`` repository
format, suitable for testing by fearless, advanced users. This format or an
updated version of it will become the default format in Bazaar 2.0. Please
read the NEWS entry before even thinking about upgrading to the new format.

Also included are speedups for many operations on huge projects, a bug fix for
pushing stacked new stacked branches to smart servers and the usual bevy of
bug fixes and improvements.


Changes from 1.16rc1 to 1.16final
*********************************

* Fix the nested tree flag check so that upgrade from development formats to
  2a can work correctly.
  (Jelmer Vernooij, #388727)

* Automatic format upgrades triggered by default stacking policies on a
  1.16rc1 (or later) smart server work again.
  (Andrew Bennetts, #388675)


Compatibility Breaks
********************

* Display prompt on stderr (instead of stdout) when querying users so
  that the output of commands can be safely redirected.
  (Vincent Ladeuil, #376582)


New Features
************

* A new repository format ``2a`` has been added.  This is a beta release
  of the brisbane-core (aka group-compress) project.  This format now
  suitable for wider testing by advanced users willing to deal with some
  bugs.  We would appreciate test reports, either positive or negative.
  Format 2a is substantially smaller and faster for many operations on
  many trees.  This format or an updated version will become the default
  in bzr 2.0.

  This is a rich-root format, so this repository format can be used with
  bzr-svn.  Bazaar branches in previous non-rich-root formats can be
  converted (including by merge, push and pull) to format 2a, but not vice
  versa.  We recommend upgrading previous development formats to 2a.

  Upgrading to this format can take considerable time because it expands
  and more concisely repacks the full history.

  If you use stacked branches, you must upgrade the stacked branches
  before the stacked-on branches.  (See <https://bugs.launchpad.net/bugs/374735>)

* ``--development7-rich-root`` is a new dev format, similar to ``--dev6``
  but using a Revision serializer using bencode rather than XML.
  (Jelmer Vernooij, John Arbash Meinel)

* mail_client=claws now supports --body (and message body hooks).  Also uses
  configured from address.  (Barry Warsaw)

Improvements
************


* ``--development6-rich-root`` can now stack. (Modulo some smart-server
  bugs with stacking and non default formats.)
  (John Arbash Meinel, #373455)

* ``--development6-rich-root`` delays generating a delta index for the
  first object inserted into a group. This has a beneficial impact on
  ``bzr commit`` since each committed texts goes to its own group. For
  committing a 90MB file, it drops peak memory by about 200MB, and speeds
  up commit from 7s => 4s. (John Arbash Meinel)

* Numerous operations are now faster for huge projects, i.e. those
  with a large number of files and/or a large number of revisions,
  particularly when the latest development format is used. These
  operations (and improvements on OpenOffice.org) include:

  * branch in a shared repository (2X faster)
  * branch --no-tree (100X faster)
  * diff (2X faster)
  * tags (70X faster)

  (Ian Clatworthy)

* Pyrex version of ``bencode`` support. This provides optimized support
  for both encoding and decoding, and is now found at ``bzrlib.bencode``.
  ``bzrlib.utils.bencode`` is now deprecated.
  (Alexander Belchenko, Jelmer Vernooij, John Arbash Meinel)


Bug Fixes
*********

* Bazaar can now pass attachment files to the mutt email client.
  (Edwin Grubbs, #384158)

* Better message in ``bzr add`` output suggesting using ``bzr ignored`` to
  see which files can also be added.  (Jason Spashett, #76616)

* ``bzr pull -r 123`` from a stacked branch on a smart server no longer fails.
  Also, the ``Branch.revision_history()`` API now works in the same
  situation.  (Andrew Bennetts, #380314)
  
* ``bzr serve`` on Windows no longer displays a traceback simply because a
  TCP client disconnected. (Andrew Bennetts)

* Clarify the rules for locking and fallback repositories. Fix bugs in how
  ``RemoteRepository`` was handling fallbacks along with the
  ``_real_repository``. (Andrew Bennetts, John Arbash Meinel, #375496)

* Fix a small bug with fetching revisions w/ ghosts into a new stacked
  branch. Not often triggered, because it required ghosts to be part of
  the fetched revisions, not in the stacked-on ancestry.
  (John Arbash Meinel)

* Fix status and commit to work with content filtered trees, addressing
  numerous bad bugs with line-ending support. (Ian Clatworthy, #362030)

* Fix problem of "directory not empty" when contending for a lock over
  sftp.  (Martin Pool, #340352)

* Fix rule handling so that eol is optional, not mandatory.
  (Ian Clatworthy, #379370)

* Pushing a new stacked branch to a 1.15 smart server was broken due to a
  bug in the ``BzrDirFormat.initialize_ex`` smart verb.  This is fixed in
  1.16, but required changes to the network protocol, so the
  ``BzrDirFormat.initialize_ex`` verb has been removed and replaced with a
  corrected ``BzrDirFormat.initialize_ex_1.16`` verb.  1.15 clients will
  still work with a 1.16 server as they will fallback to slower (and
  bug-free) methods.
  (Jonathan Lange, Robert Collins, Andrew Bennetts, #385132)

* Reconcile can now deal with text revisions that originated in revisions 
  that are ghosts. (Jelmer Vernooij, #336749)

* Support cloning of branches with ghosts in the left hand side history.
  (Jelmer Vernooij, #248540)

* The ''bzr diff'' now catches OSError from osutils.rmtree and logs a
  helpful message to the trace file, unless the temp directory really was
  removed (which would be very strange).  Since the diff operation has
  succeeded from the user's perspective, no output is written to stderr 
  or stdout.  (Maritza Mendez, #363837)

* Translate errors received from a smart server in response to a
  ``BzrDirFormat.initialize`` or ``BzrDirFormat.initialize_ex`` request.
  This was causing tracebacks even for mundane errors like
  ``PermissionDenied``.  (Andrew Bennetts, #381329)

Documentation
*************

* Added directory structure and started translation of docs in Russian.
  (Alexey Shtokalo, Alexander Iljin, Alexander Belchenko, Dmitry Vasiliev,
  Volodymyr Kotulskyi)

API Changes
***********

* Added osutils.parent_directories(). (Ian Clatworthy)

* ``bzrlib.progress.ProgressBar``, ``ChildProgress``, ``DotsProgressBar``,
  ``TTYProgressBar`` and ``child_progress`` are now deprecated; use
  ``ui_factory.nested_progress_bar`` instead.  (Martin Pool)

* ``graph.StackedParentsProvider`` is now a public API, replacing
  ``graph._StackedParentsProvider``. The api is now considered stable and ready
  for external users. (Gary van der Merwe)

* ``bzrlib.user_encoding`` is deprecated in favor of
  ``get_user_encoding``.  (Alexander Belchenko)

* TreeTransformBase no longer assumes that limbo is provided via disk.
  DiskTreeTransform now provides disk functionality.  (Aaron Bentley)

Internals
*********

* Remove ``weave.py`` script for accessing internals of old weave-format
  repositories.  (Martin Pool)

Testing
*******

* ``make check`` no longer repeats the test run in ``LANG=C``.
  (Martin Pool, #386180)

* The number of cores is now correctly detected on OSX. (John Szakmeister)

* The number of cores is also detected on Solaris and win32. (Vincent Ladeuil)

* The number of cores is also detected on FreeBSD. (Matthew Fuller)


bzr 1.15
########
:1.15rc1: 2009-05-16
:1.15: 2009-05-22
:1.15.1: 2009-06-09

The smart server will no longer raise 'NoSuchRevision' when streaming content
with a size mismatch in a reconstructed graph search. New command ``bzr
dpush``. Plugins can now define their own annotation tie-breaker when two
revisions introduce the exact same line.

Changes from 1.15.1 to 1.15.2
*****************************

* Use zdll on Windows to build ``_chk_map_pyx`` extension.
  (Alexander Belchenko)

Changes from 1.15final to 1.15.1
*********************************

* Translate errors received from a smart server in response to a
  ``BzrDirFormat.initialize`` or ``BzrDirFormat.initialize_ex`` request.
  This was causing tracebacks even for mundane errors like
  ``PermissionDenied``.  (Andrew Bennetts, #381329)

Changes from 1.15rc1 to 1.15final
*********************************

* No changes

Compatibility Breaks
********************

* ``bzr ls`` is no longer recursive by default. To recurse, use the
  new ``-R`` option. The old ``--non-recursive`` option has been removed.
  If you alias ``ls`` to ``ls -R``, you can disable recursion using
  ``--no-recursive`` instead.  (Ian Clatworthy)

New Features
************

* New command ``bzr dpush`` that can push changes to foreign 
  branches (svn, git) without setting custom bzr-specific metadata.
  (Jelmer Vernooij)

* The new development format ``--development6-rich-root`` now supports
  stacking. We chose not to use a new format marker, since old clients
  will just fail to open stacked branches, the same as if we used a new
  format flag. (John Arbash Meinel, #373455)

* Plugins can now define their own annotation tie-breaker when two revisions
  introduce the exact same line. See ``bzrlib.annotate._break_annotation_tie``
  Be aware though that this is temporary, private (as indicated by the leading
  '_') and a first step to address the problem. (Vincent Ladeuil, #348459)

* New command ``bzr dpush`` that can push changes to foreign 
  branches (svn, git) without setting custom bzr-specific metadata.
  (Jelmer Vernooij)

* ``bzr send`` will now check the ``child_submit_format`` setting in
  the submit branch to determine what format to use, if none was 
  specified on the command-line.  (Jelmer Vernooij)

Improvements
************

* -Dhpss output now includes the number of VFS calls made to the remote
  server. (Jonathan Lange)

* ``--coverage`` works for code running in threads too.
  (Andrew Bennets, Vincent Ladeuil)

* ``bzr pull`` now has a ``--local`` option to only make changes to the
  local branch, and not the bound master branch.
  (Gary van der Merwe, #194716)

* ``bzr rm *`` is now as fast as ``bzr rm * --keep``. (Johan Walles, #180116)

Bug Fixes
*********

* Adding now works properly when path contains a symbolic link.
  (Geoff Bache, #183831)

* An error is now raised for unknown eol values. (Brian de Alwis, #358199)

* ``bzr merge --weave`` will now generate a conflict if one side deletes a
  line, and the other side modifies the line. (John Arbash Meinel, #328171)

* ``bzr reconfigure --standalone`` no longer raises IncompatibleRepositories.
  (Martin von Gagern, #248932)

* ``bzr send`` works to send emails again using MAPI.
  (Neil Martinsen-Burrell, #346998)

* Check for missing parent inventories in StreamSink.  This prevents
  incomplete stacked branches being created by 1.13 bzr:// and
  bzr+ssh:// clients (which have bug #354036).  Instead, the server now
  causes those clients to send the missing records.  (Andrew Bennetts)

* Correctly handle http servers proposing multiple authentication schemes.
  (Vincent Ladeuil, #366107)

* End-Of-Line content filters are now loaded correctly.
  (Ian Clatworthy, Brian de Alwis, #355280)

* Fix a bug in the pure-python ``GroupCompress`` code when handling copies
  longer than 64KiB. (John Arbash Meinel, #364900)

* Fix TypeError in running ``bzr break-lock`` on some URLs.
  (Alexander Belchenko, Martin Pool, #365891)

* Non-recursive ``bzr ls`` now works properly when a path is specified.
  (Jelmer Vernooij, #357863)

* ssh usernames (defined in ~/.ssh/config) are honoured for bzr+ssh connections.
  (Vincent Ladeuil, #367726)

* Several bugs related to unicode symlinks have been fixed and the test suite
  enhanced to better catch regressions for them. (Vincent Ladeuil)

* The smart server will no longer raise 'NoSuchRevision' when streaming
  content with a size mismatch in a reconstructed graph search: it assumes
  that the client will make sure it is happy with what it got, and this
  sort of mismatch is normal for stacked environments.
  bzr 1.13.0/1 will stream from unstacked branches only - in that case not
  getting all the content expected would be a bug. However the graph
  search is how we figured out what we wanted, so a mismatch is both odd
  and unrecoverable without starting over, and starting over will end up
  with the same data as if we just permitted the mismatch. If data is
  gc'd, doing a new search will find only the truncated data, so sending
  only the truncated data seems reasonable. bzr versions newer than this
  will stream from stacked branches and check the stream to find missing
  content in the stacked-on branch, and thus will handle the situation
  implicitly.  (Robert Collins, #360791)

* Upgrading to, or fetching into a 'rich-root' format will now correctly
  set the root data the same way that reconcile does.
  (Robert Collins, #368921)

* Using unicode Windows API to obtain command-line arguments.
  (Alexander Belchenko, #375934)

Documentation
*************

API Changes
***********

* ``InterPackRepo.fetch`` and ``RepoFetcher`` now raise ``NoSuchRevision``
  instead of ``InstallFailed`` when they detect a missing revision.
  ``InstallFailed`` itself has been deleted. (Jonathan Lange)

* Not passing arguments to ``bzrlib.commands.main()`` will now grab the
  arguments from ``osutils.get_unicode_argv()`` which has proper support
  for unicode arguments on windows. Further, the supplied arguments are now 
  required to be unicode strings, rather than user_encoded strings.
  (Alexander Belchenko)

Internals
*********

* ``bzrlib.branch.Branch.set_parent`` is now present on the base branch
  class and will call ``_set_parent_location`` after doing unicode 
  encoding. (Robert Collins)

* ``bzrlib.remote.RemoteBranch._set_parent_location`` will use a new verb
  ``Branch.set_parent_location`` removing further VFS operations.
  (Robert Collins)

* ``bzrlib.bzrdir.BzrDir._get_config`` now returns a ``TransportConfig``
  or similar when the dir supports configuration settings. The base class
  defaults to None. There is a matching new server verb
  ``BzrDir.get-config_file`` to reduce roundtrips for getting BzrDir
  configuration. (Robert Collins)

* ``bzrlib.tests.ExtendedTestResult`` has new methods ``startTests``
  called before the first test is started, ``done`` called after the last
  test completes, and a new parameter ``strict``. (Robert Collins)

* ``-Dhpss`` when passed to bzr will cause a backtrace to be printed when
  VFS operations are started on a smart server repository. This should not
  occur on regular push and pull operations, and is a key indicator for
  performance regressions. (Robert Collins)

* ``-Dlock`` when passed to the selftest (e.g. ``bzr -Dlock selftest``) will
  cause mismatched physical locks to cause test errors rather than just
  reporting to the screen. (Robert Collins)

* -Dprogress will cause pdb to start up if a progress view jumps
  backwards. (Robert Collins)

* Fallback ``CredentialStore`` instances registered with ``fallback=True``
  are now be able to provide credentials if obtaining credentials 
  via ~/.bazaar/authentication.conf fails. (Jelmer Vernooij, 
  Vincent Ladeuil, #321918)

* New hook ``Lock.lock_broken`` which runs when a lock is
  broken. This is mainly for testing that lock/unlock are
  balanced in tests. (Vincent Ladeuil)

* New MergeDirective hook 'merge_request_body' allows hooks to supply or
  alter a body for the message produced by ``bzr send``.

* New smart server verb ``BzrDir.initialize_ex`` which implements a
  refactoring to the core of clone allowing less round trips on new
  branches. (Robert Collins)

* New method ``Tags.rename_revisions`` that can rename revision ids tags
  are pointing at. (Jelmer Vernooij)

* Updated the bundled ``ConfigObj`` library to 4.6.0 (Matt Nordhoff)

Testing
*******

* ``bzr selftest`` will now fail if lock/unlock are not correctly balanced in
  tests. Using ``-Dlock`` will turn the related failures into warnings.
  (Vincent Ladeuil, Robert Collins)

bzr 1.14
########
:Codename: brisbane-core
:1.14rc1: 2009-04-06
:1.14rc2: 2009-04-19
:1.14: 2009-04-28
:1.14.1: 2009-05-01

New formats 1.14 and 1.14-rich-root supporting End-Of-Line (EOL) conversions,
keyword templating (via the bzr-keywords plugin) and generic content filtering.
End-of-line conversion is now supported for formats supporting content
filtering.

Changes from 1.14final to 1.14.1
********************************

* Change api_minimum_version back to api_minimum_version = (1, 13, 0)

Changes from 1.14rc2 to 1.14final
*********************************

* Fix a bug in the pure-python ``GroupCompress`` code when handling copies
  longer than 64KiB. (John Arbash Meinel, #364900)

Changes from 1.14rc1 to 1.14rc2
*******************************

* Fix for bug 358037 Revision not in
  bzrlib.groupcompress.GroupCompressVersionedFiles (Brian de Alwis, 
  John A Meinel)

* Fix for bug 354036 ErrorFromSmartServer - AbsentContentFactory object has no
  attribute 'get_bytes_as' exception while pulling from Launchpad 
  (Jean-Francois Roy, Andrew Bennetts, Robert Collins)

* Fix for bug 355280 eol content filters are never loaded and thus never
  applied (Brian de Alwis, Ian Clatworthy)
 
* bzr.dev -r4280  Change _fetch_uses_deltas = False for CHK repos until we can
  write a better fix. (John Arbash Meinel, Robert Collins)

* Fix for bug 361574 uncommit recommends undefined --levels and -n options
  (Marius Kruger, Ian Clatworthy)

* bzr.dev r4289 as cherrypicked at lp:~spiv/bzr/stacking-cherrypick-1.14 
  (Andrew Bennetts, Robert Collins)

Compatibility Breaks
********************

* A previously disabled code path to accelerate getting configuration
  settings from a smart server has been reinstated. We think this *may*
  cause a incompatibility with servers older than bzr 0.15. We intend
  to issue a point release to address this if it turns out to be a
  problem. (Robert Collins, Andrew Bennetts)

* bzr no longer autodetects nested trees as 'tree-references'.  They
  must now be explicitly added tree references.  At the commandline, use
  join --reference instead of add.  (Aaron Bentley)

* The ``--long`` log format (the default) no longer shows merged
  revisions implicitly, making it consistent with the ``short`` and
  ``line`` log formats.  To see merged revisions for just a given
  revision, use ``bzr log -n0 -rX``. To see every merged revision,
  use ``bzr log -n0``.  (Ian Clatworthy)

New Features
************

* New formats ``1.14`` and ``1.14-rich-root`` supporting End-Of-Line
  (EOL) conversions, keyword templating (via the bzr-keywords plugin)
  and generic content filtering. These formats replace the experimental
  ``development-wt5`` and ``development-wt5-rich-root`` formats
  respectively, but have support for filtered views disabled.
  (Ian Clatworthy)

* New ``mv --auto`` option recognizes renames after they occur.
  (Aaron Bentley)

* ``bzr`` can now get passwords from stdin without requiring a controlling
  terminal (i.e. by redirecting stdin). (Vincent Ladeuil)

* ``bzr log`` now supports filtering of multiple files and directories
  and will show changes that touch any of them. Furthermore,
  directory filtering now shows the changes to any children of that
  directory, not just the directory object itself.
  (Ian Clatworthy, #97715)

* ``bzr shelve`` can now apply changes without storing anything on the
  shelf, via the new --destroy option.  (Aaron Bentley)

* ``bzr send`` now accepts --body to specify an initial message body.
  (Aaron bentley)

* ``bzr xxx --usage`` where xxx is a command now shows a usage
  message and the options without the descriptive help sections
  (like Description and Examples). A message is also given
  explaining how to see the complete help, i.e. ``bzr help xxx``.
  (Ian Clatworthy)

* Content filters can now be used to provide custom conversion
  between the canonical format of content (i.e. as stored) and
  the convenience format of content (i.e. as created in working
  trees). See ``bzr help content-filters`` for further details.
  (Ian Clatworthy, Alexander Belchenko)

* End-of-line conversion is now supported for formats supporting
  content filtering. See ``bzr help eol`` for details.
  (Ian Clatworthy)

* Newly-blessed `join` command allows combining two trees into one.
  (Aaron Bentley)

Improvements
************

* A new format name alias ``default-rich-root`` has been added and
  points at the closest relative of the default format that supports 
  rich roots. (Jelmer Vernooij, #338061)

* Branching from a stacked branch using ``bzr*://`` will now stream
  the data when the target repository does not need topological
  ordering, reducing round trips and network overhead. This uses the
  existing smart server methods added in 1.13, so will work on any
  1.13 or newer server. (Robert Collins, Andrew Bennetts)

* ``bzr cat`` and ``bzr export`` now supports a ``--filters`` option
  that displays/saves the content after content filters are applied.
  (Ian Clatworthy)

* ``bzr ignore`` gives a more informative message when existing
  version controlled files match the ignore pattern. (Neil
  Martinsen-Burrell, #248895)

* ``bzr log`` now has ``--include-merges`` as an alias for ``--levels 0``.
  (Ian Clatworthy)

* ``bzr send`` is faster on repositories with deep histories.
  (Ian Clatworthy)

* IPv6 literals are accepted in URLs.
  (stlman, Martin Pool, Jelmer Vernooij, #165014)

* Progress bars now show the rate of network activity for
  ``bzr+ssh://`` and ``bzr://`` connections.  (Andrew Bennetts)

* Prompt for user names if they are not in the configuration. 
  (Jelmer Vernooij, #256612)

* Pushing to a stacked pack-format branch on a 1.12 or older smart server
  now takes many less round trips.  (Andrew Bennetts, Robert Collins,
  #294479)
  
* Streaming push can be done to older repository formats.  This is
  implemented using a new ``Repository.insert_stream_locked`` RPC.
  (Andrew Bennetts, Robert Collins)

* The "ignoring files outside view: .." message has been re-worded
  to "Ignoring files outside view. View is .." to reduce confusion
  about what was being considered and what was being ignored.
  (Ian Clatworthy)

* The ``long`` log formatter now shows [merge] indicators. If
  only one level of revisions is displayed and merges are found,
  the ``long`` and ``short`` log formatters now tell the user
  how to see the hidden merged revisions.  (Ian Clatworthy)

* The ``brisbane-core`` project has delivered its beta format
  ``development6-rich-root``. This format is suitable for judicious
  testing by early adopters. In particular if you are benchmarking bzr
  performance please be sure to test using this format. At this stage
  more information is best obtained by contacting the Bazaar mailing list
  or IRC channel if you are interested in using this format. We will make
  end user documentation available closer to blessing the format as
  production ready. (Robert Collins, John Arbash Meinel, Ian Clatworthy,
  Vincent Ladeuil, Andrew Bennetts, Martin Pool)

* Tildes are no longer escaped. No more %7Euser/project/branch!
  (Jonathan Lange)

Bug Fixes
*********

* Pushing a new stacked branch will also push the parent inventories for
  revisions at the stacking boundary.  This makes sure that the stacked
  branch has enough data to calculate inventory deltas for all of its
  revisions (without requiring the fallback branch).  This avoids
  "'AbsentContentFactory' object has no attribute 'get_bytes_as'" errors
  when fetching the stacked branch from a 1.13 (or later) smart server.
  This partially fixes #354036.  (Andrew Bennetts, Robert Collins)

* End-Of-Line content filters are now loaded correctly.
  (Ian Clatworthy, Brian de Alwis, #355280)

* Authentication plugins now receive all the parameters from the request
  itself (aka host, port, realm, path, etc). Previously, only the 
  authentication section name, username and encoded password were 
  provided. (Jean-Francois Roy)

* bzr gives a better message if an invalid regexp is passed to ``bzr log
  -m``.  (Anne Mohsen, Martin Pool)

* ``bzr split`` now says "See also: join" (Aaron Bentley, #335015)

* ``bzr version-info`` now works in empty branches. (Jelmer Vernooij,
  #313028)

* Fix "is not a stackable format" error when pushing a
  stackable-format branch with an unstackable-format repository to a
  destination with a default stacking policy.  (Andrew Bennetts)

* Fixed incorrect "Source format does not support stacking" warning
  when pushing to a smart server.  (Andrew Bennetts, #334114)

* Fix 'make check-dist-tarball' failure by converting paths to unicode when
  needed. (Vincent Ladeuil, #355454)

* Fixed "Specified file 'x/y/z' is outside current view: " occurring
  on ``bzr add x/y/z`` in formats supporting views when no view is
  defined.  (Ian Clatworthy, #344708)

* It is no longer possible to fetch between repositories while the
  target repository is in a write group. This prevents race conditions
  that prevent the use of RPC's to perform fetch, and thus allows
  optimising more operations. (Robert Collins, Andrew Bennetts)

* ``merge --force`` works again. (Robert Collins, #342105)

* No more warnings are issued about ``sha`` being deprecated under python-2.6.
  (Vincent Ladeuil, #346593)

* Pushing a new branch to a server that has a stacking policy will now
  upgrade from the local branch format when the stacking policy points at
  a branch which is itself stackable, because we know the client can read
  both branches, we know that the trunk for the project can be read too,
  so the upgrade will not inconvenience users. (Robert Collins, #345169)

* Pushing a new stacked branch will also push the parent inventories for
  revisions at the stacking boundary.  This makes sure that the stacked
  branch has enough data to calculate inventory deltas for all of its
  revisions (without requiring the fallback branch).  This avoids
  "'AbsentContentFactory' object has no attribute 'get_bytes_as'" errors
  when fetching the stacked branch from a 1.13 (or later) smart server.
  This partially fixes #354036.  (Andrew Bennetts, Robert Collins)

* The full test suite is passing again on OSX. Several minor issues (mostly
  test related) have been fixed. (Vincent Ladeuil, #355273).

* The GNU Changelog formatter is slightly improved in the case where
  the delta is empty, and now correctly claims not to support tags.
  (Andrea Bolognani)

* Shelve can now shelve changes to a symlink target.
  (James Westby, #341558)

* The help for the ``info`` command has been corrected.
  (Ian Clatworthy, #351931)

* Upgrade will now use a sensible default format if the source repository
  uses rich roots.  (Jelmer Vernooij, #252908)

Documentation
*************

* Expanded the index of the developer documentation. (Eric Siegerman)

* New topic `bzr help debug-flags`.  (Martin Pool)

* The generated manpage now explicitly lists aliases as commands.
  (James Westby, #336998)

API Changes
***********

* APIs deprecated in 1.6 and previous versions of bzr are now removed.
  (Martin Pool)

* ``CommitReporter`` is no longer called with ``unchanged`` status during
  commit - this was a full-tree overhead that bzr no longer performs.
  (Robert Collins)

* New abstract ``UIFactory`` method ``get_username`` which will be called to 
  obtain the username to use when connecting to remote machines. 
  (Jelmer Vernooij)

* New API ``Inventory.filter()`` added that filters an inventory by
  a set of file-ids so that only those fileids, their parents and
  their children are included.  (Ian Clatworthy)

* New sort order for ``get_record_stream`` ``groupcompress`` which
  sorts optimally for use with groupcompress compressors. (John Arbash
  Meinel, Robert Collins)

* Repository APIs ``get_deltas_for_revisions()`` and
  ``get_revision_delta()`` now support an optional ``specific_fileids``
  parameter. If provided, the deltas are filtered so that only those
  file-ids, their parents and their children are included.
  (Ian Clatworthy)

* The ``get_credentials`` and ``set_credentials`` methods of 
  ``AuthenticationConfig`` now accept an optional realm argument.
  (Jean-Francois Roy)

* The ``pb`` argument to ``fetch()`` is deprecated.
  (Martin Pool)

* The ``Serializer`` class and the serializer ``format registry`` have moved
  from ``bzrlib.xml_serializer`` to ``bzrlib.serializer``. (Jelmer Vernooij)

* The smart server jail now hooks into BzrDir.open to prevent any BzrDir
  that is not inside the backing transport from being opened.  See the
  module documentation for ``bzrlib.smart.request`` for details.
  (Andrew Bennetts, Robert Collins)

* ``Tree.get_symlink_target`` now always returns a unicode string result
  or None. Previously it would return the bytes from reading the link
  which could be in any arbitrary encoding. (Robert Collins)

Testing
*******

* ``bzrlib.tests.TestCase`` now fails the test if its own ``setUp``
  and ``tearDown`` weren't called.  This catches faulty tests that
  forget to upcall when overriding ``setUp`` and ``tearDown``.  Those
  faulty tests were not properly isolated.
  (Andrew Bennetts, Robert Collins)

* Fix test_msgeditor.MsgEditorTest test isolation.
  (Vincent Ladeuil, #347130)

* ``medusa`` is not used anymore as an FTP test server starting with
  python2.6. A new FTP test server based on ``pyftplib`` can be used
  instead. This new server is a soft dependency as medusa which is still
  preferred if both are available (modulo python version).
  (Vincent Ladeuil)

Internals
*********

* Added ``chk_map`` for fast, trie-based storage of tuple to string maps.
  (Robert Collins, John Arbash Meinel, Vincent Ladeuil)

* Added ``bzrlib.chk_map`` for fast, trie-based storage of tuple to string
  maps.  (Robert Collins, John Arbash Meinel, Vincent Ladeuil)

* Added ``bzrlib.inventory_delta`` module.  This will be used for
  serializing and deserializing inventory deltas for more efficient
  streaming on the network.  (Robert Collins, Andrew Bennetts)

* ``Branch._get_config`` has been added, which splits out access to the
  specific config file from the branch. This is used to let RemoteBranch
  avoid constructing real branch objects to access configuration settings.
  (Robert Collins, Andrew Bennetts)

* ``Branch`` now implements ``set_stacked_on_url`` in the base class as
  the implementation is generic and should impact foreign formats. This
  helps performance for ``RemoteBranch`` push operations to new stacked
  branches. (Robert Collins, Andrew Bennetts)

* ``BtreeIndex._spill_mem_keys_to_disk()`` now generates disk index with
  optmizations turned off. This only has effect when processing > 100,000
  keys during something like ``bzr pack``. (John Arbash Meinel)

* ``bzr selftest`` now accepts ``--subunit`` to run in subunit output
  mode. Requires ``lp:subunit`` installed to work, but is not a hard
  dependency. (Robert Collins)

* ``BzrDir.open_branch`` now takes an optional ``ignore_fallbacks``
  parameter for controlling opening of stacked branches.
  (Andrew Bennetts, Robert Collins)
  
* ``CommitBuilder`` has a new method, ``record_iter_changes`` which works
  in terms of an iter_changes iterator rather than full tree scanning.
  (Robert Collins)

* ``DirState`` can now be passed a custom ``SHA1Provider`` object
  enabling it to store the SHA1 and stat of the canonical (post
  content filtered) form. (Ian Clatworthy)

* New ``assertLength`` method based on one Martin has squirreled away
  somewhere. (Robert Collins, Martin Pool)

* New hook ``BzrDir.pre_open`` which runs before opening ``BzrDir``
  objects, allowing better enforcement of the smart server jail when
  dealing with stacked branches. (Robert Collins, Andrew Bennetts)

* New hook ``RioVersionInfoBuilder.revision``, allowing extra entries 
  to be added to the stanza that is printed for a particular revision.
  (Jelmer Vernooij)

* New repository method ``refresh_data`` to cause any repository to
  make visible data inserted into the repository by a smart server
  fetch operation. (Robert Collins, Andrew Bennetts)

* ``register_filter_stack_map`` now takes an optional fallback parameter,
  a callable to invoke if a preference has a value not in the map
  of filter stacks. This enhancement allows, for example,  bzr-svn to
  handle existing svn properties that define a list of keywords to be
  expanded.  (Ian Clatworthy)

* ``RemoteBranchConfig`` will use a new verb ``Branch.set_config_option``
  to write config settings to smart servers that support this, saving
  5 round trips on the stacked streaming acceptance test.
  (Robert Collins, Andrew Bennetts)

* ``RemoteBranch`` now provides ``_get_config`` for access to just the
  branch specific configuration from a remote server, which uses the 
  already existing ``Branch.get_config_file`` smart verb.
  (Robert Collins, Andrew Bennetts)

* ``RemoteRepository`` will now negatively cache missing revisions during
  ``get_parent_map`` while read-locked. Write-locks are unaffected.
  (Robert Collins, Andrew Bennetts)

* Removed ``InterRemoteToOther``, ``InterOtherToRemote`` and
  ``InterPackToRemotePack`` classes, as they are now unnecessary.
  (Andrew Bennetts)

* ``RepositoryFormat`` as a new attribute ``fast_deltas`` to indicate
  whether the repository can efficiently generate deltas between trees
  regardless of tree size. (Robert Collins)

* ``Repository.iter_files_bytes()`` now properly returns an "iterable of
  byte strings" (aka 'chunked') for the content. It previously was
  returning a plain string, which worked, but performed very poorly when
  building a working tree (file.writelines(str) is very inefficient). This
  can have a large effect on ``bzr checkout`` times. (John Arbash Meinel)

* selftest now supports a --parallel option, with values of 'fork' or
  'subprocess' to run the test suite in parallel. Currently only linux
  machine work, other platforms need patches submitted. (Robert Collins,
  Vincent Ladeuil)

* ``tests.run_suite`` has a new parameter ``suite_decorators``, a list of 
  callables to use to decorate the test suite. Such decorators can add or
  remove tests, or even remote the test suite to another machine if
  desired. (Robert Collins)

* The smart server verb ``Repository.get_parent_map`` can now include
  information about ghosts when the special revision ``include-missing:``
  is in the requested parents map list. With this flag, ghosts are
  included as ``missing:REVISION_ID``. (Robert Collins, Andrew Bennetts)

* ``_walk_to_common_revisions`` will now batch up at least 50
  revisions before calling ``get_parent_map`` on the target,
  regardless of ``InterRepository``.
  (Andrew Bennetts, Robert Collins)

bzr 1.13
########

:Codename: paraskavedekatriaphobia
:1.13: 2009-03-14
:1.13rc1: 2009-03-10
:1.13.1: 2009-03-23
:1.13.2: 2009-04-27

GNU Changelog output can now be produced by ``bzr log --gnu-changelog``.  Debug
flags can now be set in ``~/.bazaar/bazaar.conf``.  Lightweight checkouts and
stacked branches should both be much faster over remote connections.  

Changes From 1.13.1 to 1.13.2
*****************************

A regression was found in the 1.13.1 release. When bzr 1.13.1 and earlier push
a stacked branch they do not take care to push all the parent inventories for
the transferred revisions. This means that a smart server serving that branch
often cannot calculate inventory deltas for the branch (because smart server
does not/cannot open fallback repositories). Prior to 1.13 the server did not
have a verb to stream revisions out of a repository, so that's why this bug has
appeared now.

Bug Fixes
*********

* Fix for bug 354036 ErrorFromSmartServer - AbsentContentFactory object has no
  attribute 'get_bytes_as' exception while pulling from Launchpad 
  (Jean-Francois Roy, Andrew Bennetts, Robert Collins)

Changes From 1.13final to 1.13.1
********************************

A couple regessions where found in the 1.13 release. The pyrex-generated C
extensions are missing from the .tar.gz and .zip files.  Documentation on how
to generate GNU ChangeLogs is wrong.

Bug Fixes
*********

* Change ``./bzr``'s ``_script_version`` to match ./bzrlib/__init__.py
  version_info. (Bob Tanner, Martin Pool, #345232)

* Distribution archives for 1.13 do not contain generated C extension modules
  (Jean-Francois Roy, Bob Tanner, #344465)

* GNU ChangeLog output can now be produced by bzr log --format gnu-changelog is
  incorrect (Deejay, Bob Tanner, Martin Pool, Robert Collins, #343928)

* ``merge --force`` works again. (Robert Collins, #342105)

Changes From 1.13rc1 to 1.13final
*********************************

* Fix "is not a stackable format" error when pushing a
  stackable-format branch with an unstackable-format repository to a
  destination with a default stacking policy.  (Andrew Bennetts)

* Progress bars now show the rate of network activity for
  ``bzr+ssh://`` and ``bzr://`` connections.  (Andrew Bennetts)

Compatibility Breaks
********************

* ``bzr log --line`` now indicates which revisions are merges with
  `[merge]` after the date.  Scripts which parse the output of this
  command may need to be adjusted.
  (Neil Martinsen-Burrell)

New Features
************

* ``bzr reconfigure`` now supports --with-trees and --with-no-trees
  options to change the default tree-creation policy of shared
  repositories.  (Matthew Fuller, Marius Kruger, #145033)

* Debug flags can now be set in ``~/.bazaar/bazaar.conf``.
  (Martin Pool)

* Filtered views provide a mask over the tree so that users can focus
  on a subset of a tree when doing their work. See ``Filtered views``
  in chapter 7 of the User Guide and ``bzr help view`` for details.
  (Ian Clatworthy)

* GNU Changelog output can now be produced by ``bzr log --gnu-changelog``.
  (Andrea Bolognani, Martin Pool)

* The ``-Dmemory`` flag now gives memory information on Windows.
  (John Arbash Meinel)

* Multiple authors for a commit can now be recorded by using the "--author"
  option multiple times. (James Westby, #185772)

* New clean-tree command, from bzrtools.  (Aaron Bentley, Jelmer Vernooij)

* New command ``bzr launchpad-open`` opens a Launchpad web page for that
  branch in your web browser, as long as the branch is on Launchpad at all.
  (Jonathan Lange)

* New API for getting bugs fixed by a revision: Revision.iter_bugs().
  (Jonathan Lange)

Improvements
************

* All bzr ``Hooks`` classes are now registered in
  ``bzrlib.hooks.known_hooks``. This removes the separate list from
  ``bzrlib.tests`` and ensures that all hooks registered there are
  correctly isolated by the test suite (previously
  ``MutableTreeHooks`` were not being isolated correctly). Further, 
  documentation for hooks is now dynamically generated from the
  present HookPoints. ``bzr hooks`` will now also report on all the
  hooks present in the ``bzrlib.hooks.known_hooks`` registry.
  (Robert Collins)

* ``bzr add`` no longer prints ``add completed`` on success. Failure
  still prints an error message. (Robert Collins)

* ``bzr branch`` now has a ``--no-tree`` option which turns off the
  generation of a working tree in the new branch.
  (Daniel Watkins, John Klinger, #273993)

* Bazaar will now point out ``bzr+ssh://`` to the user when they 
  use ssh://. (Jelmer Vernooij, #330535)

* ``bzr -v info`` now omits the number of committers branch statistic,
  making it many times faster for large projects. To include that
  statistic in the output, use ``bzr -vv info``.
  (Ian Clatworthy)

* ``bzr push`` to a ``bzr`` url (``bzr://``, ``bzr+ssh://`` etc) will
  stream if the server is version 1.13 or greater, reducing roundtrips
  significantly. (Andrew Bennetts, Robert Collins)

* Lightweight Checkouts and Stacked Branches should both be much
  faster over remote connections. Building the working tree now
  batches up requests into approx 5MB requests, rather than a separate
  request for each file. (John Arbash Meinel)

* Support for GSSAPI authentication when using HTTP or HTTPS. 
  (Jelmer Vernooij)

* The ``bzr shelve`` prompt now includes a '?' help option to explain the
  short options better. (Daniel Watkins, #327429)

* ``bzr lp-open`` now falls back to the push location if it cannot find a
  public location. (Jonathan Lange, #332372)

* ``bzr lp-open`` will try to find the Launchpad URL for the location
  passed on the command line. This makes ``bzr lp-open lp:foo`` work as
  expected. (Jonathan Lange, #332705)

* ``bzr send`` now supports MH-E via ``emacsclient``. (Eric Gillespie)

Bug Fixes
*********

* Allows ``bzr log <FILE>`` to be called in an empty branch without
  backtracing. (Vincent Ladeuil, #346431)

* Bazaar now gives a better message including the filename if it's
  unable to read a file in the working directory, for example because
  of a permission error.  (Martin Pool, #338653)

* ``bzr cat -r<old> <path>`` doesn't traceback anymore when <path> has a
  file id in the working tree different from the one in revision <old>.
  (Vincent Ladeuil, #341517, #253806)

* ``bzr send`` help is more specific about how to apply merge
  directives.  (Neil Martinsen-Burrell, #253470)

* ``bzr missing`` now uses ``Repository.get_revision_delta()`` rather
  than fetching trees and determining a delta itself. (Jelmer
  Vernooij, #315048)

* ``bzr push`` to a smart server no longer causes "Revision
  {set([('null:',)])} not present ..." errors when the branch has
  multiple root revisions. (Andrew Bennetts, #317654)

* ``bzr shelve`` now properly handle patches with no terminating newline.
  (Benoît PIERRE, #303569)

* ``bzr unshelve`` gives a more palatable error if passed a non-integer
  shelf id. (Daniel Watkins)

* Export now handles files that are not present in the tree.
  (James Westby, #174539)

* Fixed incorrect "Source format does not support stacking" warning
  when pushing to a smart server.  (Andrew Bennetts, #334114)
  
* Fixed "sprout() got an unexpected keyword argument 'source_branch'"
  error branching from old repositories.
  (Martin Pool, #321695)

* Make ``bzr push --quiet <non-local location>`` less chatty.
  (Kent Gibson, #221461)

* Many Branch hooks would not fire with ``bzr://`` and ``bzr+ssh://``
  branches, and this was not noticed due to a bug in the test logic
  for branches. This is now fixed and a test added to prevent it
  reoccuring. (Robert Collins, Andrew Bennetts)

* Restore the progress bar on Windows. We were disabling it when TERM
  wasn't set, but Windows doesn't set TERM. (Alexander Belchenko,
  #334808)

* ``setup.py build_ext`` now gives a proper error when an extension
  fails to build. (John Arbash Meinel)

* Symlinks to non ascii file names are now supported.
  (Robert Collins, Vincent Ladeuil, #339055, #272444)    

* Under rare circumstances (aka nobody reported a bug about it), the ftp
  transport could revert to ascii mode. It now stays in binary mode except
  when needed.  (Vincent Ladeuil)

* Unshelve does not generate warnings about progress bars.
  (Aaron Bentley, #328148)

* shelve cleans up properly when unversioned files are specified.
  (Benoît Pierre, Aaron Bentley)

Documentation
*************

* Added ``Organizing your workspace`` to the User Guide appendices,
  summarizing some common ways of organizing trees, branches and
  repositories and the processes/workflows implied/enabled by each.
  (Ian Clatworthy)

* Hooks can now be self documenting. ``bzrlib.hooks.Hooks.create_hook``
  is the entry point for this feature. (Robert Collins)

* The documentation for ``shelve`` and ``unshelve`` has been clarified.
  (Daniel Watkins, #327421, #327425)

API Changes
***********

* ``bzr selftest`` now fails if the bazaar sources contain trailing
  whitespace, non-unix style line endings and files not ending in a
  newline. About 372 files and 3243 lines with trailing whitespace was
  updated to comply with this. The code already complied with the other
  criteria, but now it is enforced. (Marius Kruger)

* ``bzrlib.branch.PushResult`` was renamed to 
  ``bzrlib.branch.BranchPushResult``. (Jelmer Vernooij)

* ``Branch.fetch`` and ``Repository.fetch`` now return None rather
  than a count of copied revisions and failed revisions. A while back
  we stopped ever reporting failed revisions because we started
  erroring instead, and the copied revisions count is not used in the
  UI at all - indeed it only reflects the repository status not
  changes to the branch itself. (Robert Collins)

* ``Inventory.apply_delta`` now raises an AssertionError if a file-id
  appears multiple times within the delta. (Ian Clatworthy)

* MutableTree.commit now favours the "authors" argument, with the old
  "author" argument being deprecated.

* Remove deprecated EmptyTree.  (Martin Pool)

* ``Repository.fetch`` now accepts an optional ``fetch_spec``
  parameter.  A ``SearchResult`` or ``MiniSearchResult`` may be passed
  to ``fetch_spec`` instead of a ``last_revision`` to specify exactly
  which revisions to fetch. (Andrew Bennetts)

* ``RepositoryAcquisitionPolicy.acquire_repository`` now returns a
  tuple of ``(repository, is_new_flag)``, rather than just the
  repository.  (Andrew Bennetts)

* Revision.get_apparent_author() is now deprecated, replaced by
  Revision.get_apparent_authors(), which returns a list. The former
  now returns the first item that would be returned from the second.

* The ``BranchBuilder`` test helper now accepts a ``timestamp``
  parameter to ``build_commit`` and ``build_snapshot``.  (Martin Pool)

* The ``_fetch_*`` attributes on ``Repository`` are now on
  ``RepositoryFormat``, more accurately reflecting their intent (they
  describe a disk format capability, not state of a particular
  repository of that format). (Robert Collins)

Internals
*********

* Branching from a non-stacked branch on a smart protocol is now
  free of virtual file system methods.
  (Robert Collins, Andrew Bennetts)

* Branch and Repository creation on a bzr+ssh://server are now done
  via RPC calls rather than VFS calls, reducing round trips for
  pushing new branches substantially. (Robert Collins)

* ``Branch.clone`` now takes the ``repository_policy`` formerly used
  inside ``BzrDir.clone_on_transport``, allowing stacking to be
  configured before the branch tags and revision tip are set. This
  fixes a race condition cloning stacked branches that would cause
  plugins to have hooks called on non-stacked instances.
  (Robert Collins, #334187)

* ``BzrDir.cloning_metadir`` now has a RPC call. (Robert Collins)

* ``BzrDirFormat.__str__`` now uses the human readable description
  rather than the sometimes-absent disk label. (Robert Collins)

* ``bzrlib.fetch`` is now composed of a sender and a sink component
  allowing for decoupling over a network connection. Fetching from
  or into a RemoteRepository with a 1.13 server will use this to
  stream the operation.
  (Andrew Bennetts, Robert Collins)

* ``bzrlib.tests.run_suite`` accepts a runner_class parameter
  supporting the use of different runners. (Robert Collins)

* Change how file_ids and revision_ids are interned as part of
  inventory deserialization. Now we use the real ``intern()``, rather
  than our own workaround that would also cache a Unicode copy of the
  string, and never emptied the cache. This should slightly reduce
  memory consumption. (John Arbash Meinel)

* New branch method ``create_clone_on_transport`` that returns a
  branch object. (Robert Collins)

* New hook Commands['extend_command'] to allow plugins to access a
  command object before the command is run (or help generated from
  it), without overriding the command. (Robert Collins)

* New version of the ``BzrDir.find_repository`` verb supporting
  ``_network_name`` to support removing more _ensure_real calls.
  (Robert Collins)

* ``RemoteBranchFormat`` no longer claims to have a disk format string.
  (Robert Collins)

* ``Repository`` objects now have ``suspend_write_group`` and
  ``resume_write_group`` methods.  These are currently only useful
  with pack repositories. (Andrew Bennetts, Robert Collins)

* ``BzrDirFormat``, ``BranchFormat`` and ``RepositoryFormat`` objects
  now have a ``network_name`` for passing the format across RPC calls.
  (Robert Collins, Andrew Bennetts)

* ``RepositoryFormat`` objects now all have a new attribute
  ``_serializer`` used by fetch when reserialising is required.
  (Robert Collins, Andrew Bennetts)

* Some methods have been pulled up from ``BzrBranch`` to ``Branch``
  to aid branch types that are not bzr branch objects (like
  RemoteBranch). (Robert Collins, Andrew Bennetts)

* Test adaptation has been made consistent throughout the built in
  tests. ``TestScenarioApplier``, ``multiply_tests_from_modules``,
  ``adapt_tests``, ``adapt_modules`` have all been deleted. Please
  use ``multiply_tests``, or for lower level needs ``apply_scenarios``
  and ``apply_scenario``. (Robert Collins)

* ``TestSkipped`` is now detected by TestCase and passed to the
  ``TestResult`` by calling ``addSkip``. For older TestResult objects,
  where ``addSkip`` is not available, ``addError`` is still called.
  This permits test filtering in subunit to strip out skipped tests
  resulting in a faster fix-shrink-list-run cycle. This is compatible
  with the testtools protocol for skips. (Robert Collins)

* The ``_index`` of ``KnitVersionedFiles`` now supports the ability
  to scan an underlying index that is going to be incorporated into
  the ``KnitVersionedFiles`` object, to determine if it has missing
  delta references. The method is ``scan_unvalidated_index``.
  (Andrew Bennetts, Robert Collins)

* There is a RemoteSink object which handles pushing to smart servers.
  (Andrew Bennetts, Robert Collins)

* ``TransportTraceDecorator`` now logs ``put_bytes_non_atomic`` and
  ``rmdir`` calls. (Robert Collins)

* ``VersionedFiles`` record adapters have had their signature change
  from ``(record, record.get_bytes_as(record.storage_kind))`` to
  ``(record)`` reducing excess duplication and allowing adapters
  to access private data in record to obtain content more
  efficiently. (Robert Collins)

* We no longer probe to see if we should create a working tree during
  clone if we cannot get a local_abspath for the new bzrdir.
  (Robert Collins)


bzr 1.12
########

:Codename: 1234567890
:1.12: 2009-02-13
:1.12rc1: 2009-02-10

This release of Bazaar contains many improvements to the speed,
documentation and functionality of ``bzr log`` and the display of logged
revisions by ``bzr status``.  bzr now also gives a better indication of
progress, both in the way operations are drawn onto a text terminal, and
by showing the rate of network IO.

Changes from RC1 to Final
*************************

* ``bzr init --development-wt5[-rich-root]`` would fail because of
  circular import errors. (John Arbash Meinel, #328135)

* Expanded the help for log and added a new help topic called
  ``log-formats``.  (Ian Clatworthy)

Compatibility Breaks
********************

* By default, ``bzr status`` after a merge now shows just the pending
  merge tip revisions. This improves the signal-to-noise ratio after
  merging from trunk and completes much faster. To see all merged
  revisions, use the new ``-v`` flag.  (Ian Clatworthy)

* ``bzr log --line`` now shows any tags after the date and before
  the commit message. If you have scripts which parse the output
  from this command, you may need to adjust them accordingly.
  (Ian Clatworthy)

* ``bzr log --short`` now shows any additional revision properties
  after the date and before the commit message.  Scripts that parse 
  output of the log command in this situation may need to adjust.
  (Neil Martinsen-Burrell)

* The experimental formats ``1.12-preview`` and ``1.12-preview-rich-root``
  have been renamed ``development-wt5`` and ``development-wt5-rich-root``
  respectively, given they are not ready for release in 1.12.
  (Ian Clatworthy)

* ``read_bundle_from_url`` has been deprecated. (Vincent Ladeuil)

New Features
************

* Add support for filtering ``bzr missing`` on revisions.  Remote revisions
  can be filtered using ``bzr missing -r -20..-10`` and local revisions can
  be filtered using ``bzr missing --my-revision -20..-10``.
  (Marius Kruger)

* ``bzr log -p`` displays the patch diff for each revision.
  When logging a file, the diff only includes changes to that file.
  (Ian Clatworthy, #202331, #227335)

* ``bzr log`` supports a new option called ``-n N`` or ``--level N``.
  A value of 0 (zero) means "show all nested merge revisions" while
  a value of 1 (one) means "show just the top level". Values above
  1 can be used to see a limited amount of nesting. That can be
  useful for seeing the level or two below PQM submits for example.
  To force the ``--short`` and ``--line`` formats to display all nested
  merge revisions just like ``--long`` does by default, use a command
  like ``bzr log --short -n0``. To display just the mainline using
  ``--long`` format, ``bzr log --long -n1``.
  (Ian Clatworthy)

Improvements
************

* ``bzr add`` more clearly communicates success vs failure.
  (Daniel Watkins)

* ``bzr init`` will now print a little less verbose output.
  (Marius Kruger)

* ``bzr log`` is now much faster in many use cases, particularly
  at incrementally displaying results and filtering by a
  revision range. (Ian Clatworthy)

* ``bzr log --short`` and ``bzr log --line`` now show tags, if any,
  for each revision. The tags are shown comma-separated inside
  ``{}``. For short format, the tags appear at the end of line
  before the optional ``[merge]`` indicator. For line format,
  the tags appear after the date. (Ian Clatworthy)

* Progress bars now show the rate of activity for some sftp 
  operations, and they are drawn different.  (Martin Pool, #172741)

* Progress bars now show the rate of activity for urllib and pycurl based
  http client implementations. The operations are tracked at the socket
  level for better precision.
  (Vincent Ladeuil)

* Rule-based preferences can now accept multiple patterns for a set of
  rules.  (Marius Kruger)

* The ``ancestor:`` revision spec will now default to referring to the
  parent of the branch if no other location is given.
  (Daniel Watkins, #198417)

* The debugger started as a result of setting ``$BZR_PDB`` works
  around a bug in ``pdb``, http://bugs.python.org/issue4150.  The bug
  can cause truncated tracebacks in Python versions before 2.6.
  (Andrew Bennetts)

* VirtualVersionedFiles now implements
  ``iter_lines_added_or_present_in_keys``. This allows the creation of 
  new branches based on stacked bzr-svn branches. (#311997)

Bug Fixes
*********

* ``bzr annotate --show-ids`` doesn't give a backtrace on empty files
  anymore.
  (Anne Mohsen, Vincent Ladeuil, #314525)

* ``bzr log FILE`` now correctly shows mainline revisions merging
  a change to FILE when the ``--short`` and ``--line`` log formats
  are used. (Ian Clatworthy, #317417)

* ``bzr log -rX..Y FILE`` now shows the history of FILE provided
  it existed in Y or X, even if the file has since been deleted or
  renamed. If no range is given, the current/basis tree and
  initial tree are searched in that order. More generally, log
  now interprets filenames in their historical context.
  (Ian Clatworthy, #175520)

* ``bzr status`` now reports nonexistent files and continues, then
  errors (with code 3) at the end.  (Karl Fogel, #306394)

* Don't require the present compression base in knits to be the same
  when adding records in knits. (Jelmer Vernooij, #307394)

* Fix a problem with CIFS client/server lag on Windows colliding with
  an invariant-per-process algorithm for generating AtomicFile names
  (Adrian Wilkins, #304023)

* Many socket operations now handle EINTR by retrying the operation.
  Previously EINTR was treated as an unrecoverable failure.  There is
  a new ``until_no_eintr`` helper function in ``bzrlib.osutils``.
  (Andrew Bennetts)

* Support symlinks with non-ascii characters in the symlink filename.
  (Jelmer Vernooij, #319323)

* There was a bug in how we handled resolving when a file is deleted
  in one branch, and modified in the other. If there was a criss-cross
  merge, we would cause the deletion to conflict a second time.
  (Vincent Ladeuil, John Arbash Meinel)

* There was another bug in how we chose the correct intermediate LCA in
  criss-cross merges leading to several kind of changes be incorrectly
  handled.
  (John Arbash Meinel, Vincent Ladeuil)

* Unshelve now handles deleted paths without crashing. (Robert Collins)

Documentation
*************

* Improved plugin developer documentation.  (Martin Pool)

API Changes
***********

* ``ProgressBarStack`` is deprecated; instead use
  ``ui_factory.nested_progress_bar`` to create new progress bars.
  (Martin Pool)

* ForeignVcsMapping() now requires a ForeignVcs object as first
  argument. (Jelmer Vernooij)

* ForeignVcsMapping.show_foreign_revid() has been moved to
  ForeignVcs. (Jelmer Vernooij)

* ``read_bundle_from_url`` is deprecated in favor of
  ``read_mergeable_from_url``.  (Vincent Ladeuil)

* Revision specifiers are now registered in
  ``bzrlib.revisionspec.revspec_registry``, and the old list of 
  revisionspec classes (``bzrlib.revisionspec.SPEC_TYPES``) has been
  deprecated. (Jelmer Vernooij, #321183)

* The progress and UI classes have changed; the main APIs remain the
  same but code that provides a new UI or progress bar class may
  need to be updated.  (Martin Pool)

Internals
*********

* Default User Interface (UI) is CLIUIFactory when bzr runs in a dumb
  terminal. It is sometimes desirable do override this default by forcing
  bzr to use TextUIFactory. This can be achieved by setting the
  BZR_USE_TEXT_UI environment variable (emacs shells, as opposed to
  compile buffers, are such an example).
  (Vincent Ladeuil)

* New API ``Branch.iter_merge_sorted_revisions()`` that iterates over
  ``(revision_id, depth, revno, end_of_merge)`` tuples.
  (Ian Clatworthy)

* New ``Branch.dotted_revno_to_revision_id()`` and
  ``Branch.revision_id_to_dotted_revno()`` APIs that pick the most
  efficient way of doing the mapping.
  (Ian Clatworthy)

* Refactor cmd_serve so that it's a little easier to build commands that
  extend it, and perhaps even a bit easier to read.  (Jonathan Lange)

* ``TreeDelta.show()`` now accepts a ``filter`` parameter allowing log
  formatters to retrict the output.
  (Vincent Ladeuil)


bzr 1.11
########

:Codename: "Eyes up!"
:Released: 2009-01-19

This first monthly release of Bazaar for 2009 improves Bazaar's operation
in Windows, Mac OS X, and other situations where file names are matched
without regard to capitalization: Bazaar tries to match the case of an
existing file.  This release of Bazaar also improves the efficiency of
Tortoise Windows Shell integration and lets it work on 64-bit platforms.

The UI through which Bazaar supports historic formats has been improved,
so 'bzr help formats' now gives a simpler and shorter list, with clear
advice.

This release also fixes a number of bugs, particularly a glitch that can
occur when there are concurrent writes to a pack repository.

Bug Fixes
*********

* Fix failing test when CompiledChunksToLines is not available.
  (Vincent Ladeuil)

* Stacked branches don't repeatedly open their transport connection.
  (John Arbash Meinel)



bzr 1.11rc1
###########

:Codename: "Eyes up!"
:Released: 2009-01-09

Changes
*******

* Formats using Knit-based repository formats are now explicitly
  marked as deprecated. (Ian Clatworthy)

New Features
************

* Add support for `bzr tags -r 1..2`, that is we now support showing
  tags applicable for a specified revision range. (Marius Kruger)

* ``authentication.conf`` now accepts pluggable read-only credential
  stores. Such a plugin (``netrc_credential_store``) is now included,
  handles the ``$HOME/.netrc`` file and can server as an example to
  implement other plugins.
  (Vincent Ladeuil)

* ``shelve --list`` can now be used to list shelved changes.
  (Aaron Bentley)

Improvements
************

* Add trailing slash to directories in all output of ``bzr ls``, except
  ``bzr ls --null``. (Gordon P. Hemsley, #306424)

* ``bzr revision-info`` now supports a -d option to specify an
  alternative branch. (Michael Hudson)

* Add connection to a C++ implementation of the Windows Shell Extension
  which is able to fully replace the current Python implemented one.
  Advantages include 64bit support and reduction in overhead for
  processes which drag in shell extensions.
  (Mark Hammond)

* Support the Claws mail client directly, rather than via
  xdg-email. This prevents the display of an unnecessary modal
  dialog in Claws, informing the user that a file has been
  attached to the message, and works around bug #291847 in
  xdg-utils which corrupts the destination address.

* When working on a case-insensitive case-preserving file-system, as
  commonly found with Windows, bzr will often ignore the case of the
  arguments specified by the user in preference to the case of an existing
  item on the file-system or in the inventory to help prevent
  counter-intuitive behaviour on Windows. (Mark Hammond)

Bug Fixes
*********
  
* Allow BzrDir implementation to implement backing up of 
  control directory. (#139691)

* ``bzr push`` creating a new stacked branch will now only open a
  single connection to the target machine. (John Arbash Meinel)

* Don't call iteritems on transport_list_registry, because it may
  change during iteration.  (Martin Pool, #277048)

* Don't make a broken branch when pushing an unstackable-format branch
  that's in a stackable shared repository to a location with default
  stack-on location.  (Andrew Bennetts, #291046)

* Don't require embedding user in HTTP(S) URLs do use authentication.conf.
  (Ben Jansen, Vincent Ladeuil, #300347)

* Fix a problem with CIFS client/server lag on windows colliding with
  an invariant-per-process algorithm for generating AtomicFile names
  (Adrian Wilkins, #304023)

* Fix bogus setUp signature in UnavailableFTPServer.
  (Gary van der Merwe, #313498)

* Fix compilation error in ``_dirstate_helpers_c`` on SunOS/Solaris.
  (Jari Aalto)

* Fix SystemError in ``_patiencediff_c`` module by calling
  PyErr_NoMemory() before returning NULL in PatienceSequenceMatcher_new.
  (Andrew Bennetts, #303206)

* Give proper error message for diff with non-existent dotted revno.
  (Marius Kruger, #301969)

* Handle EACCES (permission denied) errors when launching a message
  editor, and emit warnings when a configured editor cannot be
  started. (Andrew Bennetts)

* ``$HOME/.netrc`` file is now recognized as a read-only credential store
  if configured in ``authentication.conf`` with 'password_encoding=netrc'
  in the appropriate sections.
  (Vincent Ladeuil, #103029)

* Opening a stacked branch now properly shares the connection, rather
  than opening a new connection for the stacked-on branch.
  (John Arbash meinel)

* Preserve transport decorators while following redirections.
  (Vincent Ladeuil, #245964, #270863)

* Provides a finer and more robust filter for accepted redirections.
  (Vincent Ladeuil, #303959, #265070)

* ``shelve`` paths are now interpreted relative to the current working
  tree.  (Aaron Bentley)

* ``Transport.readv()`` defaults to not reading more than 100MB in a
  single array. Further ``RemoteTransport.readv`` sets this to 5MB to
  work better with how it splits its requests.
  (John Arbash Meinel, #303538)

* Pack repositories are now able to reload the pack listing and retry
  the current operation if another action causes the data to be
  repacked.  (John Arbash Meinel, #153786)

* ``pull -v`` now respects the log_format configuration variable.
  (Aaron Bentley)

* ``push -v`` now works on non-initial pushes.  (Aaron Bentley)

* Use the short status format when the short format is used for log.
  (Vincent Ladeuil, #87179)

* Allow files to be renamed or moved via remove + add-by-id. (Charles
  Duffy, #314251)

Documentation
*************

* Improved the formats help topic to explain why multiple formats
  exist and to provide guidelines in selecting one. Introduced
  two new supporting help topics: current-formats and other-formats.
  (Ian Clatworthy)

API Changes
***********

* ``LRUCache(after_cleanup_size)`` was renamed to
  ``after_cleanup_count`` and the old name deprecated. The new name is
  used for clarity, and to avoid confusion with
  ``LRUSizeCache(after_cleanup_size)``. (John Arbash Meinel)

* New ``ForeignRepository`` base class, to help with foreign branch 
  support (e.g. svn).  (Jelmer Vernooij)

* ``node_distances`` and ``select_farthest`` can no longer be imported
  from ``bzrlib.graph``.  They can still be imported from
  ``bzrlib.deprecated_graph``, which has been the preferred way to
  import them since before 1.0.  (Andrew Bennetts)
  
* The logic in commit now delegates inventory basis calculations to
  the ``CommitBuilder`` object; this requires that the commit builder
  in use has been updated to support the new ``recording_deletes`` and
  ``record_delete`` methods. (Robert Collins)

Testing
*******

* An HTTPS server is now available (it requires python-2.6). Future bzr
  versions will allow the use of the python-2.6 ssl module that can be
  installed for 2.5 and 2.4.

* ``bzr selftest`` now fails if new trailing white space is added to
  the bazaar sources. It only checks changes not committed yet. This
  means that PQM will now reject changes that introduce new trailing
  whitespace. (Marius Kruger)

* Introduced new experimental formats called ``1.12-preview`` and
  ``1.12-preview-rich-root`` to enable testing of related pending
  features, namely content filtering and filtered views.
  (Ian Clatworthy)

Internals
*********

* Added an ``InventoryEntry`` cache when deserializing inventories.
  Can cut the time to iterate over multiple RevisionsTrees in half.
  (John Arbash Meinel)

* Added ``bzrlib.fifo_cache.FIFOCache`` which is designed to have
  minimal overhead versus using a plain dict for cache hits, at the
  cost of not preserving the 'active' set as well as an ``LRUCache``.
  (John Arbash Meinel)

* ``bzrlib.patience_diff.unified_diff`` now properly uses a tab
  character to separate the filename from the date stamp, and doesn't
  add trailing whitespace when a date stamp is not supplied.
  (Adeodato Simó, John Arbash Meinel)

* ``DirStateWorkingTree`` and ``DirStateWorkingTreeFormat`` added
  as base classes of ``WorkingTree4`` and ``WorkingTreeFormat4``
  respectively. (Ian Clatworthy)

* ``KnitVersionedFiles._check_should_delta()`` now uses the
  ``get_build_details`` api to avoid multiple hits to the index, and
  to properly follow the ``compression_parent`` rather than assuming
  it is the left-hand parent. (John Arbash Meinel)

* ``KnitVersionedFiles.get_record_stream()`` will now chose a
  more optimal ordering when the keys are requested 'unordered'.
  Previously the order was fully random, now the records should be
  returned from each pack in turn, in forward I/O order.
  (John Arbash Meinel)
    
* ``mutter()`` will now flush the ``~/.bzr.log`` if it has been more
  than 2s since the last time it flushed. (John Arbash Meinel)

* New method ``bzrlib.repository.Repository.add_inventory_by_delta``
  allows adding an inventory via an inventory delta, which can be
  more efficient for some repository types. (Robert Collins)

* Repository ``CommitBuilder`` objects can now accumulate an inventory
  delta. To enable this functionality call ``builder.recording_deletes``
  and additionally call ``builder.record_delete`` when a delete
  against the basis occurs. (Robert Collins)

* The default http handler has been changed from pycurl to urllib.
  The default is still pycurl for https connections. (The only
  advantage of pycurl is that it checks ssl certificates.)
  (John Arbash Meinel)

* ``VersionedFiles.get_record_stream()`` can now return objects with a
  storage_kind of ``chunked``. This is a collection (list/tuple) of
  strings. You can use ``osutils.chunks_to_lines()`` to turn them into
  guaranteed 'lines' or you can use ``''.join(chunks)`` to turn it
  into a fulltext. This allows for some very good memory savings when
  asking for many texts that share ancestry, as the individual chunks
  can be shared between versions of the file. (John Arbash Meinel)

* ``pull -v`` and ``push -v`` use new function
  ``bzrlib.log.show_branch_change`` (Aaron Bentley)



bzr 1.10
########

:Released: 2008-12-05

Bazaar 1.10 has several performance improvements for copying revisions
(especially for small updates to large projects).  There has also been a
significant amount of effort in polishing stacked branches.  The commands
``shelve`` and ``unshelve`` have become core commands, with an improved
implementation.

The only changes versus bzr-1.10rc1 are bugfixes for stacked branches.

bug Fixes
*********

* Don't set a pack write cache size from RepoFetcher, because the
  cache is not coherent with reads and causes ShortReadvErrors.
  This reverses the change that fixed #294479.
  (Martin Pool, #303856)

* Properly handle when a revision can be inserted as a delta versus
  when it needs to be expanded to a fulltext for stacked branches.
  There was a bug involving merge revisions. As a method to help
  prevent future difficulties, also make stacked fetches sort
  topologically. (John Arbash Meinel, #304841)


bzr 1.10rc1
###########

:Released: 2008-11-28

This release of Bazaar focuses on performance improvements when pushing
and pulling revisions, both locally and to remote networks.  The popular
``shelve`` and ``unshelve`` commands, used to interactively revert and
restore work in progress, have been merged from bzrtools into the bzr
core.  There are also bug fixes for portability, and for stacked branches.

New Features
************

* New ``commit_message_template`` hook that is called by the commit
  code to generate a template commit message. (Jelmer Vernooij)

* New `shelve` and `unshelve` commands allow undoing and redoing changes.
  (Aaron Bentley)

Improvements
************

* ``(Remote)Branch.copy_content_into`` no longer generates the full revision
  history just to set the last revision info.
  (Andrew Bennetts, John Arbash Meinel)

* Fetches between formats with different serializers (such as
  pack-0.92-subtree and 1.9-rich-root) are faster now.  This is due to
  operating on batches of 100 revisions at time rather than
  one-by-one.  (Andrew Bennetts, John Arbash Meinel)

* Search index files corresponding to pack files we've already used
  before searching others, because they are more likely to have the
  keys we're looking for.  This reduces the number of iix and tix
  files accessed when pushing 1 new revision, for instance.
  (John Arbash Meinel)

* Signatures to transfer are calculated more efficiently in
  ``item_keys_introduced_by``.  (Andrew Bennetts, John Arbash Meinel)

* The generic fetch code can once again copy revisions and signatures
  without extracting them completely to fulltexts and then serializing
  them back down into byte strings. This is a significant performance
  improvement when fetching from a stacked branch.
  (John Arbash Meinel, #300289)

* When making a large readv() request over ``bzr+ssh``, break up the
  request into more manageable chunks. Because the RPC is not yet able
  to stream, this helps keep us from buffering too much information at
  once. (John Arbash Meinel)

Bug Fixes
*********

* Better message when the user needs to set their Launchpad ID.
  (Martin Pool, #289148)

* ``bzr commit --local`` doesn't access the master branch anymore.
  This fixes a regression introduced in 1.9.  (Marius Kruger, #299313)

* Don't call the system ``chdir()`` with an empty path. Sun OS seems
  to give an error in that case.  Also, don't count on ``getcwd()``
  being able to allocate a new buffer, which is a gnu extension.
  (John Arbash Meinel, Martin Pool, Harry Hirsch, #297831)

* Don't crash when requesting log --forward <file> for a revision range
  starting with a dotted revno.
  (Vincent Ladeuil, #300055)

* Don't create text deltas spanning stacked repositories; this could
  cause "Revision X not present in Y" when later accessing them.
  (Martin Pool, #288751)

* Pack repositories are now able to reload the pack listing and retry
  the current operation if another action causes the data to be
  repacked.  (John Arbash Meinel, #153786)

* PermissionDenied errors from smart servers no longer cause
  "PermissionDenied: "None"" on the client.
  (Andrew Bennetts, #299254)

* Pushing to a stacked pack repository now batches writes, the same
  way writes are batched to ordinary pack repository.  This makes
  pushing to a stacked branch over the network much faster.
  (Andrew Bennetts, #294479)

* TooManyConcurrentRequests no longer occur when a fetch fails and
  tries to abort a write group.  This allows the root cause (e.g. a
  network interruption) to be reported.  (Andrew Bennetts, #297014)

* RemoteRepository.get_parent_map now uses fallback repositories.
  (Aaron Bentley, #297991?, #293679?)

API Changes
***********

* ``CommitBuilder`` now validates the strings it will be committing,
  to ensure that they do not have characters that will not be properly
  round-tripped. For now, it just checks for characters that are
  invalid in the XML form. (John Arbash Meinel, #295161)

* Constructor parameters for NewPack (internal to pack repositories)
  have changed incompatibly.

* ``Repository.abort_write_group`` now accepts an optional
  ``suppress_errors`` flag.  Repository implementations that override
  ``abort_write_group`` will need to be updated to accept the new
  argument.  Subclasses that only override ``_abort_write_group``
  don't need to change.

* Transport implementations must provide copy_tree_to_transport.  A default
  implementation is provided for Transport subclasses.

Testing
*******

* ``bzr selftest`` now fails if no doctests are found in a module
  that's expected to have them.  (Martin Pool)

* Doctests now only report the first failure.  (Martin Pool)


bzr 1.9
#######

:Released: 2008-11-07

This release of Bazaar adds a new repository format, ``1.9``, with smaller
and more efficient index files.  This format can be specified when
creating a new repository, or used to losslessly upgrade an existing
repository.  bzr 1.9 also speeds most operations over the smart server
protocol, makes annotate faster, and uses less memory when making
checkouts or pulling large amounts of data.

Bug Fixes
*********

* Fix "invalid property value 'branch-nick' for None" regression with
  branches bound to svn branches.  (Martin Pool, #293440)

* Fix SSL/https on Python2.6.  (Vincent Ladeuil, #293054)

* ``SFTPTransport.readv()`` had a bug when requests were out-of-order.
  This only triggers some-of-the-time on Knit format repositories.
  (John Arbash Meinel, #293746)


bzr 1.9rc1
##########

:Released: 2008-10-31

New Features
************

* New Branch hook ``transform_fallback_location`` allows a function to
  be called when looking up the stacked source. (Michael Hudson)

* New repository formats ``1.9`` and ``1.9-rich-root``. These have all
  the functionality of ``1.6``, but use the new btree indexes.
  These indexes are both smaller and faster for access to historical
  information.  (John Arbash Meinel)

Improvements
************

* ``BTreeIndex`` code now is able to prefetch extra pages to help tune
  the tradeoff between bandwidth and latency. Should be tuned
  appropriately to not impact commands which need minimal information,
  but provide a significant boost to ones that need more context. Only
  has a direct impact on the ``--development2`` format which uses
  btree's for the indexes. (John Arbash Meinel)

* ``bzr dump-btree`` is a hidden command introduced to allow dumping
  the contents of a compressed btree file.  (John Arbash Meinel)

* ``bzr pack`` now tells the index builders to optimize for size. For
  btree index repositories, this can save 25% of the index size
  (mostly in the text indexes). (John Arbash Meinel)

* ``bzr push`` to an existing branch or repository on a smart server
  is faster, due to Bazaar making more use of the ``get_parent_map``
  RPC when querying the remote branch's revision graph.
  (Andrew Bennetts)

* default username for bzr+ssh and sftp can be configured in
  authentication.conf. (Aaron Bentley)

* launchpad-login now provides a default username for bzr+ssh and sftp
  URLs, allowing username-free URLs to work for everyone. (Aaron Bentley)

* ``lp:`` lookups no longer include usernames, making them shareable and
  shorter. (Aaron Bentley)

* New ``PackRepository.autopack`` smart server RPC, which does
  autopacking entirely on the server.  This is much faster than
  autopacking via plain file methods, which downloads a large amount
  of pack data and then re-uploads the same pack data into a single
  file.  This fixes a major (although infrequent) cause of lengthy
  delays when using a smart server.  For example, pushing the 10th
  revision to a repository with 9 packs now takes 44 RPCs rather than
  179, and much less bandwidth too.  This requires Bazaar 1.9 on both
  the client and the server, otherwise the client will fallback to the
  slower method.  (Andrew Bennetts)

Bug Fixes
*********

* A failure to load a plugin due to an IncompatibleAPI exception is
  now correctly reported. (Robert Collins, #279451)

* API versioning support now has a multiple-version checking api
  ``require_any_api``. (Robert Collins, #279447)

* ``bzr branch --stacked`` from a smart server to a standalone branch
  works again.  This fixes a regression in 1.7 and 1.8.
  (Andrew Bennetts, #270397)

* ``bzr co`` uses less memory. It used to unpack the entire WT into
  memory before writing it to disk. This was a little bit faster, but
  consumed lots of memory. (John Arbash Meinel, #269456)

* ``bzr missing --quiet`` no longer prints messages about whether
  there are missing revisions.  The exit code indicates whether there
  were or not.  (Martin Pool, #284748)

* Fixes to the ``annotate`` code. The fast-path which re-used the
  stored deltas was accidentally disabled all the time, instead of
  only when a branch was stacked. Second, the code would accidentally
  re-use a delta even if it wasn't against the left-parent, this
  could only happen if ``bzr reconcile`` decided that the parent
  ordering was incorrect in the file graph.  (John Arbash Meinel)

* "Permission denied" errors that occur when pushing a new branch to a
  smart server no longer cause tracebacks.  (Andrew Bennetts, #278673)

* Some compatibility fixes for building the extensions with MSVC and
  for python2.4. (John Arbash Meinel, #277484)

* The index logic is now able to reload the list of pack files if and
  index ends up disappearing. We still don't reload if the pack data
  itself goes missing after checking the index. This bug appears as a
  transient failure (file not found) when another process is writing
  to the repository.  (John Arbash Meinel, #153786)

* ``bzr switch`` and ``bzr bind`` will now update the branch nickname if
  it was previously set. All checkouts will now refer to the bound branch
  for a nickname if one was not explicitly set.
  (Marius Kruger, #230903)

Documentation
*************

* Improved hook documentation. (Michael Ernst)

API Changes
***********

* commands.plugins_cmds is now a CommandRegistry, not a dict.

Internals
*********

* New AuthenticationConfig.set_credentials method allows easy programmatic
  configuration of authetication credentials.


bzr 1.8
#######

:Released: 2008-10-16

Bazaar 1.8 includes several fixes that improve working tree performance,
display of revision logs, and merges.  The bzr testsuite now passes on OS
X and Python 2.6, and almost completely passes on Windows.  The
smartserver code has gained several bug fixes and performance
improvements, and can now run server-side hooks within an http server.

Bug Fixes
*********

* Fix "Must end write group" error when another error occurs during
  ``bzr push``.  (Andrew Bennetts, #230902)

Portability
***********

* Some Pyrex versions require the WIN32 macro defined to compile on
  that platform.  (Alexander Belchenko, Martin Pool, #277481)


bzr 1.8rc1
##########

:Released: 2008-10-07

Changes
*******

* ``bzr log file`` has been changed. It now uses a different method
  for determining which revisions to show as merging the changes to
  the file. It now only shows revisions which merged the change
  towards your mainline. This simplifies the output, makes it faster,
  and reduces memory consumption.  (John Arbash Meinel)

* ``bzr merge`` now defaults to having ``--reprocess`` set, whenever
  ``--show-base`` is not supplied.  (John Arbash Meinel)

* ``bzr+http//`` will now optionally load plugins and write logs on the
  server. (Marius Kruger)

* ``bzrlib._dirstate_helpers_c.pyx`` does not compile correctly with
  Pyrex 0.9.4.1 (it generates C code which causes segfaults). We
  explicitly blacklist that version of the compiler for that
  extension. Packaged versions will include .c files created with
  pyrex >= 0.9.6 so it doesn't effect releases, only users running
  from the source tree. (John Arbash Meinel, #276868)

Features
********

* bzr is now compatible with python-2.6. python-2.6 is not yet officially
  supported (nor released, tests were conducted with the dev version of
  python-2.6rc2), but all known problems have been fixed.  Feedback
  welcome.
  (Vincent Ladeuil, #269535)

Improvements
************

* ``bzr annotate`` will now include uncommitted changes from the local
  working tree by default. Such uncommitted changes are given the
  revision number they would get if a commit was done, followed with a
  ? to indicate that its not actually known. (Robert Collins, #3439)

* ``bzr branch`` now accepts a ``--standalone`` option, which creates a
  standalone branch regardless of the presence of shared repositories.
  (Daniel Watkins)

* ``bzr push`` is faster in the case there are no new revisions to
  push.  It is also faster if there are no tags in the local branch.
  (Andrew Bennetts)

* File changes during a commit will update the tree stat cache.
  (Robert Collins)

* Location aliases can now accept a trailing path.  (Micheal Hudson)

* New hooks ``Lock.hooks`` when LockDirs are acquired and released.
  (Robert Collins, MartinPool)

* Switching in heavyweight checkouts uses the master branch's context, not
  the checkout's context.  (Adrian Wilkins)

* ``status`` on large trees is now faster, due to optimisations in the
  walkdirs code. Of particular note, the walkdirs code now performs
  a temporary ``chdir()`` while reading a single directory; if your
  platform has non thread-local current working directories (and is
  not windows which has its own implementation), this may introduce a
  race condition during concurrent uses of bzrlib. The bzrlib CLI
  will not encounter this as it is single threaded for working tree
  operations. (Robert Collins)

* The C extensions now build on python 2.4 (Robert Collins, #271939)

* The ``-Dhpss`` debug flag now reports the number of smart server
  calls per medium to stderr.  This is in addition to the existing
  detailed logging to the .bzr.log trace file.  (Andrew Bennetts)

Bug Fixes
*********

* Avoid random failures arising from misinterpreted ``errno`` values
  in ``_readdir_pyx.read_dir``.
  (Martin Pool, #279381)

* Branching from a shared repository on a smart server into a new
  repository now preserves the repository format.
  (Andrew Bennetts, #269214)

* ``bzr log`` now accepts a ``--change`` option.
  (Vincent Ladeuil, #248427)

* ``bzr missing`` now accepts an ``--include-merges`` option.
  (Vincent Ladeuil, #233817)

* Don't try to filter (internally) '.bzr' from the files to be deleted if
  it's not there.
  (Vincent Ladeuil, #272648)

* Fix '_in_buffer' AttributeError when using the -Dhpss debug flag.
  (Andrew Bennetts)

* Fix TooManyConcurrentRequests errors caused by a connection failure
  when doing ``bzr pull`` or ``bzr merge`` from a ``bzr+ssh`` URL.
  (Andrew Bennetts, #246233)

* Fixed ``bzr st -r branch:PATH_TO_BRANCH`` where the other branch
  is in a different repository than the current one.
  (Lukáš Lalinský, #144421)

* Make the first line of the manpage preamble a comment again.
  (David Futcher, #242106)

* Remove use of optional parameter in GSSAPI FTP support, since
  it breaks newer versions of Python-Kerberos. (Jelmer Vernooij)

* The autopacking logic will now always create a single new pack from
  all of the content which it deems is worth moving. This avoids the
  'repack a single pack' bug and should result in better packing
  overall.  (John Arbash Meinel, #242510, #172644)

* Trivial documentation fix.
  (John Arbash Meinel, #270471)

* ``bzr switch`` and ``bzr bind`` will now update the branch nickname if
  it was previously set. All checkouts will now refer to the bound branch
  for a nickname if one was not explicitly set.
  (Marius Kruger, #230903)

Documentation
*************

* Explain revision/range identifiers. (Daniel Clemente)

API Changes
***********

* ``CommitBuilder.record_entry_contents`` returns one more element in
  its result tuple - an optional file system hash for the hash cache
  to use. (Robert Collins)

* ``dirstate.DirState.update_entry`` will now only calculate the sha1
  of a file if it is likely to be needed in determining the output
  of iter_changes. (Robert Collins)

* The PackRepository, RepositoryPackCollection, NewPack classes have a
  slightly changed interface to support different index types; as a
  result other users of these classes need to supply the index types
  they want. (Robert Collins)

Testing
*******

* ``bzrlib.tests.repository_implementations`` has been renamed to
  ``bzrlib.tests.per_repository`` so that we have a common structure
  (and it is shorter). (John Arbash Meinel, #239343)

* ``LocalTransport.abspath()`` now returns a drive letter if the
  transport has one, fixing numerous tests on Windows.
  (Mark Hammond)

* PreviewTree is now tested via intertree_implementations.
  (Aaron Bentley)

* The full test suite is passing again on OSX.
  (Guillermo Gonzalez, Vincent Ladeuil)

* The full test suite passes when run with ``-Eallow_debug``.
  (Andrew Bennetts)

Internals
*********

* A new hook, ``Branch.open``, has been added, which is called when
  branch objects are opened. (Robert Collins)

* ``bzrlib.osutils._walkdirs_utf8`` has been refactored into common
  tree walking, and modular directory listing code to aid future
  performance optimisations and refactoring. (Robert Collins)

* ``bzrlib.trace.debug_memory`` can be used to get a quick memory dump
  in the middle of processing. It only reports memory if
  ``/proc/PID/status`` is available. (John Arbash Meinel)

* New method ``RevisionSpec.as_tree`` for representing the revision
  specifier as a revision tree object. (Lukáš Lalinský)

* New race-free method on MutableTree ``get_file_with_stat`` for use
  when generating stat cache results. (Robert Collins)

* New win32utils.get_local_appdata_location() provides access to a local
  directory for storing data.  (Mark Hammond)

* To be compatible with python-2.6 a few new rules should be
  observed. 'message' attribute can't be used anymore in exception
  classes, 'sha' and 'md5' modules have been deprecated (use
  osutils.[md5|sha]), object__init__ and object.__new__ don't accept
  parameters anymore.
  (Vincent Ladeuil)


bzr 1.7.1
#########

:Released:  2008-10-01

No changes from 1.7.1rc1.


bzr 1.7.1rc1
############

:Released: 2008-09-24

This release just includes an update to how the merge algorithm handles
file paths when we encounter complex history.

Features
********

* If we encounter a criss-cross in history, use information from
  direct Least Common Ancestors to resolve inventory shape (locations
  of files, adds, deletes, etc). This is similar in concept to using
  ``--lca`` for merging file texts, only applied to paths.
  (John Arbash Meinel)


bzr 1.7
#######

:Released: 2008-09-23

This release includes many bug fixes and a few performance and feature
improvements.  ``bzr rm`` will now scan for missing files and remove them,
like how ``bzr add`` scans for unknown files and adds them. A bit more
polish has been applied to the stacking code. The b-tree indexing code has
been brought in, with an eye on using it in a future repository format.
There are only minor installer changes since bzr-1.7rc2.

Features
********

* Some small updates to the win32 installer. Include localization
  files found in plugins, and include the builtin distutils as part of
  packaging qbzr. (Mark Hammond)


bzr 1.7rc2
##########

:Released: 2008-09-17

A few bug fixes from 1.7rc1. The biggest change is a new
``RemoteBranch.get_stacked_on_url`` rpc. This allows clients that are
trying to access a Stacked branch over the smart protocol, to properly
connect to the stacked-on location.

Bug Fixes
*********

* Branching from a shared repository on a smart server into a new
  repository now preserves the repository format.
  (Andrew Bennetts, #269214)

* Branching from a stacked branch via ``bzr+ssh`` can properly connect
  to the stacked-on branch.  (Martin Pool, #261315)

* ``bzr init`` no longer re-opens the BzrDir multiple times.
  (Vincent Ladeuil)

* Fix '_in_buffer' AttributeError when using the -Dhpss debug flag.
  (Andrew Bennetts)


bzr 1.7rc1
##########

:Released: 2008-09-09

This release candidate for bzr 1.7 has several bug fixes and a few
performance and feature improvements.  ``bzr rm`` will now scan for
missing files and remove them, like how ``bzr add`` scans for unknown
files and adds them. A bit more polish has been applied to the stacking
code. The b-tree indexing code has been brought in, with an eye on using
it in a future repository format.


Changes
*******

* ``bzr export`` can now export a subdirectory of a project.
  (Robert Collins)

* ``bzr remove-tree`` will now refuse to remove a tree with uncommitted
  changes, unless the ``--force`` option is specified.
  (Lukáš Lalinský, #74101)

* ``bzr rm`` will now scan for files that are missing and remove just
  them automatically, much as ``bzr add`` scans for new files that
  are not ignored and adds them automatically. (Robert Collins)

Features
********

* Support for GSSAPI authentication when using FTP as documented in
  RFC2228. (Jelmer Vernooij, #49623)

* Add support for IPv6 in the smart server. (Jelmer Vernooij, #165014)

Improvements
************

* A url like ``log+file:///tmp`` will log all access to that Transport
  to ``.bzr.log``, which may help in debugging or profiling.
  (Martin Pool)

* ``bzr branch`` and ``bzr push`` use the default stacking policy if the
  branch format supports it. (Aaron Bentley)

* ``bzr init`` and ``bzr init-repo`` will now print out the same as
  ``bzr info`` if it completed successfully.
  (Marius Kruger)

* ``bzr uncommit`` logs the old tip revision id, and displays how to
  restore the branch to that tip using ``bzr pull``.  This allows you
  to recover if you realize you uncommitted the wrong thing.
  (John Arbash Meinel)

* Fix problems in accessing stacked repositories over ``bzr://``.
  (Martin Pool, #261315)

* ``SFTPTransport.readv()`` was accidentally using ``list += string``,
  which 'works', but adds each character separately to the list,
  rather than using ``list.append(string)``. Fixing this makes the
  SFTP transport a little bit faster (~20%) and use a bit less memory.
  (John Arbash Meinel)

* When reading index files, if we happen to read the whole file in a
  single request treat it as a ``_buffer_all`` request. This happens
  most often on small indexes over remote transports, where we default
  to reading 64kB. It saves a round trip for each small index during
  fetch operations. Also, if we have read more than 50% of an index
  file, trigger a ``_buffer_all`` on the next request. This works
  around some inefficiencies because reads don't fall neatly on page
  boundaries, so we would ignore those bytes, but request them again
  later. This could trigger a total read size of more than the whole
  file. (John Arbash Meinel)

Bug Fixes
*********

* ``bzr rm`` is now aliased to ``bzr del`` for the convenience of svn
  users. (Robert Collins, #205416)

* Catch the infamous "select/poll returned error" which occurs when
  pycurl try to send a body request to an HTTP/1.0 server which has
  already refused to handle the request. (Vincent Ladeuil, #225020)

* Fix ``ObjectNotLocked`` errors when using various commands
  (including ``bzr cat`` and ``bzr annotate``) in combination with a
  smart server URL.  (Andrew Bennetts, #237067)

* ``FTPTransport.stat()`` would return ``0000`` as the permission bits
  for the containing ``.bzr/`` directory (it does not implement
  permissions). This would cause us to set all subdirectories to
  ``0700`` and files to ``0600`` rather than leaving them unmodified.
  Now we ignore ``0000`` as the permissions and assume they are
  invalid. (John Arbash Meinel, #259855)

* Merging from a previously joined branch will no longer cause
  a traceback. (Jelmer Vernooij, #203376)

* Pack operations on windows network shares will work even with large
  files. (Robert Collins, #255656)

* Running ``bzr st PATH_TO_TREE`` will no longer suppress merge
  status. Status is also about 7% faster on mozilla sized trees
  when the path to the root of the tree has been given. Users of
  the internal ``show_tree_status`` function should be aware that
  the show_pending flag is now authoritative for showing pending
  merges, as it was originally. (Robert Collins, #225204)

* Set valid default _param_name for Option so that ListOption can embed
  '-' in names. (Vincent Ladeuil, #263249)

* Show proper error rather than traceback when an unknown revision
  id is specified to ``bzr cat-revision``. (Jelmer Vernooij, #175569)

* Trailing text in the dirstate file could cause the C dirstate parser
  to try to allocate an invalid amount of memory. We now properly
  check and test for parsing a dirstate with invalid trailing data.
  (John Arbash Meinel, #186014)

* Unexpected error responses from a smart server no longer cause the
  client to traceback.  (Andrew Bennetts, #263527)

* Use a Windows api function to get a Unicode host name, rather than
  assuming the host name is ascii.
  (Mark Hammond, John Arbash Meinel, #256550)

* ``WorkingTree4`` trees will now correctly report missing-and-new
  paths in the output of ``iter_changes``. (Robert Collins)

Documentation
*************

* Updated developer documentation.  (Martin Pool)

API Changes
***********

* Exporters now take 4 parameters. (Robert Collins)

* ``Tree.iter_changes`` will now return False for the content change
  field when a file is missing in the basis tree and not present in
  the target tree. Previously it returned True unconditionally.
  (Robert Collins)

* The deprecated ``Branch.abspath`` and unimplemented
  ``Branch.rename_one`` and ``Branch.move`` were removed. (Jelmer Vernooij)

* BzrDir.clone_on_transport implementations must now accept a stacked_on
  parameter.  (Aaron Bentley)

* BzrDir.cloning_metadir implementations must now take a require_stacking
  parameter.  (Aaron Bentley)

Testing
*******

* ``addCleanup`` now takes ``*arguments`` and ``**keyword_arguments``
  which are then passed to the cleanup callable as it is run. In
  addition, addCleanup no longer requires that the callables passed to
  it be unique. (Jonathan Lange)

* Fix some tests that fail on Windows because files are deleted while
  still in use.
  (Mark Hammond)

* ``selftest``'s ``--starting-with`` option can now use predefined
  prefixes so that one can say ``bzr selftest -s bp.loom`` instead of
  ``bzr selftest -s bzrlib.plugins.loom``. (Vincent Ladeuil)

* ``selftest``'s ``--starting-with`` option now accepts multiple values.
  (Vincent Ladeuil)

Internals
*********

* A new plugin interface, ``bzrlib.log.log_adapters``, has been added.
  This allows dynamic log output filtering by plugins.
  (Robert Collins)

* ``bzrlib.btree_index`` is now available, providing a b-tree index
  layer. The design is memory conservative (limited memory cache),
  faster to seek (approx 100 nodes per page, gives 100-way fan out),
  and stores compressed pages allowing more keys per page.
  (Robert Collins, John Arbash Meinel)

* ``bzrlib.diff.DiffTree.show_diff`` now skips changes where the kind
  is unknown in both source and target.
  (Robert Collins, Aaron Bentley)

* ``GraphIndexBuilder.add_node`` and ``BTreeBuilder`` have been
  streamlined a bit. This should make creating large indexes faster.
  (In benchmarking, it now takes less time to create a BTree index than
  it takes to read the GraphIndex one.) (John Arbash Meinel)

* Mail clients for `bzr send` are now listed in a registry.  This
  allows plugins to add new clients by registering them with
  ``bzrlib.mail_client.mail_client_registry``.  All of the built-in
  clients now use this mechanism.  (Neil Martinsen-Burrell)


bzr 1.6.1
#########

:Released: 2008-09-05

A couple regressions were found in the 1.6 release. There was a
performance issue when using ``bzr+ssh`` to branch large repositories,
and some problems with stacking and ``rich-root`` capable repositories.


bzr 1.6.1rc2
############

:Released: 2008-09-03

Bug Fixes
*********

* Copying between ``rich-root`` and ``rich-root-pack`` (and vice
  versa) was accidentally using the inter-model fetcher, instead of
  recognizing that both were 'rich root' formats.
  (John Arbash Meinel, #264321)


bzr 1.6.1rc1
############

:Released: 2008-08-29

This release fixes a few regressions found in the 1.6 client. Fetching
changes was using an O(N^2) buffering algorithm, so for large projects it
would cause memory thrashing. There is also a specific problem with the
``--1.6-rich-root`` format, which prevented stacking on top of
``--rich-root-pack`` repositories, and could allow users to accidentally
fetch experimental data (``-subtree``) without representing it properly.
The ``--1.6-rich-root`` format has been deprecated and users are
recommended to upgrade to ``--1.6.1-rich-root`` immediately.  Also we
re-introduced a workaround for users who have repositories with incorrect
nodes (not possible if you only used official releases).
I should also clarify that none of this is data loss level issues, but
still sufficient enough to warrant an updated release.

Bug Fixes
*********

* ``RemoteTransport.readv()`` was being inefficient about how it
  buffered the readv data and processed it. It would keep appending to
  the same string (causing many copies) and then pop bytes out of the
  start of the string (causing more copies).
  With this patch "bzr+ssh://local" can improve dramatically,
  especially for projects with large files.
  (John Arbash Meinel)

* Revision texts were always meant to be stored as fulltexts. There
  was a bug in a bzr.dev version that would accidentally create deltas
  when copying from a Pack repo to a Knit repo. This has been fixed,
  but to support those repositories, we know always request full texts
  for Revision texts. (John Arbash Meinel, #261339)

* The previous ``--1.6-rich-root`` format used an incorrect xml
  serializer, which would accidentally support fetching from a
  repository that supported subtrees, even though the local one would
  not. We deprecated that format, and introduced a new one that uses
  the correct serializer ``--1.6.1-rich-root``.
  (John Arbash Meinel, #262333)


bzr 1.6
#######

:Released: 2008-08-25

Finally, the long awaited bzr 1.6 has been released. This release includes
new features like Stacked Branches, improved weave merge, and an updated
server protocol (now on v3) which will allow for better cross version
compatibility. With this release we have deprecated Knit format
repositories, and recommend that users upgrade them, we will continue to
support reading and writing them for the forseeable future, but we will
not be tuning them for performance as pack repositories have proven to be
better at scaling. This will also be the first release to bundle
TortoiseBzr in the standalone Windows installer.


bzr 1.6rc5
##########

:Released: 2008-08-19

Bug Fixes
*********

* Disable automatic detection of stacking based on a containing
  directory of the target. It interacted badly with push, and needs a
  bit more work to get the edges polished before it should happen
  automatically. (John Arbash Meinel, #259275)
  (This change was reverted when merged to bzr.dev)


bzr 1.6rc4
##########

:Released: 2008-08-18

Bug Fixes
*********

* Fix a regression in knit => pack fetching.  We had a logic
  inversion, causing the fetch to insert fulltexts in random order,
  rather than preserving deltas.  (John Arbash Meinel, #256757)


bzr 1.6rc3
##########

:Released: 2008-08-14

Changes
*******

* Disable reading ``.bzrrules`` as a per-branch rule preferences
  file. The feature was not quite ready for a full release.
  (Robert Collins)

Improvements
************

* Update the windows installer to bundle TortoiseBzr and ``qbzr``
  into the standalone installer. This will be the first official
  windows release that installs Tortoise by default.
  (Mark Hammond)

Bug Fixes
*********

* Fix a regression in ``bzr+http`` support. There was a missing
  function (``_read_line``) that needed to be carried over from
  ``bzr+ssh`` support. (Andrew Bennetts)

* ``GraphIndex`` objects will internally read an entire index if more
  than 1/20th of their keyspace is requested in a single operation.
  This largely mitigates a performance regression in ``bzr log FILE``
  and completely corrects the performance regression in ``bzr log``.
  The regression was caused by removing an accomodation which had been
  supporting the index format in use. A newer index format is in
  development which is substantially faster. (Robert Collins)


bzr 1.6rc2
##########

:Released: 2008-08-13

This release candidate has a few minor bug fixes, and some regression
fixes for Windows.

Bug Fixes
*********

* ``bzr upgrade`` on remote branches accessed via bzr:// and
  bzr+ssh:// now works.  (Andrew Bennetts)

* Change the ``get_format_description()`` strings for
  ``RepositoryFormatKnitPack5`` et al to be single line messages.
  (Aaron Bentley)

* Fix for a regression on Win32 where we would try to call
  ``os.listdir()`` on a file and not catch the exception properly.
  (Windows raises a different exception.) This would manifest in
  places like ``bzr rm file`` or ``bzr switch``.
  (Mark Hammond, John Arbash Meinel)

* ``Inventory.copy()`` was failing to set the revision property for
  the root entry. (Jelmer Vernooij)

* sftp transport: added missing ``FileExists`` case to
  ``_translate_io_exception`` (Christophe Troestler, #123475)

* The help for ``bzr ignored`` now suggests ``bzr ls --ignored`` for
  scripting use. (Robert Collins, #3834)

* The default ``annotate`` logic will now always assign the
  last-modified value of a line to one of the revisions that modified
  it, rather than a merge revision. This would happen when both sides
  claimed to have modified the line resulting in the same text. The
  choice is arbitrary but stable, so merges in different directions
  will get the same results.  (John Arbash Meinel, #232188)


bzr 1.6rc1
##########

:Released: 2008-08-06

This release candidate for bzr 1.6 solidifies the new branch stacking
feature.  Bazaar now recommends that users upgrade all knit repositories,
because later formats are much faster.  However, we plan to continue read/write and
upgrade support for knit repostories for the forseeable future.  Several
other bugs and performance issues were fixed.

Changes
*******

* Knit format repositories are deprecated and bzr will now emit
  warnings whenever it encounters one.  Use ``bzr upgrade`` to upgrade
  knit repositories to pack format.  (Andrew Bennetts)

Improvements
************

* ``bzr check`` can now be told which elements at a location it should
  check.  (Daniel Watkins)

* Commit now supports ``--exclude`` (or ``-x``) to exclude some files
  from the commit. (Robert Collins, #3117)

* Fetching data between repositories that have the same model but no
  optimised fetcher will not reserialise all the revisions, increasing
  performance. (Robert Collins, John Arbash Meinel)

* Give a more specific error when target branch is not reachable.
  (James Westby)

* Implemented a custom ``walkdirs_utf8`` implementation for win32.
  This uses a pyrex extension to get direct access to the
  ``FindFirstFileW`` style apis, rather than using ``listdir`` +
  ``lstat``. Shows a very strong improvement in commands like
  ``status`` and ``diff`` which have to iterate the working tree.
  Anywhere from 2x-6x faster depending on the size of the tree (bigger
  trees, bigger benefit.) (John Arbash Meinel)

* New registry for log properties handles  and the method in
  LongLogFormatter to display the custom properties returned by the
  registered handlers. (Guillermo Gonzalez, #162469)

Bug Fixes
*********

* Add more tests that stacking does not create deltas spanning
  physical repository boundaries.
  (Martin Pool, #252428)

* Better message about incompatible repositories.
  (Martin Pool, #206258)

* ``bzr branch --stacked`` ensures the destination branch format can
  support stacking, even if the origin does not.
  (Martin Pool)

* ``bzr export`` no longer exports ``.bzrrules``.
  (Ian Clatworthy)

* ``bzr serve --directory=/`` now correctly allows the whole
  filesystem to be accessed on Windows, not just the root of the drive
  that Python is running from.
  (Adrian Wilkins, #240910)

* Deleting directories by hand before running ``bzr rm`` will not
  cause subsequent errors in ``bzr st`` and ``bzr commit``.
  (Robert Collins, #150438)

* Fix a test case that was failing if encoding wasn't UTF-8.
  (John Arbash Meinel, #247585)

* Fix "no buffer space available" error when branching with the new
  smart server protocol to or from Windows.
  (Andrew Bennetts, #246180)

* Fixed problem in branching from smart server.
  (#249256, Michael Hudson, Martin Pool)

* Handle a file turning in to a directory in TreeTransform.
  (James Westby, #248448)

API Changes
***********

* ``MutableTree.commit`` has an extra optional keywork parameter
  ``exclude`` that will be unconditionally supplied by the command
  line UI - plugins that add tree formats may need an update.
  (Robert Collins)

* The API minimum version for plugin compatibility has been raised to
  1.6 - there are significant changes throughout the code base.
  (Robert Collins)

* The generic fetch code now uses three attributes on Repository objects
  to control fetch. The streams requested are controlled via :
  ``_fetch_order`` and ``_fetch_uses_deltas``. Setting these
  appropriately allows different repository implementations to recieve
  data in their optimial form. If the ``_fetch_reconcile`` is set then
  a reconcile operation is triggered at the end of the fetch.
  (Robert Collins)

* The ``put_on_disk`` and ``get_tar_item`` methods in
  ``InventoryEntry`` were deprecated. (Ian Clatworthy)

* ``Repository.is_shared`` doesn't take a read lock. It didn't
  need one in the first place (nobody cached the value, and
  ``RemoteRepository`` wasn't taking one either). This saves a round
  trip when probing Pack repositories, as they read the ``pack-names``
  file when locked. And during probe, locking the repo isn't very
  useful. (John Arbash Meinel)

Internals
*********

* ``bzrlib.branchbuilder.BranchBuilder`` is now much more capable of
  putting together a real history without having to create a full
  WorkingTree. It is recommended that tests that are not directly
  testing the WorkingTree use BranchBuilder instead.  See
  ``BranchBuilder.build_snapshot`` or
  ``TestCaseWithMemoryTree.make_branch_builder``.  (John Arbash Meinel)

* ``bzrlib.builtins.internal_tree_files`` broken into two giving a new
  helper ``safe_relpath_files`` - used by the new ``exclude``
  parameter to commit. (Robert Collins)

* Make it easier to introduce new WorkingTree formats.
  (Ian Clatworthy)

* The code for exporting trees was refactored not to use the
  deprecated ``InventoryEntry`` methods. (Ian Clatworthy)

* RuleSearchers return () instead of [] now when there are no matches.
  (Ian Clatworthy)


bzr 1.6beta3
############

:Released: 2008-07-17

This release adds a new 'stacked branches' feature allowing branches to
share storage without being in the same repository or on the same machine.
(See the user guide for more details.)  It also adds a new hook, improved
weaves, aliases for related locations, faster bzr+ssh push, and several
bug fixes.

Features
********

* New ``pre_change_branch_tip`` hook that is called before the
  branch tip is moved, while the branch is write-locked.  See the User
  Reference for signature details.  (Andrew Bennetts)

* Rule-based preferences can now be defined for selected files in
  selected branches, allowing commands and plugins to provide
  custom behaviour for files matching defined patterns.
  See ``Rule-based preferences`` (part of ``Configuring Bazaar``)
  in the User Guide and ``bzr help rules`` for more information.
  (Ian Clatworthy)

* Sites may suggest a branch to stack new branches on.  (Aaron Bentley)

* Stacked branches are now supported. See ``bzr help branch`` and
  ``bzr help push``.  Branches must be in the ``development1`` format
  to stack, though the stacked-on branch can be of any format.
  (Robert Collins)

Improvements
************

* ``bzr export --format=tgz --root=NAME -`` to export a gzipped tarball
  to stdout; also ``tar`` and ``tbz2``.
  (Martin Pool)

* ``bzr (re)merge --weave`` will now use a standard Weave algorithm,
  rather than the annotation-based merge it was using. It does so by
  building up a Weave of the important texts, without needing to build
  the full ancestry. (John Arbash Meinel, #238895)

* ``bzr send`` documents and better supports ``emacsclient`` (proper
  escaping of mail headers and handling of the MUA Mew).
  (Christophe Troestler)

* Remembered locations can be specified by aliases, e.g. :parent, :public,
  :submit.  (Aaron Bentley)

* The smart protocol now has improved support for setting branches'
  revision info directly.  This makes operations like push
  faster.  The new request method name is
  ``Branch.set_last_revision_ex``.  (Andrew Bennetts)

Bug Fixes
*********

* Bazaar is now able to be a client to the web server of IIS 6 and 7.
  The broken implementations of RFC822 in Python and RFC2046 in IIS
  combined with boundary-line checking in Bazaar previously made this
  impossible. (NB, IIS 5 does not suffer from this problem).
  (Adrian Wilkins, #247585)

* ``bzr log --long`` with a ghost in your mainline now handles that
  ghost properly. (John Arbash Meinel, #243536)

* ``check`` handles the split-up .bzr layout correctly, so no longer
  requires a branch to be present.
  (Daniel Watkins, #64783)

* Clearer message about how to set the PYTHONPATH if bzrlib can't be
  loaded.
  (Martin Pool, #205230)

* Errors about missing libraries are now shown without a traceback,
  and with a suggestion to install the library.  The full traceback is
  still in ``.bzr.log`` and can be shown with ``-Derror``.
  (Martin Pool, #240161)

* Fetch from a stacked branch copies all required data.
  (Aaron Bentley, #248506)

* Handle urls such as ftp://user@host.com@www.host.com where the user
  name contains an @.
  (Neil Martinsen-Burrell, #228058)

* ``needs_read_lock`` and ``needs_write_lock`` now suppress an error during
  ``unlock`` if there was an error in the original function. This helps
  most when there is a failure with a smart server action, since often the
  connection closes and we cannot unlock.
  (Andrew Bennetts, John Arbash Meinel, #125784)

* Obsolete hidden command ``bzr fetch`` removed.
  (Martin Pool, #172870)

* Raise the correct exception when doing ``-rbefore:0`` or ``-c0``.
  (John Arbash Meinel, #239933)

* You can now compare file revisions in Windows diff programs from
  Cygwin Bazaar.
  (Matt McClure, #209281)

* revision_history now tolerates mainline ghosts for Branch format 6.
  (Aaron Bentley, #235055)

* Set locale from environment for third party libs.
  (Martin von Gagern, #128496)

Documentation
*************

* Added *Using stacked branches* to the User Guide.
  (Ian Clatworthy)

* Updated developer documentation.
  (Martin Pool)

Testing
*******

* ``-Dmemory`` will cause /proc/PID/status to be catted before bzr
  exits, allowing low-key analysis of peak memory use. (Robert Collins)

* ``TestCaseWithTransport.make_branch_and_tree`` tries harder to return
  a tree with a ``branch`` attribute of the right format.  This was
  preventing some ``RemoteBranch`` tests from actually running with
  ``RemoteBranch`` instances.  (Andrew Bennetts)

API Changes
***********

* Removed ``Repository.text_store``, ``control_store``, etc.  Instead,
  there are new attributes ``texts, inventories, revisions,
  signatures``, each of which is a ``VersionedFiles``.  See the
  Repository docstring for more details.
  (Robert Collins)

* ``Branch.pull`` now accepts an ``_override_hook_target`` optional
  parameter.  If you have a subclass of ``Branch`` that overrides
  ``pull`` then you should add this parameter.  (Andrew Bennetts)

* ``bzrlib.check.check()`` has been deprecated in favour of the more
  aptly-named ``bzrlib.check.check_branch()``.
  (Daniel Watkins)

* ``Tree.print_file`` and ``Repository.print_file`` are deprecated.
  These methods are bad APIs because they write directly to sys.stdout.
  bzrlib does not use them internally, and there are no direct tests
  for them. (Alexander Belchenko)

Internals
*********

* ``cat`` command no longer uses ``Tree.print_file()`` internally.
  (Alexander Belchenko)

* New class method ``BzrDir.open_containing_tree_branch_or_repository``
  which eases the discovery of the tree, the branch and the repository
  containing a given location.
  (Daniel Watkins)

* New ``versionedfile.KeyMapper`` interface to abstract out the access to
  underlying .knit/.kndx etc files in repositories with partitioned
  storage. (Robert Collins)

* Obsolete developer-use command ``weave-join`` has been removed.
  (Robert Collins)

* ``RemoteToOtherFetcher`` and ``get_data_stream_for_search`` removed,
  to support new ``VersionedFiles`` layering.
  (Robert Collins)


bzr 1.6beta2
############

:Released: 2008-06-10

This release contains further progress towards our 1.6 goals of shallow
repositories, and contains a fix for some user-affecting bugs in the
repository layer.  Building working trees during checkout and branch is
now faster.

Bug Fixes
*********

* Avoid KnitCorrupt error extracting inventories from some repositories.
  (The data is not corrupt; an internal check is detecting a problem
  reading from the repository.)
  (Martin Pool, Andrew Bennetts, Robert Collins, #234748)

* ``bzr status`` was breaking if you merged the same revision twice.
  (John Arbash Meinel, #235407)

* Fix infinite loop consuming 100% CPU when a connection is lost while
  reading a response body via the smart protocol v1 or v2.
  (Andrew Bennetts)

* Inserting a bundle which changes the contents of a file with no trailing
  end of line, causing a knit snapshot in a 'knits' repository will no longer
  cause KnitCorrupt. (Robert Collins)

* ``RemoteBranch.pull`` needs to return the ``self._real_branch``'s
  pull result. It was instead just returning None, which breaks ``bzr
  pull``. (John Arbash Meinel, #238149)

* Sanitize branch nick before using it as an attachment filename in
  ``bzr send``. (Lukáš Lalinský, #210218)

* Squash ``inv_entry.symlink_target`` to a plain string when
  generating DirState details. This prevents from getting a
  ``UnicodeError`` when you have symlinks and non-ascii filenames.
  (John Arbash Meinel, #135320)

Improvements
************

* Added the 'alias' command to set/unset and display aliases. (Tim Penhey)

* ``added``, ``modified``, and ``unknowns`` behaviour made consistent (all three
  now quote paths where required). Added ``--null`` option to ``added`` and
  ``modified`` (for null-separated unknowns, use ``ls --unknown --null``)
  (Adrian Wilkins)

* Faster branching (1.09x) and lightweight checkouts (1.06x) on large trees.
  (Ian Clatworthy, Aaron Bentley)

Documentation
*************

* Added *Bazaar Zen* section to the User Guide. (Ian Clatworthy)

Testing
*******

* Fix the test HTTPServer to be isolated from chdir calls made while it is
  running, allowing it to be used in blackbox tests. (Robert Collins)

API Changes
***********

* ``WorkingTree.set_parent_(ids/trees)`` will now filter out revisions
  which are in the ancestry of other revisions. So if you merge the same
  tree twice, or merge an ancestor of an existing merge, it will only
  record the newest. (If you merge a descendent, it will replace its
  ancestor). (John Arbash Meinel, #235407)

* ``RepositoryPolicy.__init__`` now requires stack_on and stack_on_pwd,
  through the derived classes do not.  (Aaron Bentley)

Internals
*********

* ``bzrlib.bzrdir.BzrDir.sprout`` now accepts ``stacked`` to control
  creating stacked branches. (Robert Collins)

* Knit record serialisation is now stricter on what it will accept, to
  guard against potential internal bugs, or broken input. (Robert Collins)

bzr 1.6beta1
############

:Released: 2008-06-02

Commands that work on the revision history such as push, pull, missing,
uncommit and log are now substantially faster.  This release adds a
translation of some of the user documentation into Spanish.  (Contributions of
other translations would be very welcome.)  Bazaar 1.6beta1 adds a new network
protocol which is used by default and which allows for more efficient transfers
and future extensions.


Notes When Upgrading
********************

* There is a new version of the network protocol used for bzr://, bzr+ssh://
  and bzr+http:// connections.  This will allow more efficient requests and
  responses, and more graceful fallback when a server is too old to
  recognise a request from a more recent client.  Bazaar 1.6 will
  interoperate with 0.16 and later versions, but servers should be upgraded
  when possible.  Bazaar 1.6 no longer interoperates with 0.15 and earlier via
  these protocols.  Use alternatives like SFTP or upgrade those servers.
  (Andrew Bennetts, #83935)

Changes
*******

* Deprecation warnings will not be suppressed when running ``bzr selftest``
  so that developers can see if their code is using deprecated functions.
  (John Arbash Meinel)

Features
********

* Adding ``-Derror`` will now display a traceback when a plugin fails to
  load. (James Westby)

Improvements
************

* ``bzr branch/push/pull -r XXX`` now have a helper function for finding
  the revno of the new revision (``Graph.find_distance_to_null``). This
  should make something like ``bzr branch -r -100`` in a shared, no-trees
  repository much snappier. (John Arbash Meinel)

* ``bzr log --short -r X..Y`` no longer needs to access the full revision
  history. This makes it noticeably faster when logging the last few
  revisions. (John Arbash Meinel)

* ``bzr ls`` now accepts ``-V`` as an alias for ``--versioned``.
  (Jerad Cramp, #165086)

* ``bzr missing`` uses the new ``Graph.find_unique_ancestors`` and
  ``Graph.find_differences`` to determine missing revisions without having
  to search the whole ancestry. (John Arbash Meinel, #174625)

* ``bzr uncommit`` now uses partial history access, rather than always
  extracting the full revision history for a branch. This makes it
  resolve the appropriate revisions much faster (in testing it drops
  uncommit from 1.5s => 0.4s). It also means ``bzr log --short`` is one
  step closer to not using full revision history.
  (John Arbash Meinel, #172649)

Bugfixes
********

* ``bzr merge --lca`` should handle when two revisions have no common
  ancestor other than NULL_REVISION. (John Arbash Meinel, #235715)

* ``bzr status`` was breaking if you merged the same revision twice.
  (John Arbash Meinel, #235407)

* ``bzr push`` with both ``--overwrite`` and ``-r NNN`` options no longer
  fails.  (Andrew Bennetts, #234229)

* Correctly track the base URL of a smart medium when using bzr+http://
  URLs, which was causing spurious "No repository present" errors with
  branches in shared repositories accessed over bzr+http.
  (Andrew Bennetts, #230550)

* Define ``_remote_is_at_least_1_2`` on ``SmartClientMedium`` so that all
  implementations have the attribute.  Fixes 'PyCurlTransport' object has no
  attribute '_remote_is_at_least_1_2' attribute errors.
  (Andrew Bennetts, #220806)

* Failure to delete an obsolete pack file should just give a warning
  message, not a fatal error.  It may for example fail if the file is still
  in use by another process.
  (Martin Pool)

* Fix MemoryError during large fetches over HTTP by limiting the amount of
  data we try to read per ``recv`` call.  The problem was observed with
  Windows and a proxy, but might affect other environments as well.
  (Eric Holmberg, #215426)

* Handle old merge directives correctly in Merger.from_mergeable.  Stricter
  get_parent_map requirements exposed a latent bug here.  (Aaron Bentley)

* Issue a warning and ignore passwords declared in authentication.conf when
  used for an ssh scheme (sftp or bzr+ssh).
  (Vincent Ladeuil, #203186)

* Make both http implementations raise appropriate exceptions on 403
  Forbidden when POSTing smart requests.
  (Vincent Ladeuil, #230223)

* Properly *title* header names in http requests instead of capitalizing
  them.
  (Vincent Ladeuil, #229076)

* The "Unable to obtain lock" error message now also suggests using
  ``bzr break-lock`` to fix it.  (Martin Albisetti, #139202)

* Treat an encoding of '' as ascii; this can happen when bzr is run
  under vim on Mac OS X.
  (Neil Martinsen-Burrell)

* ``VersionedFile.make_mpdiffs()`` was raising an exception that wasn't in
  scope. (Daniel Fischer #235687)

Documentation
*************

* Added directory structure and started translation of docs in spanish.
  (Martin Albisetti, Lucio Albenga)

* Incorporate feedback from Jelmer Vernooij and Neil Martinsen-Burrell
  on the plugin and integration chapters of the User Guide.
  (Ian Clatworthy)

* More Bazaar developer documentation about packaging and release process,
  and about use of Python reprs.
  (Martin Pool, Martin Albisetti)

* Updated Tortise strategy document. (Mark Hammond)

Testing
*******

* ``bzrlib.tests.adapt_tests`` was broken and unused - it has been fixed.
  (Robert Collins)

* Fix the test HTTPServer to be isolated from chdir calls made while it is
  running, allowing it to be used in blackbox tests. (Robert Collins)

* New helper function for splitting test suites
  ``split_suite_by_condition``. (Robert Collins)

Internals
*********

* ``Branch.missing_revisions`` has been deprecated. Similar functionality
  can be obtained using ``bzrlib.missing.find_unmerged``. The api was
  fairly broken, and the function was unused, so we are getting rid of it.
  (John Arbash Meinel)

API Changes
***********

* ``Branch.abspath`` is deprecated; use the Tree or Transport
  instead.  (Martin Pool)

* ``Branch.update_revisions`` now takes an optional ``Graph``
  object. This can be used by ``update_revisions`` when it is
  checking ancestry, and allows callers to prefer request to go to a
  local branch.  (John Arbash Meinel)

* Branch, Repository, Tree and BzrDir should expose a Transport as an
  attribute if they have one, rather than having it indirectly accessible
  as ``.control_files._transport``.  This doesn't add a requirement
  to support a Transport in cases where it was not needed before;
  it just simplifies the way it is reached.  (Martin Pool)

* ``bzr missing --mine-only`` will return status code 0 if you have no
  new revisions, but the remote does. Similarly for ``--theirs-only``.
  The new code only checks one side, so it doesn't know if the other
  side has changes. This seems more accurate with the request anyway.
  It also changes the output to print '[This|Other] branch is up to
  date.' rather than displaying nothing.  (John Arbash Meinel)

* ``LockableFiles.put_utf8``, ``put_bytes`` and ``controlfilename``
  are now deprecated in favor of using Transport operations.
  (Martin Pool)

* Many methods on ``VersionedFile``, ``Repository`` and in
  ``bzrlib.revision``  deprecated before bzrlib 1.5 have been removed.
  (Robert Collins)

* ``RevisionSpec.wants_revision_history`` can be set to False for a given
  ``RevisionSpec``. This will disable the existing behavior of passing in
  the full revision history to ``self._match_on``. Useful for specs that
  don't actually need access to the full history. (John Arbash Meinel)

* The constructors of ``SmartClientMedium`` and its subclasses now require a
  ``base`` parameter.  ``SmartClientMedium`` implementations now also need
  to provide a ``remote_path_from_transport`` method.  (Andrew Bennetts)

* The default permissions for creating new files and directories
  should now be obtained from ``BzrDir._get_file_mode()`` and
  ``_get_dir_mode()``, rather than from LockableFiles.  The ``_set_file_mode``
  and ``_set_dir_mode`` variables on LockableFiles which were advertised
  as a way for plugins to control this are no longer consulted.
  (Martin Pool)

* ``VersionedFile.join`` is deprecated. This method required local
  instances of both versioned file objects and was thus hostile to being
  used for streaming from a smart server. The new get_record_stream and
  insert_record_stream are meant to efficiently replace this method.
  (Robert Collins)

* ``WorkingTree.set_parent_(ids/trees)`` will now filter out revisions
  which are in the ancestry of other revisions. So if you merge the same
  tree twice, or merge an ancestor of an existing merge, it will only
  record the newest. (If you merge a descendent, it will replace its
  ancestor). (John Arbash Meinel, #235407)

* ``WorkingTreeFormat2.stub_initialize_remote`` is now private.
  (Martin Pool)


bzr 1.5
#######

:Released: 2008-05-16

This release of Bazaar includes several updates to the documentation, and fixes
to prepare for making rich root support the default format. Many bugs have been
squashed, including fixes to log, bzr+ssh inter-operation with older servers.

Changes
*******

* Suppress deprecation warnings when bzrlib is a 'final' release. This way
  users of packaged software won't be bothered with DeprecationWarnings,
  but developers and testers will still see them. (John Arbash Meinel)

Documentation
*************

* Incorporate feedback from Jelmer Vernooij and Neil Martinsen-Burrell
  on the plugin and integration chapters of the User Guide.
  (Ian Clatworthy)


bzr 1.5rc1
##########

:Released: 2008-05-09

Changes
*******

* Broader support of GNU Emacs mail clients. Set
  ``mail_client=emacsclient`` in your bazaar.conf and ``send`` will pop the
  bundle in a mail buffer according to the value of ``mail-user-agent``
  variable. (Xavier Maillard)

Improvements
************

* Diff now handles revision specs like "branch:" and "submit:" more
  efficiently.  (Aaron Bentley, #202928)

* More friendly error given when attempt to start the smart server
  on an address already in use. (Andrea Corbellini, #200575)

* Pull completes much faster when there is nothing to pull.
  (Aaron Bentley)

Bugfixes
********

* Authentication.conf can define sections without password.
  (Vincent Ladeuil, #199440)

* Avoid muttering every time a child update does not cause a progress bar
  update. (John Arbash Meinel, #213771)

* ``Branch.reconcile()`` is now implemented. This allows ``bzr reconcile``
  to fix when a Branch has a non-canonical mainline history. ``bzr check``
  also detects this condition. (John Arbash Meinel, #177855)

* ``bzr log -r ..X bzr://`` was failing, because it was getting a request
  for ``revision_id=None`` which was not a string.
  (John Arbash Meinel, #211661)

* ``bzr commit`` now works with Microsoft's FTP service.
  (Andreas Deininger)

* Catch definitions outside sections in authentication.conf.
  (Vincent Ladeuil, #217650)

* Conversion from non-rich-root to rich-root(-pack) updates inventory
  sha1s, even when bundles are used.  (Aaron Bentley, #181391)

* Conversion from non-rich-root to rich-root(-pack) works correctly even
  though search keys are not topologically sorted.  (Aaron Bentley)

* Conversion from non-rich-root to rich-root(-pack) works even when a
  parent revision has a different root id.  (Aaron Bentley, #177874)

* Disable strace testing until strace is fixed (see bug #103133) and emit a
  warning when selftest ends to remind us of leaking tests.
  (Vincent Ladeuil, #226769)

* Fetching all revisions from a repository does not cause pack collisions.
  (Robert Collins, Aaron Bentley, #212908)

* Fix error about "attempt to add line-delta in non-delta knit".
  (Andrew Bennetts, #217701)

* Pushing a branch in "dirstate" format (Branch5) over bzr+ssh would break
  if the remote server was < version 1.2. This was due to a bug in the
  RemoteRepository.get_parent_map() fallback code.
  (John Arbash Meinel, #214894)

* Remove leftover code in ``bzr_branch`` that inappropriately creates
  a ``branch-name`` file in the branch control directory.
  (Martin Pool)

* Set SO_REUSEADDR on server sockets of ``bzr serve`` to avoid problems
  rebinding the socket when starting the server a second time.
  (John Arbash Meinel, Martin Pool, #164288)

* Severe performance degradation in fetching from knit repositories to
  knits and packs due to parsing the entire revisions.kndx on every graph
  walk iteration fixed by using the Repository.get_graph API.  There was
  another regression in knit => knit fetching which re-read the index for
  every revision each side had in common.
  (Robert Collins, John Arbash Meinel)

* When logging the changes to a particular file, there was a bug if there
  were ghosts in the revision ancestry. (John Arbash Meinel, #209948)

* xs4all's ftp server returns a temporary error when trying to list an
  empty directory, rather than returning an empty list. Adding a
  workaround so that we don't get spurious failures.
  (John Arbash Meinel, #215522)

Documentation
*************

* Expanded the User Guide to include new chapters on popular plugins and
  integrating Bazaar into your environment. The *Best practices* chapter
  was renamed to *Miscellaneous topics* as suggested by community
  feedback as well. (Ian Clatworthy)

* Document outlining strategies for TortoiseBzr. (Mark Hammond)

* Improved the documentation on hooks. (Ian Clatworthy)

* Update authentication docs regarding ssh agents.
  (Vincent Ladeuil, #183705)

Testing
*******

* Add ``thread_name_suffix`` parameter to SmartTCPServer_for_testing, to
  make it easy to identify which test spawned a thread with an unhandled
  exception. (Andrew Bennetts)

* New ``--debugflag``/``-E`` option to ``bzr selftest`` for setting
  options for debugging tests, these are complementary to the -D
  options.  The ``-Dselftest_debug`` global option has been replaced by the
  ``-E=allow_debug`` option for selftest. (Andrew Bennetts)

* Parameterised test ids are preserved correctly to aid diagnosis of test
  failures. (Robert Collins, Andrew Bennetts)

* selftest now accepts --starting-with <id> to load only the tests whose id
  starts with the one specified. This greatly speeds up running the test
  suite on a limited set of tests and can be used to run the tests for a
  single module, a single class or even a single test.  (Vincent Ladeuil)

* The test suite modules have been modified to define load_tests() instead
  of test_suite(). That speeds up selective loading (via --load-list)
  significantly and provides many examples on how to migrate (grep for
  load_tests).  (Vincent Ladeuil)

Internals
*********

* ``Hooks.install_hook`` is now deprecated in favour of
  ``Hooks.install_named_hook`` which adds a required ``name`` parameter, to
  avoid having to call ``Hooks.name_hook``. (Daniel Watkins)

* Implement xml8 serializer.  (Aaron Bentley)

* New form ``@deprecated_method(deprecated_in(1, 5, 0))`` for making
  deprecation wrappers.  (Martin Pool)

* ``Repository.revision_parents`` is now deprecated in favour of
  ``Repository.get_parent_map([revid])[revid]``. (Jelmer Vernooij)

* The Python ``assert`` statement is no longer used in Bazaar source, and
  a test checks this.  (Martin Pool)

API Changes
***********

* ``bzrlib.status.show_pending_merges`` requires the repository to be
  locked by the caller. Callers should have been doing it anyway, but it
  will now raise an exception if they do not. (John Arbash Meinel)

* Repository.get_data_stream, Repository.get_data_stream_for_search(),
  Repository.get_deltas_for_revsions(), Repository.revision_trees(),
  Repository.item_keys_introduced_by() no longer take read locks.
  (Aaron Bentley)

* ``LockableFiles.get_utf8`` and ``.get`` are deprecated, as a start
  towards removing LockableFiles and ``.control_files`` entirely.
  (Martin Pool)

* Methods deprecated prior to 1.1 have been removed.
  (Martin Pool)


bzr 1.4 
#######

:Released: 2008-04-28

This release of Bazaar includes handy improvements to the speed of log and
status, new options for several commands, improved documentation, and better
hooks, including initial code for server-side hooks.  A number of bugs have
been fixed, particularly in interoperability between different formats or
different releases of Bazaar over there network.  There's been substantial
internal work in both the repository and network code to enable new features
and faster performance.

Bug Fixes
*********

* Pushing a branch in "dirstate" format (Branch5) over bzr+ssh would break
  if the remote server was < version 1.2.  This was due to a bug in the
  RemoteRepository.get_parent_map() fallback code.
  (John Arbash Meinel, Andrew Bennetts, #214894)


bzr 1.4rc2
##########

:Released: 2008-04-21

Bug Fixes
*********

* ``bzr log -r ..X bzr://`` was failing, because it was getting a request
  for ``revision_id=None`` which was not a string.
  (John Arbash Meinel, #211661)

* Fixed a bug in handling ghost revisions when logging changes in a
  particular file.  (John Arbash Meinel, #209948)

* Fix error about "attempt to add line-delta in non-delta knit".
  (Andrew Bennetts, #205156)

* Fixed performance degradation in fetching from knit repositories to
  knits and packs due to parsing the entire revisions.kndx on every graph
  walk iteration fixed by using the Repository.get_graph API.  There was
  another regression in knit => knit fetching which re-read the index for
  every revision each side had in common.
  (Robert Collins, John Arbash Meinel)


bzr 1.4rc1
##########

:Released: 2008-04-11

Changes
*******

* bzr main script cannot be imported (Benjamin Peterson)

* On Linux bzr additionally looks for plugins in arch-independent site
  directory. (Toshio Kuratomi)

* The ``set_rh`` branch hook is now deprecated. Please migrate
  any plugins using this hook to use an alternative, e.g.
  ``post_change_branch_tip``. (Ian Clatworthy)

* When a plugin cannot be loaded as the file path is not a valid
  python module name bzr will now strip a ``bzr_`` prefix from the
  front of the suggested name, as many plugins (e.g. bzr-svn)
  want to be installed without this prefix. It is a common mistake
  to have a folder named "bzr-svn" for that plugin, especially
  as this is what bzr branch lp:bzr-svn will give you. (James Westby,
  Andrew Cowie)

* UniqueIntegerBugTracker now appends bug-ids instead of joining
  them to the base URL. Plugins that register bug trackers may
  need a trailing / added to the base URL if one is not already there.
  (James Wesby, Andrew Cowie)

Features
********

* Added start_commit hook for mutable trees. (Jelmer Vernooij, #186422)

* ``status`` now accepts ``--no-pending`` to show the status without
  listing pending merges, which speeds up the command a lot on large
  histories.  (James Westby, #202830)

* New ``post_change_branch_tip`` hook that is called after the
  branch tip is moved but while the branch is still write-locked.
  See the User Reference for signature details.
  (Ian Clatworthy, James Henstridge)

* Reconfigure can convert a branch to be standalone or to use a shared
  repository.  (Aaron Bentley)

Improvements
************

* The smart protocol now has support for setting branches' revision info
  directly.  This should make operations like push slightly faster, and is a
  step towards server-side hooks.  The new request method name is
  ``Branch.set_last_revision_info``.  (Andrew Bennetts)

* ``bzr commit --fixes`` now recognises "gnome" as a tag by default.
  (James Westby, Andrew Cowie)

* ``bzr switch`` will attempt to find branches to switch to relative to the
  current branch. E.g. ``bzr switch branchname`` will look for
  ``current_branch/../branchname``. (Robert Collins, Jelmer Vernooij,
  Wouter van Heyst)

* Diff is now more specific about execute-bit changes it describes
  (Chad Miller)

* Fetching data over HTTP is a bit faster when urllib is used.  This is done
  by forcing it to recv 64k at a time when reading lines in HTTP headers,
  rather than just 1 byte at a time.  (Andrew Bennetts)

* Log --short and --line are much faster when -r is not specified.
  (Aaron Bentley)

* Merge is faster.  We no longer check a file's existence unnecessarily
  when merging the execute bit.  (Aaron Bentley)

* ``bzr status`` on an explicit list of files no longer shows pending
  merges, making it much faster on large trees. (John Arbash Meinel)

* The launchpad directory service now warns the user if they have not set
  their launchpad login and are trying to resolve a URL using it, just
  in case they want to do a write operation with it.  (James Westby)

* The smart protocol client is slightly faster, because it now only queries
  the server for the protocol version once per connection.  Also, the HTTP
  transport will now automatically probe for and use a smart server if
  one is present.  You can use the new ``nosmart+`` transport decorator
  to get the old behaviour.  (Andrew Bennetts)

* The ``version`` command takes a ``--short`` option to print just the
  version number, for easier use in scripts.  (Martin Pool)

* Various operations with revision specs and commands that calculate
  revnos and revision ids are faster.  (John A. Meinel, Aaron Bentley)

Bugfixes
********

* Add ``root_client_path`` parameter to SmartWSGIApp and
  SmartServerRequest.  This makes it possible to publish filesystem
  locations that don't exactly match URL paths. SmartServerRequest
  subclasses should use the new ``translate_client_path`` and
  ``transport_from_client_path`` methods when dealing with paths received
  from a client to take this into account.  (Andrew Bennetts, #124089)

* ``bzr mv a b`` can be now used also to rename previously renamed
  directories, not only files. (Lukáš Lalinský, #107967)

* ``bzr uncommit --local`` can now remove revisions from the local
  branch to be symmetric with ``bzr commit --local``.
  (John Arbash Meinel, #93412)

* Don't ask for a password if there is no real terminal.
  (Alexander Belchenko, #69851)

* Fix a bug causing a ValueError crash in ``parse_line_delta_iter`` when
  fetching revisions from a knit to pack repository or vice versa using
  bzr:// (including over http or ssh).
  (#208418, Andrew Bennetts, Martin Pool, Robert Collins)

* Fixed ``_get_line`` in ``bzrlib.smart.medium``, which was buggy.  Also
  fixed ``_get_bytes`` in the same module to use the push back buffer.
  These bugs had no known impact in normal use, but were problematic for
  developers working on the code, and were likely to cause real bugs sooner
  or later.  (Andrew Bennetts)

* Implement handling of basename parameter for DefaultMail.  (James Westby)

* Incompatibility with Paramiko versions newer than 1.7.2 was fixed.
  (Andrew Bennetts, #213425)

* Launchpad locations (lp: URLs) can be pulled.  (Aaron Bentley, #181945)

* Merges that add files to deleted root directories complete.  They
  do create conflicts.  (Aaron Bentley, #210092)

* vsftp's return ``550 RNFR command failed.`` supported.
  (Marcus Trautwig, #129786)

Documentation
*************

* Improved documentation on send/merge relationship. (Peter Schuller)

* Minor fixes to the User Guide. (Matthew Fuller)

* Reduced the evangelism in the User Guide. (Ian Clatworthy)

* Added Integrating with Bazaar document for developers (Martin Albisetti)

API Breaks
**********

* Attempting to pull data from a ghost aware repository (e.g. knits) into a
  non-ghost aware repository such as weaves will now fail if there are
  ghosts.  (Robert Collins)

* ``KnitVersionedFile`` no longer accepts an ``access_mode`` parameter, and
  now requires the ``index`` and ``access_method`` parameters to be
  supplied. A compatible shim has been kept in the new function
  ``knit.make_file_knit``. (Robert Collins)

* Log formatters must now provide log_revision instead of show and
  show_merge_revno methods. The latter had been deprecated since the 0.17
  release. (James Westby)

* ``LoopbackSFTP`` is now called ``SocketAsChannelAdapter``.
  (Andrew Bennetts)

* ``osutils.backup_file`` is removed. (Alexander Belchenko)

* ``Repository.get_revision_graph`` is deprecated, with no replacement
  method. The method was size(history) and not desirable. (Robert Collins)

* ``revision.revision_graph`` is deprecated, with no replacement function.
  The function was size(history) and not desirable. (Robert Collins)

* ``Transport.get_shared_medium`` is deprecated.  Use
  ``Transport.get_smart_medium`` instead.  (Andrew Bennetts)

* ``VersionedFile`` factories now accept a get_scope parameter rather
  than using a call to ``transaction_finished``, allowing the removal of
  the fixed list of versioned files per repository. (Robert Collins)

* ``VersionedFile.annotate_iter`` is deprecated. While in principle this
  allowed lower memory use, all users of annotations wanted full file
  annotations, and there is no storage format suitable for incremental
  line-by-line annotation. (Robert Collins)

* ``VersionedFile.clone_text`` is deprecated. This performance optimisation
  is no longer used - reading the content of a file that is undergoing a
  file level merge to identical state on two branches is rare enough, and
  not expensive enough to special case. (Robert Collins)

* ``VersionedFile.clear_cache`` and ``enable_cache`` are deprecated.
  These methods added significant complexity to the ``VersionedFile``
  implementation, but were only used for optimising fetches from knits -
  which can be done from outside the knit layer, or via a caching
  decorator. As knits are not the default format, the complexity is no
  longer worth paying. (Robert Collins)

* ``VersionedFile.create_empty`` is removed. This method presupposed a
  sensible mapping to a transport for individual files, but pack backed
  versioned files have no such mapping. (Robert Collins)

* ``VersionedFile.get_graph`` is deprecated, with no replacement method.
  The method was size(history) and not desirable. (Robert Collins)

* ``VersionedFile.get_graph_with_ghosts`` is deprecated, with no
  replacement method.  The method was size(history) and not desirable.
  (Robert Collins)

* ``VersionedFile.get_parents`` is deprecated, please use
  ``VersionedFile.get_parent_map``. (Robert Collins)

* ``VersionedFile.get_sha1`` is deprecated, please use
  ``VersionedFile.get_sha1s``. (Robert Collins)

* ``VersionedFile.has_ghost`` is now deprecated, as it is both expensive
  and unused outside of a single test. (Robert Collins)

* ``VersionedFile.iter_parents`` is now deprecated in favour of
  ``get_parent_map`` which can be used to instantiate a Graph on a
  VersionedFile. (Robert Collins)

* ``VersionedFileStore`` no longer uses the transaction parameter given
  to most methods; amongst other things this means that the
  get_weave_or_empty method no longer guarantees errors on a missing weave
  in a readonly transaction, and no longer caches versioned file instances
  which reduces memory pressure (but requires more careful management by
  callers to preserve performance). (Robert Collins)

Testing
*******

* New -Dselftest_debug flag disables clearing of the debug flags during
  tests.  This is useful if you want to use e.g. -Dhpss to help debug a
  failing test.  Be aware that using this feature is likely to cause
  spurious test failures if used with the full suite. (Andrew Bennetts)

* selftest --load-list now uses a new more agressive test loader that will
  avoid loading unneeded modules and building their tests. Plugins can use
  this new loader by defining a load_tests function instead of a test_suite
  function. (a forthcoming patch will provide many examples on how to
  implement this).
  (Vincent Ladeuil)

* selftest --load-list now does some sanity checks regarding duplicate test
  IDs and tests present in the list but not found in the actual test suite.
  (Vincent Ladeuil)

* Slightly more concise format for the selftest progress bar, so there's
  more space to show the test name.  (Martin Pool) ::

    [2500/10884, 1fail, 3miss in 1m29s] test_revisionnamespaces.TestRev

* The test suite takes much less memory to run, and is a bit faster.  This
  is done by clearing most attributes of TestCases after running them, if
  they succeeded.  (Andrew Bennetts)

Internals
*********

* Added ``_build_client_protocol`` to ``_SmartClient``.  (Andrew Bennetts)

* Added basic infrastructure for automatic plugin suggestion.
  (Martin Albisetti)

* If a ``LockableFiles`` object is not explicitly unlocked (for example
  because of a missing ``try/finally`` block, it will give a warning but
  not automatically unlock itself.  (Previously they did.)  This
  sometimes caused knock-on errors if for example the network connection
  had already failed, and should not be relied upon by code.
  (Martin Pool, #109520)

* ``make dist`` target to build a release tarball, and also
  ``check-dist-tarball`` and ``dist-upload-escudero``.  (Martin Pool)

* The ``read_response_tuple`` method of ``SmartClientRequestProtocol*``
  classes will now raise ``UnknownSmartMethod`` when appropriate, so that
  callers don't need to try distinguish unknown request errors from other
  errors.  (Andrew Bennetts)

* ``set_make_working_trees`` is now implemented provided on all repository
  implementations (Aaron Bentley)

* ``VersionedFile`` now has a new method ``get_parent_map`` which, like
  ``Graph.get_parent_map`` returns a dict of key:parents. (Robert Collins)


bzr 1.3.1
#########

:Released: 2008-04-09

No changes from 1.3.1rc1.


bzr 1.3.1rc1
############

:Released: 2008-04-04

Bug Fixes
*********

* Fix a bug causing a ValueError crash in ``parse_line_delta_iter`` when
  fetching revisions from a knit to pack repository or vice versa using
  bzr:// (including over http or ssh).
  (#208418, Andrew Bennetts, Martin Pool, Robert Collins)


bzr 1.3
#######

:Released: 2008-03-20

Bazaar has become part of the GNU project <http://www.gnu.org>

Many operations that act on history, including ``log`` and ``annotate`` are now
substantially faster.  Several bugs have been fixed and several new options and
features have been added.

Testing
*******

* Avoid spurious failure of ``TestVersion.test_version`` matching
  directory names.
  (#202778, Martin Pool)


bzr 1.3rc1
##########

:Released: 2008-03-16

Notes When Upgrading
********************

* The backup directory created by ``upgrade`` is now called
  ``backup.bzr``, not ``.bzr.backup``. (Martin Albisetti)

Changes
*******

* A new repository format 'development' has been added. This format will
  represent the latest 'in-progress' format that the bzr developers are
  interested in getting early-adopter testing and feedback on.
  ``doc/developers/development-repo.txt`` has detailed information.
  (Robert Collins)

* BZR_LOG environment variable controls location of .bzr.log trace file.
  User can suppress writing messages to .bzr.log by using '/dev/null'
  filename (on Linux) or 'NUL' (on Windows). If BZR_LOG variable
  is not defined but BZR_HOME is defined then default location
  for .bzr.log trace file is ``$BZR_HOME/.bzr.log``.
  (Alexander Belchenko, #106117)

* ``launchpad`` builtin plugin now shipped as separate part in standalone
  bzr.exe, installed to ``C:\Program Files\Bazaar\plugins`` directory,
  and standalone installer allows user to skip installation of this plugin.
  (Alexander Belchenko)

* Restore auto-detection of plink.exe on Windows. (Dmitry Vasiliev)

* Version number is now shown as "1.2" or "1.2pr2", without zeroed or
  missing final fields.  (Martin Pool)

Features
********

* ``branch`` and ``checkout`` can hard-link working tree files, which is
  faster and saves space.  (Aaron Bentley)

* ``bzr send`` will now also look at the ``child_submit_to`` setting in
  the submit branch to determine the email address to send to.
  (Jelmer Vernooij)

Improvements
************

* BzrBranch._lefthand_history is faster on pack repos.  (Aaron Bentley)

* Branch6.generate_revision_history is faster.  (Aaron Bentley)

* Directory services can now be registered, allowing special URLs to be
  dereferenced into real URLs.  This is a generalization and cleanup of
  the lp: transport lookup.  (Aaron Bentley)

* Merge directives that are automatically attached to emails have nicer
  filenames, based on branch-nick + revno. (Aaron Bentley)

* ``push`` has a ``--revision`` option, to specify what revision to push up
  to.  (Daniel Watkins)

* Significantly reducing execution time and network traffic for trivial
  case of running ``bzr missing`` command for two identical branches.
  (Alexander Belchenko)

* Speed up operations that look at the revision graph (such as 'bzr log').
  ``KnitPackRepositor.get_revision_graph`` uses ``Graph.iter_ancestry`` to
  extract the revision history. This allows filtering ghosts while
  stepping instead of needing to peek ahead. (John Arbash Meinel)

* The ``hooks`` command lists installed hooks, to assist in debugging.
  (Daniel Watkins)

* Updates to how ``annotate`` work. Should see a measurable improvement in
  performance and memory consumption for file with a lot of merges.
  Also, correctly handle when a line is introduced by both parents (it
  should be attributed to the first merge which notices this, and not
  to all subsequent merges.) (John Arbash Meinel)

Bugfixes
********

* Autopacking no longer holds the full set of inventory lines in
  memory while copying. For large repositories, this can amount to
  hundreds of MB of ram consumption.
  (Ian Clatworthy, John Arbash Meinel)

* Cherrypicking when using ``--format=merge3`` now explictly excludes
  BASE lines. (John Arbash Meinel, #151731)

* Disable plink's interactive prompt for password.
  (#107593, Dmitry Vasiliev)

* Encode command line arguments from unicode to user_encoding before
  invoking external mail client in `bzr send` command.
  (#139318, Alexander Belchenko)

* Fixed problem connecting to ``bzr+https://`` servers.
  (#198793, John Ferlito)

* Improved error reporting in the Launchpad plugin. (Daniel Watkins,
  #196618)

* Include quick-start-summary.svg file to python-based installer(s)
  for Windows. (#192924, Alexander Belchenko)

* lca merge now respects specified files. (Aaron Bentley)

* Make version-info --custom imply --all. (#195560, James Westby)

* ``merge --preview`` now works for merges that add or modify
  symlinks (James Henstridge)

* Redirecting the output from ``bzr merge`` (when the remembered
  location is used) now works. (John Arbash Meinel)

* setup.py script explicitly checks for Python version.
  (Jari Aalto, Alexander Belchenko, #200569)

* UnknownFormatErrors no longer refer to branches regardless of kind of
  unknown format. (Daniel Watkins, #173980)

* Upgrade bundled ConfigObj to version 4.5.2, which properly quotes #
  signs, among other small improvements. (Matt Nordhoff, #86838)

* Use correct indices when emitting LCA conflicts.  This fixes IndexError
  errors.  (Aaron Bentley, #196780)

Documentation
*************

* Explained how to use ``version-info --custom`` in the User Guide.
  (Neil Martinsen-Burrell)

API Breaks
**********

* Support for loading plugins from zip files and
  ``bzrlib.plugin.load_from_zip()`` function are deprecated.
  (Alexander Belchenko)

Testing
*******

* Added missing blackbox tests for ``modified`` (Adrian Wilkins)

* The branch interface tests were invalid for branches using rich-root
  repositories because the empty string is not a valid file-id.
  (Robert Collins)

Internals
*********

* ``Graph.iter_ancestry`` returns the ancestry of revision ids. Similar to
  ``Repository.get_revision_graph()`` except it includes ghosts and you can
  stop part-way through. (John Arbash Meinel)

* New module ``tools/package_mf.py`` provide custom module finder for
  python packages (improves standard python library's modulefinder.py)
  used by ``setup.py`` script while building standalone bzr.exe.
  (Alexander Belchenko)

* New remote method ``RemoteBzrDir.find_repositoryV2`` adding support for
  detecting external lookup support on remote repositories. This method is
  now attempted first when lookup up repositories, leading to an extra
  round trip on older bzr smart servers. (Robert Collins)

* Repository formats have a new supported-feature attribute
  ``supports_external_lookups`` used to indicate repositories which support
  falling back to other repositories when they have partial data.
  (Robert Collins)

* ``Repository.get_revision_graph_with_ghosts`` and
  ``bzrlib.revision.(common_ancestor,MultipleRevisionSources,common_graph)``
  have been deprecated.  (John Arbash Meinel)

* ``Tree.iter_changes`` is now a public API, replacing the work-in-progress
  ``Tree._iter_changes``. The api is now considered stable and ready for
  external users.  (Aaron Bentley)

* The bzrdir format registry now accepts an ``alias`` keyword to
  register_metadir, used to indicate that a format name is an alias for
  some other format and thus should not be reported when describing the
  format. (Robert Collins)


bzr 1.2
#######

:Released: 2008-02-15

Bug Fixes
*********

* Fix failing test in Launchpad plugin. (Martin Pool)


bzr 1.2rc1
##########

:Released: 2008-02-13

Notes When Upgrading
********************

* Fetching via the smart protocol may need to reconnect once during a fetch
  if the remote server is running Bazaar 1.1 or earlier, because the client
  attempts to use more efficient requests that confuse older servers.  You
  may be required to re-enter a password or passphrase when this happens.
  This won't happen if the server is upgraded to Bazaar 1.2.
  (Andrew Bennetts)

Changes
*******

* Fetching via bzr+ssh will no longer fill ghosts by default (this is
  consistent with pack-0.92 fetching over SFTP). (Robert Collins)

* Formatting of ``bzr plugins`` output is changed to be more human-
  friendly. Full path of plugins locations will be shown only with
  ``--verbose`` command-line option. (Alexander Belchenko)

* ``merge`` now prefers to use the submit branch, but will fall back to
  parent branch.  For many users, this has no effect.  But some users who
  pull and merge on the same branch will notice a change.  This change
  makes it easier to work on a branch on two different machines, pulling
  between the machines, while merging from the upstream.
  ``merge --remember`` can now be used to set the submit_branch.
  (Aaron Bentley)

Features
********

* ``merge --preview`` produces a diff of the changes merge would make,
  but does not actually perform the merge.  (Aaron Bentley)

* New smart method ``Repository.get_parent_map`` for getting revision
  parent data. This returns additional parent information topologically
  adjacent to the requested data to reduce round trip latency impacts.
  (Robert Collins)

* New smart method, ``Repository.stream_revisions_chunked``, for fetching
  revision data that streams revision data via a chunked encoding.  This
  avoids buffering large amounts of revision data on the server and on the
  client, and sends less data to the server to request the revisions.
  (Andrew Bennetts, Robert Collins, #178353)

* The launchpad plugin now handles lp urls of the form
  ``lp://staging/``, ``lp://demo/``, ``lp://dev/`` to use the appropriate
  launchpad instance to do the resolution of the branch identities.
  This is primarily of use to Launchpad developers, but can also
  be used by other users who want to try out Launchpad as
  a branch location without messing up their public Launchpad
  account.  Branches that are pushed to the staging environment
  have an expected lifetime of one day. (Tim Penhey)

Improvements
************

* Creating a new branch no longer tries to read the entire revision-history
  unnecessarily over smart server operations. (Robert Collins)

* Fetching between different repository formats with compatible models now
  takes advantage of the smart method to stream revisions.  (Andrew Bennetts)

* The ``--coverage`` option is now global, rather specific to ``bzr
  selftest``.  (Andrew Bennetts)

* The ``register-branch`` command will now use the public url of the branch
  containing the current directory, if one has been set and no explicit
  branch is provided.  (Robert Collins)

* Tweak the ``reannotate`` code path to optimize the 2-parent case.
  Speeds up ``bzr annotate`` with a pack repository by approx 3:2.
  (John Arbash Meinel)

Bugfixes
********

* Calculate remote path relative to the shared medium in _SmartClient.  This
  is related to the problem in bug #124089.  (Andrew Bennetts)

* Cleanly handle connection errors in smart protocol version two, the same
  way as they are handled by version one.  (Andrew Bennetts)

* Clearer error when ``version-info --custom`` is used without
  ``--template`` (Lukáš Lalinský)

* Don't raise UnavailableFeature during test setup when medusa is not
  available or tearDown is never called leading to nasty side effects.
  (#137823, Vincent Ladeuil)

* If a plugin's test suite cannot be loaded, for example because of a syntax
  error in the tests, then ``selftest`` fails, rather than just printing
  a warning.  (Martin Pool, #189771)

* List possible values for BZR_SSH environment variable in env-variables
  help topic. (Alexander Belchenko, #181842)

* New methods ``push_log_file`` and ``pop_log_file`` to intercept messages:
  popping the log redirection now precisely restores the previous state,
  which makes it easier to use bzr log output from other programs.
  TestCaseInTempDir no longer depends on a log redirection being established
  by the test framework, which lets bzr tests cleanly run from a normal
  unittest runner.
  (#124153, #124849, Martin Pool, Jonathan Lange)

* ``pull --quiet`` is now more quiet, in particular a message is no longer
  printed when the remembered pull location is used. (James Westby,
  #185907)

* ``reconfigure`` can safely be interrupted while fetching.
  (Aaron Bentley, #179316)

* ``reconfigure`` preserves tags when converting to and from lightweight
  checkouts.  (Aaron Bentley, #182040)

* Stop polluting /tmp when running selftest.
  (Vincent Ladeuil, #123363)

* Switch from NFKC => NFC for normalization checks. NFC allows a few
  more characters which should be considered valid.
  (John Arbash Meinel, #185458)

* The launchpad plugin now uses the ``edge`` xmlrpc server to avoid
  interacting badly with a bug on the launchpad side. (Robert Collins)

* Unknown hostnames when connecting to a ``bzr://`` URL no longer cause
  tracebacks.  (Andrew Bennetts, #182849)

API Breaks
**********

* Classes implementing Merge types like Merge3Merger must now accept (and
  honour) a do_merge flag in their constructor.  (Aaron Bentley)

* ``Repository.add_inventory`` and ``add_revision`` now require the caller
  to previously take a write lock (and start a write group.)
  (Martin Pool)

Testing
*******

* selftest now accepts --load-list <file> to load a test id list. This
  speeds up running the test suite on a limited set of tests.
  (Vincent Ladeuil)

Internals
*********

* Add a new method ``get_result`` to graph search objects. The resulting
  ``SearchResult`` can be used to recreate the search later, which will
  be useful in reducing network traffic. (Robert Collins)

* Use convenience function to check whether two repository handles
  are referring to the same repository in ``Repository.get_graph``.
  (Jelmer Vernooij, #187162)

* Fetching now passes the find_ghosts flag through to the
  ``InterRepository.missing_revision_ids`` call consistently for all
  repository types. This will enable faster missing revision discovery with
  bzr+ssh. (Robert Collins)

* Fix error handling in Repository.insert_data_stream. (Lukas Lalinsky)

* ``InterRepository.missing_revision_ids`` is now deprecated in favour of
  ``InterRepository.search_missing_revision_ids`` which returns a
  ``bzrlib.graph.SearchResult`` suitable for making requests from the smart
  server. (Robert Collins)

* New error ``NoPublicBranch`` for commands that need a public branch to
  operate. (Robert Collins)

* New method ``iter_inventories`` on Repository for access to many
  inventories. This is primarily used by the ``revision_trees`` method, as
  direct access to inventories is discouraged. (Robert Collins)

* New method ``next_with_ghosts`` on the Graph breadth-first-search objects
  which will split out ghosts and present parents into two separate sets,
  useful for code which needs to be aware of ghosts (e.g. fetching data
  cares about ghosts during revision selection). (Robert Collins)

* Record a timestamp against each mutter to the trace file, relative to the
  first import of bzrlib.  (Andrew Bennetts)

* ``Repository.get_data_stream`` is now deprecated in favour of
  ``Repository.get_data_stream_for_search`` which allows less network
  traffic when requesting data streams over a smart server. (Robert Collins)

* ``RemoteBzrDir._get_tree_branch`` no longer triggers ``_ensure_real``,
  removing one round trip on many network operations. (Robert Collins)

* RemoteTransport's ``recommended_page_size`` method now returns 64k, like
  SFTPTransport and HttpTransportBase.  (Andrew Bennetts)

* Repository has a new method ``has_revisions`` which signals the presence
  of many revisions by returning a set of the revisions listed which are
  present. This can be done by index queries without reading data for parent
  revision names etc. (Robert Collins)


bzr 1.1
#######

:Released: 2008-01-15

(no changes from 1.1rc1)

bzr 1.1rc1
##########

:Released: 2008-01-05

Changes
*******

* Dotted revision numbers have been revised. Instead of growing longer with
  nested branches the branch number just increases. (eg instead of 1.1.1.1.1
  we now report 1.2.1.) This helps scale long lived branches which have many
  feature branches merged between them. (John Arbash Meinel)

* The syntax ``bzr diff branch1 branch2`` is no longer supported.
  Use ``bzr diff branch1 --new branch2`` instead. This change has
  been made to remove the ambiguity where ``branch2`` is in fact a
  specific file to diff within ``branch1``.

Features
********

* New option to use custom template-based formats in  ``bzr version-info``.
  (Lukáš Lalinský)

* diff '--using' allows an external diff tool to be used for files.
  (Aaron Bentley)

* New "lca" merge-type for fast everyday merging that also supports
  criss-cross merges.  (Aaron Bentley)

Improvements
************

* ``annotate`` now doesn't require a working tree. (Lukáš Lalinský,
  #90049)

* ``branch`` and ``checkout`` can now use files from a working tree to
  to speed up the process.  For checkout, this requires the new
  --files-from flag.  (Aaron Bentley)

* ``bzr diff`` now sorts files in alphabetical order.  (Aaron Bentley)

* ``bzr diff`` now works on branches without working trees. Tree-less
  branches can also be compared to each other and to working trees using
  the new diff options ``--old`` and ``--new``. Diffing between branches,
  with or without trees, now supports specific file filtering as well.
  (Ian Clatworthy, #6700)

* ``bzr pack`` now orders revision texts in topological order, with newest
  at the start of the file, promoting linear reads for ``bzr log`` and the
  like. This partially fixes #154129. (Robert Collins)

* Merge directives now fetch prerequisites from the target branch if
  needed.  (Aaron Bentley)

* pycurl now handles digest authentication.
  (Vincent Ladeuil)

* ``reconfigure`` can now convert from repositories.  (Aaron Bentley)

* ``-l`` is now a short form for ``--limit`` in ``log``.  (Matt Nordhoff)

* ``merge`` now warns when merge directives cause cherrypicks.
  (Aaron Bentley)

* ``split`` now supported, to enable splitting large trees into smaller
  pieces.  (Aaron Bentley)

Bugfixes
********

* Avoid AttributeError when unlocking a pack repository when an error occurs.
  (Martin Pool, #180208)

* Better handle short reads when processing multiple range requests.
  (Vincent Ladeuil, #179368)

* build_tree acceleration uses the correct path when a file has been moved.
  (Aaron Bentley)

* ``commit`` now succeeds when a checkout and its master branch share a
  repository.  (Aaron Bentley, #177592)

* Fixed error reporting of unsupported timezone format in
  ``log --timezone``. (Lukáš Lalinský, #178722)

* Fixed Unicode encoding error in ``ignored`` when the output is
  redirected to a pipe. (Lukáš Lalinský)

* Fix traceback when sending large response bodies over the smart protocol
  on Windows. (Andrew Bennetts, #115781)

* Fix ``urlutils.relative_url`` for the case of two ``file:///`` URLs
  pointed to different logical drives on Windows.
  (Alexander Belchenko, #90847)

* HTTP test servers are now compatible with the http protocol version 1.1.
  (Vincent Ladeuil, #175524)

* _KnitParentsProvider.get_parent_map now handles requests for ghosts
  correctly, instead of erroring or attributing incorrect parents to ghosts.
  (Aaron Bentley)

* ``merge --weave --uncommitted`` now works.  (Aaron Bentley)

* pycurl authentication handling was broken and incomplete. Fix handling of
  user:pass embedded in the urls.
  (Vincent Ladeuil, #177643)

* Files inside non-directories are now handled like other conflict types.
  (Aaron Bentley, #177390)

* ``reconfigure`` is able to convert trees into lightweight checkouts.
  (Aaron Bentley)

* Reduce lockdir timeout to 0 when running ``bzr serve``.  (Andrew Bennetts,
  #148087)

* Test that the old ``version_info_format`` functions still work, even
  though they are deprecated. (John Arbash Meinel, ShenMaq, #177872)

* Transform failures no longer cause ImmortalLimbo errors (Aaron Bentley,
  #137681)

* ``uncommit`` works even when the commit messages of revisions to be
  removed use characters not supported in the terminal encoding.
  (Aaron Bentley)

* When dumb http servers return whole files instead of the requested ranges,
  read the remaining bytes by chunks to avoid overflowing network buffers.
  (Vincent Ladeuil, #175886)

Documentation
*************

* Minor tweaks made to the bug tracker integration documentation.
  (Ian Clatworthy)

* Reference material has now be moved out of the User Guide and added
  to the User Reference. The User Reference has gained 4 sections as
  a result: Authenication Settings, Configuration Settings, Conflicts
  and Hooks. All help topics are now dumped into text format in the
  doc/en/user-reference directory for those who like browsing that
  information in their editor. (Ian Clatworthy)

* *Using Bazaar with Launchpad* tutorial added. (Ian Clatworthy)

Internals
*********

* find_* methods available for BzrDirs, Branches and WorkingTrees.
  (Aaron Bentley)

* Help topics can now be loaded from files.
  (Ian Clatworthy, Alexander Belchenko)

* get_parent_map now always provides tuples as its output.  (Aaron Bentley)

* Parent Providers should now implement ``get_parent_map`` returning a
  dictionary instead of ``get_parents`` returning a list.
  ``Graph.get_parents`` is now deprecated. (John Arbash Meinel,
  Robert Collins)

* Patience Diff now supports arbitrary python objects, as long as they
  support ``hash()``. (John Arbash Meinel)

* Reduce selftest overhead to establish test names by memoization.
  (Vincent Ladeuil)

API Breaks
**********

Testing
*******

* Modules can now customise their tests by defining a ``load_tests``
  attribute. ``pydoc bzrlib.tests.TestUtil.TestLoader.loadTestsFromModule``
  for the documentation on this attribute. (Robert Collins)

* New helper function ``bzrlib.tests.condition_id_re`` which helps
  filter tests based on a regular expression search on the tests id.
  (Robert Collins)

* New helper function ``bzrlib.tests.condition_isinstance`` which helps
  filter tests based on class. (Robert Collins)

* New helper function ``bzrlib.tests.exclude_suite_by_condition`` which
  generalises the ``exclude_suite_by_re`` function. (Robert Collins)

* New helper function ``bzrlib.tests.filter_suite_by_condition`` which
  generalises the ``filter_suite_by_re`` function. (Robert Collins)

* New helper method ``bzrlib.tests.exclude_tests_by_re`` which gives a new
  TestSuite that does not contain tests from the input that matched a
  regular expression. (Robert Collins)

* New helper method ``bzrlib.tests.randomize_suite`` which returns a
  randomized copy of the input suite. (Robert Collins)

* New helper method ``bzrlib.tests.split_suite_by_re`` which splits a test
  suite into two according to a regular expression. (Robert Collins)

* Parametrize all http tests for the transport implementations, the http
  protocol versions (1.0 and 1.1) and the authentication schemes.
  (Vincent Ladeuil)

* The ``exclude_pattern`` and ``random_order`` parameters to the function
  ``bzrlib.tests.filter_suite_by_re`` have been deprecated. (Robert Collins)

* The method ``bzrlib.tests.sort_suite_by_re`` has been deprecated. It is
  replaced by the new helper methods added in this release. (Robert Collins)


bzr 1.0
#######

:Released: 2007-12-14

Documentation
*************

* More improvements and fixes to the User Guide.  (Ian Clatworthy)

* Add information on cherrypicking/rebasing to the User Guide.
  (Ian Clatworthy)

* Improve bug tracker integration documentation. (Ian Clatworthy)

* Minor edits to ``Bazaar in five minutes`` from David Roberts and
  to the rebasing section of the User Guide from Aaron Bentley.
  (Ian Clatworthy)


bzr 1.0rc3
##########

:Released: 2007-12-11

Changes
*******

* If a traceback occurs, users are now asked to report the bug
  through Launchpad (https://bugs.launchpad.net/bzr/), rather than
  by mail to the mailing list.
  (Martin Pool)

Bugfixes
********

* Fix Makefile rules for doc generation. (Ian Clatworthy, #175207)

* Give more feedback during long http downloads by making readv deliver data
  as it arrives for urllib, and issue more requests for pycurl. High latency
  networks are better handled by urllib, the pycurl implementation give more
  feedback but also incur more latency.
  (Vincent Ladeuil, #173010)

* Implement _make_parents_provider on RemoteRepository, allowing generating
  bundles against branches on a smart server.  (Andrew Bennetts, #147836)

Documentation
*************

* Improved user guide.  (Ian Clatworthy)

* The single-page quick reference guide is now available as a PDF.
  (Ian Clatworthy)

Internals
*********

* readv urllib http implementation is now a real iterator above the
  underlying socket and deliver data as soon as it arrives. 'get' still
  wraps its output in a StringIO.
  (Vincent Ladeuil)


bzr 1.0rc2
##########

:Released: 2007-12-07

Improvements
************

* Added a --coverage option to selftest. (Andrew Bennetts)

* Annotate merge (merge-type=weave) now supports cherrypicking.
  (Aaron Bentley)

* ``bzr commit`` now doesn't print the revision number twice. (Matt
  Nordhoff, #172612)

* New configuration option ``bugtracker_<tracker_abbrevation>_url`` to
  define locations of bug trackers that are not directly supported by
  bzr or a plugin. The URL will be treated as a template and ``{id}``
  placeholders will be replaced by specific bug IDs.  (Lukáš Lalinský)

* Support logging single merge revisions with short and line log formatters.
  (Kent Gibson)

* User Guide enhanced with suggested readability improvements from
  Matt Revell and corrections from John Arbash Meinel. (Ian Clatworthy)

* Quick Start Guide renamed to Quick Start Card, moved down in
  the catalog, provided in pdf and png format and updated to refer
  to ``send`` instead of ``bundle``. (Ian Clatworthy, #165080)

* ``switch`` can now be used on heavyweight checkouts as well as
  lightweight ones. After switching a heavyweight checkout, the
  local branch is a mirror/cache of the new bound branch and
  uncommitted changes in the working tree are merged. As a safety
  check, if there are local commits in a checkout which have not
  been committed to the previously bound branch, then ``switch``
  fails unless the ``--force`` option is given. This option is
  now also required if the branch a lightweight checkout is pointing
  to has been moved. (Ian Clatworthy)

Internals
*********

* New -Dhttp debug option reports http connections, requests and responses.
  (Vincent Ladeuil)

* New -Dmerge debug option, which emits merge plans for merge-type=weave.

Bugfixes
********

* Better error message when running ``bzr cat`` on a non-existant branch.
  (Lukáš Lalinský, #133782)

* Catch OSError 17 (file exists) in final phase of tree transform and show
  filename to user.
  (Alexander Belchenko, #111758)

* Catch ShortReadvErrors while using pycurl. Also make readv more robust by
  allowing multiple GET requests to be issued if too many ranges are
  required.
  (Vincent Ladeuil, #172701)

* Check for missing basis texts when fetching from packs to packs.
  (John Arbash Meinel, #165290)

* Fall back to showing e-mail in ``log --short/--line`` if the
  committer/author has only e-mail. (Lukáš Lalinský, #157026)

API Breaks
**********

* Deprecate not passing a ``location`` argument to commit reporters'
  ``started`` methods. (Matt Nordhoff)


bzr 1.0rc1
##########

:Released: 2007-11-30

Notes When Upgrading
********************

* The default repository format is now ``pack-0.92``.  This
  default is used when creating new repositories with ``init`` and
  ``init-repo``, and when branching over bzr+ssh or bzr+hpss.
  (See https://bugs.launchpad.net/bugs/164626)

  This format can be read and written by Bazaar 0.92 and later, and
  data can be transferred to and from older formats.

  To upgrade, please reconcile your repository (``bzr reconcile``), and then
  upgrade (``bzr upgrade``).

  ``pack-0.92`` offers substantially better scaling and performance than the
  previous knits format. Some operations are slower where the code already
  had bad scaling characteristics under knits, the pack format makes such
  operations more visible as part of being more scalable overall. We will
  correct such operations over the coming releases and encourage the filing
  of bugs on any operation which you observe to be slower in a packs
  repository. One particular case that we do not intend to fix is pulling
  data from a pack repository into a knit repository over a high latency
  link;  downgrading such data requires reinsertion of the file texts, and
  this is a classic space/time tradeoff. The current implementation is
  conservative on memory usage because we need to support converting data
  from any tree without problems.
  (Robert Collins, Martin Pool, #164476)

Changes
*******

* Disable detection of plink.exe as possible ssh vendor. Plink vendor
  still available if user selects it explicitly with BZR_SSH environment
  variable. (Alexander Belchenko, workaround for bug #107593)

* The pack format is now accessible as "pack-0.92", or "pack-0.92-subtree"
  to enable the subtree functions (for example, for bzr-svn).
  (Martin Pool)

Features
********

* New ``authentication.conf`` file holding the password or other credentials
  for remote servers. This can be used for ssh, sftp, smtp and other
  supported transports.
  (Vincent Ladeuil)

* New rich-root and rich-root-pack formats, recording the same data about
  tree roots that's recorded for all other directories.
  (Aaron Bentley, #164639)

* ``pack-0.92`` repositories can now be reconciled.
  (Robert Collins, #154173)

* ``switch`` command added for changing the branch a lightweight checkout
  is associated with and updating the tree to reflect the latest content
  accordingly. This command was previously part of the BzrTools plug-in.
  (Ian Clatworthy, Aaron Bentley, David Allouche)

* ``reconfigure`` command can now convert branches, trees, or checkouts to
  lightweight checkouts.  (Aaron Bentley)

Performance
***********

* Commit updates the state of the working tree via a delta rather than
  supplying entirely new basis trees. For commit of a single specified file
  this reduces the wall clock time for commit by roughly a 30%.
  (Robert Collins, Martin Pool)

* Commit with many automatically found deleted paths no longer performs
  linear scanning for the children of those paths during inventory
  iteration. This should fix commit performance blowing out when many such
  paths occur during commit. (Robert Collins, #156491)

* Fetch with pack repositories will no longer read the entire history graph.
  (Robert Collins, #88319)

* Revert takes out an appropriate lock when reverting to a basis tree, and
  does not read the basis inventory twice. (Robert Collins)

* Diff does not require an inventory to be generated on dirstate trees.
  (Aaron Bentley, #149254)

* New annotate merge (--merge-type=weave) implementation is fast on
  versionedfiles withough cached annotations, e.g. pack-0.92.
  (Aaron Bentley)

Improvements
************

* ``bzr merge`` now warns when it encounters a criss-cross merge.
  (Aaron Bentley)

* ``bzr send`` now doesn't require the target e-mail address to be
  specified on the command line if an interactive e-mail client is used.
  (Lukáš Lalinský)

* ``bzr tags`` now prints the revision number for each tag, instead of
  the revision id, unless --show-ids is passed. In addition, tags can be
  sorted chronologically instead of lexicographically with --sort=time.
  (Adeodato Simó, #120231)

* Windows standalone version of bzr is able to load system-wide plugins from
  "plugins" subdirectory in installation directory. In addition standalone
  installer write to the registry (HKLM\SOFTWARE\Bazaar) useful info
  about paths and bzr version. (Alexander Belchenko, #129298)

Documentation
*************

Bug Fixes
*********

* A progress bar has been added for knitpack -> knitpack fetching.
  (Robert Collins, #157789, #159147)

* Branching from a branch via smart server now preserves the repository
  format. (Andrew Bennetts,  #164626)

* ``commit`` is now able to invoke an external editor in a non-ascii
  directory. (Daniel Watkins, #84043)

* Catch connection errors for ftp.
  (Vincent Ladeuil, #164567)

* ``check`` no longer reports spurious unreferenced text versions.
  (Robert Collins, John A Meinel, #162931, #165071)

* Conflicts are now resolved recursively by ``revert``.
  (Aaron Bentley, #102739)

* Detect invalid transport reuse attempts by catching invalid URLs.
  (Vincent Ladeuil, #161819)

* Deleting a file without removing it shows a correct diff, not a traceback.
  (Aaron Bentley)

* Do no use timeout in HttpServer anymore.
  (Vincent Ladeuil, #158972).

* Don't catch the exceptions related to the http pipeline status before
  retrying an http request or some programming errors may be masked.
  (Vincent Ladeuil, #160012)

* Fix ``bzr rm`` to not delete modified and ignored files.
  (Lukáš Lalinský, #172598)

* Fix exception when revisionspec contains merge revisons but log
  formatter doesn't support merge revisions. (Kent Gibson, #148908)

* Fix exception when ScopeReplacer is assigned to before any members have
  been retrieved.  (Aaron Bentley)

* Fix multiple connections during checkout --lightweight.
  (Vincent Ladeuil, #159150)

* Fix possible error in insert_data_stream when copying between
  pack repositories over bzr+ssh or bzr+http.
  KnitVersionedFile.get_data_stream now makes sure that requested
  compression parents are sent before any delta hunks that depend
  on them.
  (Martin Pool, #164637)

* Fix typo in limiting offsets coalescing for http, leading to
  whole files being downloaded instead of parts.
  (Vincent Ladeuil, #165061)

* FTP server errors don't error in the error handling code.
  (Robert Collins, #161240)

* Give a clearer message when a pull fails because the source needs
  to be reconciled.
  (Martin Pool, #164443)

* It is clearer when a plugin cannot be loaded because of its name, and a
  suggestion for an acceptable name is given. (Daniel Watkins, #103023)

* Leave port as None in transport objects if user doesn't
  specify a port in urls.
  (vincent Ladeuil, #150860)

* Make sure Repository.fetch(self) is properly a no-op for all
  Repository implementations. (John Arbash Meinel, #158333)

* Mark .bzr directories as "hidden" on Windows.
  (Alexander Belchenko, #71147)

* ``merge --uncommitted`` can now operate on a single file.
  (Aaron Bentley, Lukáš Lalinský, #136890)

* Obsolete packs are now cleaned up by pack and autopack operations.
  (Robert Collins, #153789)

* Operations pulling data from a smart server where the underlying
  repositories are not both annotated/both unannotated will now work.
  (Robert Collins, #165304).

* Reconcile now shows progress bars. (Robert Collins, #159351)

* ``RemoteBranch`` was not initializing ``self._revision_id_to_revno_map``
  properly. (John Arbash Meinel, #162486)

* Removing an already-removed file reports the file does not exist. (Daniel
  Watkins, #152811)

* Rename on Windows is able to change filename case.
  (Alexander Belchenko, #77740)

* Return error instead of a traceback for ``bzr log -r0``.
  (Kent Gibson, #133751)

* Return error instead of a traceback when bzr is unable to create
  symlink on some platforms (e.g. on Windows).
  (Alexander Belchenko, workaround for #81689)

* Revert doesn't crash when restoring a single file from a deleted
  directory. (Aaron Bentley)

* Stderr output via logging mechanism now goes through encoded wrapper
  and no more uses utf-8, but terminal encoding instead. So all unicode
  strings now should be readable in non-utf-8 terminal.
  (Alexander Belchenko, #54173)

* The error message when ``move --after`` should be used makes how to do so
  clearer. (Daniel Watkins, #85237)

* Unicode-safe output from ``bzr info``. The output will be encoded
  using the terminal encoding and unrepresentable characters will be
  replaced by '?'. (Lukáš Lalinský, #151844)

* Working trees are no longer created when pushing into a local no-trees
  repo. (Daniel Watkins, #50582)

* Upgrade util/configobj to version 4.4.0.
  (Vincent Ladeuil, #151208).

* Wrap medusa ftp test server as an FTPServer feature.
  (Vincent Ladeuil, #157752)

API Breaks
**********

* ``osutils.backup_file`` is deprecated. Actually it's not used in bzrlib
  during very long time. (Alexander Belchenko)

* The return value of
  ``VersionedFile.iter_lines_added_or_present_in_versions`` has been
  changed. Previously it was an iterator of lines, now it is an iterator of
  (line, version_id) tuples. This change has been made to aid reconcile and
  fetch operations. (Robert Collins)

* ``bzrlib.repository.get_versioned_file_checker`` is now private.
  (Robert Collins)

* The Repository format registry default has been removed; it was previously
  obsoleted by the bzrdir format default, which implies a default repository
  format.
  (Martin Pool)

Internals
*********

* Added ``ContainerSerialiser`` and ``ContainerPushParser`` to
  ``bzrlib.pack``.  These classes provide more convenient APIs for generating
  and parsing containers from streams rather than from files.  (Andrew
  Bennetts)

* New module ``lru_cache`` providing a cache for use by tasks that need
  semi-random access to large amounts of data. (John A Meinel)

* InventoryEntry.diff is now deprecated.  Please use diff.DiffTree instead.


bzr 0.92
########

:Released: 2007-11-05

Changes
*******

  * New uninstaller on Win32.  (Alexander Belchenko)


bzr 0.92rc1
###########

:Released: 2007-10-29

Changes
*******

* ``bzr`` now returns exit code 4 if an internal error occurred, and
  3 if a normal error occurred.  (Martin Pool)

* ``pull``, ``merge`` and ``push`` will no longer silently correct some
  repository index errors that occured as a result of the Weave disk format.
  Instead the ``reconcile`` command needs to be run to correct those
  problems if they exist (and it has been able to fix most such problems
  since bzr 0.8). Some new problems have been identified during this release
  and you should run ``bzr check`` once on every repository to see if you
  need to reconcile. If you cannot ``pull`` or ``merge`` from a remote
  repository due to mismatched parent errors - a symptom of index errors -
  you should simply take a full copy of that remote repository to a clean
  directory outside any local repositories, then run reconcile on it, and
  finally pull from it locally. (And naturally email the repositories owner
  to ask them to upgrade and run reconcile).
  (Robert Collins)

Features
********

* New ``knitpack-experimental`` repository format. This is interoperable with
  the ``dirstate-tags`` format but uses a smarter storage design that greatly
  speeds up many operations, both local and remote. This new format can be
  used as an option to the ``init``, ``init-repository`` and ``upgrade``
  commands. (Robert Collins)

* For users of bzr-svn (and those testing the prototype subtree support) that
  wish to try packs, a new ``knitpack-subtree-experimental`` format has also
  been added. This is interoperable with the ``dirstate-subtrees`` format.
  (Robert Collins)

* New ``reconfigure`` command. (Aaron Bentley)

* New ``revert --forget-merges`` command, which removes the record of a pending
  merge without affecting the working tree contents.  (Martin Pool)

* New ``bzr_remote_path`` configuration variable allows finer control of
  remote bzr locations than BZR_REMOTE_PATH environment variable.
  (Aaron Bentley)

* New ``launchpad-login`` command to tell Bazaar your Launchpad
  user ID.  This can then be used by other functions of the
  Launchpad plugin. (James Henstridge)

Performance
***********

* Commit in quiet mode is now slightly faster as the information to
  output is no longer calculated. (Ian Clatworthy)

* Commit no longer checks for new text keys during insertion when the
  revision id was deterministically unique. (Robert Collins)

* Committing a change which is not a merge and does not change the number of
  files in the tree is faster by utilising the data about whether files are
  changed to determine if the tree is unchanged rather than recalculating
  it at the end of the commit process. (Robert Collins)

* Inventory serialisation no longer double-sha's the content.
  (Robert Collins)

* Knit text reconstruction now avoids making copies of the lines list for
  interim texts when building a single text. The new ``apply_delta`` method
  on ``KnitContent`` aids this by allowing modification of the revision id
  such objects represent. (Robert Collins)

* Pack indices are now partially parsed for specific key lookup using a
  bisection approach. (Robert Collins)

* Partial commits are now approximately 40% faster by walking over the
  unselected current tree more efficiently. (Robert Collins)

* XML inventory serialisation takes 20% less time while being stricter about
  the contents. (Robert Collins)

* Graph ``heads()`` queries have been fixed to no longer access all history
  unnecessarily. (Robert Collins)

Improvements
************

* ``bzr+https://`` smart server across https now supported.
  (John Ferlito, Martin Pool, #128456)

* Mutt is now a supported mail client; set ``mail_client=mutt`` in your
  bazaar.conf and ``send`` will use mutt. (Keir Mierle)

* New option ``-c``/``--change`` for ``merge`` command for cherrypicking
  changes from one revision. (Alexander Belchenko, #141368)

* Show encodings, locale and list of plugins in the traceback message.
  (Martin Pool, #63894)

* Experimental directory formats can now be marked with
  ``experimental = True`` during registration. (Ian Clatworthy)

Documentation
*************

* New *Bazaar in Five Minutes* guide.  (Matthew Revell)

* The hooks reference documentation is now converted to html as expected.
  (Ian Clatworthy)

Bug Fixes
*********

* Connection error reporting for the smart server has been fixed to
  display a user friendly message instead of a traceback.
  (Ian Clatworthy, #115601)

* Make sure to use ``O_BINARY`` when opening files to check their
  sha1sum. (Alexander Belchenko, John Arbash Meinel, #153493)

* Fix a problem with Win32 handling of the executable bit.
  (John Arbash Meinel, #149113)

* ``bzr+ssh://`` and ``sftp://`` URLs that do not specify ports explicitly
  no longer assume that means port 22.  This allows people using OpenSSH to
  override the default port in their ``~/.ssh/config`` if they wish.  This
  fixes a bug introduced in bzr 0.91.  (Andrew Bennetts, #146715)

* Commands reporting exceptions can now be profiled and still have their
  data correctly dumped to a file. For example, a ``bzr commit`` with
  no changes still reports the operation as pointless but doing so no
  longer throws away the profiling data if this command is run with
  ``--lsprof-file callgrind.out.ci`` say. (Ian Clatworthy)

* Fallback to ftp when paramiko is not installed and sftp can't be used for
  ``tests/commands`` so that the test suite is still usable without
  paramiko.
  (Vincent Ladeuil, #59150)

* Fix commit ordering in corner case. (Aaron Bentley, #94975)

* Fix long standing bug in partial commit when there are renames
  left in tree. (Robert Collins, #140419)

* Fix selftest semi-random noise during http related tests.
  (Vincent Ladeuil, #140614)

* Fix typo in ftp.py making the reconnection fail on temporary errors.
  (Vincent Ladeuil, #154259)

* Fix failing test by comparing real paths to cover the case where the TMPDIR
  contains a symbolic link.
  (Vincent Ladeuil, #141382).

* Fix log against smart server branches that don't support tags.
  (James Westby, #140615)

* Fix pycurl http implementation by defining error codes from
  pycurl instead of relying on an old curl definition.
  (Vincent Ladeuil, #147530)

* Fix 'unprintable error' message when displaying BzrCheckError and
  some other exceptions on Python 2.5.
  (Martin Pool, #144633)

* Fix ``Inventory.copy()`` and add test for it. (Jelmer Vernooij)

* Handles default value for ListOption in cmd_commit.
  (Vincent Ladeuil, #140432)

* HttpServer and FtpServer need to be closed properly or a listening socket
  will remain opened.
  (Vincent Ladeuil, #140055)

* Monitor the .bzr directory created in the top level test
  directory to detect leaking tests.
  (Vincent Ladeuil, #147986)

* The basename, not the full path, is now used when checking whether
  the profiling dump file begins with ``callgrind.out`` or not. This
  fixes a bug reported by Aaron Bentley on IRC. (Ian Clatworthy)

* Trivial fix for invoking command ``reconfigure`` without arguments.
  (Rob Weir, #141629)

* ``WorkingTree.rename_one`` will now raise an error if normalisation of the
  new path causes bzr to be unable to access the file. (Robert Collins)

* Correctly detect a NoSuchFile when using a filezilla server. (Gary van der
  Merwe)

API Breaks
**********

* ``bzrlib.index.GraphIndex`` now requires a size parameter to the
  constructor, for enabling bisection searches. (Robert Collins)

* ``CommitBuilder.record_entry_contents`` now requires the root entry of a
  tree be supplied to it, previously failing to do so would trigger a
  deprecation warning. (Robert Collins)

* ``KnitVersionedFile.add*`` will no longer cache added records even when
  enable_cache() has been called - the caching feature is now exclusively for
  reading existing data. (Robert Collins)

* ``ReadOnlyLockError`` is deprecated; ``LockFailed`` is usually more
  appropriate.  (Martin Pool)

* Removed ``bzrlib.transport.TransportLogger`` - please see the new
  ``trace+`` transport instead. (Robert Collins)

* Removed previously deprecated varargs interface to ``TestCase.run_bzr`` and
  deprecated methods ``TestCase.capture`` and ``TestCase.run_bzr_captured``.
  (Martin Pool)

* Removed previous deprecated ``basis_knit`` parameter to the
  ``KnitVersionedFile`` constructor. (Robert Collins)

* Special purpose method ``TestCase.run_bzr_decode`` is moved to the test_non_ascii
  class that needs it.
  (Martin Pool)

* The class ``bzrlib.repofmt.knitrepo.KnitRepository3`` has been folded into
  ``KnitRepository`` by parameters to the constructor. (Robert Collins)

* The ``VersionedFile`` interface now allows content checks to be bypassed
  by supplying check_content=False.  This saves nearly 30% of the minimum
  cost to store a version of a file. (Robert Collins)

* Tree's with bad state such as files with no length or sha will no longer
  be silently accepted by the repository XML serialiser. To serialise
  inventories without such data, pass working=True to write_inventory.
  (Robert Collins)

* ``VersionedFile.fix_parents`` has been removed as a harmful API.
  ``VersionedFile.join`` will no longer accept different parents on either
  side of a join - it will either ignore them, or error, depending on the
  implementation. See notes when upgrading for more information.
  (Robert Collins)

Internals
*********

* ``bzrlib.transport.Transport.put_file`` now returns the number of bytes
  put by the method call, to allow avoiding stat-after-write or
  housekeeping in callers. (Robert Collins)

* ``bzrlib.xml_serializer.Serializer`` is now responsible for checking that
  mandatory attributes are present on serialisation and deserialisation.
  This fixes some holes in API usage and allows better separation between
  physical storage and object serialisation. (Robert Collins)

* New class ``bzrlib.errors.InternalBzrError`` which is just a convenient
  shorthand for deriving from BzrError and setting internal_error = True.
  (Robert Collins)

* New method ``bzrlib.mutabletree.update_to_one_parent_via_delta`` for
  moving the state of a parent tree to a new version via a delta rather than
  a complete replacement tree. (Robert Collins)

* New method ``bzrlib.osutils.minimum_path_selection`` useful for removing
  duplication from user input, when a user mentions both a path and an item
  contained within that path. (Robert Collins)

* New method ``bzrlib.repository.Repository.is_write_locked`` useful for
  determining if a repository is write locked. (Robert Collins)

* New method on ``bzrlib.tree.Tree`` ``path_content_summary`` provides a
  tuple containing the key information about a path for commit processing
  to complete. (Robert Collins)

* New method on xml serialisers, write_inventory_to_lines, which matches the
  API used by knits for adding content. (Robert Collins)

* New module ``bzrlib.bisect_multi`` with generic multiple-bisection-at-once
  logic, currently only available for byte-based lookup
  (``bisect_multi_bytes``). (Robert Collins)

* New helper ``bzrlib.tuned_gzip.bytes_to_gzip`` which takes a byte string
  and returns a gzipped version of the same. This is used to avoid a bunch
  of api friction during adding of knit hunks. (Robert Collins)

* New parameter on ``bzrlib.transport.Transport.readv``
  ``adjust_for_latency`` which changes readv from returning strictly the
  requested data to inserted return larger ranges and in forward read order
  to reduce the effect of network latency. (Robert Collins)

* New parameter yield_parents on ``Inventory.iter_entries_by_dir`` which
  causes the parents of a selected id to be returned recursively, so all the
  paths from the root down to each element of selected_file_ids are
  returned. (Robert Collins)

* Knit joining has been enhanced to support plain to annotated conversion
  and annotated to plain conversion. (Ian Clatworthy)

* The CommitBuilder method ``record_entry_contents`` now returns summary
  information about the effect of the commit on the repository. This tuple
  contains an inventory delta item if the entry changed from the basis, and a
  boolean indicating whether a new file graph node was recorded.
  (Robert Collins)

* The python path used in the Makefile can now be overridden.
  (Andrew Bennetts, Ian Clatworthy)

Testing
*******

* New transport implementation ``trace+`` which is useful for testing,
  logging activity taken to its _activity attribute. (Robert Collins)

* When running bzr commands within the test suite, internal exceptions are
  not caught and reported in the usual way, but rather allowed to propagate
  up and be visible to the test suite.  A new API ``run_bzr_catch_user_errors``
  makes this behavior available to other users.
  (Martin Pool)

* New method ``TestCase.call_catch_warnings`` for testing methods that
  raises a Python warning.  (Martin Pool)


bzr 0.91
########

:Released: 2007-09-26

Bug Fixes
*********

* Print a warning instead of aborting the ``python setup.py install``
  process if building of a C extension is not possible.
  (Lukáš Lalinský, Alexander Belchenko)

* Fix commit ordering in corner case (Aaron Bentley, #94975)

* Fix ''bzr info bzr://host/'' and other operations on ''bzr://' URLs with
  an implicit port.  We were incorrectly raising PathNotChild due to
  inconsistent treatment of the ''_port'' attribute on the Transport object.
  (Andrew Bennetts, #133965)

* Make RemoteRepository.sprout cope gracefully with servers that don't
  support the ``Repository.tarball`` request.
  (Andrew Bennetts)


bzr 0.91rc2
###########

:Released: 2007-09-11

* Replaced incorrect tarball for previous release; a debug statement was left
  in bzrlib/remote.py.


bzr 0.91rc1
###########

:Released: 2007-09-11

Changes
*******

* The default branch and repository format has changed to
  ``dirstate-tags``, so tag commands are active by default.
  This format is compatible with Bazaar 0.15 and later.
  This incidentally fixes bug #126141.
  (Martin Pool)

* ``--quiet`` or ``-q`` is no longer a global option. If present, it
  must now appear after the command name. Scripts doing things like
  ``bzr -q missing`` need to be rewritten as ``bzr missing -q``.
  (Ian Clatworthy)

Features
********

* New option ``--author`` in ``bzr commit`` to specify the author of the
  change, if it's different from the committer. ``bzr log`` and
  ``bzr annotate`` display the author instead of the committer.
  (Lukáš Lalinský)

* In addition to global options and command specific options, a set of
  standard options are now supported. Standard options are legal for
  all commands. The initial set of standard options are:

  * ``--help`` or ``-h`` - display help message
  * ``--verbose`` or ``-v`` - display additional information
  * ``--quiet``  or ``-q`` - only output warnings and errors.

  Unlike global options, standard options can be used in aliases and
  may have command-specific help. (Ian Clatworthy)

* Verbosity level processing has now been unified. If ``--verbose``
  or ``-v`` is specified on the command line multiple times, the
  verbosity level is made positive the first time then increased.
  If ``--quiet`` or ``-q`` is specified on the command line
  multiple times, the verbosity level is made negative the first
  time then decreased. To get the default verbosity level of zero,
  either specify none of the above , ``--no-verbose`` or ``--no-quiet``.
  Note that most commands currently ignore the magnitude of the
  verbosity level but do respect *quiet vs normal vs verbose* when
  generating output. (Ian Clatworthy)

* ``Branch.hooks`` now supports ``pre_commit`` hook. The hook's signature
  is documented in BranchHooks constructor. (Nam T. Nguyen, #102747)

* New ``Repository.stream_knit_data_for_revisions`` request added to the
  network protocol for greatly reduced roundtrips when retrieving a set of
  revisions. (Andrew Bennetts)

Bug Fixes
*********

* ``bzr plugins`` now lists the version number for each plugin in square
  brackets after the path. (Robert Collins, #125421)

* Pushing, pulling and branching branches with subtree references was not
  copying the subtree weave, preventing the file graph from being accessed
  and causing errors in commits in clones. (Robert Collins)

* Suppress warning "integer argument expected, got float" from Paramiko,
  which sometimes caused false test failures.  (Martin Pool)

* Fix bug in bundle 4 that could cause attempts to write data to wrong
  versionedfile.  (Aaron Bentley)

* Diffs generated using "diff -p" no longer break the patch parser.
  (Aaron Bentley)

* get_transport treats an empty possible_transports list the same as a non-
  empty one.  (Aaron Bentley)

* patch verification for merge directives is reactivated, and works with
  CRLF and CR files.  (Aaron Bentley)

* Accept ..\ as a path in revision specifiers. This fixes for example
  "-r branch:..\other-branch" on Windows.  (Lukáš Lalinský)

* ``BZR_PLUGIN_PATH`` may now contain trailing slashes.
  (Blake Winton, #129299)

* man page no longer lists hidden options (#131667, Aaron Bentley)

* ``uncommit --help`` now explains the -r option adequately.  (Daniel
  Watkins, #106726)

* Error messages are now better formatted with parameters (such as
  filenames) quoted when necessary. This avoids confusion when directory
  names ending in a '.' at the end of messages were confused with a
  full stop that may or not have been there. (Daniel Watkins, #129791)

* Fix ``status FILE -r X..Y``. (Lukáš Lalinský)

* If a particular command is an alias, ``help`` will show the alias
  instead of claiming there is no help for said alias. (Daniel Watkins,
  #133548)

* TreeTransform-based operations, like pull, merge, revert, and branch,
  now roll back if they encounter an error.  (Aaron Bentley, #67699)

* ``bzr commit`` now exits cleanly if a character unsupported by the
  current encoding is used in the commit message.  (Daniel Watkins,
  #116143)

* bzr send uses default values for ranges when only half of an elipsis
  is specified ("-r..5" or "-r5..").  (#61685, Aaron Bentley)

* Avoid trouble when Windows ssh calls itself 'plink' but no plink
  binary is present.  (Martin Albisetti, #107155)

* ``bzr remove`` should remove clean subtrees.  Now it will remove (without
  needing ``--force``) subtrees that contain no files with text changes or
  modified files.  With ``--force`` it removes the subtree regardless of
  text changes or unknown files. Directories with renames in or out (but
  not changed otherwise) will now be removed without needing ``--force``.
  Unknown ignored files will be deleted without needing ``--force``.
  (Marius Kruger, #111665)

* When two plugins conflict, the source of both the losing and now the
  winning definition is shown.  (Konstantin Mikhaylov, #5454)

* When committing to a branch, the location being committed to is
  displayed.  (Daniel Watkins, #52479)

* ``bzr --version`` takes care about encoding of stdout, especially
  when output is redirected. (Alexander Belchenko, #131100)

* Prompt for an ftp password if none is provided.
  (Vincent Ladeuil, #137044)

* Reuse bound branch associated transport to avoid multiple
  connections.
  (Vincent Ladeuil, #128076, #131396)

* Overwrite conflicting tags by ``push`` and ``pull`` if the
  ``--overwrite`` option is specified.  (Lukáš Lalinský, #93947)

* In checkouts, tags are copied into the master branch when created,
  changed or deleted, and are copied into the checkout when it is
  updated.  (Martin Pool, #93856, #93860)

* Print a warning instead of aborting the ``python setup.py install``
  process if building of a C extension is not possible.
  (Lukáš Lalinský, Alexander Belchenko)

Improvements
************

* Add the option "--show-diff" to the commit command in order to display
  the diff during the commit log creation. (Goffredo Baroncelli)

* ``pull`` and ``merge`` are much faster at installing bundle format 4.
  (Aaron Bentley)

* ``pull -v`` no longer includes deltas, making it much faster.
  (Aaron Bentley)

* ``send`` now sends the directive as an attachment by default.
  (Aaron Bentley, Lukáš Lalinský, Alexander Belchenko)

* Documentation updates (Martin Albisetti)

* Help on debug flags is now included in ``help global-options``.
  (Daniel Watkins, #124853)

* Parameters passed on the command line are checked to ensure they are
  supported by the encoding in use. (Daniel Watkins)

* The compression used within the bzr repository has changed from zlib
  level 9 to the zlib default level. This improves commit performance with
  only a small increase in space used (and in some cases a reduction in
  space). (Robert Collins)

* Initial commit no longer SHAs files twice and now reuses the path
  rather than looking it up again, making it faster.
  (Ian Clatworthy)

* New option ``-c``/``--change`` for ``diff`` and ``status`` to show
  changes in one revision.  (Lukáš Lalinský)

* If versioned files match a given ignore pattern, a warning is now
  given. (Daniel Watkins, #48623)

* ``bzr status`` now has -S as a short name for --short and -V as a
  short name for --versioned. These have been added to assist users
  migrating from Subversion: ``bzr status -SV`` is now like
  ``svn status -q``.  (Daniel Watkins, #115990)

* Added C implementation of  ``PatienceSequenceMatcher``, which is about
  10x faster than the Python version. This speeds up commands that
  need file diffing, such as ``bzr commit`` or ``bzr diff``.
  (Lukáš Lalinský)

* HACKING has been extended with a large section on core developer tasks.
  (Ian Clatworthy)

* Add ``branches`` and ``standalone-trees`` as online help topics and
  include them as Concepts within the User Reference.
  (Paul Moore, Ian Clatworthy)

* ``check`` can detect versionedfile parent references that are
  inconsistent with revision and inventory info, and ``reconcile`` can fix
  them.  These faulty references were generated by 0.8-era releases,
  so repositories which were manipulated by old bzrs should be
  checked, and possibly reconciled ASAP.  (Aaron Bentley, Andrew Bennetts)

API Breaks
**********

* ``Branch.append_revision`` is removed altogether; please use
  ``Branch.set_last_revision_info`` instead.  (Martin Pool)

* CommitBuilder now advertises itself as requiring the root entry to be
  supplied. This only affects foreign repository implementations which reuse
  CommitBuilder directly and have changed record_entry_contents to require
  that the root not be supplied. This should be precisely zero plugins
  affected. (Robert Collins)

* The ``add_lines`` methods on ``VersionedFile`` implementations has changed
  its return value to include the sha1 and length of the inserted text. This
  allows the avoidance of double-sha1 calculations during commit.
  (Robert Collins)

* ``Transport.should_cache`` has been removed.  It was not called in the
  previous release.  (Martin Pool)

Testing
*******

* Tests may now raise TestNotApplicable to indicate they shouldn't be
  run in a particular scenario.  (Martin Pool)

* New function multiply_tests_from_modules to give a simpler interface
  to test parameterization.  (Martin Pool, Robert Collins)

* ``Transport.should_cache`` has been removed.  It was not called in the
  previous release.  (Martin Pool)

* NULL_REVISION is returned to indicate the null revision, not None.
  (Aaron Bentley)

* Use UTF-8 encoded StringIO for log tests to avoid failures on
  non-ASCII committer names.  (Lukáš Lalinský)

Internals
*********

* ``bzrlib.plugin.all_plugins`` has been deprecated in favour of
  ``bzrlib.plugin.plugins()`` which returns PlugIn objects that provide
  useful functionality for determining the path of a plugin, its tests, and
  its version information. (Robert Collins)

* Add the option user_encoding to the function 'show_diff_trees()'
  in order to move the user encoding at the UI level. (Goffredo Baroncelli)

* Add the function make_commit_message_template_encoded() and the function
  edit_commit_message_encoded() which handle encoded strings.
  This is done in order to mix the commit messages (which is a unicode
  string), and the diff which is a raw string. (Goffredo Baroncelli)

* CommitBuilder now defaults to using add_lines_with_ghosts, reducing
  overhead on non-weave repositories which don't require all parents to be
  present. (Robert Collins)

* Deprecated method ``find_previous_heads`` on
  ``bzrlib.inventory.InventoryEntry``. This has been superseded by the use
  of ``parent_candidates`` and a separate heads check via the repository
  API. (Robert Collins)

* New trace function ``mutter_callsite`` will print out a subset of the
  stack to the log, which can be useful for gathering debug details.
  (Robert Collins)

* ``bzrlib.pack.ContainerWriter`` now tracks how many records have been
  added via a public attribute records_written. (Robert Collins)

* New method ``bzrlib.transport.Transport.get_recommended_page_size``.
  This provides a hint to users of transports as to the reasonable
  minimum data to read. In principle this can take latency and
  bandwidth into account on a per-connection basis, but for now it
  just has hard coded values based on the url. (e.g. http:// has a large
  page size, file:// has a small one.) (Robert Collins)

* New method on ``bzrlib.transport.Transport`` ``open_write_stream`` allows
  incremental addition of data to a file without requiring that all the
  data be buffered in memory. (Robert Collins)

* New methods on ``bzrlib.knit.KnitVersionedFile``:
  ``get_data_stream(versions)``, ``insert_data_stream(stream)`` and
  ``get_format_signature()``.  These provide some infrastructure for
  efficiently streaming the knit data for a set of versions over the smart
  protocol.

* Knits with no annotation cache still produce correct annotations.
  (Aaron Bentley)

* Three new methods have been added to ``bzrlib.trace``:
  ``set_verbosity_level``, ``get_verbosity_level`` and ``is_verbose``.
  ``set_verbosity_level`` expects a numeric value: negative for quiet,
  zero for normal, positive for verbose. The size of the number can be
  used to determine just how quiet or verbose the application should be.
  The existing ``be_quiet`` and ``is_quiet`` routines have been
  integrated into this new scheme. (Ian Clatworthy)

* Options can now be delcared with a ``custom_callback`` parameter. If
  set, this routine is called after the option is processed. This feature
  is now used by the standard options ``verbose`` and ``quiet`` so that
  setting one implicitly resets the other. (Ian Clatworthy)

* Rather than declaring a new option from scratch in order to provide
  custom help, a centrally registered option can be decorated using the
  new ``bzrlib.Option.custom_help`` routine. In particular, this routine
  is useful when declaring better help for the ``verbose`` and ``quiet``
  standard options as the base definition of these is now more complex
  than before thanks to their use of a custom callback. (Ian Clatworthy)

* Tree._iter_changes(specific_file=[]) now iterates through no files,
  instead of iterating through all files.  None is used to iterate through
  all files.  (Aaron Bentley)

* WorkingTree.revert() now accepts None to revert all files.  The use of
  [] to revert all files is deprecated.  (Aaron Bentley)


bzr 0.90
########

:Released: 2007-08-28

Improvements
************

* Documentation is now organized into multiple directories with a level
  added for different languages or locales. Added the Mini Tutorial
  and Quick Start Summary (en) documents from the Wiki, improving the
  content and readability of the former. Formatted NEWS as Release Notes
  complete with a Table of Conents, one heading per release. Moved the
  Developer Guide into the main document catalog and provided a link
  from the developer document catalog back to the main one.
  (Ian Clatworthy, Sabin Iacob, Alexander Belchenko)


API Changes
***********

* The static convenience method ``BzrDir.create_repository``
  is deprecated.  Callers should instead create a ``BzrDir`` instance
  and call ``create_repository`` on that.  (Martin Pool)


bzr 0.90rc1
###########

:Released: 2007-08-14

Bugfixes
********

* ``bzr init`` should connect to the remote location one time only.  We
  have been connecting several times because we forget to pass around the
  Transport object. This modifies ``BzrDir.create_branch_convenience``,
  so that we can give it the Transport we already have.
  (John Arbash Meinel, Vincent Ladeuil, #111702)

* Get rid of sftp connection cache (get rid of the FTP one too).
  (Vincent Ladeuil, #43731)

* bzr branch {local|remote} remote don't try to create a working tree
  anymore.
  (Vincent Ladeuil, #112173)

* All identified multiple connections for a single bzr command have been
  fixed. See bzrlib/tests/commands directory.
  (Vincent Ladeuil)

* ``bzr rm`` now does not insist on ``--force`` to delete files that
  have been renamed but not otherwise modified.  (Marius Kruger,
  #111664)

* ``bzr selftest --bench`` no longer emits deprecation warnings
  (Lukáš Lalinský)

* ``bzr status`` now honours FILE parameters for conflict lists
  (Aaron Bentley, #127606)

* ``bzr checkout`` now honours -r when reconstituting a working tree.
  It also honours -r 0.  (Aaron Bentley, #127708)

* ``bzr add *`` no more fails on Windows if working tree contains
  non-ascii file names. (Kuno Meyer, #127361)

* allow ``easy_install bzr`` runs without fatal errors.
  (Alexander Belchenko, #125521)

* Graph._filter_candidate_lca does not raise KeyError if a candidate
  is eliminated just before it would normally be examined.  (Aaron Bentley)

* SMTP connection failures produce a nice message, not a traceback.
  (Aaron Bentley)

Improvements
************

* Don't show "dots" progress indicators when run non-interactively, such
  as from cron.  (Martin Pool)

* ``info`` now formats locations more nicely and lists "submit" and
  "public" branches (Aaron Bentley)

* New ``pack`` command that will trigger database compression within
  the repository (Robert Collins)

* Implement ``_KnitIndex._load_data`` in a pyrex extension. The pyrex
  version is approximately 2-3x faster at parsing a ``.kndx`` file.
  Which yields a measurable improvement for commands which have to
  read from the repository, such as a 1s => 0.75s improvement in
  ``bzr diff`` when there are changes to be shown.  (John Arbash Meinel)

* Merge is now faster.  Depending on the scenario, it can be more than 2x
  faster. (Aaron Bentley)

* Give a clearer warning, and allow ``python setup.py install`` to
  succeed even if pyrex is not available.
  (John Arbash Meinel)

* ``DirState._read_dirblocks`` now has an optional Pyrex
  implementation. This improves the speed of any command that has to
  read the entire DirState. (``diff``, ``status``, etc, improve by
  about 10%).
  ``bisect_dirblocks`` has also been improved, which helps all
  ``_get_entry`` type calls (whenever we are searching for a
  particular entry in the in-memory DirState).
  (John Arbash Meinel)

* ``bzr pull`` and ``bzr push`` no longer do a complete walk of the
  branch revision history for ui display unless -v is supplied.
  (Robert Collins)

* ``bzr log -rA..B`` output shifted to the left margin if the log only
  contains merge revisions. (Kent Gibson)

* The ``plugins`` command is now public with improved help.
  (Ian Clatworthy)

* New bundle and merge directive formats are faster to generate, and

* Annotate merge now works when there are local changes. (Aaron Bentley)

* Commit now only shows the progress in terms of directories instead of
  entries. (Ian Clatworthy)

* Fix ``KnitRepository.get_revision_graph`` to not request the graph 2
  times. This makes ``get_revision_graph`` 2x faster. (John Arbash
  Meinel)

* Fix ``VersionedFile.get_graph()`` to avoid using
  ``set.difference_update(other)``, which has bad scaling when
  ``other`` is large. This improves ``VF.get_graph([version_id])`` for
  a 12.5k graph from 2.9s down to 200ms. (John Arbash Meinel)

* The ``--lsprof-file`` option now generates output for KCacheGrind if
  the file starts with ``callgrind.out``. This matches the default file
  filtering done by KCacheGrind's Open Dialog. (Ian Clatworthy)

* Fix ``bzr update`` to avoid an unnecessary
  ``branch.get_master_branch`` call, which avoids 1 extra connection
  to the remote server. (Partial fix for #128076, John Arbash Meinel)

* Log errors from the smart server in the trace file, to make debugging
  test failures (and live failures!) easier.  (Andrew Bennetts)

* The HTML version of the man page has been superceded by a more
  comprehensive manual called the Bazaar User Reference. This manual
  is completed generated from the online help topics. As part of this
  change, limited reStructuredText is now explicitly supported in help
  topics and command help with 'unnatural' markup being removed prior
  to display by the online help or inclusion in the man page.
  (Ian Clatworthy)

* HTML documentation now use files extension ``*.html``
  (Alexander Belchenko)

* The cache of ignore definitions is now cleared in WorkingTree.unlock()
  so that changes to .bzrignore aren't missed. (#129694, Daniel Watkins)

* ``bzr selftest --strict`` fails if there are any missing features or
  expected test failures. (Daniel Watkins, #111914)

* Link to registration survey added to README. (Ian Clatworthy)

* Windows standalone installer show link to registration survey
  when installation finished. (Alexander Belchenko)

Library API Breaks
******************

* Deprecated dictionary ``bzrlib.option.SHORT_OPTIONS`` removed.
  Options are now required to provide a help string and it must
  comply with the style guide by being one or more sentences with an
  initial capital and final period. (Martin Pool)

* KnitIndex.get_parents now returns tuples. (Robert Collins)

* Ancient unused ``Repository.text_store`` attribute has been removed.
  (Robert Collins)

* The ``bzrlib.pack`` interface has changed to use tuples of bytestrings
  rather than just bytestrings, making it easier to represent multiple
  element names. As this interface was not used by any internal facilities
  since it was introduced in 0.18 no API compatibility is being preserved.
  The serialised form of these packs is identical with 0.18 when a single
  element tuple is in use. (Robert Collins)

Internals
*********

* merge now uses ``iter_changes`` to calculate changes, which makes room for
  future performance increases.  It is also more consistent with other
  operations that perform comparisons, and reduces reliance on
  Tree.inventory.  (Aaron Bentley)

* Refactoring of transport classes connected to a remote server.
  ConnectedTransport is a new class that serves as a basis for all
  transports needing to connect to a remote server.  transport.split_url
  have been deprecated, use the static method on the object instead. URL
  tests have been refactored too.
  (Vincent Ladeuil)

* Better connection sharing for ConnectedTransport objects.
  transport.get_transport() now accepts a 'possible_transports' parameter.
  If a newly requested transport can share a connection with one of the
  list, it will.
  (Vincent Ladeuil)

* Most functions now accept ``bzrlib.revision.NULL_REVISION`` to indicate
  the null revision, and consider using ``None`` for this purpose
  deprecated.  (Aaron Bentley)

* New ``index`` module with abstract index functionality. This will be
  used during the planned changes in the repository layer. Currently the
  index layer provides a graph aware immutable index, a builder for the
  same index type to allow creating them, and finally a composer for
  such indices to allow the use of many indices in a single query. The
  index performance is not optimised, however the API is stable to allow
  development on top of the index. (Robert Collins)

* ``bzrlib.dirstate.cmp_by_dirs`` can be used to compare two paths by
  their directory sections. This is equivalent to comparing
  ``path.split('/')``, only without having to split the paths.
  This has a Pyrex implementation available.
  (John Arbash Meinel)

* New transport decorator 'unlistable+' which disables the list_dir
  functionality for testing.

* Deprecated ``change_entry`` in transform.py. (Ian Clatworthy)

* RevisionTree.get_weave is now deprecated.  Tree.plan_merge is now used
  for performing annotate-merge.  (Aaron Bentley)

* New EmailMessage class to create email messages. (Adeodato Simó)

* Unused functions on the private interface KnitIndex have been removed.
  (Robert Collins)

* New ``knit.KnitGraphIndex`` which provides a ``KnitIndex`` layered on top
  of a ``index.GraphIndex``. (Robert Collins)

* New ``knit.KnitVersionedFile.iter_parents`` method that allows querying
  the parents of many knit nodes at once, reducing round trips to the
  underlying index. (Robert Collins)

* Graph now has an is_ancestor method, various bits use it.
  (Aaron Bentley)

* The ``-Dhpss`` flag now includes timing information. As well as
  logging when a new connection is opened. (John Arbash Meinel)

* ``bzrlib.pack.ContainerWriter`` now returns an offset, length tuple to
  callers when inserting data, allowing generation of readv style access
  during pack creation, without needing a separate pass across the output
  pack to gather such details. (Robert Collins)

* ``bzrlib.pack.make_readv_reader`` allows readv based access to pack
  files that are stored on a transport. (Robert Collins)

* New ``Repository.has_same_location`` method that reports if two
  repository objects refer to the same repository (although with some risk
  of false negatives).  (Andrew Bennetts)

* InterTree.compare now passes require_versioned on correctly.
  (Marius Kruger)

* New methods on Repository - ``start_write_group``,
  ``commit_write_group``, ``abort_write_group`` and ``is_in_write_group`` -
  which provide a clean hook point for transactional Repositories - ones
  where all the data for a fetch or commit needs to be made atomically
  available in one step. This allows the write lock to remain while making
  a series of data insertions.  (e.g. data conversion). (Robert Collins)

* In ``bzrlib.knit`` the internal interface has been altered to use
  3-tuples (index, pos, length) rather than two-tuples (pos, length) to
  describe where data in a knit is, allowing knits to be split into
  many files. (Robert Collins)

* ``bzrlib.knit._KnitData`` split into cache management and physical access
  with two access classes - ``_PackAccess`` and ``_KnitAccess`` defined.
  The former provides access into a .pack file, and the latter provides the
  current production repository form of .knit files. (Robert Collins)

Testing
*******

* Remove selftest ``--clean-output``, ``--numbered-dirs`` and
  ``--keep-output`` options, which are obsolete now that tests
  are done within directories in $TMPDIR.  (Martin Pool)

* The SSH_AUTH_SOCK environment variable is now reset to avoid
  interaction with any running ssh agents.  (Jelmer Vernooij, #125955)

* run_bzr_subprocess handles parameters the same way as run_bzr:
  either a string or a list of strings should be passed as the first
  parameter.  Varargs-style parameters are deprecated. (Aaron Bentley)


bzr 0.18
########

:Released:  2007-07-17

Bugfixes
********

* Fix 'bzr add' crash under Win32 (Kuno Meyer)


bzr 0.18rc1
###########

:Released:  2007-07-10

Bugfixes
********

* Do not suppress pipe errors, etc. in non-display commands
  (Alexander Belchenko, #87178)

* Display a useful error message when the user requests to annotate
  a file that is not present in the specified revision.
  (James Westby, #122656)

* Commands that use status flags now have a reference to 'help
  status-flags'.  (Daniel Watkins, #113436)

* Work around python-2.4.1 inhability to correctly parse the
  authentication header.
  (Vincent Ladeuil, #121889)

* Use exact encoding for merge directives. (Adeodato Simó, #120591)

* Fix tempfile permissions error in smart server tar bundling under
  Windows. (Martin _, #119330)

* Fix detection of directory entries in the inventory. (James Westby)

* Fix handling of http code 400: Bad Request When issuing too many ranges.
  (Vincent Ladeuil, #115209)

* Issue a CONNECT request when connecting to an https server
  via a proxy to enable SSL tunneling.
  (Vincent Ladeuil, #120678)

* Fix ``bzr log -r`` to support selecting merge revisions, both
  individually and as part of revision ranges.
  (Kent Gibson, #4663)

* Don't leave cruft behind when failing to acquire a lockdir.
  (Martin Pool, #109169)

* Don't use the '-f' strace option during tests.
  (Vincent Ladeuil, #102019).

* Warn when setting ``push_location`` to a value that will be masked by
  locations.conf.  (Aaron Bentley, #122286)

* Fix commit ordering in corner case (Aaron Bentley, #94975)

*  Make annotate behave in a non-ASCII world (Adeodato Simó).

Improvements
************

* The --lsprof-file option now dumps a text rendering of the profiling
  information if the filename ends in ".txt". It will also convert the
  profiling information to a format suitable for KCacheGrind if the
  output filename ends in ".callgrind". Fixes to the lsprofcalltree
  conversion process by Jean Paul Calderone and Itamar were also merged.
  See http://ddaa.net/blog/python/lsprof-calltree. (Ian Clatworthy)

* ``info`` now defaults to non-verbose mode, displaying only paths and
  abbreviated format info.  ``info -v`` displays all the information
  formerly displayed by ``info``.  (Aaron Bentley, Adeodato Simó)

* ``bzr missing`` now has better option names ``--this`` and ``--other``.
  (Elliot Murphy)

* The internal ``weave-list`` command has become ``versionedfile-list``,
  and now lists knits as well as weaves.  (Aaron Bentley)

* Automatic merge base selection uses a faster algorithm that chooses
  better bases in criss-cross merge situations (Aaron Bentley)

* Progress reporting in ``commit`` has been improved. The various logical
  stages are now reported on as follows, namely:

  * Collecting changes [Entry x/y] - Stage n/m
  * Saving data locally - Stage n/m
  * Uploading data to master branch - Stage n/m
  * Updating the working tree - Stage n/m
  * Running post commit hooks - Stage n/m

  If there is no master branch, the 3rd stage is omitted and the total
  number of stages is adjusted accordingly.

  Each hook that is run after commit is listed with a name (as hooks
  can be slow it is useful feedback).
  (Ian Clatworthy, Robert Collins)

* Various operations that are now faster due to avoiding unnecessary
  topological sorts. (Aaron Bentley)

* Make merge directives robust against broken bundles. (Aaron Bentley)

* The lsprof filename note is emitted via trace.note(), not standard
  output.  (Aaron Bentley)

* ``bzrlib`` now exports explicit API compatibility information to assist
  library users and plugins. See the ``bzrlib.api`` module for details.
  (Robert Collins)

* Remove unnecessary lock probes when acquiring a lockdir.
  (Martin Pool)

* ``bzr --version`` now shows the location of the bzr log file, which
  is especially useful on Windows.  (Martin Pool)

* -D now supports hooks to get debug tracing of hooks (though its currently
  minimal in nature). (Robert Collins)

* Long log format reports deltas on merge revisions.
  (John Arbash Meinel, Kent Gibson)

* Make initial push over ftp more resilient. (John Arbash Meinel)

* Print a summary of changes for update just like pull does.
  (Daniel Watkins, #113990)

* Add a -Dhpss option to trace smart protocol requests and responses.
  (Andrew Bennetts)

Library API Breaks
******************

* Testing cleanups -
  ``bzrlib.repository.RepositoryTestProviderAdapter`` has been moved
  to ``bzrlib.tests.repository_implementations``;
  ``bzrlib.repository.InterRepositoryTestProviderAdapter`` has been moved
  to ``bzrlib.tests.interrepository_implementations``;
  ``bzrlib.transport.TransportTestProviderAdapter`` has moved to
  ``bzrlib.tests.test_transport_implementations``.
  ``bzrlib.branch.BranchTestProviderAdapter`` has moved to
  ``bzrlib.tests.branch_implementations``.
  ``bzrlib.bzrdir.BzrDirTestProviderAdapter`` has moved to
  ``bzrlib.tests.bzrdir_implementations``.
  ``bzrlib.versionedfile.InterVersionedFileTestProviderAdapter`` has moved
  to ``bzrlib.tests.interversionedfile_implementations``.
  ``bzrlib.store.revision.RevisionStoreTestProviderAdapter`` has moved to
  ``bzrlib.tests.revisionstore_implementations``.
  ``bzrlib.workingtree.WorkingTreeTestProviderAdapter`` has moved to
  ``bzrlib.tests.workingtree_implementations``.
  These changes are an API break in the testing infrastructure only.
  (Robert Collins)

* Relocate TestCaseWithRepository to be more central. (Robert Collins)

* ``bzrlib.add.smart_add_tree`` will no longer perform glob expansion on
  win32. Callers of the function should do this and use the new
  ``MutableTree.smart_add`` method instead. (Robert Collins)

* ``bzrlib.add.glob_expand_for_win32`` is now
  ``bzrlib.win32utils.glob_expand``.  (Robert Collins)

* ``bzrlib.add.FastPath`` is now private and moved to
  ``bzrlib.mutabletree._FastPath``. (Robert Collins, Martin Pool)

* ``LockDir.wait`` removed.  (Martin Pool)

* The ``SmartServer`` hooks API has changed for the ``server_started`` and
  ``server_stopped`` hooks. The first parameter is now an iterable of
  backing URLs rather than a single URL. This is to reflect that many
  URLs may map to the external URL of the server. E.g. the server interally
  may have a chrooted URL but also the local file:// URL will be at the
  same location. (Robert Collins)

Internals
*********

* New SMTPConnection class to unify email handling.  (Adeodato Simó)

* Fix documentation of BzrError. (Adeodato Simó)

* Make BzrBadParameter an internal error. (Adeodato Simó)

* Remove use of 'assert False' to raise an exception unconditionally.
  (Martin Pool)

* Give a cleaner error when failing to decode knit index entry.
  (Martin Pool)

* TreeConfig would mistakenly search the top level when asked for options
  from a section. It now respects the section argument and only
  searches the specified section. (James Westby)

* Improve ``make api-docs`` output. (John Arbash Meinel)

* Use os.lstat rather than os.stat for osutils.make_readonly and
  osutils.make_writeable. This makes the difftools plugin more
  robust when dangling symlinks are found. (Elliot Murphy)

* New ``-Dlock`` option to log (to ~/.bzr.log) information on when
  lockdirs are taken or released.  (Martin Pool)

* ``bzrlib`` Hooks are now nameable using ``Hooks.name_hook``. This
  allows a nicer UI when hooks are running as the current hook can
  be displayed. (Robert Collins)

* ``Transport.get`` has had its interface made more clear for ease of use.
  Retrieval of a directory must now fail with either 'PathError' at open
  time, or raise 'ReadError' on a read. (Robert Collins)

* New method ``_maybe_expand_globs`` on the ``Command`` class for
  dealing with unexpanded glob lists - e.g. on the win32 platform. This
  was moved from ``bzrlib.add._prepare_file_list``. (Robert Collins)

* ``bzrlib.add.smart_add`` and ``bzrlib.add.smart_add_tree`` are now
  deprecated in favour of ``MutableTree.smart_add``. (Robert Collins,
  Martin Pool)

* New method ``external_url`` on Transport for obtaining the url to
  hand to external processes. (Robert Collins)

* Teach windows installers to build pyrex/C extensions.
  (Alexander Belchenko)

Testing
*******

* Removed the ``--keep-output`` option from selftest and clean up test
  directories as they're used.  This reduces the IO load from
  running the test suite and cuts the time by about half.
  (Andrew Bennetts, Martin Pool)

* Add scenarios as a public attribute on the TestAdapter classes to allow
  modification of the generated scenarios before adaption and easier
  testing. (Robert Collins)

* New testing support class ``TestScenarioApplier`` which multiplies
  out a single teste by a list of supplied scenarios. (RobertCollins)

* Setting ``repository_to_test_repository`` on a repository_implementations
  test will cause it to be called during repository creation, allowing the
  testing of repository classes which are not based around the Format
  concept. For example a repository adapter can be tested in this manner,
  by altering the repository scenarios to include a scenario that sets this
  attribute during the test parameterisation in
  ``bzrlib.tests.repository.repository_implementations``. (Robert Collins)

* Clean up many of the APIs for blackbox testing of Bazaar.  The standard
  interface is now self.run_bzr.  The command to run can be passed as
  either a list of parameters, a string containing the command line, or
  (deprecated) varargs parameters.  (Martin Pool)

* The base TestCase now isolates tests from -D parameters by clearing
  ``debug.debug_flags`` and restores it afterwards. (Robert Collins)

* Add a relpath parameter to get_transport methods in test framework to
  avoid useless cloning.
  (Vincent Ladeuil, #110448)


bzr 0.17
########

:Released:  2007-06-18

Bugfixes
********

* Fix crash of commit due to wrong lookup of filesystem encoding.
  (Colin Watson, #120647)

* Revert logging just to stderr in commit as broke unicode filenames.
  (Aaron Bentley, Ian Clatworthy, #120930)


bzr 0.17rc1
###########

:Released:  2007-06-12

Notes When Upgrading
********************

* The kind() and is_executable() APIs on the WorkingTree interface no
  longer implicitly (read) locks and unlocks the tree. This *might*
  impact some plug-ins and tools using this part of the API. If you find
  an issue that may be caused by this change, please let us know,
  particularly the plug-in/tool maintainer. If encountered, the API
  fix is to surround kind() and is_executable() calls with lock_read()
  and unlock() like so::

    work_tree.lock_read()
    try:
        kind = work_tree.kind(...)
    finally:
        work_tree.unlock()

Internals
*********
* Rework of LogFormatter API to provide beginning/end of log hooks and to
  encapsulate the details of the revision to be logged in a LogRevision
  object.
  In long log formats, merge revision ids are only shown when --show-ids
  is specified, and are labelled "revision-id:", as per mainline
  revisions, instead of "merged:". (Kent Gibson)

* New ``BranchBuilder`` API which allows the construction of particular
  histories quickly. Useful for testing and potentially other applications
  too. (Robert Collins)

Improvements
************

* There are two new help topics, working-trees and repositories that
  attempt to explain these concepts. (James Westby, John Arbash Meinel,
  Aaron Bentley)

* Added ``bzr log --limit`` to report a limited number of revisions.
  (Kent Gibson, #3659)

* Revert does not try to preserve file contents that were originally
  produced by reverting to a historical revision.  (Aaron Bentley)

* ``bzr log --short`` now includes ``[merge]`` for revisions which
  have more than one parent. This is a small improvement to help
  understanding what changes have occurred
  (John Arbash Meinel, #83887)

* TreeTransform avoids many renames when contructing large trees,
  improving speed.  3.25x speedups have been observed for construction of
  kernel-sized-trees, and checkouts are 1.28x faster.  (Aaron Bentley)

* Commit on large trees is now faster. In my environment, a commit of
  a small change to the Mozilla tree (55k files) has dropped from
  66 seconds to 32 seconds. For a small tree of 600 files, commit of a
  small change is 33% faster. (Ian Clatworthy)

* New --create-prefix option to bzr init, like for push.  (Daniel Watkins,
  #56322)

Bugfixes
********

* ``bzr push`` should only connect to the remote location one time.
  We have been connecting 3 times because we forget to pass around
  the Transport object. This adds ``BzrDir.clone_on_transport()``, so
  that we can pass in the Transport that we already have.
  (John Arbash Meinel, #75721)

* ``DirState.set_state_from_inventory()`` needs to properly order
  based on split paths, not just string paths.
  (John Arbash Meinel, #115947)

* Let TestUIFactoy encode the password prompt with its own stdout.
  (Vincent Ladeuil, #110204)

* pycurl should take use the range header that takes the range hint
  into account.
  (Vincent Ladeuil, #112719)

* WorkingTree4.get_file_sha1 no longer raises an exception when invoked
  on a missing file.  (Aaron Bentley, #118186)

* WorkingTree.remove works correctly with tree references, and when pwd is
  not the tree root. (Aaron Bentley)

* Merge no longer fails when a file is renamed in one tree and deleted
  in the other. (Aaron Bentley, #110279)

* ``revision-info`` now accepts dotted revnos, doesn't require a tree,
  and defaults to the last revision (Matthew Fuller, #90048)

* Tests no longer fail when BZR_REMOTE_PATH is set in the environment.
  (Daniel Watkins, #111958)

* ``bzr branch -r revid:foo`` can be used to branch any revision in
  your repository. (Previously Branch6 only supported revisions in your
  mainline). (John Arbash Meinel, #115343)

bzr 0.16
########

:Released:  2007-05-07

Bugfixes
********

* Handle when you have 2 directories with similar names, but one has a
  hyphen. (``'abc'`` versus ``'abc-2'``). The WT4._iter_changes
  iterator was using direct comparison and ``'abc/a'`` sorts after
  ``'abc-2'``, but ``('abc', 'a')`` sorts before ``('abc-2',)``.
  (John Arbash Meinel, #111227)

* Handle when someone renames a file on disk without telling bzr.
  Previously we would report the first file as missing, but not show
  the new unknown file. (John Arbash Meinel, #111288)

* Avoid error when running hooks after pulling into or pushing from
  a branch bound to a smartserver branch.  (Martin Pool, #111968)

Improvements
************

* Move developer documentation to doc/developers/. This reduces clutter in
  the root of the source tree and allows HACKING to be split into multiple
  files. (Robert Collins, Alexander Belchenko)

* Clean up the ``WorkingTree4._iter_changes()`` internal loops as well as
  ``DirState.update_entry()``. This optimizes the core logic for ``bzr
  diff`` and ``bzr status`` significantly improving the speed of
  both. (John Arbash Meinel)

bzr 0.16rc2
###########

:Released:  2007-04-30

Bugfixes
********

* Handle the case when you delete a file, and then rename another file
  on top of it. Also handle the case of ``bzr rm --keep foo``. ``bzr
  status`` should show the removed file and an unknown file in its
  place. (John Arbash Meinel, #109993)

* Bundles properly read and write revision properties that have an
  empty value. And when the value is not ASCII.
  (John Arbash Meinel, #109613)

* Fix the bzr commit message to be in text mode.
  (Alexander Belchenko, #110901)

* Also handle when you rename a file and create a file where it used
  to be. (John Arbash Meinel, #110256)

* ``WorkingTree4._iter_changes`` should not descend into unversioned
  directories. (John Arbash Meinel, #110399)

bzr 0.16rc1
###########

:Released:  2007-04-26

Notes When Upgrading
********************

* ``bzr remove`` and ``bzr rm`` will now remove the working file, if
  it could be recovered again.
  This has been done for consistency with svn and the unix rm command.
  The old ``remove`` behaviour has been retained in the new option
  ``bzr remove --keep``, which will just stop versioning the file,
  but not delete it.
  ``bzr remove --force`` have been added which will always delete the
  files.
  ``bzr remove`` is also more verbose.
  (Marius Kruger, #82602)

Improvements
************

* Merge directives can now be supplied as input to `merge` and `pull`,
  like bundles can.  (Aaron Bentley)

* Sending the SIGQUIT signal to bzr, which can be done on Unix by
  pressing Control-Backslash, drops bzr into a debugger.  Type ``'c'``
  to continue.  This can be disabled by setting the environment variable
  ``BZR_SIGQUIT_PDB=0``.  (Martin Pool)

* selftest now supports --list-only to list tests instead of running
  them. (Ian Clatworthy)

* selftest now supports --exclude PATTERN (or -x PATTERN) to exclude
  tests with names that match that regular expression.
  (Ian Clatworthy, #102679)

* selftest now supports --randomize SEED to run tests in a random order.
  SEED is typically the value 'now' meaning 'use the current time'.
  (Ian Clatworthy, #102686)

* New option ``--fixes`` to commit, which stores bug fixing annotations as
  revision properties. Built-in support for Launchpad, Debian, Trac and
  Bugzilla bug trackers. (Jonathan Lange, James Henstridge, Robert Collins)

* New API, ``bzrlib.bugtracker.tracker_registry``, for adding support for
  other bug trackers to ``fixes``. (Jonathan Lange, James Henstridge,
  Robert Collins)

* ``selftest`` has new short options ``-f`` and ``-1``.  (Martin
  Pool)

* ``bzrlib.tsort.MergeSorter`` optimizations. Change the inner loop
  into using local variables instead of going through ``self._var``.
  Improves the time to ``merge_sort`` a 10k revision graph by
  approximately 40% (~700->400ms).  (John Arbash Meinel)

* ``make docs`` now creates a man page at ``man1/bzr.1`` fixing bug 107388.
  (Robert Collins)

* ``bzr help`` now provides cross references to other help topics using
  the _see_also facility on command classes. Likewise the bzr_man
  documentation, and the bzr.1 man page also include this information.
  (Robert Collins)

* Tags are now included in logs, that use the long log formatter.
  (Erik Bågfors, Alexander Belchenko)

* ``bzr help`` provides a clearer message when a help topic cannot be
  found. (Robert Collins, #107656)

* ``bzr help`` now accepts optional prefixes for command help. The help
  for all commands can now be found at ``bzr help commands/COMMANDNAME``
  as well as ``bzr help COMMANDNAME`` (which only works for commands
  where the name is not the same as a more general help topic).
  (Robert Collins)

* ``bzr help PLUGINNAME`` will now return the module docstring from the
  plugin PLUGINNAME. (Robert Collins, #50408)

* New help topic ``urlspec`` which lists the availables transports.
  (Goffredo Baroncelli)

* doc/server.txt updated to document the default bzr:// port
  and also update the blurb about the hpss' current status.
  (Robert Collins, #107125).

* ``bzr serve`` now listens on interface 0.0.0.0 by default, making it
  serve out to the local LAN (and anyone in the world that can reach the
  machine running ``bzr serve``. (Robert Collins, #98918)

* A new smart server protocol version has been added.  It prefixes requests
  and responses with an explicit version identifier so that future protocol
  revisions can be dealt with gracefully.  (Andrew Bennetts, Robert Collins)

* The bzr protocol version 2 indicates success or failure in every response
  without depending on particular commands encoding that consistently,
  allowing future client refactorings to be much more robust about error
  handling. (Robert Collins, Martin Pool, Andrew Bennetts)

* The smart protocol over HTTP client has been changed to always post to the
  same ``.bzr/smart`` URL under the original location when it can.  This allows
  HTTP servers to only have to pass URLs ending in .bzr/smart to the smart
  server handler, and not arbitrary ``.bzr/*/smart`` URLs.  (Andrew Bennetts)

* digest authentication is now supported for proxies and HTTP by the urllib
  based http implementation. Tested against Apache 2.0.55 and Squid
  2.6.5. Basic and digest authentication are handled coherently for HTTP
  and proxy: if the user is provided in the url (bzr command line for HTTP,
  proxy environment variables for proxies), the password is prompted for
  (only once). If the password is provided, it is taken into account. Once
  the first authentication is successful, all further authentication
  roundtrips are avoided by preventively setting the right authentication
  header(s).
  (Vincent Ladeuil).

Internals
*********

* bzrlib API compatability with 0.8 has been dropped, cleaning up some
  code paths. (Robert Collins)

* Change the format of chroot urls so that they can be safely manipulated
  by generic url utilities without causing the resulting urls to have
  escaped the chroot. A side effect of this is that creating a chroot
  requires an explicit action using a ChrootServer.
  (Robert Collins, Andrew Bennetts)

* Deprecate ``Branch.get_root_id()`` because branches don't have root ids,
  rather than fixing bug #96847.  (Aaron Bentley)

* ``WorkingTree.apply_inventory_delta`` provides a better alternative to
  ``WorkingTree._write_inventory``.  (Aaron Bentley)

* Convenience method ``TestCase.expectFailure`` ensures that known failures
  do not silently pass.  (Aaron Bentley)

* ``Transport.local_abspath`` now raises ``NotLocalUrl`` rather than
  ``TransportNotPossible``. (Martin Pool, Ian Clatworthy)

* New SmartServer hooks facility. There are two initial hooks documented
  in ``bzrlib.transport.smart.SmartServerHooks``. The two initial hooks allow
  plugins to execute code upon server startup and shutdown.
  (Robert Collins).

* SmartServer in standalone mode will now close its listening socket
  when it stops, rather than waiting for garbage collection. This primarily
  fixes test suite hangs when a test tries to connect to a shutdown server.
  It may also help improve behaviour when dealing with a server running
  on a specific port (rather than dynamically assigned ports).
  (Robert Collins)

* Move most SmartServer code into a new package, bzrlib/smart.
  bzrlib/transport/remote.py contains just the Transport classes that used
  to be in bzrlib/transport/smart.py.  (Andrew Bennetts)

* urllib http implementation avoid roundtrips associated with
  401 (and 407) errors once the authentication succeeds.
  (Vincent Ladeuil).

* urlib http now supports querying the user for a proxy password if
  needed. Realm is shown in the prompt for both HTTP and proxy
  authentication when the user is required to type a password.
  (Vincent Ladeuil).

* Renamed SmartTransport (and subclasses like SmartTCPTransport) to
  RemoteTransport (and subclasses to RemoteTCPTransport, etc).  This is more
  consistent with its new home in ``bzrlib/transport/remote.py``, and because
  it's not really a "smart" transport, just one that does file operations
  via remote procedure calls.  (Andrew Bennetts)

* The ``lock_write`` method of ``LockableFiles``, ``Repository`` and
  ``Branch`` now accept a ``token`` keyword argument, so that separate
  instances of those objects can share a lock if it has the right token.
  (Andrew Bennetts, Robert Collins)

* New method ``get_branch_reference`` on ``BzrDir`` allows the detection of
  branch references - which the smart server component needs.

* The Repository API ``make_working_trees`` is now permitted to return
  False when ``set_make_working_trees`` is not implemented - previously
  an unimplemented ``set_make_working_trees`` implied the result True
  from ``make_working_trees``. This has been changed to accomodate the
  smart server, where it does not make sense (at this point) to ever
  make working trees by default. (Robert Collins)

* Command objects can now declare related help topics by having _see_also
  set to a list of related topic. (Robert Collins)

* ``bzrlib.help`` now delegates to the Command class for Command specific
  help. (Robert Collins)

* New class ``TransportListRegistry``, derived from the Registry class, which
  simplifies tracking the available Transports. (Goffredo Baroncelli)

* New function ``Branch.get_revision_id_to_revno_map`` which will
  return a dictionary mapping revision ids to dotted revnos. Since
  dotted revnos are defined in the context of the branch tip, it makes
  sense to generate them from a ``Branch`` object.
  (John Arbash Meinel)

* Fix the 'Unprintable error' message display to use the repr of the
  exception that prevented printing the error because the str value
  for it is often not useful in debugging (e.g. KeyError('foo') has a
  str() of 'foo' but a repr of 'KeyError('foo')' which is much more
  useful. (Robert Collins)

* ``urlutils.normalize_url`` now unescapes unreserved characters, such as "~".
  (Andrew Bennetts)

Bugfixes
********

* Don't fail bundle selftest if email has 'two' embedded.
  (Ian Clatworthy, #98510)

* Remove ``--verbose`` from ``bzr bundle``. It didn't work anyway.
  (Robert Widhopf-Fenk, #98591)

* Remove ``--basis`` from the checkout/branch commands - it didn't work
  properly and is no longer beneficial.
  (Robert Collins, #53675, #43486)

* Don't produce encoding error when adding duplicate files.
  (Aaron Bentley)

* Fix ``bzr log <file>`` so it only logs the revisions that changed
  the file, and does it faster.
  (Kent Gibson, John Arbash Meinel, #51980, #69477)

* Fix ``InterDirstateTre._iter_changes`` to handle when we come across
  an empty versioned directory, which now has files in it.
  (John Arbash Meinel, #104257)

* Teach ``common_ancestor`` to shortcut when the tip of one branch is
  inside the ancestry of the other. Saves a lot of graph processing
  (with an ancestry of 16k revisions, ``bzr merge ../already-merged``
  changes from 2m10s to 13s).  (John Arbash Meinel, #103757)

* Fix ``show_diff_trees`` to handle the case when a file is modified,
  and the containing directory is renamed. (The file path is different
  in this versus base, but it isn't marked as a rename).
  (John Arbash Meinel, #103870)

* FTP now works even when the FTP server does not support atomic rename.
  (Aaron Bentley, #89436)

* Correct handling in bundles and merge directives of timezones with
  that are not an integer number of hours offset from UTC.  Always
  represent the epoch time in UTC to avoid problems with formatting
  earlier times on win32.  (Martin Pool, Alexander Belchenko, John
  Arbash Meinel)

* Typo in the help for ``register-branch`` fixed. (Robert Collins, #96770)

* "dirstate" and "dirstate-tags" formats now produce branches compatible
  with old versions of bzr. (Aaron Bentley, #107168))

* Handle moving a directory when children have been added, removed,
  and renamed. (John Arbash Meinel, #105479)

* Don't preventively use basic authentication for proxy before receiving a
  407 error. Otherwise people willing to use other authentication schemes
  may expose their password in the clear (or nearly). This add one
  roundtrip in case basic authentication should be used, but plug the
  security hole.
  (Vincent Ladeuil)

* Handle http and proxy digest authentication.
  (Vincent Ladeuil, #94034).

Testing
*******

* Added ``bzrlib.strace.strace`` which will strace a single callable and
  return a StraceResult object which contains just the syscalls involved
  in running it. (Robert Collins)

* New test method ``reduceLockdirTimeout`` to drop the default (ui-centric)
  default time down to one suitable for tests. (Andrew Bennetts)

* Add new ``vfs_transport_factory`` attribute on tests which provides the
  common vfs backing for both the readonly and readwrite transports.
  This allows the RemoteObject tests to back onto local disk or memory,
  and use the existing ``transport_server`` attribute all tests know about
  to be the smart server transport. This in turn allows tests to
  differentiate between 'transport to access the branch', and
  'transport which is a VFS' - which matters in Remote* tests.
  (Robert Collins, Andrew Bennetts)

* The ``make_branch_and_tree`` method for tests will now create a
  lightweight checkout for the tree if the ``vfs_transport_factory`` is not
  a LocalURLServer. (Robert Collins, Andrew Bennetts)

* Branch implementation tests have been audited to ensure that all urls
  passed to Branch APIs use proper urls, except when local-disk paths
  are intended. This is so that tests correctly access the test transport
  which is often not equivalent to local disk in Remote* tests. As part
  of this many tests were adjusted to remove dependencies on local disk
  access.
  (Robert Collins, Andrew Bennetts)

* Mark bzrlib.tests and bzrlib.tests.TestUtil as providing assertFOO helper
  functions by adding a ``__unittest`` global attribute. (Robert Collins,
  Andrew Bennetts, Martin Pool, Jonathan Lange)

* Refactored proxy and authentication handling to simplify the
  implementation of new auth schemes for both http and proxy.
  (Vincent Ladeuil)

bzr 0.15
########

:Released: 2007-04-01

Bugfixes
********

* Handle incompatible repositories as a user issue when fetching.
  (Aaron Bentley)

* Don't give a recommendation to upgrade when branching or
  checking out a branch that contains an old-format working tree.
  (Martin Pool)

bzr 0.15rc3
###########

:Released:  2007-03-26

Changes
*******

* A warning is now displayed when opening working trees in older
  formats, to encourage people to upgrade to WorkingTreeFormat4.
  (Martin Pool)

Improvements
************

* HTTP redirections are now taken into account when a branch (or a
  bundle) is accessed for the first time. A message is issued at each
  redirection to inform the user. In the past, http redirections were
  silently followed for each request which significantly degraded the
  performances. The http redirections are not followed anymore by
  default, instead a RedirectRequested exception is raised. For bzrlib
  users needing to follow http redirections anyway,
  ``bzrlib.transport.do_catching_redirections`` provide an easy transition
  path.  (vila)

Internals
*********

* Added ``ReadLock.temporary_write_lock()`` to allow upgrading an OS read
  lock to an OS write lock. Linux can do this without unlocking, Win32
  needs to unlock in between. (John Arbash Meinel)

* New parameter ``recommend_upgrade`` to ``BzrDir.open_workingtree``
  to silence (when false) warnings about opening old formats.
  (Martin Pool)

* Fix minor performance regression with bzr-0.15 on pre-dirstate
  trees. (We were reading the working inventory too many times).
  (John Arbash Meinel)

* Remove ``Branch.get_transaction()`` in favour of a simple cache of
  ``revision_history``.  Branch subclasses should override
  ``_gen_revision_history`` rather than ``revision_history`` to make use of
  this cache, and call ``_clear_revision_history_cache`` and
  ``_cache_revision_history`` at appropriate times. (Andrew Bennetts)

Bugfixes
********

* Take ``smtp_server`` from user config into account.
  (vila, #92195)

* Restore Unicode filename handling for versioned and unversioned files.
  (John Arbash Meinel, #92608)

* Don't fail during ``bzr commit`` if a file is marked removed, and
  the containing directory is auto-removed.  (John Arbash Meinel, #93681)

* ``bzr status FILENAME`` failed on Windows because of an uncommon
  errno. (``ERROR_DIRECTORY == 267 != ENOTDIR``).
  (Wouter van Heyst, John Arbash Meinel, #90819)

* ``bzr checkout source`` should create a local branch in the same
  format as source. (John Arbash Meinel, #93854)

* ``bzr commit`` with a kind change was failing to update the
  last-changed-revision for directories.  The
  InventoryDirectory._unchanged only looked at the ``parent_id`` and name,
  ignoring the fact that the kind could have changed, too.
  (John Arbash Meinel, #90111)

* ``bzr mv dir/subdir other`` was incorrectly updating files inside
  the directory. So that there was a chance it would break commit,
  etc. (John Arbash Meinel, #94037)

* Correctly handles mutiple permanent http redirections.
  (vila, #88780)

bzr 0.15rc2
###########

:Released:  2007-03-14

Notes When Upgrading
********************

* Release 0.15rc2 of bzr changes the ``bzr init-repo`` command to
  default to ``--trees`` instead of ``--no-trees``.
  Existing shared repositories are not affected.

Improvements
************

* New ``merge-directive`` command to generate machine- and human-readable
  merge requests.  (Aaron Bentley)

* New ``submit:`` revision specifier makes it easy to diff against the
  common ancestor with the submit location (Aaron Bentley)

* Added support for Putty's SSH implementation. (Dmitry Vasiliev)

* Added ``bzr status --versioned`` to report only versioned files,
  not unknowns. (Kent Gibson)

* Merge now autodetects the correct line-ending style for its conflict
  markers.  (Aaron Bentley)

Internals
*********

* Refactored SSH vendor registration into SSHVendorManager class.
  (Dmitry Vasiliev)

Bugfixes
********

* New ``--numbered-dirs`` option to ``bzr selftest`` to use
  numbered dirs for TestCaseInTempDir. This is default behavior
  on Windows. Anyone can force named dirs on Windows
  with ``--no-numbered-dirs``. (Alexander Belchenko)

* Fix ``RevisionSpec_revid`` to handle the Unicode strings passed in
  from the command line. (Marien Zwart, #90501)

* Fix ``TreeTransform._iter_changes`` when both the source and
  destination are missing. (Aaron Bentley, #88842)

* Fix commit of merges with symlinks in dirstate trees.
  (Marien Zwart)

* Switch the ``bzr init-repo`` default from --no-trees to --trees.
  (Wouter van Heyst, #53483)


bzr 0.15rc1
###########

:Released:  2007-03-07

Surprises
*********

* The default disk format has changed. Please run 'bzr upgrade' in your
  working trees to upgrade. This new default is compatible for network
  operations, but not for local operations. That is, if you have two
  versions of bzr installed locally, after upgrading you can only use the
  bzr 0.15 version. This new default does not enable tags or nested-trees
  as they are incompatible with bzr versions before 0.15 over the network.

* For users of bzrlib: Two major changes have been made to the working tree
  api in bzrlib. The first is that many methods and attributes, including
  the inventory attribute, are no longer valid for use until one of
  ``lock_read``/``lock_write``/``lock_tree_write`` has been called,
  and become invalid again after unlock is called. This has been done
  to improve performance and correctness as part of the dirstate
  development.
  (Robert Collins, John A Meinel, Martin Pool, and others).

* For users of bzrlib: The attribute 'tree.inventory' should be considered
  readonly. Previously it was possible to directly alter this attribute, or
  its contents, and have the tree notice this. This has been made
  unsupported - it may work in some tree formats, but in the newer dirstate
  format such actions will have no effect and will be ignored, or even
  cause assertions. All operations possible can still be carried out by a
  combination of the tree API, and the bzrlib.transform API. (Robert
  Collins, John A Meinel, Martin Pool, and others).

Improvements
************

* Support for OS Windows 98. Also .bzr.log on any windows system
  saved in My Documents folder. (Alexander Belchenko)

* ``bzr mv`` enhanced to support already moved files.
  In the past the mv command would have failed if the source file doesn't
  exist. In this situation ``bzr mv`` would now detect that the file has
  already moved and update the repository accordingly, if the target file
  does exist.
  A new option ``--after`` has been added so that if two files already
  exist, you could notify Bazaar that you have moved a (versioned) file
  and replaced it with another. Thus in this case ``bzr move --after``
  will only update the Bazaar identifier.
  (Steffen Eichenberg, Marius Kruger)

* ``ls`` now works on treeless branches and remote branches.
  (Aaron Bentley)

* ``bzr help global-options`` describes the global options.
  (Aaron Bentley)

* ``bzr pull --overwrite`` will now correctly overwrite checkouts.
  (Robert Collins)

* Files are now allowed to change kind (e.g. from file to symlink).
  Supported by ``commit``, ``revert`` and ``status``
  (Aaron Bentley)

* ``inventory`` and ``unknowns`` hidden in favour of ``ls``
  (Aaron Bentley)

* ``bzr help checkouts`` descibes what checkouts are and some possible
  uses of them. (James Westby, Aaron Bentley)

* A new ``-d`` option to push, pull and merge overrides the default
  directory.  (Martin Pool)

* Branch format 6: smaller, and potentially faster than format 5.  Supports
  ``append_history_only`` mode, where the log view and revnos do not change,
  except by being added to.  Stores policy settings in
  ".bzr/branch/branch.conf".

* ``append_only`` branches:  Format 6 branches may be configured so that log
  view and revnos are always consistent.  Either create the branch using
  "bzr init --append-revisions-only" or edit the config file as descriped
  in docs/configuration.txt.

* rebind: Format 6 branches retain the last-used bind location, so if you
  "bzr unbind", you can "bzr bind" to bind to the previously-selected
  bind location.

* Builtin tags support, created and deleted by the ``tag`` command and
  stored in the branch.  Tags can be accessed with the revisionspec
  ``-rtag:``, and listed with ``bzr tags``.  Tags are not versioned
  at present. Tags require a network incompatible upgrade. To perform this
  upgrade, run ``bzr upgrade --dirstate-tags`` in your branch and
  repositories. (Martin Pool)

* The ``bzr://`` transport now has a well-known port number, 4155,
  which it will use by default.  (Andrew Bennetts, Martin Pool)

* Bazaar now looks for user-installed plugins before looking for site-wide
  plugins. (Jonathan Lange)

* ``bzr resolve`` now detects and marks resolved text conflicts.
  (Aaron Bentley)

Internals
*********

* Internally revision ids and file ids are now passed around as utf-8
  bytestrings, rather than treating them as Unicode strings. This has
  performance benefits for Knits, since we no longer need to decode the
  revision id for each line of content, nor for each entry in the index.
  This will also help with the future dirstate format.
  (John Arbash Meinel)

* Reserved ids (any revision-id ending in a colon) are rejected by
  versionedfiles, repositories, branches, and working trees
  (Aaron Bentley)

* Minor performance improvement by not creating a ProgressBar for
  every KnitIndex we create. (about 90ms for a bzr.dev tree)
  (John Arbash Meinel)

* New easier to use Branch hooks facility. There are five initial hooks,
  all documented in bzrlib.branch.BranchHooks.__init__ - ``'set_rh'``,
  ``'post_push'``, ``'post_pull'``, ``'post_commit'``,
  ``'post_uncommit'``. These hooks fire after the matching operation
  on a branch has taken place, and were originally added for the
  branchrss plugin. (Robert Collins)

* New method ``Branch.push()`` which should be used when pushing from a
  branch as it makes performance and policy decisions to match the UI
  level command ``push``. (Robert Collins).

* Add a new method ``Tree.revision_tree`` which allows access to cached
  trees for arbitrary revisions. This allows the in development dirstate
  tree format to provide access to the callers to cached copies of
  inventory data which are cheaper to access than inventories from the
  repository.
  (Robert Collins, Martin Pool)

* New ``Branch.last_revision_info`` method, this is being done to allow
  optimization of requests for both the number of revisions and the last
  revision of a branch with smartservers and potentially future branch
  formats. (Wouter van Heyst, Robert Collins)

* Allow ``'import bzrlib.plugins.NAME'`` to work when the plugin NAME has not
  yet been loaded by ``load_plugins()``. This allows plugins to depend on each
  other for code reuse without requiring users to perform file-renaming
  gymnastics. (Robert Collins)

* New Repository method ``'gather_stats'`` for statistic data collection.
  This is expected to grow to cover a number of related uses mainly
  related to bzr info. (Robert Collins)

* Log formatters are now managed with a registry.
  ``log.register_formatter`` continues to work, but callers accessing
  the FORMATTERS dictionary directly will not.

* Allow a start message to be passed to the ``edit_commit_message``
  function.  This will be placed in the message offered to the user
  for editing above the separator. It allows a template commit message
  to be used more easily. (James Westby)

* ``GPGStrategy.sign()`` will now raise ``BzrBadParameterUnicode`` if
  you pass a Unicode string rather than an 8-bit string. Callers need
  to be updated to encode first. (John Arbash Meinel)

* Branch.push, pull, merge now return Result objects with information
  about what happened, rather than a scattering of various methods.  These
  are also passed to the post hooks.  (Martin Pool)

* File formats and architecture is in place for managing a forest of trees
  in bzr, and splitting up existing trees into smaller subtrees, and
  finally joining trees to make a larger tree. This is the first iteration
  of this support, and the user-facing aspects still require substantial
  work.  If you wish to experiment with it, use ``bzr upgrade
  --dirstate-with-subtree`` in your working trees and repositories.
  You can use the hidden commands ``split`` and ``join`` and to create
  and manipulate nested trees, but please consider using the nested-trees
  branch, which contains substantial UI improvements, instead.
  http://code.aaronbentley.com/bzr/bzrrepo/nested-trees/
  (Aaron Bentley, Martin Pool, Robert Collins).

Bugfixes
********

* ``bzr annotate`` now uses dotted revnos from the viewpoint of the
  branch, rather than the last changed revision of the file.
  (John Arbash Meinel, #82158)

* Lock operations no longer hang if they encounter a permission problem.
  (Aaron Bentley)

* ``bzr push`` can resume a push that was canceled before it finished.
  Also, it can push even if the target directory exists if you supply
  the ``--use-existing-dir`` flag.
  (John Arbash Meinel, #30576, #45504)

* Fix http proxy authentication when user and an optional
  password appears in the ``*_proxy`` vars. (Vincent Ladeuil,
  #83954).

* ``bzr log branch/file`` works for local treeless branches
  (Aaron Bentley, #84247)

* Fix problem with UNC paths on Windows 98. (Alexander Belchenko, #84728)

* Searching location of CA bundle for PyCurl in env variable
  (``CURL_CA_BUNDLE``), and on win32 along the PATH.
  (Alexander Belchenko, #82086)

* ``bzr init`` works with unicode argument LOCATION.
  (Alexander Belchenko, #85599)

* Raise ``DependencyNotPresent`` if pycurl do not support https.
  (Vincent Ladeuil, #85305)

* Invalid proxy env variables should not cause a traceback.
  (Vincent Ladeuil, #87765)

* Ignore patterns normalised to use '/' path separator.
  (Kent Gibson, #86451)

* bzr rocks. It sure does! Fix case. (Vincent Ladeuil, #78026)

* Fix bzrtools shelve command for removed lines beginning with "--"
  (Johan Dahlberg, #75577)

Testing
*******

* New ``--first`` option to ``bzr selftest`` to run specified tests
  before the rest of the suite.  (Martin Pool)


bzr 0.14
########

:Released:  2007-01-23

Improvements
************

* ``bzr help global-options`` describes the global options. (Aaron Bentley)

Bug Fixes
*********

* Skip documentation generation tests if the tools to do so are not
  available. Fixes running selftest for installled copies of bzr.
  (John Arbash Meinel, #80330)

* Fix the code that discovers whether bzr is being run from it's
  working tree to handle the case when it isn't but the directory
  it is in is below a repository. (James Westby, #77306)


bzr 0.14rc1
###########

:Released:  2007-01-16

Improvements
************

* New connection: ``bzr+http://`` which supports tunnelling the smart
  protocol over an HTTP connection. If writing is enabled on the bzr
  server, then you can write over the http connection.
  (Andrew Bennetts, John Arbash Meinel)

* Aliases now support quotation marks, so they can contain whitespace
  (Marius Kruger)

* PyCurlTransport now use a single curl object. By specifying explicitly
  the 'Range' header, we avoid the need to use two different curl objects
  (and two connections to the same server). (Vincent Ladeuil)

* ``bzr commit`` does not prompt for a message until it is very likely to
  succeed.  (Aaron Bentley)

* ``bzr conflicts`` now takes --text to list pathnames of text conflicts
  (Aaron Bentley)

* Fix ``iter_lines_added_or_present_in_versions`` to use a set instead
  of a list while checking if a revision id was requested. Takes 10s
  off of the ``fileids_affected_by_revision_ids`` time, which is 10s
  of the ``bzr branch`` time. Also improve ``fileids_...`` time by
  filtering lines with a regex rather than multiple ``str.find()``
  calls. (saves another 300ms) (John Arbash Meinel)

* Policy can be set for each configuration key. This allows keys to be
  inherited properly across configuration entries. For example, this
  should enable you to do::

    [/home/user/project]
    push_location = sftp://host/srv/project/
    push_location:policy = appendpath

  And then a branch like ``/home/user/project/mybranch`` should get an
  automatic push location of ``sftp://host/srv/project/mybranch``.
  (James Henstridge)

* Added ``bzr status --short`` to make status report svn style flags
  for each file.  For example::

    $ bzr status --short
    A  foo
    A  bar
    D  baz
    ?  wooley

* 'bzr selftest --clean-output' allows easily clean temporary tests
  directories without running tests. (Alexander Belchenko)

* ``bzr help hidden-commands`` lists all hidden commands. (Aaron Bentley)

* ``bzr merge`` now has an option ``--pull`` to fall back to pull if
  local is fully merged into remote. (Jan Hudec)

* ``bzr help formats`` describes available directory formats. (Aaron Bentley)

Internals
*********

* A few tweaks directly to ``fileids_affected_by_revision_ids`` to
  help speed up processing, as well allowing to extract unannotated
  lines. Between the two ``fileids_affected_by_revision_ids`` is
  improved by approx 10%. (John Arbash Meinel)

* Change Revision serialization to only write out millisecond
  resolution. Rather than expecting floating point serialization to
  preserve more resolution than we need. (Henri Weichers, Martin Pool)

* Test suite ends cleanly on Windows.  (Vincent Ladeuil)

* When ``encoding_type`` attribute of class Command is equal to 'exact',
  force sys.stdout to be a binary stream on Windows, and therefore
  keep exact line-endings (without LF -> CRLF conversion).
  (Alexander Belchenko)

* Single-letter short options are no longer globally declared.  (Martin
  Pool)

* Before using detected user/terminal encoding bzr should check
  that Python has corresponding codec. (Alexander Belchenko)

* Formats for end-user selection are provided via a FormatRegistry (Aaron Bentley)

Bug Fixes
*********

* ``bzr missing --verbose`` was showing adds/removals in the wrong
  direction. (John Arbash Meinel)

* ``bzr annotate`` now defaults to showing dotted revnos for merged
  revisions. It cuts them off at a depth of 12 characters, but you can
  supply ``--long`` to see the full number. You can also use
  ``--show-ids`` to display the original revision ids, rather than
  revision numbers and committer names. (John Arbash Meinel, #75637)

* bzr now supports Win32 UNC path (e.g. ``\HOST\path``.
  (Alexander Belchenko, #57869)

* Win32-specific: output of cat, bundle and diff commands don't mangle
  line-endings (Alexander Belchenko, #55276)

* Replace broken fnmatch based ignore pattern matching with custom pattern
  matcher.
  (Kent Gibson, Jan Hudec #57637)

* pycurl and urllib can detect short reads at different places. Update
  the test suite to test more cases. Also detect http error code 416
  which was raised for that specific bug. Also enhance the urllib
  robustness by detecting invalid ranges (and pycurl's one by detecting
  short reads during the initial GET). (Vincent Ladeuil, #73948)

* The urllib connection sharing interacts badly with urllib2
  proxy setting (the connections didn't go thru the proxy
  anymore). Defining a proper ProxyHandler solves the
  problem.  (Vincent Ladeuil, #74759)

* Use urlutils to generate relative URLs, not osutils
  (Aaron Bentley, #76229)

* ``bzr status`` in a readonly directory should work without giving
  lots of errors. (John Arbash Meinel, #76299)

* Mention the revisionspec topic for the revision option help.
  (Wouter van Heyst, #31663)

* Allow plugins import from zip archives.
  (Alexander Belchenko, #68124)


bzr 0.13
########

:Released:  2006-12-05

No changes from 0.13rc


bzr 0.13rc1
###########

:Released:  2006-11-27

Improvements
************

* New command ``bzr remove-tree`` allows the removal of the working
  tree from a branch.
  (Daniel Silverstone)

* urllib uses shared keep-alive connections, so http
  operations are substantially faster.
  (Vincent Ladeuil, #53654)

* ``bzr export`` allows an optional branch parameter, to export a bzr
  tree from some other url. For example:
  ``bzr export bzr.tar.gz http://bazaar-vcs.org/bzr/bzr.dev``
  (Daniel Silverstone)

* Added ``bzr help topics`` to the bzr help system. This gives a
  location for general information, outside of a specific command.
  This includes updates for ``bzr help revisionspec`` the first topic
  included. (Goffredo Baroncelli, John Arbash Meinel, #42714)

* WSGI-compatible HTTP smart server.  See ``doc/http_smart_server.txt``.
  (Andrew Bennetts)

* Knit files will now cache full texts only when the size of the
  deltas is as large as the size of the fulltext. (Or after 200
  deltas, whichever comes first). This has the most benefit on large
  files with small changes, such as the inventory for a large project.
  (eg For a project with 2500 files, and 7500 revisions, it changes
  the size of inventory.knit from 11MB to 5.4MB) (John Arbash Meinel)

Internals
*********

* New -D option given before the command line turns on debugging output
  for particular areas.  -Derror shows tracebacks on all errors.
  (Martin Pool)

* Clean up ``bzr selftest --benchmark bundle`` to correct an import,
  and remove benchmarks that take longer than 10min to run.
  (John Arbash Meinel)

* Use ``time.time()`` instead of ``time.clock()`` to decide on
  progress throttling. Because ``time.clock()`` is actually CPU time,
  so over a high-latency connection, too many updates get throttled.
  (John Arbash Meinel)

* ``MemoryTransport.list_dir()`` would strip the first character for
  files or directories in root directory. (John Arbash Meinel)

* New method ``get_branch_reference`` on 'BzrDir' allows the detection of
  branch references - which the smart server component needs.

* New ``ChrootTransportDecorator``, accessible via the ``chroot+`` url
  prefix.  It disallows any access to locations above a set URL.  (Andrew
  Bennetts)

Bug Fixes
*********

* Now ``_KnitIndex`` properly decode revision ids when loading index data.
  And optimize the knit index parsing code.
  (Dmitry Vasiliev, John Arbash Meinel)

* ``bzrlib/bzrdir.py`` was directly referencing ``bzrlib.workingtree``,
  without importing it. This prevented ``bzr upgrade`` from working
  unless a plugin already imported ``bzrlib.workingtree``
  (John Arbash Meinel, #70716)

* Suppress the traceback on invalid URLs (Vincent Ladeuil, #70803).

* Give nicer error message when an http server returns a 403
  error code. (Vincent Ladeuil, #57644).

* When a multi-range http GET request fails, try a single
  range one. If it fails too, forget about ranges. Remember that until
  the death of the transport and propagates that to the clones.
  (Vincent Ladeuil, #62276, #62029).

* Handles user/passwords supplied in url from command
  line (for the urllib implementation). Don't request already
  known passwords (Vincent Ladeuil, #42383, #44647, #48527)

* ``_KnitIndex.add_versions()`` dictionary compresses revision ids as they
  are added. This fixes bug where fetching remote revisions records
  them as full references rather than integers.
  (John Arbash Meinel, #64789)

* ``bzr ignore`` strips trailing slashes in patterns.
  Also ``bzr ignore`` rejects absolute paths. (Kent Gibson, #4559)

* ``bzr ignore`` takes multiple arguments. (Cheuksan Edward Wang, #29488)

* mv correctly handles paths that traverse symlinks.
  (Aaron Bentley, #66964)

* Give nicer looking error messages when failing to connect over ssh.
  (John Arbash Meinel, #49172)

* Pushing to a remote branch does not currently update the remote working
  tree. After a remote push, ``bzr status`` and ``bzr diff`` on the remote
  machine now show that the working tree is out of date.
  (Cheuksan Edward Wang #48136)

* Use patiencediff instead of difflib for determining deltas to insert
  into knits. This avoids the O(N^3) behavior of difflib. Patience
  diff should be O(N^2). (Cheuksan Edward Wang, #65714)

* Running ``bzr log`` on nonexistent file gives an error instead of the
  entire log history. (Cheuksan Edward Wang #50793)

* ``bzr cat`` can look up contents of removed or renamed files. If the
  pathname is ambiguous, i.e. the files in the old and new trees have
  different id's, the default is the file in the new tree. The user can
  use "--name-from-revision" to select the file in the old tree.
  (Cheuksan Edward Wang, #30190)

Testing
*******

* TestingHTTPRequestHandler really handles the Range header
  (previously it was ignoring it and returning the whole file,).

bzr 0.12
########

:Released:  2006-10-30

Internals
*********

* Clean up ``bzr selftest --benchmark bundle`` to correct an import,
  and remove benchmarks that take longer than 10min to run.
  (John Arbash Meinel)

bzr 0.12rc1
###########

:Released:  2006-10-23

Improvements
************

* ``bzr log`` now shows dotted-decimal revision numbers for all revisions,
  rather than just showing a decimal revision number for revisions on the
  mainline. These revision numbers are not yet accepted as input into bzr
  commands such as log, diff etc. (Robert Collins)

* revisions can now be specified using dotted-decimal revision numbers.
  For instance, ``bzr diff -r 1.2.1..1.2.3``. (Robert Collins)

* ``bzr help commands`` output is now shorter (Aaron Bentley)

* ``bzr`` now uses lazy importing to reduce the startup time. This has
  a moderate effect on lots of actions, especially ones that have
  little to do. For example ``bzr rocks`` time is down to 116ms from
  283ms. (John Arbash Meinel)

* New Registry class to provide name-to-object registry-like support,
  for example for schemes where plugins can register new classes to
  do certain tasks (e.g. log formatters). Also provides lazy registration
  to allow modules to be loaded on request.
  (John Arbash Meinel, Adeodato Simó)

API Incompatability
*******************

* LogFormatter subclasses show now expect the 'revno' parameter to
  show() to be a string rather than an int. (Robert Collins)

Internals
*********

* ``TestCase.run_bzr``, ``run_bzr_captured``, and ``run_bzr_subprocess``
  can take a ``working_dir='foo'`` parameter, which will change directory
  for the command. (John Arbash Meinel)

* ``bzrlib.lazy_regex.lazy_compile`` can be used to create a proxy
  around a regex, which defers compilation until first use.
  (John Arbash Meinel)

* ``TestCase.run_bzr_subprocess`` defaults to supplying the
  ``--no-plugins`` parameter to ensure test reproducability, and avoid
  problems with system-wide installed plugins. (John Arbash Meinel)

* Unique tree root ids are now supported. Newly created trees still
  use the common root id for compatibility with bzr versions before 0.12.
  (Aaron Bentley)

* ``WorkingTree.set_root_id(None)`` is now deprecated. Please
  pass in ``inventory.ROOT_ID`` if you want the default root id value.
  (Robert Collins, John Arbash Meinel)

* New method ``WorkingTree.flush()`` which will write the current memory
  inventory out to disk. At the same time, ``read_working_inventory`` will
  no longer trash the current tree inventory if it has been modified within
  the current lock, and the tree will now ``flush()`` automatically on
  ``unlock()``. ``WorkingTree.set_root_id()`` has been updated to take
  advantage of this functionality. (Robert Collins, John Arbash Meinel)

* ``bzrlib.tsort.merge_sorted`` now accepts ``generate_revnos``. This
  parameter will cause it to add another column to its output, which
  contains the dotted-decimal revno for each revision, as a tuple.
  (Robert Collins)

* ``LogFormatter.show_merge`` is deprecated in favour of
  ``LogFormatter.show_merge_revno``. (Robert Collins)

Bug Fixes
*********

* Avoid circular imports by creating a deprecated function for
  ``bzrlib.tree.RevisionTree``. Callers should have been using
  ``bzrlib.revisontree.RevisionTree`` anyway. (John Arbash Meinel,
  #66349)

* Don't use ``socket.MSG_WAITALL`` as it doesn't exist on all
  platforms. (Martin Pool, #66356)

* Don't require ``Content-Type`` in range responses. Assume they are a
  single range if ``Content-Type`` does not exist.
  (John Arbash Meinel, #62473)

* bzr branch/pull no longer complain about progress bar cleanup when
  interrupted during fetch.  (Aaron Bentley, #54000)

* ``WorkingTree.set_parent_trees()`` uses the trees to directly write
  the basis inventory, rather than going through the repository. This
  allows us to have 1 inventory read, and 2 inventory writes when
  committing a new tree. (John Arbash Meinel)

* When reverting, files that are not locally modified that do not exist
  in the target are deleted, not just unversioned (Aaron Bentley)

* When trying to acquire a lock, don't fail immediately. Instead, try
  a few times (up to 1 hour) before timing out. Also, report why the
  lock is unavailable (John Arbash Meinel, #43521, #49556)

* Leave HttpTransportBase daughter classes decides how they
  implement cloning. (Vincent Ladeuil, #61606)

* diff3 does not indicate conflicts on clean merge. (Aaron Bentley)

* If a commit fails, the commit message is stored in a file at the root of
  the tree for later commit. (Cheuksan Edward Wang, Stefan Metzmacher,
  #32054)

Testing
*******

* New test base class TestCaseWithMemoryTransport offers memory-only
  testing facilities: its not suitable for tests that need to mutate disk
  state, but most tests should not need that and should be converted to
  TestCaseWithMemoryTransport. (Robert Collins)

* ``TestCase.make_branch_and_memory_tree`` now takes a format
  option to set the BzrDir, Repository and Branch formats of the
  created objects. (Robert Collins, John Arbash Meinel)

bzr 0.11
########

:Released:  2006-10-02

* Smart server transport test failures on windows fixed. (Lukáš Lalinský).

bzr 0.11rc2
###########

:Released:  2006-09-27

Bug Fixes
*********

* Test suite hangs on windows fixed. (Andrew Bennets, Alexander Belchenko).

* Commit performance regression fixed. (Aaron Bentley, Robert Collins, John
  Arbash Meinel).

bzr 0.11rc1
###########

:Released:  2006-09-25

Improvements
************

* Knit files now wait to create their contents until the first data is
  added. The old code used to create an empty .knit and a .kndx with just
  the header. However, this caused a lot of extra round trips over sftp.
  This can change the time for ``bzr push`` to create a new remote branch
  from 160s down to 100s. This also affects ``bzr commit`` performance when
  adding new files, ``bzr commit`` on a new kernel-like tree drops from 50s
  down to 40s (John Arbash Meinel, #44692)

* When an entire subtree has been deleted, commit will now report that
  just the top of the subtree has been deleted, rather than reporting
  all the individual items. (Robert Collins)

* Commit performs one less XML parse. (Robert Collins)

* ``bzr checkout`` now operates on readonly branches as well
  as readwrite branches. This fixes bug #39542. (Robert Collins)

* ``bzr bind`` no longer synchronises history with the master branch.
  Binding should be followed by an update or push to synchronise the
  two branches. This is closely related to the fix for bug #39542.
  (Robert Collins)

* ``bzrlib.lazy_import.lazy_import`` function to create on-demand
  objects.  This allows all imports to stay at the global scope, but
  modules will not actually be imported if they are not used.
  (John Arbash Meinel)

* Support ``bzr://`` and ``bzr+ssh://`` urls to work with the new RPC-based
  transport which will be used with the upcoming high-performance smart
  server. The new command ``bzr serve`` will invoke bzr in server mode,
  which processes these requests. (Andrew Bennetts, Robert Collins, Martin
  Pool)

* New command ``bzr version-info`` which can be used to get a summary
  of the current state of the tree. This is especially useful as part
  of a build commands. See ``doc/version_info.txt`` for more information
  (John Arbash Meinel)

Bug Fixes
*********

* ``'bzr inventory [FILE...]'`` allows restricting the file list to a
  specific set of files. (John Arbash Meinel, #3631)

* Don't abort when annotating empty files (John Arbash Meinel, #56814)

* Add ``Stanza.to_unicode()`` which can be passed to another Stanza
  when nesting stanzas. Also, add ``read_stanza_unicode`` to handle when
  reading a nested Stanza. (John Arbash Meinel)

* Transform._set_mode() needs to stat the right file.
  (John Arbash Meinel, #56549)

* Raise WeaveFormatError rather than StopIteration when trying to read
  an empty Weave file. (John Arbash Meinel, #46871)

* Don't access e.code for generic URLErrors, only HTTPErrors have .code.
  (Vincent Ladeuil, #59835)

* Handle boundary="" lines properly to allow access through a Squid proxy.
  (John Arbash Meinel, #57723)

* revert now removes newly-added directories (Aaron Bentley, #54172)

* ``bzr upgrade sftp://`` shouldn't fail to upgrade v6 branches if there
  isn't a working tree. (David Allouche, #40679)

* Give nicer error messages when a user supplies an invalid --revision
  parameter. (John Arbash Meinel, #55420)

* Handle when LANG is not recognized by python. Emit a warning, but
  just revert to using 'ascii'. (John Arbash Meinel, #35392)

* Don't use ``preexec_fn`` on win32, as it is not supported by subprocess.
  (John Arbash Meinel)

* Skip specific tests when the dependencies aren't met. This includes
  some ``setup.py`` tests when ``python-dev`` is not available, and
  some tests that depend on paramiko. (John Arbash Meinel, Mattheiu Moy)

* Fallback to Paramiko properly, if no ``ssh`` executable exists on
  the system. (Andrew Bennetts, John Arbash Meinel)

* ``Branch.bind(other_branch)`` no longer takes a write lock on the
  other branch, and will not push or pull between the two branches.
  API users will need to perform a push or pull or update operation if they
  require branch synchronisation to take place. (Robert Collins, #47344)

* When creating a tarball or zipfile export, export unicode names as utf-8
  paths. This may not work perfectly on all platforms, but has the best
  chance of working in the common case. (John Arbash Meinel, #56816)

* When committing, only files that exist in working tree or basis tree
  may be specified (Aaron Bentley, #50793)

Portability
***********

* Fixes to run on Python 2.5 (Brian M. Carlson, Martin Pool, Marien Zwart)

Internals
*********

* TestCaseInTempDir now creates a separate directory for HOME, rather
  than having HOME set to the same location as the working directory.
  (John Arbash Meinel)

* ``run_bzr_subprocess()`` can take an optional ``env_changes={}`` parameter,
  which will update os.environ inside the spawned child. It also can
  take a ``universal_newlines=True``, which helps when checking the output
  of the command. (John Arbash Meinel)

* Refactor SFTP vendors to allow easier re-use when ssh is used.
  (Andrew Bennetts)

* ``Transport.list_dir()`` and ``Transport.iter_files_recursive()`` should always
  return urlescaped paths. This is now tested (there were bugs in a few
  of the transports) (Andrew Bennetts, David Allouche, John Arbash Meinel)

* New utility function ``symbol_versioning.deprecation_string``. Returns the
  formatted string for a callable, deprecation format pair. (Robert Collins)

* New TestCase helper applyDeprecated. This allows you to call a callable
  which is deprecated without it spewing to the screen, just by supplying
  the deprecation format string issued for it. (Robert Collins)

* Transport.append and Transport.put have been deprecated in favor of
  ``.append_bytes``, ``.append_file``, ``.put_bytes``, and
  ``.put_file``. This removes the ambiguity in what type of object the
  functions take.  ``Transport.non_atomic_put_{bytes,file}`` has also
  been added. Which works similarly to ``Transport.append()`` except for
  SFTP, it doesn't have a round trip when opening the file. Also, it
  provides functionality for creating a parent directory when trying
  to create a file, rather than raise NoSuchFile and forcing the
  caller to repeat their request.
  (John Arbash Meinel)

* WorkingTree has a new api ``unversion`` which allow the unversioning of
  entries by their file id. (Robert Collins)

* ``WorkingTree.pending_merges`` is deprecated.  Please use the
  ``get_parent_ids`` (introduced in 0.10) method instead. (Robert Collins)

* WorkingTree has a new ``lock_tree_write`` method which locks the branch for
  read rather than write. This is appropriate for actions which only need
  the branch data for reference rather than mutation. A new decorator
  ``needs_tree_write_lock`` is provided in the workingtree module. Like the
  ``needs_read_lock`` and ``needs_write_lock`` decorators this allows static
  declaration of the locking requirements of a function to ensure that
  a lock is taken out for casual scripts. (Robert Collins, #54107)

* All WorkingTree methods which write to the tree, but not to the branch
  have been converted to use ``needs_tree_write_lock`` rather than
  ``needs_write_lock``. Also converted is the revert, conflicts and tree
  transform modules. This provides a modest performance improvement on
  metadir style trees, due to the reduce lock-acquisition, and a more
  significant performance improvement on lightweight checkouts from
  remote branches, where trivial operations used to pay a significant
  penalty. It also provides the basis for allowing readonly checkouts.
  (Robert Collins)

* Special case importing the standard library 'copy' module. This shaves
  off 40ms of startup time, while retaining compatibility. See:
  ``bzrlib/inspect_for_copy.py`` for more details. (John Arbash Meinel)

* WorkingTree has a new parent class MutableTree which represents the
  specialisations of Tree which are able to be altered. (Robert Collins)

* New methods mkdir and ``put_file_bytes_non_atomic`` on MutableTree that
  mutate the tree and its contents. (Robert Collins)

* Transport behaviour at the root of the URL is now defined and tested.
  (Andrew Bennetts, Robert Collins)

Testing
*******

* New test helper classs MemoryTree. This is typically accessed via
  ``self.make_branch_and_memory_tree()`` in test cases. (Robert Collins)

* Add ``start_bzr_subprocess`` and ``stop_bzr_subprocess`` to allow test
  code to continue running concurrently with a subprocess of bzr.
  (Andrew Bennetts, Robert Collins)

* Add a new method ``Transport.get_smart_client()``. This is provided to
  allow upgrades to a richer interface than the VFS one provided by
  Transport. (Andrew Bennetts, Martin Pool)

bzr 0.10
########

:Released:  2006-08-29

Improvements
************
* 'merge' now takes --uncommitted, to apply uncommitted changes from a
  tree.  (Aaron Bentley)

* 'bzr add --file-ids-from' can be used to specify another path to use
  for creating file ids, rather than generating all new ones. Internally,
  the 'action' passed to ``smart_add_tree()`` can return ``file_ids`` that
  will be used, rather than having bzrlib generate new ones.
  (John Arbash Meinel, #55781)

* ``bzr selftest --benchmark`` now allows a ``--cache-dir`` parameter.
  This will cache some of the intermediate trees, and decrease the
  setup time for benchmark tests. (John Arbash Meinel)

* Inverse forms are provided for all boolean options.  For example,
  --strict has --no-strict, --no-recurse has --recurse (Aaron Bentley)

* Serialize out Inventories directly, rather than using ElementTree.
  Writing out a kernel sized inventory drops from 2s down to ~350ms.
  (Robert Collins, John Arbash Meinel)

Bug Fixes
*********

* Help diffutils 2.8.4 get along with binary tests (Marien Zwart: #57614)

* Change LockDir so that if the lock directory doesn't exist when
  ``lock_write()`` is called, an attempt will be made to create it.
  (John Arbash Meinel, #56974)

* ``bzr uncommit`` preserves pending merges. (John Arbash Meinel, #57660)

* Active FTP transport now works as intended. (ghozzy, #56472)

* Really fix mutter() so that it won't ever raise a UnicodeError.
  It means it is possible for ~/.bzr.log to contain non UTF-8 characters.
  But it is a debugging log, not a real user file.
  (John Arbash Meinel, #56947, #53880)

* Change Command handle to allow Unicode command and options.
  At present we cannot register Unicode command names, so we will get
  BzrCommandError('unknown command'), or BzrCommandError('unknown option')
  But that is better than a UnicodeError + a traceback.
  (John Arbash Meinel, #57123)

* Handle TZ=UTC properly when reading/writing revisions.
  (John Arbash Meinel, #55783, #56290)

* Use ``GPG_TTY`` to allow gpg --cl to work with gpg-agent in a pipeline,
  (passing text to sign in on stdin). (John Arbash Meinel, #54468)

* External diff does the right thing for binaries even in foreign
  languages. (John Arbash Meinel, #56307)

* Testament handles more cases when content is unicode. Specific bug was
  in handling of revision properties.
  (John Arbash Meinel, Holger Krekel, #54723)

* The bzr selftest was failing on installed versions due to a bug in a new
  test helper. (John Arbash Meinel, Robert Collins, #58057)

Internals
*********

* ``bzrlib.cache_utf8`` contains ``encode()`` and ``decode()`` functions
  which can be used to cache the conversion between utf8 and Unicode.
  Especially helpful for some of the knit annotation code, which has to
  convert revision ids to utf8 to annotate lines in storage.
  (John Arbash Meinel)

* ``setup.py`` now searches the filesystem to find all packages which
  need to be installed. This should help make the life of packagers
  easier. (John Arbash Meinel)

bzr 0.9.0
#########

:Released:  2006-08-11

Surprises
*********

* The hard-coded built-in ignore rules have been removed. There are
  now two rulesets which are enforced. A user global one in
  ``~/.bazaar/ignore`` which will apply to every tree, and the tree
  specific one '.bzrignore'.
  ``~/.bazaar/ignore`` will be created if it does not exist, but with
  a more conservative list than the old default.
  This fixes bugs with default rules being enforced no matter what.
  The old list of ignore rules from bzr is available by
  running 'bzr ignore --old-default-rules'.
  (Robert Collins, Martin Pool, John Arbash Meinel)

* 'branches.conf' has been changed to 'locations.conf', since it can apply
  to more locations than just branch locations.
  (Aaron Bentley)

Improvements
************

* The revision specifier "revno:" is extended to accept the syntax
  revno:N:branch. For example,
  revno:42:http://bazaar-vcs.org/bzr/bzr.dev/ means revision 42 in
  bzr.dev.  (Matthieu Moy)

* Tests updates to ensure proper URL handling, UNICODE support, and
  proper printing when the user's terminal encoding cannot display
  the path of a file that has been versioned.
  ``bzr branch`` can take a target URL rather than only a local directory.
  ``Branch.get_parent()/set_parent()`` now save a relative path if possible,
  and normalize the parent based on root, allowing access across
  different transports. (John Arbash Meinel, Wouter van Heyst, Martin Pool)
  (Malone #48906, #42699, #40675, #5281, #3980, #36363, #43689,
  #42517, #42514)

* On Unix, detect terminal width using an ioctl not just $COLUMNS.
  Use terminal width for single-line logs from ``bzr log --line`` and
  pending-merge display.  (Robert Widhopf-Fenk, Gustavo Niemeyer)
  (Malone #3507)

* On Windows, detect terminal width using GetConsoleScreenBufferInfo.
  (Alexander Belchenko)

* Speedup improvement for 'date:'-revision search. (Guillaume Pinot).

* Show the correct number of revisions pushed when pushing a new branch.
  (Robert Collins).

* 'bzr selftest' now shows a progress bar with the number of tests, and
  progress made. 'make check' shows tests in -v mode, to be more useful
  for the PQM status window. (Robert Collins).
  When using a progress bar, failed tests are printed out, rather than
  being overwritten by the progress bar until the suite finishes.
  (John Arbash Meinel)

* 'bzr selftest --benchmark' will run a new benchmarking selftest.
  'bzr selftest --benchmark --lsprof-timed' will use lsprofile to generate
  profile data for the individual profiled calls, allowing for fine
  grained analysis of performance.
  (Robert Collins, Martin Pool).

* 'bzr commit' shows a progress bar. This is useful for commits over sftp
  where commit can take an appreciable time. (Robert Collins)

* 'bzr add' is now less verbose in telling you what ignore globs were
  matched by files being ignored. Instead it just tells you how many
  were ignored (because you might reasonably be expecting none to be
  ignored). 'bzr add -v' is unchanged and will report every ignored
  file. (Robert Collins).

* ftp now has a test server if medusa is installed. As part of testing,
  ftp support has been improved, including support for supplying a
  non-standard port. (John Arbash Meinel).

* 'bzr log --line' shows the revision number, and uses only the
  first line of the log message (#5162, Alexander Belchenko;
  Matthieu Moy)

* 'bzr status' has had the --all option removed. The 'bzr ls' command
  should be used to retrieve all versioned files. (Robert Collins)

* 'bzr bundle OTHER/BRANCH' will create a bundle which can be sent
  over email, and applied on the other end, while maintaining ancestry.
  This bundle can be applied with either 'bzr merge' or 'bzr pull',
  the same way you would apply another branch.
  (John Arbash Meinel, Aaron Bentley)

* 'bzr whoami' can now be used to set your identity from the command line,
  for a branch or globally.  (Robey Pointer)

* 'bzr checkout' now aliased to 'bzr co', and 'bzr annotate' to 'bzr ann'.
  (Michael Ellerman)

* 'bzr revert DIRECTORY' now reverts the contents of the directory as well.
  (Aaron Bentley)

* 'bzr get sftp://foo' gives a better error when paramiko is not present.
  Also updates things like 'http+pycurl://' if pycurl is not present.
  (John Arbash Meinel) (Malone #47821, #52204)

* New env variable ``BZR_PROGRESS_BAR``, sets the default progress bar type.
  Can be set to 'none' or 'dummy' to disable the progress bar, 'dots' or
  'tty' to create the respective type. (John Arbash Meinel, #42197, #51107)

* Improve the help text for 'bzr diff' to explain what various options do.
  (John Arbash Meinel, #6391)

* 'bzr uncommit -r 10' now uncommits revisions 11.. rather than uncommitting
  revision 10. This makes -r10 more in line with what other commands do.
  'bzr uncommit' also now saves the pending merges of the revisions that
  were removed. So it is safe to uncommit after a merge, fix something,
  and commit again. (John Arbash Meinel, #32526, #31426)

* 'bzr init' now also works on remote locations.
  (Wouter van Heyst, #48904)

* HTTP support has been updated. When using pycurl we now support
  connection keep-alive, which reduces dns requests and round trips.
  And for both urllib and pycurl we support multi-range requests,
  which decreases the number of round-trips. Performance results for
  ``bzr branch http://bazaar-vcs.org/bzr/bzr.dev/`` indicate
  http branching is now 2-3x faster, and ``bzr pull`` in an existing
  branch is as much as 4x faster.
  (Michael Ellerman, Johan Rydberg, John Arbash Meinel, #46768)

* Performance improvements for sftp. Branching and pulling are now up to
  2x faster. Utilize paramiko.readv() support for async requests if it
  is available (paramiko > 1.6) (John Arbash Meinel)

Bug Fixes
*********

* Fix shadowed definition of TestLocationConfig that caused some
  tests not to run.
  (Erik Bågfors, Michael Ellerman, Martin Pool, #32587)

* Fix unnecessary requirement of sign-my-commits that it be run from
  a working directory.  (Martin Pool, Robert Collins)

* 'bzr push location' will only remember the push location if it succeeds
  in connecting to the remote location. (John Arbash Meinel, #49742)

* 'bzr revert' no longer toggles the executable bit on win32
  (John Arbash Meinel, #45010)

* Handle broken pipe under win32 correctly. (John Arbash Meinel)

* sftp tests now work correctly on win32 if you have a newer paramiko
  (John Arbash Meinel)

* Cleanup win32 test suite, and general cleanup of places where
  file handles were being held open. (John Arbash Meinel)

* When specifying filenames for 'diff -r x..y', the name of the file in the
  working directory can be used, even if its name is different in both x
  and y.

* File-ids containing single- or double-quotes are handled correctly by
  push. (Aaron Bentley, #52227)

* Normalize unicode filenames to ensure cross-platform consistency.
  (John Arbash Meinel, #43689)

* The argument parser can now handle '-' as an argument. Currently
  no code interprets it specially (it is mostly handled as a file named
  '-'). But plugins, and future operations can use it.
  (John Arbash meinel, #50984)

* Bundles can properly read binary files with a plain '\r' in them.
  (John Arbash Meinel, #51927)

* Tuning ``iter_entries()`` to be more efficient (John Arbash Meinel, #5444)

* Lots of win32 fixes (the test suite passes again).
  (John Arbash Meinel, #50155)

* Handle openbsd returning None for sys.getfilesystemencoding() (#41183)

* Support ftp APPE (append) to allow Knits to be used over ftp (#42592)

* Removals are only committed if they match the filespec (or if there is
  no filespec).  (#46635, Aaron Bentley)

* smart-add recurses through all supplied directories
  (John Arbash Meinel, #52578)

* Make the bundle reader extra lines before and after the bundle text.
  This allows you to parse an email with the bundle inline.
  (John Arbash Meinel, #49182)

* Change the file id generator to squash a little bit more. Helps when
  working with long filenames on windows. (Also helps for unicode filenames
  not generating hidden files). (John Arbash Meinel, #43801)

* Restore terminal mode on C-c while reading sftp password.  (#48923,
  Nicholas Allen, Martin Pool)

* Timestamps are rounded to 1ms, and revision entries can be recreated
  exactly. (John Arbash Meinel, Jamie Wilkinson, #40693)

* Branch.base has changed to a URL, but ~/.bazaar/locations.conf should
  use local paths, since it is user visible (John Arbash Meinel, #53653)

* ``bzr status foo`` when foo was unversioned used to cause a full delta
  to be generated (John Arbash Meinel, #53638)

* When reading revision properties, an empty value should be considered
  the empty string, not None (John Arbash Meinel, #47782)

* ``bzr diff --diff-options`` can now handle binary files being changed.
  Also, the output is consistent when --diff-options is not supplied.
  (John Arbash Meinel, #54651, #52930)

* Use the right suffixes for loading plugins (John Arbash Meinel, #51810)

* Fix ``Branch.get_parent()`` to handle the case when the parent is not
  accessible (John Arbash Meinel, #52976)

Internals
*********

* Combine the ignore rules into a single regex rather than looping over
  them to reduce the threshold where  N^2 behaviour occurs in operations
  like status. (Jan Hudec, Robert Collins).

* Appending to ``bzrlib.DEFAULT_IGNORE`` is now deprecated. Instead, use
  one of the add functions in bzrlib.ignores. (John Arbash Meinel)

* 'bzr push' should only push the ancestry of the current revision, not
  all of the history in the repository. This is especially important for
  shared repositories. (John Arbash Meinel)

* ``bzrlib.delta.compare_trees`` now iterates in alphabetically sorted order,
  rather than randomly walking the inventories. (John Arbash Meinel)

* Doctests are now run in temporary directories which are cleaned up when
  they finish, rather than using special ScratchDir/ScratchBranch objects.
  (Martin Pool)

* Split ``check`` into separate methods on the branch and on the repository,
  so that it can be specialized in ways that are useful or efficient for
  different formats.  (Martin Pool, Robert Collins)

* Deprecate ``Repository.all_revision_ids``; most methods don't really need
  the global revision graph but only that part leading up to a particular
  revision.  (Martin Pool, Robert Collins)

* Add a BzrDirFormat ``control_formats`` list which allows for control formats
  that do not use '.bzr' to store their data - i.e. '.svn', '.hg' etc.
  (Robert Collins, Jelmer Vernooij).

* ``bzrlib.diff.external_diff`` can be redirected to any file-like object.
  Uses subprocess instead of spawnvp.
  (James Henstridge, John Arbash Meinel, #4047, #48914)

* New command line option '--profile-imports', which will install a custom
  importer to log time to import modules and regex compilation time to
  sys.stderr (John Arbash Meinel)

* 'EmptyTree' is now deprecated, please use ``repository.revision_tree(None)``
  instead. (Robert Collins)

* "RevisionTree" is now in bzrlib/revisiontree.py. (Robert Collins)

bzr 0.8.2
#########

:Released:  2006-05-17

Bug Fixes
*********

* setup.py failed to install launchpad plugin.  (Martin Pool)

bzr 0.8.1
#########

:Released:  2006-05-16

Bug Fixes
*********

* Fix failure to commit a merge in a checkout.  (Martin Pool,
  Robert Collins, Erik Bågfors, #43959)

* Nicer messages from 'commit' in the case of renames, and correct
  messages when a merge has occured. (Robert Collins, Martin Pool)

* Separate functionality from assert statements as they are skipped in
  optimized mode of python. Add the same check to pending merges.
  (Olaf Conradi, #44443)

Changes
*******

* Do not show the None revision in output of bzr ancestry. (Olaf Conradi)

* Add info on standalone branches without a working tree.
  (Olaf Conradi, #44155)

* Fix bug in knits when raising InvalidRevisionId. (Olaf Conradi, #44284)

Changes
*******

* Make editor invocation comply with Debian Policy. First check
  environment variables VISUAL and EDITOR, then try editor from
  alternatives system. If that all fails, fall back to the pre-defined
  list of editors. (Olaf Conradi, #42904)

New Features
************

* New 'register-branch' command registers a public branch into
  Launchpad.net, where it can be associated with bugs, etc.
  (Martin Pool, Bjorn Tillenius, Robert Collins)

Internals
*********

* New public api in InventoryEntry - ``describe_change(old, new)`` which
  provides a human description of the changes between two old and
  new. (Robert Collins, Martin Pool)

Testing
*******

* Fix test case for bzr info in upgrading a standalone branch to metadir,
  uses bzrlib api now. (Olaf Conradi)

bzr 0.8
#######

:Released:  2006-05-08

Notes When Upgrading
********************

Release 0.8 of bzr introduces a new format for history storage, called
'knit', as an evolution of to the 'weave' format used in 0.7.  Local
and remote operations are faster using knits than weaves.  Several
operations including 'init', 'init-repo', and 'upgrade' take a
--format option that controls this.  Branching from an existing branch
will keep the same format.

It is possible to merge, pull and push between branches of different
formats but this is slower than moving data between homogenous
branches.  It is therefore recommended (but not required) that you
upgrade all branches for a project at the same time.  Information on
formats is shown by 'bzr info'.

bzr 0.8 now allows creation of 'repositories', which hold the history
of files and revisions for several branches.  Previously bzr kept all
the history for a branch within the .bzr directory at the root of the
branch, and this is still the default.  To create a repository, use
the new 'bzr init-repo' command.  Branches exist as directories under
the repository and contain just a small amount of information
indicating the current revision of the branch.

bzr 0.8 also supports 'checkouts', which are similar to in cvs and
subversion.  Checkouts are associated with a branch (optionally in a
repository), which contains all the historical information.  The
result is that a checkout can be deleted without losing any
already-committed revisions.  A new 'update' command is also available.

Repositories and checkouts are not supported with the 0.7 storage
format.  To use them you must upgrad to either knits, or to the
'metaweave' format, which uses weaves but changes the .bzr directory
arrangement.


Improvements
************

* sftp paths can now be relative, or local, according to the lftp
  convention. Paths now take the form::

      sftp://user:pass@host:port/~/relative/path
      or
      sftp://user:pass@host:port/absolute/path

* The FTP transport now tries to reconnect after a temporary
  failure. ftp put is made atomic. (Matthieu Moy)

* The FTP transport now maintains a pool of connections, and
  reuses them to avoid multiple connections to the same host (like
  sftp did). (Daniel Silverstone)

* The ``bzr_man.py`` file has been removed. To create the man page now,
  use ``./generate_docs.py man``. The new program can also create other files.
  Run ``python generate_docs.py --help`` for usage information.
  (Hans Ulrich Niedermann & James Blackwell).

* Man Page now gives full help (James Blackwell).
  Help also updated to reflect user config now being stored in .bazaar
  (Hans Ulrich Niedermann)

* It's now possible to set aliases in bazaar.conf (Erik Bågfors)

* Pull now accepts a --revision argument (Erik Bågfors)

* ``bzr re-sign`` now allows multiple revisions to be supplied on the command
  line. You can now use the following command to sign all of your old
  commits::

    find .bzr/revision-store// -name my@email-* \
      | sed 's/.*\/\/..\///' \
      | xargs bzr re-sign

* Upgrade can now upgrade over the network. (Robert Collins)

* Two new commands 'bzr checkout' and 'bzr update' allow for CVS/SVN-alike
  behaviour.  By default they will cache history in the checkout, but
  with --lightweight almost all data is kept in the master branch.
  (Robert Collins)

* 'revert' unversions newly-versioned files, instead of deleting them.

* 'merge' is more robust.  Conflict messages have changed.

* 'merge' and 'revert' no longer clobber existing files that end in '~' or
  '.moved'.

* Default log format can be set in configuration and plugins can register
  their own formatters. (Erik Bågfors)

* New 'reconcile' command will check branch consistency and repair indexes
  that can become out of sync in pre 0.8 formats. (Robert Collins,
  Daniel Silverstone)

* New 'bzr init --format' and 'bzr upgrade --format' option to control
  what storage format is created or produced.  (Robert Collins,
  Martin Pool)

* Add parent location to 'bzr info', if there is one.  (Olaf Conradi)

* New developer commands 'weave-list' and 'weave-join'.  (Martin Pool)

* New 'init-repository' command, plus support for repositories in 'init'
  and 'branch' (Aaron Bentley, Erik Bågfors, Robert Collins)

* Improve output of 'info' command. Show all relevant locations related to
  working tree, branch and repository. Use kibibytes for binary quantities.
  Fix off-by-one error in missing revisions of working tree.  Make 'info'
  work on branches, repositories and remote locations.  Show locations
  relative to the shared repository, if applicable.  Show locking status
  of locations.  (Olaf Conradi)

* Diff and merge now safely handle binary files. (Aaron Bentley)

* 'pull' and 'push' now normalise the revision history, so that any two
  branches with the same tip revision will have the same output from 'log'.
  (Robert Collins)

* 'merge' accepts --remember option to store parent location, like 'push'
  and 'pull'. (Olaf Conradi)

* bzr status and diff when files given as arguments do not exist
  in the relevant trees.  (Martin Pool, #3619)

* Add '.hg' to the default ignore list.  (Martin Pool)

* 'knit' is now the default disk format. This improves disk performance and
  utilization, increases incremental pull performance, robustness with SFTP
  and allows checkouts over SFTP to perform acceptably.
  The initial Knit code was contributed by Johan Rydberg based on a
  specification by Martin Pool.
  (Robert Collins, Aaron Bentley, Johan Rydberg, Martin Pool).

* New tool to generate all-in-one html version of the manual.  (Alexander
  Belchenko)

* Hitting CTRL-C while doing an SFTP push will no longer cause stale locks
  to be left in the SFTP repository. (Robert Collins, Martin Pool).

* New option 'diff --prefix' to control how files are named in diff
  output, with shortcuts '-p0' and '-p1' corresponding to the options for
  GNU patch.  (Alexander Belchenko, Goffredo Baroncelli, Martin Pool)

* Add --revision option to 'annotate' command.  (Olaf Conradi)

* If bzr shows an unexpected revision-history after pulling (perhaps due
  to a reweave) it can now be corrected by 'bzr reconcile'.
  (Robert Collins)

Changes
*******

* Commit is now verbose by default, and shows changed filenames and the
  new revision number.  (Robert Collins, Martin Pool)

* Unify 'mv', 'move', 'rename'.  (Matthew Fuller, #5379)

* 'bzr -h' shows help.  (Martin Pool, Ian Bicking, #35940)

* Make 'pull' and 'push' remember location on failure using --remember.
  (Olaf Conradi)

* For compatibility, make old format for using weaves inside metadir
  available as 'metaweave' format.  Rename format 'metadir' to 'default'.
  Clean up help for option --format in commands 'init', 'init-repo' and
  'upgrade'.  (Olaf Conradi)

Internals
*********

* The internal storage of history, and logical branch identity have now
  been split into Branch, and Repository. The common locking and file
  management routines are now in bzrlib.lockablefiles.
  (Aaron Bentley, Robert Collins, Martin Pool)

* Transports can now raise DependencyNotPresent if they need a library
  which is not installed, and then another implementation will be
  tried.  (Martin Pool)

* Remove obsolete (and no-op) `decode` parameter to `Transport.get`.
  (Martin Pool)

* Using Tree Transform for merge, revert, tree-building

* WorkingTree.create, Branch.create, ``WorkingTree.create_standalone``,
  Branch.initialize are now deprecated. Please see ``BzrDir.create_*`` for
  replacement API's. (Robert Collins)

* New BzrDir class represents the .bzr control directory and manages
  formatting issues. (Robert Collins)

* New repository.InterRepository class encapsulates Repository to
  Repository actions and allows for clean selection of optimised code
  paths. (Robert Collins)

* ``bzrlib.fetch.fetch`` and ``bzrlib.fetch.greedy_fetch`` are now
  deprecated, please use ``branch.fetch`` or ``repository.fetch``
  depending on your needs. (Robert Collins)

* deprecated methods now have a ``is_deprecated`` flag on them that can
  be checked, if you need to determine whether a given callable is
  deprecated at runtime. (Robert Collins)

* Progress bars are now nested - see
  ``bzrlib.ui.ui_factory.nested_progress_bar``.
  (Robert Collins, Robey Pointer)

* New API call ``get_format_description()`` for each type of format.
  (Olaf Conradi)

* Changed ``branch.set_parent()`` to accept None to remove parent.
  (Olaf Conradi)

* Deprecated BzrError AmbiguousBase.  (Olaf Conradi)

* WorkingTree.branch is now a read only property.  (Robert Collins)

* bzrlib.ui.text.TextUIFactory now accepts a ``bar_type`` parameter which
  can be None or a factory that will create a progress bar. This is
  useful for testing or for overriding the bzrlib.progress heuristic.
  (Robert Collins)

* New API method ``get_physical_lock_status()`` to query locks present on a
  transport.  (Olaf Conradi)

* Repository.reconcile now takes a thorough keyword parameter to allow
  requesting an indepth reconciliation, rather than just a data-loss
  check. (Robert Collins)

* ``bzrlib.ui.ui_factory protocol`` now supports ``get_boolean`` to prompt
  the user for yes/no style input. (Robert Collins)

Testing
*******

* SFTP tests now shortcut the SSH negotiation, reducing test overhead
  for testing SFTP protocol support. (Robey Pointer)

* Branch formats are now tested once per implementation (see ``bzrlib.
  tests.branch_implementations``. This is analagous to the transport
  interface tests, and has been followed up with working tree,
  repository and BzrDir tests. (Robert Collins)

* New test base class TestCaseWithTransport provides a transport aware
  test environment, useful for testing any transport-interface using
  code. The test suite option --transport controls the transport used
  by this class (when its not being used as part of implementation
  contract testing). (Robert Collins)

* Close logging handler on disabling the test log. This will remove the
  handler from the internal list inside python's logging module,
  preventing shutdown from closing it twice.  (Olaf Conradi)

* Move test case for uncommit to blackbox tests.  (Olaf Conradi)

* ``run_bzr`` and ``run_bzr_captured`` now accept a 'stdin="foo"'
  parameter which will provide String("foo") to the command as its stdin.

bzr 0.7
#######

:Released: 2006-01-09

Changes
*******

* .bzrignore is excluded from exports, on the grounds that it's a bzr
  internal-use file and may not be wanted.  (Jamie Wilkinson)

* The "bzr directories" command were removed in favor of the new
  --kind option to the "bzr inventory" command.  To list all
  versioned directories, now use "bzr inventory --kind directory".
  (Johan Rydberg)

* Under Windows configuration directory is now ``%APPDATA%\bazaar\2.0``
  by default. (John Arbash Meinel)

* The parent of Bzr configuration directory can be set by ``BZR_HOME``
  environment variable. Now the path for it is searched in ``BZR_HOME``,
  then in HOME. Under Windows the order is: ``BZR_HOME``, ``APPDATA``
  (usually points to ``C:\Documents and Settings\User Name\Application Data``),
  ``HOME``. (John Arbash Meinel)

* Plugins with the same name in different directories in the bzr plugin
  path are no longer loaded: only the first successfully loaded one is
  used. (Robert Collins)

* Use systems' external ssh command to open connections if possible.
  This gives better integration with user settings such as ProxyCommand.
  (James Henstridge)

* Permissions on files underneath .bzr/ are inherited from the .bzr
  directory. So for a shared repository, simply doing 'chmod -R g+w .bzr/'
  will mean that future file will be created with group write permissions.

* configure.in and config.guess are no longer in the builtin default
  ignore list.

* '.sw[nop]' pattern ignored, to ignore vim swap files for nameless
  files.  (John Arbash Meinel, Martin Pool)

Improvements
************

* "bzr INIT dir" now initializes the specified directory, and creates
  it if it does not exist.  (John Arbash Meinel)

* New remerge command (Aaron Bentley)

* Better zsh completion script.  (Steve Borho)

* 'bzr diff' now returns 1 when there are changes in the working
  tree. (Robert Collins)

* 'bzr push' now exists and can push changes to a remote location.
  This uses the transport infrastructure, and can store the remote
  location in the ~/.bazaar/branches.conf configuration file.
  (Robert Collins)

* Test directories are only kept if the test fails and the user requests
  that they be kept.

* Tweaks to short log printing

* Added branch nicks, new nick command, printing them in log output.
  (Aaron Bentley)

* If ``$BZR_PDB`` is set, pop into the debugger when an uncaught exception
  occurs.  (Martin Pool)

* Accept 'bzr resolved' (an alias for 'bzr resolve'), as this is
  the same as Subversion.  (Martin Pool)

* New ftp transport support (on ftplib), for ftp:// and aftp://
  URLs.  (Daniel Silverstone)

* Commit editor temporary files now start with ``bzr_log.``, to allow
  text editors to match the file name and set up appropriate modes or
  settings.  (Magnus Therning)

* Improved performance when integrating changes from a remote weave.
  (Goffredo Baroncelli)

* Sftp will attempt to cache the connection, so it is more likely that
  a connection will be reused, rather than requiring multiple password
  requests.

* bzr revno now takes an optional argument indicating the branch whose
  revno should be printed.  (Michael Ellerman)

* bzr cat defaults to printing the last version of the file.
  (Matthieu Moy, #3632)

* New global option 'bzr --lsprof COMMAND' runs bzr under the lsprof
  profiler.  (Denys Duchier)

* Faster commits by reading only the headers of affected weave files.
  (Denys Duchier)

* 'bzr add' now takes a --dry-run parameter which shows you what would be
  added, but doesn't actually add anything. (Michael Ellerman)

* 'bzr add' now lists how many files were ignored per glob.  add --verbose
  lists the specific files.  (Aaron Bentley)

* 'bzr missing' now supports displaying changes in diverged trees and can
  be limited to show what either end of the comparison is missing.
  (Aaron Bently, with a little prompting from Daniel Silverstone)

Bug Fixes
*********

* SFTP can walk up to the root path without index errors. (Robert Collins)

* Fix bugs in running bzr with 'python -O'.  (Martin Pool)

* Error when run with -OO

* Fix bug in reporting http errors that don't have an http error code.
  (Martin Pool)

* Handle more cases of pipe errors in display commands

* Change status to 3 for all errors

* Files that are added and unlinked before committing are completely
  ignored by diff and status

* Stores with some compressed texts and some uncompressed texts are now
  able to be used. (John A Meinel)

* Fix for bzr pull failing sometimes under windows

* Fix for sftp transport under windows when using interactive auth

* Show files which are both renamed and modified as such in 'bzr
  status' output.  (Daniel Silverstone, #4503)

* Make annotate cope better with revisions committed without a valid
  email address.  (Marien Zwart)

* Fix representation of tab characters in commit messages.
  (Harald Meland)

* List of plugin directories in ``BZR_PLUGIN_PATH`` environment variable is
  now parsed properly under Windows. (Alexander Belchenko)

* Show number of revisions pushed/pulled/merged. (Robey Pointer)

* Keep a cached copy of the basis inventory to speed up operations
  that need to refer to it.  (Johan Rydberg, Martin Pool)

* Fix bugs in bzr status display of non-ascii characters.
  (Martin Pool)

* Remove Makefile.in from default ignore list.
  (Tollef Fog Heen, Martin Pool, #6413)

* Fix failure in 'bzr added'.  (Nathan McCallum, Martin Pool)

Testing
*******

* Fix selftest asking for passwords when there are no SFTP keys.
  (Robey Pointer, Jelmer Vernooij)

* Fix selftest run with 'python -O'.  (Martin Pool)

* Fix HTTP tests under Windows. (John Arbash Meinel)

* Make tests work even if HOME is not set (Aaron Bentley)

* Updated ``build_tree`` to use fixed line-endings for tests which read
  the file cotents and compare. Make some tests use this to pass under
  Windows. (John Arbash Meinel)

* Skip stat and symlink tests under Windows. (Alexander Belchenko)

* Delay in selftest/testhashcash is now issued under win32 and Cygwin.
  (John Arbash Meinel)

* Use terminal width to align verbose test output.  (Martin Pool)

* Blackbox tests are maintained within the bzrlib.tests.blackbox directory.
  If adding a new test script please add that to
  ``bzrlib.tests.blackbox.__init__``. (Robert Collins)

* Much better error message if one of the test suites can't be
  imported.  (Martin Pool)

* Make check now runs the test suite twice - once with the default locale,
  and once with all locales forced to C, to expose bugs. This is not
  trivially done within python, so for now its only triggered by running
  Make check. Integrators and packagers who wish to check for full
  platform support should run 'make check' to test the source.
  (Robert Collins)

* Tests can now run TestSkipped if they can't execute for any reason.
  (Martin Pool) (NB: TestSkipped should only be raised for correctable
  reasons - see the wiki spec ImprovingBzrTestSuite).

* Test sftp with relative, absolute-in-homedir and absolute-not-in-homedir
  paths for the transport tests. Introduce blackbox remote sftp tests that
  test the same permutations. (Robert Collins, Robey Pointer)

* Transport implementation tests are now independent of the local file
  system, which allows tests for esoteric transports, and for features
  not available in the local file system. They also repeat for variations
  on the URL scheme that can introduce issues in the transport code,
  see bzrlib.transport.TransportTestProviderAdapter() for this.
  (Robert Collins).

* ``TestCase.build_tree`` uses the transport interface to build trees,
  pass in a transport parameter to give it an existing connection.
  (Robert Collins).

Internals
*********

* WorkingTree.pull has been split across Branch and WorkingTree,
  to allow Branch only pulls. (Robert Collins)

* ``commands.display_command`` now returns the result of the decorated
  function. (Robert Collins)

* LocationConfig now has a ``set_user_option(key, value)`` call to save
  a setting in its matching location section (a new one is created
  if needed). (Robert Collins)

* Branch has two new methods, ``get_push_location`` and
  ``set_push_location`` to respectively, get and set the push location.
  (Robert Collins)

* ``commands.register_command`` now takes an optional flag to signal that
  the registrant is planning to decorate an existing command. When
  given multiple plugins registering a command is not an error, and
  the original command class (whether built in or a plugin based one) is
  returned to the caller. There is a new error 'MustUseDecorated' for
  signalling when a wrapping command should switch to the original
  version. (Robert Collins)

* Some option parsing errors will raise 'BzrOptionError', allowing
  granular detection for decorating commands. (Robert Collins).

* ``Branch.read_working_inventory`` has moved to
  ``WorkingTree.read_working_inventory``. This necessitated changes to
  ``Branch.get_root_id``, and a move of ``Branch.set_inventory`` to
  WorkingTree as well. To make it clear that a WorkingTree cannot always
  be obtained ``Branch.working_tree()`` will raise
  ``errors.NoWorkingTree`` if one cannot be obtained. (Robert Collins)

* All pending merges operations from Branch are now on WorkingTree.
  (Robert Collins)

* The follow operations from Branch have moved to WorkingTree::

      add()
      commit()
      move()
      rename_one()
      unknowns()

  (Robert Collins)

* ``bzrlib.add.smart_add_branch`` is now ``smart_add_tree``. (Robert Collins)

* New "rio" serialization format, similar to rfc-822. (Martin Pool)

* Rename selftests to ``bzrlib.tests.test_foo``.  (John A Meinel, Martin
  Pool)

* ``bzrlib.plugin.all_plugins`` has been changed from an attribute to a
  query method. (Robert Collins)

* New options to read only the table-of-contents of a weave.
  (Denys Duchier)

* Raise NoSuchFile when someone tries to add a non-existant file.
  (Michael Ellerman)

* Simplify handling of DivergedBranches in ``cmd_pull()``.
  (Michael Ellerman)

* Branch.controlfile* logic has moved to lockablefiles.LockableFiles, which
  is exposed as ``Branch().control_files``. Also this has been altered with the
  controlfile pre/suffix replaced by simple method names like 'get' and
  'put'. (Aaron Bentley, Robert Collins).

* Deprecated functions and methods can now be marked as such using the
  ``bzrlib.symbol_versioning`` module. Marked method have their docstring
  updated and will issue a DeprecationWarning using the warnings module
  when they are used. (Robert Collins)

* ``bzrlib.osutils.safe_unicode`` now exists to provide parameter coercion
  for functions that need unicode strings. (Robert Collins)

bzr 0.6
#######

:Released: 2005-10-28

Improvements
************

* pull now takes --verbose to show you what revisions are added or removed
  (John A Meinel)

* merge now takes a --show-base option to include the base text in
  conflicts.
  (Aaron Bentley)

* The config files are now read using ConfigObj, so '=' should be used as
  a separator, not ':'.
  (Aaron Bentley)

* New 'bzr commit --strict' option refuses to commit if there are
  any unknown files in the tree.  To commit, make sure all files are
  either ignored, added, or deleted.  (Michael Ellerman)

* The config directory is now ~/.bazaar, and there is a single file
  ~/.bazaar/bazaar.conf storing email, editor and other preferences.
  (Robert Collins)

* 'bzr add' no longer takes a --verbose option, and a --quiet option
  has been added that suppresses all output.

* Improved zsh completion support in contrib/zsh, from Clint
  Adams.

* Builtin 'bzr annotate' command, by Martin Pool with improvements from
  Goffredo Baroncelli.

* 'bzr check' now accepts -v for verbose reporting, and checks for
  ghosts in the branch. (Robert Collins)

* New command 're-sign' which will regenerate the gpg signature for
  a revision. (Robert Collins)

* If you set ``check_signatures=require`` for a path in
  ``~/.bazaar/branches.conf`` then bzr will invoke your
  ``gpg_signing_command`` (defaults to gpg) and record a digital signature
  of your commit. (Robert Collins)

* New sftp transport, based on Paramiko.  (Robey Pointer)

* 'bzr pull' now accepts '--clobber' which will discard local changes
  and make this branch identical to the source branch. (Robert Collins)

* Just give a quieter warning if a plugin can't be loaded, and
  put the details in .bzr.log.  (Martin Pool)

* 'bzr branch' will now set the branch-name to the last component of the
  output directory, if one was supplied.

* If the option ``post_commit`` is set to one (or more) python function
  names (must be in the bzrlib namespace), then they will be invoked
  after the commit has completed, with the branch and ``revision_id`` as
  parameters. (Robert Collins)

* Merge now has a retcode of 1 when conflicts occur. (Robert Collins)

* --merge-type weave is now supported for file contents.  Tree-shape
  changes are still three-way based.  (Martin Pool, Aaron Bentley)

* 'bzr check' allows the first revision on revision-history to have
  parents - something that is expected for cheap checkouts, and occurs
  when conversions from baz do not have all history.  (Robert Collins).

* 'bzr merge' can now graft unrelated trees together, if your specify
  0 as a base. (Aaron Bentley)

* 'bzr commit branch' and 'bzr commit branch/file1 branch/file2' now work
  (Aaron Bentley)

* Add '.sconsign*' to default ignore list.  (Alexander Belchenko)

* 'bzr merge --reprocess' minimizes conflicts

Testing
*******

* The 'bzr selftest --pattern' option for has been removed, now
  test specifiers on the command line can be simple strings, or
  regexps, or both. (Robert Collins)

* Passing -v to selftest will now show the time each test took to
  complete, which will aid in analysing performance regressions and
  related questions. (Robert Collins)

* 'bzr selftest' runs all tests, even if one fails, unless '--one'
  is given. (Martin Pool)

* There is a new method for TestCaseInTempDir, assertFileEqual, which
  will check that a given content is equal to the content of the named
  file. (Robert Collins)

* Fix test suite's habit of leaving many temporary log files in $TMPDIR.
  (Martin Pool)

Internals
*********

* New 'testament' command and concept for making gpg-signatures
  of revisions that are not tied to a particular internal
  representation.  (Martin Pool).

* Per-revision properties ('revprops') as key-value associated
  strings on each revision created when the revision is committed.
  Intended mainly for the use of external tools.  (Martin Pool).

* Config options have moved from bzrlib.osutils to bzrlib.config.
  (Robert Collins)

* Improved command line option definitions allowing explanations
  for individual options, among other things.  Contributed by
  Magnus Therning.

* Config options have moved from bzrlib.osutils to bzrlib.config.
  Configuration is now done via the config.Config interface:
  Depending on whether you have a Branch, a Location or no information
  available, construct a ``*Config``, and use its ``signature_checking``,
  ``username`` and ``user_email`` methods. (Robert Collins)

* Plugins are now loaded under bzrlib.plugins, not bzrlib.plugin, and
  they are made available for other plugins to use. You should not
  import other plugins during the ``__init__`` of your plugin though, as
  no ordering is guaranteed, and the plugins directory is not on the
  python path. (Robert Collins)

* Branch.relpath has been moved to WorkingTree.relpath. WorkingTree no
  no longer takes an inventory, rather it takes an option branch
  parameter, and if None is given will open the branch at basedir
  implicitly. (Robert Collins)

* Cleaner exception structure and error reporting.  Suggested by
  Scott James Remnant.  (Martin Pool)

* Branch.remove has been moved to WorkingTree, which has also gained
  ``lock_read``, ``lock_write`` and ``unlock`` methods for convenience.
  (Robert Collins)

* Two decorators, ``needs_read_lock`` and ``needs_write_lock`` have been
  added to the branch module. Use these to cause a function to run in a
  read or write lock respectively. (Robert Collins)

* ``Branch.open_containing`` now returns a tuple (Branch, relative-path),
  which allows direct access to the common case of 'get me this file
  from its branch'. (Robert Collins)

* Transports can register using ``register_lazy_transport``, and they
  will be loaded when first used.  (Martin Pool)

* 'pull' has been factored out of the command as ``WorkingTree.pull()``.
  A new option to WorkingTree.pull has been added, clobber, which will
  ignore diverged history and pull anyway.
  (Robert Collins)

* config.Config has a ``get_user_option`` call that accepts an option name.
  This will be looked up in branches.conf and bazaar.conf as normal.
  It is intended that this be used by plugins to support options -
  options of built in programs should have specific methods on the config.
  (Robert Collins)

* ``merge.merge_inner`` now has tempdir as an optional parameter.
  (Robert Collins)

* Tree.kind is not recorded at the top level of the hierarchy, as it was
  missing on EmptyTree, leading to a bug with merge on EmptyTrees.
  (Robert Collins)

* ``WorkingTree.__del__`` has been removed, it was non deterministic and not
  doing what it was intended to. See ``WorkingTree.__init__`` for a comment
  about future directions. (Robert Collins/Martin Pool)

* bzrlib.transport.http has been modified so that only 404 urllib errors
  are returned as NoSuchFile. Other exceptions will propagate as normal.
  This allows debuging of actual errors. (Robert Collins)

* bzrlib.transport.Transport now accepts *ONLY* url escaped relative paths
  to apis like 'put', 'get' and 'has'. This is to provide consistent
  behaviour - it operates on url's only. (Robert Collins)

* Transports can register using ``register_lazy_transport``, and they
  will be loaded when first used.  (Martin Pool)

* ``merge_flex`` no longer calls ``conflict_handler.finalize()``, instead that
  is called by ``merge_inner``. This is so that the conflict count can be
  retrieved (and potentially manipulated) before returning to the caller
  of ``merge_inner``. Likewise 'merge' now returns the conflict count to the
  caller. (Robert Collins)

* ``revision.revision_graph`` can handle having only partial history for
  a revision - that is no revisions in the graph with no parents.
  (Robert Collins).

* New ``builtins.branch_files`` uses the standard ``file_list`` rules to
  produce a branch and a list of paths, relative to that branch
  (Aaron Bentley)

* New TestCase.addCleanup facility.

* New ``bzrlib.version_info`` tuple (similar to ``sys.version_info``),
  which can be used by programs importing bzrlib.

Bug Fixes
*********

* Better handling of branches in directories with non-ascii names.
  (Joel Rosdahl, Panagiotis Papadakos)

* Upgrades of trees with no commits will not fail due to accessing
  [-1] in the revision-history. (Andres Salomon)


bzr 0.1.1
#########

:Released: 2005-10-12

Bug Fixes
*********

* Fix problem in pulling over http from machines that do not
  allow directories to be listed.

* Avoid harmless warning about invalid hash cache after
  upgrading branch format.

Performance
***********

* Avoid some unnecessary http operations in branch and pull.


bzr 0.1
#######

:Released: 2005-10-11

Notes
*****

* 'bzr branch' over http initially gives a very high estimate
  of completion time but it should fall as the first few
  revisions are pulled in.  branch is still slow on
  high-latency connections.

Bug Fixes
*********

* bzr-man.py has been updated to work again. Contributed by
  Rob Weir.

* Locking is now done with fcntl.lockf which works with NFS
  file systems. Contributed by Harald Meland.

* When a merge encounters a file that has been deleted on
  one side and modified on the other, the old contents are
  written out to foo.BASE and foo.SIDE, where SIDE is this
  or OTHER. Contributed by Aaron Bentley.

* Export was choosing incorrect file paths for the content of
  the tarball, this has been fixed by Aaron Bentley.

* Commit will no longer commit without a log message, an
  error is returned instead. Contributed by Jelmer Vernooij.

* If you commit a specific file in a sub directory, any of its
  parent directories that are added but not listed will be
  automatically included. Suggested by Michael Ellerman.

* bzr commit and upgrade did not correctly record new revisions
  for files with only a change to their executable status.
  bzr will correct this when it encounters it. Fixed by
  Robert Collins

* HTTP tests now force off the use of ``http_proxy`` for the duration.
  Contributed by Gustavo Niemeyer.

* Fix problems in merging weave-based branches that have
  different partial views of history.

* Symlink support: working with symlinks when not in the root of a
  bzr tree was broken, patch from Scott James Remnant.

Improvements
************

* 'branch' now accepts a --basis parameter which will take advantage
  of local history when making a new branch. This allows faster
  branching of remote branches. Contributed by Aaron Bentley.

* New tree format based on weave files, called version 5.
  Existing branches can be upgraded to this format using
  'bzr upgrade'.

* Symlinks are now versionable. Initial patch by
  Erik Toubro Nielsen, updated to head by Robert Collins.

* Executable bits are tracked on files. Patch from Gustavo
  Niemeyer.

* 'bzr status' now shows unknown files inside a selected directory.
  Patch from Heikki Paajanen.

* Merge conflicts are recorded in .bzr. Two new commands 'conflicts'
  and 'resolve' have needed added, which list and remove those
  merge conflicts respectively. A conflicted tree cannot be committed
  in. Contributed by Aaron Bentley.

* 'rm' is now an alias for 'remove'.

* Stores now split out their content in a single byte prefixed hash,
  dropping the density of files per directory by 256. Contributed by
  Gustavo Niemeyer.

* 'bzr diff -r branch:URL' will now perform a diff between two branches.
  Contributed by Robert Collins.

* 'bzr log' with the default formatter will show merged revisions,
  indented to the right. Initial implementation contributed by Gustavo
  Niemeyer, made incremental by Robert Collins.


Internals
*********

* Test case failures have the exception printed after the log
  for your viewing pleasure.

* InventoryEntry is now an abstract base class, use one of the
  concrete InventoryDirectory etc classes instead.

* Branch raises an UnsupportedFormatError when it detects a
  bzr branch it cannot understand. This allows for precise
  handling of such circumstances.

* Remove RevisionReference class; ``Revision.parent_ids`` is now simply a
  list of their ids and ``parent_sha1s`` is a list of their corresponding
  sha1s (for old branches only at the moment.)

* New method-object style interface for Commit() and Fetch().

* Renamed ``Branch.last_patch()`` to ``Branch.last_revision()``, since
  we call them revisions not patches.

* Move ``copy_branch`` to ``bzrlib.clone.copy_branch``.  The destination
  directory is created if it doesn't exist.

* Inventories now identify the files which were present by
  giving the revision *of that file*.

* Inventory and Revision XML contains a version identifier.
  This must be consistent with the overall branch version
  but allows for more flexibility in future upgrades.

Testing
*******

* Removed testsweet module so that tests can be run after
  bzr installed by 'bzr selftest'.

* 'bzr selftest' command-line arguments can now be partial ids
  of tests to run, e.g. ``bzr selftest test_weave``


bzr 0.0.9
#########

:Released: 2005-09-23

Bug Fixes
*********

* Fixed "branch -r" option.

* Fix remote access to branches containing non-compressed history.
  (Robert Collins).

* Better reliability of http server tests.  (John Arbash-Meinel)

* Merge graph maximum distance calculation fix.  (Aaron Bentley)

* Various minor bug in windows support have been fixed, largely in the
  test suite. Contributed by Alexander Belchenko.

Improvements
************

* Status now accepts a -r argument to give status between chosen
  revisions. Contributed by Heikki Paajanen.

* Revision arguments no longer use +/-/= to control ranges, instead
  there is a 'before' namespace, which limits the successive namespace.
  For example '$ bzr log -r date:yesterday..before:date:today' will
  select everything from yesterday and before today. Contributed by
  Robey Pointer

* There is now a bzr.bat file created by distutils when building on
  Windows. Contributed by Alexander Belchenko.

Internals
*********

* Removed uuid() as it was unused.

* Improved 'fetch' code for pulling revisions from one branch into
  another (used by pull, merged, etc.)


bzr 0.0.8
#########

:Released: 2005-09-20


Improvements
************

* Adding a file whose parent directory is not versioned will
  implicitly add the parent, and so on up to the root. This means
  you should never need to explictly add a directory, they'll just
  get added when you add a file in the directory.  Contributed by
  Michael Ellerman.

* Ignore ``.DS_Store`` (contains Mac metadata) by default.
  (Nir Soffer)

* If you set ``BZR_EDITOR`` in the environment, it is checked in
  preference to EDITOR and the config file for the interactive commit
  editing program. Related to this is a bugfix where a missing program
  set in EDITOR would cause editing to fail, now the fallback program
  for the operating system is still tried.

* Files that are not directories/symlinks/regular files will no longer
  cause bzr to fail, it will just ignore them by default. You cannot add
  them to the tree though - they are not versionable.


Internals
*********

* Refactor xml packing/unpacking.

Bug Fixes
*********

* Fixed 'bzr mv' by Ollie Rutherfurd.

* Fixed strange error when trying to access a nonexistent http
  branch.

* Make sure that the hashcache gets written out if it can't be
  read.


Portability
***********

* Various Windows fixes from Ollie Rutherfurd.

* Quieten warnings about locking; patch from Matt Lavin.


bzr-0.0.7
#########

:Released: 2005-09-02

New Features
************

* ``bzr shell-complete`` command contributed by Clint Adams to
  help with intelligent shell completion.

* New expert command ``bzr find-merge-base`` for debugging merges.


Enhancements
************

* Much better merge support.

* merge3 conflicts are now reported with markers like '<<<<<<<'
  (seven characters) which is the same as CVS and pleases things
  like emacs smerge.


Bug Fixes
*********

* ``bzr upgrade`` no longer fails when trying to fix trees that
  mention revisions that are not present.

* Fixed bugs in listing plugins from ``bzr plugins``.

* Fix case of $EDITOR containing options for the editor.

* Fix log -r refusing to show the last revision.
  (Patch from Goffredo Baroncelli.)


Changes
*******

* ``bzr log --show-ids`` shows the revision ids of all parents.

* Externally provided commands on your $BZRPATH no longer need
  to recognize --bzr-usage to work properly, and can just handle
  --help themselves.


Library
*******

* Changed trace messages to go through the standard logging
  framework, so that they can more easily be redirected by
  libraries.



bzr-0.0.6
#########

:Released: 2005-08-18

New Features
************

* Python plugins, automatically loaded from the directories on
  ``BZR_PLUGIN_PATH`` or ``~/.bzr.conf/plugins`` by default.

* New 'bzr mkdir' command.

* Commit mesage is fetched from an editor if not given on the
  command line; patch from Torsten Marek.

* ``bzr log -m FOO`` displays commits whose message matches regexp
  FOO.

* ``bzr add`` with no arguments adds everything under the current directory.

* ``bzr mv`` does move or rename depending on its arguments, like
  the Unix command.

* ``bzr missing`` command shows a summary of the differences
  between two trees.  (Merged from John Arbash-Meinel.)

* An email address for commits to a particular tree can be
  specified by putting it into .bzr/email within a branch.  (Based
  on a patch from Heikki Paajanen.)


Enhancements
************

* Faster working tree operations.


Changes
*******

* 3rd-party modules shipped with bzr are copied within the bzrlib
  python package, so that they can be installed by the setup
  script without clashing with anything already existing on the
  system.  (Contributed by Gustavo Niemeyer.)

* Moved plugins directory to bzrlib/, so that there's a standard
  plugin directory which is not only installed with bzr itself but
  is also available when using bzr from the development tree.
  ``BZR_PLUGIN_PATH`` and ``DEFAULT_PLUGIN_PATH`` are then added to the
  standard plugins directory.

* When exporting to a tarball with ``bzr export --format tgz``, put
  everything under a top directory rather than dumping it into the
  current directory.   This can be overridden with the ``--root``
  option.  Patch from William Dodé and John Meinel.

* New ``bzr upgrade`` command to upgrade the format of a branch,
  replacing ``bzr check --update``.

* Files within store directories are no longer marked readonly on
  disk.

* Changed ``bzr log`` output to a more compact form suggested by
  John A Meinel.  Old format is available with the ``--long`` or
  ``-l`` option, patched by William Dodé.

* By default the commit command refuses to record a revision with
  no changes unless the ``--unchanged`` option is given.

* The ``--no-plugins``, ``--profile`` and ``--builtin`` command
  line options must come before the command name because they
  affect what commands are available; all other options must come
  after the command name because their interpretation depends on
  it.

* ``branch`` and ``clone`` added as aliases for ``branch``.

* Default log format is back to the long format; the compact one
  is available with ``--short``.


Bug Fixes
*********

* Fix bugs in committing only selected files or within a subdirectory.


bzr-0.0.5
#########

:Released:  2005-06-15

Changes
*******

* ``bzr`` with no command now shows help rather than giving an
  error.  Suggested by Michael Ellerman.

* ``bzr status`` output format changed, because svn-style output
  doesn't really match the model of bzr.  Now files are grouped by
  status and can be shown with their IDs.  ``bzr status --all``
  shows all versioned files and unknown files but not ignored files.

* ``bzr log`` runs from most-recent to least-recent, the reverse
  of the previous order.  The previous behaviour can be obtained
  with the ``--forward`` option.

* ``bzr inventory`` by default shows only filenames, and also ids
  if ``--show-ids`` is given, in which case the id is the second
  field.


Enhancements
************

* New 'bzr whoami --email' option shows only the email component
  of the user identification, from Jo Vermeulen.

* New ``bzr ignore PATTERN`` command.

* Nicer error message for broken pipe, interrupt and similar
  conditions that don't indicate an internal error.

* Add ``.*.sw[nop] .git .*.tmp *,v`` to default ignore patterns.

* Per-branch locks keyed on ``.bzr/branch-lock``, available in
  either read or write mode.

* New option ``bzr log --show-ids`` shows revision and file ids.

* New usage ``bzr log FILENAME`` shows only revisions that
  affected that file.

* Changed format for describing changes in ``bzr log -v``.

* New option ``bzr commit --file`` to take a message from a file,
  suggested by LarstiQ.

* New syntax ``bzr status [FILE...]`` contributed by Bartosz
  Oler.  File may be in a branch other than the working directory.

* ``bzr log`` and ``bzr root`` can be given an http URL instead of
  a filename.

* Commands can now be defined by external programs or scripts
  in a directory on $BZRPATH.

* New "stat cache" avoids reading the contents of files if they
  haven't changed since the previous time.

* If the Python interpreter is too old, try to find a better one
  or give an error.  Based on a patch from Fredrik Lundh.

* New optional parameter ``bzr info [BRANCH]``.

* New form ``bzr commit SELECTED`` to commit only selected files.

* New form ``bzr log -r FROM:TO`` shows changes in selected
  range; contributed by John A Meinel.

* New option ``bzr diff --diff-options 'OPTS'`` allows passing
  options through to an external GNU diff.

* New option ``bzr add --no-recurse`` to add a directory but not
  their contents.

* ``bzr --version`` now shows more information if bzr is being run
  from a branch.


Bug Fixes
*********

* Fixed diff format so that added and removed files will be
  handled properly by patch.  Fix from Lalo Martins.

* Various fixes for files whose names contain spaces or other
  metacharacters.


Testing
*******

* Converted black-box test suites from Bourne shell into Python;
  now run using ``./testbzr``.  Various structural improvements to
  the tests.

* testbzr by default runs the version of bzr found in the same
  directory as the tests, or the one given as the first parameter.

* testbzr also runs the internal tests, so the only command
  required to check is just ``./testbzr``.

* testbzr requires python2.4, but can be used to test bzr running
  under a different version.

* Tests added for many other changes in this release.


Internal
********

* Included ElementTree library upgraded to 1.2.6 by Fredrik Lundh.

* Refactor command functions into Command objects based on HCT by
  Scott James Remnant.

* Better help messages for many commands.

* Expose ``bzrlib.open_tracefile()`` to start the tracefile; until
  this is called trace messages are just discarded.

* New internal function ``find_touching_revisions()`` and hidden
  command touching-revisions trace the changes to a given file.

* Simpler and faster ``compare_inventories()`` function.

* ``bzrlib.open_tracefile()`` takes a tracefilename parameter.

* New AtomicFile class.

* New developer commands ``added``, ``modified``.


Portability
***********

* Cope on Windows on python2.3 by using the weaker random seed.
  2.4 is now only recommended.


bzr-0.0.4
#########

:Released:  2005-04-22

Enhancements
************

* 'bzr diff' optionally takes a list of files to diff.  Still a bit
  basic.  Patch from QuantumG.

* More default ignore patterns.

* New 'bzr log --verbose' shows a list of files changed in the
  changeset.  Patch from Sebastian Cote.

* Roll over ~/.bzr.log if it gets too large.

* Command abbreviations 'ci', 'st', 'stat', '?' based on a patch
  by Jason Diamon.

* New 'bzr help commands' based on a patch from Denys Duchier.


Changes
*******

* User email is determined by looking at $BZREMAIL or ~/.bzr.email
  or $EMAIL.  All are decoded by the locale preferred encoding.
  If none of these are present user@hostname is used.  The host's
  fully-qualified name is not used because that tends to fail when
  there are DNS problems.

* New 'bzr whoami' command instead of username user-email.


Bug Fixes
*********

* Make commit safe for hardlinked bzr trees.

* Some Unicode/locale fixes.

* Partial workaround for ``difflib.unified_diff`` not handling
  trailing newlines properly.


Internal
********

* Allow docstrings for help to be in PEP0257 format.  Patch from
  Matt Brubeck.

* More tests in test.sh.

* Write profile data to a temporary file not into working
  directory and delete it when done.

* Smaller .bzr.log with process ids.


Portability
***********

* Fix opening of ~/.bzr.log on Windows.  Patch from Andrew
  Bennetts.

* Some improvements in handling paths on Windows, based on a patch
  from QuantumG.


bzr-0.0.3
#########

:Released:  2005-04-06

Enhancements
************

* New "directories" internal command lists versioned directories
  in the tree.

* Can now say "bzr commit --help".

* New "rename" command to rename one file to a different name
  and/or directory.

* New "move" command to move one or more files into a different
  directory.

* New "renames" command lists files renamed since base revision.

* New cat command contributed by janmar.

Changes
*******

* .bzr.log is placed in $HOME (not pwd) and is always written in
  UTF-8.  (Probably not a completely good long-term solution, but
  will do for now.)

Portability
***********

* Workaround for difflib bug in Python 2.3 that causes an
  exception when comparing empty files.  Reported by Erik Toubro
  Nielsen.

Internal
********

* Refactored inventory storage to insert a root entry at the top.

Testing
*******

* Start of shell-based black-box testing in test.sh.


bzr-0.0.2.1
###########

Portability
***********

* Win32 fixes from Steve Brown.


bzr-0.0.2
#########

:Codename: "black cube"
:Released: 2005-03-31

Enhancements
************

* Default ignore list extended (see bzrlib/__init__.py).

* Patterns in .bzrignore are now added to the default ignore list,
  rather than replacing it.

* Ignore list isn't reread for every file.

* More help topics.

* Reinstate the 'bzr check' command to check invariants of the
  branch.

* New 'ignored' command lists which files are ignored and why;
  'deleted' lists files deleted in the current working tree.

* Performance improvements.

* New global --profile option.

* Ignore patterns like './config.h' now correctly match files in
  the root directory only.


bzr-0.0.1
#########

:Released:  2005-03-26

Enhancements
************

* More information from info command.

* Can now say "bzr help COMMAND" for more detailed help.

* Less file flushing and faster performance when writing logs and
  committing to stores.

* More useful verbose output from some commands.

Bug Fixes
*********

* Fix inverted display of 'R' and 'M' during 'commit -v'.

Portability
***********

* Include a subset of ElementTree-1.2.20040618 to make
  installation easier.

* Fix time.localtime call to work with Python 2.3 (the minimum
  supported).


bzr-0.0.0.69
############

:Released:  2005-03-22

Enhancements
************

* First public release.

* Storage of local versions: init, add, remove, rm, info, log,
  diff, status, etc.


..
   vim: tw=74 ft=rst ff=unix encoding=utf-8<|MERGE_RESOLUTION|>--- conflicted
+++ resolved
@@ -100,17 +100,15 @@
   prevents ``bzr status --short`` from crashing when those files are
   present.  (John Arbash Meinel, #303275)
 
-<<<<<<< HEAD
-* Tolerate patches with leading noise in ``bzr-handle-patch``.
-  (Toshio Kuratomi, Martin Pool, #502076)
+* ``bzr mkdir DIR`` will not create DIR unless DIR's parent is a versioned
+   directory. (Parth Malwankar, #138600)
 
 * SSH child processes will now ignore SIGQUIT on nix systems so breaking into
   the debugger won't kill the session.
   (Martin <gzlist@googlemail.com>, #162502)
-=======
-* ``bzr mkdir DIR`` will not create DIR unless DIR's parent is a versioned
-   directory. (Parth Malwankar, #138600)
->>>>>>> 181e5a94
+
+* Tolerate patches with leading noise in ``bzr-handle-patch``.
+  (Toshio Kuratomi, Martin Pool, #502076)
 
 API Changes
 ***********
