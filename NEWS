--------------------
Bazaar Release Notes
--------------------

.. contents::


IN DEVELOPMENT
--------------

  COMPATIBILITY BREAKS:

    * ``bzr log --line`` now indicates which revisions are merges with
      `[merge]` after the date.  Scripts which parse the output of this
      command may need to be adjusted.
      (Neil Martinsen-Burrell)

  NEW FEATURES:

    * ``bzr reconfigure`` now supports --with-trees and --with-no-trees
      options to change the default tree-creation policy of shared
      repositories.  (Matthew Fuller, Marius Kruger, #145033)

    * The ``-Dmemory`` flag now gives memory information on Windows.
      (John Arbash Meinel)

  IMPROVEMENTS:

    * ``bzr branch`` now has a ``--no-tree`` option which turns off the
      generation of a working tree in the new branch.
      (Daniel Watkins, John Klinger, #273993)

<<<<<<< HEAD
    * Bazaar will now point out ``bzr+ssh://`` to the user when they 
      use ssh://. (Jelmer Vernooij, #330535)
=======
    * Support for GSSAPI authentication when using HTTP or HTTPS. 
      (Jelmer Vernooij)

    * The ``bzr shelve`` prompt now includes a '?' help option to explain the
      short options better. (Daniel Watkins, #327429)
>>>>>>> 1f946442

  BUG FIXES:

    * ``bzr unshelve`` gives a more palatable error if passed a non-integer
      shelf id. (Daniel Watkins)

    * ``bzr missing`` now uses ``Repository.get_revision_delta()`` rather
      than fetching trees and determining a delta itself. (Jelmer
      Vernooij, #315048)

    * Many Branch hooks would not fire with ``bzr://`` and ``bzr+ssh://``
      branches, and this was not noticed due to a bug in the test logic
      for branches. This is now fixed and a test added to prevent it
      reoccuring. (Robert Collins, Andrew Bennetts)

  DOCUMENTATION:

    * The documentation for ``shelve`` and ``unshelve`` has been clarified.
      (Daniel Watkins, #327421, #327425)

  API CHANGES:

  INTERNALS:

    * ``bzrlib.tests.run_suite`` accepts a runner_class parameter
      supporting the use of different runners. (Robert Collins)

    * New hook Commands['extend_command'] to allow plugins to access a
      command object before the command is run (or help generated from
      it), without overriding the command. (Robert Collins)

    * Some methods have been pulled up from ``BzrBranch`` to ``Branch``
      to aid branch types that are not bzr branch objects (like
      RemoteBranch). (Robert Collins, Andrew Bennetts)


bzr 1.12 "1234567890" 2009-02-13
--------------------------------

This release of Bazaar contains many improvements to the speed,
documentation and functionality of ``bzr log`` and the display of logged
revisions by ``bzr status``.  bzr now also gives a better indication of
progress, both in the way operations are drawn onto a text terminal, and
by showing the rate of network IO.

  BUG FIXES:

    * ``bzr init --development-wt5[-rich-root]`` would fail because of
      circular import errors. (John Arbash Meinel, #328135)

  DOCUMENTATION:

    * Expanded the help for log and added a new help topic called
      ``log-formats``.  (Ian Clatworthy)


bzr 1.12rc1 "1234567890" 2009-02-10
-----------------------------------

  COMPATIBILITY BREAKS:

    * By default, ``bzr status`` after a merge now shows just the pending
      merge tip revisions. This improves the signal-to-noise ratio after
      merging from trunk and completes much faster. To see all merged
      revisions, use the new ``-v`` flag.  (Ian Clatworthy)

    * ``bzr log --line`` now shows any tags after the date and before
      the commit message. If you have scripts which parse the output
      from this command, you may need to adjust them accordingly.
      (Ian Clatworthy)

    * ``bzr log --short`` now shows any additional revision properties
      after the date and before the commit message.  Scripts that parse 
      output of the log command in this situation may need to adjust.
      (Neil Martinsen-Burrell)

    * The experimental formats ``1.12-preview`` and ``1.12-preview-rich-root``
      have been renamed ``development-wt5`` and ``development-wt5-rich-root``
      respectively, given they are not ready for release in 1.12.
      (Ian Clatworthy)

  NEW FEATURES:

    * Add support for filtering ``bzr missing`` on revisions.  Remote revisions
      can be filtered using ``bzr missing -r -20..-10`` and local revisions can
      be filtered using ``bzr missing --my-revision -20..-10``.
      (Marius Kruger)

    * ``bzr log -p`` displays the patch diff for each revision.
      When logging a file, the diff only includes changes to that file.
      (Ian Clatworthy, #202331, #227335)

    * ``bzr log`` supports a new option called ``-n N`` or ``--level N``.
      A value of 0 (zero) means "show all nested merge revisions" while
      a value of 1 (one) means "show just the top level". Values above
      1 can be used to see a limited amount of nesting. That can be
      useful for seeing the level or two below PQM submits for example.
      To force the ``--short`` and ``--line`` formats to display all nested
      merge revisions just like ``--long`` does by default, use a command
      like ``bzr log --short -n0``. To display just the mainline using
      ``--long`` format, ``bzr log --long -n1``.
      (Ian Clatworthy)

  IMPROVEMENTS:

    * ``bzr add`` more clearly communicates success vs failure.
      (Daniel Watkins)

    * ``bzr init`` will now print a little less verbose output.
      (Marius Kruger)

    * ``bzr log`` is now much faster in many use cases, particularly
      at incrementally displaying results and filtering by a
      revision range. (Ian Clatworthy)

    * ``bzr log --short`` and ``bzr log --line`` now show tags, if any,
      for each revision. The tags are shown comma-separated inside
      ``{}``. For short format, the tags appear at the end of line
      before the optional ``[merge]`` indicator. For line format,
      the tags appear after the date. (Ian Clatworthy)

    * Progress bars now show the rate of activity for some sftp 
      operations, and they are drawn different.  (Martin Pool, #172741)

    * Progress bars now show the rate of activity for urllib and pycurl based
      http client implementations. The operations are tracked at the socket
      level for better precision.
      (Vincent Ladeuil)

    * Rule-based preferences can now accept multiple patterns for a set of
      rules.  (Marius Kruger)

    * The ``ancestor:`` revision spec will now default to referring to the
      parent of the branch if no other location is given.
      (Daniel Watkins, #198417)

    * The debugger started as a result of setting ``$BZR_PDB`` works
      around a bug in ``pdb``, http://bugs.python.org/issue4150.  The bug
      can cause truncated tracebacks in Python versions before 2.6.
      (Andrew Bennetts)

    * VirtualVersionedFiles now implements
      ``iter_lines_added_or_present_in_keys``. This allows the creation of 
      new branches based on stacked bzr-svn branches. (#311997)

  BUG FIXES:

    * ``bzr annotate --show-ids`` doesn't give a backtrace on empty files
      anymore.
      (Anne Mohsen, Vincent Ladeuil, #314525)

    * ``bzr log FILE`` now correctly shows mainline revisions merging
      a change to FILE when the ``--short`` and ``--line`` log formats
      are used. (Ian Clatworthy, #317417)

    * ``bzr log -rX..Y FILE`` now shows the history of FILE provided
      it existed in Y or X, even if the file has since been deleted or
      renamed. If no range is given, the current/basis tree and
      initial tree are searched in that order. More generally, log
      now interprets filenames in their historical context.
      (Ian Clatworthy, #175520)

    * ``bzr status`` now reports nonexistent files and continues, then
       errors (with code 3) at the end.  (Karl Fogel, #306394)

    * Don't require the present compression base in knits to be the same
      when adding records in knits. (Jelmer Vernooij, #307394)

    * Fix a problem with CIFS client/server lag on Windows colliding with
      an invariant-per-process algorithm for generating AtomicFile names
      (Adrian Wilkins, #304023)

    * Many socket operations now handle EINTR by retrying the operation.
      Previously EINTR was treated as an unrecoverable failure.  There is
      a new ``until_no_eintr`` helper function in ``bzrlib.osutils``.
      (Andrew Bennetts)

    * Support symlinks with non-ascii characters in the symlink filename.
      (Jelmer Vernooij, #319323)

    * There was a bug in how we handled resolving when a file is deleted
      in one branch, and modified in the other. If there was a criss-cross
      merge, we would cause the deletion to conflict a second time.
      (Vincent Ladeuil, John Arbash Meinel)

    * There was another bug in how we chose the correct intermediate LCA in
      criss-cross merges leading to several kind of changes be incorrectly
      handled.
      (John Arbash Meinel, Vincent Ladeuil)

    * Unshelve now handles deleted paths without crashing. (Robert Collins)

  DOCUMENTATION:

    * Improved plugin developer documentation.  (Martin Pool)

  API CHANGES:

    * ``ProgressBarStack`` is deprecated; instead use
      ``ui_factory.nested_progress_bar`` to create new progress bars.
      (Martin Pool)

    * ForeignVcsMapping() now requires a ForeignVcs object as first
      argument. (Jelmer Vernooij)

    * ForeignVcsMapping.show_foreign_revid() has been moved to
      ForeignVcs. (Jelmer Vernooij)

    * ``read_bundle_from_url`` is deprecated in favor of
      ``read_mergeable_from_url``.  (Vincent Ladeuil)

    * Revision specifiers are now registered in
      ``bzrlib.revisionspec.revspec_registry``, and the old list of 
      revisionspec classes (``bzrlib.revisionspec.SPEC_TYPES``) has been
      deprecated. (Jelmer Vernooij, #321183)

    * The progress and UI classes have changed; the main APIs remain the
      same but code that provides a new UI or progress bar class may
      need to be updated.  (Martin Pool)

  INTERNALS:

    * Default User Interface (UI) is CLIUIFactory when bzr runs in a dumb
      terminal. It is sometimes desirable do override this default by forcing
      bzr to use TextUIFactory. This can be achieved by setting the
      BZR_USE_TEXT_UI environment variable (emacs shells, as opposed to
      compile buffers, are such an example).
      (Vincent Ladeuil)

    * New API ``Branch.iter_merge_sorted_revisions()`` that iterates over
      ``(revision_id, depth, revno, end_of_merge)`` tuples.
      (Ian Clatworthy)

    * New ``Branch.dotted_revno_to_revision_id()`` and
      ``Branch.revision_id_to_dotted_revno()`` APIs that pick the most
      efficient way of doing the mapping.
      (Ian Clatworthy)

    * Refactor cmd_serve so that it's a little easier to build commands that
      extend it, and perhaps even a bit easier to read.  (Jonathan Lange)

    * ``TreeDelta.show()`` now accepts a ``filter`` parameter allowing log
      formatters to retrict the output.
      (Vincent Ladeuil)


bzr 1.11 "Eyes up!" 2009-01-19
------------------------------

This first monthly release of Bazaar for 2009 improves Bazaar's operation
in Windows, Mac OS X, and other situations where file names are matched
without regard to capitalization: Bazaar tries to match the case of an
existing file.  This release of Bazaar also improves the efficiency of
Tortoise Windows Shell integration and lets it work on 64-bit platforms.

The UI through which Bazaar supports historic formats has been improved,
so 'bzr help formats' now gives a simpler and shorter list, with clear
advice.

This release also fixes a number of bugs, particularly a glitch that can
occur when there are concurrent writes to a pack repository.

  BUG FIXES:

    * Fix failing test when CompiledChunksToLines is not available.
      (Vincent Ladeuil)

    * Stacked branches don't repeatedly open their transport connection.
      (John Arbash Meinel)



bzr 1.11rc1 "Eyes up!" 2009-01-09
---------------------------------

  CHANGES:

    * Formats using Knit-based repository formats are now explicitly
      marked as deprecated. (Ian Clatworthy)

  NEW FEATURES:

    * Add support for `bzr tags -r 1..2`, that is we now support showing
      tags applicable for a specified revision range. (Marius Kruger)

    * ``authentication.conf`` now accepts pluggable read-only credential
      stores. Such a plugin (``netrc_credential_store``) is now included,
      handles the ``$HOME/.netrc`` file and can server as an example to
      implement other plugins.
      (Vincent Ladeuil)

    * ``shelve --list`` can now be used to list shelved changes.
      (Aaron Bentley)

  IMPROVEMENTS:

    * Add trailing slash to directories in all output of ``bzr ls``, except
      ``bzr ls --null``. (Gordon P. Hemsley, #306424)

    * ``bzr revision-info`` now supports a -d option to specify an
      alternative branch. (Michael Hudson)

    * Add connection to a C++ implementation of the Windows Shell Extension
      which is able to fully replace the current Python implemented one.
      Advantages include 64bit support and reduction in overhead for
      processes which drag in shell extensions.
      (Mark Hammond)

    * Support the Claws mail client directly, rather than via
      xdg-email. This prevents the display of an unnecessary modal
      dialog in Claws, informing the user that a file has been
      attached to the message, and works around bug #291847 in
      xdg-utils which corrupts the destination address.

    * When working on a case-insensitive case-preserving file-system, as
      commonly found with Windows, bzr will often ignore the case of the
      arguments specified by the user in preference to the case of an existing
      item on the file-system or in the inventory to help prevent
      counter-intuitive behaviour on Windows. (Mark Hammond)

  BUG FIXES:
  
    * Allow BzrDir implementation to implement backing up of 
      control directory. (#139691)

    * ``bzr push`` creating a new stacked branch will now only open a
      single connection to the target machine. (John Arbash Meinel)

    * Don't call iteritems on transport_list_registry, because it may
      change during iteration.  (Martin Pool, #277048)

    * Don't make a broken branch when pushing an unstackable-format branch
      that's in a stackable shared repository to a location with default
      stack-on location.  (Andrew Bennetts, #291046)

    * Don't require embedding user in HTTP(S) URLs do use authentication.conf.
      (Ben Jansen, Vincent Ladeuil, #300347)

    * Fix a problem with CIFS client/server lag on windows colliding with
      an invariant-per-process algorithm for generating AtomicFile names
      (Adrian Wilkins, #304023)

    * Fix bogus setUp signature in UnavailableFTPServer.
      (Gary van der Merwe, #313498)

    * Fix compilation error in ``_dirstate_helpers_c`` on SunOS/Solaris.
      (Jari Aalto)

    * Fix SystemError in ``_patiencediff_c`` module by calling
      PyErr_NoMemory() before returning NULL in PatienceSequenceMatcher_new.
      (Andrew Bennetts, #303206)

    * Give proper error message for diff with non-existent dotted revno.
      (Marius Kruger, #301969)

    * Handle EACCES (permission denied) errors when launching a message
      editor, and emit warnings when a configured editor cannot be
      started. (Andrew Bennetts)

    * ``$HOME/.netrc`` file is now recognized as a read-only credential store
      if configured in ``authentication.conf`` with 'password_encoding=netrc'
      in the appropriate sections.
      (Vincent Ladeuil, #103029)

    * Opening a stacked branch now properly shares the connection, rather
      than opening a new connection for the stacked-on branch.
      (John Arbash meinel)

    * Preserve transport decorators while following redirections.
      (Vincent Ladeuil, #245964, #270863)

    * Provides a finer and more robust filter for accepted redirections.
      (Vincent Ladeuil, #303959, #265070)

    * ``shelve`` paths are now interpreted relative to the current working
      tree.  (Aaron Bentley)

    * ``Transport.readv()`` defaults to not reading more than 100MB in a
      single array. Further ``RemoteTransport.readv`` sets this to 5MB to
      work better with how it splits its requests.
      (John Arbash Meinel, #303538)

    * Pack repositories are now able to reload the pack listing and retry
      the current operation if another action causes the data to be
      repacked.  (John Arbash Meinel, #153786)

    * ``pull -v`` now respects the log_format configuration variable.
      (Aaron Bentley)

    * ``push -v`` now works on non-initial pushes.  (Aaron Bentley)

    * Use the short status format when the short format is used for log.
      (Vincent Ladeuil, #87179)

    * Allow files to be renamed or moved via remove + add-by-id. (Charles
      Duffy, #314251)

  DOCUMENTATION:

    * Improved the formats help topic to explain why multiple formats
      exist and to provide guidelines in selecting one. Introduced
      two new supporting help topics: current-formats and other-formats.
      (Ian Clatworthy)

  API CHANGES:

    * ``LRUCache(after_cleanup_size)`` was renamed to
      ``after_cleanup_count`` and the old name deprecated. The new name is
      used for clarity, and to avoid confusion with
      ``LRUSizeCache(after_cleanup_size)``. (John Arbash Meinel)

    * New ``ForeignRepository`` base class, to help with foreign branch 
      support (e.g. svn).  (Jelmer Vernooij)

    * ``node_distances`` and ``select_farthest`` can no longer be imported
      from ``bzrlib.graph``.  They can still be imported from
      ``bzrlib.deprecated_graph``, which has been the preferred way to
      import them since before 1.0.  (Andrew Bennetts)
      
    * The logic in commit now delegates inventory basis calculations to
      the ``CommitBuilder`` object; this requires that the commit builder
      in use has been updated to support the new ``recording_deletes`` and
      ``record_delete`` methods. (Robert Collins)

  TESTING:

    * An HTTPS server is now available (it requires python-2.6). Future bzr
      versions will allow the use of the python-2.6 ssl module that can be
      installed for 2.5 and 2.4.

    * ``bzr selftest`` now fails if new trailing white space is added to
      the bazaar sources. It only checks changes not committed yet. This
      means that PQM will now reject changes that introduce new trailing
      whitespace. (Marius Kruger)

    * Introduced new experimental formats called ``1.12-preview`` and
      ``1.12-preview-rich-root`` to enable testing of related pending
      features, namely content filtering and filtered views.
      (Ian Clatworthy)

  INTERNALS:

    * Added an ``InventoryEntry`` cache when deserializing inventories.
      Can cut the time to iterate over multiple RevisionsTrees in half.
      (John Arbash Meinel)

    * Added ``bzrlib.fifo_cache.FIFOCache`` which is designed to have
      minimal overhead versus using a plain dict for cache hits, at the
      cost of not preserving the 'active' set as well as an ``LRUCache``.
      (John Arbash Meinel)

    * ``bzrlib.patience_diff.unified_diff`` now properly uses a tab
      character to separate the filename from the date stamp, and doesn't
      add trailing whitespace when a date stamp is not supplied.
      (Adeodato Simó, John Arbash Meinel)

    * ``DirStateWorkingTree`` and ``DirStateWorkingTreeFormat`` added
      as base classes of ``WorkingTree4`` and ``WorkingTreeFormat4``
      respectively. (Ian Clatworthy)

    * ``KnitVersionedFiles._check_should_delta()`` now uses the
      ``get_build_details`` api to avoid multiple hits to the index, and
      to properly follow the ``compression_parent`` rather than assuming
      it is the left-hand parent. (John Arbash Meinel)

    * ``KnitVersionedFiles.get_record_stream()`` will now chose a
      more optimal ordering when the keys are requested 'unordered'.
      Previously the order was fully random, now the records should be
      returned from each pack in turn, in forward I/O order.
      (John Arbash Meinel)
    
    * ``mutter()`` will now flush the ``~/.bzr.log`` if it has been more
      than 2s since the last time it flushed. (John Arbash Meinel)

    * New method ``bzrlib.repository.Repository.add_inventory_by_delta``
      allows adding an inventory via an inventory delta, which can be
      more efficient for some repository types. (Robert Collins)

    * Repository ``CommitBuilder`` objects can now accumulate an inventory
      delta. To enable this functionality call ``builder.recording_deletes``
      and additionally call ``builder.record_delete`` when a delete
      against the basis occurs. (Robert Collins)

    * The default http handler has been changed from pycurl to urllib.
      The default is still pycurl for https connections. (The only
      advantage of pycurl is that it checks ssl certificates.)
      (John Arbash Meinel)

    * ``VersionedFiles.get_record_stream()`` can now return objects with a
      storage_kind of ``chunked``. This is a collection (list/tuple) of
      strings. You can use ``osutils.chunks_to_lines()`` to turn them into
      guaranteed 'lines' or you can use ``''.join(chunks)`` to turn it
      into a fulltext. This allows for some very good memory savings when
      asking for many texts that share ancestry, as the individual chunks
      can be shared between versions of the file. (John Arbash Meinel)

    * ``pull -v`` and ``push -v`` use new function
      ``bzrlib.log.show_branch_change`` (Aaron Bentley)



bzr 1.10 2008-12-05
-------------------

Bazaar 1.10 has several performance improvements for copying revisions
(especially for small updates to large projects).  There has also been a
significant amount of effort in polishing stacked branches.  The commands
``shelve`` and ``unshelve`` have become core commands, with an improved
implementation.

The only changes versus bzr-1.10rc1 are bugfixes for stacked branches.

  BUG FIXES:

    * Don't set a pack write cache size from RepoFetcher, because the
      cache is not coherent with reads and causes ShortReadvErrors.
      This reverses the change that fixed #294479.
      (Martin Pool, #303856)

    * Properly handle when a revision can be inserted as a delta versus
      when it needs to be expanded to a fulltext for stacked branches.
      There was a bug involving merge revisions. As a method to help
      prevent future difficulties, also make stacked fetches sort
      topologically. (John Arbash Meinel, #304841)


bzr 1.10rc1 2008-11-28
----------------------

This release of Bazaar focuses on performance improvements when pushing
and pulling revisions, both locally and to remote networks.  The popular
``shelve`` and ``unshelve`` commands, used to interactively revert and
restore work in progress, have been merged from bzrtools into the bzr
core.  There are also bug fixes for portability, and for stacked branches.

  NEW FEATURES:

    * New ``commit_message_template`` hook that is called by the commit
      code to generate a template commit message. (Jelmer Vernooij)

    * New `shelve` and `unshelve` commands allow undoing and redoing changes.
      (Aaron Bentley)

  IMPROVEMENTS:

    * ``(Remote)Branch.copy_content_into`` no longer generates the full revision
      history just to set the last revision info.
      (Andrew Bennetts, John Arbash Meinel)

    * Fetches between formats with different serializers (such as
      pack-0.92-subtree and 1.9-rich-root) are faster now.  This is due to
      operating on batches of 100 revisions at time rather than
      one-by-one.  (Andrew Bennetts, John Arbash Meinel)

    * Search index files corresponding to pack files we've already used
      before searching others, because they are more likely to have the
      keys we're looking for.  This reduces the number of iix and tix
      files accessed when pushing 1 new revision, for instance.
      (John Arbash Meinel)

    * Signatures to transfer are calculated more efficiently in
      ``item_keys_introduced_by``.  (Andrew Bennetts, John Arbash Meinel)

    * The generic fetch code can once again copy revisions and signatures
      without extracting them completely to fulltexts and then serializing
      them back down into byte strings. This is a significant performance
      improvement when fetching from a stacked branch.
      (John Arbash Meinel, #300289)

    * When making a large readv() request over ``bzr+ssh``, break up the
      request into more manageable chunks. Because the RPC is not yet able
      to stream, this helps keep us from buffering too much information at
      once. (John Arbash Meinel)

  BUG FIXES:

    * Better message when the user needs to set their Launchpad ID.
      (Martin Pool, #289148)

    * ``bzr commit --local`` doesn't access the master branch anymore.
      This fixes a regression introduced in 1.9.  (Marius Kruger, #299313)

    * Don't call the system ``chdir()`` with an empty path. Sun OS seems
      to give an error in that case.  Also, don't count on ``getcwd()``
      being able to allocate a new buffer, which is a gnu extension.
      (John Arbash Meinel, Martin Pool, Harry Hirsch, #297831)

    * Don't crash when requesting log --forward <file> for a revision range
      starting with a dotted revno.
      (Vincent Ladeuil, #300055)

    * Don't create text deltas spanning stacked repositories; this could
      cause "Revision X not present in Y" when later accessing them.
      (Martin Pool, #288751)

    * Pack repositories are now able to reload the pack listing and retry
      the current operation if another action causes the data to be
      repacked.  (John Arbash Meinel, #153786)

    * PermissionDenied errors from smart servers no longer cause
      "PermissionDenied: "None"" on the client.
      (Andrew Bennetts, #299254)

    * Pushing to a stacked pack repository now batches writes, the same
      way writes are batched to ordinary pack repository.  This makes
      pushing to a stacked branch over the network much faster.
      (Andrew Bennetts, #294479)

    * TooManyConcurrentRequests no longer occur when a fetch fails and
      tries to abort a write group.  This allows the root cause (e.g. a
      network interruption) to be reported.  (Andrew Bennetts, #297014)

    * RemoteRepository.get_parent_map now uses fallback repositories.
      (Aaron Bentley, #297991?, #293679?)

  API CHANGES:

    * ``CommitBuilder`` now validates the strings it will be committing,
      to ensure that they do not have characters that will not be properly
      round-tripped. For now, it just checks for characters that are
      invalid in the XML form. (John Arbash Meinel, #295161)

    * Constructor parameters for NewPack (internal to pack repositories)
      have changed incompatibly.

    * ``Repository.abort_write_group`` now accepts an optional
      ``suppress_errors`` flag.  Repository implementations that override
      ``abort_write_group`` will need to be updated to accept the new
      argument.  Subclasses that only override ``_abort_write_group``
      don't need to change.

    * Transport implementations must provide copy_tree_to_transport.  A default
      implementation is provided for Transport subclasses.

  TESTING:

    * ``bzr selftest`` now fails if no doctests are found in a module
      that's expected to have them.  (Martin Pool)

    * Doctests now only report the first failure.  (Martin Pool)


bzr 1.9 2008-11-07
------------------

This release of Bazaar adds a new repository format, ``1.9``, with smaller
and more efficient index files.  This format can be specified when
creating a new repository, or used to losslessly upgrade an existing
repository.  bzr 1.9 also speeds most operations over the smart server
protocol, makes annotate faster, and uses less memory when making
checkouts or pulling large amounts of data.

  BUG FIXES:

   * Fix "invalid property value 'branch-nick' for None" regression with
     branches bound to svn branches.  (Martin Pool, #293440)

   * Fix SSL/https on Python2.6.  (Vincent Ladeuil, #293054)

   * ``SFTPTransport.readv()`` had a bug when requests were out-of-order.
     This only triggers some-of-the-time on Knit format repositories.
     (John Arbash Meinel, #293746)


bzr 1.9rc1 2008-10-31
---------------------

  NEW FEATURES:

    * New Branch hook ``transform_fallback_location`` allows a function to
      be called when looking up the stacked source. (Michael Hudson)

    * New repository formats ``1.9`` and ``1.9-rich-root``. These have all
      the functionality of ``1.6``, but use the new btree indexes.
      These indexes are both smaller and faster for access to historical
      information.  (John Arbash Meinel)

  IMPROVEMENTS:

    * ``BTreeIndex`` code now is able to prefetch extra pages to help tune
      the tradeoff between bandwidth and latency. Should be tuned
      appropriately to not impact commands which need minimal information,
      but provide a significant boost to ones that need more context. Only
      has a direct impact on the ``--development2`` format which uses
      btree's for the indexes. (John Arbash Meinel)

    * ``bzr dump-btree`` is a hidden command introduced to allow dumping
      the contents of a compressed btree file.  (John Arbash Meinel)

    * ``bzr pack`` now tells the index builders to optimize for size. For
      btree index repositories, this can save 25% of the index size
      (mostly in the text indexes). (John Arbash Meinel)

    * ``bzr push`` to an existing branch or repository on a smart server
      is faster, due to Bazaar making more use of the ``get_parent_map``
      RPC when querying the remote branch's revision graph.
      (Andrew Bennetts)

    * default username for bzr+ssh and sftp can be configured in
      authentication.conf. (Aaron Bentley)

    * launchpad-login now provides a default username for bzr+ssh and sftp
      URLs, allowing username-free URLs to work for everyone. (Aaron Bentley)

    * ``lp:`` lookups no longer include usernames, making them shareable and
      shorter. (Aaron Bentley)

    * New ``PackRepository.autopack`` smart server RPC, which does
      autopacking entirely on the server.  This is much faster than
      autopacking via plain file methods, which downloads a large amount
      of pack data and then re-uploads the same pack data into a single
      file.  This fixes a major (although infrequent) cause of lengthy
      delays when using a smart server.  For example, pushing the 10th
      revision to a repository with 9 packs now takes 44 RPCs rather than
      179, and much less bandwidth too.  This requires Bazaar 1.9 on both
      the client and the server, otherwise the client will fallback to the
      slower method.  (Andrew Bennetts)

  BUG FIXES:

    * A failure to load a plugin due to an IncompatibleAPI exception is
      now correctly reported. (Robert Collins, #279451)

    * API versioning support now has a multiple-version checking api
      ``require_any_api``. (Robert Collins, #279447)

    * ``bzr branch --stacked`` from a smart server to a standalone branch
      works again.  This fixes a regression in 1.7 and 1.8.
      (Andrew Bennetts, #270397)

    * ``bzr co`` uses less memory. It used to unpack the entire WT into
      memory before writing it to disk. This was a little bit faster, but
      consumed lots of memory. (John Arbash Meinel, #269456)

    * ``bzr missing --quiet`` no longer prints messages about whether
      there are missing revisions.  The exit code indicates whether there
      were or not.  (Martin Pool, #284748)

    * Fixes to the ``annotate`` code. The fast-path which re-used the
      stored deltas was accidentally disabled all the time, instead of
      only when a branch was stacked. Second, the code would accidentally
      re-use a delta even if it wasn't against the left-parent, this
      could only happen if ``bzr reconcile`` decided that the parent
      ordering was incorrect in the file graph.  (John Arbash Meinel)

    * "Permission denied" errors that occur when pushing a new branch to a
      smart server no longer cause tracebacks.  (Andrew Bennetts, #278673)

    * Some compatibility fixes for building the extensions with MSVC and
      for python2.4. (John Arbash Meinel, #277484)

    * The index logic is now able to reload the list of pack files if and
      index ends up disappearing. We still don't reload if the pack data
      itself goes missing after checking the index. This bug appears as a
      transient failure (file not found) when another process is writing
      to the repository.  (John Arbash Meinel, #153786)

    * ``bzr switch`` and ``bzr bind`` will now update the branch nickname if
      it was previously set. All checkouts will now refer to the bound branch
      for a nickname if one was not explicitly set.
      (Marius Kruger, #230903)

  DOCUMENTATION:

    * Improved hook documentation. (Michael Ernst)

  API CHANGES:

    * commands.plugins_cmds is now a CommandRegistry, not a dict.

  INTERNALS:

     * New AuthenticationConfig.set_credentials method allows easy programmatic
       configuration of authetication credentials.


bzr 1.8 2008-10-16
------------------

Bazaar 1.8 includes several fixes that improve working tree performance,
display of revision logs, and merges.  The bzr testsuite now passes on OS
X and Python 2.6, and almost completely passes on Windows.  The
smartserver code has gained several bug fixes and performance
improvements, and can now run server-side hooks within an http server.

  BUG FIXES:

   * Fix "Must end write group" error when another error occurs during
     ``bzr push``.  (Andrew Bennetts, #230902)

  PORTABILITY:

   * Some Pyrex versions require the WIN32 macro defined to compile on
     that platform.  (Alexander Belchenko, Martin Pool, #277481)


bzr 1.8rc1 2008-10-07
---------------------

  CHANGES:

    * ``bzr log file`` has been changed. It now uses a different method
      for determining which revisions to show as merging the changes to
      the file. It now only shows revisions which merged the change
      towards your mainline. This simplifies the output, makes it faster,
      and reduces memory consumption.  (John Arbash Meinel)

    * ``bzr merge`` now defaults to having ``--reprocess`` set, whenever
      ``--show-base`` is not supplied.  (John Arbash Meinel)

    * ``bzr+http//`` will now optionally load plugins and write logs on the
      server. (Marius Kruger)

    * ``bzrlib._dirstate_helpers_c.pyx`` does not compile correctly with
      Pyrex 0.9.4.1 (it generates C code which causes segfaults). We
      explicitly blacklist that version of the compiler for that
      extension. Packaged versions will include .c files created with
      pyrex >= 0.9.6 so it doesn't effect releases, only users running
      from the source tree. (John Arbash Meinel, #276868)

  FEATURES:

    * bzr is now compatible with python-2.6. python-2.6 is not yet officially
      supported (nor released, tests were conducted with the dev version of
      python-2.6rc2), but all known problems have been fixed.  Feedback
      welcome.
      (Vincent Ladeuil, #269535)

  IMPROVEMENTS:

    * ``bzr annotate`` will now include uncommitted changes from the local
      working tree by default. Such uncommitted changes are given the
      revision number they would get if a commit was done, followed with a
      ? to indicate that its not actually known. (Robert Collins, #3439)

    * ``bzr branch`` now accepts a ``--standalone`` option, which creates a
      standalone branch regardless of the presence of shared repositories.
      (Daniel Watkins)

    * ``bzr push`` is faster in the case there are no new revisions to
      push.  It is also faster if there are no tags in the local branch.
      (Andrew Bennetts)

    * File changes during a commit will update the tree stat cache.
      (Robert Collins)

    * Location aliases can now accept a trailing path.  (Micheal Hudson)

    * New hooks ``Lock.hooks`` when LockDirs are acquired and released.
      (Robert Collins, MartinPool)

    * Switching in heavyweight checkouts uses the master branch's context, not
      the checkout's context.  (Adrian Wilkins)

    * ``status`` on large trees is now faster, due to optimisations in the
      walkdirs code. Of particular note, the walkdirs code now performs
      a temporary ``chdir()`` while reading a single directory; if your
      platform has non thread-local current working directories (and is
      not windows which has its own implementation), this may introduce a
      race condition during concurrent uses of bzrlib. The bzrlib CLI
      will not encounter this as it is single threaded for working tree
      operations. (Robert Collins)

    * The C extensions now build on python 2.4 (Robert Collins, #271939)

    * The ``-Dhpss`` debug flag now reports the number of smart server
      calls per medium to stderr.  This is in addition to the existing
      detailed logging to the .bzr.log trace file.  (Andrew Bennetts)

  BUG FIXES:

    * Avoid random failures arising from misinterpreted ``errno`` values
      in ``_readdir_pyx.read_dir``.
      (Martin Pool, #279381)

    * Branching from a shared repository on a smart server into a new
      repository now preserves the repository format.
      (Andrew Bennetts, #269214)

    * ``bzr log`` now accepts a ``--change`` option.
      (Vincent Ladeuil, #248427)

    * ``bzr missing`` now accepts an ``--include-merges`` option.
      (Vincent Ladeuil, #233817)

    * Don't try to filter (internally) '.bzr' from the files to be deleted if
      it's not there.
      (Vincent Ladeuil, #272648)

    * Fix '_in_buffer' AttributeError when using the -Dhpss debug flag.
      (Andrew Bennetts)

    * Fix TooManyConcurrentRequests errors caused by a connection failure
      when doing ``bzr pull`` or ``bzr merge`` from a ``bzr+ssh`` URL.
      (Andrew Bennetts, #246233)

    * Fixed ``bzr st -r branch:PATH_TO_BRANCH`` where the other branch
      is in a different repository than the current one.
      (Lukáš Lalinský, #144421)

    * Make the first line of the manpage preamble a comment again.
      (David Futcher, #242106)

    * Remove use of optional parameter in GSSAPI FTP support, since
      it breaks newer versions of Python-Kerberos. (Jelmer Vernooij)

    * The autopacking logic will now always create a single new pack from
      all of the content which it deems is worth moving. This avoids the
      'repack a single pack' bug and should result in better packing
      overall.  (John Arbash Meinel, #242510, #172644)

    * Trivial documentation fix.
      (John Arbash Meinel, #270471)

    * ``bzr switch`` and ``bzr bind`` will now update the branch nickname if
      it was previously set. All checkouts will now refer to the bound branch
      for a nickname if one was not explicitly set.
      (Marius Kruger, #230903)

  DOCUMENTATION:

    * Explain revision/range identifiers. (Daniel Clemente)

  API CHANGES:

    * ``CommitBuilder.record_entry_contents`` returns one more element in
      its result tuple - an optional file system hash for the hash cache
      to use. (Robert Collins)

    * ``dirstate.DirState.update_entry`` will now only calculate the sha1
      of a file if it is likely to be needed in determining the output
      of iter_changes. (Robert Collins)

    * The PackRepository, RepositoryPackCollection, NewPack classes have a
      slightly changed interface to support different index types; as a
      result other users of these classes need to supply the index types
      they want. (Robert Collins)

  TESTING:

    * ``bzrlib.tests.repository_implementations`` has been renamed to
      ``bzrlib.tests.per_repository`` so that we have a common structure
      (and it is shorter). (John Arbash Meinel, #239343)

    * ``LocalTransport.abspath()`` now returns a drive letter if the
      transport has one, fixing numerous tests on Windows.
      (Mark Hammond)

    * PreviewTree is now tested via intertree_implementations.
      (Aaron Bentley)

    * The full test suite is passing again on OSX.
      (Guillermo Gonzalez, Vincent Ladeuil)

    * The full test suite passes when run with ``-Eallow_debug``.
      (Andrew Bennetts)

  INTERNALS:

    * A new hook, ``Branch.open``, has been added, which is called when
      branch objects are opened. (Robert Collins)

    * ``bzrlib.osutils._walkdirs_utf8`` has been refactored into common
      tree walking, and modular directory listing code to aid future
      performance optimisations and refactoring. (Robert Collins)

    * ``bzrlib.trace.debug_memory`` can be used to get a quick memory dump
      in the middle of processing. It only reports memory if
      ``/proc/PID/status`` is available. (John Arbash Meinel)

    * New method ``RevisionSpec.as_tree`` for representing the revision
      specifier as a revision tree object. (Lukáš Lalinský)

    * New race-free method on MutableTree ``get_file_with_stat`` for use
      when generating stat cache results. (Robert Collins)

    * New win32utils.get_local_appdata_location() provides access to a local
      directory for storing data.  (Mark Hammond)

    * To be compatible with python-2.6 a few new rules should be
      observed. 'message' attribute can't be used anymore in exception
      classes, 'sha' and 'md5' modules have been deprecated (use
      osutils.[md5|sha]), object__init__ and object.__new__ don't accept
      parameters anymore.
      (Vincent Ladeuil)


bzr 1.7.1 2008-10-01
--------------------

  No changes from 1.7.1rc1.


bzr 1.7.1rc1 2008-09-24
-----------------------

This release just includes an update to how the merge algorithm handles
file paths when we encounter complex history.

  FEATURES:

    * If we encounter a criss-cross in history, use information from
      direct Least Common Ancestors to resolve inventory shape (locations
      of files, adds, deletes, etc). This is similar in concept to using
      ``--lca`` for merging file texts, only applied to paths.
      (John Arbash Meinel)


bzr 1.7 2008-09-23
------------------

This release includes many bug fixes and a few performance and feature
improvements.  ``bzr rm`` will now scan for missing files and remove them,
like how ``bzr add`` scans for unknown files and adds them. A bit more
polish has been applied to the stacking code. The b-tree indexing code has
been brought in, with an eye on using it in a future repository format.
There are only minor installer changes since bzr-1.7rc2.

  FEATURES

    * Some small updates to the win32 installer. Include localization
      files found in plugins, and include the builtin distutils as part of
      packaging qbzr. (Mark Hammond)


bzr 1.7rc2 2008-09-17
---------------------

A few bug fixes from 1.7rc1. The biggest change is a new
``RemoteBranch.get_stacked_on_url`` rpc. This allows clients that are
trying to access a Stacked branch over the smart protocol, to properly
connect to the stacked-on location.

  BUG FIXES:

    * Branching from a shared repository on a smart server into a new
      repository now preserves the repository format.
      (Andrew Bennetts, #269214)

   * Branching from a stacked branch via ``bzr+ssh`` can properly connect
     to the stacked-on branch.  (Martin Pool, #261315)

    * ``bzr init`` no longer re-opens the BzrDir multiple times.
      (Vincent Ladeuil)

    * Fix '_in_buffer' AttributeError when using the -Dhpss debug flag.
      (Andrew Bennetts)


bzr 1.7rc1 2008-09-09
---------------------

This release candidate for bzr 1.7 has several bug fixes and a few
performance and feature improvements.  ``bzr rm`` will now scan for
missing files and remove them, like how ``bzr add`` scans for unknown
files and adds them. A bit more polish has been applied to the stacking
code. The b-tree indexing code has been brought in, with an eye on using
it in a future repository format.


  CHANGES:

    * ``bzr export`` can now export a subdirectory of a project.
      (Robert Collins)

    * ``bzr remove-tree`` will now refuse to remove a tree with uncommitted
      changes, unless the ``--force`` option is specified.
      (Lukáš Lalinský, #74101)

    * ``bzr rm`` will now scan for files that are missing and remove just
      them automatically, much as ``bzr add`` scans for new files that
      are not ignored and adds them automatically. (Robert Collins)

  FEATURES

    * Support for GSSAPI authentication when using FTP as documented in
      RFC2228. (Jelmer Vernooij, #49623)

    * Add support for IPv6 in the smart server. (Jelmer Vernooij, #165014)

  IMPROVEMENTS:

    * A url like ``log+file:///tmp`` will log all access to that Transport
      to ``.bzr.log``, which may help in debugging or profiling.
      (Martin Pool)

    * ``bzr branch`` and ``bzr push`` use the default stacking policy if the
      branch format supports it. (Aaron Bentley)

    * ``bzr init`` and ``bzr init-repo`` will now print out the same as
      ``bzr info`` if it completed successfully.
      (Marius Kruger)

    * ``bzr uncommit`` logs the old tip revision id, and displays how to
      restore the branch to that tip using ``bzr pull``.  This allows you
      to recover if you realize you uncommitted the wrong thing.
      (John Arbash Meinel)

    * Fix problems in accessing stacked repositories over ``bzr://``.
      (Martin Pool, #261315)

    * ``SFTPTransport.readv()`` was accidentally using ``list += string``,
      which 'works', but adds each character separately to the list,
      rather than using ``list.append(string)``. Fixing this makes the
      SFTP transport a little bit faster (~20%) and use a bit less memory.
      (John Arbash Meinel)

    * When reading index files, if we happen to read the whole file in a
      single request treat it as a ``_buffer_all`` request. This happens
      most often on small indexes over remote transports, where we default
      to reading 64kB. It saves a round trip for each small index during
      fetch operations. Also, if we have read more than 50% of an index
      file, trigger a ``_buffer_all`` on the next request. This works
      around some inefficiencies because reads don't fall neatly on page
      boundaries, so we would ignore those bytes, but request them again
      later. This could trigger a total read size of more than the whole
      file. (John Arbash Meinel)

  BUG FIXES:

    * ``bzr rm`` is now aliased to ``bzr del`` for the convenience of svn
      users. (Robert Collins, #205416)

    * Catch the infamous "select/poll returned error" which occurs when
      pycurl try to send a body request to an HTTP/1.0 server which has
      already refused to handle the request. (Vincent Ladeuil, #225020)

    * Fix ``ObjectNotLocked`` errors when using various commands
      (including ``bzr cat`` and ``bzr annotate``) in combination with a
      smart server URL.  (Andrew Bennetts, #237067)

    * ``FTPTransport.stat()`` would return ``0000`` as the permission bits
      for the containing ``.bzr/`` directory (it does not implement
      permissions). This would cause us to set all subdirectories to
      ``0700`` and files to ``0600`` rather than leaving them unmodified.
      Now we ignore ``0000`` as the permissions and assume they are
      invalid. (John Arbash Meinel, #259855)

    * Merging from a previously joined branch will no longer cause
      a traceback. (Jelmer Vernooij, #203376)

    * Pack operations on windows network shares will work even with large
      files. (Robert Collins, #255656)

    * Running ``bzr st PATH_TO_TREE`` will no longer suppress merge
      status. Status is also about 7% faster on mozilla sized trees
      when the path to the root of the tree has been given. Users of
      the internal ``show_tree_status`` function should be aware that
      the show_pending flag is now authoritative for showing pending
      merges, as it was originally. (Robert Collins, #225204)

    * Set valid default _param_name for Option so that ListOption can embed
      '-' in names. (Vincent Ladeuil, #263249)

    * Show proper error rather than traceback when an unknown revision
      id is specified to ``bzr cat-revision``. (Jelmer Vernooij, #175569)

    * Trailing text in the dirstate file could cause the C dirstate parser
      to try to allocate an invalid amount of memory. We now properly
      check and test for parsing a dirstate with invalid trailing data.
      (John Arbash Meinel, #186014)

    * Unexpected error responses from a smart server no longer cause the
      client to traceback.  (Andrew Bennetts, #263527)

    * Use a Windows api function to get a Unicode host name, rather than
      assuming the host name is ascii.
      (Mark Hammond, John Arbash Meinel, #256550)

    * ``WorkingTree4`` trees will now correctly report missing-and-new
      paths in the output of ``iter_changes``. (Robert Collins)

  DOCUMENTATION:

    * Updated developer documentation.  (Martin Pool)

  API CHANGES:

    * Exporters now take 4 parameters. (Robert Collins)

    * ``Tree.iter_changes`` will now return False for the content change
      field when a file is missing in the basis tree and not present in
      the target tree. Previously it returned True unconditionally.
      (Robert Collins)

    * The deprecated ``Branch.abspath`` and unimplemented
      ``Branch.rename_one`` and ``Branch.move`` were removed. (Jelmer Vernooij)

    * BzrDir.clone_on_transport implementations must now accept a stacked_on
      parameter.  (Aaron Bentley)

    * BzrDir.cloning_metadir implementations must now take a require_stacking
      parameter.  (Aaron Bentley)

  TESTING:

    * ``addCleanup`` now takes ``*arguments`` and ``**keyword_arguments``
      which are then passed to the cleanup callable as it is run. In
      addition, addCleanup no longer requires that the callables passed to
      it be unique. (Jonathan Lange)

    * Fix some tests that fail on Windows because files are deleted while
      still in use.
      (Mark Hammond)

    * ``selftest``'s ``--starting-with`` option can now use predefined
      prefixes so that one can say ``bzr selftest -s bp.loom`` instead of
      ``bzr selftest -s bzrlib.plugins.loom``. (Vincent Ladeuil)

    * ``selftest``'s ``--starting-with`` option now accepts multiple values.
      (Vincent Ladeuil)

  INTERNALS:

    * A new plugin interface, ``bzrlib.log.log_adapters``, has been added.
      This allows dynamic log output filtering by plugins.
      (Robert Collins)

    * ``bzrlib.btree_index`` is now available, providing a b-tree index
      layer. The design is memory conservative (limited memory cache),
      faster to seek (approx 100 nodes per page, gives 100-way fan out),
      and stores compressed pages allowing more keys per page.
      (Robert Collins, John Arbash Meinel)

    * ``bzrlib.diff.DiffTree.show_diff`` now skips changes where the kind
      is unknown in both source and target.
      (Robert Collins, Aaron Bentley)

    * ``GraphIndexBuilder.add_node`` and ``BTreeBuilder`` have been
      streamlined a bit. This should make creating large indexes faster.
      (In benchmarking, it now takes less time to create a BTree index than
      it takes to read the GraphIndex one.) (John Arbash Meinel)

    * Mail clients for `bzr send` are now listed in a registry.  This
      allows plugins to add new clients by registering them with
      ``bzrlib.mail_client.mail_client_registry``.  All of the built-in
      clients now use this mechanism.  (Neil Martinsen-Burrell)


bzr 1.6.1 2008-09-05
--------------------

A couple regressions were found in the 1.6 release. There was a
performance issue when using ``bzr+ssh`` to branch large repositories,
and some problems with stacking and ``rich-root`` capable repositories.


bzr 1.6.1rc2 2008-09-03
-----------------------

  BUG FIXES:

    * Copying between ``rich-root`` and ``rich-root-pack`` (and vice
      versa) was accidentally using the inter-model fetcher, instead of
      recognizing that both were 'rich root' formats.
      (John Arbash Meinel, #264321)


bzr 1.6.1rc1 2008-08-29
-----------------------

This release fixes a few regressions found in the 1.6 client. Fetching
changes was using an O(N^2) buffering algorithm, so for large projects it
would cause memory thrashing. There is also a specific problem with the
``--1.6-rich-root`` format, which prevented stacking on top of
``--rich-root-pack`` repositories, and could allow users to accidentally
fetch experimental data (``-subtree``) without representing it properly.
The ``--1.6-rich-root`` format has been deprecated and users are
recommended to upgrade to ``--1.6.1-rich-root`` immediately.  Also we
re-introduced a workaround for users who have repositories with incorrect
nodes (not possible if you only used official releases).
I should also clarify that none of this is data loss level issues, but
still sufficient enough to warrant an updated release.

  BUG FIXES:

    * ``RemoteTransport.readv()`` was being inefficient about how it
      buffered the readv data and processed it. It would keep appending to
      the same string (causing many copies) and then pop bytes out of the
      start of the string (causing more copies).
      With this patch "bzr+ssh://local" can improve dramatically,
      especially for projects with large files.
      (John Arbash Meinel)

    * Revision texts were always meant to be stored as fulltexts. There
      was a bug in a bzr.dev version that would accidentally create deltas
      when copying from a Pack repo to a Knit repo. This has been fixed,
      but to support those repositories, we know always request full texts
      for Revision texts. (John Arbash Meinel, #261339)

    * The previous ``--1.6-rich-root`` format used an incorrect xml
      serializer, which would accidentally support fetching from a
      repository that supported subtrees, even though the local one would
      not. We deprecated that format, and introduced a new one that uses
      the correct serializer ``--1.6.1-rich-root``.
      (John Arbash Meinel, #262333)


bzr 1.6 2008-08-25
------------------

Finally, the long awaited bzr 1.6 has been released. This release includes
new features like Stacked Branches, improved weave merge, and an updated
server protocol (now on v3) which will allow for better cross version
compatibility. With this release we have deprecated Knit format
repositories, and recommend that users upgrade them, we will continue to
support reading and writing them for the forseeable future, but we will
not be tuning them for performance as pack repositories have proven to be
better at scaling. This will also be the first release to bundle
TortoiseBzr in the standalone Windows installer.


bzr 1.6rc5 2008-08-19
---------------------

  BUG FIXES:

    * Disable automatic detection of stacking based on a containing
      directory of the target. It interacted badly with push, and needs a
      bit more work to get the edges polished before it should happen
      automatically. (John Arbash Meinel, #259275)
      (This change was reverted when merged to bzr.dev)


bzr 1.6rc4 2008-08-18
---------------------

  BUG FIXES:

    * Fix a regression in knit => pack fetching.  We had a logic
      inversion, causing the fetch to insert fulltexts in random order,
      rather than preserving deltas.  (John Arbash Meinel, #256757)


bzr 1.6rc3 2008-08-14
---------------------

  CHANGES:

    * Disable reading ``.bzrrules`` as a per-branch rule preferences
      file. The feature was not quite ready for a full release.
      (Robert Collins)

  IMPROVEMENTS:

    * Update the windows installer to bundle TortoiseBzr and ``qbzr``
      into the standalone installer. This will be the first official
      windows release that installs Tortoise by default.
      (Mark Hammond)

  BUG FIXES:

    * Fix a regression in ``bzr+http`` support. There was a missing
      function (``_read_line``) that needed to be carried over from
      ``bzr+ssh`` support. (Andrew Bennetts)

    * ``GraphIndex`` objects will internally read an entire index if more
      than 1/20th of their keyspace is requested in a single operation.
      This largely mitigates a performance regression in ``bzr log FILE``
      and completely corrects the performance regression in ``bzr log``.
      The regression was caused by removing an accomodation which had been
      supporting the index format in use. A newer index format is in
      development which is substantially faster. (Robert Collins)


bzr 1.6rc2 2008-08-13
---------------------

This release candidate has a few minor bug fixes, and some regression
fixes for Windows.

  BUG FIXES:

    * ``bzr upgrade`` on remote branches accessed via bzr:// and
      bzr+ssh:// now works.  (Andrew Bennetts)

    * Change the ``get_format_description()`` strings for
      ``RepositoryFormatKnitPack5`` et al to be single line messages.
      (Aaron Bentley)

    * Fix for a regression on Win32 where we would try to call
      ``os.listdir()`` on a file and not catch the exception properly.
      (Windows raises a different exception.) This would manifest in
      places like ``bzr rm file`` or ``bzr switch``.
      (Mark Hammond, John Arbash Meinel)

    * ``Inventory.copy()`` was failing to set the revision property for
      the root entry. (Jelmer Vernooij)

    * sftp transport: added missing ``FileExists`` case to
      ``_translate_io_exception`` (Christophe Troestler, #123475)

    * The help for ``bzr ignored`` now suggests ``bzr ls --ignored`` for
      scripting use. (Robert Collins, #3834)

    * The default ``annotate`` logic will now always assign the
      last-modified value of a line to one of the revisions that modified
      it, rather than a merge revision. This would happen when both sides
      claimed to have modified the line resulting in the same text. The
      choice is arbitrary but stable, so merges in different directions
      will get the same results.  (John Arbash Meinel, #232188)


bzr 1.6rc1 2008-08-06
---------------------

This release candidate for bzr 1.6 solidifies the new branch stacking
feature.  Bazaar now recommends that users upgrade all knit repositories,
because later formats are much faster.  However, we plan to continue read/write and
upgrade support for knit repostories for the forseeable future.  Several
other bugs and performance issues were fixed.

  CHANGES:

    * Knit format repositories are deprecated and bzr will now emit
      warnings whenever it encounters one.  Use ``bzr upgrade`` to upgrade
      knit repositories to pack format.  (Andrew Bennetts)

  IMPROVEMENTS:

    * ``bzr check`` can now be told which elements at a location it should
      check.  (Daniel Watkins)

    * Commit now supports ``--exclude`` (or ``-x``) to exclude some files
      from the commit. (Robert Collins, #3117)

    * Fetching data between repositories that have the same model but no
      optimised fetcher will not reserialise all the revisions, increasing
      performance. (Robert Collins, John Arbash Meinel)

    * Give a more specific error when target branch is not reachable.
      (James Westby)

    * Implemented a custom ``walkdirs_utf8`` implementation for win32.
      This uses a pyrex extension to get direct access to the
      ``FindFirstFileW`` style apis, rather than using ``listdir`` +
      ``lstat``. Shows a very strong improvement in commands like
      ``status`` and ``diff`` which have to iterate the working tree.
      Anywhere from 2x-6x faster depending on the size of the tree (bigger
      trees, bigger benefit.) (John Arbash Meinel)

    * New registry for log properties handles  and the method in
      LongLogFormatter to display the custom properties returned by the
      registered handlers. (Guillermo Gonzalez, #162469)

  BUG FIXES:

    * Add more tests that stacking does not create deltas spanning
      physical repository boundaries.
      (Martin Pool, #252428)

    * Better message about incompatible repositories.
      (Martin Pool, #206258)

    * ``bzr branch --stacked`` ensures the destination branch format can
      support stacking, even if the origin does not.
      (Martin Pool)

    * ``bzr export`` no longer exports ``.bzrrules``.
      (Ian Clatworthy)

    * ``bzr serve --directory=/`` now correctly allows the whole
      filesystem to be accessed on Windows, not just the root of the drive
      that Python is running from.
      (Adrian Wilkins, #240910)

    * Deleting directories by hand before running ``bzr rm`` will not
      cause subsequent errors in ``bzr st`` and ``bzr commit``.
      (Robert Collins, #150438)

    * Fix a test case that was failing if encoding wasn't UTF-8.
      (John Arbash Meinel, #247585)

    * Fix "no buffer space available" error when branching with the new
      smart server protocol to or from Windows.
      (Andrew Bennetts, #246180)

    * Fixed problem in branching from smart server.
      (#249256, Michael Hudson, Martin Pool)

    * Handle a file turning in to a directory in TreeTransform.
      (James Westby, #248448)

  API CHANGES:

    * ``MutableTree.commit`` has an extra optional keywork parameter
      ``exclude`` that will be unconditionally supplied by the command
      line UI - plugins that add tree formats may need an update.
      (Robert Collins)

    * The API minimum version for plugin compatibility has been raised to
      1.6 - there are significant changes throughout the code base.
      (Robert Collins)

    * The generic fetch code now uses three attributes on Repository objects
      to control fetch. The streams requested are controlled via :
      ``_fetch_order`` and ``_fetch_uses_deltas``. Setting these
      appropriately allows different repository implementations to recieve
      data in their optimial form. If the ``_fetch_reconcile`` is set then
      a reconcile operation is triggered at the end of the fetch.
      (Robert Collins)

    * The ``put_on_disk`` and ``get_tar_item`` methods in
      ``InventoryEntry`` were deprecated. (Ian Clatworthy)

    * ``Repository.is_shared`` doesn't take a read lock. It didn't
      need one in the first place (nobody cached the value, and
      ``RemoteRepository`` wasn't taking one either). This saves a round
      trip when probing Pack repositories, as they read the ``pack-names``
      file when locked. And during probe, locking the repo isn't very
      useful. (John Arbash Meinel)

  INTERNALS:

    * ``bzrlib.branchbuilder.BranchBuilder`` is now much more capable of
      putting together a real history without having to create a full
      WorkingTree. It is recommended that tests that are not directly
      testing the WorkingTree use BranchBuilder instead.  See
      ``BranchBuilder.build_snapshot`` or
      ``TestCaseWithMemoryTree.make_branch_builder``.  (John Arbash Meinel)

    * ``bzrlib.builtins.internal_tree_files`` broken into two giving a new
      helper ``safe_relpath_files`` - used by the new ``exclude``
      parameter to commit. (Robert Collins)

    * Make it easier to introduce new WorkingTree formats.
      (Ian Clatworthy)

    * The code for exporting trees was refactored not to use the
      deprecated ``InventoryEntry`` methods. (Ian Clatworthy)

    * RuleSearchers return () instead of [] now when there are no matches.
      (Ian Clatworthy)


bzr 1.6beta3 2008-07-17
-----------------------

This release adds a new 'stacked branches' feature allowing branches to
share storage without being in the same repository or on the same machine.
(See the user guide for more details.)  It also adds a new hook, improved
weaves, aliases for related locations, faster bzr+ssh push, and several
bug fixes.

  FEATURES:

    * New ``pre_change_branch_tip`` hook that is called before the
      branch tip is moved, while the branch is write-locked.  See the User
      Reference for signature details.  (Andrew Bennetts)

    * Rule-based preferences can now be defined for selected files in
      selected branches, allowing commands and plugins to provide
      custom behaviour for files matching defined patterns.
      See ``Rule-based preferences`` (part of ``Configuring Bazaar``)
      in the User Guide and ``bzr help rules`` for more information.
      (Ian Clatworthy)

    * Sites may suggest a branch to stack new branches on.  (Aaron Bentley)

    * Stacked branches are now supported. See ``bzr help branch`` and
      ``bzr help push``.  Branches must be in the ``development1`` format
      to stack, though the stacked-on branch can be of any format.
      (Robert Collins)

  IMPROVEMENTS:

    * ``bzr export --format=tgz --root=NAME -`` to export a gzipped tarball
      to stdout; also ``tar`` and ``tbz2``.
      (Martin Pool)

    * ``bzr (re)merge --weave`` will now use a standard Weave algorithm,
      rather than the annotation-based merge it was using. It does so by
      building up a Weave of the important texts, without needing to build
      the full ancestry. (John Arbash Meinel, #238895)

    * ``bzr send`` documents and better supports ``emacsclient`` (proper
      escaping of mail headers and handling of the MUA Mew).
      (Christophe Troestler)

    * Remembered locations can be specified by aliases, e.g. :parent, :public,
      :submit.  (Aaron Bentley)

    * The smart protocol now has improved support for setting branches'
      revision info directly.  This makes operations like push
      faster.  The new request method name is
      ``Branch.set_last_revision_ex``.  (Andrew Bennetts)

  BUG FIXES:

    * Bazaar is now able to be a client to the web server of IIS 6 and 7.
      The broken implementations of RFC822 in Python and RFC2046 in IIS
      combined with boundary-line checking in Bazaar previously made this
      impossible. (NB, IIS 5 does not suffer from this problem).
      (Adrian Wilkins, #247585)

    * ``bzr log --long`` with a ghost in your mainline now handles that
      ghost properly. (John Arbash Meinel, #243536)

    * ``check`` handles the split-up .bzr layout correctly, so no longer
      requires a branch to be present.
      (Daniel Watkins, #64783)

    * Clearer message about how to set the PYTHONPATH if bzrlib can't be
      loaded.
      (Martin Pool, #205230)

    * Errors about missing libraries are now shown without a traceback,
      and with a suggestion to install the library.  The full traceback is
      still in ``.bzr.log`` and can be shown with ``-Derror``.
      (Martin Pool, #240161)

    * Fetch from a stacked branch copies all required data.
      (Aaron Bentley, #248506)

    * Handle urls such as ftp://user@host.com@www.host.com where the user
      name contains an @.
      (Neil Martinsen-Burrell, #228058)

    * ``needs_read_lock`` and ``needs_write_lock`` now suppress an error during
      ``unlock`` if there was an error in the original function. This helps
      most when there is a failure with a smart server action, since often the
      connection closes and we cannot unlock.
      (Andrew Bennetts, John Arbash Meinel, #125784)

    * Obsolete hidden command ``bzr fetch`` removed.
      (Martin Pool, #172870)

    * Raise the correct exception when doing ``-rbefore:0`` or ``-c0``.
      (John Arbash Meinel, #239933)

    * You can now compare file revisions in Windows diff programs from
      Cygwin Bazaar.
      (Matt McClure, #209281)

    * revision_history now tolerates mainline ghosts for Branch format 6.
      (Aaron Bentley, #235055)

    * Set locale from environment for third party libs.
      (Martin von Gagern, #128496)

  DOCUMENTATION:

    * Added *Using stacked branches* to the User Guide.
      (Ian Clatworthy)

    * Updated developer documentation.
      (Martin Pool)

  TESTING:

   * ``-Dmemory`` will cause /proc/PID/status to be catted before bzr
     exits, allowing low-key analysis of peak memory use. (Robert Collins)

   * ``TestCaseWithTransport.make_branch_and_tree`` tries harder to return
     a tree with a ``branch`` attribute of the right format.  This was
     preventing some ``RemoteBranch`` tests from actually running with
     ``RemoteBranch`` instances.  (Andrew Bennetts)

  API CHANGES:

    * Removed ``Repository.text_store``, ``control_store``, etc.  Instead,
      there are new attributes ``texts, inventories, revisions,
      signatures``, each of which is a ``VersionedFiles``.  See the
      Repository docstring for more details.
      (Robert Collins)

    * ``Branch.pull`` now accepts an ``_override_hook_target`` optional
      parameter.  If you have a subclass of ``Branch`` that overrides
      ``pull`` then you should add this parameter.  (Andrew Bennetts)

    * ``bzrlib.check.check()`` has been deprecated in favour of the more
      aptly-named ``bzrlib.check.check_branch()``.
      (Daniel Watkins)

    * ``Tree.print_file`` and ``Repository.print_file`` are deprecated.
      These methods are bad APIs because they write directly to sys.stdout.
      bzrlib does not use them internally, and there are no direct tests
      for them. (Alexander Belchenko)

  INTERNALS:

    * ``cat`` command no longer uses ``Tree.print_file()`` internally.
      (Alexander Belchenko)

    * New class method ``BzrDir.open_containing_tree_branch_or_repository``
      which eases the discovery of the tree, the branch and the repository
      containing a given location.
      (Daniel Watkins)

    * New ``versionedfile.KeyMapper`` interface to abstract out the access to
      underlying .knit/.kndx etc files in repositories with partitioned
      storage. (Robert Collins)

    * Obsolete developer-use command ``weave-join`` has been removed.
      (Robert Collins)

    * ``RemoteToOtherFetcher`` and ``get_data_stream_for_search`` removed,
      to support new ``VersionedFiles`` layering.
      (Robert Collins)


bzr 1.6beta2 2008-06-10
-----------------------

This release contains further progress towards our 1.6 goals of shallow
repositories, and contains a fix for some user-affecting bugs in the
repository layer.  Building working trees during checkout and branch is
now faster.

  BUG FIXES:

    * Avoid KnitCorrupt error extracting inventories from some repositories.
      (The data is not corrupt; an internal check is detecting a problem
      reading from the repository.)
      (Martin Pool, Andrew Bennetts, Robert Collins, #234748)

    * ``bzr status`` was breaking if you merged the same revision twice.
      (John Arbash Meinel, #235407)

    * Fix infinite loop consuming 100% CPU when a connection is lost while
      reading a response body via the smart protocol v1 or v2.
      (Andrew Bennetts)

    * Inserting a bundle which changes the contents of a file with no trailing
      end of line, causing a knit snapshot in a 'knits' repository will no longer
      cause KnitCorrupt. (Robert Collins)

    * ``RemoteBranch.pull`` needs to return the ``self._real_branch``'s
      pull result. It was instead just returning None, which breaks ``bzr
      pull``. (John Arbash Meinel, #238149)

    * Sanitize branch nick before using it as an attachment filename in
      ``bzr send``. (Lukáš Lalinský, #210218)

    * Squash ``inv_entry.symlink_target`` to a plain string when
      generating DirState details. This prevents from getting a
      ``UnicodeError`` when you have symlinks and non-ascii filenames.
      (John Arbash Meinel, #135320)

  IMPROVEMENTS:

    * Added the 'alias' command to set/unset and display aliases. (Tim Penhey)

    * ``added``, ``modified``, and ``unknowns`` behaviour made consistent (all three
      now quote paths where required). Added ``--null`` option to ``added`` and
      ``modified`` (for null-separated unknowns, use ``ls --unknown --null``)
      (Adrian Wilkins)

    * Faster branching (1.09x) and lightweight checkouts (1.06x) on large trees.
      (Ian Clatworthy, Aaron Bentley)

  DOCUMENTATION:

    * Added *Bazaar Zen* section to the User Guide. (Ian Clatworthy)

  TESTING:

    * Fix the test HTTPServer to be isolated from chdir calls made while it is
      running, allowing it to be used in blackbox tests. (Robert Collins)

  API CHANGES:

    * ``WorkingTree.set_parent_(ids/trees)`` will now filter out revisions
      which are in the ancestry of other revisions. So if you merge the same
      tree twice, or merge an ancestor of an existing merge, it will only
      record the newest. (If you merge a descendent, it will replace its
      ancestor). (John Arbash Meinel, #235407)

    * ``RepositoryPolicy.__init__`` now requires stack_on and stack_on_pwd,
      through the derived classes do not.  (Aaron Bentley)

  INTERNALS:

    * ``bzrlib.bzrdir.BzrDir.sprout`` now accepts ``stacked`` to control
      creating stacked branches. (Robert Collins)

    * Knit record serialisation is now stricter on what it will accept, to
      guard against potential internal bugs, or broken input. (Robert Collins)


bzr 1.6beta1 2008-06-02
-----------------------


Commands that work on the revision history such as push, pull, missing,
uncommit and log are now substantially faster.  This release adds a
translation of some of the user documentation into Spanish.  (Contributions of
other translations would be very welcome.)  Bazaar 1.6beta1 adds a new network
protocol which is used by default and which allows for more efficient transfers
and future extensions.


  NOTES WHEN UPGRADING:

    * There is a new version of the network protocol used for bzr://, bzr+ssh://
      and bzr+http:// connections.  This will allow more efficient requests and
      responses, and more graceful fallback when a server is too old to
      recognise a request from a more recent client.  Bazaar 1.6 will
      interoperate with 0.16 and later versions, but servers should be upgraded
      when possible.  Bazaar 1.6 no longer interoperates with 0.15 and earlier via
      these protocols.  Use alternatives like SFTP or upgrade those servers.
      (Andrew Bennetts, #83935)

  CHANGES:

    * Deprecation warnings will not be suppressed when running ``bzr selftest``
      so that developers can see if their code is using deprecated functions.
      (John Arbash Meinel)

  FEATURES:

    * Adding ``-Derror`` will now display a traceback when a plugin fails to
      load. (James Westby)

  IMPROVEMENTS:

    * ``bzr branch/push/pull -r XXX`` now have a helper function for finding
      the revno of the new revision (``Graph.find_distance_to_null``). This
      should make something like ``bzr branch -r -100`` in a shared, no-trees
      repository much snappier. (John Arbash Meinel)

    * ``bzr log --short -r X..Y`` no longer needs to access the full revision
      history. This makes it noticeably faster when logging the last few
      revisions. (John Arbash Meinel)

    * ``bzr ls`` now accepts ``-V`` as an alias for ``--versioned``.
      (Jerad Cramp, #165086)

    * ``bzr missing`` uses the new ``Graph.find_unique_ancestors`` and
      ``Graph.find_differences`` to determine missing revisions without having
      to search the whole ancestry. (John Arbash Meinel, #174625)

    * ``bzr uncommit`` now uses partial history access, rather than always
      extracting the full revision history for a branch. This makes it
      resolve the appropriate revisions much faster (in testing it drops
      uncommit from 1.5s => 0.4s). It also means ``bzr log --short`` is one
      step closer to not using full revision history.
      (John Arbash Meinel, #172649)

  BUGFIXES:

    * ``bzr merge --lca`` should handle when two revisions have no common
      ancestor other than NULL_REVISION. (John Arbash Meinel, #235715)

    * ``bzr status`` was breaking if you merged the same revision twice.
      (John Arbash Meinel, #235407)

    * ``bzr push`` with both ``--overwrite`` and ``-r NNN`` options no longer
      fails.  (Andrew Bennetts, #234229)

    * Correctly track the base URL of a smart medium when using bzr+http://
      URLs, which was causing spurious "No repository present" errors with
      branches in shared repositories accessed over bzr+http.
      (Andrew Bennetts, #230550)

    * Define ``_remote_is_at_least_1_2`` on ``SmartClientMedium`` so that all
      implementations have the attribute.  Fixes 'PyCurlTransport' object has no
      attribute '_remote_is_at_least_1_2' attribute errors.
      (Andrew Bennetts, #220806)

    * Failure to delete an obsolete pack file should just give a warning
      message, not a fatal error.  It may for example fail if the file is still
      in use by another process.
      (Martin Pool)

    * Fix MemoryError during large fetches over HTTP by limiting the amount of
      data we try to read per ``recv`` call.  The problem was observed with
      Windows and a proxy, but might affect other environments as well.
      (Eric Holmberg, #215426)

    * Handle old merge directives correctly in Merger.from_mergeable.  Stricter
      get_parent_map requirements exposed a latent bug here.  (Aaron Bentley)

    * Issue a warning and ignore passwords declared in authentication.conf when
      used for an ssh scheme (sftp or bzr+ssh).
      (Vincent Ladeuil, #203186)

    * Make both http implementations raise appropriate exceptions on 403
      Forbidden when POSTing smart requests.
      (Vincent Ladeuil, #230223)

    * Properly *title* header names in http requests instead of capitalizing
      them.
      (Vincent Ladeuil, #229076)

    * The "Unable to obtain lock" error message now also suggests using
      ``bzr break-lock`` to fix it.  (Martin Albisetti, #139202)

    * Treat an encoding of '' as ascii; this can happen when bzr is run
      under vim on Mac OS X.
      (Neil Martinsen-Burrell)

    * ``VersionedFile.make_mpdiffs()`` was raising an exception that wasn't in
      scope. (Daniel Fischer #235687)

  DOCUMENTATION:

    * Added directory structure and started translation of docs in spanish.
      (Martin Albisetti, Lucio Albenga)

    * Incorporate feedback from Jelmer Vernooij and Neil Martinsen-Burrell
      on the plugin and integration chapters of the User Guide.
      (Ian Clatworthy)

    * More Bazaar developer documentation about packaging and release process,
      and about use of Python reprs.
      (Martin Pool, Martin Albisetti)

    * Updated Tortise strategy document. (Mark Hammond)

  TESTING:

    * ``bzrlib.tests.adapt_tests`` was broken and unused - it has been fixed.
      (Robert Collins)

    * Fix the test HTTPServer to be isolated from chdir calls made while it is
      running, allowing it to be used in blackbox tests. (Robert Collins)

    * New helper function for splitting test suites
      ``split_suite_by_condition``. (Robert Collins)

  INTERNALS:

    * ``Branch.missing_revisions`` has been deprecated. Similar functionality
      can be obtained using ``bzrlib.missing.find_unmerged``. The api was
      fairly broken, and the function was unused, so we are getting rid of it.
      (John Arbash Meinel)

  API CHANGES:

    * ``Branch.abspath`` is deprecated; use the Tree or Transport
      instead.  (Martin Pool)

    * ``Branch.update_revisions`` now takes an optional ``Graph``
      object. This can be used by ``update_revisions`` when it is
      checking ancestry, and allows callers to prefer request to go to a
      local branch.  (John Arbash Meinel)

    * Branch, Repository, Tree and BzrDir should expose a Transport as an
      attribute if they have one, rather than having it indirectly accessible
      as ``.control_files._transport``.  This doesn't add a requirement
      to support a Transport in cases where it was not needed before;
      it just simplifies the way it is reached.  (Martin Pool)

    * ``bzr missing --mine-only`` will return status code 0 if you have no
      new revisions, but the remote does. Similarly for ``--theirs-only``.
      The new code only checks one side, so it doesn't know if the other
      side has changes. This seems more accurate with the request anyway.
      It also changes the output to print '[This|Other] branch is up to
      date.' rather than displaying nothing.  (John Arbash Meinel)

    * ``LockableFiles.put_utf8``, ``put_bytes`` and ``controlfilename``
      are now deprecated in favor of using Transport operations.
      (Martin Pool)

    * Many methods on ``VersionedFile``, ``Repository`` and in
      ``bzrlib.revision``  deprecated before bzrlib 1.5 have been removed.
      (Robert Collins)

    * ``RevisionSpec.wants_revision_history`` can be set to False for a given
      ``RevisionSpec``. This will disable the existing behavior of passing in
      the full revision history to ``self._match_on``. Useful for specs that
      don't actually need access to the full history. (John Arbash Meinel)

    * The constructors of ``SmartClientMedium`` and its subclasses now require a
      ``base`` parameter.  ``SmartClientMedium`` implementations now also need
      to provide a ``remote_path_from_transport`` method.  (Andrew Bennetts)

    * The default permissions for creating new files and directories
      should now be obtained from ``BzrDir._get_file_mode()`` and
      ``_get_dir_mode()``, rather than from LockableFiles.  The ``_set_file_mode``
      and ``_set_dir_mode`` variables on LockableFiles which were advertised
      as a way for plugins to control this are no longer consulted.
      (Martin Pool)

    * ``VersionedFile.join`` is deprecated. This method required local
      instances of both versioned file objects and was thus hostile to being
      used for streaming from a smart server. The new get_record_stream and
      insert_record_stream are meant to efficiently replace this method.
      (Robert Collins)

    * ``WorkingTree.set_parent_(ids/trees)`` will now filter out revisions
      which are in the ancestry of other revisions. So if you merge the same
      tree twice, or merge an ancestor of an existing merge, it will only
      record the newest. (If you merge a descendent, it will replace its
      ancestor). (John Arbash Meinel, #235407)

    * ``WorkingTreeFormat2.stub_initialize_remote`` is now private.
      (Martin Pool)


bzr 1.5 2008-05-16
------------------

This release of Bazaar includes several updates to the documentation, and fixes
to prepare for making rich root support the default format. Many bugs have been
squashed, including fixes to log, bzr+ssh inter-operation with older servers.

  CHANGES:

    * Suppress deprecation warnings when bzrlib is a 'final' release. This way
      users of packaged software won't be bothered with DeprecationWarnings,
      but developers and testers will still see them. (John Arbash Meinel)

  DOCUMENTATION:

    * Incorporate feedback from Jelmer Vernooij and Neil Martinsen-Burrell
      on the plugin and integration chapters of the User Guide.
      (Ian Clatworthy)


bzr 1.5rc1 2008-05-09
---------------------

  NOTES WHEN UPGRADING:

  CHANGES:

    * Broader support of GNU Emacs mail clients. Set
      ``mail_client=emacsclient`` in your bazaar.conf and ``send`` will pop the
      bundle in a mail buffer according to the value of ``mail-user-agent``
      variable. (Xavier Maillard)

  FEATURES:

  IMPROVEMENTS:

    * Diff now handles revision specs like "branch:" and "submit:" more
      efficiently.  (Aaron Bentley, #202928)

    * More friendly error given when attempt to start the smart server
      on an address already in use. (Andrea Corbellini, #200575)

    * Pull completes much faster when there is nothing to pull.
      (Aaron Bentley)

  BUGFIXES:

    * Authentication.conf can define sections without password.
      (Vincent Ladeuil, #199440)

    * Avoid muttering every time a child update does not cause a progress bar
      update. (John Arbash Meinel, #213771)

    * ``Branch.reconcile()`` is now implemented. This allows ``bzr reconcile``
      to fix when a Branch has a non-canonical mainline history. ``bzr check``
      also detects this condition. (John Arbash Meinel, #177855)

    * ``bzr log -r ..X bzr://`` was failing, because it was getting a request
      for ``revision_id=None`` which was not a string.
      (John Arbash Meinel, #211661)

    * ``bzr commit`` now works with Microsoft's FTP service.
      (Andreas Deininger)

    * Catch definitions outside sections in authentication.conf.
      (Vincent Ladeuil, #217650)

    * Conversion from non-rich-root to rich-root(-pack) updates inventory
      sha1s, even when bundles are used.  (Aaron Bentley, #181391)

    * Conversion from non-rich-root to rich-root(-pack) works correctly even
      though search keys are not topologically sorted.  (Aaron Bentley)

    * Conversion from non-rich-root to rich-root(-pack) works even when a
      parent revision has a different root id.  (Aaron Bentley, #177874)

    * Disable strace testing until strace is fixed (see bug #103133) and emit a
      warning when selftest ends to remind us of leaking tests.
      (Vincent Ladeuil, #226769)

    * Fetching all revisions from a repository does not cause pack collisions.
      (Robert Collins, Aaron Bentley, #212908)

    * Fix error about "attempt to add line-delta in non-delta knit".
      (Andrew Bennetts, #217701)

    * Pushing a branch in "dirstate" format (Branch5) over bzr+ssh would break
      if the remote server was < version 1.2. This was due to a bug in the
      RemoteRepository.get_parent_map() fallback code.
      (John Arbash Meinel, #214894)

    * Remove leftover code in ``bzr_branch`` that inappropriately creates
      a ``branch-name`` file in the branch control directory.
      (Martin Pool)

    * Set SO_REUSEADDR on server sockets of ``bzr serve`` to avoid problems
      rebinding the socket when starting the server a second time.
      (John Arbash Meinel, Martin Pool, #164288)

    * Severe performance degradation in fetching from knit repositories to
      knits and packs due to parsing the entire revisions.kndx on every graph
      walk iteration fixed by using the Repository.get_graph API.  There was
      another regression in knit => knit fetching which re-read the index for
      every revision each side had in common.
      (Robert Collins, John Arbash Meinel)

    * When logging the changes to a particular file, there was a bug if there
      were ghosts in the revision ancestry. (John Arbash Meinel, #209948)

    * xs4all's ftp server returns a temporary error when trying to list an
      empty directory, rather than returning an empty list. Adding a
      workaround so that we don't get spurious failures.
      (John Arbash Meinel, #215522)

  DOCUMENTATION:

    * Expanded the User Guide to include new chapters on popular plugins and
      integrating Bazaar into your environment. The *Best practices* chapter
      was renamed to *Miscellaneous topics* as suggested by community
      feedback as well. (Ian Clatworthy)

    * Document outlining strategies for TortoiseBzr. (Mark Hammond)

    * Improved the documentation on hooks. (Ian Clatworthy)

    * Update authentication docs regarding ssh agents.
      (Vincent Ladeuil, #183705)

  TESTING:

    * Add ``thread_name_suffix`` parameter to SmartTCPServer_for_testing, to
      make it easy to identify which test spawned a thread with an unhandled
      exception. (Andrew Bennetts)

    * New ``--debugflag``/``-E`` option to ``bzr selftest`` for setting
      options for debugging tests, these are complementary to the the -D
      options.  The ``-Dselftest_debug`` global option has been replaced by the
      ``-E=allow_debug`` option for selftest. (Andrew Bennetts)

    * Parameterised test ids are preserved correctly to aid diagnosis of test
      failures. (Robert Collins, Andrew Bennetts)

    * selftest now accepts --starting-with <id> to load only the tests whose id
      starts with the one specified. This greatly speeds up running the test
      suite on a limited set of tests and can be used to run the tests for a
      single module, a single class or even a single test.  (Vincent Ladeuil)

    * The test suite modules have been modified to define load_tests() instead
      of test_suite(). That speeds up selective loading (via --load-list)
      significantly and provides many examples on how to migrate (grep for
      load_tests).  (Vincent Ladeuil)

  INTERNALS:

    * ``Hooks.install_hook`` is now deprecated in favour of
      ``Hooks.install_named_hook`` which adds a required ``name`` parameter, to
      avoid having to call ``Hooks.name_hook``. (Daniel Watkins)

    * Implement xml8 serializer.  (Aaron Bentley)

    * New form ``@deprecated_method(deprecated_in(1, 5, 0))`` for making
      deprecation wrappers.  (Martin Pool)

    * ``Repository.revision_parents`` is now deprecated in favour of
      ``Repository.get_parent_map([revid])[revid]``. (Jelmer Vernooij)

    * The Python ``assert`` statement is no longer used in Bazaar source, and
      a test checks this.  (Martin Pool)

  API CHANGES:

    * ``bzrlib.status.show_pending_merges`` requires the repository to be
      locked by the caller. Callers should have been doing it anyway, but it
      will now raise an exception if they do not. (John Arbash Meinel)

    * Repository.get_data_stream, Repository.get_data_stream_for_search(),
      Repository.get_deltas_for_revsions(), Repository.revision_trees(),
      Repository.item_keys_introduced_by() no longer take read locks.
      (Aaron Bentley)

    * ``LockableFiles.get_utf8`` and ``.get`` are deprecated, as a start
      towards removing LockableFiles and ``.control_files`` entirely.
      (Martin Pool)

    * Methods deprecated prior to 1.1 have been removed.
      (Martin Pool)


bzr 1.4 2008-04-28
------------------

This release of Bazaar includes handy improvements to the speed of log and
status, new options for several commands, improved documentation, and better
hooks, including initial code for server-side hooks.  A number of bugs have
been fixed, particularly in interoperability between different formats or
different releases of Bazaar over there network.  There's been substantial
internal work in both the repository and network code to enable new features
and faster performance.

  BUG FIXES:

    * Pushing a branch in "dirstate" format (Branch5) over bzr+ssh would break
      if the remote server was < version 1.2.  This was due to a bug in the
      RemoteRepository.get_parent_map() fallback code.
      (John Arbash Meinel, Andrew Bennetts, #214894)


bzr 1.4rc2 2008-04-21
---------------------

  BUG FIXES:

    * ``bzr log -r ..X bzr://`` was failing, because it was getting a request
      for ``revision_id=None`` which was not a string.
      (John Arbash Meinel, #211661)

    * Fixed a bug in handling ghost revisions when logging changes in a
      particular file.  (John Arbash Meinel, #209948)

    * Fix error about "attempt to add line-delta in non-delta knit".
      (Andrew Bennetts, #205156)

    * Fixed performance degradation in fetching from knit repositories to
      knits and packs due to parsing the entire revisions.kndx on every graph
      walk iteration fixed by using the Repository.get_graph API.  There was
      another regression in knit => knit fetching which re-read the index for
      every revision each side had in common.
      (Robert Collins, John Arbash Meinel)


bzr 1.4rc1 2008-04-11
---------------------

  CHANGES:

   * bzr main script cannot be imported (Benjamin Peterson)

   * On Linux bzr additionally looks for plugins in arch-independent site
     directory. (Toshio Kuratomi)

   * The ``set_rh`` branch hook is now deprecated. Please migrate
     any plugins using this hook to use an alternative, e.g.
     ``post_change_branch_tip``. (Ian Clatworthy)

   * When a plugin cannot be loaded as the file path is not a valid
     python module name bzr will now strip a ``bzr_`` prefix from the
     front of the suggested name, as many plugins (e.g. bzr-svn)
     want to be installed without this prefix. It is a common mistake
     to have a folder named "bzr-svn" for that plugin, especially
     as this is what bzr branch lp:bzr-svn will give you. (James Westby,
     Andrew Cowie)

   * UniqueIntegerBugTracker now appends bug-ids instead of joining
     them to the base URL. Plugins that register bug trackers may
     need a trailing / added to the base URL if one is not already there.
     (James Wesby, Andrew Cowie)

  FEATURES:

    * Added start_commit hook for mutable trees. (Jelmer Vernooij, #186422)

    * ``status`` now accepts ``--no-pending`` to show the status without
      listing pending merges, which speeds up the command a lot on large
      histories.  (James Westby, #202830)

    * New ``post_change_branch_tip`` hook that is called after the
      branch tip is moved but while the branch is still write-locked.
      See the User Reference for signature details.
      (Ian Clatworthy, James Henstridge)

    * Reconfigure can convert a branch to be standalone or to use a shared
      repository.  (Aaron Bentley)

  IMPROVEMENTS:

    * The smart protocol now has support for setting branches' revision info
      directly.  This should make operations like push slightly faster, and is a
      step towards server-side hooks.  The new request method name is
      ``Branch.set_last_revision_info``.  (Andrew Bennetts)

    * ``bzr commit --fixes`` now recognises "gnome" as a tag by default.
      (James Westby, Andrew Cowie)

    * ``bzr switch`` will attempt to find branches to switch to relative to the
      current branch. E.g. ``bzr switch branchname`` will look for
      ``current_branch/../branchname``. (Robert Collins, Jelmer Vernooij,
      Wouter van Heyst)

    * Diff is now more specific about execute-bit changes it describes
      (Chad Miller)

    * Fetching data over HTTP is a bit faster when urllib is used.  This is done
      by forcing it to recv 64k at a time when reading lines in HTTP headers,
      rather than just 1 byte at a time.  (Andrew Bennetts)

    * Log --short and --line are much faster when -r is not specified.
      (Aaron Bentley)

    * Merge is faster.  We no longer check a file's existence unnecessarily
      when merging the execute bit.  (Aaron Bentley)

    * ``bzr status`` on an explicit list of files no longer shows pending
      merges, making it much faster on large trees. (John Arbash Meinel)

    * The launchpad directory service now warns the user if they have not set
      their launchpad login and are trying to resolve a URL using it, just
      in case they want to do a write operation with it.  (James Westby)

    * The smart protocol client is slightly faster, because it now only queries
      the server for the protocol version once per connection.  Also, the HTTP
      transport will now automatically probe for and use a smart server if
      one is present.  You can use the new ``nosmart+`` transport decorator
      to get the old behaviour.  (Andrew Bennetts)

    * The ``version`` command takes a ``--short`` option to print just the
      version number, for easier use in scripts.  (Martin Pool)

    * Various operations with revision specs and commands that calculate
      revnos and revision ids are faster.  (John A. Meinel, Aaron Bentley)

  BUGFIXES:

    * Add ``root_client_path`` parameter to SmartWSGIApp and
      SmartServerRequest.  This makes it possible to publish filesystem
      locations that don't exactly match URL paths. SmartServerRequest
      subclasses should use the new ``translate_client_path`` and
      ``transport_from_client_path`` methods when dealing with paths received
      from a client to take this into account.  (Andrew Bennetts, #124089)

    * ``bzr mv a b`` can be now used also to rename previously renamed
      directories, not only files. (Lukáš Lalinský, #107967)

    * ``bzr uncommit --local`` can now remove revisions from the local
      branch to be symmetric with ``bzr commit --local``.
      (John Arbash Meinel, #93412)

    * Don't ask for a password if there is no real terminal.
      (Alexander Belchenko, #69851)

    * Fix a bug causing a ValueError crash in ``parse_line_delta_iter`` when
      fetching revisions from a knit to pack repository or vice versa using
      bzr:// (including over http or ssh).
      (#208418, Andrew Bennetts, Martin Pool, Robert Collins)

    * Fixed ``_get_line`` in ``bzrlib.smart.medium``, which was buggy.  Also
      fixed ``_get_bytes`` in the same module to use the push back buffer.
      These bugs had no known impact in normal use, but were problematic for
      developers working on the code, and were likely to cause real bugs sooner
      or later.  (Andrew Bennetts)

    * Implement handling of basename parameter for DefaultMail.  (James Westby)

    * Incompatibility with Paramiko versions newer than 1.7.2 was fixed.
      (Andrew Bennetts, #213425)

    * Launchpad locations (lp: URLs) can be pulled.  (Aaron Bentley, #181945)

    * Merges that add files to deleted root directories complete.  They
      do create conflicts.  (Aaron Bentley, #210092)

    * vsftp's return ``550 RNFR command failed.`` supported.
      (Marcus Trautwig, #129786)

  DOCUMENTATION:

    * Improved documentation on send/merge relationship. (Peter Schuller)

    * Minor fixes to the User Guide. (Matthew Fuller)

    * Reduced the evangelism in the User Guide. (Ian Clatworthy)

    * Added Integrating with Bazaar document for developers (Martin Albisetti)

  API BREAKS:

    * Attempting to pull data from a ghost aware repository (e.g. knits) into a
      non-ghost aware repository such as weaves will now fail if there are
      ghosts.  (Robert Collins)

    * ``KnitVersionedFile`` no longer accepts an ``access_mode`` parameter, and
      now requires the ``index`` and ``access_method`` parameters to be
      supplied. A compatible shim has been kept in the new function
      ``knit.make_file_knit``. (Robert Collins)

    * Log formatters must now provide log_revision instead of show and
      show_merge_revno methods. The latter had been deprecated since the 0.17
      release. (James Westby)

    * ``LoopbackSFTP`` is now called ``SocketAsChannelAdapter``.
      (Andrew Bennetts)

    * ``osutils.backup_file`` is removed. (Alexander Belchenko)

    * ``Repository.get_revision_graph`` is deprecated, with no replacement
      method. The method was size(history) and not desirable. (Robert Collins)

    * ``revision.revision_graph`` is deprecated, with no replacement function.
      The function was size(history) and not desirable. (Robert Collins)

    * ``Transport.get_shared_medium`` is deprecated.  Use
      ``Transport.get_smart_medium`` instead.  (Andrew Bennetts)

    * ``VersionedFile`` factories now accept a get_scope parameter rather
      than using a call to ``transaction_finished``, allowing the removal of
      the fixed list of versioned files per repository. (Robert Collins)

    * ``VersionedFile.annotate_iter`` is deprecated. While in principle this
      allowed lower memory use, all users of annotations wanted full file
      annotations, and there is no storage format suitable for incremental
      line-by-line annotation. (Robert Collins)

    * ``VersionedFile.clone_text`` is deprecated. This performance optimisation
      is no longer used - reading the content of a file that is undergoing a
      file level merge to identical state on two branches is rare enough, and
      not expensive enough to special case. (Robert Collins)

    * ``VersionedFile.clear_cache`` and ``enable_cache`` are deprecated.
      These methods added significant complexity to the ``VersionedFile``
      implementation, but were only used for optimising fetches from knits -
      which can be done from outside the knit layer, or via a caching
      decorator. As knits are not the default format, the complexity is no
      longer worth paying. (Robert Collins)

    * ``VersionedFile.create_empty`` is removed. This method presupposed a
      sensible mapping to a transport for individual files, but pack backed
      versioned files have no such mapping. (Robert Collins)

    * ``VersionedFile.get_graph`` is deprecated, with no replacement method.
      The method was size(history) and not desirable. (Robert Collins)

    * ``VersionedFile.get_graph_with_ghosts`` is deprecated, with no
      replacement method.  The method was size(history) and not desirable.
      (Robert Collins)

    * ``VersionedFile.get_parents`` is deprecated, please use
      ``VersionedFile.get_parent_map``. (Robert Collins)

    * ``VersionedFile.get_sha1`` is deprecated, please use
      ``VersionedFile.get_sha1s``. (Robert Collins)

    * ``VersionedFile.has_ghost`` is now deprecated, as it is both expensive
      and unused outside of a single test. (Robert Collins)

    * ``VersionedFile.iter_parents`` is now deprecated in favour of
      ``get_parent_map`` which can be used to instantiate a Graph on a
      VersionedFile. (Robert Collins)

    * ``VersionedFileStore`` no longer uses the transaction parameter given
      to most methods; amongst other things this means that the
      get_weave_or_empty method no longer guarantees errors on a missing weave
      in a readonly transaction, and no longer caches versioned file instances
      which reduces memory pressure (but requires more careful management by
      callers to preserve performance). (Robert Collins)

  TESTING:

    * New -Dselftest_debug flag disables clearing of the debug flags during
      tests.  This is useful if you want to use e.g. -Dhpss to help debug a
      failing test.  Be aware that using this feature is likely to cause
      spurious test failures if used with the full suite. (Andrew Bennetts)

    * selftest --load-list now uses a new more agressive test loader that will
      avoid loading unneeded modules and building their tests. Plugins can use
      this new loader by defining a load_tests function instead of a test_suite
      function. (a forthcoming patch will provide many examples on how to
      implement this).
      (Vincent Ladeuil)

    * selftest --load-list now does some sanity checks regarding duplicate test
      IDs and tests present in the list but not found in the actual test suite.
      (Vincent Ladeuil)

    * Slightly more concise format for the selftest progress bar, so there's
      more space to show the test name.  (Martin Pool) ::

        [2500/10884, 1fail, 3miss in 1m29s] test_revisionnamespaces.TestRev

    * The test suite takes much less memory to run, and is a bit faster.  This
      is done by clearing most attributes of TestCases after running them, if
      they succeeded.  (Andrew Bennetts)

  INTERNALS:

    * Added ``_build_client_protocol`` to ``_SmartClient``.  (Andrew Bennetts)

    * Added basic infrastructure for automatic plugin suggestion.
      (Martin Albisetti)

    * If a ``LockableFiles`` object is not explicitly unlocked (for example
      because of a missing ``try/finally`` block, it will give a warning but
      not automatically unlock itself.  (Previously they did.)  This
      sometimes caused knock-on errors if for example the network connection
      had already failed, and should not be relied upon by code.
      (Martin Pool, #109520)

    * ``make dist`` target to build a release tarball, and also
      ``check-dist-tarball`` and ``dist-upload-escudero``.  (Martin Pool)

    * The ``read_response_tuple`` method of ``SmartClientRequestProtocol*``
      classes will now raise ``UnknownSmartMethod`` when appropriate, so that
      callers don't need to try distinguish unknown request errors from other
      errors.  (Andrew Bennetts)

    * ``set_make_working_trees`` is now implemented provided on all repository
      implementations (Aaron Bentley)

    * ``VersionedFile`` now has a new method ``get_parent_map`` which, like
      ``Graph.get_parent_map`` returns a dict of key:parents. (Robert Collins)


bzr 1.3.1 2008-04-09
--------------------

  No changes from 1.3.1rc1.


bzr 1.3rc1 2008-04-04
---------------------

  BUG FIXES:

    * Fix a bug causing a ValueError crash in ``parse_line_delta_iter`` when
      fetching revisions from a knit to pack repository or vice versa using
      bzr:// (including over http or ssh).
      (#208418, Andrew Bennetts, Martin Pool, Robert Collins)


bzr 1.3 2008-03-20
------------------

Bazaar has become part of the GNU project <http://www.gnu.org>

Many operations that act on history, including ``log`` and ``annotate`` are now
substantially faster.  Several bugs have been fixed and several new options and
features have been added.

  TESTING:

    * Avoid spurious failure of ``TestVersion.test_version`` matching
      directory names.
      (#202778, Martin Pool)


bzr 1.3rc1 2008-03-16
---------------------

  NOTES WHEN UPGRADING:

    * The backup directory created by ``upgrade`` is now called
      ``backup.bzr``, not ``.bzr.backup``. (Martin Albisetti)

  CHANGES:

    * A new repository format 'development' has been added. This format will
      represent the latest 'in-progress' format that the bzr developers are
      interested in getting early-adopter testing and feedback on.
      ``doc/developers/development-repo.txt`` has detailed information.
      (Robert Collins)

    * BZR_LOG environment variable controls location of .bzr.log trace file.
      User can suppress writing messages to .bzr.log by using '/dev/null'
      filename (on Linux) or 'NUL' (on Windows). If BZR_LOG variable
      is not defined but BZR_HOME is defined then default location
      for .bzr.log trace file is ``$BZR_HOME/.bzr.log``.
      (Alexander Belchenko, #106117)

    * ``launchpad`` builtin plugin now shipped as separate part in standalone
      bzr.exe, installed to ``C:\Program Files\Bazaar\plugins`` directory,
      and standalone installer allows user to skip installation of this plugin.
      (Alexander Belchenko)

    * Restore auto-detection of plink.exe on Windows. (Dmitry Vasiliev)

    * Version number is now shown as "1.2" or "1.2pr2", without zeroed or
      missing final fields.  (Martin Pool)

  FEATURES:

    * ``branch`` and ``checkout`` can hard-link working tree files, which is
      faster and saves space.  (Aaron Bentley)

    * ``bzr send`` will now also look at the ``child_submit_to`` setting in
      the submit branch to determine the email address to send to.
      (Jelmer Vernooij)

  IMPROVEMENTS:

    * BzrBranch._lefthand_history is faster on pack repos.  (Aaron Bentley)

    * Branch6.generate_revision_history is faster.  (Aaron Bentley)

    * Directory services can now be registered, allowing special URLs to be
      dereferenced into real URLs.  This is a generalization and cleanup of
      the lp: transport lookup.  (Aaron Bentley)

    * Merge directives that are automatically attached to emails have nicer
      filenames, based on branch-nick + revno. (Aaron Bentley)

    * ``push`` has a ``--revision`` option, to specify what revision to push up
      to.  (Daniel Watkins)

    * Significantly reducing execution time and network traffic for trivial
      case of running ``bzr missing`` command for two identical branches.
      (Alexander Belchenko)

    * Speed up operations that look at the revision graph (such as 'bzr log').
      ``KnitPackRepositor.get_revision_graph`` uses ``Graph.iter_ancestry`` to
      extract the revision history. This allows filtering ghosts while
      stepping instead of needing to peek ahead. (John Arbash Meinel)

    * The ``hooks`` command lists installed hooks, to assist in debugging.
      (Daniel Watkins)

    * Updates to how ``annotate`` work. Should see a measurable improvement in
      performance and memory consumption for file with a lot of merges.
      Also, correctly handle when a line is introduced by both parents (it
      should be attributed to the first merge which notices this, and not
      to all subsequent merges.) (John Arbash Meinel)

  BUGFIXES:

    * Autopacking no longer holds the full set of inventory lines in
      memory while copying. For large repositories, this can amount to
      hundreds of MB of ram consumption.
      (Ian Clatworthy, John Arbash Meinel)

    * Cherrypicking when using ``--format=merge3`` now explictly excludes
      BASE lines. (John Arbash Meinel, #151731)

    * Disable plink's interactive prompt for password.
      (#107593, Dmitry Vasiliev)

    * Encode command line arguments from unicode to user_encoding before
      invoking external mail client in `bzr send` command.
      (#139318, Alexander Belchenko)

    * Fixed problem connecting to ``bzr+https://`` servers.
      (#198793, John Ferlito)

    * Improved error reporting in the Launchpad plugin. (Daniel Watkins,
      #196618)

    * Include quick-start-summary.svg file to python-based installer(s)
      for Windows. (#192924, Alexander Belchenko)

    * lca merge now respects specified files. (Aaron Bentley)

    * Make version-info --custom imply --all. (#195560, James Westby)

    * ``merge --preview`` now works for merges that add or modify
      symlinks (James Henstridge)

    * Redirecting the output from ``bzr merge`` (when the remembered
      location is used) now works. (John Arbash Meinel)

    * setup.py script explicitly checks for Python version.
      (Jari Aalto, Alexander Belchenko, #200569)

    * UnknownFormatErrors no longer refer to branches regardless of kind of
      unknown format. (Daniel Watkins, #173980)

    * Upgrade bundled ConfigObj to version 4.5.2, which properly quotes #
      signs, among other small improvements. (Matt Nordhoff, #86838)

    * Use correct indices when emitting LCA conflicts.  This fixes IndexError
      errors.  (Aaron Bentley, #196780)

  DOCUMENTATION:

    * Explained how to use ``version-info --custom`` in the User Guide.
      (Neil Martinsen-Burrell)

  API BREAKS:

    * Support for loading plugins from zip files and
      ``bzrlib.plugin.load_from_zip()`` function are deprecated.
      (Alexander Belchenko)

  TESTING:

    * Added missing blackbox tests for ``modified`` (Adrian Wilkins)

    * The branch interface tests were invalid for branches using rich-root
      repositories because the empty string is not a valid file-id.
      (Robert Collins)

  INTERNALS:

    * ``Graph.iter_ancestry`` returns the ancestry of revision ids. Similar to
      ``Repository.get_revision_graph()`` except it includes ghosts and you can
      stop part-way through. (John Arbash Meinel)

    * New module ``tools/package_mf.py`` provide custom module finder for
      python packages (improves standard python library's modulefinder.py)
      used by ``setup.py`` script while building standalone bzr.exe.
      (Alexander Belchenko)

    * New remote method ``RemoteBzrDir.find_repositoryV2`` adding support for
      detecting external lookup support on remote repositories. This method is
      now attempted first when lookup up repositories, leading to an extra
      round trip on older bzr smart servers. (Robert Collins)

    * Repository formats have a new supported-feature attribute
      ``supports_external_lookups`` used to indicate repositories which support
      falling back to other repositories when they have partial data.
      (Robert Collins)

    * ``Repository.get_revision_graph_with_ghosts`` and
      ``bzrlib.revision.(common_ancestor,MultipleRevisionSources,common_graph)``
      have been deprecated.  (John Arbash Meinel)

    * ``Tree.iter_changes`` is now a public API, replacing the work-in-progress
      ``Tree._iter_changes``. The api is now considered stable and ready for
      external users.  (Aaron Bentley)

    * The bzrdir format registry now accepts an ``alias`` keyword to
      register_metadir, used to indicate that a format name is an alias for
      some other format and thus should not be reported when describing the
      format. (Robert Collins)


bzr 1.2 2008-02-15
------------------

  BUG FIXES:

    * Fix failing test in Launchpad plugin. (Martin Pool)


bzr 1.2rc1 2008-02-13
---------------------

  NOTES WHEN UPGRADING:

    * Fetching via the smart protocol may need to reconnect once during a fetch
      if the remote server is running Bazaar 1.1 or earlier, because the client
      attempts to use more efficient requests that confuse older servers.  You
      may be required to re-enter a password or passphrase when this happens.
      This won't happen if the server is upgraded to Bazaar 1.2.
      (Andrew Bennetts)

  CHANGES:

    * Fetching via bzr+ssh will no longer fill ghosts by default (this is
      consistent with pack-0.92 fetching over SFTP). (Robert Collins)

    * Formatting of ``bzr plugins`` output is changed to be more human-
      friendly. Full path of plugins locations will be shown only with
      ``--verbose`` command-line option. (Alexander Belchenko)

    * ``merge`` now prefers to use the submit branch, but will fall back to
      parent branch.  For many users, this has no effect.  But some users who
      pull and merge on the same branch will notice a change.  This change
      makes it easier to work on a branch on two different machines, pulling
      between the machines, while merging from the upstream.
      ``merge --remember`` can now be used to set the submit_branch.
      (Aaron Bentley)

  FEATURES:

    * ``merge --preview`` produces a diff of the changes merge would make,
      but does not actually perform the merge.  (Aaron Bentley)

    * New smart method ``Repository.get_parent_map`` for getting revision
      parent data. This returns additional parent information topologically
      adjacent to the requested data to reduce round trip latency impacts.
      (Robert Collins)

    * New smart method, ``Repository.stream_revisions_chunked``, for fetching
      revision data that streams revision data via a chunked encoding.  This
      avoids buffering large amounts of revision data on the server and on the
      client, and sends less data to the server to request the revisions.
      (Andrew Bennetts, Robert Collins, #178353)

    * The launchpad plugin now handles lp urls of the form
      ``lp://staging/``, ``lp://demo/``, ``lp://dev/`` to use the appropriate
      launchpad instance to do the resolution of the branch identities.
      This is primarily of use to Launchpad developers, but can also
      be used by other users who want to try out Launchpad as
      a branch location without messing up their public Launchpad
      account.  Branches that are pushed to the staging environment
      have an expected lifetime of one day. (Tim Penhey)

  IMPROVEMENTS:

    * Creating a new branch no longer tries to read the entire revision-history
      unnecessarily over smart server operations. (Robert Collins)

    * Fetching between different repository formats with compatible models now
      takes advantage of the smart method to stream revisions.  (Andrew Bennetts)

    * The ``--coverage`` option is now global, rather specific to ``bzr
      selftest``.  (Andrew Bennetts)

    * The ``register-branch`` command will now use the public url of the branch
      containing the current directory, if one has been set and no explicit
      branch is provided.  (Robert Collins)

    * Tweak the ``reannotate`` code path to optimize the 2-parent case.
      Speeds up ``bzr annotate`` with a pack repository by approx 3:2.
      (John Arbash Meinel)

  BUGFIXES:

    * Calculate remote path relative to the shared medium in _SmartClient.  This
      is related to the problem in bug #124089.  (Andrew Bennetts)

    * Cleanly handle connection errors in smart protocol version two, the same
      way as they are handled by version one.  (Andrew Bennetts)

    * Clearer error when ``version-info --custom`` is used without
      ``--template`` (Lukáš Lalinský)

    * Don't raise UnavailableFeature during test setup when medusa is not
      available or tearDown is never called leading to nasty side effects.
      (#137823, Vincent Ladeuil)

    * If a plugin's test suite cannot be loaded, for example because of a syntax
      error in the tests, then ``selftest`` fails, rather than just printing
      a warning.  (Martin Pool, #189771)

    * List possible values for BZR_SSH environment variable in env-variables
      help topic. (Alexander Belchenko, #181842)

    * New methods ``push_log_file`` and ``pop_log_file`` to intercept messages:
      popping the log redirection now precisely restores the previous state,
      which makes it easier to use bzr log output from other programs.
      TestCaseInTempDir no longer depends on a log redirection being established
      by the test framework, which lets bzr tests cleanly run from a normal
      unittest runner.
      (#124153, #124849, Martin Pool, Jonathan Lange)

    * ``pull --quiet`` is now more quiet, in particular a message is no longer
      printed when the remembered pull location is used. (James Westby,
      #185907)

    * ``reconfigure`` can safely be interrupted while fetching.
      (Aaron Bentley, #179316)

    * ``reconfigure`` preserves tags when converting to and from lightweight
      checkouts.  (Aaron Bentley, #182040)

    * Stop polluting /tmp when running selftest.
      (Vincent Ladeuil, #123623)

    * Switch from NFKC => NFC for normalization checks. NFC allows a few
      more characters which should be considered valid.
      (John Arbash Meinel, #185458)

    * The launchpad plugin now uses the ``edge`` xmlrpc server to avoid
      interacting badly with a bug on the launchpad side. (Robert Collins)

    * Unknown hostnames when connecting to a ``bzr://`` URL no longer cause
      tracebacks.  (Andrew Bennetts, #182849)

  API BREAKS:

    * Classes implementing Merge types like Merge3Merger must now accept (and
      honour) a do_merge flag in their constructor.  (Aaron Bentley)

    * ``Repository.add_inventory`` and ``add_revision`` now require the caller
      to previously take a write lock (and start a write group.)
      (Martin Pool)

  TESTING:

    * selftest now accepts --load-list <file> to load a test id list. This
      speeds up running the test suite on a limited set of tests.
      (Vincent Ladeuil)

  INTERNALS:

    * Add a new method ``get_result`` to graph search objects. The resulting
      ``SearchResult`` can be used to recreate the search later, which will
      be useful in reducing network traffic. (Robert Collins)

    * Use convenience function to check whether two repository handles
      are referring to the same repository in ``Repository.get_graph``.
      (Jelmer Vernooij, #187162)

    * Fetching now passes the find_ghosts flag through to the
      ``InterRepository.missing_revision_ids`` call consistently for all
      repository types. This will enable faster missing revision discovery with
      bzr+ssh. (Robert Collins)

    * Fix error handling in Repository.insert_data_stream. (Lukas Lalinsky)

    * ``InterRepository.missing_revision_ids`` is now deprecated in favour of
      ``InterRepository.search_missing_revision_ids`` which returns a
      ``bzrlib.graph.SearchResult`` suitable for making requests from the smart
      server. (Robert Collins)

    * New error ``NoPublicBranch`` for commands that need a public branch to
      operate. (Robert Collins)

    * New method ``iter_inventories`` on Repository for access to many
      inventories. This is primarily used by the ``revision_trees`` method, as
      direct access to inventories is discouraged. (Robert Collins)

    * New method ``next_with_ghosts`` on the Graph breadth-first-search objects
      which will split out ghosts and present parents into two separate sets,
      useful for code which needs to be aware of ghosts (e.g. fetching data
      cares about ghosts during revision selection). (Robert Collins)

    * Record a timestamp against each mutter to the trace file, relative to the
      first import of bzrlib.  (Andrew Bennetts)

    * ``Repository.get_data_stream`` is now deprecated in favour of
      ``Repository.get_data_stream_for_search`` which allows less network
      traffic when requesting data streams over a smart server. (Robert Collins)

    * ``RemoteBzrDir._get_tree_branch`` no longer triggers ``_ensure_real``,
      removing one round trip on many network operations. (Robert Collins)

    * RemoteTransport's ``recommended_page_size`` method now returns 64k, like
      SFTPTransport and HttpTransportBase.  (Andrew Bennetts)

    * Repository has a new method ``has_revisions`` which signals the presence
      of many revisions by returning a set of the revisions listed which are
      present. This can be done by index queries without reading data for parent
      revision names etc. (Robert Collins)


bzr 1.1 2008-01-15
------------------

(no changes from 1.1rc1)

bzr 1.1rc1 2008-01-05
---------------------

  CHANGES:

   * Dotted revision numbers have been revised. Instead of growing longer with
     nested branches the branch number just increases. (eg instead of 1.1.1.1.1
     we now report 1.2.1.) This helps scale long lived branches which have many
     feature branches merged between them. (John Arbash Meinel)

   * The syntax ``bzr diff branch1 branch2`` is no longer supported.
     Use ``bzr diff branch1 --new branch2`` instead. This change has
     been made to remove the ambiguity where ``branch2`` is in fact a
     specific file to diff within ``branch1``.

  FEATURES:

   * New option to use custom template-based formats in  ``bzr version-info``.
     (Lukáš Lalinský)

   * diff '--using' allows an external diff tool to be used for files.
     (Aaron Bentley)

   * New "lca" merge-type for fast everyday merging that also supports
     criss-cross merges.  (Aaron Bentley)

  IMPROVEMENTS:

   * ``annotate`` now doesn't require a working tree. (Lukáš Lalinský,
     #90049)

   * ``branch`` and ``checkout`` can now use files from a working tree to
     to speed up the process.  For checkout, this requires the new
     --files-from flag.  (Aaron Bentley)

   * ``bzr diff`` now sorts files in alphabetical order.  (Aaron Bentley)

   * ``bzr diff`` now works on branches without working trees. Tree-less
     branches can also be compared to each other and to working trees using
     the new diff options ``--old`` and ``--new``. Diffing between branches,
     with or without trees, now supports specific file filtering as well.
     (Ian Clatworthy, #6700)

   * ``bzr pack`` now orders revision texts in topological order, with newest
     at the start of the file, promoting linear reads for ``bzr log`` and the
     like. This partially fixes #154129. (Robert Collins)

   * Merge directives now fetch prerequisites from the target branch if
     needed.  (Aaron Bentley)

   * pycurl now handles digest authentication.
     (Vincent Ladeuil)

   * ``reconfigure`` can now convert from repositories.  (Aaron Bentley)

   * ``-l`` is now a short form for ``--limit`` in ``log``.  (Matt Nordhoff)

   * ``merge`` now warns when merge directives cause cherrypicks.
     (Aaron Bentley)

   * ``split`` now supported, to enable splitting large trees into smaller
     pieces.  (Aaron Bentley)

  BUGFIXES:

   * Avoid AttributeError when unlocking a pack repository when an error occurs.
     (Martin Pool, #180208)

   * Better handle short reads when processing multiple range requests.
     (Vincent Ladeuil, #179368)

   * build_tree acceleration uses the correct path when a file has been moved.
     (Aaron Bentley)

   * ``commit`` now succeeds when a checkout and its master branch share a
     repository.  (Aaron Bentley, #177592)

   * Fixed error reporting of unsupported timezone format in
     ``log --timezone``. (Lukáš Lalinský, #178722)

   * Fixed Unicode encoding error in ``ignored`` when the output is
     redirected to a pipe. (Lukáš Lalinský)

   * Fix traceback when sending large response bodies over the smart protocol
     on Windows. (Andrew Bennetts, #115781)

   * Fix ``urlutils.relative_url`` for the case of two ``file:///`` URLs
     pointed to different logical drives on Windows.
     (Alexander Belchenko, #90847)

   * HTTP test servers are now compatible with the http protocol version 1.1.
     (Vincent Ladeuil, #175524)

   * _KnitParentsProvider.get_parent_map now handles requests for ghosts
     correctly, instead of erroring or attributing incorrect parents to ghosts.
     (Aaron Bentley)

   * ``merge --weave --uncommitted`` now works.  (Aaron Bentley)

   * pycurl authentication handling was broken and incomplete. Fix handling of
     user:pass embedded in the urls.
     (Vincent Ladeuil, #177643)

   * Files inside non-directories are now handled like other conflict types.
     (Aaron Bentley, #177390)

   * ``reconfigure`` is able to convert trees into lightweight checkouts.
     (Aaron Bentley)

   * Reduce lockdir timeout to 0 when running ``bzr serve``.  (Andrew Bennetts,
     #148087)

   * Test that the old ``version_info_format`` functions still work, even
     though they are deprecated. (John Arbash Meinel, ShenMaq, #177872)

   * Transform failures no longer cause ImmortalLimbo errors (Aaron Bentley,
     #137681)

   * ``uncommit`` works even when the commit messages of revisions to be
     removed use characters not supported in the terminal encoding.
     (Aaron Bentley)

   * When dumb http servers return whole files instead of the requested ranges,
     read the remaining bytes by chunks to avoid overflowing network buffers.
     (Vincent Ladeuil, #175886)

  DOCUMENTATION:

   * Minor tweaks made to the bug tracker integration documentation.
     (Ian Clatworthy)

   * Reference material has now be moved out of the User Guide and added
     to the User Reference. The User Reference has gained 4 sections as
     a result: Authenication Settings, Configuration Settings, Conflicts
     and Hooks. All help topics are now dumped into text format in the
     doc/en/user-reference directory for those who like browsing that
     information in their editor. (Ian Clatworthy)

   * *Using Bazaar with Launchpad* tutorial added. (Ian Clatworthy)

  INTERNALS:

    * find_* methods available for BzrDirs, Branches and WorkingTrees.
      (Aaron Bentley)

    * Help topics can now be loaded from files.
      (Ian Clatworthy, Alexander Belchenko)

    * get_parent_map now always provides tuples as its output.  (Aaron Bentley)

    * Parent Providers should now implement ``get_parent_map`` returning a
      dictionary instead of ``get_parents`` returning a list.
      ``Graph.get_parents`` is now deprecated. (John Arbash Meinel,
      Robert Collins)

    * Patience Diff now supports arbitrary python objects, as long as they
      support ``hash()``. (John Arbash Meinel)

    * Reduce selftest overhead to establish test names by memoization.
      (Vincent Ladeuil)

  API BREAKS:

  TESTING:

   * Modules can now customise their tests by defining a ``load_tests``
     attribute. ``pydoc bzrlib.tests.TestUtil.TestLoader.loadTestsFromModule``
     for the documentation on this attribute. (Robert Collins)

   * New helper function ``bzrlib.tests.condition_id_re`` which helps
     filter tests based on a regular expression search on the tests id.
     (Robert Collins)

   * New helper function ``bzrlib.tests.condition_isinstance`` which helps
     filter tests based on class. (Robert Collins)

   * New helper function ``bzrlib.tests.exclude_suite_by_condition`` which
     generalises the ``exclude_suite_by_re`` function. (Robert Collins)

   * New helper function ``bzrlib.tests.filter_suite_by_condition`` which
     generalises the ``filter_suite_by_re`` function. (Robert Collins)

   * New helper method ``bzrlib.tests.exclude_tests_by_re`` which gives a new
     TestSuite that does not contain tests from the input that matched a
     regular expression. (Robert Collins)

   * New helper method ``bzrlib.tests.randomize_suite`` which returns a
     randomized copy of the input suite. (Robert Collins)

   * New helper method ``bzrlib.tests.split_suite_by_re`` which splits a test
     suite into two according to a regular expression. (Robert Collins)

   * Parametrize all http tests for the transport implementations, the http
     protocol versions (1.0 and 1.1) and the authentication schemes.
     (Vincent Ladeuil)

   * The ``exclude_pattern`` and ``random_order`` parameters to the function
     ``bzrlib.tests.filter_suite_by_re`` have been deprecated. (Robert Collins)

   * The method ``bzrlib.tests.sort_suite_by_re`` has been deprecated. It is
     replaced by the new helper methods added in this release. (Robert Collins)


bzr 1.0 2007-12-14
------------------

  DOCUMENTATION:

   * More improvements and fixes to the User Guide.  (Ian Clatworthy)

   * Add information on cherrypicking/rebasing to the User Guide.
     (Ian Clatworthy)

   * Improve bug tracker integration documentation. (Ian Clatworthy)

   * Minor edits to ``Bazaar in five minutes`` from David Roberts and
     to the rebasing section of the User Guide from Aaron Bentley.
     (Ian Clatworthy)


bzr 1.0rc3 2007-12-11
---------------------

  CHANGES:

   * If a traceback occurs, users are now asked to report the bug
     through Launchpad (https://bugs.launchpad.net/bzr/), rather than
     by mail to the mailing list.
     (Martin Pool)

  BUGFIXES:

   * Fix Makefile rules for doc generation. (Ian Clatworthy, #175207)

   * Give more feedback during long http downloads by making readv deliver data
     as it arrives for urllib, and issue more requests for pycurl. High latency
     networks are better handled by urllib, the pycurl implementation give more
     feedback but also incur more latency.
     (Vincent Ladeuil, #173010)

   * Implement _make_parents_provider on RemoteRepository, allowing generating
     bundles against branches on a smart server.  (Andrew Bennetts, #147836)

  DOCUMENTATION:

   * Improved user guide.  (Ian Clatworthy)

   * The single-page quick reference guide is now available as a PDF.
     (Ian Clatworthy)

  INTERNALS:

    * readv urllib http implementation is now a real iterator above the
      underlying socket and deliver data as soon as it arrives. 'get' still
      wraps its output in a StringIO.
      (Vincent Ladeuil)


bzr 1.0rc2 2007-12-07
---------------------

  IMPROVEMENTS:

   * Added a --coverage option to selftest. (Andrew Bennetts)

   * Annotate merge (merge-type=weave) now supports cherrypicking.
     (Aaron Bentley)

   * ``bzr commit`` now doesn't print the revision number twice. (Matt
     Nordhoff, #172612)

   * New configuration option ``bugtracker_<tracker_abbrevation>_url`` to
     define locations of bug trackers that are not directly supported by
     bzr or a plugin. The URL will be treated as a template and ``{id}``
     placeholders will be replaced by specific bug IDs.  (Lukáš Lalinský)

   * Support logging single merge revisions with short and line log formatters.
     (Kent Gibson)

   * User Guide enhanced with suggested readability improvements from
     Matt Revell and corrections from John Arbash Meinel. (Ian Clatworthy)

   * Quick Start Guide renamed to Quick Start Card, moved down in
     the catalog, provided in pdf and png format and updated to refer
     to ``send`` instead of ``bundle``. (Ian Clatworthy, #165080)

   * ``switch`` can now be used on heavyweight checkouts as well as
     lightweight ones. After switching a heavyweight checkout, the
     local branch is a mirror/cache of the new bound branch and
     uncommitted changes in the working tree are merged. As a safety
     check, if there are local commits in a checkout which have not
     been committed to the previously bound branch, then ``switch``
     fails unless the ``--force`` option is given. This option is
     now also required if the branch a lightweight checkout is pointing
     to has been moved. (Ian Clatworthy)

  INTERNALS:

    * New -Dhttp debug option reports http connections, requests and responses.
      (Vincent Ladeuil)

    * New -Dmerge debug option, which emits merge plans for merge-type=weave.

  BUGFIXES:

   * Better error message when running ``bzr cat`` on a non-existant branch.
     (Lukáš Lalinský, #133782)

   * Catch OSError 17 (file exists) in final phase of tree transform and show
     filename to user.
     (Alexander Belchenko, #111758)

   * Catch ShortReadvErrors while using pycurl. Also make readv more robust by
     allowing multiple GET requests to be issued if too many ranges are
     required.
     (Vincent Ladeuil, #172701)

   * Check for missing basis texts when fetching from packs to packs.
     (John Arbash Meinel, #165290)

   * Fall back to showing e-mail in ``log --short/--line`` if the
     committer/author has only e-mail. (Lukáš Lalinský, #157026)

  API BREAKS:

   * Deprecate not passing a ``location`` argument to commit reporters'
     ``started`` methods. (Matt Nordhoff)


bzr 1.0rc1 2007-11-30
---------------------

  NOTES WHEN UPGRADING:

   * The default repository format is now ``pack-0.92``.  This
     default is used when creating new repositories with ``init`` and
     ``init-repo``, and when branching over bzr+ssh or bzr+hpss.
     (See https://bugs.launchpad.net/bugs/164626)

     This format can be read and written by Bazaar 0.92 and later, and
     data can be transferred to and from older formats.

     To upgrade, please reconcile your repository (``bzr reconcile``), and then
     upgrade (``bzr upgrade``).

     ``pack-0.92`` offers substantially better scaling and performance than the
     previous knits format. Some operations are slower where the code already
     had bad scaling characteristics under knits, the pack format makes such
     operations more visible as part of being more scalable overall. We will
     correct such operations over the coming releases and encourage the filing
     of bugs on any operation which you observe to be slower in a packs
     repository. One particular case that we do not intend to fix is pulling
     data from a pack repository into a knit repository over a high latency
     link;  downgrading such data requires reinsertion of the file texts, and
     this is a classic space/time tradeoff. The current implementation is
     conservative on memory usage because we need to support converting data
     from any tree without problems.
     (Robert Collins, Martin Pool, #164476)

  CHANGES:

   * Disable detection of plink.exe as possible ssh vendor. Plink vendor
     still available if user selects it explicitly with BZR_SSH environment
     variable. (Alexander Belchenko, workaround for bug #107593)

   * The pack format is now accessible as "pack-0.92", or "pack-0.92-subtree"
     to enable the subtree functions (for example, for bzr-svn).
     See http://doc.bazaar-vcs.org/latest/developer/packrepo.html
     (Martin Pool)

  FEATURES:

   * New ``authentication.conf`` file holding the password or other credentials
     for remote servers. This can be used for ssh, sftp, smtp and other
     supported transports.
     (Vincent Ladeuil)

   * New rich-root and rich-root-pack formats, recording the same data about
     tree roots that's recorded for all other directories.
     (Aaron Bentley, #164639)

   * ``pack-0.92`` repositories can now be reconciled.
     (Robert Collins, #154173)

   * ``switch`` command added for changing the branch a lightweight checkout
     is associated with and updating the tree to reflect the latest content
     accordingly. This command was previously part of the BzrTools plug-in.
     (Ian Clatworthy, Aaron Bentley, David Allouche)

   * ``reconfigure`` command can now convert branches, trees, or checkouts to
     lightweight checkouts.  (Aaron Bentley)

  PERFORMANCE:

   * Commit updates the state of the working tree via a delta rather than
     supplying entirely new basis trees. For commit of a single specified file
     this reduces the wall clock time for commit by roughly a 30%.
     (Robert Collins, Martin Pool)

   * Commit with many automatically found deleted paths no longer performs
     linear scanning for the children of those paths during inventory
     iteration. This should fix commit performance blowing out when many such
     paths occur during commit. (Robert Collins, #156491)

   * Fetch with pack repositories will no longer read the entire history graph.
     (Robert Collins, #88319)

   * Revert takes out an appropriate lock when reverting to a basis tree, and
     does not read the basis inventory twice. (Robert Collins)

   * Diff does not require an inventory to be generated on dirstate trees.
     (Aaron Bentley, #149254)

   * New annotate merge (--merge-type=weave) implementation is fast on
     versionedfiles withough cached annotations, e.g. pack-0.92.
     (Aaron Bentley)

  IMPROVEMENTS:

   * ``bzr merge`` now warns when it encounters a criss-cross merge.
     (Aaron Bentley)

   * ``bzr send`` now doesn't require the target e-mail address to be
     specified on the command line if an interactive e-mail client is used.
     (Lukáš Lalinský)

   * ``bzr tags`` now prints the revision number for each tag, instead of
     the revision id, unless --show-ids is passed. In addition, tags can be
     sorted chronologically instead of lexicographically with --sort=time.
     (Adeodato Simó, #120231)

   * Windows standalone version of bzr is able to load system-wide plugins from
     "plugins" subdirectory in installation directory. In addition standalone
     installer write to the registry (HKLM\SOFTWARE\Bazaar) useful info
     about paths and bzr version. (Alexander Belchenko, #129298)

  DOCUMENTATION:

  BUG FIXES:

   * A progress bar has been added for knitpack -> knitpack fetching.
     (Robert Collins, #157789, #159147)

   * Branching from a branch via smart server now preserves the repository
     format. (Andrew Bennetts,  #164626)

   * ``commit`` is now able to invoke an external editor in a non-ascii
     directory. (Daniel Watkins, #84043)

   * Catch connection errors for ftp.
     (Vincent Ladeuil, #164567)

   * ``check`` no longer reports spurious unreferenced text versions.
     (Robert Collins, John A Meinel, #162931, #165071)

   * Conflicts are now resolved recursively by ``revert``.
     (Aaron Bentley, #102739)

   * Detect invalid transport reuse attempts by catching invalid URLs.
     (Vincent Ladeuil, #161819)

   * Deleting a file without removing it shows a correct diff, not a traceback.
     (Aaron Bentley)

   * Do no use timeout in HttpServer anymore.
     (Vincent Ladeuil, #158972).

   * Don't catch the exceptions related to the http pipeline status before
     retrying an http request or some programming errors may be masked.
     (Vincent Ladeuil, #160012)

   * Fix ``bzr rm`` to not delete modified and ignored files.
     (Lukáš Lalinský, #172598)

   * Fix exception when revisionspec contains merge revisons but log
     formatter doesn't support merge revisions. (Kent Gibson, #148908)

   * Fix exception when ScopeReplacer is assigned to before any members have
     been retrieved.  (Aaron Bentley)

   * Fix multiple connections during checkout --lightweight.
     (Vincent Ladeuil, #159150)

   * Fix possible error in insert_data_stream when copying between
     pack repositories over bzr+ssh or bzr+http.
     KnitVersionedFile.get_data_stream now makes sure that requested
     compression parents are sent before any delta hunks that depend
     on them.
     (Martin Pool, #164637)

   * Fix typo in limiting offsets coalescing for http, leading to
     whole files being downloaded instead of parts.
     (Vincent Ladeuil, #165061)

   * FTP server errors don't error in the error handling code.
     (Robert Collins, #161240)

   * Give a clearer message when a pull fails because the source needs
     to be reconciled.
     (Martin Pool, #164443)

   * It is clearer when a plugin cannot be loaded because of its name, and a
     suggestion for an acceptable name is given. (Daniel Watkins, #103023)

   * Leave port as None in transport objects if user doesn't
     specify a port in urls.
     (vincent Ladeuil, #150860)

   * Make sure Repository.fetch(self) is properly a no-op for all
     Repository implementations. (John Arbash Meinel, #158333)

   * Mark .bzr directories as "hidden" on Windows.
     (Alexander Belchenko, #71147)

   * ``merge --uncommitted`` can now operate on a single file.
     (Aaron Bentley, Lukáš Lalinský, #136890)

   * Obsolete packs are now cleaned up by pack and autopack operations.
     (Robert Collins, #153789)

   * Operations pulling data from a smart server where the underlying
     repositories are not both annotated/both unannotated will now work.
     (Robert Collins, #165304).

   * Reconcile now shows progress bars. (Robert Collins, #159351)

   * ``RemoteBranch`` was not initializing ``self._revision_id_to_revno_map``
     properly. (John Arbash Meinel, #162486)

   * Removing an already-removed file reports the file does not exist. (Daniel
     Watkins, #152811)

   * Rename on Windows is able to change filename case.
     (Alexander Belchenko, #77740)

   * Return error instead of a traceback for ``bzr log -r0``.
     (Kent Gibson, #133751)

   * Return error instead of a traceback when bzr is unable to create
     symlink on some platforms (e.g. on Windows).
     (Alexander Belchenko, workaround for #81689)

   * Revert doesn't crash when restoring a single file from a deleted
     directory. (Aaron Bentley)

   * Stderr output via logging mechanism now goes through encoded wrapper
     and no more uses utf-8, but terminal encoding instead. So all unicode
     strings now should be readable in non-utf-8 terminal.
     (Alexander Belchenko, #54173)

   * The error message when ``move --after`` should be used makes how to do so
     clearer. (Daniel Watkins, #85237)

   * Unicode-safe output from ``bzr info``. The output will be encoded
     using the terminal encoding and unrepresentable characters will be
     replaced by '?'. (Lukáš Lalinský, #151844)

   * Working trees are no longer created when pushing into a local no-trees
     repo. (Daniel Watkins, #50582)

   * Upgrade util/configobj to version 4.4.0.
     (Vincent Ladeuil, #151208).

   * Wrap medusa ftp test server as an FTPServer feature.
     (Vincent Ladeuil, #157752)

  API BREAKS:

   * ``osutils.backup_file`` is deprecated. Actually it's not used in bzrlib
     during very long time. (Alexander Belchenko)

   * The return value of
     ``VersionedFile.iter_lines_added_or_present_in_versions`` has been
     changed. Previously it was an iterator of lines, now it is an iterator of
     (line, version_id) tuples. This change has been made to aid reconcile and
     fetch operations. (Robert Collins)

   * ``bzrlib.repository.get_versioned_file_checker`` is now private.
     (Robert Collins)

   * The Repository format registry default has been removed; it was previously
     obsoleted by the bzrdir format default, which implies a default repository
     format.
     (Martin Pool)

  INTERNALS:

   * Added ``ContainerSerialiser`` and ``ContainerPushParser`` to
     ``bzrlib.pack``.  These classes provide more convenient APIs for generating
     and parsing containers from streams rather than from files.  (Andrew
     Bennetts)

   * New module ``lru_cache`` providing a cache for use by tasks that need
     semi-random access to large amounts of data. (John A Meinel)

   * InventoryEntry.diff is now deprecated.  Please use diff.DiffTree instead.

  TESTING:


bzr 0.92 2007-11-05
-------------------

  CHANGES:

  * New uninstaller on Win32.  (Alexander Belchenko)


bzr 0.92rc1 2007-10-29
----------------------

  NOTES WHEN UPGRADING:

  CHANGES:

   * ``bzr`` now returns exit code 4 if an internal error occurred, and
     3 if a normal error occurred.  (Martin Pool)

   * ``pull``, ``merge`` and ``push`` will no longer silently correct some
     repository index errors that occured as a result of the Weave disk format.
     Instead the ``reconcile`` command needs to be run to correct those
     problems if they exist (and it has been able to fix most such problems
     since bzr 0.8). Some new problems have been identified during this release
     and you should run ``bzr check`` once on every repository to see if you
     need to reconcile. If you cannot ``pull`` or ``merge`` from a remote
     repository due to mismatched parent errors - a symptom of index errors -
     you should simply take a full copy of that remote repository to a clean
     directory outside any local repositories, then run reconcile on it, and
     finally pull from it locally. (And naturally email the repositories owner
     to ask them to upgrade and run reconcile).
     (Robert Collins)

  FEATURES:

   * New ``knitpack-experimental`` repository format. This is interoperable with
     the ``dirstate-tags`` format but uses a smarter storage design that greatly
     speeds up many operations, both local and remote. This new format can be
     used as an option to the ``init``, ``init-repository`` and ``upgrade``
     commands. See http://doc.bazaar-vcs.org/0.92/developers/knitpack.html
     for further details. (Robert Collins)

   * For users of bzr-svn (and those testing the prototype subtree support) that
     wish to try packs, a new ``knitpack-subtree-experimental`` format has also
     been added. This is interoperable with the ``dirstate-subtrees`` format.
     (Robert Collins)

   * New ``reconfigure`` command. (Aaron Bentley)

   * New ``revert --forget-merges`` command, which removes the record of a pending
     merge without affecting the working tree contents.  (Martin Pool)

   * New ``bzr_remote_path`` configuration variable allows finer control of
     remote bzr locations than BZR_REMOTE_PATH environment variable.
     (Aaron Bentley)

   * New ``launchpad-login`` command to tell Bazaar your Launchpad
     user ID.  This can then be used by other functions of the
     Launchpad plugin. (James Henstridge)

  PERFORMANCE:

   * Commit in quiet mode is now slightly faster as the information to
     output is no longer calculated. (Ian Clatworthy)

   * Commit no longer checks for new text keys during insertion when the
     revision id was deterministically unique. (Robert Collins)

   * Committing a change which is not a merge and does not change the number of
     files in the tree is faster by utilising the data about whether files are
     changed to determine if the tree is unchanged rather than recalculating
     it at the end of the commit process. (Robert Collins)

   * Inventory serialisation no longer double-sha's the content.
     (Robert Collins)

   * Knit text reconstruction now avoids making copies of the lines list for
     interim texts when building a single text. The new ``apply_delta`` method
     on ``KnitContent`` aids this by allowing modification of the revision id
     such objects represent. (Robert Collins)

   * Pack indices are now partially parsed for specific key lookup using a
     bisection approach. (Robert Collins)

   * Partial commits are now approximately 40% faster by walking over the
     unselected current tree more efficiently. (Robert Collins)

   * XML inventory serialisation takes 20% less time while being stricter about
     the contents. (Robert Collins)

   * Graph ``heads()`` queries have been fixed to no longer access all history
     unnecessarily. (Robert Collins)

  IMPROVEMENTS:

   * ``bzr+https://`` smart server across https now supported.
     (John Ferlito, Martin Pool, #128456)

   * Mutt is now a supported mail client; set ``mail_client=mutt`` in your
     bazaar.conf and ``send`` will use mutt. (Keir Mierle)

   * New option ``-c``/``--change`` for ``merge`` command for cherrypicking
     changes from one revision. (Alexander Belchenko, #141368)

   * Show encodings, locale and list of plugins in the traceback message.
     (Martin Pool, #63894)

   * Experimental directory formats can now be marked with
     ``experimental = True`` during registration. (Ian Clatworthy)

  DOCUMENTATION:

   * New *Bazaar in Five Minutes* guide.  (Matthew Revell)

   * The hooks reference documentation is now converted to html as expected.
     (Ian Clatworthy)

  BUG FIXES:

   * Connection error reporting for the smart server has been fixed to
     display a user friendly message instead of a traceback.
     (Ian Clatworthy, #115601)

   * Make sure to use ``O_BINARY`` when opening files to check their
     sha1sum. (Alexander Belchenko, John Arbash Meinel, #153493)

   * Fix a problem with Win32 handling of the executable bit.
     (John Arbash Meinel, #149113)

   * ``bzr+ssh://`` and ``sftp://`` URLs that do not specify ports explicitly
     no longer assume that means port 22.  This allows people using OpenSSH to
     override the default port in their ``~/.ssh/config`` if they wish.  This
     fixes a bug introduced in bzr 0.91.  (Andrew Bennetts, #146715)

   * Commands reporting exceptions can now be profiled and still have their
     data correctly dumped to a file. For example, a ``bzr commit`` with
     no changes still reports the operation as pointless but doing so no
     longer throws away the profiling data if this command is run with
     ``--lsprof-file callgrind.out.ci`` say. (Ian Clatworthy)

   * Fallback to ftp when paramiko is not installed and sftp can't be used for
     ``tests/commands`` so that the test suite is still usable without
     paramiko.
     (Vincent Ladeuil, #59150)

   * Fix commit ordering in corner case. (Aaron Bentley, #94975)

   * Fix long standing bug in partial commit when there are renames
     left in tree. (Robert Collins, #140419)

   * Fix selftest semi-random noise during http related tests.
     (Vincent Ladeuil, #140614)

   * Fix typo in ftp.py making the reconnection fail on temporary errors.
     (Vincent Ladeuil, #154259)

   * Fix failing test by comparing real paths to cover the case where the TMPDIR
     contains a symbolic link.
     (Vincent Ladeuil, #141382).

   * Fix log against smart server branches that don't support tags.
     (James Westby, #140615)

   * Fix pycurl http implementation by defining error codes from
     pycurl instead of relying on an old curl definition.
     (Vincent Ladeuil, #147530)

   * Fix 'unprintable error' message when displaying BzrCheckError and
     some other exceptions on Python 2.5.
     (Martin Pool, #144633)

   * Fix ``Inventory.copy()`` and add test for it. (Jelmer Vernooij)

   * Handles default value for ListOption in cmd_commit.
     (Vincent Ladeuil, #140432)

   * HttpServer and FtpServer need to be closed properly or a listening socket
     will remain opened.
     (Vincent Ladeuil, #140055)

   * Monitor the .bzr directory created in the top level test
     directory to detect leaking tests.
     (Vincent Ladeuil, #147986)

   * The basename, not the full path, is now used when checking whether
     the profiling dump file begins with ``callgrind.out`` or not. This
     fixes a bug reported by Aaron Bentley on IRC. (Ian Clatworthy)

   * Trivial fix for invoking command ``reconfigure`` without arguments.
     (Rob Weir, #141629)

   * ``WorkingTree.rename_one`` will now raise an error if normalisation of the
     new path causes bzr to be unable to access the file. (Robert Collins)

   * Correctly detect a NoSuchFile when using a filezilla server. (Gary van der
     Merwe)

  API BREAKS:

   * ``bzrlib.index.GraphIndex`` now requires a size parameter to the
     constructor, for enabling bisection searches. (Robert Collins)

   * ``CommitBuilder.record_entry_contents`` now requires the root entry of a
     tree be supplied to it, previously failing to do so would trigger a
     deprecation warning. (Robert Collins)

   * ``KnitVersionedFile.add*`` will no longer cache added records even when
     enable_cache() has been called - the caching feature is now exclusively for
     reading existing data. (Robert Collins)

   * ``ReadOnlyLockError`` is deprecated; ``LockFailed`` is usually more
     appropriate.  (Martin Pool)

   * Removed ``bzrlib.transport.TransportLogger`` - please see the new
     ``trace+`` transport instead. (Robert Collins)

   * Removed previously deprecated varargs interface to ``TestCase.run_bzr`` and
     deprecated methods ``TestCase.capture`` and ``TestCase.run_bzr_captured``.
     (Martin Pool)

   * Removed previous deprecated ``basis_knit`` parameter to the
     ``KnitVersionedFile`` constructor. (Robert Collins)

   * Special purpose method ``TestCase.run_bzr_decode`` is moved to the test_non_ascii
     class that needs it.
     (Martin Pool)

   * The class ``bzrlib.repofmt.knitrepo.KnitRepository3`` has been folded into
     ``KnitRepository`` by parameters to the constructor. (Robert Collins)

   * The ``VersionedFile`` interface now allows content checks to be bypassed
     by supplying check_content=False.  This saves nearly 30% of the minimum
     cost to store a version of a file. (Robert Collins)

   * Tree's with bad state such as files with no length or sha will no longer
     be silently accepted by the repository XML serialiser. To serialise
     inventories without such data, pass working=True to write_inventory.
     (Robert Collins)

   * ``VersionedFile.fix_parents`` has been removed as a harmful API.
     ``VersionedFile.join`` will no longer accept different parents on either
     side of a join - it will either ignore them, or error, depending on the
     implementation. See notes when upgrading for more information.
     (Robert Collins)

  INTERNALS:

   * ``bzrlib.transport.Transport.put_file`` now returns the number of bytes
     put by the method call, to allow avoiding stat-after-write or
     housekeeping in callers. (Robert Collins)

   * ``bzrlib.xml_serializer.Serializer`` is now responsible for checking that
     mandatory attributes are present on serialisation and deserialisation.
     This fixes some holes in API usage and allows better separation between
     physical storage and object serialisation. (Robert Collins)

   * New class ``bzrlib.errors.InternalBzrError`` which is just a convenient
     shorthand for deriving from BzrError and setting internal_error = True.
     (Robert Collins)

   * New method ``bzrlib.mutabletree.update_to_one_parent_via_delta`` for
     moving the state of a parent tree to a new version via a delta rather than
     a complete replacement tree. (Robert Collins)

   * New method ``bzrlib.osutils.minimum_path_selection`` useful for removing
     duplication from user input, when a user mentions both a path and an item
     contained within that path. (Robert Collins)

   * New method ``bzrlib.repository.Repository.is_write_locked`` useful for
     determining if a repository is write locked. (Robert Collins)

   * New method on ``bzrlib.tree.Tree`` ``path_content_summary`` provides a
     tuple containing the key information about a path for commit processing
     to complete. (Robert Collins)

   * New method on xml serialisers, write_inventory_to_lines, which matches the
     API used by knits for adding content. (Robert Collins)

   * New module ``bzrlib.bisect_multi`` with generic multiple-bisection-at-once
     logic, currently only available for byte-based lookup
     (``bisect_multi_bytes``). (Robert Collins)

   * New helper ``bzrlib.tuned_gzip.bytes_to_gzip`` which takes a byte string
     and returns a gzipped version of the same. This is used to avoid a bunch
     of api friction during adding of knit hunks. (Robert Collins)

   * New parameter on ``bzrlib.transport.Transport.readv``
     ``adjust_for_latency`` which changes readv from returning strictly the
     requested data to inserted return larger ranges and in forward read order
     to reduce the effect of network latency. (Robert Collins)

   * New parameter yield_parents on ``Inventory.iter_entries_by_dir`` which
     causes the parents of a selected id to be returned recursively, so all the
     paths from the root down to each element of selected_file_ids are
     returned. (Robert Collins)

   * Knit joining has been enhanced to support plain to annotated conversion
     and annotated to plain conversion. (Ian Clatworthy)

   * The CommitBuilder method ``record_entry_contents`` now returns summary
     information about the effect of the commit on the repository. This tuple
     contains an inventory delta item if the entry changed from the basis, and a
     boolean indicating whether a new file graph node was recorded.
     (Robert Collins)

   * The python path used in the Makefile can now be overridden.
     (Andrew Bennetts, Ian Clatworthy)

  TESTING:

   * New transport implementation ``trace+`` which is useful for testing,
     logging activity taken to its _activity attribute. (Robert Collins)

   * When running bzr commands within the test suite, internal exceptions are
     not caught and reported in the usual way, but rather allowed to propagate
     up and be visible to the test suite.  A new API ``run_bzr_catch_user_errors``
     makes this behavior available to other users.
     (Martin Pool)

   * New method ``TestCase.call_catch_warnings`` for testing methods that
     raises a Python warning.  (Martin Pool)


bzr 0.91 2007-09-26
-------------------

  BUG FIXES:

   * Print a warning instead of aborting the ``python setup.py install``
     process if building of a C extension is not possible.
     (Lukáš Lalinský, Alexander Belchenko)

   * Fix commit ordering in corner case (Aaron Bentley, #94975)

   * Fix ''bzr info bzr://host/'' and other operations on ''bzr://' URLs with
     an implicit port.  We were incorrectly raising PathNotChild due to
     inconsistent treatment of the ''_port'' attribute on the Transport object.
     (Andrew Bennetts, #133965)

   * Make RemoteRepository.sprout cope gracefully with servers that don't
     support the ``Repository.tarball`` request.
     (Andrew Bennetts)


bzr 0.91rc2 2007-09-11
----------------------

   * Replaced incorrect tarball for previous release; a debug statement was left
     in bzrlib/remote.py.


bzr 0.91rc1 2007-09-11
----------------------

  CHANGES:

   * The default branch and repository format has changed to
     ``dirstate-tags``, so tag commands are active by default.
     This format is compatible with Bazaar 0.15 and later.
     This incidentally fixes bug #126141.
     (Martin Pool)

   * ``--quiet`` or ``-q`` is no longer a global option. If present, it
     must now appear after the command name. Scripts doing things like
     ``bzr -q missing`` need to be rewritten as ``bzr missing -q``.
     (Ian Clatworthy)

  FEATURES:

   * New option ``--author`` in ``bzr commit`` to specify the author of the
     change, if it's different from the committer. ``bzr log`` and
     ``bzr annotate`` display the author instead of the committer.
     (Lukáš Lalinský)

   * In addition to global options and command specific options, a set of
     standard options are now supported. Standard options are legal for
     all commands. The initial set of standard options are:

     * ``--help`` or ``-h`` - display help message
     * ``--verbose`` or ``-v`` - display additional information
     * ``--quiet``  or ``-q`` - only output warnings and errors.

     Unlike global options, standard options can be used in aliases and
     may have command-specific help. (Ian Clatworthy)

   * Verbosity level processing has now been unified. If ``--verbose``
     or ``-v`` is specified on the command line multiple times, the
     verbosity level is made positive the first time then increased.
     If ``--quiet`` or ``-q`` is specified on the command line
     multiple times, the verbosity level is made negative the first
     time then decreased. To get the default verbosity level of zero,
     either specify none of the above , ``--no-verbose`` or ``--no-quiet``.
     Note that most commands currently ignore the magnitude of the
     verbosity level but do respect *quiet vs normal vs verbose* when
     generating output. (Ian Clatworthy)

   * ``Branch.hooks`` now supports ``pre_commit`` hook. The hook's signature
     is documented in BranchHooks constructor. (Nam T. Nguyen, #102747)

   * New ``Repository.stream_knit_data_for_revisions`` request added to the
     network protocol for greatly reduced roundtrips when retrieving a set of
     revisions. (Andrew Bennetts)

  BUG FIXES:

   * ``bzr plugins`` now lists the version number for each plugin in square
     brackets after the path. (Robert Collins, #125421)

   * Pushing, pulling and branching branches with subtree references was not
     copying the subtree weave, preventing the file graph from being accessed
     and causing errors in commits in clones. (Robert Collins)

   * Suppress warning "integer argument expected, got float" from Paramiko,
     which sometimes caused false test failures.  (Martin Pool)

   * Fix bug in bundle 4 that could cause attempts to write data to wrong
     versionedfile.  (Aaron Bentley)

   * Diffs generated using "diff -p" no longer break the patch parser.
     (Aaron Bentley)

   * get_transport treats an empty possible_transports list the same as a non-
     empty one.  (Aaron Bentley)

   * patch verification for merge directives is reactivated, and works with
     CRLF and CR files.  (Aaron Bentley)

   * Accept ..\ as a path in revision specifiers. This fixes for example
     "-r branch:..\other-branch" on Windows.  (Lukáš Lalinský)

   * ``BZR_PLUGIN_PATH`` may now contain trailing slashes.
     (Blake Winton, #129299)

   * man page no longer lists hidden options (#131667, Aaron Bentley)

   * ``uncommit --help`` now explains the -r option adequately.  (Daniel
     Watkins, #106726)

   * Error messages are now better formatted with parameters (such as
     filenames) quoted when necessary. This avoids confusion when directory
     names ending in a '.' at the end of messages were confused with a
     full stop that may or not have been there. (Daniel Watkins, #129791)

   * Fix ``status FILE -r X..Y``. (Lukáš Lalinský)

   * If a particular command is an alias, ``help`` will show the alias
     instead of claiming there is no help for said alias. (Daniel Watkins,
     #133548)

   * TreeTransform-based operations, like pull, merge, revert, and branch,
     now roll back if they encounter an error.  (Aaron Bentley, #67699)

   * ``bzr commit`` now exits cleanly if a character unsupported by the
     current encoding is used in the commit message.  (Daniel Watkins,
     #116143)

   * bzr send uses default values for ranges when only half of an elipsis
     is specified ("-r..5" or "-r5..").  (#61685, Aaron Bentley)

   * Avoid trouble when Windows ssh calls itself 'plink' but no plink
     binary is present.  (Martin Albisetti, #107155)

   * ``bzr remove`` should remove clean subtrees.  Now it will remove (without
     needing ``--force``) subtrees that contain no files with text changes or
     modified files.  With ``--force`` it removes the subtree regardless of
     text changes or unknown files. Directories with renames in or out (but
     not changed otherwise) will now be removed without needing ``--force``.
     Unknown ignored files will be deleted without needing ``--force``.
     (Marius Kruger, #111665)

   * When two plugins conflict, the source of both the losing and now the
     winning definition is shown.  (Konstantin Mikhaylov, #5454)

   * When committing to a branch, the location being committed to is
     displayed.  (Daniel Watkins, #52479)

   * ``bzr --version`` takes care about encoding of stdout, especially
     when output is redirected. (Alexander Belchenko, #131100)

   * Prompt for an ftp password if none is provided.
     (Vincent Ladeuil, #137044)

   * Reuse bound branch associated transport to avoid multiple
     connections.
     (Vincent Ladeuil, #128076, #131396)

   * Overwrite conflicting tags by ``push`` and ``pull`` if the
     ``--overwrite`` option is specified.  (Lukáš Lalinský, #93947)

   * In checkouts, tags are copied into the master branch when created,
     changed or deleted, and are copied into the checkout when it is
     updated.  (Martin Pool, #93856, #93860)

   * Print a warning instead of aborting the ``python setup.py install``
     process if building of a C extension is not possible.
     (Lukáš Lalinský, Alexander Belchenko)

  IMPROVEMENTS:

   * Add the option "--show-diff" to the commit command in order to display
     the diff during the commit log creation. (Goffredo Baroncelli)

   * ``pull`` and ``merge`` are much faster at installing bundle format 4.
     (Aaron Bentley)

   * ``pull -v`` no longer includes deltas, making it much faster.
     (Aaron Bentley)

   * ``send`` now sends the directive as an attachment by default.
     (Aaron Bentley, Lukáš Lalinský, Alexander Belchenko)

   * Documentation updates (Martin Albisetti)

   * Help on debug flags is now included in ``help global-options``.
     (Daniel Watkins, #124853)

   * Parameters passed on the command line are checked to ensure they are
     supported by the encoding in use. (Daniel Watkins)

   * The compression used within the bzr repository has changed from zlib
     level 9 to the zlib default level. This improves commit performance with
     only a small increase in space used (and in some cases a reduction in
     space). (Robert Collins)

   * Initial commit no longer SHAs files twice and now reuses the path
     rather than looking it up again, making it faster.
     (Ian Clatworthy)

   * New option ``-c``/``--change`` for ``diff`` and ``status`` to show
     changes in one revision.  (Lukáš Lalinský)

   * If versioned files match a given ignore pattern, a warning is now
     given. (Daniel Watkins, #48623)

   * ``bzr status`` now has -S as a short name for --short and -V as a
     short name for --versioned. These have been added to assist users
     migrating from Subversion: ``bzr status -SV`` is now like
     ``svn status -q``.  (Daniel Watkins, #115990)

   * Added C implementation of  ``PatienceSequenceMatcher``, which is about
     10x faster than the Python version. This speeds up commands that
     need file diffing, such as ``bzr commit`` or ``bzr diff``.
     (Lukáš Lalinský)

   * HACKING has been extended with a large section on core developer tasks.
     (Ian Clatworthy)

   * Add ``branches`` and ``standalone-trees`` as online help topics and
     include them as Concepts within the User Reference.
     (Paul Moore, Ian Clatworthy)

    * ``check`` can detect versionedfile parent references that are
      inconsistent with revision and inventory info, and ``reconcile`` can fix
      them.  These faulty references were generated by 0.8-era releases,
      so repositories which were manipulated by old bzrs should be
      checked, and possibly reconciled ASAP.  (Aaron Bentley, Andrew Bennetts)

  API BREAKS:

   * ``Branch.append_revision`` is removed altogether; please use
     ``Branch.set_last_revision_info`` instead.  (Martin Pool)

   * CommitBuilder now advertises itself as requiring the root entry to be
     supplied. This only affects foreign repository implementations which reuse
     CommitBuilder directly and have changed record_entry_contents to require
     that the root not be supplied. This should be precisely zero plugins
     affected. (Robert Collins)

   * The ``add_lines`` methods on ``VersionedFile`` implementations has changed
     its return value to include the sha1 and length of the inserted text. This
     allows the avoidance of double-sha1 calculations during commit.
     (Robert Collins)

   * ``Transport.should_cache`` has been removed.  It was not called in the
     previous release.  (Martin Pool)

  TESTING:

   * Tests may now raise TestNotApplicable to indicate they shouldn't be
     run in a particular scenario.  (Martin Pool)

   * New function multiply_tests_from_modules to give a simpler interface
     to test parameterization.  (Martin Pool, Robert Collins)

   * ``Transport.should_cache`` has been removed.  It was not called in the
     previous release.  (Martin Pool)

   * NULL_REVISION is returned to indicate the null revision, not None.
     (Aaron Bentley)

   * Use UTF-8 encoded StringIO for log tests to avoid failures on
     non-ASCII committer names.  (Lukáš Lalinský)

  INTERNALS:

   * ``bzrlib.plugin.all_plugins`` has been deprecated in favour of
     ``bzrlib.plugin.plugins()`` which returns PlugIn objects that provide
     useful functionality for determining the path of a plugin, its tests, and
     its version information. (Robert Collins)

   * Add the option user_encoding to the function 'show_diff_trees()'
     in order to move the user encoding at the UI level. (Goffredo Baroncelli)

   * Add the function make_commit_message_template_encoded() and the function
     edit_commit_message_encoded() which handle encoded strings.
     This is done in order to mix the commit messages (which is a unicode
     string), and the diff which is a raw string. (Goffredo Baroncelli)

   * CommitBuilder now defaults to using add_lines_with_ghosts, reducing
     overhead on non-weave repositories which don't require all parents to be
     present. (Robert Collins)

   * Deprecated method ``find_previous_heads`` on
     ``bzrlib.inventory.InventoryEntry``. This has been superseded by the use
     of ``parent_candidates`` and a separate heads check via the repository
     API. (Robert Collins)

   * New trace function ``mutter_callsite`` will print out a subset of the
     stack to the log, which can be useful for gathering debug details.
     (Robert Collins)

   * ``bzrlib.pack.ContainerWriter`` now tracks how many records have been
     added via a public attribute records_written. (Robert Collins)

   * New method ``bzrlib.transport.Transport.get_recommended_page_size``.
     This provides a hint to users of transports as to the reasonable
     minimum data to read. In principle this can take latency and
     bandwidth into account on a per-connection basis, but for now it
     just has hard coded values based on the url. (e.g. http:// has a large
     page size, file:// has a small one.) (Robert Collins)

   * New method on ``bzrlib.transport.Transport`` ``open_write_stream`` allows
     incremental addition of data to a file without requiring that all the
     data be buffered in memory. (Robert Collins)

   * New methods on ``bzrlib.knit.KnitVersionedFile``:
     ``get_data_stream(versions)``, ``insert_data_stream(stream)`` and
     ``get_format_signature()``.  These provide some infrastructure for
     efficiently streaming the knit data for a set of versions over the smart
     protocol.

   * Knits with no annotation cache still produce correct annotations.
     (Aaron Bentley)

   * Three new methods have been added to ``bzrlib.trace``:
     ``set_verbosity_level``, ``get_verbosity_level`` and ``is_verbose``.
     ``set_verbosity_level`` expects a numeric value: negative for quiet,
     zero for normal, positive for verbose. The size of the number can be
     used to determine just how quiet or verbose the application should be.
     The existing ``be_quiet`` and ``is_quiet`` routines have been
     integrated into this new scheme. (Ian Clatworthy)

   * Options can now be delcared with a ``custom_callback`` parameter. If
     set, this routine is called after the option is processed. This feature
     is now used by the standard options ``verbose`` and ``quiet`` so that
     setting one implicitly resets the other. (Ian Clatworthy)

   * Rather than declaring a new option from scratch in order to provide
     custom help, a centrally registered option can be decorated using the
     new ``bzrlib.Option.custom_help`` routine. In particular, this routine
     is useful when declaring better help for the ``verbose`` and ``quiet``
     standard options as the base definition of these is now more complex
     than before thanks to their use of a custom callback. (Ian Clatworthy)

    * Tree._iter_changes(specific_file=[]) now iterates through no files,
      instead of iterating through all files.  None is used to iterate through
      all files.  (Aaron Bentley)

    * WorkingTree.revert() now accepts None to revert all files.  The use of
      [] to revert all files is deprecated.  (Aaron Bentley)


bzr 0.90 2007-08-28
-------------------

  IMPROVEMENTS:

    * Documentation is now organized into multiple directories with a level
      added for different languages or locales. Added the Mini Tutorial
      and Quick Start Summary (en) documents from the Wiki, improving the
      content and readability of the former. Formatted NEWS as Release Notes
      complete with a Table of Conents, one heading per release. Moved the
      Developer Guide into the main document catalog and provided a link
      from the developer document catalog back to the main one.
      (Ian Clatworthy, Sabin Iacob, Alexander Belchenko)


  API CHANGES:

    * The static convenience method ``BzrDir.create_repository``
      is deprecated.  Callers should instead create a ``BzrDir`` instance
      and call ``create_repository`` on that.  (Martin Pool)


bzr 0.90rc1 2007-08-14
----------------------

  BUGFIXES:

    * ``bzr init`` should connect to the remote location one time only.  We
      have been connecting several times because we forget to pass around the
      Transport object. This modifies ``BzrDir.create_branch_convenience``,
      so that we can give it the Transport we already have.
      (John Arbash Meinel, Vincent Ladeuil, #111702)

    * Get rid of sftp connection cache (get rid of the FTP one too).
      (Vincent Ladeuil, #43731)

    * bzr branch {local|remote} remote don't try to create a working tree
      anymore.
      (Vincent Ladeuil, #112173)

    * All identified multiple connections for a single bzr command have been
      fixed. See bzrlib/tests/commands directory.
      (Vincent Ladeuil)

    * ``bzr rm`` now does not insist on ``--force`` to delete files that
      have been renamed but not otherwise modified.  (Marius Kruger,
      #111664)

    * ``bzr selftest --bench`` no longer emits deprecation warnings
      (Lukáš Lalinský)

    * ``bzr status`` now honours FILE parameters for conflict lists
      (Aaron Bentley, #127606)

    * ``bzr checkout`` now honours -r when reconstituting a working tree.
      It also honours -r 0.  (Aaron Bentley, #127708)

    * ``bzr add *`` no more fails on Windows if working tree contains
      non-ascii file names. (Kuno Meyer, #127361)

    * allow ``easy_install bzr`` runs without fatal errors.
      (Alexander Belchenko, #125521)

    * Graph._filter_candidate_lca does not raise KeyError if a candidate
      is eliminated just before it would normally be examined.  (Aaron Bentley)

    * SMTP connection failures produce a nice message, not a traceback.
      (Aaron Bentley)

  IMPROVEMENTS:

    * Don't show "dots" progress indicators when run non-interactively, such
      as from cron.  (Martin Pool)

    * ``info`` now formats locations more nicely and lists "submit" and
      "public" branches (Aaron Bentley)

    * New ``pack`` command that will trigger database compression within
      the repository (Robert Collins)

    * Implement ``_KnitIndex._load_data`` in a pyrex extension. The pyrex
      version is approximately 2-3x faster at parsing a ``.kndx`` file.
      Which yields a measurable improvement for commands which have to
      read from the repository, such as a 1s => 0.75s improvement in
      ``bzr diff`` when there are changes to be shown.  (John Arbash Meinel)

    * Merge is now faster.  Depending on the scenario, it can be more than 2x
      faster. (Aaron Bentley)

    * Give a clearer warning, and allow ``python setup.py install`` to
      succeed even if pyrex is not available.
      (John Arbash Meinel)

    * ``DirState._read_dirblocks`` now has an optional Pyrex
      implementation. This improves the speed of any command that has to
      read the entire DirState. (``diff``, ``status``, etc, improve by
      about 10%).
      ``bisect_dirblocks`` has also been improved, which helps all
      ``_get_entry`` type calls (whenever we are searching for a
      particular entry in the in-memory DirState).
      (John Arbash Meinel)

    * ``bzr pull`` and ``bzr push`` no longer do a complete walk of the
      branch revision history for ui display unless -v is supplied.
      (Robert Collins)

    * ``bzr log -rA..B`` output shifted to the left margin if the log only
      contains merge revisions. (Kent Gibson)

    * The ``plugins`` command is now public with improved help.
      (Ian Clatworthy)

    * New bundle and merge directive formats are faster to generate, and

    * Annotate merge now works when there are local changes. (Aaron Bentley)

    * Commit now only shows the progress in terms of directories instead of
      entries. (Ian Clatworthy)

    * Fix ``KnitRepository.get_revision_graph`` to not request the graph 2
      times. This makes ``get_revision_graph`` 2x faster. (John Arbash
      Meinel)

    * Fix ``VersionedFile.get_graph()`` to avoid using
      ``set.difference_update(other)``, which has bad scaling when
      ``other`` is large. This improves ``VF.get_graph([version_id])`` for
      a 12.5k graph from 2.9s down to 200ms. (John Arbash Meinel)

    * The ``--lsprof-file`` option now generates output for KCacheGrind if
      the file starts with ``callgrind.out``. This matches the default file
      filtering done by KCacheGrind's Open Dialog. (Ian Clatworthy)

    * Fix ``bzr update`` to avoid an unnecessary
      ``branch.get_master_branch`` call, which avoids 1 extra connection
      to the remote server. (Partial fix for #128076, John Arbash Meinel)

    * Log errors from the smart server in the trace file, to make debugging
      test failures (and live failures!) easier.  (Andrew Bennetts)

    * The HTML version of the man page has been superceded by a more
      comprehensive manual called the Bazaar User Reference. This manual
      is completed generated from the online help topics. As part of this
      change, limited reStructuredText is now explicitly supported in help
      topics and command help with 'unnatural' markup being removed prior
      to display by the online help or inclusion in the man page.
      (Ian Clatworthy)

    * HTML documentation now use files extension ``*.html``
      (Alexander Belchenko)

    * The cache of ignore definitions is now cleared in WorkingTree.unlock()
      so that changes to .bzrignore aren't missed. (#129694, Daniel Watkins)

    * ``bzr selftest --strict`` fails if there are any missing features or
      expected test failures. (Daniel Watkins, #111914)

    * Link to registration survey added to README. (Ian Clatworthy)

    * Windows standalone installer show link to registration survey
      when installation finished. (Alexander Belchenko)

  LIBRARY API BREAKS:

    * Deprecated dictionary ``bzrlib.option.SHORT_OPTIONS`` removed.
      Options are now required to provide a help string and it must
      comply with the style guide by being one or more sentences with an
      initial capital and final period. (Martin Pool)

    * KnitIndex.get_parents now returns tuples. (Robert Collins)

    * Ancient unused ``Repository.text_store`` attribute has been removed.
      (Robert Collins)

    * The ``bzrlib.pack`` interface has changed to use tuples of bytestrings
      rather than just bytestrings, making it easier to represent multiple
      element names. As this interface was not used by any internal facilities
      since it was introduced in 0.18 no API compatibility is being preserved.
      The serialised form of these packs is identical with 0.18 when a single
      element tuple is in use. (Robert Collins)

  INTERNALS:

    * merge now uses ``iter_changes`` to calculate changes, which makes room for
      future performance increases.  It is also more consistent with other
      operations that perform comparisons, and reduces reliance on
      Tree.inventory.  (Aaron Bentley)

    * Refactoring of transport classes connected to a remote server.
      ConnectedTransport is a new class that serves as a basis for all
      transports needing to connect to a remote server.  transport.split_url
      have been deprecated, use the static method on the object instead. URL
      tests have been refactored too.
      (Vincent Ladeuil)

    * Better connection sharing for ConnectedTransport objects.
      transport.get_transport() now accepts a 'possible_transports' parameter.
      If a newly requested transport can share a connection with one of the
      list, it will.
      (Vincent Ladeuil)

    * Most functions now accept ``bzrlib.revision.NULL_REVISION`` to indicate
      the null revision, and consider using ``None`` for this purpose
      deprecated.  (Aaron Bentley)

    * New ``index`` module with abstract index functionality. This will be
      used during the planned changes in the repository layer. Currently the
      index layer provides a graph aware immutable index, a builder for the
      same index type to allow creating them, and finally a composer for
      such indices to allow the use of many indices in a single query. The
      index performance is not optimised, however the API is stable to allow
      development on top of the index. (Robert Collins)

    * ``bzrlib.dirstate.cmp_by_dirs`` can be used to compare two paths by
      their directory sections. This is equivalent to comparing
      ``path.split('/')``, only without having to split the paths.
      This has a Pyrex implementation available.
      (John Arbash Meinel)

    * New transport decorator 'unlistable+' which disables the list_dir
      functionality for testing.

    * Deprecated ``change_entry`` in transform.py. (Ian Clatworthy)

    * RevisionTree.get_weave is now deprecated.  Tree.plan_merge is now used
      for performing annotate-merge.  (Aaron Bentley)

    * New EmailMessage class to create email messages. (Adeodato Simó)

    * Unused functions on the private interface KnitIndex have been removed.
      (Robert Collins)

    * New ``knit.KnitGraphIndex`` which provides a ``KnitIndex`` layered on top
      of a ``index.GraphIndex``. (Robert Collins)

    * New ``knit.KnitVersionedFile.iter_parents`` method that allows querying
      the parents of many knit nodes at once, reducing round trips to the
      underlying index. (Robert Collins)

    * Graph now has an is_ancestor method, various bits use it.
      (Aaron Bentley)

    * The ``-Dhpss`` flag now includes timing information. As well as
      logging when a new connection is opened. (John Arbash Meinel)

    * ``bzrlib.pack.ContainerWriter`` now returns an offset, length tuple to
      callers when inserting data, allowing generation of readv style access
      during pack creation, without needing a separate pass across the output
      pack to gather such details. (Robert Collins)

    * ``bzrlib.pack.make_readv_reader`` allows readv based access to pack
      files that are stored on a transport. (Robert Collins)

    * New ``Repository.has_same_location`` method that reports if two
      repository objects refer to the same repository (although with some risk
      of false negatives).  (Andrew Bennetts)

    * InterTree.compare now passes require_versioned on correctly.
      (Marius Kruger)

    * New methods on Repository - ``start_write_group``,
      ``commit_write_group``, ``abort_write_group`` and ``is_in_write_group`` -
      which provide a clean hook point for transactional Repositories - ones
      where all the data for a fetch or commit needs to be made atomically
      available in one step. This allows the write lock to remain while making
      a series of data insertions.  (e.g. data conversion). (Robert Collins)

    * In ``bzrlib.knit`` the internal interface has been altered to use
      3-tuples (index, pos, length) rather than two-tuples (pos, length) to
      describe where data in a knit is, allowing knits to be split into
      many files. (Robert Collins)

    * ``bzrlib.knit._KnitData`` split into cache management and physical access
      with two access classes - ``_PackAccess`` and ``_KnitAccess`` defined.
      The former provides access into a .pack file, and the latter provides the
      current production repository form of .knit files. (Robert Collins)

  TESTING:

    * Remove selftest ``--clean-output``, ``--numbered-dirs`` and
      ``--keep-output`` options, which are obsolete now that tests
      are done within directories in $TMPDIR.  (Martin Pool)

    * The SSH_AUTH_SOCK environment variable is now reset to avoid
      interaction with any running ssh agents.  (Jelmer Vernooij, #125955)

    * run_bzr_subprocess handles parameters the same way as run_bzr:
      either a string or a list of strings should be passed as the first
      parameter.  Varargs-style parameters are deprecated. (Aaron Bentley)


bzr 0.18  2007-07-17
--------------------

  BUGFIXES:

    * Fix 'bzr add' crash under Win32 (Kuno Meyer)


bzr 0.18rc1  2007-07-10
-----------------------

  BUGFIXES:

    * Do not suppress pipe errors, etc. in non-display commands
      (Alexander Belchenko, #87178)

    * Display a useful error message when the user requests to annotate
      a file that is not present in the specified revision.
      (James Westby, #122656)

    * Commands that use status flags now have a reference to 'help
      status-flags'.  (Daniel Watkins, #113436)

    * Work around python-2.4.1 inhability to correctly parse the
      authentication header.
      (Vincent Ladeuil, #121889)

    * Use exact encoding for merge directives. (Adeodato Simó, #120591)

    * Fix tempfile permissions error in smart server tar bundling under
      Windows. (Martin _, #119330)

    * Fix detection of directory entries in the inventory. (James Westby)

    * Fix handling of http code 400: Bad Request When issuing too many ranges.
      (Vincent Ladeuil, #115209)

    * Issue a CONNECT request when connecting to an https server
      via a proxy to enable SSL tunneling.
      (Vincent Ladeuil, #120678)

    * Fix ``bzr log -r`` to support selecting merge revisions, both
      individually and as part of revision ranges.
      (Kent Gibson, #4663)

    * Don't leave cruft behind when failing to acquire a lockdir.
      (Martin Pool, #109169)

    * Don't use the '-f' strace option during tests.
      (Vincent Ladeuil, #102019).

    * Warn when setting ``push_location`` to a value that will be masked by
      locations.conf.  (Aaron Bentley, #122286)

    * Fix commit ordering in corner case (Aaron Bentley, #94975)

    *  Make annotate behave in a non-ASCII world (Adeodato Simó).

  IMPROVEMENTS:

    * The --lsprof-file option now dumps a text rendering of the profiling
      information if the filename ends in ".txt". It will also convert the
      profiling information to a format suitable for KCacheGrind if the
      output filename ends in ".callgrind". Fixes to the lsprofcalltree
      conversion process by Jean Paul Calderone and Itamar were also merged.
      See http://ddaa.net/blog/python/lsprof-calltree. (Ian Clatworthy)

    * ``info`` now defaults to non-verbose mode, displaying only paths and
      abbreviated format info.  ``info -v`` displays all the information
      formerly displayed by ``info``.  (Aaron Bentley, Adeodato Simó)

    * ``bzr missing`` now has better option names ``--this`` and ``--other``.
      (Elliot Murphy)

    * The internal ``weave-list`` command has become ``versionedfile-list``,
      and now lists knits as well as weaves.  (Aaron Bentley)

    * Automatic merge base selection uses a faster algorithm that chooses
      better bases in criss-cross merge situations (Aaron Bentley)

    * Progress reporting in ``commit`` has been improved. The various logical
      stages are now reported on as follows, namely:

      * Collecting changes [Entry x/y] - Stage n/m
      * Saving data locally - Stage n/m
      * Uploading data to master branch - Stage n/m
      * Updating the working tree - Stage n/m
      * Running post commit hooks - Stage n/m

      If there is no master branch, the 3rd stage is omitted and the total
      number of stages is adjusted accordingly.

      Each hook that is run after commit is listed with a name (as hooks
      can be slow it is useful feedback).
      (Ian Clatworthy, Robert Collins)

    * Various operations that are now faster due to avoiding unnecessary
      topological sorts. (Aaron Bentley)

    * Make merge directives robust against broken bundles. (Aaron Bentley)

    * The lsprof filename note is emitted via trace.note(), not standard
      output.  (Aaron Bentley)

    * ``bzrlib`` now exports explicit API compatibility information to assist
      library users and plugins. See the ``bzrlib.api`` module for details.
      (Robert Collins)

    * Remove unnecessary lock probes when acquiring a lockdir.
      (Martin Pool)

    * ``bzr --version`` now shows the location of the bzr log file, which
      is especially useful on Windows.  (Martin Pool)

    * -D now supports hooks to get debug tracing of hooks (though its currently
      minimal in nature). (Robert Collins)

    * Long log format reports deltas on merge revisions.
      (John Arbash Meinel, Kent Gibson)

    * Make initial push over ftp more resilient. (John Arbash Meinel)

    * Print a summary of changes for update just like pull does.
      (Daniel Watkins, #113990)

    * Add a -Dhpss option to trace smart protocol requests and responses.
      (Andrew Bennetts)

  LIBRARY API BREAKS:

    * Testing cleanups -
      ``bzrlib.repository.RepositoryTestProviderAdapter`` has been moved
      to ``bzrlib.tests.repository_implementations``;
      ``bzrlib.repository.InterRepositoryTestProviderAdapter`` has been moved
      to ``bzrlib.tests.interrepository_implementations``;
      ``bzrlib.transport.TransportTestProviderAdapter`` has moved to
      ``bzrlib.tests.test_transport_implementations``.
      ``bzrlib.branch.BranchTestProviderAdapter`` has moved to
      ``bzrlib.tests.branch_implementations``.
      ``bzrlib.bzrdir.BzrDirTestProviderAdapter`` has moved to
      ``bzrlib.tests.bzrdir_implementations``.
      ``bzrlib.versionedfile.InterVersionedFileTestProviderAdapter`` has moved
      to ``bzrlib.tests.interversionedfile_implementations``.
      ``bzrlib.store.revision.RevisionStoreTestProviderAdapter`` has moved to
      ``bzrlib.tests.revisionstore_implementations``.
      ``bzrlib.workingtree.WorkingTreeTestProviderAdapter`` has moved to
      ``bzrlib.tests.workingtree_implementations``.
      These changes are an API break in the testing infrastructure only.
      (Robert Collins)

    * Relocate TestCaseWithRepository to be more central. (Robert Collins)

    * ``bzrlib.add.smart_add_tree`` will no longer perform glob expansion on
      win32. Callers of the function should do this and use the new
      ``MutableTree.smart_add`` method instead. (Robert Collins)

    * ``bzrlib.add.glob_expand_for_win32`` is now
      ``bzrlib.win32utils.glob_expand``.  (Robert Collins)

    * ``bzrlib.add.FastPath`` is now private and moved to
      ``bzrlib.mutabletree._FastPath``. (Robert Collins, Martin Pool)

    * ``LockDir.wait`` removed.  (Martin Pool)

    * The ``SmartServer`` hooks API has changed for the ``server_started`` and
      ``server_stopped`` hooks. The first parameter is now an iterable of
      backing URLs rather than a single URL. This is to reflect that many
      URLs may map to the external URL of the server. E.g. the server interally
      may have a chrooted URL but also the local file:// URL will be at the
      same location. (Robert Collins)

  INTERNALS:

    * New SMTPConnection class to unify email handling.  (Adeodato Simó)

    * Fix documentation of BzrError. (Adeodato Simó)

    * Make BzrBadParameter an internal error. (Adeodato Simó)

    * Remove use of 'assert False' to raise an exception unconditionally.
      (Martin Pool)

    * Give a cleaner error when failing to decode knit index entry.
      (Martin Pool)

    * TreeConfig would mistakenly search the top level when asked for options
      from a section. It now respects the section argument and only
      searches the specified section. (James Westby)

    * Improve ``make api-docs`` output. (John Arbash Meinel)

    * Use os.lstat rather than os.stat for osutils.make_readonly and
      osutils.make_writeable. This makes the difftools plugin more
      robust when dangling symlinks are found. (Elliot Murphy)

    * New ``-Dlock`` option to log (to ~/.bzr.log) information on when
      lockdirs are taken or released.  (Martin Pool)

    * ``bzrlib`` Hooks are now nameable using ``Hooks.name_hook``. This
      allows a nicer UI when hooks are running as the current hook can
      be displayed. (Robert Collins)

    * ``Transport.get`` has had its interface made more clear for ease of use.
      Retrieval of a directory must now fail with either 'PathError' at open
      time, or raise 'ReadError' on a read. (Robert Collins)

    * New method ``_maybe_expand_globs`` on the ``Command`` class for
      dealing with unexpanded glob lists - e.g. on the win32 platform. This
      was moved from ``bzrlib.add._prepare_file_list``. (Robert Collins)

    * ``bzrlib.add.smart_add`` and ``bzrlib.add.smart_add_tree`` are now
      deprecated in favour of ``MutableTree.smart_add``. (Robert Collins,
      Martin Pool)

    * New method ``external_url`` on Transport for obtaining the url to
      hand to external processes. (Robert Collins)

    * Teach windows installers to build pyrex/C extensions.
      (Alexander Belchenko)

  TESTING:

    * Removed the ``--keep-output`` option from selftest and clean up test
      directories as they're used.  This reduces the IO load from
      running the test suite and cuts the time by about half.
      (Andrew Bennetts, Martin Pool)

    * Add scenarios as a public attribute on the TestAdapter classes to allow
      modification of the generated scenarios before adaption and easier
      testing. (Robert Collins)

    * New testing support class ``TestScenarioApplier`` which multiplies
      out a single teste by a list of supplied scenarios. (RobertCollins)

    * Setting ``repository_to_test_repository`` on a repository_implementations
      test will cause it to be called during repository creation, allowing the
      testing of repository classes which are not based around the Format
      concept. For example a repository adapter can be tested in this manner,
      by altering the repository scenarios to include a scenario that sets this
      attribute during the test parameterisation in
      ``bzrlib.tests.repository.repository_implementations``. (Robert Collins)

    * Clean up many of the APIs for blackbox testing of Bazaar.  The standard
      interface is now self.run_bzr.  The command to run can be passed as
      either a list of parameters, a string containing the command line, or
      (deprecated) varargs parameters.  (Martin Pool)

    * The base TestCase now isolates tests from -D parameters by clearing
      ``debug.debug_flags`` and restores it afterwards. (Robert Collins)

    * Add a relpath parameter to get_transport methods in test framework to
      avoid useless cloning.
      (Vincent Ladeuil, #110448)


bzr 0.17  2007-06-18
--------------------

  BUGFIXES:

    * Fix crash of commit due to wrong lookup of filesystem encoding.
      (Colin Watson, #120647)

    * Revert logging just to stderr in commit as broke unicode filenames.
      (Aaron Bentley, Ian Clatworthy, #120930)


bzr 0.17rc1  2007-06-12
-----------------------

  NOTES WHEN UPGRADING:

    * The kind() and is_executable() APIs on the WorkingTree interface no
      longer implicitly (read) locks and unlocks the tree. This *might*
      impact some plug-ins and tools using this part of the API. If you find
      an issue that may be caused by this change, please let us know,
      particularly the plug-in/tool maintainer. If encountered, the API
      fix is to surround kind() and is_executable() calls with lock_read()
      and unlock() like so::

        work_tree.lock_read()
        try:
            kind = work_tree.kind(...)
        finally:
            work_tree.unlock()

  INTERNALS:
    * Rework of LogFormatter API to provide beginning/end of log hooks and to
      encapsulate the details of the revision to be logged in a LogRevision
      object.
      In long log formats, merge revision ids are only shown when --show-ids
      is specified, and are labelled "revision-id:", as per mainline
      revisions, instead of "merged:". (Kent Gibson)

    * New ``BranchBuilder`` API which allows the construction of particular
      histories quickly. Useful for testing and potentially other applications
      too. (Robert Collins)

  IMPROVEMENTS:

    * There are two new help topics, working-trees and repositories that
      attempt to explain these concepts. (James Westby, John Arbash Meinel,
      Aaron Bentley)

    * Added ``bzr log --limit`` to report a limited number of revisions.
      (Kent Gibson, #3659)

    * Revert does not try to preserve file contents that were originally
      produced by reverting to a historical revision.  (Aaron Bentley)

    * ``bzr log --short`` now includes ``[merge]`` for revisions which
      have more than one parent. This is a small improvement to help
      understanding what changes have occurred
      (John Arbash Meinel, #83887)

    * TreeTransform avoids many renames when contructing large trees,
      improving speed.  3.25x speedups have been observed for construction of
      kernel-sized-trees, and checkouts are 1.28x faster.  (Aaron Bentley)

    * Commit on large trees is now faster. In my environment, a commit of
      a small change to the Mozilla tree (55k files) has dropped from
      66 seconds to 32 seconds. For a small tree of 600 files, commit of a
      small change is 33% faster. (Ian Clatworthy)

    * New --create-prefix option to bzr init, like for push.  (Daniel Watkins,
      #56322)

  BUGFIXES:

    * ``bzr push`` should only connect to the remote location one time.
      We have been connecting 3 times because we forget to pass around
      the Transport object. This adds ``BzrDir.clone_on_transport()``, so
      that we can pass in the Transport that we already have.
      (John Arbash Meinel, #75721)

    * ``DirState.set_state_from_inventory()`` needs to properly order
      based on split paths, not just string paths.
      (John Arbash Meinel, #115947)

    * Let TestUIFactoy encode the password prompt with its own stdout.
      (Vincent Ladeuil, #110204)

    * pycurl should take use the range header that takes the range hint
      into account.
      (Vincent Ladeuil, #112719)

    * WorkingTree4.get_file_sha1 no longer raises an exception when invoked
      on a missing file.  (Aaron Bentley, #118186)

    * WorkingTree.remove works correctly with tree references, and when pwd is
      not the tree root. (Aaron Bentley)

    * Merge no longer fails when a file is renamed in one tree and deleted
      in the other. (Aaron Bentley, #110279)

    * ``revision-info`` now accepts dotted revnos, doesn't require a tree,
      and defaults to the last revision (Matthew Fuller, #90048)

    * Tests no longer fail when BZR_REMOTE_PATH is set in the environment.
      (Daniel Watkins, #111958)

    * ``bzr branch -r revid:foo`` can be used to branch any revision in
      your repository. (Previously Branch6 only supported revisions in your
      mainline). (John Arbash Meinel, #115343)

bzr 0.16  2007-05-07
--------------------

  BUGFIXES:

    * Handle when you have 2 directories with similar names, but one has a
      hyphen. (``'abc'`` versus ``'abc-2'``). The WT4._iter_changes
      iterator was using direct comparison and ``'abc/a'`` sorts after
      ``'abc-2'``, but ``('abc', 'a')`` sorts before ``('abc-2',)``.
      (John Arbash Meinel, #111227)

    * Handle when someone renames a file on disk without telling bzr.
      Previously we would report the first file as missing, but not show
      the new unknown file. (John Arbash Meinel, #111288)

    * Avoid error when running hooks after pulling into or pushing from
      a branch bound to a smartserver branch.  (Martin Pool, #111968)

  IMPROVEMENTS:

    * Move developer documentation to doc/developers/. This reduces clutter in
      the root of the source tree and allows HACKING to be split into multiple
      files. (Robert Collins, Alexander Belchenko)

    * Clean up the ``WorkingTree4._iter_changes()`` internal loops as well as
      ``DirState.update_entry()``. This optimizes the core logic for ``bzr
      diff`` and ``bzr status`` significantly improving the speed of
      both. (John Arbash Meinel)

bzr 0.16rc2  2007-04-30
-----------------------

  BUGFIXES:

    * Handle the case when you delete a file, and then rename another file
      on top of it. Also handle the case of ``bzr rm --keep foo``. ``bzr
      status`` should show the removed file and an unknown file in its
      place. (John Arbash Meinel, #109993)

    * Bundles properly read and write revision properties that have an
      empty value. And when the value is not ASCII.
      (John Arbash Meinel, #109613)

    * Fix the bzr commit message to be in text mode.
      (Alexander Belchenko, #110901)

    * Also handle when you rename a file and create a file where it used
      to be. (John Arbash Meinel, #110256)

    * ``WorkingTree4._iter_changes`` should not descend into unversioned
      directories. (John Arbash Meinel, #110399)

bzr 0.16rc1  2007-04-26
-----------------------

  NOTES WHEN UPGRADING:

    * ``bzr remove`` and ``bzr rm`` will now remove the working file, if
      it could be recovered again.
      This has been done for consistency with svn and the unix rm command.
      The old ``remove`` behaviour has been retained in the new option
      ``bzr remove --keep``, which will just stop versioning the file,
      but not delete it.
      ``bzr remove --force`` have been added which will always delete the
      files.
      ``bzr remove`` is also more verbose.
      (Marius Kruger, #82602)

  IMPROVEMENTS:

    * Merge directives can now be supplied as input to `merge` and `pull`,
      like bundles can.  (Aaron Bentley)

    * Sending the SIGQUIT signal to bzr, which can be done on Unix by
      pressing Control-Backslash, drops bzr into a debugger.  Type ``'c'``
      to continue.  This can be disabled by setting the environment variable
      ``BZR_SIGQUIT_PDB=0``.  (Martin Pool)

    * selftest now supports --list-only to list tests instead of running
      them. (Ian Clatworthy)

    * selftest now supports --exclude PATTERN (or -x PATTERN) to exclude
      tests with names that match that regular expression.
      (Ian Clatworthy, #102679)

    * selftest now supports --randomize SEED to run tests in a random order.
      SEED is typically the value 'now' meaning 'use the current time'.
      (Ian Clatworthy, #102686)

    * New option ``--fixes`` to commit, which stores bug fixing annotations as
      revision properties. Built-in support for Launchpad, Debian, Trac and
      Bugzilla bug trackers. (Jonathan Lange, James Henstridge, Robert Collins)

    * New API, ``bzrlib.bugtracker.tracker_registry``, for adding support for
      other bug trackers to ``fixes``. (Jonathan Lange, James Henstridge,
      Robert Collins)

    * ``selftest`` has new short options ``-f`` and ``-1``.  (Martin
      Pool)

    * ``bzrlib.tsort.MergeSorter`` optimizations. Change the inner loop
      into using local variables instead of going through ``self._var``.
      Improves the time to ``merge_sort`` a 10k revision graph by
      approximately 40% (~700->400ms).  (John Arbash Meinel)

    * ``make docs`` now creates a man page at ``man1/bzr.1`` fixing bug 107388.
      (Robert Collins)

    * ``bzr help`` now provides cross references to other help topics using
      the _see_also facility on command classes. Likewise the bzr_man
      documentation, and the bzr.1 man page also include this information.
      (Robert Collins)

    * Tags are now included in logs, that use the long log formatter.
      (Erik Bågfors, Alexander Belchenko)

    * ``bzr help`` provides a clearer message when a help topic cannot be
      found. (Robert Collins, #107656)

    * ``bzr help`` now accepts optional prefixes for command help. The help
      for all commands can now be found at ``bzr help commands/COMMANDNAME``
      as well as ``bzr help COMMANDNAME`` (which only works for commands
      where the name is not the same as a more general help topic).
      (Robert Collins)

    * ``bzr help PLUGINNAME`` will now return the module docstring from the
      plugin PLUGINNAME. (Robert Collins, #50408)

    * New help topic ``urlspec`` which lists the availables transports.
      (Goffredo Baroncelli)

    * doc/server.txt updated to document the default bzr:// port
      and also update the blurb about the hpss' current status.
      (Robert Collins, #107125).

    * ``bzr serve`` now listens on interface 0.0.0.0 by default, making it
      serve out to the local LAN (and anyone in the world that can reach the
      machine running ``bzr serve``. (Robert Collins, #98918)

    * A new smart server protocol version has been added.  It prefixes requests
      and responses with an explicit version identifier so that future protocol
      revisions can be dealt with gracefully.  (Andrew Bennetts, Robert Collins)

    * The bzr protocol version 2 indicates success or failure in every response
      without depending on particular commands encoding that consistently,
      allowing future client refactorings to be much more robust about error
      handling. (Robert Collins, Martin Pool, Andrew Bennetts)

    * The smart protocol over HTTP client has been changed to always post to the
      same ``.bzr/smart`` URL under the original location when it can.  This allows
      HTTP servers to only have to pass URLs ending in .bzr/smart to the smart
      server handler, and not arbitrary ``.bzr/*/smart`` URLs.  (Andrew Bennetts)

    * digest authentication is now supported for proxies and HTTP by the urllib
      based http implementation. Tested against Apache 2.0.55 and Squid
      2.6.5. Basic and digest authentication are handled coherently for HTTP
      and proxy: if the user is provided in the url (bzr command line for HTTP,
      proxy environment variables for proxies), the password is prompted for
      (only once). If the password is provided, it is taken into account. Once
      the first authentication is successful, all further authentication
      roundtrips are avoided by preventively setting the right authentication
      header(s).
      (Vincent Ladeuil).

  INTERNALS:

    * bzrlib API compatability with 0.8 has been dropped, cleaning up some
      code paths. (Robert Collins)

    * Change the format of chroot urls so that they can be safely manipulated
      by generic url utilities without causing the resulting urls to have
      escaped the chroot. A side effect of this is that creating a chroot
      requires an explicit action using a ChrootServer.
      (Robert Collins, Andrew Bennetts)

    * Deprecate ``Branch.get_root_id()`` because branches don't have root ids,
      rather than fixing bug #96847.  (Aaron Bentley)

    * ``WorkingTree.apply_inventory_delta`` provides a better alternative to
      ``WorkingTree._write_inventory``.  (Aaron Bentley)

    * Convenience method ``TestCase.expectFailure`` ensures that known failures
      do not silently pass.  (Aaron Bentley)

    * ``Transport.local_abspath`` now raises ``NotLocalUrl`` rather than
      ``TransportNotPossible``. (Martin Pool, Ian Clatworthy)

    * New SmartServer hooks facility. There are two initial hooks documented
      in ``bzrlib.transport.smart.SmartServerHooks``. The two initial hooks allow
      plugins to execute code upon server startup and shutdown.
      (Robert Collins).

    * SmartServer in standalone mode will now close its listening socket
      when it stops, rather than waiting for garbage collection. This primarily
      fixes test suite hangs when a test tries to connect to a shutdown server.
      It may also help improve behaviour when dealing with a server running
      on a specific port (rather than dynamically assigned ports).
      (Robert Collins)

    * Move most SmartServer code into a new package, bzrlib/smart.
      bzrlib/transport/remote.py contains just the Transport classes that used
      to be in bzrlib/transport/smart.py.  (Andrew Bennetts)

    * urllib http implementation avoid roundtrips associated with
      401 (and 407) errors once the authentication succeeds.
      (Vincent Ladeuil).

    * urlib http now supports querying the user for a proxy password if
      needed. Realm is shown in the prompt for both HTTP and proxy
      authentication when the user is required to type a password.
      (Vincent Ladeuil).

    * Renamed SmartTransport (and subclasses like SmartTCPTransport) to
      RemoteTransport (and subclasses to RemoteTCPTransport, etc).  This is more
      consistent with its new home in ``bzrlib/transport/remote.py``, and because
      it's not really a "smart" transport, just one that does file operations
      via remote procedure calls.  (Andrew Bennetts)

    * The ``lock_write`` method of ``LockableFiles``, ``Repository`` and
      ``Branch`` now accept a ``token`` keyword argument, so that separate
      instances of those objects can share a lock if it has the right token.
      (Andrew Bennetts, Robert Collins)

    * New method ``get_branch_reference`` on ``BzrDir`` allows the detection of
      branch references - which the smart server component needs.

    * The Repository API ``make_working_trees`` is now permitted to return
      False when ``set_make_working_trees`` is not implemented - previously
      an unimplemented ``set_make_working_trees`` implied the result True
      from ``make_working_trees``. This has been changed to accomodate the
      smart server, where it does not make sense (at this point) to ever
      make working trees by default. (Robert Collins)

    * Command objects can now declare related help topics by having _see_also
      set to a list of related topic. (Robert Collins)

    * ``bzrlib.help`` now delegates to the Command class for Command specific
      help. (Robert Collins)

    * New class ``TransportListRegistry``, derived from the Registry class, which
      simplifies tracking the available Transports. (Goffredo Baroncelli)

    * New function ``Branch.get_revision_id_to_revno_map`` which will
      return a dictionary mapping revision ids to dotted revnos. Since
      dotted revnos are defined in the context of the branch tip, it makes
      sense to generate them from a ``Branch`` object.
      (John Arbash Meinel)

    * Fix the 'Unprintable error' message display to use the repr of the
      exception that prevented printing the error because the str value
      for it is often not useful in debugging (e.g. KeyError('foo') has a
      str() of 'foo' but a repr of 'KeyError('foo')' which is much more
      useful. (Robert Collins)

    * ``urlutils.normalize_url`` now unescapes unreserved characters, such as "~".
      (Andrew Bennetts)

  BUGFIXES:

    * Don't fail bundle selftest if email has 'two' embedded.
      (Ian Clatworthy, #98510)

    * Remove ``--verbose`` from ``bzr bundle``. It didn't work anyway.
      (Robert Widhopf-Fenk, #98591)

    * Remove ``--basis`` from the checkout/branch commands - it didn't work
      properly and is no longer beneficial.
      (Robert Collins, #53675, #43486)

    * Don't produce encoding error when adding duplicate files.
      (Aaron Bentley)

    * Fix ``bzr log <file>`` so it only logs the revisions that changed
      the file, and does it faster.
      (Kent Gibson, John Arbash Meinel, #51980, #69477)

    * Fix ``InterDirstateTre._iter_changes`` to handle when we come across
      an empty versioned directory, which now has files in it.
      (John Arbash Meinel, #104257)

    * Teach ``common_ancestor`` to shortcut when the tip of one branch is
      inside the ancestry of the other. Saves a lot of graph processing
      (with an ancestry of 16k revisions, ``bzr merge ../already-merged``
      changes from 2m10s to 13s).  (John Arbash Meinel, #103757)

    * Fix ``show_diff_trees`` to handle the case when a file is modified,
      and the containing directory is renamed. (The file path is different
      in this versus base, but it isn't marked as a rename).
      (John Arbash Meinel, #103870)

    * FTP now works even when the FTP server does not support atomic rename.
      (Aaron Bentley, #89436)

    * Correct handling in bundles and merge directives of timezones with
      that are not an integer number of hours offset from UTC.  Always
      represent the epoch time in UTC to avoid problems with formatting
      earlier times on win32.  (Martin Pool, Alexander Belchenko, John
      Arbash Meinel)

    * Typo in the help for ``register-branch`` fixed. (Robert Collins, #96770)

    * "dirstate" and "dirstate-tags" formats now produce branches compatible
      with old versions of bzr. (Aaron Bentley, #107168))

    * Handle moving a directory when children have been added, removed,
      and renamed. (John Arbash Meinel, #105479)

    * Don't preventively use basic authentication for proxy before receiving a
      407 error. Otherwise people willing to use other authentication schemes
      may expose their password in the clear (or nearly). This add one
      roundtrip in case basic authentication should be used, but plug the
      security hole.
      (Vincent Ladeuil)

    * Handle http and proxy digest authentication.
      (Vincent Ladeuil, #94034).

  TESTING:

    * Added ``bzrlib.strace.strace`` which will strace a single callable and
      return a StraceResult object which contains just the syscalls involved
      in running it. (Robert Collins)

    * New test method ``reduceLockdirTimeout`` to drop the default (ui-centric)
      default time down to one suitable for tests. (Andrew Bennetts)

    * Add new ``vfs_transport_factory`` attribute on tests which provides the
      common vfs backing for both the readonly and readwrite transports.
      This allows the RemoteObject tests to back onto local disk or memory,
      and use the existing ``transport_server`` attribute all tests know about
      to be the smart server transport. This in turn allows tests to
      differentiate between 'transport to access the branch', and
      'transport which is a VFS' - which matters in Remote* tests.
      (Robert Collins, Andrew Bennetts)

    * The ``make_branch_and_tree`` method for tests will now create a
      lightweight checkout for the tree if the ``vfs_transport_factory`` is not
      a LocalURLServer. (Robert Collins, Andrew Bennetts)

    * Branch implementation tests have been audited to ensure that all urls
      passed to Branch APIs use proper urls, except when local-disk paths
      are intended. This is so that tests correctly access the test transport
      which is often not equivalent to local disk in Remote* tests. As part
      of this many tests were adjusted to remove dependencies on local disk
      access.
      (Robert Collins, Andrew Bennetts)

    * Mark bzrlib.tests and bzrlib.tests.TestUtil as providing assertFOO helper
      functions by adding a ``__unittest`` global attribute. (Robert Collins,
      Andrew Bennetts, Martin Pool, Jonathan Lange)

    * Refactored proxy and authentication handling to simplify the
      implementation of new auth schemes for both http and proxy.
      (Vincent Ladeuil)

bzr 0.15 2007-04-01
-------------------

  BUGFIXES:

    * Handle incompatible repositories as a user issue when fetching.
      (Aaron Bentley)

    * Don't give a recommendation to upgrade when branching or
      checking out a branch that contains an old-format working tree.
      (Martin Pool)

bzr 0.15rc3  2007-03-26
-----------------------

  CHANGES:

    * A warning is now displayed when opening working trees in older
      formats, to encourage people to upgrade to WorkingTreeFormat4.
      (Martin Pool)

  IMPROVEMENTS:

    * HTTP redirections are now taken into account when a branch (or a
      bundle) is accessed for the first time. A message is issued at each
      redirection to inform the user. In the past, http redirections were
      silently followed for each request which significantly degraded the
      performances. The http redirections are not followed anymore by
      default, instead a RedirectRequested exception is raised. For bzrlib
      users needing to follow http redirections anyway,
      ``bzrlib.transport.do_catching_redirections`` provide an easy transition
      path.  (vila)

  INTERNALS:

    * Added ``ReadLock.temporary_write_lock()`` to allow upgrading an OS read
      lock to an OS write lock. Linux can do this without unlocking, Win32
      needs to unlock in between. (John Arbash Meinel)

    * New parameter ``recommend_upgrade`` to ``BzrDir.open_workingtree``
      to silence (when false) warnings about opening old formats.
      (Martin Pool)

    * Fix minor performance regression with bzr-0.15 on pre-dirstate
      trees. (We were reading the working inventory too many times).
      (John Arbash Meinel)

    * Remove ``Branch.get_transaction()`` in favour of a simple cache of
      ``revision_history``.  Branch subclasses should override
      ``_gen_revision_history`` rather than ``revision_history`` to make use of
      this cache, and call ``_clear_revision_history_cache`` and
      ``_cache_revision_history`` at appropriate times. (Andrew Bennetts)

  BUGFIXES:

    * Take ``smtp_server`` from user config into account.
      (vila, #92195)

    * Restore Unicode filename handling for versioned and unversioned files.
      (John Arbash Meinel, #92608)

    * Don't fail during ``bzr commit`` if a file is marked removed, and
      the containing directory is auto-removed.  (John Arbash Meinel, #93681)

    * ``bzr status FILENAME`` failed on Windows because of an uncommon
      errno. (``ERROR_DIRECTORY == 267 != ENOTDIR``).
      (Wouter van Heyst, John Arbash Meinel, #90819)

    * ``bzr checkout source`` should create a local branch in the same
      format as source. (John Arbash Meinel, #93854)

    * ``bzr commit`` with a kind change was failing to update the
      last-changed-revision for directories.  The
      InventoryDirectory._unchanged only looked at the ``parent_id`` and name,
      ignoring the fact that the kind could have changed, too.
      (John Arbash Meinel, #90111)

    * ``bzr mv dir/subdir other`` was incorrectly updating files inside
      the directory. So that there was a chance it would break commit,
      etc. (John Arbash Meinel, #94037)

    * Correctly handles mutiple permanent http redirections.
      (vila, #88780)

bzr 0.15rc2  2007-03-14
-----------------------

  NOTES WHEN UPGRADING:

    * Release 0.15rc2 of bzr changes the ``bzr init-repo`` command to
      default to ``--trees`` instead of ``--no-trees``.
      Existing shared repositories are not affected.

  IMPROVEMENTS:

    * New ``merge-directive`` command to generate machine- and human-readable
      merge requests.  (Aaron Bentley)

    * New ``submit:`` revision specifier makes it easy to diff against the
      common ancestor with the submit location (Aaron Bentley)

    * Added support for Putty's SSH implementation. (Dmitry Vasiliev)

    * Added ``bzr status --versioned`` to report only versioned files,
      not unknowns. (Kent Gibson)

    * Merge now autodetects the correct line-ending style for its conflict
      markers.  (Aaron Bentley)

  INTERNALS:

    * Refactored SSH vendor registration into SSHVendorManager class.
      (Dmitry Vasiliev)

  BUGFIXES:

    * New ``--numbered-dirs`` option to ``bzr selftest`` to use
      numbered dirs for TestCaseInTempDir. This is default behavior
      on Windows. Anyone can force named dirs on Windows
      with ``--no-numbered-dirs``. (Alexander Belchenko)

    * Fix ``RevisionSpec_revid`` to handle the Unicode strings passed in
      from the command line. (Marien Zwart, #90501)

    * Fix ``TreeTransform._iter_changes`` when both the source and
      destination are missing. (Aaron Bentley, #88842)

    * Fix commit of merges with symlinks in dirstate trees.
      (Marien Zwart)

    * Switch the ``bzr init-repo`` default from --no-trees to --trees.
      (Wouter van Heyst, #53483)


bzr 0.15rc1  2007-03-07
-----------------------

  SURPRISES:

    * The default disk format has changed. Please run 'bzr upgrade' in your
      working trees to upgrade. This new default is compatible for network
      operations, but not for local operations. That is, if you have two
      versions of bzr installed locally, after upgrading you can only use the
      bzr 0.15 version. This new default does not enable tags or nested-trees
      as they are incompatible with bzr versions before 0.15 over the network.

    * For users of bzrlib: Two major changes have been made to the working tree
      api in bzrlib. The first is that many methods and attributes, including
      the inventory attribute, are no longer valid for use until one of
      ``lock_read``/``lock_write``/``lock_tree_write`` has been called,
      and become invalid again after unlock is called. This has been done
      to improve performance and correctness as part of the dirstate
      development.
      (Robert Collins, John A Meinel, Martin Pool, and others).

    * For users of bzrlib: The attribute 'tree.inventory' should be considered
      readonly. Previously it was possible to directly alter this attribute, or
      its contents, and have the tree notice this. This has been made
      unsupported - it may work in some tree formats, but in the newer dirstate
      format such actions will have no effect and will be ignored, or even
      cause assertions. All operations possible can still be carried out by a
      combination of the tree API, and the bzrlib.transform API. (Robert
      Collins, John A Meinel, Martin Pool, and others).

  IMPROVEMENTS:

    * Support for OS Windows 98. Also .bzr.log on any windows system
      saved in My Documents folder. (Alexander Belchenko)

    * ``bzr mv`` enhanced to support already moved files.
      In the past the mv command would have failed if the source file doesn't
      exist. In this situation ``bzr mv`` would now detect that the file has
      already moved and update the repository accordingly, if the target file
      does exist.
      A new option ``--after`` has been added so that if two files already
      exist, you could notify Bazaar that you have moved a (versioned) file
      and replaced it with another. Thus in this case ``bzr move --after``
      will only update the Bazaar identifier.
      (Steffen Eichenberg, Marius Kruger)

    * ``ls`` now works on treeless branches and remote branches.
      (Aaron Bentley)

    * ``bzr help global-options`` describes the global options.
      (Aaron Bentley)

    * ``bzr pull --overwrite`` will now correctly overwrite checkouts.
      (Robert Collins)

    * Files are now allowed to change kind (e.g. from file to symlink).
      Supported by ``commit``, ``revert`` and ``status``
      (Aaron Bentley)

    * ``inventory`` and ``unknowns`` hidden in favour of ``ls``
      (Aaron Bentley)

    * ``bzr help checkouts`` descibes what checkouts are and some possible
      uses of them. (James Westby, Aaron Bentley)

    * A new ``-d`` option to push, pull and merge overrides the default
      directory.  (Martin Pool)

    * Branch format 6: smaller, and potentially faster than format 5.  Supports
      ``append_history_only`` mode, where the log view and revnos do not change,
      except by being added to.  Stores policy settings in
      ".bzr/branch/branch.conf".

    * ``append_only`` branches:  Format 6 branches may be configured so that log
      view and revnos are always consistent.  Either create the branch using
      "bzr init --append-revisions-only" or edit the config file as descriped
      in docs/configuration.txt.

    * rebind: Format 6 branches retain the last-used bind location, so if you
      "bzr unbind", you can "bzr bind" to bind to the previously-selected
      bind location.

    * Builtin tags support, created and deleted by the ``tag`` command and
      stored in the branch.  Tags can be accessed with the revisionspec
      ``-rtag:``, and listed with ``bzr tags``.  Tags are not versioned
      at present. Tags require a network incompatible upgrade. To perform this
      upgrade, run ``bzr upgrade --dirstate-tags`` in your branch and
      repositories. (Martin Pool)

    * The ``bzr://`` transport now has a well-known port number, 4155,
      which it will use by default.  (Andrew Bennetts, Martin Pool)

    * Bazaar now looks for user-installed plugins before looking for site-wide
      plugins. (Jonathan Lange)

    * ``bzr resolve`` now detects and marks resolved text conflicts.
      (Aaron Bentley)

  INTERNALS:

    * Internally revision ids and file ids are now passed around as utf-8
      bytestrings, rather than treating them as Unicode strings. This has
      performance benefits for Knits, since we no longer need to decode the
      revision id for each line of content, nor for each entry in the index.
      This will also help with the future dirstate format.
      (John Arbash Meinel)

    * Reserved ids (any revision-id ending in a colon) are rejected by
      versionedfiles, repositories, branches, and working trees
      (Aaron Bentley)

    * Minor performance improvement by not creating a ProgressBar for
      every KnitIndex we create. (about 90ms for a bzr.dev tree)
      (John Arbash Meinel)

    * New easier to use Branch hooks facility. There are five initial hooks,
      all documented in bzrlib.branch.BranchHooks.__init__ - ``'set_rh'``,
      ``'post_push'``, ``'post_pull'``, ``'post_commit'``,
      ``'post_uncommit'``. These hooks fire after the matching operation
      on a branch has taken place, and were originally added for the
      branchrss plugin. (Robert Collins)

    * New method ``Branch.push()`` which should be used when pushing from a
      branch as it makes performance and policy decisions to match the UI
      level command ``push``. (Robert Collins).

    * Add a new method ``Tree.revision_tree`` which allows access to cached
      trees for arbitrary revisions. This allows the in development dirstate
      tree format to provide access to the callers to cached copies of
      inventory data which are cheaper to access than inventories from the
      repository.
      (Robert Collins, Martin Pool)

    * New ``Branch.last_revision_info`` method, this is being done to allow
      optimization of requests for both the number of revisions and the last
      revision of a branch with smartservers and potentially future branch
      formats. (Wouter van Heyst, Robert Collins)

    * Allow ``'import bzrlib.plugins.NAME'`` to work when the plugin NAME has not
      yet been loaded by ``load_plugins()``. This allows plugins to depend on each
      other for code reuse without requiring users to perform file-renaming
      gymnastics. (Robert Collins)

    * New Repository method ``'gather_stats'`` for statistic data collection.
      This is expected to grow to cover a number of related uses mainly
      related to bzr info. (Robert Collins)

    * Log formatters are now managed with a registry.
      ``log.register_formatter`` continues to work, but callers accessing
      the FORMATTERS dictionary directly will not.

    * Allow a start message to be passed to the ``edit_commit_message``
      function.  This will be placed in the message offered to the user
      for editing above the separator. It allows a template commit message
      to be used more easily. (James Westby)

    * ``GPGStrategy.sign()`` will now raise ``BzrBadParameterUnicode`` if
      you pass a Unicode string rather than an 8-bit string. Callers need
      to be updated to encode first. (John Arbash Meinel)

    * Branch.push, pull, merge now return Result objects with information
      about what happened, rather than a scattering of various methods.  These
      are also passed to the post hooks.  (Martin Pool)

    * File formats and architecture is in place for managing a forest of trees
      in bzr, and splitting up existing trees into smaller subtrees, and
      finally joining trees to make a larger tree. This is the first iteration
      of this support, and the user-facing aspects still require substantial
      work.  If you wish to experiment with it, use ``bzr upgrade
      --dirstate-with-subtree`` in your working trees and repositories.
      You can use the hidden commands ``split`` and ``join`` and to create
      and manipulate nested trees, but please consider using the nested-trees
      branch, which contains substantial UI improvements, instead.
      http://code.aaronbentley.com/bzr/bzrrepo/nested-trees/
      (Aaron Bentley, Martin Pool, Robert Collins).

  BUGFIXES:

    * ``bzr annotate`` now uses dotted revnos from the viewpoint of the
      branch, rather than the last changed revision of the file.
      (John Arbash Meinel, #82158)

    * Lock operations no longer hang if they encounter a permission problem.
      (Aaron Bentley)

    * ``bzr push`` can resume a push that was canceled before it finished.
      Also, it can push even if the target directory exists if you supply
      the ``--use-existing-dir`` flag.
      (John Arbash Meinel, #30576, #45504)

    * Fix http proxy authentication when user and an optional
      password appears in the ``*_proxy`` vars. (Vincent Ladeuil,
      #83954).

    * ``bzr log branch/file`` works for local treeless branches
      (Aaron Bentley, #84247)

    * Fix problem with UNC paths on Windows 98. (Alexander Belchenko, #84728)

    * Searching location of CA bundle for PyCurl in env variable
      (``CURL_CA_BUNDLE``), and on win32 along the PATH.
      (Alexander Belchenko, #82086)

    * ``bzr init`` works with unicode argument LOCATION.
      (Alexander Belchenko, #85599)

    * Raise ``DependencyNotPresent`` if pycurl do not support https.
      (Vincent Ladeuil, #85305)

    * Invalid proxy env variables should not cause a traceback.
      (Vincent Ladeuil, #87765)

    * Ignore patterns normalised to use '/' path separator.
      (Kent Gibson, #86451)

    * bzr rocks. It sure does! Fix case. (Vincent Ladeuil, #78026)

    * Fix bzrtools shelve command for removed lines beginning with "--"
      (Johan Dahlberg, #75577)

  TESTING:

    * New ``--first`` option to ``bzr selftest`` to run specified tests
      before the rest of the suite.  (Martin Pool)


bzr 0.14  2007-01-23
--------------------

  IMPROVEMENTS:

    * ``bzr help global-options`` describes the global options. (Aaron Bentley)

  BUG FIXES:

    * Skip documentation generation tests if the tools to do so are not
      available. Fixes running selftest for installled copies of bzr.
      (John Arbash Meinel, #80330)

    * Fix the code that discovers whether bzr is being run from it's
      working tree to handle the case when it isn't but the directory
      it is in is below a repository. (James Westby, #77306)


bzr 0.14rc1  2007-01-16
-----------------------

  IMPROVEMENTS:

    * New connection: ``bzr+http://`` which supports tunnelling the smart
      protocol over an HTTP connection. If writing is enabled on the bzr
      server, then you can write over the http connection.
      (Andrew Bennetts, John Arbash Meinel)

    * Aliases now support quotation marks, so they can contain whitespace
      (Marius Kruger)

    * PyCurlTransport now use a single curl object. By specifying explicitly
      the 'Range' header, we avoid the need to use two different curl objects
      (and two connections to the same server). (Vincent Ladeuil)

    * ``bzr commit`` does not prompt for a message until it is very likely to
      succeed.  (Aaron Bentley)

    * ``bzr conflicts`` now takes --text to list pathnames of text conflicts
      (Aaron Bentley)

    * Fix ``iter_lines_added_or_present_in_versions`` to use a set instead
      of a list while checking if a revision id was requested. Takes 10s
      off of the ``fileids_affected_by_revision_ids`` time, which is 10s
      of the ``bzr branch`` time. Also improve ``fileids_...`` time by
      filtering lines with a regex rather than multiple ``str.find()``
      calls. (saves another 300ms) (John Arbash Meinel)

    * Policy can be set for each configuration key. This allows keys to be
      inherited properly across configuration entries. For example, this
      should enable you to do::

        [/home/user/project]
        push_location = sftp://host/srv/project/
        push_location:policy = appendpath

      And then a branch like ``/home/user/project/mybranch`` should get an
      automatic push location of ``sftp://host/srv/project/mybranch``.
      (James Henstridge)

    * Added ``bzr status --short`` to make status report svn style flags
      for each file.  For example::

        $ bzr status --short
        A  foo
        A  bar
        D  baz
        ?  wooley

    * 'bzr selftest --clean-output' allows easily clean temporary tests
      directories without running tests. (Alexander Belchenko)

    * ``bzr help hidden-commands`` lists all hidden commands. (Aaron Bentley)

    * ``bzr merge`` now has an option ``--pull`` to fall back to pull if
      local is fully merged into remote. (Jan Hudec)

    * ``bzr help formats`` describes available directory formats. (Aaron Bentley)

  INTERNALS:

    * A few tweaks directly to ``fileids_affected_by_revision_ids`` to
      help speed up processing, as well allowing to extract unannotated
      lines. Between the two ``fileids_affected_by_revision_ids`` is
      improved by approx 10%. (John Arbash Meinel)

    * Change Revision serialization to only write out millisecond
      resolution. Rather than expecting floating point serialization to
      preserve more resolution than we need. (Henri Weichers, Martin Pool)

    * Test suite ends cleanly on Windows.  (Vincent Ladeuil)

    * When ``encoding_type`` attribute of class Command is equal to 'exact',
      force sys.stdout to be a binary stream on Windows, and therefore
      keep exact line-endings (without LF -> CRLF conversion).
      (Alexander Belchenko)

    * Single-letter short options are no longer globally declared.  (Martin
      Pool)

    * Before using detected user/terminal encoding bzr should check
      that Python has corresponding codec. (Alexander Belchenko)

    * Formats for end-user selection are provided via a FormatRegistry (Aaron Bentley)

  BUG FIXES:

    * ``bzr missing --verbose`` was showing adds/removals in the wrong
      direction. (John Arbash Meinel)

    * ``bzr annotate`` now defaults to showing dotted revnos for merged
      revisions. It cuts them off at a depth of 12 characters, but you can
      supply ``--long`` to see the full number. You can also use
      ``--show-ids`` to display the original revision ids, rather than
      revision numbers and committer names. (John Arbash Meinel, #75637)

    * bzr now supports Win32 UNC path (e.g. ``\HOST\path``.
      (Alexander Belchenko, #57869)

    * Win32-specific: output of cat, bundle and diff commands don't mangle
      line-endings (Alexander Belchenko, #55276)

    * Replace broken fnmatch based ignore pattern matching with custom pattern
      matcher.
      (Kent Gibson, Jan Hudec #57637)

    * pycurl and urllib can detect short reads at different places. Update
      the test suite to test more cases. Also detect http error code 416
      which was raised for that specific bug. Also enhance the urllib
      robustness by detecting invalid ranges (and pycurl's one by detecting
      short reads during the initial GET). (Vincent Ladeuil, #73948)

    * The urllib connection sharing interacts badly with urllib2
      proxy setting (the connections didn't go thru the proxy
      anymore). Defining a proper ProxyHandler solves the
      problem.  (Vincent Ladeuil, #74759)

    * Use urlutils to generate relative URLs, not osutils
      (Aaron Bentley, #76229)

    * ``bzr status`` in a readonly directory should work without giving
      lots of errors. (John Arbash Meinel, #76299)

    * Mention the revisionspec topic for the revision option help.
      (Wouter van Heyst, #31663)

    * Allow plugins import from zip archives.
      (Alexander Belchenko, #68124)


bzr 0.13  2006-12-05
--------------------

  No changes from 0.13rc1

bzr 0.13rc1  2006-11-27
-----------------------

  IMPROVEMENTS:

    * New command ``bzr remove-tree`` allows the removal of the working
      tree from a branch.
      (Daniel Silverstone)

    * urllib uses shared keep-alive connections, so http
      operations are substantially faster.
      (Vincent Ladeuil, #53654)

    * ``bzr export`` allows an optional branch parameter, to export a bzr
      tree from some other url. For example:
      ``bzr export bzr.tar.gz http://bazaar-vcs.org/bzr/bzr.dev``
      (Daniel Silverstone)

    * Added ``bzr help topics`` to the bzr help system. This gives a
      location for general information, outside of a specific command.
      This includes updates for ``bzr help revisionspec`` the first topic
      included. (Goffredo Baroncelli, John Arbash Meinel, #42714)

    * WSGI-compatible HTTP smart server.  See ``doc/http_smart_server.txt``.
      (Andrew Bennetts)

    * Knit files will now cache full texts only when the size of the
      deltas is as large as the size of the fulltext. (Or after 200
      deltas, whichever comes first). This has the most benefit on large
      files with small changes, such as the inventory for a large project.
      (eg For a project with 2500 files, and 7500 revisions, it changes
      the size of inventory.knit from 11MB to 5.4MB) (John Arbash Meinel)

  INTERNALS:

    * New -D option given before the command line turns on debugging output
      for particular areas.  -Derror shows tracebacks on all errors.
      (Martin Pool)

    * Clean up ``bzr selftest --benchmark bundle`` to correct an import,
      and remove benchmarks that take longer than 10min to run.
      (John Arbash Meinel)

    * Use ``time.time()`` instead of ``time.clock()`` to decide on
      progress throttling. Because ``time.clock()`` is actually CPU time,
      so over a high-latency connection, too many updates get throttled.
      (John Arbash Meinel)

    * ``MemoryTransport.list_dir()`` would strip the first character for
      files or directories in root directory. (John Arbash Meinel)

    * New method ``get_branch_reference`` on 'BzrDir' allows the detection of
      branch references - which the smart server component needs.

    * New ``ChrootTransportDecorator``, accessible via the ``chroot+`` url
      prefix.  It disallows any access to locations above a set URL.  (Andrew
      Bennetts)

  BUG FIXES:

    * Now ``_KnitIndex`` properly decode revision ids when loading index data.
      And optimize the knit index parsing code.
      (Dmitry Vasiliev, John Arbash Meinel)

    * ``bzrlib/bzrdir.py`` was directly referencing ``bzrlib.workingtree``,
      without importing it. This prevented ``bzr upgrade`` from working
      unless a plugin already imported ``bzrlib.workingtree``
      (John Arbash Meinel, #70716)

    * Suppress the traceback on invalid URLs (Vincent Ladeuil, #70803).

    * Give nicer error message when an http server returns a 403
      error code. (Vincent Ladeuil, #57644).

    * When a multi-range http GET request fails, try a single
      range one. If it fails too, forget about ranges. Remember that until
      the death of the transport and propagates that to the clones.
      (Vincent Ladeuil, #62276, #62029).

    * Handles user/passwords supplied in url from command
      line (for the urllib implementation). Don't request already
      known passwords (Vincent Ladeuil, #42383, #44647, #48527)

    * ``_KnitIndex.add_versions()`` dictionary compresses revision ids as they
      are added. This fixes bug where fetching remote revisions records
      them as full references rather than integers.
      (John Arbash Meinel, #64789)

    * ``bzr ignore`` strips trailing slashes in patterns.
      Also ``bzr ignore`` rejects absolute paths. (Kent Gibson, #4559)

    * ``bzr ignore`` takes multiple arguments. (Cheuksan Edward Wang, #29488)

    * mv correctly handles paths that traverse symlinks.
      (Aaron Bentley, #66964)

    * Give nicer looking error messages when failing to connect over ssh.
      (John Arbash Meinel, #49172)

    * Pushing to a remote branch does not currently update the remote working
      tree. After a remote push, ``bzr status`` and ``bzr diff`` on the remote
      machine now show that the working tree is out of date.
      (Cheuksan Edward Wang #48136)

    * Use patiencediff instead of difflib for determining deltas to insert
      into knits. This avoids the O(N^3) behavior of difflib. Patience
      diff should be O(N^2). (Cheuksan Edward Wang, #65714)

    * Running ``bzr log`` on nonexistent file gives an error instead of the
      entire log history. (Cheuksan Edward Wang #50793)

    * ``bzr cat`` can look up contents of removed or renamed files. If the
      pathname is ambiguous, i.e. the files in the old and new trees have
      different id's, the default is the file in the new tree. The user can
      use "--name-from-revision" to select the file in the old tree.
      (Cheuksan Edward Wang, #30190)

  TESTING:

    * TestingHTTPRequestHandler really handles the Range header
      (previously it was ignoring it and returning the whole file,).

bzr 0.12  2006-10-30
--------------------

  INTERNALS:

    * Clean up ``bzr selftest --benchmark bundle`` to correct an import,
      and remove benchmarks that take longer than 10min to run.
      (John Arbash Meinel)

bzr 0.12rc1  2006-10-23
-----------------------

  IMPROVEMENTS:

    * ``bzr log`` now shows dotted-decimal revision numbers for all revisions,
      rather than just showing a decimal revision number for revisions on the
      mainline. These revision numbers are not yet accepted as input into bzr
      commands such as log, diff etc. (Robert Collins)

    * revisions can now be specified using dotted-decimal revision numbers.
      For instance, ``bzr diff -r 1.2.1..1.2.3``. (Robert Collins)

    * ``bzr help commands`` output is now shorter (Aaron Bentley)

    * ``bzr`` now uses lazy importing to reduce the startup time. This has
      a moderate effect on lots of actions, especially ones that have
      little to do. For example ``bzr rocks`` time is down to 116ms from
      283ms. (John Arbash Meinel)

    * New Registry class to provide name-to-object registry-like support,
      for example for schemes where plugins can register new classes to
      do certain tasks (e.g. log formatters). Also provides lazy registration
      to allow modules to be loaded on request.
      (John Arbash Meinel, Adeodato Simó)

  API INCOMPATABILITY:

    * LogFormatter subclasses show now expect the 'revno' parameter to
      show() to be a string rather than an int. (Robert Collins)

  INTERNALS:

    * ``TestCase.run_bzr``, ``run_bzr_captured``, and ``run_bzr_subprocess``
      can take a ``working_dir='foo'`` parameter, which will change directory
      for the command. (John Arbash Meinel)

    * ``bzrlib.lazy_regex.lazy_compile`` can be used to create a proxy
      around a regex, which defers compilation until first use.
      (John Arbash Meinel)

    * ``TestCase.run_bzr_subprocess`` defaults to supplying the
      ``--no-plugins`` parameter to ensure test reproducability, and avoid
      problems with system-wide installed plugins. (John Arbash Meinel)

    * Unique tree root ids are now supported. Newly created trees still
      use the common root id for compatibility with bzr versions before 0.12.
      (Aaron Bentley)

    * ``WorkingTree.set_root_id(None)`` is now deprecated. Please
      pass in ``inventory.ROOT_ID`` if you want the default root id value.
      (Robert Collins, John Arbash Meinel)

    * New method ``WorkingTree.flush()`` which will write the current memory
      inventory out to disk. At the same time, ``read_working_inventory`` will
      no longer trash the current tree inventory if it has been modified within
      the current lock, and the tree will now ``flush()`` automatically on
      ``unlock()``. ``WorkingTree.set_root_id()`` has been updated to take
      advantage of this functionality. (Robert Collins, John Arbash Meinel)

    * ``bzrlib.tsort.merge_sorted`` now accepts ``generate_revnos``. This
      parameter will cause it to add another column to its output, which
      contains the dotted-decimal revno for each revision, as a tuple.
      (Robert Collins)

    * ``LogFormatter.show_merge`` is deprecated in favour of
      ``LogFormatter.show_merge_revno``. (Robert Collins)

  BUG FIXES:

    * Avoid circular imports by creating a deprecated function for
      ``bzrlib.tree.RevisionTree``. Callers should have been using
      ``bzrlib.revisontree.RevisionTree`` anyway. (John Arbash Meinel,
      #63360, #66349)

    * Don't use ``socket.MSG_WAITALL`` as it doesn't exist on all
      platforms. (Martin Pool, #66356)

    * Don't require ``Content-Type`` in range responses. Assume they are a
      single range if ``Content-Type`` does not exist.
      (John Arbash Meinel, #62473)

    * bzr branch/pull no longer complain about progress bar cleanup when
      interrupted during fetch.  (Aaron Bentley, #54000)

    * ``WorkingTree.set_parent_trees()`` uses the trees to directly write
      the basis inventory, rather than going through the repository. This
      allows us to have 1 inventory read, and 2 inventory writes when
      committing a new tree. (John Arbash Meinel)

    * When reverting, files that are not locally modified that do not exist
      in the target are deleted, not just unversioned (Aaron Bentley)

    * When trying to acquire a lock, don't fail immediately. Instead, try
      a few times (up to 1 hour) before timing out. Also, report why the
      lock is unavailable (John Arbash Meinel, #43521, #49556)

    * Leave HttpTransportBase daughter classes decides how they
      implement cloning. (Vincent Ladeuil, #61606)

    * diff3 does not indicate conflicts on clean merge. (Aaron Bentley)

    * If a commit fails, the commit message is stored in a file at the root of
      the tree for later commit. (Cheuksan Edward Wang, Stefan Metzmacher,
      #32054)

  TESTING:

    * New test base class TestCaseWithMemoryTransport offers memory-only
      testing facilities: its not suitable for tests that need to mutate disk
      state, but most tests should not need that and should be converted to
      TestCaseWithMemoryTransport. (Robert Collins)

    * ``TestCase.make_branch_and_memory_tree`` now takes a format
      option to set the BzrDir, Repository and Branch formats of the
      created objects. (Robert Collins, John Arbash Meinel)

bzr 0.11  2006-10-02
--------------------

    * Smart server transport test failures on windows fixed. (Lukáš Lalinský).

bzr 0.11rc2  2006-09-27
-----------------------

  BUG FIXES:

    * Test suite hangs on windows fixed. (Andrew Bennets, Alexander Belchenko).

    * Commit performance regression fixed. (Aaron Bentley, Robert Collins, John
      Arbash Meinel).

bzr 0.11rc1  2006-09-25
-----------------------

  IMPROVEMENTS:

    * Knit files now wait to create their contents until the first data is
      added. The old code used to create an empty .knit and a .kndx with just
      the header. However, this caused a lot of extra round trips over sftp.
      This can change the time for ``bzr push`` to create a new remote branch
      from 160s down to 100s. This also affects ``bzr commit`` performance when
      adding new files, ``bzr commit`` on a new kernel-like tree drops from 50s
      down to 40s (John Arbash Meinel, #44692)

    * When an entire subtree has been deleted, commit will now report that
      just the top of the subtree has been deleted, rather than reporting
      all the individual items. (Robert Collins)

    * Commit performs one less XML parse. (Robert Collins)

    * ``bzr checkout`` now operates on readonly branches as well
      as readwrite branches. This fixes bug #39542. (Robert Collins)

    * ``bzr bind`` no longer synchronises history with the master branch.
      Binding should be followed by an update or push to synchronise the
      two branches. This is closely related to the fix for bug #39542.
      (Robert Collins)

    * ``bzrlib.lazy_import.lazy_import`` function to create on-demand
      objects.  This allows all imports to stay at the global scope, but
      modules will not actually be imported if they are not used.
      (John Arbash Meinel)

    * Support ``bzr://`` and ``bzr+ssh://`` urls to work with the new RPC-based
      transport which will be used with the upcoming high-performance smart
      server. The new command ``bzr serve`` will invoke bzr in server mode,
      which processes these requests. (Andrew Bennetts, Robert Collins, Martin
      Pool)

    * New command ``bzr version-info`` which can be used to get a summary
      of the current state of the tree. This is especially useful as part
      of a build commands. See ``doc/version_info.txt`` for more information
      (John Arbash Meinel)

  BUG FIXES:

    * ``'bzr inventory [FILE...]'`` allows restricting the file list to a
      specific set of files. (John Arbash Meinel, #3631)

    * Don't abort when annotating empty files (John Arbash Meinel, #56814)

    * Add ``Stanza.to_unicode()`` which can be passed to another Stanza
      when nesting stanzas. Also, add ``read_stanza_unicode`` to handle when
      reading a nested Stanza. (John Arbash Meinel)

    * Transform._set_mode() needs to stat the right file.
      (John Arbash Meinel, #56549)

    * Raise WeaveFormatError rather than StopIteration when trying to read
      an empty Weave file. (John Arbash Meinel, #46871)

    * Don't access e.code for generic URLErrors, only HTTPErrors have .code.
      (Vincent Ladeuil, #59835)

    * Handle boundary="" lines properly to allow access through a Squid proxy.
      (John Arbash Meinel, #57723)

    * revert now removes newly-added directories (Aaron Bentley, #54172)

    * ``bzr upgrade sftp://`` shouldn't fail to upgrade v6 branches if there
      isn't a working tree. (David Allouche, #40679)

    * Give nicer error messages when a user supplies an invalid --revision
      parameter. (John Arbash Meinel, #55420)

    * Handle when LANG is not recognized by python. Emit a warning, but
      just revert to using 'ascii'. (John Arbash Meinel, #35392)

    * Don't use ``preexec_fn`` on win32, as it is not supported by subprocess.
      (John Arbash Meinel)

    * Skip specific tests when the dependencies aren't met. This includes
      some ``setup.py`` tests when ``python-dev`` is not available, and
      some tests that depend on paramiko. (John Arbash Meinel, Mattheiu Moy)

    * Fallback to Paramiko properly, if no ``ssh`` executable exists on
      the system. (Andrew Bennetts, John Arbash Meinel)

    * ``Branch.bind(other_branch)`` no longer takes a write lock on the
      other branch, and will not push or pull between the two branches.
      API users will need to perform a push or pull or update operation if they
      require branch synchronisation to take place. (Robert Collins, #47344)

    * When creating a tarball or zipfile export, export unicode names as utf-8
      paths. This may not work perfectly on all platforms, but has the best
      chance of working in the common case. (John Arbash Meinel, #56816)

    * When committing, only files that exist in working tree or basis tree
      may be specified (Aaron Bentley, #50793)

  PORTABILITY:

    * Fixes to run on Python 2.5 (Brian M. Carlson, Martin Pool, Marien Zwart)

  INTERNALS:

    * TestCaseInTempDir now creates a separate directory for HOME, rather
      than having HOME set to the same location as the working directory.
      (John Arbash Meinel)

    * ``run_bzr_subprocess()`` can take an optional ``env_changes={}`` parameter,
      which will update os.environ inside the spawned child. It also can
      take a ``universal_newlines=True``, which helps when checking the output
      of the command. (John Arbash Meinel)

    * Refactor SFTP vendors to allow easier re-use when ssh is used.
      (Andrew Bennetts)

    * ``Transport.list_dir()`` and ``Transport.iter_files_recursive()`` should always
      return urlescaped paths. This is now tested (there were bugs in a few
      of the transports) (Andrew Bennetts, David Allouche, John Arbash Meinel)

    * New utility function ``symbol_versioning.deprecation_string``. Returns the
      formatted string for a callable, deprecation format pair. (Robert Collins)

    * New TestCase helper applyDeprecated. This allows you to call a callable
      which is deprecated without it spewing to the screen, just by supplying
      the deprecation format string issued for it. (Robert Collins)

    * Transport.append and Transport.put have been deprecated in favor of
      ``.append_bytes``, ``.append_file``, ``.put_bytes``, and
      ``.put_file``. This removes the ambiguity in what type of object the
      functions take.  ``Transport.non_atomic_put_{bytes,file}`` has also
      been added. Which works similarly to ``Transport.append()`` except for
      SFTP, it doesn't have a round trip when opening the file. Also, it
      provides functionality for creating a parent directory when trying
      to create a file, rather than raise NoSuchFile and forcing the
      caller to repeat their request.
      (John Arbash Meinel)

    * WorkingTree has a new api ``unversion`` which allow the unversioning of
      entries by their file id. (Robert Collins)

    * ``WorkingTree.pending_merges`` is deprecated.  Please use the
      ``get_parent_ids`` (introduced in 0.10) method instead. (Robert Collins)

    * WorkingTree has a new ``lock_tree_write`` method which locks the branch for
      read rather than write. This is appropriate for actions which only need
      the branch data for reference rather than mutation. A new decorator
      ``needs_tree_write_lock`` is provided in the workingtree module. Like the
      ``needs_read_lock`` and ``needs_write_lock`` decorators this allows static
      declaration of the locking requirements of a function to ensure that
      a lock is taken out for casual scripts. (Robert Collins, #54107)

    * All WorkingTree methods which write to the tree, but not to the branch
      have been converted to use ``needs_tree_write_lock`` rather than
      ``needs_write_lock``. Also converted is the revert, conflicts and tree
      transform modules. This provides a modest performance improvement on
      metadir style trees, due to the reduce lock-acquisition, and a more
      significant performance improvement on lightweight checkouts from
      remote branches, where trivial operations used to pay a significant
      penalty. It also provides the basis for allowing readonly checkouts.
      (Robert Collins)

    * Special case importing the standard library 'copy' module. This shaves
      off 40ms of startup time, while retaining compatibility. See:
      ``bzrlib/inspect_for_copy.py`` for more details. (John Arbash Meinel)

    * WorkingTree has a new parent class MutableTree which represents the
      specialisations of Tree which are able to be altered. (Robert Collins)

    * New methods mkdir and ``put_file_bytes_non_atomic`` on MutableTree that
      mutate the tree and its contents. (Robert Collins)

    * Transport behaviour at the root of the URL is now defined and tested.
      (Andrew Bennetts, Robert Collins)

  TESTING:

    * New test helper classs MemoryTree. This is typically accessed via
      ``self.make_branch_and_memory_tree()`` in test cases. (Robert Collins)

    * Add ``start_bzr_subprocess`` and ``stop_bzr_subprocess`` to allow test
      code to continue running concurrently with a subprocess of bzr.
      (Andrew Bennetts, Robert Collins)

    * Add a new method ``Transport.get_smart_client()``. This is provided to
      allow upgrades to a richer interface than the VFS one provided by
      Transport. (Andrew Bennetts, Martin Pool)

bzr 0.10  2006-08-29
--------------------

  IMPROVEMENTS:
    * 'merge' now takes --uncommitted, to apply uncommitted changes from a
      tree.  (Aaron Bentley)

    * 'bzr add --file-ids-from' can be used to specify another path to use
      for creating file ids, rather than generating all new ones. Internally,
      the 'action' passed to ``smart_add_tree()`` can return ``file_ids`` that
      will be used, rather than having bzrlib generate new ones.
      (John Arbash Meinel, #55781)

    * ``bzr selftest --benchmark`` now allows a ``--cache-dir`` parameter.
      This will cache some of the intermediate trees, and decrease the
      setup time for benchmark tests. (John Arbash Meinel)

    * Inverse forms are provided for all boolean options.  For example,
      --strict has --no-strict, --no-recurse has --recurse (Aaron Bentley)

    * Serialize out Inventories directly, rather than using ElementTree.
      Writing out a kernel sized inventory drops from 2s down to ~350ms.
      (Robert Collins, John Arbash Meinel)

  BUG FIXES:

    * Help diffutils 2.8.4 get along with binary tests (Marien Zwart: #57614)

    * Change LockDir so that if the lock directory doesn't exist when
      ``lock_write()`` is called, an attempt will be made to create it.
      (John Arbash Meinel, #56974)

    * ``bzr uncommit`` preserves pending merges. (John Arbash Meinel, #57660)

    * Active FTP transport now works as intended. (ghozzy, #56472)

    * Really fix mutter() so that it won't ever raise a UnicodeError.
      It means it is possible for ~/.bzr.log to contain non UTF-8 characters.
      But it is a debugging log, not a real user file.
      (John Arbash Meinel, #56947, #53880)

    * Change Command handle to allow Unicode command and options.
      At present we cannot register Unicode command names, so we will get
      BzrCommandError('unknown command'), or BzrCommandError('unknown option')
      But that is better than a UnicodeError + a traceback.
      (John Arbash Meinel, #57123)

    * Handle TZ=UTC properly when reading/writing revisions.
      (John Arbash Meinel, #55783, #56290)

    * Use ``GPG_TTY`` to allow gpg --cl to work with gpg-agent in a pipeline,
      (passing text to sign in on stdin). (John Arbash Meinel, #54468)

    * External diff does the right thing for binaries even in foreign
      languages. (John Arbash Meinel, #56307)

    * Testament handles more cases when content is unicode. Specific bug was
      in handling of revision properties.
      (John Arbash Meinel, Holger Krekel, #54723)

    * The bzr selftest was failing on installed versions due to a bug in a new
      test helper. (John Arbash Meinel, Robert Collins, #58057)

  INTERNALS:

    * ``bzrlib.cache_utf8`` contains ``encode()`` and ``decode()`` functions
      which can be used to cache the conversion between utf8 and Unicode.
      Especially helpful for some of the knit annotation code, which has to
      convert revision ids to utf8 to annotate lines in storage.
      (John Arbash Meinel)

    * ``setup.py`` now searches the filesystem to find all packages which
      need to be installed. This should help make the life of packagers
      easier. (John Arbash Meinel)

bzr 0.9.0  2006-08-11
---------------------

  SURPRISES:

   * The hard-coded built-in ignore rules have been removed. There are
     now two rulesets which are enforced. A user global one in
     ``~/.bazaar/ignore`` which will apply to every tree, and the tree
     specific one '.bzrignore'.
     ``~/.bazaar/ignore`` will be created if it does not exist, but with
     a more conservative list than the old default.
     This fixes bugs with default rules being enforced no matter what.
     The old list of ignore rules from bzr is available by
     running 'bzr ignore --old-default-rules'.
     (Robert Collins, Martin Pool, John Arbash Meinel)

   * 'branches.conf' has been changed to 'locations.conf', since it can apply
     to more locations than just branch locations.
     (Aaron Bentley)

  IMPROVEMENTS:

   * The revision specifier "revno:" is extended to accept the syntax
     revno:N:branch. For example,
     revno:42:http://bazaar-vcs.org/bzr/bzr.dev/ means revision 42 in
     bzr.dev.  (Matthieu Moy)

   * Tests updates to ensure proper URL handling, UNICODE support, and
     proper printing when the user's terminal encoding cannot display
     the path of a file that has been versioned.
     ``bzr branch`` can take a target URL rather than only a local directory.
     ``Branch.get_parent()/set_parent()`` now save a relative path if possible,
     and normalize the parent based on root, allowing access across
     different transports. (John Arbash Meinel, Wouter van Heyst, Martin Pool)
     (Malone #48906, #42699, #40675, #5281, #3980, #36363, #43689,
     #42517, #42514)

   * On Unix, detect terminal width using an ioctl not just $COLUMNS.
     Use terminal width for single-line logs from ``bzr log --line`` and
     pending-merge display.  (Robert Widhopf-Fenk, Gustavo Niemeyer)
     (Malone #3507)

   * On Windows, detect terminal width using GetConsoleScreenBufferInfo.
     (Alexander Belchenko)

   * Speedup improvement for 'date:'-revision search. (Guillaume Pinot).

   * Show the correct number of revisions pushed when pushing a new branch.
     (Robert Collins).

   * 'bzr selftest' now shows a progress bar with the number of tests, and
     progress made. 'make check' shows tests in -v mode, to be more useful
     for the PQM status window. (Robert Collins).
     When using a progress bar, failed tests are printed out, rather than
     being overwritten by the progress bar until the suite finishes.
     (John Arbash Meinel)

   * 'bzr selftest --benchmark' will run a new benchmarking selftest.
     'bzr selftest --benchmark --lsprof-timed' will use lsprofile to generate
     profile data for the individual profiled calls, allowing for fine
     grained analysis of performance.
     (Robert Collins, Martin Pool).

   * 'bzr commit' shows a progress bar. This is useful for commits over sftp
     where commit can take an appreciable time. (Robert Collins)

   * 'bzr add' is now less verbose in telling you what ignore globs were
     matched by files being ignored. Instead it just tells you how many
     were ignored (because you might reasonably be expecting none to be
     ignored). 'bzr add -v' is unchanged and will report every ignored
     file. (Robert Collins).

   * ftp now has a test server if medusa is installed. As part of testing,
     ftp support has been improved, including support for supplying a
     non-standard port. (John Arbash Meinel).

   * 'bzr log --line' shows the revision number, and uses only the
     first line of the log message (#5162, Alexander Belchenko;
     Matthieu Moy)

   * 'bzr status' has had the --all option removed. The 'bzr ls' command
     should be used to retrieve all versioned files. (Robert Collins)

   * 'bzr bundle OTHER/BRANCH' will create a bundle which can be sent
     over email, and applied on the other end, while maintaining ancestry.
     This bundle can be applied with either 'bzr merge' or 'bzr pull',
     the same way you would apply another branch.
     (John Arbash Meinel, Aaron Bentley)

   * 'bzr whoami' can now be used to set your identity from the command line,
     for a branch or globally.  (Robey Pointer)

   * 'bzr checkout' now aliased to 'bzr co', and 'bzr annotate' to 'bzr ann'.
     (Michael Ellerman)

   * 'bzr revert DIRECTORY' now reverts the contents of the directory as well.
     (Aaron Bentley)

   * 'bzr get sftp://foo' gives a better error when paramiko is not present.
     Also updates things like 'http+pycurl://' if pycurl is not present.
     (John Arbash Meinel) (Malone #47821, #52204)

   * New env variable ``BZR_PROGRESS_BAR``, sets the default progress bar type.
     Can be set to 'none' or 'dummy' to disable the progress bar, 'dots' or
     'tty' to create the respective type. (John Arbash Meinel, #42197, #51107)

   * Improve the help text for 'bzr diff' to explain what various options do.
     (John Arbash Meinel, #6391)

   * 'bzr uncommit -r 10' now uncommits revisions 11.. rather than uncommitting
     revision 10. This makes -r10 more in line with what other commands do.
     'bzr uncommit' also now saves the pending merges of the revisions that
     were removed. So it is safe to uncommit after a merge, fix something,
     and commit again. (John Arbash Meinel, #32526, #31426)

   * 'bzr init' now also works on remote locations.
     (Wouter van Heyst, #48904)

   * HTTP support has been updated. When using pycurl we now support
     connection keep-alive, which reduces dns requests and round trips.
     And for both urllib and pycurl we support multi-range requests,
     which decreases the number of round-trips. Performance results for
     ``bzr branch http://bazaar-vcs.org/bzr/bzr.dev/`` indicate
     http branching is now 2-3x faster, and ``bzr pull`` in an existing
     branch is as much as 4x faster.
     (Michael Ellerman, Johan Rydberg, John Arbash Meinel, #46768)

   * Performance improvements for sftp. Branching and pulling are now up to
     2x faster. Utilize paramiko.readv() support for async requests if it
     is available (paramiko > 1.6) (John Arbash Meinel)

  BUG FIXES:

    * Fix shadowed definition of TestLocationConfig that caused some
      tests not to run.
      (Erik Bågfors, Michael Ellerman, Martin Pool, #32587)

    * Fix unnecessary requirement of sign-my-commits that it be run from
      a working directory.  (Martin Pool, Robert Collins)

    * 'bzr push location' will only remember the push location if it succeeds
      in connecting to the remote location. (John Arbash Meinel, #49742)

    * 'bzr revert' no longer toggles the executable bit on win32
      (John Arbash Meinel, #45010)

    * Handle broken pipe under win32 correctly. (John Arbash Meinel)

    * sftp tests now work correctly on win32 if you have a newer paramiko
      (John Arbash Meinel)

    * Cleanup win32 test suite, and general cleanup of places where
      file handles were being held open. (John Arbash Meinel)

    * When specifying filenames for 'diff -r x..y', the name of the file in the
      working directory can be used, even if its name is different in both x
      and y.

    * File-ids containing single- or double-quotes are handled correctly by
      push. (Aaron Bentley, #52227)

    * Normalize unicode filenames to ensure cross-platform consistency.
      (John Arbash Meinel, #43689)

    * The argument parser can now handle '-' as an argument. Currently
      no code interprets it specially (it is mostly handled as a file named
      '-'). But plugins, and future operations can use it.
      (John Arbash meinel, #50984)

    * Bundles can properly read binary files with a plain '\r' in them.
      (John Arbash Meinel, #51927)

    * Tuning ``iter_entries()`` to be more efficient (John Arbash Meinel, #5444)

    * Lots of win32 fixes (the test suite passes again).
      (John Arbash Meinel, #50155)

    * Handle openbsd returning None for sys.getfilesystemencoding() (#41183)

    * Support ftp APPE (append) to allow Knits to be used over ftp (#42592)

    * Removals are only committed if they match the filespec (or if there is
      no filespec).  (#46635, Aaron Bentley)

    * smart-add recurses through all supplied directories
      (John Arbash Meinel, #52578)

    * Make the bundle reader extra lines before and after the bundle text.
      This allows you to parse an email with the bundle inline.
      (John Arbash Meinel, #49182)

    * Change the file id generator to squash a little bit more. Helps when
      working with long filenames on windows. (Also helps for unicode filenames
      not generating hidden files). (John Arbash Meinel, #43801)

    * Restore terminal mode on C-c while reading sftp password.  (#48923,
      Nicholas Allen, Martin Pool)

    * Timestamps are rounded to 1ms, and revision entries can be recreated
      exactly. (John Arbash Meinel, Jamie Wilkinson, #40693)

    * Branch.base has changed to a URL, but ~/.bazaar/locations.conf should
      use local paths, since it is user visible (John Arbash Meinel, #53653)

    * ``bzr status foo`` when foo was unversioned used to cause a full delta
      to be generated (John Arbash Meinel, #53638)

    * When reading revision properties, an empty value should be considered
      the empty string, not None (John Arbash Meinel, #47782)

    * ``bzr diff --diff-options`` can now handle binary files being changed.
      Also, the output is consistent when --diff-options is not supplied.
      (John Arbash Meinel, #54651, #52930)

    * Use the right suffixes for loading plugins (John Arbash Meinel, #51810)

    * Fix ``Branch.get_parent()`` to handle the case when the parent is not
      accessible (John Arbash Meinel, #52976)

  INTERNALS:

    * Combine the ignore rules into a single regex rather than looping over
      them to reduce the threshold where  N^2 behaviour occurs in operations
      like status. (Jan Hudec, Robert Collins).

    * Appending to ``bzrlib.DEFAULT_IGNORE`` is now deprecated. Instead, use
      one of the add functions in bzrlib.ignores. (John Arbash Meinel)

    * 'bzr push' should only push the ancestry of the current revision, not
      all of the history in the repository. This is especially important for
      shared repositories. (John Arbash Meinel)

    * ``bzrlib.delta.compare_trees`` now iterates in alphabetically sorted order,
      rather than randomly walking the inventories. (John Arbash Meinel)

    * Doctests are now run in temporary directories which are cleaned up when
      they finish, rather than using special ScratchDir/ScratchBranch objects.
      (Martin Pool)

    * Split ``check`` into separate methods on the branch and on the repository,
      so that it can be specialized in ways that are useful or efficient for
      different formats.  (Martin Pool, Robert Collins)

    * Deprecate ``Repository.all_revision_ids``; most methods don't really need
      the global revision graph but only that part leading up to a particular
      revision.  (Martin Pool, Robert Collins)

    * Add a BzrDirFormat ``control_formats`` list which allows for control formats
      that do not use '.bzr' to store their data - i.e. '.svn', '.hg' etc.
      (Robert Collins, Jelmer Vernooij).

    * ``bzrlib.diff.external_diff`` can be redirected to any file-like object.
      Uses subprocess instead of spawnvp.
      (James Henstridge, John Arbash Meinel, #4047, #48914)

    * New command line option '--profile-imports', which will install a custom
      importer to log time to import modules and regex compilation time to
      sys.stderr (John Arbash Meinel)

    * 'EmptyTree' is now deprecated, please use ``repository.revision_tree(None)``
      instead. (Robert Collins)

    * "RevisionTree" is now in bzrlib/revisiontree.py. (Robert Collins)

bzr 0.8.2  2006-05-17
---------------------

  BUG FIXES:

    * setup.py failed to install launchpad plugin.  (Martin Pool)

bzr 0.8.1  2006-05-16
---------------------

  BUG FIXES:

    * Fix failure to commit a merge in a checkout.  (Martin Pool,
      Robert Collins, Erik Bågfors, #43959)

    * Nicer messages from 'commit' in the case of renames, and correct
      messages when a merge has occured. (Robert Collins, Martin Pool)

    * Separate functionality from assert statements as they are skipped in
      optimized mode of python. Add the same check to pending merges.
      (Olaf Conradi, #44443)

  CHANGES:

    * Do not show the None revision in output of bzr ancestry. (Olaf Conradi)

    * Add info on standalone branches without a working tree.
      (Olaf Conradi, #44155)

    * Fix bug in knits when raising InvalidRevisionId. (Olaf Conradi, #44284)

  CHANGES:

    * Make editor invocation comply with Debian Policy. First check
      environment variables VISUAL and EDITOR, then try editor from
      alternatives system. If that all fails, fall back to the pre-defined
      list of editors. (Olaf Conradi, #42904)

  NEW FEATURES:

    * New 'register-branch' command registers a public branch into
      Launchpad.net, where it can be associated with bugs, etc.
      (Martin Pool, Bjorn Tillenius, Robert Collins)

  INTERNALS:

    * New public api in InventoryEntry - ``describe_change(old, new)`` which
      provides a human description of the changes between two old and
      new. (Robert Collins, Martin Pool)

  TESTING:

    * Fix test case for bzr info in upgrading a standalone branch to metadir,
      uses bzrlib api now. (Olaf Conradi)

bzr 0.8  2006-05-08
-------------------

  NOTES WHEN UPGRADING:

    Release 0.8 of bzr introduces a new format for history storage, called
    'knit', as an evolution of to the 'weave' format used in 0.7.  Local
    and remote operations are faster using knits than weaves.  Several
    operations including 'init', 'init-repo', and 'upgrade' take a
    --format option that controls this.  Branching from an existing branch
    will keep the same format.

    It is possible to merge, pull and push between branches of different
    formats but this is slower than moving data between homogenous
    branches.  It is therefore recommended (but not required) that you
    upgrade all branches for a project at the same time.  Information on
    formats is shown by 'bzr info'.

    bzr 0.8 now allows creation of 'repositories', which hold the history
    of files and revisions for several branches.  Previously bzr kept all
    the history for a branch within the .bzr directory at the root of the
    branch, and this is still the default.  To create a repository, use
    the new 'bzr init-repo' command.  Branches exist as directories under
    the repository and contain just a small amount of information
    indicating the current revision of the branch.

    bzr 0.8 also supports 'checkouts', which are similar to in cvs and
    subversion.  Checkouts are associated with a branch (optionally in a
    repository), which contains all the historical information.  The
    result is that a checkout can be deleted without losing any
    already-committed revisions.  A new 'update' command is also available.

    Repositories and checkouts are not supported with the 0.7 storage
    format.  To use them you must upgrad to either knits, or to the
    'metaweave' format, which uses weaves but changes the .bzr directory
    arrangement.


  IMPROVEMENTS:

    * Sftp paths can now be relative, or local, according to the lftp
      convention. Paths now take the form::

          sftp://user:pass@host:port/~/relative/path
          or
          sftp://user:pass@host:port/absolute/path

    * The FTP transport now tries to reconnect after a temporary
      failure. ftp put is made atomic. (Matthieu Moy)

    * The FTP transport now maintains a pool of connections, and
      reuses them to avoid multiple connections to the same host (like
      sftp did). (Daniel Silverstone)

    * The ``bzr_man.py`` file has been removed. To create the man page now,
      use ``./generate_docs.py man``. The new program can also create other files.
      Run ``python generate_docs.py --help`` for usage information.
      (Hans Ulrich Niedermann & James Blackwell).

    * Man Page now gives full help (James Blackwell).
      Help also updated to reflect user config now being stored in .bazaar
      (Hans Ulrich Niedermann)

    * It's now possible to set aliases in bazaar.conf (Erik Bågfors)

    * Pull now accepts a --revision argument (Erik Bågfors)

    * ``bzr re-sign`` now allows multiple revisions to be supplied on the command
      line. You can now use the following command to sign all of your old
      commits::

        find .bzr/revision-store// -name my@email-* \
          | sed 's/.*\/\/..\///' \
          | xargs bzr re-sign

    * Upgrade can now upgrade over the network. (Robert Collins)

    * Two new commands 'bzr checkout' and 'bzr update' allow for CVS/SVN-alike
      behaviour.  By default they will cache history in the checkout, but
      with --lightweight almost all data is kept in the master branch.
      (Robert Collins)

    * 'revert' unversions newly-versioned files, instead of deleting them.

    * 'merge' is more robust.  Conflict messages have changed.

    * 'merge' and 'revert' no longer clobber existing files that end in '~' or
      '.moved'.

    * Default log format can be set in configuration and plugins can register
      their own formatters. (Erik Bågfors)

    * New 'reconcile' command will check branch consistency and repair indexes
      that can become out of sync in pre 0.8 formats. (Robert Collins,
      Daniel Silverstone)

    * New 'bzr init --format' and 'bzr upgrade --format' option to control
      what storage format is created or produced.  (Robert Collins,
      Martin Pool)

    * Add parent location to 'bzr info', if there is one.  (Olaf Conradi)

    * New developer commands 'weave-list' and 'weave-join'.  (Martin Pool)

    * New 'init-repository' command, plus support for repositories in 'init'
      and 'branch' (Aaron Bentley, Erik Bågfors, Robert Collins)

    * Improve output of 'info' command. Show all relevant locations related to
      working tree, branch and repository. Use kibibytes for binary quantities.
      Fix off-by-one error in missing revisions of working tree.  Make 'info'
      work on branches, repositories and remote locations.  Show locations
      relative to the shared repository, if applicable.  Show locking status
      of locations.  (Olaf Conradi)

    * Diff and merge now safely handle binary files. (Aaron Bentley)

    * 'pull' and 'push' now normalise the revision history, so that any two
      branches with the same tip revision will have the same output from 'log'.
      (Robert Collins)

    * 'merge' accepts --remember option to store parent location, like 'push'
      and 'pull'. (Olaf Conradi)

    * bzr status and diff when files given as arguments do not exist
      in the relevant trees.  (Martin Pool, #3619)

    * Add '.hg' to the default ignore list.  (Martin Pool)

    * 'knit' is now the default disk format. This improves disk performance and
      utilization, increases incremental pull performance, robustness with SFTP
      and allows checkouts over SFTP to perform acceptably.
      The initial Knit code was contributed by Johan Rydberg based on a
      specification by Martin Pool.
      (Robert Collins, Aaron Bentley, Johan Rydberg, Martin Pool).

    * New tool to generate all-in-one html version of the manual.  (Alexander
      Belchenko)

    * Hitting CTRL-C while doing an SFTP push will no longer cause stale locks
      to be left in the SFTP repository. (Robert Collins, Martin Pool).

    * New option 'diff --prefix' to control how files are named in diff
      output, with shortcuts '-p0' and '-p1' corresponding to the options for
      GNU patch.  (Alexander Belchenko, Goffredo Baroncelli, Martin Pool)

    * Add --revision option to 'annotate' command.  (Olaf Conradi)

    * If bzr shows an unexpected revision-history after pulling (perhaps due
      to a reweave) it can now be corrected by 'bzr reconcile'.
      (Robert Collins)

  CHANGES:

    * Commit is now verbose by default, and shows changed filenames and the
      new revision number.  (Robert Collins, Martin Pool)

    * Unify 'mv', 'move', 'rename'.  (Matthew Fuller, #5379)

    * 'bzr -h' shows help.  (Martin Pool, Ian Bicking, #35940)

    * Make 'pull' and 'push' remember location on failure using --remember.
      (Olaf Conradi)

    * For compatibility, make old format for using weaves inside metadir
      available as 'metaweave' format.  Rename format 'metadir' to 'default'.
      Clean up help for option --format in commands 'init', 'init-repo' and
      'upgrade'.  (Olaf Conradi)

  INTERNALS:

    * The internal storage of history, and logical branch identity have now
      been split into Branch, and Repository. The common locking and file
      management routines are now in bzrlib.lockablefiles.
      (Aaron Bentley, Robert Collins, Martin Pool)

    * Transports can now raise DependencyNotPresent if they need a library
      which is not installed, and then another implementation will be
      tried.  (Martin Pool)

    * Remove obsolete (and no-op) `decode` parameter to `Transport.get`.
      (Martin Pool)

    * Using Tree Transform for merge, revert, tree-building

    * WorkingTree.create, Branch.create, ``WorkingTree.create_standalone``,
      Branch.initialize are now deprecated. Please see ``BzrDir.create_*`` for
      replacement API's. (Robert Collins)

    * New BzrDir class represents the .bzr control directory and manages
      formatting issues. (Robert Collins)

    * New repository.InterRepository class encapsulates Repository to
      Repository actions and allows for clean selection of optimised code
      paths. (Robert Collins)

    * ``bzrlib.fetch.fetch`` and ``bzrlib.fetch.greedy_fetch`` are now
      deprecated, please use ``branch.fetch`` or ``repository.fetch``
      depending on your needs. (Robert Collins)

    * deprecated methods now have a ``is_deprecated`` flag on them that can
      be checked, if you need to determine whether a given callable is
      deprecated at runtime. (Robert Collins)

    * Progress bars are now nested - see
      ``bzrlib.ui.ui_factory.nested_progress_bar``.
      (Robert Collins, Robey Pointer)

    * New API call ``get_format_description()`` for each type of format.
      (Olaf Conradi)

    * Changed ``branch.set_parent()`` to accept None to remove parent.
      (Olaf Conradi)

    * Deprecated BzrError AmbiguousBase.  (Olaf Conradi)

    * WorkingTree.branch is now a read only property.  (Robert Collins)

    * bzrlib.ui.text.TextUIFactory now accepts a ``bar_type`` parameter which
      can be None or a factory that will create a progress bar. This is
      useful for testing or for overriding the bzrlib.progress heuristic.
      (Robert Collins)

    * New API method ``get_physical_lock_status()`` to query locks present on a
      transport.  (Olaf Conradi)

    * Repository.reconcile now takes a thorough keyword parameter to allow
      requesting an indepth reconciliation, rather than just a data-loss
      check. (Robert Collins)

    * ``bzrlib.ui.ui_factory protocol`` now supports ``get_boolean`` to prompt
      the user for yes/no style input. (Robert Collins)

  TESTING:

    * SFTP tests now shortcut the SSH negotiation, reducing test overhead
      for testing SFTP protocol support. (Robey Pointer)

    * Branch formats are now tested once per implementation (see ``bzrlib.
      tests.branch_implementations``. This is analagous to the transport
      interface tests, and has been followed up with working tree,
      repository and BzrDir tests. (Robert Collins)

    * New test base class TestCaseWithTransport provides a transport aware
      test environment, useful for testing any transport-interface using
      code. The test suite option --transport controls the transport used
      by this class (when its not being used as part of implementation
      contract testing). (Robert Collins)

    * Close logging handler on disabling the test log. This will remove the
      handler from the internal list inside python's logging module,
      preventing shutdown from closing it twice.  (Olaf Conradi)

    * Move test case for uncommit to blackbox tests.  (Olaf Conradi)

    * ``run_bzr`` and ``run_bzr_captured`` now accept a 'stdin="foo"'
      parameter which will provide String("foo") to the command as its stdin.

bzr 0.7 2006-01-09
------------------

  CHANGES:

    * .bzrignore is excluded from exports, on the grounds that it's a bzr
      internal-use file and may not be wanted.  (Jamie Wilkinson)

    * The "bzr directories" command were removed in favor of the new
      --kind option to the "bzr inventory" command.  To list all
      versioned directories, now use "bzr inventory --kind directory".
      (Johan Rydberg)

    * Under Windows configuration directory is now ``%APPDATA%\bazaar\2.0``
      by default. (John Arbash Meinel)

    * The parent of Bzr configuration directory can be set by ``BZR_HOME``
      environment variable. Now the path for it is searched in ``BZR_HOME``,
      then in HOME. Under Windows the order is: ``BZR_HOME``, ``APPDATA``
      (usually points to ``C:\Documents and Settings\User Name\Application Data``),
      ``HOME``. (John Arbash Meinel)

    * Plugins with the same name in different directories in the bzr plugin
      path are no longer loaded: only the first successfully loaded one is
      used. (Robert Collins)

    * Use systems' external ssh command to open connections if possible.
      This gives better integration with user settings such as ProxyCommand.
      (James Henstridge)

    * Permissions on files underneath .bzr/ are inherited from the .bzr
      directory. So for a shared repository, simply doing 'chmod -R g+w .bzr/'
      will mean that future file will be created with group write permissions.

    * configure.in and config.guess are no longer in the builtin default
      ignore list.

    * '.sw[nop]' pattern ignored, to ignore vim swap files for nameless
      files.  (John Arbash Meinel, Martin Pool)

  IMPROVEMENTS:

    * "bzr INIT dir" now initializes the specified directory, and creates
      it if it does not exist.  (John Arbash Meinel)

    * New remerge command (Aaron Bentley)

    * Better zsh completion script.  (Steve Borho)

    * 'bzr diff' now returns 1 when there are changes in the working
      tree. (Robert Collins)

    * 'bzr push' now exists and can push changes to a remote location.
      This uses the transport infrastructure, and can store the remote
      location in the ~/.bazaar/branches.conf configuration file.
      (Robert Collins)

    * Test directories are only kept if the test fails and the user requests
      that they be kept.

    * Tweaks to short log printing

    * Added branch nicks, new nick command, printing them in log output.
      (Aaron Bentley)

    * If ``$BZR_PDB`` is set, pop into the debugger when an uncaught exception
      occurs.  (Martin Pool)

    * Accept 'bzr resolved' (an alias for 'bzr resolve'), as this is
      the same as Subversion.  (Martin Pool)

    * New ftp transport support (on ftplib), for ftp:// and aftp://
      URLs.  (Daniel Silverstone)

    * Commit editor temporary files now start with ``bzr_log.``, to allow
      text editors to match the file name and set up appropriate modes or
      settings.  (Magnus Therning)

    * Improved performance when integrating changes from a remote weave.
      (Goffredo Baroncelli)

    * Sftp will attempt to cache the connection, so it is more likely that
      a connection will be reused, rather than requiring multiple password
      requests.

    * bzr revno now takes an optional argument indicating the branch whose
      revno should be printed.  (Michael Ellerman)

    * bzr cat defaults to printing the last version of the file.
      (Matthieu Moy, #3632)

    * New global option 'bzr --lsprof COMMAND' runs bzr under the lsprof
      profiler.  (Denys Duchier)

    * Faster commits by reading only the headers of affected weave files.
      (Denys Duchier)

    * 'bzr add' now takes a --dry-run parameter which shows you what would be
      added, but doesn't actually add anything. (Michael Ellerman)

    * 'bzr add' now lists how many files were ignored per glob.  add --verbose
      lists the specific files.  (Aaron Bentley)

    * 'bzr missing' now supports displaying changes in diverged trees and can
      be limited to show what either end of the comparison is missing.
      (Aaron Bently, with a little prompting from Daniel Silverstone)

  BUG FIXES:

    * SFTP can walk up to the root path without index errors. (Robert Collins)

    * Fix bugs in running bzr with 'python -O'.  (Martin Pool)

    * Error when run with -OO

    * Fix bug in reporting http errors that don't have an http error code.
      (Martin Pool)

    * Handle more cases of pipe errors in display commands

    * Change status to 3 for all errors

    * Files that are added and unlinked before committing are completely
      ignored by diff and status

    * Stores with some compressed texts and some uncompressed texts are now
      able to be used. (John A Meinel)

    * Fix for bzr pull failing sometimes under windows

    * Fix for sftp transport under windows when using interactive auth

    * Show files which are both renamed and modified as such in 'bzr
      status' output.  (Daniel Silverstone, #4503)

    * Make annotate cope better with revisions committed without a valid
      email address.  (Marien Zwart)

    * Fix representation of tab characters in commit messages.
      (Harald Meland)

    * List of plugin directories in ``BZR_PLUGIN_PATH`` environment variable is
      now parsed properly under Windows. (Alexander Belchenko)

    * Show number of revisions pushed/pulled/merged. (Robey Pointer)

    * Keep a cached copy of the basis inventory to speed up operations
      that need to refer to it.  (Johan Rydberg, Martin Pool)

    * Fix bugs in bzr status display of non-ascii characters.
      (Martin Pool)

    * Remove Makefile.in from default ignore list.
      (Tollef Fog Heen, Martin Pool, #6413)

    * Fix failure in 'bzr added'.  (Nathan McCallum, Martin Pool)

  TESTING:

    * Fix selftest asking for passwords when there are no SFTP keys.
      (Robey Pointer, Jelmer Vernooij)

    * Fix selftest run with 'python -O'.  (Martin Pool)

    * Fix HTTP tests under Windows. (John Arbash Meinel)

    * Make tests work even if HOME is not set (Aaron Bentley)

    * Updated ``build_tree`` to use fixed line-endings for tests which read
      the file cotents and compare. Make some tests use this to pass under
      Windows. (John Arbash Meinel)

    * Skip stat and symlink tests under Windows. (Alexander Belchenko)

    * Delay in selftest/testhashcash is now issued under win32 and Cygwin.
      (John Arbash Meinel)

    * Use terminal width to align verbose test output.  (Martin Pool)

    * Blackbox tests are maintained within the bzrlib.tests.blackbox directory.
      If adding a new test script please add that to
      ``bzrlib.tests.blackbox.__init__``. (Robert Collins)

    * Much better error message if one of the test suites can't be
      imported.  (Martin Pool)

    * Make check now runs the test suite twice - once with the default locale,
      and once with all locales forced to C, to expose bugs. This is not
      trivially done within python, so for now its only triggered by running
      Make check. Integrators and packagers who wish to check for full
      platform support should run 'make check' to test the source.
      (Robert Collins)

    * Tests can now run TestSkipped if they can't execute for any reason.
      (Martin Pool) (NB: TestSkipped should only be raised for correctable
      reasons - see the wiki spec ImprovingBzrTestSuite).

    * Test sftp with relative, absolute-in-homedir and absolute-not-in-homedir
      paths for the transport tests. Introduce blackbox remote sftp tests that
      test the same permutations. (Robert Collins, Robey Pointer)

    * Transport implementation tests are now independent of the local file
      system, which allows tests for esoteric transports, and for features
      not available in the local file system. They also repeat for variations
      on the URL scheme that can introduce issues in the transport code,
      see bzrlib.transport.TransportTestProviderAdapter() for this.
      (Robert Collins).

    * ``TestCase.build_tree`` uses the transport interface to build trees,
      pass in a transport parameter to give it an existing connection.
      (Robert Collins).

  INTERNALS:

    * WorkingTree.pull has been split across Branch and WorkingTree,
      to allow Branch only pulls. (Robert Collins)

    * ``commands.display_command`` now returns the result of the decorated
      function. (Robert Collins)

    * LocationConfig now has a ``set_user_option(key, value)`` call to save
      a setting in its matching location section (a new one is created
      if needed). (Robert Collins)

    * Branch has two new methods, ``get_push_location`` and
      ``set_push_location`` to respectively, get and set the push location.
      (Robert Collins)

    * ``commands.register_command`` now takes an optional flag to signal that
      the registrant is planning to decorate an existing command. When
      given multiple plugins registering a command is not an error, and
      the original command class (whether built in or a plugin based one) is
      returned to the caller. There is a new error 'MustUseDecorated' for
      signalling when a wrapping command should switch to the original
      version. (Robert Collins)

    * Some option parsing errors will raise 'BzrOptionError', allowing
      granular detection for decorating commands. (Robert Collins).

    * ``Branch.read_working_inventory`` has moved to
      ``WorkingTree.read_working_inventory``. This necessitated changes to
      ``Branch.get_root_id``, and a move of ``Branch.set_inventory`` to
      WorkingTree as well. To make it clear that a WorkingTree cannot always
      be obtained ``Branch.working_tree()`` will raise
      ``errors.NoWorkingTree`` if one cannot be obtained. (Robert Collins)

    * All pending merges operations from Branch are now on WorkingTree.
      (Robert Collins)

    * The follow operations from Branch have moved to WorkingTree::

          add()
          commit()
          move()
          rename_one()
          unknowns()

      (Robert Collins)

    * ``bzrlib.add.smart_add_branch`` is now ``smart_add_tree``. (Robert Collins)

    * New "rio" serialization format, similar to rfc-822. (Martin Pool)

    * Rename selftests to ``bzrlib.tests.test_foo``.  (John A Meinel, Martin
      Pool)

    * ``bzrlib.plugin.all_plugins`` has been changed from an attribute to a
      query method. (Robert Collins)

    * New options to read only the table-of-contents of a weave.
      (Denys Duchier)

    * Raise NoSuchFile when someone tries to add a non-existant file.
      (Michael Ellerman)

    * Simplify handling of DivergedBranches in ``cmd_pull()``.
      (Michael Ellerman)

    * Branch.controlfile* logic has moved to lockablefiles.LockableFiles, which
      is exposed as ``Branch().control_files``. Also this has been altered with the
      controlfile pre/suffix replaced by simple method names like 'get' and
      'put'. (Aaron Bentley, Robert Collins).

    * Deprecated functions and methods can now be marked as such using the
      ``bzrlib.symbol_versioning`` module. Marked method have their docstring
      updated and will issue a DeprecationWarning using the warnings module
      when they are used. (Robert Collins)

    * ``bzrlib.osutils.safe_unicode`` now exists to provide parameter coercion
      for functions that need unicode strings. (Robert Collins)

bzr 0.6 2005-10-28
------------------

  IMPROVEMENTS:

    * pull now takes --verbose to show you what revisions are added or removed
      (John A Meinel)

    * merge now takes a --show-base option to include the base text in
      conflicts.
      (Aaron Bentley)

    * The config files are now read using ConfigObj, so '=' should be used as
      a separator, not ':'.
      (Aaron Bentley)

    * New 'bzr commit --strict' option refuses to commit if there are
      any unknown files in the tree.  To commit, make sure all files are
      either ignored, added, or deleted.  (Michael Ellerman)

    * The config directory is now ~/.bazaar, and there is a single file
      ~/.bazaar/bazaar.conf storing email, editor and other preferences.
      (Robert Collins)

    * 'bzr add' no longer takes a --verbose option, and a --quiet option
      has been added that suppresses all output.

    * Improved zsh completion support in contrib/zsh, from Clint
      Adams.

    * Builtin 'bzr annotate' command, by Martin Pool with improvements from
      Goffredo Baroncelli.

    * 'bzr check' now accepts -v for verbose reporting, and checks for
      ghosts in the branch. (Robert Collins)

    * New command 're-sign' which will regenerate the gpg signature for
      a revision. (Robert Collins)

    * If you set ``check_signatures=require`` for a path in
      ``~/.bazaar/branches.conf`` then bzr will invoke your
      ``gpg_signing_command`` (defaults to gpg) and record a digital signature
      of your commit. (Robert Collins)

    * New sftp transport, based on Paramiko.  (Robey Pointer)

    * 'bzr pull' now accepts '--clobber' which will discard local changes
      and make this branch identical to the source branch. (Robert Collins)

    * Just give a quieter warning if a plugin can't be loaded, and
      put the details in .bzr.log.  (Martin Pool)

    * 'bzr branch' will now set the branch-name to the last component of the
      output directory, if one was supplied.

    * If the option ``post_commit`` is set to one (or more) python function
      names (must be in the bzrlib namespace), then they will be invoked
      after the commit has completed, with the branch and ``revision_id`` as
      parameters. (Robert Collins)

    * Merge now has a retcode of 1 when conflicts occur. (Robert Collins)

    * --merge-type weave is now supported for file contents.  Tree-shape
      changes are still three-way based.  (Martin Pool, Aaron Bentley)

    * 'bzr check' allows the first revision on revision-history to have
      parents - something that is expected for cheap checkouts, and occurs
      when conversions from baz do not have all history.  (Robert Collins).

   * 'bzr merge' can now graft unrelated trees together, if your specify
     0 as a base. (Aaron Bentley)

   * 'bzr commit branch' and 'bzr commit branch/file1 branch/file2' now work
     (Aaron Bentley)

    * Add '.sconsign*' to default ignore list.  (Alexander Belchenko)

   * 'bzr merge --reprocess' minimizes conflicts

  TESTING:

    * The 'bzr selftest --pattern' option for has been removed, now
      test specifiers on the command line can be simple strings, or
      regexps, or both. (Robert Collins)

    * Passing -v to selftest will now show the time each test took to
      complete, which will aid in analysing performance regressions and
      related questions. (Robert Collins)

    * 'bzr selftest' runs all tests, even if one fails, unless '--one'
      is given. (Martin Pool)

    * There is a new method for TestCaseInTempDir, assertFileEqual, which
      will check that a given content is equal to the content of the named
      file. (Robert Collins)

    * Fix test suite's habit of leaving many temporary log files in $TMPDIR.
      (Martin Pool)

  INTERNALS:

    * New 'testament' command and concept for making gpg-signatures
      of revisions that are not tied to a particular internal
      representation.  (Martin Pool).

    * Per-revision properties ('revprops') as key-value associated
      strings on each revision created when the revision is committed.
      Intended mainly for the use of external tools.  (Martin Pool).

    * Config options have moved from bzrlib.osutils to bzrlib.config.
      (Robert Collins)

    * Improved command line option definitions allowing explanations
      for individual options, among other things.  Contributed by
      Magnus Therning.

    * Config options have moved from bzrlib.osutils to bzrlib.config.
      Configuration is now done via the config.Config interface:
      Depending on whether you have a Branch, a Location or no information
      available, construct a ``*Config``, and use its ``signature_checking``,
      ``username`` and ``user_email`` methods. (Robert Collins)

    * Plugins are now loaded under bzrlib.plugins, not bzrlib.plugin, and
      they are made available for other plugins to use. You should not
      import other plugins during the ``__init__`` of your plugin though, as
      no ordering is guaranteed, and the plugins directory is not on the
      python path. (Robert Collins)

    * Branch.relpath has been moved to WorkingTree.relpath. WorkingTree no
      no longer takes an inventory, rather it takes an option branch
      parameter, and if None is given will open the branch at basedir
      implicitly. (Robert Collins)

    * Cleaner exception structure and error reporting.  Suggested by
      Scott James Remnant.  (Martin Pool)

    * Branch.remove has been moved to WorkingTree, which has also gained
      ``lock_read``, ``lock_write`` and ``unlock`` methods for convenience.
      (Robert Collins)

    * Two decorators, ``needs_read_lock`` and ``needs_write_lock`` have been
      added to the branch module. Use these to cause a function to run in a
      read or write lock respectively. (Robert Collins)

    * ``Branch.open_containing`` now returns a tuple (Branch, relative-path),
      which allows direct access to the common case of 'get me this file
      from its branch'. (Robert Collins)

    * Transports can register using ``register_lazy_transport``, and they
      will be loaded when first used.  (Martin Pool)

    * 'pull' has been factored out of the command as ``WorkingTree.pull()``.
      A new option to WorkingTree.pull has been added, clobber, which will
      ignore diverged history and pull anyway.
      (Robert Collins)

    * config.Config has a ``get_user_option`` call that accepts an option name.
      This will be looked up in branches.conf and bazaar.conf as normal.
      It is intended that this be used by plugins to support options -
      options of built in programs should have specific methods on the config.
      (Robert Collins)

    * ``merge.merge_inner`` now has tempdir as an optional parameter.
      (Robert Collins)

    * Tree.kind is not recorded at the top level of the hierarchy, as it was
      missing on EmptyTree, leading to a bug with merge on EmptyTrees.
      (Robert Collins)

    * ``WorkingTree.__del__`` has been removed, it was non deterministic and not
      doing what it was intended to. See ``WorkingTree.__init__`` for a comment
      about future directions. (Robert Collins/Martin Pool)

    * bzrlib.transport.http has been modified so that only 404 urllib errors
      are returned as NoSuchFile. Other exceptions will propogate as normal.
      This allows debuging of actual errors. (Robert Collins)

    * bzrlib.transport.Transport now accepts *ONLY* url escaped relative paths
      to apis like 'put', 'get' and 'has'. This is to provide consistent
      behaviour - it operates on url's only. (Robert Collins)

    * Transports can register using ``register_lazy_transport``, and they
      will be loaded when first used.  (Martin Pool)

    * ``merge_flex`` no longer calls ``conflict_handler.finalize()``, instead that
      is called by ``merge_inner``. This is so that the conflict count can be
      retrieved (and potentially manipulated) before returning to the caller
      of ``merge_inner``. Likewise 'merge' now returns the conflict count to the
      caller. (Robert Collins)

    * ``revision.revision_graph`` can handle having only partial history for
      a revision - that is no revisions in the graph with no parents.
      (Robert Collins).

    * New ``builtins.branch_files`` uses the standard ``file_list`` rules to
      produce a branch and a list of paths, relative to that branch
      (Aaron Bentley)

    * New TestCase.addCleanup facility.

    * New ``bzrlib.version_info`` tuple (similar to ``sys.version_info``),
      which can be used by programs importing bzrlib.

  BUG FIXES:

    * Better handling of branches in directories with non-ascii names.
      (Joel Rosdahl, Panagiotis Papadakos)

    * Upgrades of trees with no commits will not fail due to accessing
      [-1] in the revision-history. (Andres Salomon)


bzr 0.1.1 2005-10-12
--------------------

  BUG FIXES:

    * Fix problem in pulling over http from machines that do not
      allow directories to be listed.

    * Avoid harmless warning about invalid hash cache after
      upgrading branch format.

  PERFORMANCE:

    * Avoid some unnecessary http operations in branch and pull.


bzr 0.1 2005-10-11
------------------

  NOTES:

    * 'bzr branch' over http initially gives a very high estimate
      of completion time but it should fall as the first few
      revisions are pulled in.  branch is still slow on
      high-latency connections.

  BUG FIXES:

    * bzr-man.py has been updated to work again. Contributed by
      Rob Weir.

    * Locking is now done with fcntl.lockf which works with NFS
      file systems. Contributed by Harald Meland.

    * When a merge encounters a file that has been deleted on
      one side and modified on the other, the old contents are
      written out to foo.BASE and foo.SIDE, where SIDE is this
      or OTHER. Contributed by Aaron Bentley.

    * Export was choosing incorrect file paths for the content of
      the tarball, this has been fixed by Aaron Bentley.

    * Commit will no longer commit without a log message, an
      error is returned instead. Contributed by Jelmer Vernooij.

    * If you commit a specific file in a sub directory, any of its
      parent directories that are added but not listed will be
      automatically included. Suggested by Michael Ellerman.

    * bzr commit and upgrade did not correctly record new revisions
      for files with only a change to their executable status.
      bzr will correct this when it encounters it. Fixed by
      Robert Collins

    * HTTP tests now force off the use of ``http_proxy`` for the duration.
      Contributed by Gustavo Niemeyer.

    * Fix problems in merging weave-based branches that have
      different partial views of history.

    * Symlink support: working with symlinks when not in the root of a
      bzr tree was broken, patch from Scott James Remnant.

  IMPROVEMENTS:

    * 'branch' now accepts a --basis parameter which will take advantage
      of local history when making a new branch. This allows faster
      branching of remote branches. Contributed by Aaron Bentley.

    * New tree format based on weave files, called version 5.
      Existing branches can be upgraded to this format using
      'bzr upgrade'.

    * Symlinks are now versionable. Initial patch by
      Erik Toubro Nielsen, updated to head by Robert Collins.

    * Executable bits are tracked on files. Patch from Gustavo
      Niemeyer.

    * 'bzr status' now shows unknown files inside a selected directory.
      Patch from Heikki Paajanen.

    * Merge conflicts are recorded in .bzr. Two new commands 'conflicts'
      and 'resolve' have needed added, which list and remove those
      merge conflicts respectively. A conflicted tree cannot be committed
      in. Contributed by Aaron Bentley.

    * 'rm' is now an alias for 'remove'.

    * Stores now split out their content in a single byte prefixed hash,
      dropping the density of files per directory by 256. Contributed by
      Gustavo Niemeyer.

    * 'bzr diff -r branch:URL' will now perform a diff between two branches.
      Contributed by Robert Collins.

    * 'bzr log' with the default formatter will show merged revisions,
      indented to the right. Initial implementation contributed by Gustavo
      Niemeyer, made incremental by Robert Collins.


  INTERNALS:

    * Test case failures have the exception printed after the log
      for your viewing pleasure.

    * InventoryEntry is now an abstract base class, use one of the
      concrete InventoryDirectory etc classes instead.

    * Branch raises an UnsupportedFormatError when it detects a
      bzr branch it cannot understand. This allows for precise
      handling of such circumstances.

    * Remove RevisionReference class; ``Revision.parent_ids`` is now simply a
      list of their ids and ``parent_sha1s`` is a list of their corresponding
      sha1s (for old branches only at the moment.)

    * New method-object style interface for Commit() and Fetch().

    * Renamed ``Branch.last_patch()`` to ``Branch.last_revision()``, since
      we call them revisions not patches.

    * Move ``copy_branch`` to ``bzrlib.clone.copy_branch``.  The destination
      directory is created if it doesn't exist.

    * Inventories now identify the files which were present by
      giving the revision *of that file*.

    * Inventory and Revision XML contains a version identifier.
      This must be consistent with the overall branch version
      but allows for more flexibility in future upgrades.

  TESTING:

    * Removed testsweet module so that tests can be run after
      bzr installed by 'bzr selftest'.

    * 'bzr selftest' command-line arguments can now be partial ids
      of tests to run, e.g. ``bzr selftest test_weave``


bzr 0.0.9 2005-09-23
--------------------

  BUG FIXES:

    * Fixed "branch -r" option.

    * Fix remote access to branches containing non-compressed history.
      (Robert Collins).

    * Better reliability of http server tests.  (John Arbash-Meinel)

    * Merge graph maximum distance calculation fix.  (Aaron Bentley)

    * Various minor bug in windows support have been fixed, largely in the
      test suite. Contributed by Alexander Belchenko.

  IMPROVEMENTS:

    * Status now accepts a -r argument to give status between chosen
      revisions. Contributed by Heikki Paajanen.

    * Revision arguments no longer use +/-/= to control ranges, instead
      there is a 'before' namespace, which limits the successive namespace.
      For example '$ bzr log -r date:yesterday..before:date:today' will
      select everything from yesterday and before today. Contributed by
      Robey Pointer

    * There is now a bzr.bat file created by distutils when building on
      Windows. Contributed by Alexander Belchenko.

  INTERNALS:

    * Removed uuid() as it was unused.

    * Improved 'fetch' code for pulling revisions from one branch into
      another (used by pull, merged, etc.)


bzr 0.0.8 2005-09-20
--------------------

  IMPROVEMENTS:

    * Adding a file whose parent directory is not versioned will
      implicitly add the parent, and so on up to the root. This means
      you should never need to explictly add a directory, they'll just
      get added when you add a file in the directory.  Contributed by
      Michael Ellerman.

    * Ignore ``.DS_Store`` (contains Mac metadata) by default.
      (Nir Soffer)

    * If you set ``BZR_EDITOR`` in the environment, it is checked in
      preference to EDITOR and the config file for the interactive commit
      editing program. Related to this is a bugfix where a missing program
      set in EDITOR would cause editing to fail, now the fallback program
      for the operating system is still tried.

    * Files that are not directories/symlinks/regular files will no longer
      cause bzr to fail, it will just ignore them by default. You cannot add
      them to the tree though - they are not versionable.


  INTERNALS:

    * Refactor xml packing/unpacking.

  BUG FIXES:

    * Fixed 'bzr mv' by Ollie Rutherfurd.

    * Fixed strange error when trying to access a nonexistent http
      branch.

    * Make sure that the hashcache gets written out if it can't be
      read.


  PORTABILITY:

    * Various Windows fixes from Ollie Rutherfurd.

    * Quieten warnings about locking; patch from Matt Lavin.


bzr-0.0.7 2005-09-02
--------------------

  NEW FEATURES:

    * ``bzr shell-complete`` command contributed by Clint Adams to
      help with intelligent shell completion.

    * New expert command ``bzr find-merge-base`` for debugging merges.


  ENHANCEMENTS:

    * Much better merge support.

    * merge3 conflicts are now reported with markers like '<<<<<<<'
      (seven characters) which is the same as CVS and pleases things
      like emacs smerge.


  BUG FIXES:

    * ``bzr upgrade`` no longer fails when trying to fix trees that
      mention revisions that are not present.

    * Fixed bugs in listing plugins from ``bzr plugins``.

    * Fix case of $EDITOR containing options for the editor.

    * Fix log -r refusing to show the last revision.
      (Patch from Goffredo Baroncelli.)


  CHANGES:

    * ``bzr log --show-ids`` shows the revision ids of all parents.

    * Externally provided commands on your $BZRPATH no longer need
      to recognize --bzr-usage to work properly, and can just handle
      --help themselves.


  LIBRARY:

    * Changed trace messages to go through the standard logging
      framework, so that they can more easily be redirected by
      libraries.



bzr-0.0.6 2005-08-18
--------------------

  NEW FEATURES:

    * Python plugins, automatically loaded from the directories on
      ``BZR_PLUGIN_PATH`` or ``~/.bzr.conf/plugins`` by default.

    * New 'bzr mkdir' command.

    * Commit mesage is fetched from an editor if not given on the
      command line; patch from Torsten Marek.

    * ``bzr log -m FOO`` displays commits whose message matches regexp
      FOO.

    * ``bzr add`` with no arguments adds everything under the current directory.

    * ``bzr mv`` does move or rename depending on its arguments, like
      the Unix command.

    * ``bzr missing`` command shows a summary of the differences
      between two trees.  (Merged from John Arbash-Meinel.)

    * An email address for commits to a particular tree can be
      specified by putting it into .bzr/email within a branch.  (Based
      on a patch from Heikki Paajanen.)


  ENHANCEMENTS:

    * Faster working tree operations.


  CHANGES:

    * 3rd-party modules shipped with bzr are copied within the bzrlib
      python package, so that they can be installed by the setup
      script without clashing with anything already existing on the
      system.  (Contributed by Gustavo Niemeyer.)

    * Moved plugins directory to bzrlib/, so that there's a standard
      plugin directory which is not only installed with bzr itself but
      is also available when using bzr from the development tree.
      ``BZR_PLUGIN_PATH`` and ``DEFAULT_PLUGIN_PATH`` are then added to the
      standard plugins directory.

    * When exporting to a tarball with ``bzr export --format tgz``, put
      everything under a top directory rather than dumping it into the
      current directory.   This can be overridden with the ``--root``
      option.  Patch from William Dodé and John Meinel.

    * New ``bzr upgrade`` command to upgrade the format of a branch,
      replacing ``bzr check --update``.

    * Files within store directories are no longer marked readonly on
      disk.

    * Changed ``bzr log`` output to a more compact form suggested by
      John A Meinel.  Old format is available with the ``--long`` or
      ``-l`` option, patched by William Dodé.

    * By default the commit command refuses to record a revision with
      no changes unless the ``--unchanged`` option is given.

    * The ``--no-plugins``, ``--profile`` and ``--builtin`` command
      line options must come before the command name because they
      affect what commands are available; all other options must come
      after the command name because their interpretation depends on
      it.

    * ``branch`` and ``clone`` added as aliases for ``branch``.

    * Default log format is back to the long format; the compact one
      is available with ``--short``.


  BUG FIXES:

    * Fix bugs in committing only selected files or within a subdirectory.


bzr-0.0.5  2005-06-15
---------------------

  CHANGES:

    * ``bzr`` with no command now shows help rather than giving an
      error.  Suggested by Michael Ellerman.

    * ``bzr status`` output format changed, because svn-style output
      doesn't really match the model of bzr.  Now files are grouped by
      status and can be shown with their IDs.  ``bzr status --all``
      shows all versioned files and unknown files but not ignored files.

    * ``bzr log`` runs from most-recent to least-recent, the reverse
      of the previous order.  The previous behaviour can be obtained
      with the ``--forward`` option.

    * ``bzr inventory`` by default shows only filenames, and also ids
      if ``--show-ids`` is given, in which case the id is the second
      field.


  ENHANCEMENTS:

    * New 'bzr whoami --email' option shows only the email component
      of the user identification, from Jo Vermeulen.

    * New ``bzr ignore PATTERN`` command.

    * Nicer error message for broken pipe, interrupt and similar
      conditions that don't indicate an internal error.

    * Add ``.*.sw[nop] .git .*.tmp *,v`` to default ignore patterns.

    * Per-branch locks keyed on ``.bzr/branch-lock``, available in
      either read or write mode.

    * New option ``bzr log --show-ids`` shows revision and file ids.

    * New usage ``bzr log FILENAME`` shows only revisions that
      affected that file.

    * Changed format for describing changes in ``bzr log -v``.

    * New option ``bzr commit --file`` to take a message from a file,
      suggested by LarstiQ.

    * New syntax ``bzr status [FILE...]`` contributed by Bartosz
      Oler.  File may be in a branch other than the working directory.

    * ``bzr log`` and ``bzr root`` can be given an http URL instead of
      a filename.

    * Commands can now be defined by external programs or scripts
      in a directory on $BZRPATH.

    * New "stat cache" avoids reading the contents of files if they
      haven't changed since the previous time.

    * If the Python interpreter is too old, try to find a better one
      or give an error.  Based on a patch from Fredrik Lundh.

    * New optional parameter ``bzr info [BRANCH]``.

    * New form ``bzr commit SELECTED`` to commit only selected files.

    * New form ``bzr log -r FROM:TO`` shows changes in selected
      range; contributed by John A Meinel.

    * New option ``bzr diff --diff-options 'OPTS'`` allows passing
      options through to an external GNU diff.

    * New option ``bzr add --no-recurse`` to add a directory but not
      their contents.

    * ``bzr --version`` now shows more information if bzr is being run
      from a branch.


  BUG FIXES:

    * Fixed diff format so that added and removed files will be
      handled properly by patch.  Fix from Lalo Martins.

    * Various fixes for files whose names contain spaces or other
      metacharacters.


  TESTING:

    * Converted black-box test suites from Bourne shell into Python;
      now run using ``./testbzr``.  Various structural improvements to
      the tests.

    * testbzr by default runs the version of bzr found in the same
      directory as the tests, or the one given as the first parameter.

    * testbzr also runs the internal tests, so the only command
      required to check is just ``./testbzr``.

    * testbzr requires python2.4, but can be used to test bzr running
      under a different version.

    * Tests added for many other changes in this release.


  INTERNAL:

    * Included ElementTree library upgraded to 1.2.6 by Fredrik Lundh.

    * Refactor command functions into Command objects based on HCT by
      Scott James Remnant.

    * Better help messages for many commands.

    * Expose ``bzrlib.open_tracefile()`` to start the tracefile; until
      this is called trace messages are just discarded.

    * New internal function ``find_touching_revisions()`` and hidden
      command touching-revisions trace the changes to a given file.

    * Simpler and faster ``compare_inventories()`` function.

    * ``bzrlib.open_tracefile()`` takes a tracefilename parameter.

    * New AtomicFile class.

    * New developer commands ``added``, ``modified``.


  PORTABILITY:

    * Cope on Windows on python2.3 by using the weaker random seed.
      2.4 is now only recommended.


bzr-0.0.4  2005-04-22
---------------------

  ENHANCEMENTS:

    * 'bzr diff' optionally takes a list of files to diff.  Still a bit
      basic.  Patch from QuantumG.

    * More default ignore patterns.

    * New 'bzr log --verbose' shows a list of files changed in the
      changeset.  Patch from Sebastian Cote.

    * Roll over ~/.bzr.log if it gets too large.

    * Command abbreviations 'ci', 'st', 'stat', '?' based on a patch
      by Jason Diamon.

    * New 'bzr help commands' based on a patch from Denys Duchier.


  CHANGES:

    * User email is determined by looking at $BZREMAIL or ~/.bzr.email
      or $EMAIL.  All are decoded by the locale preferred encoding.
      If none of these are present user@hostname is used.  The host's
      fully-qualified name is not used because that tends to fail when
      there are DNS problems.

    * New 'bzr whoami' command instead of username user-email.


  BUG FIXES:

    * Make commit safe for hardlinked bzr trees.

    * Some Unicode/locale fixes.

    * Partial workaround for ``difflib.unified_diff`` not handling
      trailing newlines properly.


  INTERNAL:

    * Allow docstrings for help to be in PEP0257 format.  Patch from
      Matt Brubeck.

    * More tests in test.sh.

    * Write profile data to a temporary file not into working
      directory and delete it when done.

    * Smaller .bzr.log with process ids.


  PORTABILITY:

    * Fix opening of ~/.bzr.log on Windows.  Patch from Andrew
      Bennetts.

    * Some improvements in handling paths on Windows, based on a patch
      from QuantumG.


bzr-0.0.3  2005-04-06
---------------------

  ENHANCEMENTS:

    * New "directories" internal command lists versioned directories
      in the tree.

    * Can now say "bzr commit --help".

    * New "rename" command to rename one file to a different name
      and/or directory.

    * New "move" command to move one or more files into a different
      directory.

    * New "renames" command lists files renamed since base revision.

    * New cat command contributed by janmar.

  CHANGES:

    * .bzr.log is placed in $HOME (not pwd) and is always written in
      UTF-8.  (Probably not a completely good long-term solution, but
      will do for now.)

  PORTABILITY:

    * Workaround for difflib bug in Python 2.3 that causes an
      exception when comparing empty files.  Reported by Erik Toubro
      Nielsen.

  INTERNAL:

    * Refactored inventory storage to insert a root entry at the top.

  TESTING:

    * Start of shell-based black-box testing in test.sh.


bzr-0.0.2.1
-----------

  PORTABILITY:

    * Win32 fixes from Steve Brown.


bzr-0.0.2  "black cube"  2005-03-31
-----------------------------------

  ENHANCEMENTS:

    * Default ignore list extended (see bzrlib/__init__.py).

    * Patterns in .bzrignore are now added to the default ignore list,
      rather than replacing it.

    * Ignore list isn't reread for every file.

    * More help topics.

    * Reinstate the 'bzr check' command to check invariants of the
      branch.

    * New 'ignored' command lists which files are ignored and why;
      'deleted' lists files deleted in the current working tree.

    * Performance improvements.

    * New global --profile option.

    * Ignore patterns like './config.h' now correctly match files in
      the root directory only.


bzr-0.0.1  2005-03-26
---------------------

  ENHANCEMENTS:

    * More information from info command.

    * Can now say "bzr help COMMAND" for more detailed help.

    * Less file flushing and faster performance when writing logs and
      committing to stores.

    * More useful verbose output from some commands.

  BUG FIXES:

    * Fix inverted display of 'R' and 'M' during 'commit -v'.

  PORTABILITY:

    * Include a subset of ElementTree-1.2.20040618 to make
      installation easier.

    * Fix time.localtime call to work with Python 2.3 (the minimum
      supported).


bzr-0.0.0.69  2005-03-22
------------------------

  ENHANCEMENTS:

    * First public release.

    * Storage of local versions: init, add, remove, rm, info, log,
      diff, status, etc.

..
   vim: tw=74 ft=rst ff=unix<|MERGE_RESOLUTION|>--- conflicted
+++ resolved
@@ -30,16 +30,14 @@
       generation of a working tree in the new branch.
       (Daniel Watkins, John Klinger, #273993)
 
-<<<<<<< HEAD
     * Bazaar will now point out ``bzr+ssh://`` to the user when they 
       use ssh://. (Jelmer Vernooij, #330535)
-=======
+
     * Support for GSSAPI authentication when using HTTP or HTTPS. 
       (Jelmer Vernooij)
 
     * The ``bzr shelve`` prompt now includes a '?' help option to explain the
       short options better. (Daniel Watkins, #327429)
->>>>>>> 1f946442
 
   BUG FIXES:
 
