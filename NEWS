--- conflicted
+++ resolved
@@ -25,6 +25,9 @@
     * When trying to acquire a lock, don't fail immediately. Instead, try
       a few times (up to 1 hour) before timing out. Also, report why the
       lock is unavailable (John Arbash Meinel, #43521, #49556)
+
+    * Leave HttpTransportBase daughter classes decides how they
+      implement cloning. (Vincent Ladeuil, #61606)
 
 bzr 0.11rc2  2006-09-27
 
@@ -79,7 +82,6 @@
 
   BUG FIXES:
 
-<<<<<<< HEAD
     * 'bzr inventory [FILE...]' allows restricting the file list to a
       specific set of files. (John Arbash Meinel, #3631)
 
@@ -91,10 +93,6 @@
 
     * Transform._set_mode() needs to stat the right file. 
       (John Arbash Meinel, #56549)
-=======
-    * Leave HttpTransportBase daughter classes decides how they
-      implement cloning. (Vincent Ladeuil, #61606)
->>>>>>> f4567376
 
     * Raise WeaveFormatError rather than StopIteration when trying to read
       an empty Weave file. (John Arbash Meinel, #46871)
