--- conflicted
+++ resolved
@@ -133,11 +133,10 @@
 API Changes
 ***********
 
-<<<<<<< HEAD
-* The ``configIniBaseConfig`` constructor now accepts a ``_content``
-  private parameter for tests that want to provide a config file content.
-  (Vincent Ladeuil)
-=======
+* Configuration files should now use the ``_content`` parameter in the
+  constructor rather than the ``file`` parameter of the ``_get_parser``
+  method. The later has been deprecated. (Vincent Ladeuil)
+
 * InventoryEntry instances now raise AttributeError if you try to assign
   to attributes that are irrelevant to that kind of entry.  e.g. setting
   ``symlink_target`` on an InventoryFile will fail.  It is still okay to
@@ -149,7 +148,10 @@
 
 * InventoryEntry objects no longer have ``_put_in_tar`` or
   ``_put_on_disk`` methods.  (Andrew Bennetts)
->>>>>>> 9c243c6b
+
+* The ``configIniBaseConfig`` constructor now accepts a ``_content``
+  private parameter for tests that want to provide a config file content.
+  (Vincent Ladeuil)
 
 * The ``get_filename`` parameter in the ``config.IniBaseConfig``
   constructor has been deprecated, use the ``file_name`` parameter instead.
@@ -164,12 +166,6 @@
 Testing
 *******
 
-<<<<<<< HEAD
-* Configuration files should now use the ``_content`` parameter in the
-  constructor rather than the ``file`` parameter of the ``_get_parser``
-  method. The later has been deprecated. (Vincent Ladeuil)
-
-=======
 * The way ``bzr selftest --parallel`` generates N partitions of tests to
   run in parallel has changed.  Instead of splitting the list of tests at
   N-1 points, it distributes the tests one-by-one into the partitions in a
@@ -177,7 +173,6 @@
   parallel because a series of slow tests in the test suite will be
   distributed evenly among the parallel test suites, rather than slowing
   down just one suite.  (Andrew Bennetts)
->>>>>>> 9c243c6b
 
 
 bzr 2.2.1
