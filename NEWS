--- conflicted
+++ resolved
@@ -28,7 +28,9 @@
   revisions that are in the fallback repository. (Regressed in 2.0rc1).
   (John Arbash Meinel, #419241)
 
-<<<<<<< HEAD
+* Clearer message when Bazaar runs out of memory, instead of a ``MemoryError``
+  traceback.  (Martin Pool, #109115)
+
 * Fetches from 2a to 2a are now again requested in 'groupcompress' order.
   Groups that are seen as 'underutilized' will be repacked on-the-fly.
   This means that when the source is fully packed, there is minimal
@@ -39,11 +41,6 @@
 * Fix a potential segmentation fault when doing 'log' of a branch that had
   ghosts in its mainline.  (Evaluating None as a tuple is bad.)
   (John Arbash Meinel, #419241)
-=======
-* Clearer message when Bazaar runs out of memory, instead of a ``MemoryError``
-  traceback.
-  (Martin Pool, #109115)
->>>>>>> 11a48d88
 
 * Fix a segmentation fault when computing the ``merge_sort`` of a graph
   that has a ghost in the mainline ancestry.
