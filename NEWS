--- conflicted
+++ resolved
@@ -46,6 +46,10 @@
 
     * Don't use preexec_fn on win32, as it is not supported by subprocess.
       (John Arbash Meinel)
+
+    * When trying to acquire a lock, don't fail immediately. Instead, try
+      a few times (up to 1 minute) before timing out. (John Arbash Meinel,
+      #49556)
 
   INTERNALS:
 
@@ -135,17 +139,11 @@
 
   BUG FIXES:
 
-<<<<<<< HEAD
-    * When trying to acquire a lock, don't fail immediately. Instead, try
-      a few times (up to 1 minute) before timing out. (John Arbash Meinel,
-      #49556)
-=======
     * Help diffutils 2.8.4 get along with binary tests (Marien Zwart: #57614)
 
     * Change LockDir so that if the lock directory doesn't exist when
       lock_write() is called, an attempt will be made to create it.
       (John Arbash Meinel, #56974)
->>>>>>> b6bfc28a
 
     * ``bzr uncommit`` preserves pending merges. (John Arbash Meinel, #57660)
 
