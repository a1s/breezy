<<<<<<< HEAD
IN DEVELOPMENT

  IMPROVEMENTS:

   * On Unix, detect terminal width using an ioctl not just $COLUMNS.
     Use terminal width for single-line logs from ``bzr log --line`` and
     pending-merge display.  (Robert Widhopf-Fenk, Gustavo Niemeyer)
     (Malone #3507)

   * On Windows, detect terminal widht using GetConsoleScreenBufferInfo.
     (Alexander Belchenko)
  
    'bzr selftest' now shows a progress bar with the number of tests, and 
    progress made. 'make check' shows tests in -v mode, to be more useful
    for the PQM status window. (Robert Collins).

    * Add info on standalone branches without a working tree.  (Olaf Conradi)

bzr 0.8.1  2006-05-12
=======
bzr 0.8.2  2006-05-17
  
  BUG FIXES:
   
    * setup.py failed to install launchpad plugin.  (Martin Pool)

bzr 0.8.1  2006-05-16
>>>>>>> 83b63e1d

  BUG FIXES:

    * Fix failure to commit a merge in a checkout.  (Martin Pool, 
      Robert Collins, Erik Bågfors, #43959)

    * Nicer messages from 'commit' in the case of renames, and correct
      messages when a merge has occured. (Robert Collins, Martin Pool)

    * Separate functionality from assert statements as they are skipped in
      optimized mode of python. Add the same check to pending merges.
      (#44443, Olaf Conradi)

  CHANGES:

    * Do not show the None revision in output of bzr ancestry. (Olaf Conradi)

    * Add info on standalone branches without a working tree.
      (#44155, Olaf Conradi)

    * Fix bug in knits when raising InvalidRevisionId. (#44284, Olaf Conradi)

  CHANGES:

    * Make editor invocation comply with Debian Policy. First check
      environment variables VISUAL and EDITOR, then try editor from
      alternatives system. If that all fails, fall back to the pre-defined
      list of editors. (#42904, Olaf Conradi)

  NEW FEATURES:

    * New 'register-branch' command registers a public branch into 
      Launchpad.net, where it can be associated with bugs, etc.
      (Martin Pool, Bjorn Tillenius, Robert Collins)

  INTERNALS:

    * New public api in InventoryEntry - 'describe_change(old, new)' which
      provides a human description of the changes between two old and
      new. (Robert Collins, Martin Pool)

  TESTING:

    * Fix test case for bzr info in upgrading a standalone branch to metadir,
      uses bzrlib api now. (Olaf Conradi)

bzr 0.8  2006-05-08

  NOTES WHEN UPGRADING:

    Release 0.8 of bzr introduces a new format for history storage, called
    'knit', as an evolution of to the 'weave' format used in 0.7.  Local 
    and remote operations are faster using knits than weaves.  Several
    operations including 'init', 'init-repo', and 'upgrade' take a 
    --format option that controls this.  Branching from an existing branch
    will keep the same format.

    It is possible to merge, pull and push between branches of different
    formats but this is slower than moving data between homogenous
    branches.  It is therefore recommended (but not required) that you
    upgrade all branches for a project at the same time.  Information on
    formats is shown by 'bzr info'.

    bzr 0.8 now allows creation of 'repositories', which hold the history 
    of files and revisions for several branches.  Previously bzr kept all
    the history for a branch within the .bzr directory at the root of the
    branch, and this is still the default.  To create a repository, use
    the new 'bzr init-repo' command.  Branches exist as directories under
    the repository and contain just a small amount of information
    indicating the current revision of the branch.

    bzr 0.8 also supports 'checkouts', which are similar to in cvs and
    subversion.  Checkouts are associated with a branch (optionally in a
    repository), which contains all the historical information.  The
    result is that a checkout can be deleted without losing any
    already-committed revisions.  A new 'update' command is also available. 

    Repositories and checkouts are not supported with the 0.7 storage
    format.  To use them you must upgrad to either knits, or to the
    'metaweave' format, which uses weaves but changes the .bzr directory
    arrangement.
    

  IMPROVEMENTS:

    * Sftp paths can now be relative, or local, according to the lftp
      convention. Paths now take the form:
      sftp://user:pass@host:port/~/relative/path
      or
      sftp://user:pass@host:port/absolute/path

    * The FTP transport now tries to reconnect after a temporary
      failure. ftp put is made atomic. (Matthieu Moy)

    * The FTP transport now maintains a pool of connections, and
      reuses them to avoid multiple connections to the same host (like
      sftp did). (Daniel Silverstone)

    * The bzr_man.py file has been removed. To create the man page now,
      use ./generate_docs.py man. The new program can also create other files.
      Run "python generate_docs.py --help" for usage information. (Hans
      Ulrich Niedermann & James Blackwell).

    * Man Page now gives full help (James Blackwell). Help also updated to 
      reflect user config now being stored in .bazaar (Hans Ulrich
      Niedermann)

    * It's now possible to set aliases in bazaar.conf (Erik Bågfors)

    * Pull now accepts a --revision argument (Erik Bågfors)

    * 'bzr re-sign' now allows multiple revisions to be supplied on the command
      line. You can now use the following command to sign all of your old commits.
        find .bzr/revision-store// -name my@email-* \
          | sed 's/.*\/\/..\///' \
          | xargs bzr re-sign

    * Upgrade can now upgrade over the network. (Robert Collins)

    * Two new commands 'bzr checkout' and 'bzr update' allow for CVS/SVN-alike
      behaviour.  By default they will cache history in the checkout, but
      with --lightweight almost all data is kept in the master branch.
      (Robert Collins)

    * 'revert' unversions newly-versioned files, instead of deleting them.

    * 'merge' is more robust.  Conflict messages have changed.

    * 'merge' and 'revert' no longer clobber existing files that end in '~' or
      '.moved'.

    * Default log format can be set in configuration and plugins can register
      their own formatters. (Erik Bågfors)

    * New 'reconcile' command will check branch consistency and repair indexes
      that can become out of sync in pre 0.8 formats. (Robert Collins,
      Daniel Silverstone)

    * New 'bzr init --format' and 'bzr upgrade --format' option to control 
      what storage format is created or produced.  (Robert Collins, 
      Martin Pool)

    * Add parent location to 'bzr info', if there is one.  (Olaf Conradi)

    * New developer commands 'weave-list' and 'weave-join'.  (Martin Pool)

    * New 'init-repository' command, plus support for repositories in 'init'
      and 'branch' (Aaron Bentley, Erik Bågfors, Robert Collins)

    * Improve output of 'info' command. Show all relevant locations related to
      working tree, branch and repository. Use kibibytes for binary quantities.
      Fix off-by-one error in missing revisions of working tree.  Make 'info'
      work on branches, repositories and remote locations.  Show locations
      relative to the shared repository, if applicable.  Show locking status
      of locations.  (Olaf Conradi)

    * Diff and merge now safely handle binary files. (Aaron Bentley)

    * 'pull' and 'push' now normalise the revision history, so that any two
      branches with the same tip revision will have the same output from 'log'.
      (Robert Collins)

    * 'merge' accepts --remember option to store parent location, like 'push'
      and 'pull'. (Olaf Conradi)

    * bzr status and diff when files given as arguments do not exist
      in the relevant trees.  (Martin Pool, #3619)

    * Add '.hg' to the default ignore list.  (Martin Pool)

    * 'knit' is now the default disk format. This improves disk performance and
      utilization, increases incremental pull performance, robustness with SFTP
      and allows checkouts over SFTP to perform acceptably. 
      The initial Knit code was contributed by Johan Rydberg based on a
      specification by Martin Pool.
      (Robert Collins, Aaron Bentley, Johan Rydberg, Martin Pool).

    * New tool to generate all-in-one html version of the manual.  (Alexander
      Belchenko)

    * Hitting CTRL-C while doing an SFTP push will no longer cause stale locks
      to be left in the SFTP repository. (Robert Collins, Martin Pool).

    * New option 'diff --prefix' to control how files are named in diff
      output, with shortcuts '-p0' and '-p1' corresponding to the options for 
      GNU patch.  (Alexander Belchenko, Goffredo Baroncelli, Martin Pool)

    * Add --revision option to 'annotate' command.  (Olaf Conradi)

    * Add --revision option to 'annotate' command.  (Olaf Conradi)

    * If bzr shows an unexpected revision-history after pulling (perhaps due
      to a reweave) it can now be corrected by 'bzr reconcile'.
      (Robert Collins)

  CHANGES:

    * Commit is now verbose by default, and shows changed filenames and the 
      new revision number.  (Robert Collins, Martin Pool)

    * Unify 'mv', 'move', 'rename'.  (#5379, Matthew Fuller)

    * 'bzr -h' shows help.  (#35940, Martin Pool, Ian Bicking)

    * Make 'pull' and 'push' remember location on failure using --remember.
      (Olaf Conradi)

    * For compatibility, make old format for using weaves inside metadir
      available as 'metaweave' format.  Rename format 'metadir' to 'default'.
      Clean up help for option --format in commands 'init', 'init-repo' and
      'upgrade'.  (Olaf Conradi)

  INTERNALS:
  
    * The internal storage of history, and logical branch identity have now
      been split into Branch, and Repository. The common locking and file 
      management routines are now in bzrlib.lockablefiles. 
      (Aaron Bentley, Robert Collins, Martin Pool)

    * Transports can now raise DependencyNotPresent if they need a library
      which is not installed, and then another implementation will be 
      tried.  (Martin Pool)

    * Remove obsolete (and no-op) `decode` parameter to `Transport.get`.  
      (Martin Pool)

    * Using Tree Transform for merge, revert, tree-building

    * WorkingTree.create, Branch.create, WorkingTree.create_standalone,
      Branch.initialize are now deprecated. Please see BzrDir.create_* for
      replacement API's. (Robert Collins)

    * New BzrDir class represents the .bzr control directory and manages
      formatting issues. (Robert Collins)

    * New repository.InterRepository class encapsulates Repository to 
      Repository actions and allows for clean selection of optimised code
      paths. (Robert Collins)

    * bzrlib.fetch.fetch and bzrlib.fetch.greedy_fetch are now deprecated,
      please use 'branch.fetch' or 'repository.fetch' depending on your
      needs. (Robert Collins)

    * deprecated methods now have a 'is_deprecated' flag on them that can
      be checked, if you need to determine whether a given callable is 
      deprecated at runtime. (Robert Collins)

    * Progress bars are now nested - see
      bzrlib.ui.ui_factory.nested_progress_bar. (Robert Collins, Robey Pointer)

    * New API call get_format_description() for each type of format.
      (Olaf Conradi)

    * Changed branch.set_parent() to accept None to remove parent.
      (Olaf Conradi)

    * Deprecated BzrError AmbiguousBase.  (Olaf Conradi)

    * WorkingTree.branch is now a read only property.  (Robert Collins)

    * bzrlib.ui.text.TextUIFactory now accepts a bar_type parameter which
      can be None or a factory that will create a progress bar. This is
      useful for testing or for overriding the bzrlib.progress heuristic.
      (Robert Collins)

    * New API method get_physical_lock_status() to query locks present on a
      transport.  (Olaf Conradi)

    * Repository.reconcile now takes a thorough keyword parameter to allow
      requesting an indepth reconciliation, rather than just a data-loss 
      check. (Robert Collins)

    * bzrlib.ui.ui_factory protocol now supports 'get_boolean' to prompt
      the user for yes/no style input. (Robert Collins)

  TESTING:

    * SFTP tests now shortcut the SSH negotiation, reducing test overhead
      for testing SFTP protocol support. (Robey Pointer)

    * Branch formats are now tested once per implementation (see bzrlib.
      tests.branch_implementations. This is analagous to the transport
      interface tests, and has been followed up with working tree,
      repository and BzrDir tests. (Robert Collins)

    * New test base class TestCaseWithTransport provides a transport aware
      test environment, useful for testing any transport-interface using
      code. The test suite option --transport controls the transport used
      by this class (when its not being used as part of implementation
      contract testing). (Robert Collins)

    * Close logging handler on disabling the test log. This will remove the
      handler from the internal list inside python's logging module,
      preventing shutdown from closing it twice.  (Olaf Conradi)

    * Move test case for uncommit to blackbox tests.  (Olaf Conradi)

    * run_bzr and run_bzr_captured now accept a 'stdin="foo"' parameter which
      will provide String("foo") to the command as its stdin.

bzr 0.7 2006-01-09

  CHANGES:

    * .bzrignore is excluded from exports, on the grounds that it's a bzr 
      internal-use file and may not be wanted.  (Jamie Wilkinson)

    * The "bzr directories" command were removed in favor of the new
      --kind option to the "bzr inventory" command.  To list all 
      versioned directories, now use "bzr inventory --kind directory".  
      (Johan Rydberg)

    * Under Windows configuration directory is now %APPDATA%\bazaar\2.0
      by default. (John Arbash Meinel)

    * The parent of Bzr configuration directory can be set by BZR_HOME
      environment variable. Now the path for it is searched in BZR_HOME, then
      in HOME. Under Windows the order is: BZR_HOME, APPDATA (usually
      points to C:\Documents and Settings\User Name\Application Data), HOME.
      (John Arbash Meinel)

    * Plugins with the same name in different directories in the bzr plugin
      path are no longer loaded: only the first successfully loaded one is
      used. (Robert Collins)

    * Use systems' external ssh command to open connections if possible.  
      This gives better integration with user settings such as ProxyCommand.
      (James Henstridge)

    * Permissions on files underneath .bzr/ are inherited from the .bzr 
      directory. So for a shared repository, simply doing 'chmod -R g+w .bzr/'
      will mean that future file will be created with group write permissions.

    * configure.in and config.guess are no longer in the builtin default 
      ignore list.

    * '.sw[nop]' pattern ignored, to ignore vim swap files for nameless
      files.  (John Arbash Meinel, Martin Pool)

  IMPROVEMENTS:

    * "bzr INIT dir" now initializes the specified directory, and creates 
      it if it does not exist.  (John Arbash Meinel)

    * New remerge command (Aaron Bentley)

    * Better zsh completion script.  (Steve Borho)

    * 'bzr diff' now returns 1 when there are changes in the working 
      tree. (Robert Collins)

    * 'bzr push' now exists and can push changes to a remote location. 
      This uses the transport infrastructure, and can store the remote
      location in the ~/.bazaar/branches.conf configuration file.
      (Robert Collins)

    * Test directories are only kept if the test fails and the user requests
      that they be kept.

    * Tweaks to short log printing

    * Added branch nicks, new nick command, printing them in log output. 
      (Aaron Bentley)

    * If $BZR_PDB is set, pop into the debugger when an uncaught exception 
      occurs.  (Martin Pool)

    * Accept 'bzr resolved' (an alias for 'bzr resolve'), as this is
      the same as Subversion.  (Martin Pool)

    * New ftp transport support (on ftplib), for ftp:// and aftp:// 
      URLs.  (Daniel Silverstone)

    * Commit editor temporary files now start with 'bzr_log.', to allow 
      text editors to match the file name and set up appropriate modes or 
      settings.  (Magnus Therning)

    * Improved performance when integrating changes from a remote weave.  
      (Goffredo Baroncelli)

    * Sftp will attempt to cache the connection, so it is more likely that
      a connection will be reused, rather than requiring multiple password
      requests.

    * bzr revno now takes an optional argument indicating the branch whose
      revno should be printed.  (Michael Ellerman)

    * bzr cat defaults to printing the last version of the file.  
      (#3632, Matthieu Moy)

    * New global option 'bzr --lsprof COMMAND' runs bzr under the lsprof 
      profiler.  (Denys Duchier)

    * Faster commits by reading only the headers of affected weave files. 
      (Denys Duchier)

    * 'bzr add' now takes a --dry-run parameter which shows you what would be
      added, but doesn't actually add anything. (Michael Ellerman)

    * 'bzr add' now lists how many files were ignored per glob.  add --verbose
      lists the specific files.  (Aaron Bentley)

    * 'bzr missing' now supports displaying changes in diverged trees and can
      be limited to show what either end of the comparison is missing.
      (Aaron Bently, with a little prompting from Daniel Silverstone)

  BUG FIXES:

    * SFTP can walk up to the root path without index errors. (Robert Collins)

    * Fix bugs in running bzr with 'python -O'.  (Martin Pool)

    * Error when run with -OO

    * Fix bug in reporting http errors that don't have an http error code.
      (Martin Pool)

    * Handle more cases of pipe errors in display commands

    * Change status to 3 for all errors

    * Files that are added and unlinked before committing are completely
      ignored by diff and status

    * Stores with some compressed texts and some uncompressed texts are now
      able to be used. (John A Meinel)

    * Fix for bzr pull failing sometimes under windows

    * Fix for sftp transport under windows when using interactive auth

    * Show files which are both renamed and modified as such in 'bzr 
      status' output.  (#4503, Daniel Silverstone)

    * Make annotate cope better with revisions committed without a valid 
      email address.  (Marien Zwart)

    * Fix representation of tab characters in commit messages.  (Harald 
      Meland)

    * List of plugin directories in BZR_PLUGIN_PATH environment variable is
      now parsed properly under Windows. (Alexander Belchenko)

    * Show number of revisions pushed/pulled/merged. (Robey Pointer)

    * Keep a cached copy of the basis inventory to speed up operations 
      that need to refer to it.  (Johan Rydberg, Martin Pool)

    * Fix bugs in bzr status display of non-ascii characters.  (Martin 
      Pool)

    * Remove Makefile.in from default ignore list.  (#6413, Tollef Fog 
      Heen, Martin Pool)

    * Fix failure in 'bzr added'.  (Nathan McCallum, Martin Pool)

  TESTING:

    * Fix selftest asking for passwords when there are no SFTP keys.  
      (Robey Pointer, Jelmer Vernooij) 

    * Fix selftest run with 'python -O'.  (Martin Pool)

    * Fix HTTP tests under Windows. (John Arbash Meinel)

    * Make tests work even if HOME is not set (Aaron Bentley)

    * Updated build_tree to use fixed line-endings for tests which read 
      the file cotents and compare. Make some tests use this to pass under
      Windows. (John Arbash Meinel)

    * Skip stat and symlink tests under Windows. (Alexander Belchenko)

    * Delay in selftest/testhashcash is now issued under win32 and Cygwin.
      (John Arbash Meinel)

    * Use terminal width to align verbose test output.  (Martin Pool)

    * Blackbox tests are maintained within the bzrlib.tests.blackbox directory.
      If adding a new test script please add that to
      bzrlib.tests.blackbox.__init__. (Robert Collins)

    * Much better error message if one of the test suites can't be 
      imported.  (Martin Pool)

    * Make check now runs the test suite twice - once with the default locale,
      and once with all locales forced to C, to expose bugs. This is not 
      trivially done within python, so for now its only triggered by running
      Make check. Integrators and packagers who wish to check for full 
      platform support should run 'make check' to test the source.
      (Robert Collins)

    * Tests can now run TestSkipped if they can't execute for any reason.
      (Martin Pool) (NB: TestSkipped should only be raised for correctable
      reasons - see the wiki spec ImprovingBzrTestSuite).

    * Test sftp with relative, absolute-in-homedir and absolute-not-in-homedir
      paths for the transport tests. Introduce blackbox remote sftp tests that
      test the same permutations. (Robert Collins, Robey Pointer)

    * Transport implementation tests are now independent of the local file
      system, which allows tests for esoteric transports, and for features
      not available in the local file system. They also repeat for variations
      on the URL scheme that can introduce issues in the transport code,
      see bzrlib.transport.TransportTestProviderAdapter() for this.
      (Robert Collins).

    * TestCase.build_tree uses the transport interface to build trees, pass
      in a transport parameter to give it an existing connection.
      (Robert Collins).

  INTERNALS:

    * WorkingTree.pull has been split across Branch and WorkingTree,
      to allow Branch only pulls. (Robert Collins)

    * commands.display_command now returns the result of the decorated 
      function. (Robert Collins)

    * LocationConfig now has a set_user_option(key, value) call to save
      a setting in its matching location section (a new one is created
      if needed). (Robert Collins)

    * Branch has two new methods, get_push_location and set_push_location
      to respectively, get and set the push location. (Robert Collins)

    * commands.register_command now takes an optional flag to signal that
      the registrant is planning to decorate an existing command. When 
      given multiple plugins registering a command is not an error, and
      the original command class (whether built in or a plugin based one) is
      returned to the caller. There is a new error 'MustUseDecorated' for
      signalling when a wrapping command should switch to the original
      version. (Robert Collins)

    * Some option parsing errors will raise 'BzrOptionError', allowing 
      granular detection for decorating commands. (Robert Collins).

    * Branch.read_working_inventory has moved to
      WorkingTree.read_working_inventory. This necessitated changes to
      Branch.get_root_id, and a move of Branch.set_inventory to WorkingTree
      as well. To make it clear that a WorkingTree cannot always be obtained
      Branch.working_tree() will raise 'errors.NoWorkingTree' if one cannot
      be obtained. (Robert Collins)

    * All pending merges operations from Branch are now on WorkingTree.
      (Robert Collins)

    * The follow operations from Branch have moved to WorkingTree:
      add()
      commit()
      move()
      rename_one()
      unknowns()
      (Robert Collins)

    * bzrlib.add.smart_add_branch is now smart_add_tree. (Robert Collins)

    * New "rio" serialization format, similar to rfc-822. (Martin Pool)

    * Rename selftests to `bzrlib.tests.test_foo`.  (John A Meinel, Martin 
      Pool)

    * bzrlib.plugin.all_plugins has been changed from an attribute to a 
      query method. (Robert Collins)
 
    * New options to read only the table-of-contents of a weave.  
      (Denys Duchier)

    * Raise NoSuchFile when someone tries to add a non-existant file.
      (Michael Ellerman)

    * Simplify handling of DivergedBranches in cmd_pull().
      (Michael Ellerman)
		   
   
    * Branch.controlfile* logic has moved to lockablefiles.LockableFiles, which
      is exposed as Branch().control_files. Also this has been altered with the
      controlfile pre/suffix replaced by simple method names like 'get' and
      'put'. (Aaron Bentley, Robert Collins).

    * Deprecated functions and methods can now be marked as such using the 
      bzrlib.symbol_versioning module. Marked method have their docstring
      updated and will issue a DeprecationWarning using the warnings module
      when they are used. (Robert Collins)

    * bzrlib.osutils.safe_unicode now exists to provide parameter coercion
      for functions that need unicode strings. (Robert Collins)

bzr 0.6 2005-10-28

  IMPROVEMENTS:
  
    * pull now takes --verbose to show you what revisions are added or removed
      (John A Meinel)

    * merge now takes a --show-base option to include the base text in
      conflicts.
      (Aaron Bentley)

    * The config files are now read using ConfigObj, so '=' should be used as
      a separator, not ':'.
      (Aaron Bentley)

    * New 'bzr commit --strict' option refuses to commit if there are 
      any unknown files in the tree.  To commit, make sure all files are 
      either ignored, added, or deleted.  (Michael Ellerman)

    * The config directory is now ~/.bazaar, and there is a single file 
      ~/.bazaar/bazaar.conf storing email, editor and other preferences.
      (Robert Collins)

    * 'bzr add' no longer takes a --verbose option, and a --quiet option
      has been added that suppresses all output.

    * Improved zsh completion support in contrib/zsh, from Clint
      Adams.

    * Builtin 'bzr annotate' command, by Martin Pool with improvements from 
      Goffredo Baroncelli.
    
    * 'bzr check' now accepts -v for verbose reporting, and checks for
      ghosts in the branch. (Robert Collins)

    * New command 're-sign' which will regenerate the gpg signature for 
      a revision. (Robert Collins)

    * If you set check_signatures=require for a path in 
      ~/.bazaar/branches.conf then bzr will invoke your
      gpg_signing_command (defaults to gpg) and record a digital signature
      of your commit. (Robert Collins)

    * New sftp transport, based on Paramiko.  (Robey Pointer)

    * 'bzr pull' now accepts '--clobber' which will discard local changes
      and make this branch identical to the source branch. (Robert Collins)

    * Just give a quieter warning if a plugin can't be loaded, and 
      put the details in .bzr.log.  (Martin Pool)

    * 'bzr branch' will now set the branch-name to the last component of the
      output directory, if one was supplied.

    * If the option 'post_commit' is set to one (or more) python function
      names (must be in the bzrlib namespace), then they will be invoked
      after the commit has completed, with the branch and revision_id as
      parameters. (Robert Collins)

    * Merge now has a retcode of 1 when conflicts occur. (Robert Collins)

    * --merge-type weave is now supported for file contents.  Tree-shape
      changes are still three-way based.  (Martin Pool, Aaron Bentley)

    * 'bzr check' allows the first revision on revision-history to have
      parents - something that is expected for cheap checkouts, and occurs
      when conversions from baz do not have all history.  (Robert Collins).

   * 'bzr merge' can now graft unrelated trees together, if your specify
     0 as a base. (Aaron Bentley)

   * 'bzr commit branch' and 'bzr commit branch/file1 branch/file2' now work
     (Aaron Bentley)

    * Add '.sconsign*' to default ignore list.  (Alexander Belchenko)

   * 'bzr merge --reprocess' minimizes conflicts

  TESTING:

    * The 'bzr selftest --pattern' option for has been removed, now 
      test specifiers on the command line can be simple strings, or 
      regexps, or both. (Robert Collins)

    * Passing -v to selftest will now show the time each test took to 
      complete, which will aid in analysing performance regressions and
      related questions. (Robert Collins)

    * 'bzr selftest' runs all tests, even if one fails, unless '--one'
      is given. (Martin Pool)

    * There is a new method for TestCaseInTempDir, assertFileEqual, which
      will check that a given content is equal to the content of the named
      file. (Robert Collins)

    * Fix test suite's habit of leaving many temporary log files in $TMPDIR.
      (Martin Pool)

  INTERNALS:

    * New 'testament' command and concept for making gpg-signatures 
      of revisions that are not tied to a particular internal
      representation.  (Martin Pool).

    * Per-revision properties ('revprops') as key-value associated 
      strings on each revision created when the revision is committed.
      Intended mainly for the use of external tools.  (Martin Pool).

    * Config options have moved from bzrlib.osutils to bzrlib.config.
      (Robert Collins)

    * Improved command line option definitions allowing explanations
      for individual options, among other things.  Contributed by 
      Magnus Therning.

    * Config options have moved from bzrlib.osutils to bzrlib.config.
      Configuration is now done via the config.Config interface:
      Depending on whether you have a Branch, a Location or no information
      available, construct a *Config, and use its signature_checking,
      username and user_email methods. (Robert Collins)

    * Plugins are now loaded under bzrlib.plugins, not bzrlib.plugin, and
      they are made available for other plugins to use. You should not 
      import other plugins during the __init__ of your plugin though, as 
      no ordering is guaranteed, and the plugins directory is not on the
      python path. (Robert Collins)

    * Branch.relpath has been moved to WorkingTree.relpath. WorkingTree no
      no longer takes an inventory, rather it takes an option branch
      parameter, and if None is given will open the branch at basedir 
      implicitly. (Robert Collins)

    * Cleaner exception structure and error reporting.  Suggested by 
      Scott James Remnant.  (Martin Pool)

    * Branch.remove has been moved to WorkingTree, which has also gained
      lock_read, lock_write and unlock methods for convenience. (Robert
      Collins)

    * Two decorators, needs_read_lock and needs_write_lock have been added
      to the branch module. Use these to cause a function to run in a
      read or write lock respectively. (Robert Collins)

    * Branch.open_containing now returns a tuple (Branch, relative-path),
      which allows direct access to the common case of 'get me this file
      from its branch'. (Robert Collins)

    * Transports can register using register_lazy_transport, and they 
      will be loaded when first used.  (Martin Pool)

    * 'pull' has been factored out of the command as WorkingTree.pull().
      A new option to WorkingTree.pull has been added, clobber, which will
      ignore diverged history and pull anyway.
      (Robert Collins)

    * config.Config has a 'get_user_option' call that accepts an option name.
      This will be looked up in branches.conf and bazaar.conf as normal.
      It is intended that this be used by plugins to support options - 
      options of built in programs should have specific methods on the config.
      (Robert Collins)

    * merge.merge_inner now has tempdir as an optional parameter. (Robert
      Collins)

    * Tree.kind is not recorded at the top level of the hierarchy, as it was
      missing on EmptyTree, leading to a bug with merge on EmptyTrees.
      (Robert Collins)

    * WorkingTree.__del__ has been removed, it was non deterministic and not 
      doing what it was intended to. See WorkingTree.__init__ for a comment
      about future directions. (Robert Collins/Martin Pool)

    * bzrlib.transport.http has been modified so that only 404 urllib errors
      are returned as NoSuchFile. Other exceptions will propogate as normal.
      This allows debuging of actual errors. (Robert Collins)

    * bzrlib.transport.Transport now accepts *ONLY* url escaped relative paths
      to apis like 'put', 'get' and 'has'. This is to provide consistent
      behaviour - it operates on url's only. (Robert Collins)

    * Transports can register using register_lazy_transport, and they 
      will be loaded when first used.  (Martin Pool)

    * 'merge_flex' no longer calls conflict_handler.finalize(), instead that
      is called by merge_inner. This is so that the conflict count can be 
      retrieved (and potentially manipulated) before returning to the caller
      of merge_inner. Likewise 'merge' now returns the conflict count to the
      caller. (Robert Collins)

    * 'revision.revision_graph can handle having only partial history for
      a revision - that is no revisions in the graph with no parents.
      (Robert Collins).

    * New builtins.branch_files uses the standard file_list rules to produce
      a branch and a list of paths, relative to that branch (Aaron Bentley)

    * New TestCase.addCleanup facility.

    * New bzrlib.version_info tuple (similar to sys.version_info), which can
      be used by programs importing bzrlib.

  BUG FIXES:

    * Better handling of branches in directories with non-ascii names. 
      (Joel Rosdahl, Panagiotis Papadakos)

    * Upgrades of trees with no commits will not fail due to accessing
      [-1] in the revision-history. (Andres Salomon)


bzr 0.1.1 2005-10-12

  BUG FIXES:

    * Fix problem in pulling over http from machines that do not 
      allow directories to be listed.

    * Avoid harmless warning about invalid hash cache after 
      upgrading branch format.

  PERFORMANCE: 
  
    * Avoid some unnecessary http operations in branch and pull.


bzr 0.1 2005-10-11

  NOTES:

    * 'bzr branch' over http initially gives a very high estimate
      of completion time but it should fall as the first few 
      revisions are pulled in.  branch is still slow on 
      high-latency connections.

  BUG FIXES:
  
    * bzr-man.py has been updated to work again. Contributed by
      Rob Weir.

    * Locking is now done with fcntl.lockf which works with NFS
      file systems. Contributed by Harald Meland.

    * When a merge encounters a file that has been deleted on
      one side and modified on the other, the old contents are
      written out to foo.BASE and foo.SIDE, where SIDE is this
      or OTHER. Contributed by Aaron Bentley.

    * Export was choosing incorrect file paths for the content of
      the tarball, this has been fixed by Aaron Bentley.

    * Commit will no longer commit without a log message, an 
      error is returned instead. Contributed by Jelmer Vernooij.

    * If you commit a specific file in a sub directory, any of its
      parent directories that are added but not listed will be 
      automatically included. Suggested by Michael Ellerman.

    * bzr commit and upgrade did not correctly record new revisions
      for files with only a change to their executable status.
      bzr will correct this when it encounters it. Fixed by
      Robert Collins

    * HTTP tests now force off the use of http_proxy for the duration.
      Contributed by Gustavo Niemeyer.

    * Fix problems in merging weave-based branches that have 
      different partial views of history.

    * Symlink support: working with symlinks when not in the root of a 
      bzr tree was broken, patch from Scott James Remnant.


  IMPROVEMENTS:

    * 'branch' now accepts a --basis parameter which will take advantage
      of local history when making a new branch. This allows faster 
      branching of remote branches. Contributed by Aaron Bentley.

    * New tree format based on weave files, called version 5.
      Existing branches can be upgraded to this format using 
      'bzr upgrade'.

    * Symlinks are now versionable. Initial patch by 
      Erik Toubro Nielsen, updated to head by Robert Collins.

    * Executable bits are tracked on files. Patch from Gustavo
      Niemeyer.

    * 'bzr status' now shows unknown files inside a selected directory.
      Patch from Heikki Paajanen.

    * Merge conflicts are recorded in .bzr. Two new commands 'conflicts'
      and 'resolve' have needed added, which list and remove those 
      merge conflicts respectively. A conflicted tree cannot be committed
      in. Contributed by Aaron Bentley.

    * 'rm' is now an alias for 'remove'.

    * Stores now split out their content in a single byte prefixed hash,
      dropping the density of files per directory by 256. Contributed by
      Gustavo Niemeyer.

    * 'bzr diff -r branch:URL' will now perform a diff between two branches.
      Contributed by Robert Collins.

    * 'bzr log' with the default formatter will show merged revisions,
      indented to the right. Initial implementation contributed by Gustavo
      Niemeyer, made incremental by Robert Collins.


  INTERNALS:

    * Test case failures have the exception printed after the log 
      for your viewing pleasure.

    * InventoryEntry is now an abstract base class, use one of the
      concrete InventoryDirectory etc classes instead.

    * Branch raises an UnsupportedFormatError when it detects a 
      bzr branch it cannot understand. This allows for precise
      handling of such circumstances.


  TESTING:

    * Removed testsweet module so that tests can be run after 
      bzr installed by 'bzr selftest'.

    * 'bzr selftest' command-line arguments can now be partial ids
      of tests to run, e.g. 'bzr selftest test_weave'

      
bzr 0.0.9 2005-09-23

  BUG FIXES:

    * Fixed "branch -r" option.

    * Fix remote access to branches containing non-compressed history.
      (Robert Collins).

    * Better reliability of http server tests.  (John Arbash-Meinel)

    * Merge graph maximum distance calculation fix.  (Aaron Bentley)
   
    * Various minor bug in windows support have been fixed, largely in the
      test suite. Contributed by Alexander Belchenko.

  IMPROVEMENTS:

    * Status now accepts a -r argument to give status between chosen
      revisions. Contributed by Heikki Paajanen.

    * Revision arguments no longer use +/-/= to control ranges, instead
      there is a 'before' namespace, which limits the successive namespace.
      For example '$ bzr log -r date:yesterday..before:date:today' will
      select everything from yesterday and before today. Contributed by
      Robey Pointer

    * There is now a bzr.bat file created by distutils when building on 
      Windows. Contributed by Alexander Belchenko.

  INTERNALS:

    * Removed uuid() as it was unused.

    * Improved 'fetch' code for pulling revisions from one branch into
      another (used by pull, merged, etc.)


bzr 0.0.8 2005-09-20

  IMPROVEMENTS:

    * Adding a file whose parent directory is not versioned will
      implicitly add the parent, and so on up to the root. This means
      you should never need to explictly add a directory, they'll just
      get added when you add a file in the directory.  Contributed by
      Michael Ellerman.

    * Ignore .DS_Store (contains Mac metadata) by default.  Patch from
      Nir Soffer.

    * If you set BZR_EDITOR in the environment, it is checked in
      preference to EDITOR and the config file for the interactive commit
      editing program. Related to this is a bugfix where a missing program
      set in EDITOR would cause editing to fail, now the fallback program
      for the operating system is still tried.

    * Files that are not directories/symlinks/regular files will no longer
      cause bzr to fail, it will just ignore them by default. You cannot add
      them to the tree though - they are not versionable.


  INTERNALS:

    * Refactor xml packing/unpacking.

  BUG FIXES: 

    * Fixed 'bzr mv' by Ollie Rutherfurd.

    * Fixed strange error when trying to access a nonexistent http
      branch.

    * Make sure that the hashcache gets written out if it can't be
      read.


  PORTABILITY:

    * Various Windows fixes from Ollie Rutherfurd.

    * Quieten warnings about locking; patch from Matt Lavin.


bzr-0.0.7 2005-09-02

  NEW FEATURES:

    * ``bzr shell-complete`` command contributed by Clint Adams to
      help with intelligent shell completion.

    * New expert command ``bzr find-merge-base`` for debugging merges.


  ENHANCEMENTS:

    * Much better merge support.

    * merge3 conflicts are now reported with markers like '<<<<<<<'
      (seven characters) which is the same as CVS and pleases things
      like emacs smerge.


  BUG FIXES:

    * ``bzr upgrade`` no longer fails when trying to fix trees that
      mention revisions that are not present.

    * Fixed bugs in listing plugins from ``bzr plugins``.

    * Fix case of $EDITOR containing options for the editor.

    * Fix log -r refusing to show the last revision.
      (Patch from Goffredo Baroncelli.)


  CHANGES:

    * ``bzr log --show-ids`` shows the revision ids of all parents.

    * Externally provided commands on your $BZRPATH no longer need
      to recognize --bzr-usage to work properly, and can just handle
      --help themselves.


  LIBRARY:

    * Changed trace messages to go through the standard logging
      framework, so that they can more easily be redirected by
      libraries.



bzr-0.0.6 2005-08-18

  NEW FEATURES:

    * Python plugins, automatically loaded from the directories on
      BZR_PLUGIN_PATH or ~/.bzr.conf/plugins by default.

    * New 'bzr mkdir' command.

    * Commit mesage is fetched from an editor if not given on the
      command line; patch from Torsten Marek.

    * ``bzr log -m FOO`` displays commits whose message matches regexp 
      FOO.
      
    * ``bzr add`` with no arguments adds everything under the current directory.

    * ``bzr mv`` does move or rename depending on its arguments, like
      the Unix command.

    * ``bzr missing`` command shows a summary of the differences
      between two trees.  (Merged from John Arbash-Meinel.)

    * An email address for commits to a particular tree can be
      specified by putting it into .bzr/email within a branch.  (Based
      on a patch from Heikki Paajanen.)


  ENHANCEMENTS:

    * Faster working tree operations.


  CHANGES:

    * 3rd-party modules shipped with bzr are copied within the bzrlib
      python package, so that they can be installed by the setup
      script without clashing with anything already existing on the
      system.  (Contributed by Gustavo Niemeyer.)

    * Moved plugins directory to bzrlib/, so that there's a standard
      plugin directory which is not only installed with bzr itself but
      is also available when using bzr from the development tree.
      BZR_PLUGIN_PATH and DEFAULT_PLUGIN_PATH are then added to the
      standard plugins directory.

    * When exporting to a tarball with ``bzr export --format tgz``, put 
      everything under a top directory rather than dumping it into the
      current directory.   This can be overridden with the ``--root`` 
      option.  Patch from William Dodé and John Meinel.

    * New ``bzr upgrade`` command to upgrade the format of a branch,
      replacing ``bzr check --update``.

    * Files within store directories are no longer marked readonly on
      disk.

    * Changed ``bzr log`` output to a more compact form suggested by
      John A Meinel.  Old format is available with the ``--long`` or
      ``-l`` option, patched by William Dodé.

    * By default the commit command refuses to record a revision with
      no changes unless the ``--unchanged`` option is given.

    * The ``--no-plugins``, ``--profile`` and ``--builtin`` command
      line options must come before the command name because they 
      affect what commands are available; all other options must come 
      after the command name because their interpretation depends on
      it.

    * ``branch`` and ``clone`` added as aliases for ``branch``.

    * Default log format is back to the long format; the compact one
      is available with ``--short``.
      
      
  BUG FIXES:
  
    * Fix bugs in committing only selected files or within a subdirectory.


bzr-0.0.5  2005-06-15
  
  CHANGES:

    * ``bzr`` with no command now shows help rather than giving an
      error.  Suggested by Michael Ellerman.

    * ``bzr status`` output format changed, because svn-style output
      doesn't really match the model of bzr.  Now files are grouped by
      status and can be shown with their IDs.  ``bzr status --all``
      shows all versioned files and unknown files but not ignored files.

    * ``bzr log`` runs from most-recent to least-recent, the reverse
      of the previous order.  The previous behaviour can be obtained
      with the ``--forward`` option.
        
    * ``bzr inventory`` by default shows only filenames, and also ids
      if ``--show-ids`` is given, in which case the id is the second
      field.


  ENHANCEMENTS:

    * New 'bzr whoami --email' option shows only the email component
      of the user identification, from Jo Vermeulen.

    * New ``bzr ignore PATTERN`` command.

    * Nicer error message for broken pipe, interrupt and similar
      conditions that don't indicate an internal error.

    * Add ``.*.sw[nop] .git .*.tmp *,v`` to default ignore patterns.

    * Per-branch locks keyed on ``.bzr/branch-lock``, available in
      either read or write mode.

    * New option ``bzr log --show-ids`` shows revision and file ids.

    * New usage ``bzr log FILENAME`` shows only revisions that
      affected that file.

    * Changed format for describing changes in ``bzr log -v``.

    * New option ``bzr commit --file`` to take a message from a file,
      suggested by LarstiQ.

    * New syntax ``bzr status [FILE...]`` contributed by Bartosz
      Oler.  File may be in a branch other than the working directory.

    * ``bzr log`` and ``bzr root`` can be given an http URL instead of
      a filename.

    * Commands can now be defined by external programs or scripts
      in a directory on $BZRPATH.

    * New "stat cache" avoids reading the contents of files if they 
      haven't changed since the previous time.

    * If the Python interpreter is too old, try to find a better one
      or give an error.  Based on a patch from Fredrik Lundh.

    * New optional parameter ``bzr info [BRANCH]``.

    * New form ``bzr commit SELECTED`` to commit only selected files.

    * New form ``bzr log -r FROM:TO`` shows changes in selected
      range; contributed by John A Meinel.

    * New option ``bzr diff --diff-options 'OPTS'`` allows passing
      options through to an external GNU diff.

    * New option ``bzr add --no-recurse`` to add a directory but not
      their contents.

    * ``bzr --version`` now shows more information if bzr is being run
      from a branch.

  
  BUG FIXES:

    * Fixed diff format so that added and removed files will be
      handled properly by patch.  Fix from Lalo Martins.

    * Various fixes for files whose names contain spaces or other
      metacharacters.


  TESTING:

    * Converted black-box test suites from Bourne shell into Python;
      now run using ``./testbzr``.  Various structural improvements to
      the tests.

    * testbzr by default runs the version of bzr found in the same
      directory as the tests, or the one given as the first parameter.

    * testbzr also runs the internal tests, so the only command
      required to check is just ``./testbzr``.

    * testbzr requires python2.4, but can be used to test bzr running
      under a different version.

    * Tests added for many other changes in this release.


  INTERNAL:

    * Included ElementTree library upgraded to 1.2.6 by Fredrik Lundh.

    * Refactor command functions into Command objects based on HCT by
      Scott James Remnant.

    * Better help messages for many commands.

    * Expose bzrlib.open_tracefile() to start the tracefile; until
      this is called trace messages are just discarded.

    * New internal function find_touching_revisions() and hidden
      command touching-revisions trace the changes to a given file.

    * Simpler and faster compare_inventories() function.

    * bzrlib.open_tracefile() takes a tracefilename parameter.

    * New AtomicFile class.

    * New developer commands ``added``, ``modified``.


  PORTABILITY:

    * Cope on Windows on python2.3 by using the weaker random seed.
      2.4 is now only recommended.


bzr-0.0.4  2005-04-22

  ENHANCEMENTS:

    * 'bzr diff' optionally takes a list of files to diff.  Still a bit
      basic.  Patch from QuantumG.

    * More default ignore patterns.

    * New 'bzr log --verbose' shows a list of files changed in the
      changeset.  Patch from Sebastian Cote.

    * Roll over ~/.bzr.log if it gets too large.

    * Command abbreviations 'ci', 'st', 'stat', '?' based on a patch
      by Jason Diamon.

    * New 'bzr help commands' based on a patch from Denys Duchier.


  CHANGES:

    * User email is determined by looking at $BZREMAIL or ~/.bzr.email
      or $EMAIL.  All are decoded by the locale preferred encoding.
      If none of these are present user@hostname is used.  The host's
      fully-qualified name is not used because that tends to fail when
      there are DNS problems.

    * New 'bzr whoami' command instead of username user-email.


  BUG FIXES: 

    * Make commit safe for hardlinked bzr trees.

    * Some Unicode/locale fixes.

    * Partial workaround for difflib.unified_diff not handling
      trailing newlines properly.


  INTERNAL:

    * Allow docstrings for help to be in PEP0257 format.  Patch from
      Matt Brubeck.

    * More tests in test.sh.

    * Write profile data to a temporary file not into working
      directory and delete it when done.

    * Smaller .bzr.log with process ids.


  PORTABILITY:

    * Fix opening of ~/.bzr.log on Windows.  Patch from Andrew
      Bennetts.

    * Some improvements in handling paths on Windows, based on a patch
      from QuantumG.


bzr-0.0.3  2005-04-06

  ENHANCEMENTS:

    * New "directories" internal command lists versioned directories
      in the tree.

    * Can now say "bzr commit --help".

    * New "rename" command to rename one file to a different name
      and/or directory.

    * New "move" command to move one or more files into a different
      directory.

    * New "renames" command lists files renamed since base revision.

    * New cat command contributed by janmar.

  CHANGES:

    * .bzr.log is placed in $HOME (not pwd) and is always written in
      UTF-8.  (Probably not a completely good long-term solution, but
      will do for now.)

  PORTABILITY:

    * Workaround for difflib bug in Python 2.3 that causes an
      exception when comparing empty files.  Reported by Erik Toubro
      Nielsen.

  INTERNAL:

    * Refactored inventory storage to insert a root entry at the top.

  TESTING:

    * Start of shell-based black-box testing in test.sh.


bzr-0.0.2.1

  PORTABILITY:

    * Win32 fixes from Steve Brown.


bzr-0.0.2  "black cube"  2005-03-31

  ENHANCEMENTS:

    * Default ignore list extended (see bzrlib/__init__.py).

    * Patterns in .bzrignore are now added to the default ignore list,
      rather than replacing it.

    * Ignore list isn't reread for every file.

    * More help topics.

    * Reinstate the 'bzr check' command to check invariants of the
      branch.

    * New 'ignored' command lists which files are ignored and why;
      'deleted' lists files deleted in the current working tree.

    * Performance improvements.

    * New global --profile option.
    
    * Ignore patterns like './config.h' now correctly match files in
      the root directory only.


bzr-0.0.1  2005-03-26

  ENHANCEMENTS:

    * More information from info command.

    * Can now say "bzr help COMMAND" for more detailed help.

    * Less file flushing and faster performance when writing logs and
      committing to stores.

    * More useful verbose output from some commands.

  BUG FIXES:

    * Fix inverted display of 'R' and 'M' during 'commit -v'.

  PORTABILITY:

    * Include a subset of ElementTree-1.2.20040618 to make
      installation easier.

    * Fix time.localtime call to work with Python 2.3 (the minimum
      supported).


bzr-0.0.0.69  2005-03-22

  ENHANCEMENTS:

    * First public release.

    * Storage of local versions: init, add, remove, rm, info, log,
      diff, status, etc.<|MERGE_RESOLUTION|>--- conflicted
+++ resolved
@@ -1,4 +1,3 @@
-<<<<<<< HEAD
 IN DEVELOPMENT
 
   IMPROVEMENTS:
@@ -17,8 +16,6 @@
 
     * Add info on standalone branches without a working tree.  (Olaf Conradi)
 
-bzr 0.8.1  2006-05-12
-=======
 bzr 0.8.2  2006-05-17
   
   BUG FIXES:
@@ -26,7 +23,6 @@
     * setup.py failed to install launchpad plugin.  (Martin Pool)
 
 bzr 0.8.1  2006-05-16
->>>>>>> 83b63e1d
 
   BUG FIXES:
 
