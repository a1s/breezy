####################
Bazaar Release Notes
####################

.. contents:: List of Releases
   :depth: 1

<<<<<<< HEAD

bzr 2.1.0b3 (not released yet)
##############################

:Codename:
:2.1.0b3: ???

Compatibility Breaks
********************

New Features
************

Bug Fixes
*********

Improvements
************

Documentation
*************

API Changes
***********

Internals
*********

Testing
*******

* KnownFailure is now signalled to ``ExtendedTestResult`` using the same
  method that Python 2.7 uses - ``addExpectedFailure``. (Robert Collins)

* TestNotApplicable is now handled within the TestCase.run method rather
  than being looked for within ``ExtendedTestResult.addError``. This
  provides better handling with other ``TestResult`` objects, degrading to
  sucess rather than error. (Robert Collins)

* The private method ``_testConcluded`` on ``ExtendedTestResult`` has been
  removed - it was empty and unused. (Robert Collins)

* UnavailableFeature is now handled within the TestCase.run method rather
  than being looked for within addError. If the Result object does not
  have an addNotSupported method, addSkip is attempted instead, and
  failing that addSuccess. (Robert Collins)

* When a TestResult does not have an addSkip method, skipped tests are now
  reported as successful tests, rather than as errors. This change is
  to make it possible to get a clean test run with a less capable
  TestResult. (Robert Collins)



=======
>>>>>>> 4788fce7
bzr 2.0.3 (not released yet)
############################

:Codename: template
:2.0.3: ???

Compatibility Breaks
********************

New Features
************

Bug Fixes
*********
<<<<<<< HEAD
=======
* Sanitize commit messages that come in from the '-m' flag. We translate
  '\r\n' => '\n' and a plain '\r' => '\n'. The storage layer doesn't
  allow those because XML store silently translate it anyway. (The parser
  auto-translates \r\n => \n in ways that are hard for us to catch.)
>>>>>>> 4788fce7

Improvements
************

Documentation
*************

API Changes
***********

Internals
*********

Testing
*******


<<<<<<< HEAD
bzr 2.1.0b2
###########

:Codename: a load off my mind
:2.1.0b2: 2009-11-02

This is our second feature-filled release since 2.0, pushing us down the
path to a 2.1.0. Once again, all bugfixes in 2.0.2 are present in 2.1.0b2.

Key highlights in this release are: improved handling of
failures-during-cleanup for commit, fixing a long-standing bug with
``bzr+http`` and shared repositories, all ``lp:`` urls to be resolved
behind proxies, and a new StaticTuple datatype, allowing us to reduce
memory consumption (50%) and garbage collector overhead (40% faster) for
many operations.

Bug Fixes
*********

* ``bzr+http`` servers no longer give spurious jail break errors when
  serving branches inside a shared repository.  (Andrew Bennetts, #348308)

* Errors during commit are handled more robustly so that knock-on errors
  are less likely to occur, and will not obscure the original error if
  they do occur.  This fixes some causes of ``TooManyConcurrentRequests``
  and similar errors.  (Andrew Bennetts, #429747, #243391)

* Launchpad urls can now be resolved from behind proxies.
  (Gordon Tyler, Vincent Ladeuil, #186920)

* Reduce the strictness for StaticTuple, instead add a debug flag
  ``-Dstatic_tuple`` which will change apis to be strict and raise errors.
  This way, most users won't see failures, but developers can improve
  internals. (John Arbash Meinel, #471193)

* TreeTransform.adjust_path updates the limbo paths of descendants of adjusted
  files.  (Aaron Bentley)

* Unicode paths are now handled correctly and consistently by the smart
  server.  (Andrew Bennetts, Michael Hudson, #458762)

Improvements
************

* When reading index files, we now use a ``StaticTuple`` rather than a
  plain ``tuple`` object. This generally gives a 20% decrease in peak
  memory, and can give a performance boost up to 40% on large projects.
  (John Arbash Meinel)

* Peak memory under certain operations has been reduced significantly.
  (eg, 'bzr branch launchpad standalone' is cut in half)
  (John Arbash Meinel)

Documentation
*************

* Filtered views user documentation upgraded to refer to format 2a
  instead of pre-2.0 formats. (Ian Clatworthy)

API Changes
***********

* Remove deprecated ``CLIUIFactory``.  (Martin Pool)

* ``UIFactory`` now has new ``show_error``, ``show_message`` and
  ``show_warning`` methods, which can be hooked by non-text UIs.  
  (Martin Pool)

Internals
*********

* Added ``bzrlib._simple_set_pyx``. This is a hybrid between a Set and a
  Dict (it only holds keys, but you can lookup the object located at a
  given key). It has significantly reduced memory consumption versus the
  builtin objects (1/2 the size of Set, 1/3rd the size of Dict). This is
  used as the interning structure for StaticTuple objects.
  (John Arbash Meinel)

* ``bzrlib._static_tuple_c.StaticTuple`` is now available and used by
  the btree index parser and the chk map parser. This class functions
  similarly to ``tuple`` objects. However, it can only point to a limited
  collection of types.  (Currently StaticTuple, str, unicode, None, bool,
  int, long, float, but not subclasses).  This allows us to remove it from
  the garbage collector (it cannot be in a cycle), it also allows us to
  intern the objects. In testing, this can reduce peak memory by 20-40%,
  and significantly improve performance by removing objects from being
  inspected by the garbage collector.  (John Arbash Meinel)

* ``GroupCompressBlock._ensure_content()`` will now release the
  ``zlib.decompressobj()`` when the first request is for all of the
  content. (Previously it would only be released if you made a request for
  part of the content, and then all of it later.) This turns out to be a
  significant memory savings, as a ``zstream`` carries around approx 260kB
  of internal state and buffers. (For branching bzr.dev this drops peak
  memory from 382MB => 345MB.) (John Arbash Meinel)

* When streaming content between ``2a`` format repositories, we now clear
  caches from earlier versioned files. (So 'revisions' is cleared when we
  start reading 'inventories', etc.) This can have a significant impact on
  peak memory for initial copies (~200MB). (John Arbash Meinel)


=======
>>>>>>> 4788fce7
bzr 2.0.2
#########

:Codename: after the scare
:2.0.2: 2009-11-02

The second in our "let's keep the stable bugfixes flowing" series. As
expected this has a few (~9) bugfixes relative to 2.0.1, and no major api
changes or features.

Bug Fixes
*********

* Avoid "NoneType has no attribute st_mode" error when files disappear
  from a directory while it's being read.  (Martin Pool, #446033)

* Content filters are now applied correctly after revert.
  (Ian Clatworthy)

* Diff parsing handles "Binary files differ" hunks.  (Aaron Bentley, #436325)

* Fetching from stacked pre-2a repository via a smart server no longer
  fails intermittently with "second push failed to complete".
  (Andrew Bennetts, #437626)

* Fix typos left after test_selftest refactoring.
  (Vincent Ladeuil, Matt Nordhoff, #461149)

* Fixed ``ObjectNotLocked`` errors during ``bzr log -r NNN somefile``.
  (Andrew Bennetts, #445171)
  
* PreviewTree file names are not limited by the encoding of the temp
  directory's filesystem. (Aaron Bentley, #436794)

Improvements
************

* ``bzr log`` now read-locks branches exactly once, so makes better use of
  data caches.  (Andrew Bennetts)

Documentation
*************

* Filtered views user documentation upgraded to refer to format 2a
  instead of pre-2.0 formats. (Ian Clatworthy)


bzr 2.1.0b1
###########

:Codename: While the cat is away
:2.1.0b1: 2009-10-14

This is the first development release in the new split "stable" and
"development" series. As such, the release is a snapshot of bzr.dev
without creating a release candidate first. This release includes a
fair amount of internal changes, with deprecated code being removed,
and several new feature developments. People looking for a stable code
base with only bugfixes should focus on the 2.0.1 release. All bugfixes
present in 2.0.1 are present in 2.1.0b1.

Highlights include support for ``bzr+ssh://host/~/homedir`` style urls,
finer control over the plugin search path via extended BZR_PLUGIN_PATH
syntax, visible warnings when extension modules fail to load, and improved
error handling during unlocking.


New Features
************

* Bazaar can now send mail through Apple OS X Mail.app. 
  (Brian de Alwis)

* ``bzr+ssh`` and ``bzr`` paths can now be relative to home directories
  specified in the URL.  Paths starting with a path segment of ``~`` are
  relative to the home directory of the user running the server, and paths
  starting with ``~user`` are relative to the home directory of the named
  user.  For example, for a user "bob" with a home directory of
  ``/home/bob``, these URLs are all equivalent:

  * ``bzr+ssh://bob@host/~/repo``
  * ``bzr+ssh://bob@host/~bob/repo``
  * ``bzr+ssh://bob@host/home/bob/repo``

  If ``bzr serve`` was invoked with a ``--directory`` argument, then no
  home directories outside that directory will be accessible via this
  method.

  This is a feature of ``bzr serve``, so pre-2.1 clients will
  automatically benefit from this feature when ``bzr`` on the server is
  upgraded.  (Andrew Bennetts, #109143)

* Extensions can now be compiled if either Cython or Pyrex is available.
  Currently Pyrex is preferred, but that may change in the future.
  (Arkanes)

* Give more control on BZR_PLUGIN_PATH by providing a way to refer to or
  disable the user, site and core plugin directories.
  (Vincent Ladeuil, #412930, #316192, #145612)

Bug Fixes
*********

* Bazaar's native protocol code now correctly handles EINTR, which most
  noticeably occurs if you break in to the debugger while connected to a
  bzr+ssh server.  You can now can continue from the debugger (by typing
  'c') and the process continues.  However, note that pressing C-\ in the
  shell may still kill the SSH process, which is bug 162509, so you must
  sent a signal to the bzr process specifically, for example by typing
  ``kill -QUIT PID`` in another shell.  (Martin Pool, #341535)

* ``bzr add`` in a tree that has files with ``\r`` or ``\n`` in the
  filename will issue a warning and skip over those files.
  (Robert Collins, #3918)

* ``bzr dpush`` now aborts if uncommitted changes (including pending merges)
  are present in the working tree. The configuration option ``dpush_strict``
  can be used to set the default for this behavior.
  (Vincent Ladeuil, #438158)

* ``bzr merge`` and ``bzr remove-tree`` now requires --force if pending
  merges are present in the working tree.
  (Vincent Ladeuil, #426344)

* Clearer message when Bazaar runs out of memory, instead of a ``MemoryError``
  traceback.  (Martin Pool, #109115)

* Don't give a warning on Windows when failing to import ``_readdir_pyx``
  as it is never built. (John Arbash Meinel, #430645)

* Don't restrict the command name used to run the test suite.
  (Vincent Ladeuil, #419950)

* ftp transports were built differently when the kerberos python module was
  present leading to obscure failures related to ASCII/BINARY modes.
  (Vincent Ladeuil, #443041)

* Network streams now decode adjacent records of the same type into a
  single stream, reducing layering churn. (Robert Collins)

* PreviewTree behaves correctly when get_file_mtime is invoked on an unmodified
  file. (Aaron Bentley, #251532)

* Registry objects should not use iteritems() when asked to use items().
  (Vincent Ladeuil, #430510)

* Weave based repositories couldn't be cloned when committers were using
  domains or user ids embedding '.sig'. Now they can.
  (Matthew Fuller, Vincent Ladeuil, #430868)

Improvements
************

* Revision specifiers can now be given in a more DWIM form, without
  needing explicit prefixes for specifiers like tags or revision id's.
  See ``bzr help revisionspec`` for full details.  (Matthew Fuller)

* Bazaar gives a warning before exiting, and writes into ``.bzr.log``, if 
  compiled extensions can't be loaded.  This typically indicates a
  packaging or installation problem.  In this case Bazaar will keep
  running using pure-Python versions, but this may be substantially
  slower.  The warning can be disabled by setting
  ``ignore_missing_extensions = True`` in ``bazaar.conf``.
  See also <https://answers.launchpad.net/bzr/+faq/703>.
  (Martin Pool, #406113, #430529)

* Secondary errors that occur during Branch.unlock and Repository.unlock
  no longer obscure the original error.  These methods now use a new
  decorator, ``only_raises``.  This fixes many causes of
  ``TooManyConcurrentRequests`` and similar errors.
  (Andrew Bennetts, #429747)

Documentation
*************

* Describe the new shell-like test feature. (Vincent Ladeuil)

* Help on hooks no longer says 'Not deprecated' for hooks that are
  currently supported. (Ian Clatworthy, #422415)

API Changes
***********

* ``bzrlib.user_encoding`` has been removed; use
  ``bzrlib.osutils.get_user_encoding`` instead.  (Martin Pool)

* ``bzrlib.tests`` now uses ``stopTestRun`` for its ``TestResult``
  subclasses - the same as python's unittest module. (Robert Collins)
  
* ``diff._get_trees_to_diff`` has been renamed to 
  ``diff.get_trees_and_branches_to_diff``. It is now a public API, and it 
  returns the old and new branches. (Gary van der Merwe)

* ``bzrlib.trace.log_error``, ``error`` and ``info`` have been deprecated.
  (Martin Pool)

* ``MutableTree.has_changes()`` does not require a tree parameter anymore. It
  now defaults to comparing to the basis tree. It now checks for pending
  merges too.  ``Merger.check_basis`` has been deprecated and replaced by the
  corresponding has_changes() calls. ``Merge.compare_basis``,
  ``Merger.file_revisions`` and ``Merger.ensure_revision_trees`` have also
  been deprecated.
  (Vincent Ladeuil, #440631)

* ``ProgressTask.note`` is deprecated.
  (Martin Pool)

Internals
*********

* Added ``-Drelock`` debug flag.  It will ``note`` a message every time a
  repository or branch object is unlocked then relocked the same way.
  (Andrew Bennetts)
  
* ``BTreeLeafParser.extract_key`` has been tweaked slightly to reduce
  mallocs while parsing the index (approx 3=>1 mallocs per key read).
  This results in a 10% speedup while reading an index.
  (John Arbash Meinel)

* The ``bzrlib.lsprof`` module has a new class ``BzrProfiler`` which makes
  profiling in some situations like callbacks and generators easier.
  (Robert Collins)

Testing
*******

* Passing ``--lsprof-tests -v`` to bzr selftest will cause lsprof output to
  be output for every test. Note that this is very verbose! (Robert Collins)

* Setting ``BZR_TEST_PDB=1`` when running selftest will cause a pdb
  post_mortem to be triggered when a test failure occurs. (Robert Collins)

* Shell-like tests can now be written. Code in ``bzrlib/tests/script.py`` ,
  documentation in ``developers/testing.txt`` for details.
  (Vincent Ladeuil)

* Some tests could end up with the same id, that was dormant for
  a long time.
  (Vincent Ladeuil, #442980)

* Stop showing the number of tests due to missing features in the test
  progress bar.  (Martin Pool)

* Test parameterisation now does a shallow copy, not a deep copy of the test
  to be parameterised. This is not expected to break external use of test
  parameterisation, and is substantially faster. (Robert Collins)

* Tests that try to open a bzr dir on an arbitrary transport will now
  fail unless they have explicitly permitted the transport via
  ``self.permit_url``. The standard test factories such as ``self.get_url``
  will permit the urls they provide automatically, so only exceptional
  tests should need to do this. (Robert Collins)

* The break-in test no longer cares about clean shutdown of the child,
  instead it is happy if the debugger starts up. (Robert  Collins)

* The full test suite is expected to pass when the C extensions are not
  present. (Vincent Ladeuil, #430749)


bzr 2.0.1
#########

:Codename: Stability First
:2.0.1: 2009-10-14

The first of our new ongoing bugfix-only stable releases has arrived. It
includes a collection of 12 bugfixes applied to bzr 2.0.0, but does not
include any of the feature development in the 2.1.0 series.


Bug Fixes
*********

* ``bzr add`` in a tree that has files with ``\r`` or ``\n`` in the
  filename will issue a warning and skip over those files.
  (Robert Collins, #3918)

* bzr will attempt to authenticate with SSH servers that support
  ``keyboard-interactive`` auth but not ``password`` auth when using
  Paramiko.   (Andrew Bennetts, #433846)

* Fixed fetches from a stacked branch on a smart server that were failing
  with some combinations of remote and local formats.  This was causing
  "unknown object type identifier 60" errors.  (Andrew Bennetts, #427736)

* Fixed ``ObjectNotLocked`` errors when doing some log and diff operations
  on branches via a smart server.  (Andrew Bennetts, #389413)

* Handle things like ``bzr add foo`` and ``bzr rm foo`` when the tree is
  at the root of a drive. ``osutils._cicp_canonical_relpath`` always
  assumed that ``abspath()`` returned a path that did not have a trailing
  ``/``, but that is not true when working at the root of the filesystem.
  (John Arbash Meinel, Jason Spashett, #322807)

* Hide deprecation warnings for 'final' releases for python2.6.
  (John Arbash Meinel, #440062)

* Improve the time for ``bzr log DIR`` for 2a format repositories.
  We had been using the same code path as for <2a formats, which required
  iterating over all objects in all revisions.
  (John Arbash Meinel, #374730)

* Make sure that we unlock the tree if we fail to create a TreeTransform
  object when doing a merge, and there is limbo, or pending-deletions
  directory.  (Gary van der Merwe, #427773)

* Occasional IndexError on renamed files have been fixed. Operations that
  set a full inventory in the working tree will now go via the
  apply_inventory_delta code path which is simpler and easier to
  understand than dirstates set_state_from_inventory method. This may
  have a small performance impact on operations built on _write_inventory,
  but such operations are already doing full tree scans, so no radical
  performance change should be observed. (Robert Collins, #403322)

* Retrieving file text or mtime from a _PreviewTree has good performance when
  there are many changes.  (Aaron Bentley)

* The CHK index pages now use an unlimited cache size. With a limited
  cache and a large project, the random access of chk pages could cause us
  to download the entire cix file many times.
  (John Arbash Meinel, #402623)

* When a file kind becomes unversionable after being added, a sensible
  error will be shown instead of a traceback. (Robert Collins, #438569)

Documentation
*************

* Improved README. (Ian Clatworthy)

* Improved upgrade documentation for Launchpad branches.
  (Barry Warsaw)


bzr 2.0.0
#########

:2.0.0: 2009-09-22
:Codename: Instant Karma

This release of Bazaar makes the 2a (previously 'brisbane-core') format
the default when new branches or repositories are created.  This format is
substantially smaller and faster for many operations.  Most of the work in
this release focuses on bug fixes and stabilization, covering both 2a and
previous formats.  (See the Upgrade Guide for information on migrating
existing projects.)

This release also improves the documentation content and presentation,
including adding Windows HtmlHelp manuals.

The Bazaar team decided that 2.0 will be a long-term supported release,
with bugfix-only 2.0.x releases based on it, continuing for at least six
months or until the following stable release.

Changes from 2.0.0rc2 to final
******************************

* Officially branded as 2.0.0 rather than 2.0 to clarify between things
  that "want to happen on the 2.0.x stable series" versus things that want
  to "land in 2.0.0". (Changes how bzrlib._format_version_tuple() handles
  micro = 0.) (John Arbash Meinel)


bzr 2.0.0rc2
############

:2.0.0rc2: 2009-09-10

New Features
************

* Added post_commit hook for mutable trees. This allows the keywords
  plugin to expand keywords on files changed by the commit.
  (Ian Clatworthy, #408841)

Bug Fixes
*********

* Bazaar's native protocol code now correctly handles EINTR, which most
  noticeably occurs if you break in to the debugger while connected to a
  bzr+ssh server.  You can now can continue from the debugger (by typing
  'c') and the process continues.  However, note that pressing C-\ in the
  shell may still kill the SSH process, which is bug 162509, so you must
  sent a signal to the bzr process specifically, for example by typing
  ``kill -QUIT PID`` in another shell.  (Martin Pool, #341535)

* ``bzr check`` in pack-0.92, 1.6 and 1.9 format repositories will no
  longer report incorrect errors about ``Missing inventory ('TREE_ROOT', ...)``
  (Robert Collins, #416732)

* ``bzr info -v`` on a 2a format still claimed that it was a "Development
  format" (John Arbash Meinel, #424392)

* ``bzr log stacked-branch`` shows the full log including
  revisions that are in the fallback repository. (Regressed in 2.0rc1).
  (John Arbash Meinel, #419241)

* Clearer message when Bazaar runs out of memory, instead of a ``MemoryError``
  traceback.  (Martin Pool, #109115)

* Conversion to 2a will create a single pack for all the new revisions (as
  long as it ran without interruption). This improves both ``bzr upgrade``
  and ``bzr pull`` or ``bzr merge`` from local branches in older formats.
  The autopack logic that occurs every 100 revisions during local
  conversions was not returning that pack's identifier, which resulted in
  the partial packs created during the conversion not being consolidated
  at the end of the conversion process. (Robert Collins, #423818)

* Fetches from 2a to 2a are now again requested in 'groupcompress' order.
  Groups that are seen as 'underutilized' will be repacked on-the-fly.
  This means that when the source is fully packed, there is minimal
  overhead during the fetch, but if the source is poorly packed the result
  is a fairly well packed repository (not as good as 'bzr pack' but
  good-enough.) (Robert Collins, John Arbash Meinel, #402652)

* Fix a potential segmentation fault when doing 'log' of a branch that had
  ghosts in its mainline.  (Evaluating None as a tuple is bad.)
  (John Arbash Meinel, #419241)

* ``groupcompress`` sort order is now more stable, rather than relying on
  ``topo_sort`` ordering. The implementation is now
  ``KnownGraph.gc_sort``. (John Arbash Meinel)

* Local data conversion will generate correct deltas. This is a critical
  bugfix vs 2.0rc1, and all 2.0rc1 users should upgrade to 2.0rc2 before
  converting repositories. (Robert Collins, #422849)

* Network streams now decode adjacent records of the same type into a
  single stream, reducing layering churn. (Robert Collins)

* Prevent some kinds of incomplete data from being committed to a 2a
  repository, such as revisions without inventories, a missing chk_bytes
  record for an inventory, or a missing text referenced by an inventory.
  (Andrew Bennetts, #423506, #406687)
  
Documentation
*************

* Fix assertion error about "_remember_remote_is_before" when pushing to
  older smart servers.
  (Andrew Bennetts, #418931)

* Help on hooks no longer says 'Not deprecated' for hooks that are
  currently supported. (Ian Clatworthy, #422415)

* PDF and CHM (Windows HtmlHelp) formats are now supported for the
  user documentation. The HTML documentation is better broken up into
  topics. (Ian Clatworthy)

* The developer and foreign language documents are now separated
  out so that searching in the HTML and CHM files produces more
  useful results. (Ian Clatworthy)

* The main table of contents now provides links to the new Migration Docs
  and Plugins Guide. (Ian Clatworthy)


bzr 2.0.0rc1
############

:Codename: no worries
:2.0.0rc1: 2009-08-26

Compatibility Breaks
********************

* The default format for bzr is now ``2a``. This format brings many
  significant performance and size improvements. bzr can pull from
  any existing repository into a ``2a`` one, but can only transfer
  from ``2a`` into ``rich-root`` repositories. The Upgrade guide
  has more information about this change. (Robert Collins)

* On Windows auto-detection of Putty's plink.exe is disabled.
  Default SSH client for Windows is paramiko. User still can force
  usage of plink if explicitly set environment variable BZR_SSH=plink.
  (#414743, Alexander Belchenko)

New Features
************

* ``bzr branch --switch`` can now switch the checkout in the current directory
  to the newly created branch. (Lukáš Lalinský)

Bug Fixes
*********

* Further tweaks to handling of ``bzr add`` messages about ignored files.
  (Jason Spashett, #76616)

* Fetches were being requested in 'groupcompress' order, but weren't
  recombining the groups. Thus they would 'fragment' to get the correct
  order, but not 'recombine' to actually benefit from it. Until we get
  recombining to work, switching to 'unordered' fetches avoids the
  fragmentation. (John Arbash Meinel, #402645)

* Fix a pycurl related test failure on karmic by recognizing an error
  raised by newer versions of pycurl.
  (Vincent Ladeuil, #306264)

* Fix a test failure on karmic by making a locale test more robust.
  (Vincent Ladeuil, #413514)

* Fix IndexError printing CannotBindAddress errors.
  (Martin Pool, #286871)

* Fix "Revision ... not present" errors when upgrading stacked branches,
  or when doing fetches from a stacked source to a stacked target.
  (Andrew Bennetts, #399140)

* ``bzr branch`` of 2a repositories over HTTP is much faster.  bzr now
  batches together small fetches from 2a repositories, rather than
  fetching only a few hundred bytes at a time.
  (Andrew Bennetts, #402657)

Improvements
************

* A better description of the platform is shown in crash tracebacks, ``bzr
  --version`` and ``bzr selftest``.
  (Martin Pool, #409137)

* bzr can now (again) capture crash data through the apport library, 
  so that a single human-readable file can be attached to bug reports.
  This can be disabled by using ``-Dno_apport`` on the command line, or by
  putting ``no_apport`` into the ``debug_flags`` section of
  ``bazaar.conf``.
  (Martin Pool, Robert Collins, #389328)

* ``bzr push`` locally on windows will no longer give a locking error with
  dirstate based formats. (Robert Collins)

* ``bzr shelve`` and ``bzr unshelve`` now work on windows.
  (Robert Collins, #305006)

* Commit of specific files no longer prevents using the iter_changes
  codepath. On 2a repositories, commit of specific files should now be as
  fast, or slightly faster, than a full commit. (Robert Collins)

* The internal core code that handles specific file operations like
  ``bzr st FILENAME`` or ``bzr commit FILENAME`` has been changed to
  include the parent directories if they have altered, and when a
  directory stops being a directory its children are always included. This
  fixes a number of causes for ``InconsistentDelta`` errors, and permits
  faster commit of specific paths. (Robert Collins, #347649)

Documentation
*************

* New developer documentation for content filtering.
  (Martin Pool)

API Changes
***********

* ``bzrlib.shelf_ui`` has had the ``from_args`` convenience methods of its
  classes changed to manage lock lifetime of the trees they open in a way
  consistent with reader-exclusive locks. (Robert Collins, #305006)

Testing
*******

bzr 1.18.1
##########

:Codename:     nein nein nein!
:1.18.1:       2009-09-09

This release fixes two small but worthwhile bugs relevant to users on
Microsoft Windows: some commands that failed on with locking errors will
now work, and a bug that caused poor performance after committing a file
with line-ending conversion has now been fixed.  It also fixes a bug in
pushing to older servers.

Bug Fixes
*********

* Fixed a problem where using content filtering and especially end-of-line
  conversion will commit too many copies a file.
  (Martin Pool, #415508)

* Fix assertion error about ``_remember_remote_is_before`` in
  ``set_tags_bytes`` when pushing to older smart servers.  
  (Andrew Bennetts, Alexander Belchenko, #418931)

Improvements
************

* ``bzr push`` locally on Windows will no longer give a locking error with
  dirstate based formats. (Robert Collins)

* ``bzr shelve`` and ``bzr unshelve`` now work on Windows.
  (Robert Collins, #305006)

API Changes
***********

* ``bzrlib.shelf_ui`` has had the ``from_args`` convenience methods of its
  classes changed to manage lock lifetime of the trees they open in a way
  consistent with reader-exclusive locks. (Robert Collins, #305006)

* ``Tree.path_content_summary`` may return a size of None, when called on
  a tree with content filtering where the size of the canonical form
  cannot be cheaply determined.  (Martin Pool)

* When manually creating transport servers in test cases, a new helper
  ``TestCase.start_server`` that registers a cleanup and starts the server
  should be used. (Robert Collins)

bzr 1.18
########

Compatibility Breaks
********************

* Committing directly to a stacked branch from a lightweight checkout will
  no longer work. In previous versions this would appear to work but would
  generate repositories with insufficient data to create deltas, leading
  to later errors when branching or reading from the repository.
  (Robert Collins, bug #375013)

New Features
************

Bug Fixes
*********

* Fetching from 2a branches from a version-2 bzr protocol would fail to
  copy the internal inventory pages from the CHK store. This cannot happen
  in normal use as all 2a compatible clients and servers support the
  version-3 protocol, but it does cause test suite failures when testing
  downlevel protocol behaviour. (Robert Collins)

* Fix a test failure on karmic by making a locale test more robust.
  (Vincent Ladeuil, #413514)

* Fixed "Pack ... already exists" error when running ``bzr pack`` on a
  fully packed 2a repository.  (Andrew Bennetts, #382463)

* Further tweaks to handling of ``bzr add`` messages about ignored files.
  (Jason Spashett, #76616)

* Properly handle fetching into a stacked branch while converting the
  data, especially when there are also ghosts. The code was filling in
  parent inventories incorrectly, and also not handling when one of the
  parents was a ghost. (John Arbash Meinel, #402778, #412198)

* ``RemoteStreamSource.get_stream_for_missing_keys`` will fetch CHK
  inventory pages when appropriate (by falling back to the vfs stream
  source).  (Andrew Bennetts, #406686)

* StreamSource generates rich roots from non-rich root sources correctly
  now.  (Andrew Bennetts, #368921)

* When deciding whether a repository was compatible for upgrading or
  fetching, we previously incorrectly checked the default repository
  format for the bzrdir format, rather than the format that was actually
  present on disk.  (Martin Pool, #408824)

Improvements
************

* A better description of the platform is shown in crash tracebacks, ``bzr
  --version`` and ``bzr selftest``.
  (Martin Pool, #409137)

* Cross-format fetches (such as between 1.9-rich-root and 2a) via the
  smart server are more efficient now.  They send inventory deltas rather
  than full inventories.  The smart server has two new requests,
  ``Repository.get_stream_1.19`` and ``Repository.insert_stream_1.19`` to
  support this.  (Andrew Bennetts, #374738, #385826)

* Extracting the full ancestry and computing the ``merge_sort`` is now
  significantly faster. This effects things like ``bzr log -n0``. (For
  example, ``bzr log -r -10..-1 -n0 bzr.dev`` is 2.5s down to 1.0s.
  (John Arbash Meinel)

Documentation
*************

API Changes
***********

Internals
*********

* ``-Dstrict_locks`` can now be used to check that read and write locks
  are treated properly w.r.t. exclusivity. (We don't try to take an OS
  read lock on a file that we already have an OS write lock on.) This is
  now set by default for all tests, if you have a test which cannot be
  fixed, you can use ``self.thisFailsStrictLockCheck()`` as a
  compatibility knob. (John Arbash Meinel)

* InterDifferingSerializer is now only used locally.  Other fetches that
  would have used InterDifferingSerializer now use the more network
  friendly StreamSource, which now automatically does the same
  transformations as InterDifferingSerializer.  (Andrew Bennetts)

* ``KnownGraph`` now has a ``.topo_sort`` and ``.merge_sort`` member which
  are implemented in pyrex and significantly faster. This is exposed along
  with ``CombinedGraphIndex.find_ancestry()`` as
  ``VersionedFiles.get_known_graph_ancestry(keys)``.
  (John Arbash Meinel)

* RemoteBranch.open now honours ignore_fallbacks correctly on bzr-v2
  protocols. (Robert Collins)

* The index code now has some specialized routines to extract the full
  ancestry of a key in a more efficient manner.
  ``CombinedGraphIndex.find_ancestry()``. (Time to get ancestry for
  bzr.dev drops from 1.5s down to 300ms. For OOo from 33s => 10.5s) (John
  Arbash Meinel)

Testing
*******

* Install the test ssl certificate and key so that installed bzr
  can run the https tests. (Denys Duchier, #392401)
  

bzr 1.18rc1
###########

:Codename: little traveller
:1.18:    2009-08-20
:1.18rc1: 2009-08-10

This release of Bazaar marches on towards the 2.0 release in which the 2a
'brisbane-core' format becomes generally recommended.  Most of the work in
this release now focusses on bug fixes and stabilization, covering both 2a
and previous formats.  There is a new text-mode interactive merge feature,
a new guide to migration to 2a format in the user documentation, and
pushing branches to a smart server is now much faster.  

The Bazaar team decided that 2.0 will be a long-term supported release,
with bugfix-only releases based on it continuing for at least six months
or until the following stable release.

There are no changes from 1.18rc1 to 1.18.

New Features
************

* ``bzr merge --interactive`` applies a user-selected portion of the
  merge.  The UI is similar to ``shelve``.  (Aaron Bentley)

* ``bzr reconfigure`` now takes options ``--stacked-on URL`` and
  ``--unstacked`` to change stacking of a branch.
  (Martin Pool, #391411)

Bug Fixes
*********

* Annotating on a stacked branch will now succeed in simple scenarios.
  There are still some complex scenarios where it will fail (bug #399884)
  (John Arbash Meinel, #393366)

* A progress bar is no longer left dangling when ``bzr selftest``
  completes, and the progress bar updates with zero latency so the
  displayed test name is always the one that's actually running.
  (Martin Pool, #123688)

* Authenticating against an ssh server now uses ``auth_none`` to determine
  if password authentication is even supported. This fixes a bug where
  users would be prompted for a launchpad password, even though launchpad
  only supports publickey authentication. (John Arbash Meinel, #375867)

* BranchBuilder now accepts timezone to avoid test failures in countries far
  from GMT. (Vincent Ladeuil, #397716)

* ``bzr commit`` no longer saves the unversioning of missing files until
  the commit has completed on the branch. This means that aborting a
  commit that found a missing file will leave the tree unedited.
  (Robert Collins, #282402)

* ``bzr mv`` no longer takes out branch locks, which allows it to work
  when the branch is readonly. (Robert Collins, #216541)

* ``bzr revert .`` no longer generates an InconsistentDelta error when
  there are missing subtrees. (Robert Collins, #367632)

* ``bzr send`` now generates valid bundles with ``--2a`` formats. However,
  do to internal changes necessary to support this, older clients will
  fail when trying to insert them. For newer clients, the bundle can be
  used to apply the changes to any rich-root compatible format.
  (John Arbash Meinel, #393349)

* Cope with FTP servers that don't support restart/append by falling back
  to reading and then rewriting the whole file, such as TahoeLAFS.  (This
  fallback may be slow for some access patterns.)  (Nils Durner, #294709)

* Encode the paths in ``mbcs`` encoding on Windows when spawning an
  external diff client. This at least allows supporting filenames that are
  not ascii, but are present in the current locale. Ideally we would be
  able to pass the Unicode path, but that would be client dependent.
  (John Arbash Meinel, #382709)

* Fix a compile bug on Solaris having to do with const and
  pointer-to-pointers. (John Arbash Meinel, #408441)

* Fixed a NameError that occurs when merging or pulling from a URL that
  causes a redirection loop when bzr tries to read a URL as a bundle.
  (Andrew Bennetts, #400847)

* Fix ``AttributeError: 'TestUIFactory' object has no attribute 'tick'``
  running send and similar commands on 2a formats.
  (Martin Pool, #408201)
  
* Fix crash in some invocations of ``bzr status`` in format 2a.
  (Martin Pool, #403523)

* Fixed export to existing directory: if directory is empty then export 
  will succeed, otherwise it fails with error.
  (Alexander Belchenko, #406174)

* Fixed spurious "Source branch does not support stacking" warning when
  pushing. (Andrew Bennetts, #388908)

* Fixed spurious transport activity indicator appearing while tests are
  running.  (Martin Pool, #343532)

* Merge now correctly handles empty right-hand revision specs.
  (Aaron Bentley, #333961)

* Renames to lexographically lower basenames in trees that have never been
  committed to will no longer corrupt the dirstate. This was caused by an
  bug in the dirstate update_minimal method. (Robert Collins, #395556)

* Requests for unknown methods no longer cause the smart server to log
  lots of backtraces about ``UnknownSmartMethod``, ``do_chunk`` or
  ``do_end``.  (Andrew Bennetts, #338561)

* Shelve will not shelve the initial add of the tree root.  (Aaron Bentley)

* Streaming from bzr servers where there is a chain of stacked branches
  (A stacked on B stacked on C) will now work. (Robert Collins, #406597)

* The environment variable ``BZR_PROGRESS_BAR`` set to either ``text`` or ``none``
  always forces progress bars either on or off respectively.  Otherwise,
  they're turned on if ``TERM`` is not ``dumb`` and stderr is a terminal.
  bzr always uses the 'text' user interface when run as a command, so
  ``BZR_USE_TEXT_UI`` is no longer needed.
  (Martin Pool, #339385, #387717)

* The optional ``_knit_load_data_pyx`` C extension was never being
  imported.  This caused significant slowdowns when reading data from
  repositories.  (Andrew Bennetts, #405653)
  
* The ``--hardlink`` option to ``branch`` and ``checkout`` is not
  supported at the moment on workingtree formats that can do content
  filtering.  (See <https://bugs.edge.launchpad.net/bzr/+bug/408193>.)
  bzr now says so, rather than just ignoring the option.  (Martin Pool)

* There was a bug in ``osutils.relpath`` that was only triggered on
  Windows. Essentially if you were at the root of a drive, and did
  something to a branch/repo on another drive, we would go into an
  infinite loop while trying to find a 'relative path'.
  (John Arbash Meinel, #394227)

* ``WorkingTree4.unversion`` will no longer fail to unversion ids which
  were present in a parent tree but renamed in the working tree.
  (Robert Collins, #187207)

Improvements
************

* Can now rename/move files even if they have been removed from the inventory.
  (Marius Kruger)

* Pushing branches with tags via ``bzr://`` and ``bzr+ssh://`` is much
  faster, using a new ``Branch.set_tags_bytes`` smart server verb rather
  than VFS methods.  For example, pushes of small branches with tags take
  11 rather than 18 smart server requests.  (Andrew Bennetts, #398608)

* Sending Ctrl-Break on Windows will now drop you into the debugger, in
  the same way that sending Ctrl-\\ does on other platforms.
  (John Arbash Meinel)

Documentation
*************

* Added Bazaar 2.0 Upgrade Guide. (Ian Clatworthy)

API Changes
***********

* ``CLIUIFactory`` is deprecated; use ``TextUIFactory`` instead if you
  need to subclass or create a specific class, or better yet the existing
  ``make_ui_for_terminal``.  ``SilentUIFactory`` is clarified to do no
  user interaction at all, rather than trying to read from stdin but not
  writing any output, which would be strange if reading prompts or
  passwords.  (Martin Pool)

* New TransformPreview.commit() allows committing without a working tree.
  (Aaron Bentley)

* ``pb`` parameter to ``TextTestResult`` is deprecated and ignored.
  (Martin Pool)

* ProgressTasks now prefer to talk direct to their ProgressView not to the
  UIFactory. 
  (Martin Pool)

* ``WorkingTree._check`` now requires a references dict with keys matching
  those returned by ``WorkingTree._get_check_refs``. (Robert Collins)

Internals
*********

* ``CHKInventory.path2id`` uses the parent_id to basename hash to avoid
  reading the entries along the path, reducing work to lookup ids from
  paths. (Robert Collins)

* ``CHKMap.apply_delta`` now raises ``InconsistentDelta`` if a delta adds
  as new a key which was already mapped. (Robert Collins)

* Inventory delta application catches more cases of corruption and can
  prevent corrupt deltas from affecting consistency of data structures on
  disk. (Robert Collins)

* --subunit support now adds timestamps if the subunit version supports
  it. (Robert Collins)

* The Windows all-in-one installer now bundles the PyQt image format
  plugins, which allows previewing more images as part of 'qdiff'.
  (Alexander Belchenko)


Testing
*******

* Merge directive cherrypick tests must use the same root id.
  (Martin Pool, #409684)

* Spurious failure in ``check`` tests on rich-root formats fixed.
  (Martin Pool, #408199)

* The ``bzrlib.tests.TextTestRunner`` will no longer call
  ``countTestsCases`` on the test being run. Progress information is
  instead handled by having the test passed in call ``result.progress``
  before running its contents. This improves the behaviour when using
  ``TextTestRunner`` with test suites that don't support
  ``countTestsCases``. (Robert Collins)


bzr 1.17.1 (unreleased)
#######################

Bug Fixes
*********

* The optional ``_knit_load_data_pyx`` C extension was never being
  imported.  This caused significant slowdowns when reading data from
  knit format repositories.  (Andrew Bennetts, #405653)
  

bzr 1.17
########
:Codename: so-late-its-brunch
:1.17rc1: 2009-07-13
:1.17: 2009-07-20


Bazaar continues to blaze a straight and shining path to the 2.0 release and
the elevation of the ``2a`` beta format to the full glory of "supported and
stable".

Highlights in this release include greatly reduced memory consumption during
commits, faster ``ls``, faster ``annotate``, faster network operations if
you're specifying a revision number and the final destruction of those
annoying progress bar artifacts.


Changes from 1.17rc1 to 1.17final
*********************************

* Change an extension to call the python ``frozenset()`` rather than the C
  api ``PyFrozenSet_New``. It turns out that python2.4 did not expose the
  C api. (John Arbash Meinel, #399366)

* Fixes for the Makefile and the rename of ``generate_docs.py`` to
  ``tools/generate_docs.py`` to allow everything to be built on Windows.
  (John Arbash Meinel, #399356)

* ``bzr serve`` once again applies a ``ChrootServer`` to the given
  directory before serving it. (Andrew Bennetts, #400535)


Compatibility Breaks
********************

* ``bzr register-branch`` from the Launchpad plugin now refers to "project"
  instead of "product" which is the correct Launchpad terminology.  The
  --product option is deprecated and users should switch to using --project.
  (Neil Martinsen-Burrell, #238764)


New Features
************

* ``bzr push`` now aborts if uncommitted changes (including pending merges)
  are present in the working tree (if one is present) and no revision is
  specified. The configuration option ``push_strict`` can be used to set the
  default for this behavior.  (Vincent Ladeuil, #284038, #322808, #65286)

* ``bzr revno`` and ``bzr revision-info`` now have a ``--tree`` option to
  show revision info for the working tree instead of the branch.
  (Matthew Fuller, John Arbash Meinel)

* ``bzr send`` now aborts if uncommitted changes (including pending merges)
  are present in the working tree and no revision is specified. The
  configuration option ``send_strict`` can be used to set the default for this
  behavior.
  (Vincent Ladeuil, #206577)

* ``bzr switch --create-branch/-b`` can now be used to create and switch
  to a new branch. Supplying a name without a ``/`` will create the branch
  relative to the existing branch. (similar to how ``bzr switch name``
  works when the branch already exists.) (John Arbash Meinel)


Bug Fixes
*********

* Accept uppercase "Y/N" to prompts such as from break lock. 
  (#335182, Tim Powell, Martin Pool)

* Add documentation about diverged branches and how to fix them in the
  centralized workflow with local commits.  Mention ``bzr help
  diverged-branches`` when a push fails because the branches have
  diverged.  (Neil Martinsen-Burrell, #269477)

* Annotate would sometimes 'latch on' to trivial lines, causing important
  lines to be incorrectly annotated. (John Arbash Meinel, #387952)

* Automatic format upgrades triggered by default stacking policies on a
  1.16rc1 (or later) smart server work again.
  (Andrew Bennetts, #388675)

* Avoid progress bar artifacts being left behind on the screen.
  (Martin Pool, #321935)

* Better message in ``bzr split`` error suggesting a rich root format.
  (Neil Martinsen-Burrell, #220067)

* ``Branch.set_append_revisions_only`` now works with branches on a smart
  server. (Andrew Bennetts, #365865)

* By default, ``bzr branch`` will fail if the target directory exists, but
  does not already have a control directory.  The flag ``--use-existing-dir``
  will allow operation to proceed.  (Alexander Belchenko, #307554)

* ``bzr ls DIR --from-root`` now shows only things in DIR, not everything.
  (Ian Clatworthy)

* Fetch between repositories does not error if they have inconsistent data
  that should be irrelevant to the fetch operation. (Aaron Bentley)

* Fix ``AttributeError`` exception when reconfiguring lightweight checkout 
  of a remote repository.
  (Jelmer Vernooij, #332194)

* Fix bug in decoding v3 smart server messages when receiving multiple
  lots of excess bytes after an end-of-message.
  (Andrew Bennetts)

* Force deletion of readonly files during merge, update and other tree
  transforms.
  (Craig Hewetson, Martin Pool, #218206)

* Force socket shutdown in threaded http test servers to avoid client hangs
  (pycurl).  (Vincent Ladeuil, #383920).

* ``LRUCache`` will maintain the linked list pointers even if a nodes
  cleanup function raises an exception. (John Arbash Meinel, #396838)

* Progress bars are now suppressed again when the environment variable
  ``BZR_PROGRESS_BAR`` is set to ``none``.
  (Martin Pool, #339385)

* Reduced memory consumption during ``bzr commit`` of large files. For
  pre 2a formats, should be down to ~3x the size of a file.
  For ``--2a`` format repositories, it is down to the size of the file
  content plus the size of the compressed text.  Related to bug #109114.
  (John Arbash Meinel)

* Set hidden attribute on .bzr directory below unicode path should never
  fail with error. The operation should succeed even if bzr unable to set 
  the attribute.  (Alexander Belchenko, related to bug #335362).
  
* Stacking will no longer accept requests to stack on the same
  branch/repository. Existing branches that incorrectly reference the same
  repository in a stacking configuration will now raise
  UnstackableLocationError when the branch is opened. This can be fixed by
  removing the stacking location inside ``.bzr/branch``.
  (Robert Collins, #376243)

* The ``log+`` decorator, useful in debugging or profiling, could cause
  "AttributeError: 'list' object has no attribute 'next'".  This is now
  fixed.  The log decorator no longer shows the elapsed time or transfer
  rate because they're available in the log prefixes and the transport
  activity display respectively.
  (Martin Pool, #340347)

* Unshelve works correctly when multiple zero-length files are present on
  the shelf. (Aaron Bentley, #363444)

* Progress bars no longer show the network transport scheme or direction.
  (Martin Pool)

* launchpad-login now respects the 'verbose' option.
  (Jonathan Lange, #217031)


Internals
*********

* ``bzrlib.user_encoding`` is now officially deprecated. It is not
  possible to write a deprecation wrapper, but the variable will be
  removed in the near future. Use ``bzrlib.osutils.get_user_encoding()``
  instead. (Alexander Belchenko)

* Command lookup has had hooks added. ``bzrlib.Command.hooks`` has
  three new hook points: ``get_command``, ``get_missing_command`` and
  ``list_commands``, which allow just-in-time command name provision
  rather than requiring all command names be known a-priori.
  (Robert Collins)

* ``get_app_path`` from win32utils.py now supports REG_EXPAND_SZ data type
  and can read path to wordpad.exe. (Alexander Belchenko, #392046)

* ``graph.KnownGraph`` has been added. This is a class that can give
  answers to ``heads()`` very quickly. However, it has the assumption that
  the whole graph has already been loaded. This is true during
  ``annotate`` so it is used there with good success (as much as 2x faster
  for files with long ancestry and 'cherrypicked' changes.)
  (John Arbash Meinel, Vincent Ladeuil)

* OS file locks are now taken out using ``CreateFile`` rather than
  ``LockFileEx`` on Windows. The locking remains exclusive with
  ``LockFileEx`` but now it also works on older versions of Windows (such
  as Win98). (Martin <gzlist>)

* pack <=> pack fetching is now done via a ``PackStreamSource`` rather
  than the ``Packer`` code. The user visible change is that we now
  properly fetch the minimum number of texts for non-smart fetching.
  (John Arbash Meinel)


* ``VersionedFiles._add_text`` is a new api that lets us insert text into
  the repository as a single string, rather than a list of lines. This can
  improve memory overhead and performance of committing large files.
  (Currently a private api, used only by commit). (John Arbash Meinel)


Improvements
************

* ``bzr annotate`` can now be significantly faster. The time for
  ``bzr annotate NEWS`` is down to 7s from 22s in 1.16. Files with long
  histories and lots of 'duplicate insertions' will be improved more than
  others. (John Arbash Meinel, Vincent Ladeuil)

* ``bzr ls`` is now faster. On OpenOffice.org, the time drops from 2.4
  to 1.1 seconds. The improvement for ``bzr ls -r-1`` is more
  substantial dropping from 54.3 to 1.1 seconds. (Ian Clatworthy)

* Improve "Path(s) are not versioned" error reporting for some commands.
  (Benoît PIERRE)

* Initial commit performance in ``--2a`` repositories has been improved by
  making it cheaper to build the initial CHKMap. (John Arbash Meinel)

* Resolving a revno to a revision id on a branch accessed via ``bzr://``
  or ``bzr+ssh://`` is now much faster and involves no VFS operations.
  This speeds up commands like ``bzr pull -r 123``.  (Andrew Bennetts)

* ``revision-info`` now properly aligns the revnos/revids in the output
  and doesn't traceback when given revisions not in the current branch.
  Performance is also significantly improved when requesting multiple revs
  at once.  (Matthew Fuller, John Arbash Meinel)

* Tildes are no longer escaped by Transports. (Andy Kilner)


Documentation
*************

* Avoid bad text wrapping in generated documentation.  Slightly better
  formatting in the user reference.
  (Martin Pool, #249908)

* Minor clarifications to the help for End-Of-Line conversions.
  (Ian Clatworthy)

API Changes
***********

* Removed overspecific error class ``InvalidProgressBarType``.
  (Martin Pool)

* The method ``ProgressView._show_transport_activity`` is now
  ``show_transport_activity`` because it's part of the contract between
  this class and the UI.  (Martin Pool)


bzr 1.16.1
##########

:Released: 2009-06-26

End user testing of the 2a format revealed two serious bugs. The first,
#365615, caused bzr to raise AbsentContentFactory errors when autopacking.
This meant that commits or pushes to 2a-format repositories failed
intermittently.

The second bug, #390563, caused the smart server to raise AbsentContentFactory
when streaming 2a stacked 2a-format branches. This particularly affected
branches stored on Launchpad in the 2a format.

Both of these bugs cause command failures only, neither of them cause data
corruption or data loss. And, of course, both of these bugs are now fixed.

Bug Fixes
*********

* We now properly request a more minimal set of file texts when fetching
  multiple revisions. (Robert Collins, John Arbash Meinel, #390563)

* Repositories using CHK pages (which includes the new 2a format) will no
  longer error during commit or push operations when an autopack operation
  is triggered. (Robert Collins, #365615)

* ``chk_map.iter_interesting_nodes`` now properly uses the *intersection*
  of referenced nodes rather than the *union* to determine what
  uninteresting pages we still need to look at. Prior to this,
  incrementally pushing to stacked branch would push the minimal data, but
  fetching everything would request extra texts. There are some unhandled
  cases wrt trees of different depths, but this fixes the common cases.
  (Robert Collins, John Arbash Meinel, #390563)

* ``GroupCompress`` repositories now take advantage of the pack hints
  parameter to permit cross-format fetching to incrementally pack the
  converted data. (Robert Collins)

* ``Repository.commit_write_group`` now returns opaque data about what
  was committed, for passing to the ``Repository.pack``. Repositories
  without atomic commits will still return None. (Robert Collins)

* ``Repository.pack`` now takes an optional ``hint`` parameter
  which will support doing partial packs for repositories that can do
  that. (Robert Collins)

* RepositoryFormat has a new attribute 'pack_compresses' which is True
  when doing a pack operation changes the compression of content in the
  repository. (Robert Collins)

* ``StreamSink`` and ``InterDifferingSerialiser`` will call
  ``Repository.pack`` with the hint returned by
  ``Repository.commit_write_group`` if the formats were different and the
  repository can increase compression by doing a pack operation.
  (Robert Collins, #376748)


bzr 1.16
########
:Codename: yesterday-in-california
:1.16rc1: 2009-06-11
:1.16: 2009-06-18

This version of Bazaar contains the beta release of the new ``2a`` repository
format, suitable for testing by fearless, advanced users. This format or an
updated version of it will become the default format in Bazaar 2.0. Please
read the NEWS entry before even thinking about upgrading to the new format.

Also included are speedups for many operations on huge projects, a bug fix for
pushing stacked new stacked branches to smart servers and the usual bevy of
bug fixes and improvements.


Changes from 1.16rc1 to 1.16final
*********************************

* Fix the nested tree flag check so that upgrade from development formats to
  2a can work correctly.
  (Jelmer Vernooij, #388727)

* Automatic format upgrades triggered by default stacking policies on a
  1.16rc1 (or later) smart server work again.
  (Andrew Bennetts, #388675)


Compatibility Breaks
********************

* Display prompt on stderr (instead of stdout) when querying users so
  that the output of commands can be safely redirected.
  (Vincent Ladeuil, #376582)


New Features
************

* A new repository format ``2a`` has been added.  This is a beta release
  of the brisbane-core (aka group-compress) project.  This format now
  suitable for wider testing by advanced users willing to deal with some
  bugs.  We would appreciate test reports, either positive or negative.
  Format 2a is substantially smaller and faster for many operations on
  many trees.  This format or an updated version will become the default
  in bzr 2.0.

  This is a rich-root format, so this repository format can be used with
  bzr-svn.  Bazaar branches in previous non-rich-root formats can be
  converted (including by merge, push and pull) to format 2a, but not vice
  versa.  We recommend upgrading previous development formats to 2a.

  Upgrading to this format can take considerable time because it expands
  and more concisely repacks the full history.

  If you use stacked branches, you must upgrade the stacked branches
  before the stacked-on branches.  (See <https://bugs.launchpad.net/bugs/374735>)

* ``--development7-rich-root`` is a new dev format, similar to ``--dev6``
  but using a Revision serializer using bencode rather than XML.
  (Jelmer Vernooij, John Arbash Meinel)

* mail_client=claws now supports --body (and message body hooks).  Also uses
  configured from address.  (Barry Warsaw)

Improvements
************


* ``--development6-rich-root`` can now stack. (Modulo some smart-server
  bugs with stacking and non default formats.)
  (John Arbash Meinel, #373455)

* ``--development6-rich-root`` delays generating a delta index for the
  first object inserted into a group. This has a beneficial impact on
  ``bzr commit`` since each committed texts goes to its own group. For
  committing a 90MB file, it drops peak memory by about 200MB, and speeds
  up commit from 7s => 4s. (John Arbash Meinel)

* Numerous operations are now faster for huge projects, i.e. those
  with a large number of files and/or a large number of revisions,
  particularly when the latest development format is used. These
  operations (and improvements on OpenOffice.org) include:

  * branch in a shared repository (2X faster)
  * branch --no-tree (100X faster)
  * diff (2X faster)
  * tags (70X faster)

  (Ian Clatworthy)

* Pyrex version of ``bencode`` support. This provides optimized support
  for both encoding and decoding, and is now found at ``bzrlib.bencode``.
  ``bzrlib.utils.bencode`` is now deprecated.
  (Alexander Belchenko, Jelmer Vernooij, John Arbash Meinel)


Bug Fixes
*********

* Bazaar can now pass attachment files to the mutt email client.
  (Edwin Grubbs, #384158)

* Better message in ``bzr add`` output suggesting using ``bzr ignored`` to
  see which files can also be added.  (Jason Spashett, #76616)

* ``bzr pull -r 123`` from a stacked branch on a smart server no longer fails.
  Also, the ``Branch.revision_history()`` API now works in the same
  situation.  (Andrew Bennetts, #380314)
  
* ``bzr serve`` on Windows no longer displays a traceback simply because a
  TCP client disconnected. (Andrew Bennetts)

* Clarify the rules for locking and fallback repositories. Fix bugs in how
  ``RemoteRepository`` was handling fallbacks along with the
  ``_real_repository``. (Andrew Bennetts, John Arbash Meinel, #375496)

* Fix a small bug with fetching revisions w/ ghosts into a new stacked
  branch. Not often triggered, because it required ghosts to be part of
  the fetched revisions, not in the stacked-on ancestry.
  (John Arbash Meinel)

* Fix status and commit to work with content filtered trees, addressing
  numerous bad bugs with line-ending support. (Ian Clatworthy, #362030)

* Fix problem of "directory not empty" when contending for a lock over
  sftp.  (Martin Pool, #340352)

* Fix rule handling so that eol is optional, not mandatory.
  (Ian Clatworthy, #379370)

* Pushing a new stacked branch to a 1.15 smart server was broken due to a
  bug in the ``BzrDirFormat.initialize_ex`` smart verb.  This is fixed in
  1.16, but required changes to the network protocol, so the
  ``BzrDirFormat.initialize_ex`` verb has been removed and replaced with a
  corrected ``BzrDirFormat.initialize_ex_1.16`` verb.  1.15 clients will
  still work with a 1.16 server as they will fallback to slower (and
  bug-free) methods.
  (Jonathan Lange, Robert Collins, Andrew Bennetts, #385132)

* Reconcile can now deal with text revisions that originated in revisions 
  that are ghosts. (Jelmer Vernooij, #336749)

* Support cloning of branches with ghosts in the left hand side history.
  (Jelmer Vernooij, #248540)

* The ''bzr diff'' now catches OSError from osutils.rmtree and logs a
  helpful message to the trace file, unless the temp directory really was
  removed (which would be very strange).  Since the diff operation has
  succeeded from the user's perspective, no output is written to stderr 
  or stdout.  (Maritza Mendez, #363837)

* Translate errors received from a smart server in response to a
  ``BzrDirFormat.initialize`` or ``BzrDirFormat.initialize_ex`` request.
  This was causing tracebacks even for mundane errors like
  ``PermissionDenied``.  (Andrew Bennetts, #381329)

Documentation
*************

* Added directory structure and started translation of docs in Russian.
  (Alexey Shtokalo, Alexander Iljin, Alexander Belchenko, Dmitry Vasiliev,
  Volodymyr Kotulskyi)

API Changes
***********

* Added osutils.parent_directories(). (Ian Clatworthy)

* ``bzrlib.progress.ProgressBar``, ``ChildProgress``, ``DotsProgressBar``,
  ``TTYProgressBar`` and ``child_progress`` are now deprecated; use
  ``ui_factory.nested_progress_bar`` instead.  (Martin Pool)

* ``graph.StackedParentsProvider`` is now a public API, replacing
  ``graph._StackedParentsProvider``. The api is now considered stable and ready
  for external users. (Gary van der Merwe)

* ``bzrlib.user_encoding`` is deprecated in favor of
  ``get_user_encoding``.  (Alexander Belchenko)

* TreeTransformBase no longer assumes that limbo is provided via disk.
  DiskTreeTransform now provides disk functionality.  (Aaron Bentley)

Internals
*********

* Remove ``weave.py`` script for accessing internals of old weave-format
  repositories.  (Martin Pool)

Testing
*******

* ``make check`` no longer repeats the test run in ``LANG=C``.
  (Martin Pool, #386180)

* The number of cores is now correctly detected on OSX. (John Szakmeister)

* The number of cores is also detected on Solaris and win32. (Vincent Ladeuil)

* The number of cores is also detected on FreeBSD. (Matthew Fuller)


bzr 1.15
########
:1.15rc1: 2009-05-16
:1.15: 2009-05-22
:1.15.1: 2009-06-09

The smart server will no longer raise 'NoSuchRevision' when streaming content
with a size mismatch in a reconstructed graph search. New command ``bzr
dpush``. Plugins can now define their own annotation tie-breaker when two
revisions introduce the exact same line.

Changes from 1.15.1 to 1.15.2
*****************************

* Use zdll on Windows to build ``_chk_map_pyx`` extension.
  (Alexander Belchenko)

Changes from 1.15final to 1.15.1
*********************************

* Translate errors received from a smart server in response to a
  ``BzrDirFormat.initialize`` or ``BzrDirFormat.initialize_ex`` request.
  This was causing tracebacks even for mundane errors like
  ``PermissionDenied``.  (Andrew Bennetts, #381329)

Changes from 1.15rc1 to 1.15final
*********************************

* No changes

Compatibility Breaks
********************

* ``bzr ls`` is no longer recursive by default. To recurse, use the
  new ``-R`` option. The old ``--non-recursive`` option has been removed.
  If you alias ``ls`` to ``ls -R``, you can disable recursion using
  ``--no-recursive`` instead.  (Ian Clatworthy)

New Features
************

* New command ``bzr dpush`` that can push changes to foreign 
  branches (svn, git) without setting custom bzr-specific metadata.
  (Jelmer Vernooij)

* The new development format ``--development6-rich-root`` now supports
  stacking. We chose not to use a new format marker, since old clients
  will just fail to open stacked branches, the same as if we used a new
  format flag. (John Arbash Meinel, #373455)

* Plugins can now define their own annotation tie-breaker when two revisions
  introduce the exact same line. See ``bzrlib.annotate._break_annotation_tie``
  Be aware though that this is temporary, private (as indicated by the leading
  '_') and a first step to address the problem. (Vincent Ladeuil, #348459)

* New command ``bzr dpush`` that can push changes to foreign 
  branches (svn, git) without setting custom bzr-specific metadata.
  (Jelmer Vernooij)

* ``bzr send`` will now check the ``child_submit_format`` setting in
  the submit branch to determine what format to use, if none was 
  specified on the command-line.  (Jelmer Vernooij)

Improvements
************

* -Dhpss output now includes the number of VFS calls made to the remote
  server. (Jonathan Lange)

* ``--coverage`` works for code running in threads too.
  (Andrew Bennets, Vincent Ladeuil)

* ``bzr pull`` now has a ``--local`` option to only make changes to the
  local branch, and not the bound master branch.
  (Gary van der Merwe, #194716)

* ``bzr rm *`` is now as fast as ``bzr rm * --keep``. (Johan Walles, #180116)

Bug Fixes
*********

* Adding now works properly when path contains a symbolic link.
  (Geoff Bache, #183831)

* An error is now raised for unknown eol values. (Brian de Alwis, #358199)

* ``bzr merge --weave`` will now generate a conflict if one side deletes a
  line, and the other side modifies the line. (John Arbash Meinel, #328171)

* ``bzr reconfigure --standalone`` no longer raises IncompatibleRepositories.
  (Martin von Gagern, #248932)

* ``bzr send`` works to send emails again using MAPI.
  (Neil Martinsen-Burrell, #346998)

* Check for missing parent inventories in StreamSink.  This prevents
  incomplete stacked branches being created by 1.13 bzr:// and
  bzr+ssh:// clients (which have bug #354036).  Instead, the server now
  causes those clients to send the missing records.  (Andrew Bennetts)

* Correctly handle http servers proposing multiple authentication schemes.
  (Vincent Ladeuil, #366107)

* End-Of-Line content filters are now loaded correctly.
  (Ian Clatworthy, Brian de Alwis, #355280)

* Fix a bug in the pure-python ``GroupCompress`` code when handling copies
  longer than 64KiB. (John Arbash Meinel, #364900)

* Fix TypeError in running ``bzr break-lock`` on some URLs.
  (Alexander Belchenko, Martin Pool, #365891)

* Non-recursive ``bzr ls`` now works properly when a path is specified.
  (Jelmer Vernooij, #357863)

* ssh usernames (defined in ~/.ssh/config) are honoured for bzr+ssh connections.
  (Vincent Ladeuil, #367726)

* Several bugs related to unicode symlinks have been fixed and the test suite
  enhanced to better catch regressions for them. (Vincent Ladeuil)

* The smart server will no longer raise 'NoSuchRevision' when streaming
  content with a size mismatch in a reconstructed graph search: it assumes
  that the client will make sure it is happy with what it got, and this
  sort of mismatch is normal for stacked environments.
  bzr 1.13.0/1 will stream from unstacked branches only - in that case not
  getting all the content expected would be a bug. However the graph
  search is how we figured out what we wanted, so a mismatch is both odd
  and unrecoverable without starting over, and starting over will end up
  with the same data as if we just permitted the mismatch. If data is
  gc'd, doing a new search will find only the truncated data, so sending
  only the truncated data seems reasonable. bzr versions newer than this
  will stream from stacked branches and check the stream to find missing
  content in the stacked-on branch, and thus will handle the situation
  implicitly.  (Robert Collins, #360791)

* Upgrading to, or fetching into a 'rich-root' format will now correctly
  set the root data the same way that reconcile does.
  (Robert Collins, #368921)

* Using unicode Windows API to obtain command-line arguments.
  (Alexander Belchenko, #375934)

Documentation
*************

API Changes
***********

* ``InterPackRepo.fetch`` and ``RepoFetcher`` now raise ``NoSuchRevision``
  instead of ``InstallFailed`` when they detect a missing revision.
  ``InstallFailed`` itself has been deleted. (Jonathan Lange)

* Not passing arguments to ``bzrlib.commands.main()`` will now grab the
  arguments from ``osutils.get_unicode_argv()`` which has proper support
  for unicode arguments on windows. Further, the supplied arguments are now 
  required to be unicode strings, rather than user_encoded strings.
  (Alexander Belchenko)

Internals
*********

* ``bzrlib.branch.Branch.set_parent`` is now present on the base branch
  class and will call ``_set_parent_location`` after doing unicode 
  encoding. (Robert Collins)

* ``bzrlib.remote.RemoteBranch._set_parent_location`` will use a new verb
  ``Branch.set_parent_location`` removing further VFS operations.
  (Robert Collins)

* ``bzrlib.bzrdir.BzrDir._get_config`` now returns a ``TransportConfig``
  or similar when the dir supports configuration settings. The base class
  defaults to None. There is a matching new server verb
  ``BzrDir.get-config_file`` to reduce roundtrips for getting BzrDir
  configuration. (Robert Collins)

* ``bzrlib.tests.ExtendedTestResult`` has new methods ``startTests``
  called before the first test is started, ``done`` called after the last
  test completes, and a new parameter ``strict``. (Robert Collins)

* ``-Dhpss`` when passed to bzr will cause a backtrace to be printed when
  VFS operations are started on a smart server repository. This should not
  occur on regular push and pull operations, and is a key indicator for
  performance regressions. (Robert Collins)

* ``-Dlock`` when passed to the selftest (e.g. ``bzr -Dlock selftest``) will
  cause mismatched physical locks to cause test errors rather than just
  reporting to the screen. (Robert Collins)

* -Dprogress will cause pdb to start up if a progress view jumps
  backwards. (Robert Collins)

* Fallback ``CredentialStore`` instances registered with ``fallback=True``
  are now be able to provide credentials if obtaining credentials 
  via ~/.bazaar/authentication.conf fails. (Jelmer Vernooij, 
  Vincent Ladeuil, #321918)

* New hook ``Lock.lock_broken`` which runs when a lock is
  broken. This is mainly for testing that lock/unlock are
  balanced in tests. (Vincent Ladeuil)

* New MergeDirective hook 'merge_request_body' allows hooks to supply or
  alter a body for the message produced by ``bzr send``.

* New smart server verb ``BzrDir.initialize_ex`` which implements a
  refactoring to the core of clone allowing less round trips on new
  branches. (Robert Collins)

* New method ``Tags.rename_revisions`` that can rename revision ids tags
  are pointing at. (Jelmer Vernooij)

* Updated the bundled ``ConfigObj`` library to 4.6.0 (Matt Nordhoff)

Testing
*******

* ``bzr selftest`` will now fail if lock/unlock are not correctly balanced in
  tests. Using ``-Dlock`` will turn the related failures into warnings.
  (Vincent Ladeuil, Robert Collins)

bzr 1.14
########
:Codename: brisbane-core
:1.14rc1: 2009-04-06
:1.14rc2: 2009-04-19
:1.14: 2009-04-28
:1.14.1: 2009-05-01

New formats 1.14 and 1.14-rich-root supporting End-Of-Line (EOL) conversions,
keyword templating (via the bzr-keywords plugin) and generic content filtering.
End-of-line conversion is now supported for formats supporting content
filtering.

Changes from 1.14final to 1.14.1
********************************

* Change api_minimum_version back to api_minimum_version = (1, 13, 0)

Changes from 1.14rc2 to 1.14final
*********************************

* Fix a bug in the pure-python ``GroupCompress`` code when handling copies
  longer than 64KiB. (John Arbash Meinel, #364900)

Changes from 1.14rc1 to 1.14rc2
*******************************

* Fix for bug 358037 Revision not in
  bzrlib.groupcompress.GroupCompressVersionedFiles (Brian de Alwis, 
  John A Meinel)

* Fix for bug 354036 ErrorFromSmartServer - AbsentContentFactory object has no
  attribute 'get_bytes_as' exception while pulling from Launchpad 
  (Jean-Francois Roy, Andrew Bennetts, Robert Collins)

* Fix for bug 355280 eol content filters are never loaded and thus never
  applied (Brian de Alwis, Ian Clatworthy)
 
* bzr.dev -r4280  Change _fetch_uses_deltas = False for CHK repos until we can
  write a better fix. (John Arbash Meinel, Robert Collins)

* Fix for bug 361574 uncommit recommends undefined --levels and -n options
  (Marius Kruger, Ian Clatworthy)

* bzr.dev r4289 as cherrypicked at lp:~spiv/bzr/stacking-cherrypick-1.14 
  (Andrew Bennetts, Robert Collins)

Compatibility Breaks
********************

* A previously disabled code path to accelerate getting configuration
  settings from a smart server has been reinstated. We think this *may*
  cause a incompatibility with servers older than bzr 0.15. We intend
  to issue a point release to address this if it turns out to be a
  problem. (Robert Collins, Andrew Bennetts)

* bzr no longer autodetects nested trees as 'tree-references'.  They
  must now be explicitly added tree references.  At the commandline, use
  join --reference instead of add.  (Aaron Bentley)

* The ``--long`` log format (the default) no longer shows merged
  revisions implicitly, making it consistent with the ``short`` and
  ``line`` log formats.  To see merged revisions for just a given
  revision, use ``bzr log -n0 -rX``. To see every merged revision,
  use ``bzr log -n0``.  (Ian Clatworthy)

New Features
************

* New formats ``1.14`` and ``1.14-rich-root`` supporting End-Of-Line
  (EOL) conversions, keyword templating (via the bzr-keywords plugin)
  and generic content filtering. These formats replace the experimental
  ``development-wt5`` and ``development-wt5-rich-root`` formats
  respectively, but have support for filtered views disabled.
  (Ian Clatworthy)

* New ``mv --auto`` option recognizes renames after they occur.
  (Aaron Bentley)

* ``bzr`` can now get passwords from stdin without requiring a controlling
  terminal (i.e. by redirecting stdin). (Vincent Ladeuil)

* ``bzr log`` now supports filtering of multiple files and directories
  and will show changes that touch any of them. Furthermore,
  directory filtering now shows the changes to any children of that
  directory, not just the directory object itself.
  (Ian Clatworthy, #97715)

* ``bzr shelve`` can now apply changes without storing anything on the
  shelf, via the new --destroy option.  (Aaron Bentley)

* ``bzr send`` now accepts --body to specify an initial message body.
  (Aaron bentley)

* ``bzr xxx --usage`` where xxx is a command now shows a usage
  message and the options without the descriptive help sections
  (like Description and Examples). A message is also given
  explaining how to see the complete help, i.e. ``bzr help xxx``.
  (Ian Clatworthy)

* Content filters can now be used to provide custom conversion
  between the canonical format of content (i.e. as stored) and
  the convenience format of content (i.e. as created in working
  trees). See ``bzr help content-filters`` for further details.
  (Ian Clatworthy, Alexander Belchenko)

* End-of-line conversion is now supported for formats supporting
  content filtering. See ``bzr help eol`` for details.
  (Ian Clatworthy)

* Newly-blessed `join` command allows combining two trees into one.
  (Aaron Bentley)

Improvements
************

* A new format name alias ``default-rich-root`` has been added and
  points at the closest relative of the default format that supports 
  rich roots. (Jelmer Vernooij, #338061)

* Branching from a stacked branch using ``bzr*://`` will now stream
  the data when the target repository does not need topological
  ordering, reducing round trips and network overhead. This uses the
  existing smart server methods added in 1.13, so will work on any
  1.13 or newer server. (Robert Collins, Andrew Bennetts)

* ``bzr cat`` and ``bzr export`` now supports a ``--filters`` option
  that displays/saves the content after content filters are applied.
  (Ian Clatworthy)

* ``bzr ignore`` gives a more informative message when existing
  version controlled files match the ignore pattern. (Neil
  Martinsen-Burrell, #248895)

* ``bzr log`` now has ``--include-merges`` as an alias for ``--levels 0``.
  (Ian Clatworthy)

* ``bzr send`` is faster on repositories with deep histories.
  (Ian Clatworthy)

* IPv6 literals are accepted in URLs.
  (stlman, Martin Pool, Jelmer Vernooij, #165014)

* Progress bars now show the rate of network activity for
  ``bzr+ssh://`` and ``bzr://`` connections.  (Andrew Bennetts)

* Prompt for user names if they are not in the configuration. 
  (Jelmer Vernooij, #256612)

* Pushing to a stacked pack-format branch on a 1.12 or older smart server
  now takes many less round trips.  (Andrew Bennetts, Robert Collins,
  #294479)
  
* Streaming push can be done to older repository formats.  This is
  implemented using a new ``Repository.insert_stream_locked`` RPC.
  (Andrew Bennetts, Robert Collins)

* The "ignoring files outside view: .." message has been re-worded
  to "Ignoring files outside view. View is .." to reduce confusion
  about what was being considered and what was being ignored.
  (Ian Clatworthy)

* The ``long`` log formatter now shows [merge] indicators. If
  only one level of revisions is displayed and merges are found,
  the ``long`` and ``short`` log formatters now tell the user
  how to see the hidden merged revisions.  (Ian Clatworthy)

* The ``brisbane-core`` project has delivered its beta format
  ``development6-rich-root``. This format is suitable for judicious
  testing by early adopters. In particular if you are benchmarking bzr
  performance please be sure to test using this format. At this stage
  more information is best obtained by contacting the Bazaar mailing list
  or IRC channel if you are interested in using this format. We will make
  end user documentation available closer to blessing the format as
  production ready. (Robert Collins, John Arbash Meinel, Ian Clatworthy,
  Vincent Ladeuil, Andrew Bennetts, Martin Pool)

* Tildes are no longer escaped. No more %7Euser/project/branch!
  (Jonathan Lange)

Bug Fixes
*********

* Pushing a new stacked branch will also push the parent inventories for
  revisions at the stacking boundary.  This makes sure that the stacked
  branch has enough data to calculate inventory deltas for all of its
  revisions (without requiring the fallback branch).  This avoids
  "'AbsentContentFactory' object has no attribute 'get_bytes_as'" errors
  when fetching the stacked branch from a 1.13 (or later) smart server.
  This partially fixes #354036.  (Andrew Bennetts, Robert Collins)

* End-Of-Line content filters are now loaded correctly.
  (Ian Clatworthy, Brian de Alwis, #355280)

* Authentication plugins now receive all the parameters from the request
  itself (aka host, port, realm, path, etc). Previously, only the 
  authentication section name, username and encoded password were 
  provided. (Jean-Francois Roy)

* bzr gives a better message if an invalid regexp is passed to ``bzr log
  -m``.  (Anne Mohsen, Martin Pool)

* ``bzr split`` now says "See also: join" (Aaron Bentley, #335015)

* ``bzr version-info`` now works in empty branches. (Jelmer Vernooij,
  #313028)

* Fix "is not a stackable format" error when pushing a
  stackable-format branch with an unstackable-format repository to a
  destination with a default stacking policy.  (Andrew Bennetts)

* Fixed incorrect "Source format does not support stacking" warning
  when pushing to a smart server.  (Andrew Bennetts, #334114)

* Fix 'make check-dist-tarball' failure by converting paths to unicode when
  needed. (Vincent Ladeuil, #355454)

* Fixed "Specified file 'x/y/z' is outside current view: " occurring
  on ``bzr add x/y/z`` in formats supporting views when no view is
  defined.  (Ian Clatworthy, #344708)

* It is no longer possible to fetch between repositories while the
  target repository is in a write group. This prevents race conditions
  that prevent the use of RPC's to perform fetch, and thus allows
  optimising more operations. (Robert Collins, Andrew Bennetts)

* ``merge --force`` works again. (Robert Collins, #342105)

* No more warnings are issued about ``sha`` being deprecated under python-2.6.
  (Vincent Ladeuil, #346593)

* Pushing a new branch to a server that has a stacking policy will now
  upgrade from the local branch format when the stacking policy points at
  a branch which is itself stackable, because we know the client can read
  both branches, we know that the trunk for the project can be read too,
  so the upgrade will not inconvenience users. (Robert Collins, #345169)

* Pushing a new stacked branch will also push the parent inventories for
  revisions at the stacking boundary.  This makes sure that the stacked
  branch has enough data to calculate inventory deltas for all of its
  revisions (without requiring the fallback branch).  This avoids
  "'AbsentContentFactory' object has no attribute 'get_bytes_as'" errors
  when fetching the stacked branch from a 1.13 (or later) smart server.
  This partially fixes #354036.  (Andrew Bennetts, Robert Collins)

* The full test suite is passing again on OSX. Several minor issues (mostly
  test related) have been fixed. (Vincent Ladeuil, #355273).

* The GNU Changelog formatter is slightly improved in the case where
  the delta is empty, and now correctly claims not to support tags.
  (Andrea Bolognani)

* Shelve can now shelve changes to a symlink target.
  (James Westby, #341558)

* The help for the ``info`` command has been corrected.
  (Ian Clatworthy, #351931)

* Upgrade will now use a sensible default format if the source repository
  uses rich roots.  (Jelmer Vernooij, #252908)

Documentation
*************

* Expanded the index of the developer documentation. (Eric Siegerman)

* New topic `bzr help debug-flags`.  (Martin Pool)

* The generated manpage now explicitly lists aliases as commands.
  (James Westby, #336998)

API Changes
***********

* APIs deprecated in 1.6 and previous versions of bzr are now removed.
  (Martin Pool)

* ``CommitReporter`` is no longer called with ``unchanged`` status during
  commit - this was a full-tree overhead that bzr no longer performs.
  (Robert Collins)

* New abstract ``UIFactory`` method ``get_username`` which will be called to 
  obtain the username to use when connecting to remote machines. 
  (Jelmer Vernooij)

* New API ``Inventory.filter()`` added that filters an inventory by
  a set of file-ids so that only those fileids, their parents and
  their children are included.  (Ian Clatworthy)

* New sort order for ``get_record_stream`` ``groupcompress`` which
  sorts optimally for use with groupcompress compressors. (John Arbash
  Meinel, Robert Collins)

* Repository APIs ``get_deltas_for_revisions()`` and
  ``get_revision_delta()`` now support an optional ``specific_fileids``
  parameter. If provided, the deltas are filtered so that only those
  file-ids, their parents and their children are included.
  (Ian Clatworthy)

* The ``get_credentials`` and ``set_credentials`` methods of 
  ``AuthenticationConfig`` now accept an optional realm argument.
  (Jean-Francois Roy)

* The ``pb`` argument to ``fetch()`` is deprecated.
  (Martin Pool)

* The ``Serializer`` class and the serializer ``format registry`` have moved
  from ``bzrlib.xml_serializer`` to ``bzrlib.serializer``. (Jelmer Vernooij)

* The smart server jail now hooks into BzrDir.open to prevent any BzrDir
  that is not inside the backing transport from being opened.  See the
  module documentation for ``bzrlib.smart.request`` for details.
  (Andrew Bennetts, Robert Collins)

* ``Tree.get_symlink_target`` now always returns a unicode string result
  or None. Previously it would return the bytes from reading the link
  which could be in any arbitrary encoding. (Robert Collins)

Testing
*******

* ``bzrlib.tests.TestCase`` now fails the test if its own ``setUp``
  and ``tearDown`` weren't called.  This catches faulty tests that
  forget to upcall when overriding ``setUp`` and ``tearDown``.  Those
  faulty tests were not properly isolated.
  (Andrew Bennetts, Robert Collins)

* Fix test_msgeditor.MsgEditorTest test isolation.
  (Vincent Ladeuil, #347130)

* ``medusa`` is not used anymore as an FTP test server starting with
  python2.6. A new FTP test server based on ``pyftplib`` can be used
  instead. This new server is a soft dependency as medusa which is still
  preferred if both are available (modulo python version).
  (Vincent Ladeuil)

Internals
*********

* Added ``chk_map`` for fast, trie-based storage of tuple to string maps.
  (Robert Collins, John Arbash Meinel, Vincent Ladeuil)

* Added ``bzrlib.chk_map`` for fast, trie-based storage of tuple to string
  maps.  (Robert Collins, John Arbash Meinel, Vincent Ladeuil)

* Added ``bzrlib.inventory_delta`` module.  This will be used for
  serializing and deserializing inventory deltas for more efficient
  streaming on the network.  (Robert Collins, Andrew Bennetts)

* ``Branch._get_config`` has been added, which splits out access to the
  specific config file from the branch. This is used to let RemoteBranch
  avoid constructing real branch objects to access configuration settings.
  (Robert Collins, Andrew Bennetts)

* ``Branch`` now implements ``set_stacked_on_url`` in the base class as
  the implementation is generic and should impact foreign formats. This
  helps performance for ``RemoteBranch`` push operations to new stacked
  branches. (Robert Collins, Andrew Bennetts)

* ``BtreeIndex._spill_mem_keys_to_disk()`` now generates disk index with
  optmizations turned off. This only has effect when processing > 100,000
  keys during something like ``bzr pack``. (John Arbash Meinel)

* ``bzr selftest`` now accepts ``--subunit`` to run in subunit output
  mode. Requires ``lp:subunit`` installed to work, but is not a hard
  dependency. (Robert Collins)

* ``BzrDir.open_branch`` now takes an optional ``ignore_fallbacks``
  parameter for controlling opening of stacked branches.
  (Andrew Bennetts, Robert Collins)
  
* ``CommitBuilder`` has a new method, ``record_iter_changes`` which works
  in terms of an iter_changes iterator rather than full tree scanning.
  (Robert Collins)

* ``DirState`` can now be passed a custom ``SHA1Provider`` object
  enabling it to store the SHA1 and stat of the canonical (post
  content filtered) form. (Ian Clatworthy)

* New ``assertLength`` method based on one Martin has squirreled away
  somewhere. (Robert Collins, Martin Pool)

* New hook ``BzrDir.pre_open`` which runs before opening ``BzrDir``
  objects, allowing better enforcement of the smart server jail when
  dealing with stacked branches. (Robert Collins, Andrew Bennetts)

* New hook ``RioVersionInfoBuilder.revision``, allowing extra entries 
  to be added to the stanza that is printed for a particular revision.
  (Jelmer Vernooij)

* New repository method ``refresh_data`` to cause any repository to
  make visible data inserted into the repository by a smart server
  fetch operation. (Robert Collins, Andrew Bennetts)

* ``register_filter_stack_map`` now takes an optional fallback parameter,
  a callable to invoke if a preference has a value not in the map
  of filter stacks. This enhancement allows, for example,  bzr-svn to
  handle existing svn properties that define a list of keywords to be
  expanded.  (Ian Clatworthy)

* ``RemoteBranchConfig`` will use a new verb ``Branch.set_config_option``
  to write config settings to smart servers that support this, saving
  5 round trips on the stacked streaming acceptance test.
  (Robert Collins, Andrew Bennetts)

* ``RemoteBranch`` now provides ``_get_config`` for access to just the
  branch specific configuration from a remote server, which uses the 
  already existing ``Branch.get_config_file`` smart verb.
  (Robert Collins, Andrew Bennetts)

* ``RemoteRepository`` will now negatively cache missing revisions during
  ``get_parent_map`` while read-locked. Write-locks are unaffected.
  (Robert Collins, Andrew Bennetts)

* Removed ``InterRemoteToOther``, ``InterOtherToRemote`` and
  ``InterPackToRemotePack`` classes, as they are now unnecessary.
  (Andrew Bennetts)

* ``RepositoryFormat`` as a new attribute ``fast_deltas`` to indicate
  whether the repository can efficiently generate deltas between trees
  regardless of tree size. (Robert Collins)

* ``Repository.iter_files_bytes()`` now properly returns an "iterable of
  byte strings" (aka 'chunked') for the content. It previously was
  returning a plain string, which worked, but performed very poorly when
  building a working tree (file.writelines(str) is very inefficient). This
  can have a large effect on ``bzr checkout`` times. (John Arbash Meinel)

* selftest now supports a --parallel option, with values of 'fork' or
  'subprocess' to run the test suite in parallel. Currently only linux
  machine work, other platforms need patches submitted. (Robert Collins,
  Vincent Ladeuil)

* ``tests.run_suite`` has a new parameter ``suite_decorators``, a list of 
  callables to use to decorate the test suite. Such decorators can add or
  remove tests, or even remote the test suite to another machine if
  desired. (Robert Collins)

* The smart server verb ``Repository.get_parent_map`` can now include
  information about ghosts when the special revision ``include-missing:``
  is in the requested parents map list. With this flag, ghosts are
  included as ``missing:REVISION_ID``. (Robert Collins, Andrew Bennetts)

* ``_walk_to_common_revisions`` will now batch up at least 50
  revisions before calling ``get_parent_map`` on the target,
  regardless of ``InterRepository``.
  (Andrew Bennetts, Robert Collins)

bzr 1.13
########

:Codename: paraskavedekatriaphobia
:1.13: 2009-03-14
:1.13rc1: 2009-03-10
:1.13.1: 2009-03-23
:1.13.2: 2009-04-27

GNU Changelog output can now be produced by ``bzr log --gnu-changelog``.  Debug
flags can now be set in ``~/.bazaar/bazaar.conf``.  Lightweight checkouts and
stacked branches should both be much faster over remote connections.  

Changes From 1.13.1 to 1.13.2
*****************************

A regression was found in the 1.13.1 release. When bzr 1.13.1 and earlier push
a stacked branch they do not take care to push all the parent inventories for
the transferred revisions. This means that a smart server serving that branch
often cannot calculate inventory deltas for the branch (because smart server
does not/cannot open fallback repositories). Prior to 1.13 the server did not
have a verb to stream revisions out of a repository, so that's why this bug has
appeared now.

Bug Fixes
*********

* Fix for bug 354036 ErrorFromSmartServer - AbsentContentFactory object has no
  attribute 'get_bytes_as' exception while pulling from Launchpad 
  (Jean-Francois Roy, Andrew Bennetts, Robert Collins)

Changes From 1.13final to 1.13.1
********************************

A couple regessions where found in the 1.13 release. The pyrex-generated C
extensions are missing from the .tar.gz and .zip files.  Documentation on how
to generate GNU ChangeLogs is wrong.

Bug Fixes
*********

* Change ``./bzr``'s ``_script_version`` to match ./bzrlib/__init__.py
  version_info. (Bob Tanner, Martin Pool, #345232)

* Distribution archives for 1.13 do not contain generated C extension modules
  (Jean-Francois Roy, Bob Tanner, #344465)

* GNU ChangeLog output can now be produced by bzr log --format gnu-changelog is
  incorrect (Deejay, Bob Tanner, Martin Pool, Robert Collins, #343928)

* ``merge --force`` works again. (Robert Collins, #342105)

Changes From 1.13rc1 to 1.13final
*********************************

* Fix "is not a stackable format" error when pushing a
  stackable-format branch with an unstackable-format repository to a
  destination with a default stacking policy.  (Andrew Bennetts)

* Progress bars now show the rate of network activity for
  ``bzr+ssh://`` and ``bzr://`` connections.  (Andrew Bennetts)

Compatibility Breaks
********************

* ``bzr log --line`` now indicates which revisions are merges with
  `[merge]` after the date.  Scripts which parse the output of this
  command may need to be adjusted.
  (Neil Martinsen-Burrell)

New Features
************

* ``bzr reconfigure`` now supports --with-trees and --with-no-trees
  options to change the default tree-creation policy of shared
  repositories.  (Matthew Fuller, Marius Kruger, #145033)

* Debug flags can now be set in ``~/.bazaar/bazaar.conf``.
  (Martin Pool)

* Filtered views provide a mask over the tree so that users can focus
  on a subset of a tree when doing their work. See ``Filtered views``
  in chapter 7 of the User Guide and ``bzr help view`` for details.
  (Ian Clatworthy)

* GNU Changelog output can now be produced by ``bzr log --gnu-changelog``.
  (Andrea Bolognani, Martin Pool)

* The ``-Dmemory`` flag now gives memory information on Windows.
  (John Arbash Meinel)

* Multiple authors for a commit can now be recorded by using the "--author"
  option multiple times. (James Westby, #185772)

* New clean-tree command, from bzrtools.  (Aaron Bentley, Jelmer Vernoij)

* New command ``bzr launchpad-open`` opens a Launchpad web page for that
  branch in your web browser, as long as the branch is on Launchpad at all.
  (Jonathan Lange)

* New API for getting bugs fixed by a revision: Revision.iter_bugs().
  (Jonathan Lange)

Improvements
************

* All bzr ``Hooks`` classes are now registered in
  ``bzrlib.hooks.known_hooks``. This removes the separate list from
  ``bzrlib.tests`` and ensures that all hooks registered there are
  correctly isolated by the test suite (previously
  ``MutableTreeHooks`` were not being isolated correctly). Further, 
  documentation for hooks is now dynamically generated from the
  present HookPoints. ``bzr hooks`` will now also report on all the
  hooks present in the ``bzrlib.hooks.known_hooks`` registry.
  (Robert Collins)

* ``bzr add`` no longer prints ``add completed`` on success. Failure
  still prints an error message. (Robert Collins)

* ``bzr branch`` now has a ``--no-tree`` option which turns off the
  generation of a working tree in the new branch.
  (Daniel Watkins, John Klinger, #273993)

* Bazaar will now point out ``bzr+ssh://`` to the user when they 
  use ssh://. (Jelmer Vernooij, #330535)

* ``bzr -v info`` now omits the number of committers branch statistic,
  making it many times faster for large projects. To include that
  statistic in the output, use ``bzr -vv info``.
  (Ian Clatworthy)

* ``bzr push`` to a ``bzr`` url (``bzr://``, ``bzr+ssh://`` etc) will
  stream if the server is version 1.13 or greater, reducing roundtrips
  significantly. (Andrew Bennetts, Robert Collins)

* Lightweight Checkouts and Stacked Branches should both be much
  faster over remote connections. Building the working tree now
  batches up requests into approx 5MB requests, rather than a separate
  request for each file. (John Arbash Meinel)

* Support for GSSAPI authentication when using HTTP or HTTPS. 
  (Jelmer Vernooij)

* The ``bzr shelve`` prompt now includes a '?' help option to explain the
  short options better. (Daniel Watkins, #327429)

* ``bzr lp-open`` now falls back to the push location if it cannot find a
  public location. (Jonathan Lange, #332372)

* ``bzr lp-open`` will try to find the Launchpad URL for the location
  passed on the command line. This makes ``bzr lp-open lp:foo`` work as
  expected. (Jonathan Lange, #332705)

* ``bzr send`` now supports MH-E via ``emacsclient``. (Eric Gillespie)

Bug Fixes
*********

* Allows ``bzr log <FILE>`` to be called in an empty branch without
  backtracing. (Vincent Ladeuil, #346431)

* Bazaar now gives a better message including the filename if it's
  unable to read a file in the working directory, for example because
  of a permission error.  (Martin Pool, #338653)

* ``bzr cat -r<old> <path>`` doesn't traceback anymore when <path> has a
  file id in the working tree different from the one in revision <old>.
  (Vincent Ladeuil, #341517, #253806)

* ``bzr send`` help is more specific about how to apply merge
  directives.  (Neil Martinsen-Burrell, #253470)

* ``bzr missing`` now uses ``Repository.get_revision_delta()`` rather
  than fetching trees and determining a delta itself. (Jelmer
  Vernooij, #315048)

* ``bzr push`` to a smart server no longer causes "Revision
  {set([('null:',)])} not present ..." errors when the branch has
  multiple root revisions. (Andrew Bennetts, #317654)

* ``bzr shelve`` now properly handle patches with no terminating newline.
  (Benoît PIERRE, #303569)

* ``bzr unshelve`` gives a more palatable error if passed a non-integer
  shelf id. (Daniel Watkins)

* Export now handles files that are not present in the tree.
  (James Westby, #174539)

* Fixed incorrect "Source format does not support stacking" warning
  when pushing to a smart server.  (Andrew Bennetts, #334114)
  
* Fixed "sprout() got an unexpected keyword argument 'source_branch'"
  error branching from old repositories.
  (Martin Pool, #321695)

* Make ``bzr push --quiet <non-local location>`` less chatty.
  (Kent Gibson, #221461)

* Many Branch hooks would not fire with ``bzr://`` and ``bzr+ssh://``
  branches, and this was not noticed due to a bug in the test logic
  for branches. This is now fixed and a test added to prevent it
  reoccuring. (Robert Collins, Andrew Bennetts)

* Restore the progress bar on Windows. We were disabling it when TERM
  wasn't set, but Windows doesn't set TERM. (Alexander Belchenko,
  #334808)

* ``setup.py build_ext`` now gives a proper error when an extension
  fails to build. (John Arbash Meinel)

* Symlinks to non ascii file names are now supported.
  (Robert Collins, Vincent Ladeuil, #339055, #272444)    

* Under rare circumstances (aka nobody reported a bug about it), the ftp
  transport could revert to ascii mode. It now stays in binary mode except
  when needed.  (Vincent Ladeuil)

* Unshelve does not generate warnings about progress bars.
  (Aaron Bentley, #328148)

* shelve cleans up properly when unversioned files are specified.
  (Benoît Pierre, Aaron Bentley)

Documentation
*************

* Added ``Organizing your workspace`` to the User Guide appendices,
  summarizing some common ways of organizing trees, branches and
  repositories and the processes/workflows implied/enabled by each.
  (Ian Clatworthy)

* Hooks can now be self documenting. ``bzrlib.hooks.Hooks.create_hook``
  is the entry point for this feature. (Robert Collins)

* The documentation for ``shelve`` and ``unshelve`` has been clarified.
  (Daniel Watkins, #327421, #327425)

API Changes
***********

* ``bzr selftest`` now fails if the bazaar sources contain trailing
  whitespace, non-unix style line endings and files not ending in a
  newline. About 372 files and 3243 lines with trailing whitespace was
  updated to comply with this. The code already complied with the other
  criteria, but now it is enforced. (Marius Kruger)

* ``bzrlib.branch.PushResult`` was renamed to 
  ``bzrlib.branch.BranchPushResult``. (Jelmer Vernooij)

* ``Branch.fetch`` and ``Repository.fetch`` now return None rather
  than a count of copied revisions and failed revisions. A while back
  we stopped ever reporting failed revisions because we started
  erroring instead, and the copied revisions count is not used in the
  UI at all - indeed it only reflects the repository status not
  changes to the branch itself. (Robert Collins)

* ``Inventory.apply_delta`` now raises an AssertionError if a file-id
  appears multiple times within the delta. (Ian Clatworthy)

* MutableTree.commit now favours the "authors" argument, with the old
  "author" argument being deprecated.

* Remove deprecated EmptyTree.  (Martin Pool)

* ``Repository.fetch`` now accepts an optional ``fetch_spec``
  parameter.  A ``SearchResult`` or ``MiniSearchResult`` may be passed
  to ``fetch_spec`` instead of a ``last_revision`` to specify exactly
  which revisions to fetch. (Andrew Bennetts)

* ``RepositoryAcquisitionPolicy.acquire_repository`` now returns a
  tuple of ``(repository, is_new_flag)``, rather than just the
  repository.  (Andrew Bennetts)

* Revision.get_apparent_author() is now deprecated, replaced by
  Revision.get_apparent_authors(), which returns a list. The former
  now returns the first item that would be returned from the second.

* The ``BranchBuilder`` test helper now accepts a ``timestamp``
  parameter to ``build_commit`` and ``build_snapshot``.  (Martin Pool)

* The ``_fetch_*`` attributes on ``Repository`` are now on
  ``RepositoryFormat``, more accurately reflecting their intent (they
  describe a disk format capability, not state of a particular
  repository of that format). (Robert Collins)

Internals
*********

* Branching from a non-stacked branch on a smart protocol is now
  free of virtual file system methods.
  (Robert Collins, Andrew Bennetts)

* Branch and Repository creation on a bzr+ssh://server are now done
  via RPC calls rather than VFS calls, reducing round trips for
  pushing new branches substantially. (Robert Collins)

* ``Branch.clone`` now takes the ``repository_policy`` formerly used
  inside ``BzrDir.clone_on_transport``, allowing stacking to be
  configured before the branch tags and revision tip are set. This
  fixes a race condition cloning stacked branches that would cause
  plugins to have hooks called on non-stacked instances.
  (Robert Collins, #334187)

* ``BzrDir.cloning_metadir`` now has a RPC call. (Robert Collins)

* ``BzrDirFormat.__str__`` now uses the human readable description
  rather than the sometimes-absent disk label. (Robert Collins)

* ``bzrlib.fetch`` is now composed of a sender and a sink component
  allowing for decoupling over a network connection. Fetching from
  or into a RemoteRepository with a 1.13 server will use this to
  stream the operation.
  (Andrew Bennetts, Robert Collins)

* ``bzrlib.tests.run_suite`` accepts a runner_class parameter
  supporting the use of different runners. (Robert Collins)

* Change how file_ids and revision_ids are interned as part of
  inventory deserialization. Now we use the real ``intern()``, rather
  than our own workaround that would also cache a Unicode copy of the
  string, and never emptied the cache. This should slightly reduce
  memory consumption. (John Arbash Meinel)

* New branch method ``create_clone_on_transport`` that returns a
  branch object. (Robert Collins)

* New hook Commands['extend_command'] to allow plugins to access a
  command object before the command is run (or help generated from
  it), without overriding the command. (Robert Collins)

* New version of the ``BzrDir.find_repository`` verb supporting
  ``_network_name`` to support removing more _ensure_real calls.
  (Robert Collins)

* ``RemoteBranchFormat`` no longer claims to have a disk format string.
  (Robert Collins)

* ``Repository`` objects now have ``suspend_write_group`` and
  ``resume_write_group`` methods.  These are currently only useful
  with pack repositories. (Andrew Bennetts, Robert Collins)

* ``BzrDirFormat``, ``BranchFormat`` and ``RepositoryFormat`` objects
  now have a ``network_name`` for passing the format across RPC calls.
  (Robert Collins, Andrew Bennetts)

* ``RepositoryFormat`` objects now all have a new attribute
  ``_serializer`` used by fetch when reserialising is required.
  (Robert Collins, Andrew Bennetts)

* Some methods have been pulled up from ``BzrBranch`` to ``Branch``
  to aid branch types that are not bzr branch objects (like
  RemoteBranch). (Robert Collins, Andrew Bennetts)

* Test adaptation has been made consistent throughout the built in
  tests. ``TestScenarioApplier``, ``multiply_tests_from_modules``,
  ``adapt_tests``, ``adapt_modules`` have all been deleted. Please
  use ``multiply_tests``, or for lower level needs ``apply_scenarios``
  and ``apply_scenario``. (Robert Collins)

* ``TestSkipped`` is now detected by TestCase and passed to the
  ``TestResult`` by calling ``addSkip``. For older TestResult objects,
  where ``addSkip`` is not available, ``addError`` is still called.
  This permits test filtering in subunit to strip out skipped tests
  resulting in a faster fix-shrink-list-run cycle. This is compatible
  with the testtools protocol for skips. (Robert Collins)

* The ``_index`` of ``KnitVersionedFiles`` now supports the ability
  to scan an underlying index that is going to be incorporated into
  the ``KnitVersionedFiles`` object, to determine if it has missing
  delta references. The method is ``scan_unvalidated_index``.
  (Andrew Bennetts, Robert Collins)

* There is a RemoteSink object which handles pushing to smart servers.
  (Andrew Bennetts, Robert Collins)

* ``TransportTraceDecorator`` now logs ``put_bytes_non_atomic`` and
  ``rmdir`` calls. (Robert Collins)

* ``VersionedFiles`` record adapters have had their signature change
  from ``(record, record.get_bytes_as(record.storage_kind))`` to
  ``(record)`` reducing excess duplication and allowing adapters
  to access private data in record to obtain content more
  efficiently. (Robert Collins)

* We no longer probe to see if we should create a working tree during
  clone if we cannot get a local_abspath for the new bzrdir.
  (Robert Collins)


bzr 1.12
########

:Codename: 1234567890
:1.12: 2009-02-13
:1.12rc1: 2009-02-10

This release of Bazaar contains many improvements to the speed,
documentation and functionality of ``bzr log`` and the display of logged
revisions by ``bzr status``.  bzr now also gives a better indication of
progress, both in the way operations are drawn onto a text terminal, and
by showing the rate of network IO.

Changes from RC1 to Final
*************************

* ``bzr init --development-wt5[-rich-root]`` would fail because of
  circular import errors. (John Arbash Meinel, #328135)

* Expanded the help for log and added a new help topic called
  ``log-formats``.  (Ian Clatworthy)

Compatibility Breaks
********************

* By default, ``bzr status`` after a merge now shows just the pending
  merge tip revisions. This improves the signal-to-noise ratio after
  merging from trunk and completes much faster. To see all merged
  revisions, use the new ``-v`` flag.  (Ian Clatworthy)

* ``bzr log --line`` now shows any tags after the date and before
  the commit message. If you have scripts which parse the output
  from this command, you may need to adjust them accordingly.
  (Ian Clatworthy)

* ``bzr log --short`` now shows any additional revision properties
  after the date and before the commit message.  Scripts that parse 
  output of the log command in this situation may need to adjust.
  (Neil Martinsen-Burrell)

* The experimental formats ``1.12-preview`` and ``1.12-preview-rich-root``
  have been renamed ``development-wt5`` and ``development-wt5-rich-root``
  respectively, given they are not ready for release in 1.12.
  (Ian Clatworthy)

* ``read_bundle_from_url`` has been deprecated. (Vincent Ladeuil)

New Features
************

* Add support for filtering ``bzr missing`` on revisions.  Remote revisions
  can be filtered using ``bzr missing -r -20..-10`` and local revisions can
  be filtered using ``bzr missing --my-revision -20..-10``.
  (Marius Kruger)

* ``bzr log -p`` displays the patch diff for each revision.
  When logging a file, the diff only includes changes to that file.
  (Ian Clatworthy, #202331, #227335)

* ``bzr log`` supports a new option called ``-n N`` or ``--level N``.
  A value of 0 (zero) means "show all nested merge revisions" while
  a value of 1 (one) means "show just the top level". Values above
  1 can be used to see a limited amount of nesting. That can be
  useful for seeing the level or two below PQM submits for example.
  To force the ``--short`` and ``--line`` formats to display all nested
  merge revisions just like ``--long`` does by default, use a command
  like ``bzr log --short -n0``. To display just the mainline using
  ``--long`` format, ``bzr log --long -n1``.
  (Ian Clatworthy)

Improvements
************

* ``bzr add`` more clearly communicates success vs failure.
  (Daniel Watkins)

* ``bzr init`` will now print a little less verbose output.
  (Marius Kruger)

* ``bzr log`` is now much faster in many use cases, particularly
  at incrementally displaying results and filtering by a
  revision range. (Ian Clatworthy)

* ``bzr log --short`` and ``bzr log --line`` now show tags, if any,
  for each revision. The tags are shown comma-separated inside
  ``{}``. For short format, the tags appear at the end of line
  before the optional ``[merge]`` indicator. For line format,
  the tags appear after the date. (Ian Clatworthy)

* Progress bars now show the rate of activity for some sftp 
  operations, and they are drawn different.  (Martin Pool, #172741)

* Progress bars now show the rate of activity for urllib and pycurl based
  http client implementations. The operations are tracked at the socket
  level for better precision.
  (Vincent Ladeuil)

* Rule-based preferences can now accept multiple patterns for a set of
  rules.  (Marius Kruger)

* The ``ancestor:`` revision spec will now default to referring to the
  parent of the branch if no other location is given.
  (Daniel Watkins, #198417)

* The debugger started as a result of setting ``$BZR_PDB`` works
  around a bug in ``pdb``, http://bugs.python.org/issue4150.  The bug
  can cause truncated tracebacks in Python versions before 2.6.
  (Andrew Bennetts)

* VirtualVersionedFiles now implements
  ``iter_lines_added_or_present_in_keys``. This allows the creation of 
  new branches based on stacked bzr-svn branches. (#311997)

Bug Fixes
*********

* ``bzr annotate --show-ids`` doesn't give a backtrace on empty files
  anymore.
  (Anne Mohsen, Vincent Ladeuil, #314525)

* ``bzr log FILE`` now correctly shows mainline revisions merging
  a change to FILE when the ``--short`` and ``--line`` log formats
  are used. (Ian Clatworthy, #317417)

* ``bzr log -rX..Y FILE`` now shows the history of FILE provided
  it existed in Y or X, even if the file has since been deleted or
  renamed. If no range is given, the current/basis tree and
  initial tree are searched in that order. More generally, log
  now interprets filenames in their historical context.
  (Ian Clatworthy, #175520)

* ``bzr status`` now reports nonexistent files and continues, then
  errors (with code 3) at the end.  (Karl Fogel, #306394)

* Don't require the present compression base in knits to be the same
  when adding records in knits. (Jelmer Vernooij, #307394)

* Fix a problem with CIFS client/server lag on Windows colliding with
  an invariant-per-process algorithm for generating AtomicFile names
  (Adrian Wilkins, #304023)

* Many socket operations now handle EINTR by retrying the operation.
  Previously EINTR was treated as an unrecoverable failure.  There is
  a new ``until_no_eintr`` helper function in ``bzrlib.osutils``.
  (Andrew Bennetts)

* Support symlinks with non-ascii characters in the symlink filename.
  (Jelmer Vernooij, #319323)

* There was a bug in how we handled resolving when a file is deleted
  in one branch, and modified in the other. If there was a criss-cross
  merge, we would cause the deletion to conflict a second time.
  (Vincent Ladeuil, John Arbash Meinel)

* There was another bug in how we chose the correct intermediate LCA in
  criss-cross merges leading to several kind of changes be incorrectly
  handled.
  (John Arbash Meinel, Vincent Ladeuil)

* Unshelve now handles deleted paths without crashing. (Robert Collins)

Documentation
*************

* Improved plugin developer documentation.  (Martin Pool)

API Changes
***********

* ``ProgressBarStack`` is deprecated; instead use
  ``ui_factory.nested_progress_bar`` to create new progress bars.
  (Martin Pool)

* ForeignVcsMapping() now requires a ForeignVcs object as first
  argument. (Jelmer Vernooij)

* ForeignVcsMapping.show_foreign_revid() has been moved to
  ForeignVcs. (Jelmer Vernooij)

* ``read_bundle_from_url`` is deprecated in favor of
  ``read_mergeable_from_url``.  (Vincent Ladeuil)

* Revision specifiers are now registered in
  ``bzrlib.revisionspec.revspec_registry``, and the old list of 
  revisionspec classes (``bzrlib.revisionspec.SPEC_TYPES``) has been
  deprecated. (Jelmer Vernooij, #321183)

* The progress and UI classes have changed; the main APIs remain the
  same but code that provides a new UI or progress bar class may
  need to be updated.  (Martin Pool)

Internals
*********

* Default User Interface (UI) is CLIUIFactory when bzr runs in a dumb
  terminal. It is sometimes desirable do override this default by forcing
  bzr to use TextUIFactory. This can be achieved by setting the
  BZR_USE_TEXT_UI environment variable (emacs shells, as opposed to
  compile buffers, are such an example).
  (Vincent Ladeuil)

* New API ``Branch.iter_merge_sorted_revisions()`` that iterates over
  ``(revision_id, depth, revno, end_of_merge)`` tuples.
  (Ian Clatworthy)

* New ``Branch.dotted_revno_to_revision_id()`` and
  ``Branch.revision_id_to_dotted_revno()`` APIs that pick the most
  efficient way of doing the mapping.
  (Ian Clatworthy)

* Refactor cmd_serve so that it's a little easier to build commands that
  extend it, and perhaps even a bit easier to read.  (Jonathan Lange)

* ``TreeDelta.show()`` now accepts a ``filter`` parameter allowing log
  formatters to retrict the output.
  (Vincent Ladeuil)


bzr 1.11
########

:Codename: "Eyes up!"
:Released: 2009-01-19

This first monthly release of Bazaar for 2009 improves Bazaar's operation
in Windows, Mac OS X, and other situations where file names are matched
without regard to capitalization: Bazaar tries to match the case of an
existing file.  This release of Bazaar also improves the efficiency of
Tortoise Windows Shell integration and lets it work on 64-bit platforms.

The UI through which Bazaar supports historic formats has been improved,
so 'bzr help formats' now gives a simpler and shorter list, with clear
advice.

This release also fixes a number of bugs, particularly a glitch that can
occur when there are concurrent writes to a pack repository.

Bug Fixes
*********

* Fix failing test when CompiledChunksToLines is not available.
  (Vincent Ladeuil)

* Stacked branches don't repeatedly open their transport connection.
  (John Arbash Meinel)



bzr 1.11rc1
###########

:Codename: "Eyes up!"
:Released: 2009-01-09

Changes
*******

* Formats using Knit-based repository formats are now explicitly
  marked as deprecated. (Ian Clatworthy)

New Features
************

* Add support for `bzr tags -r 1..2`, that is we now support showing
  tags applicable for a specified revision range. (Marius Kruger)

* ``authentication.conf`` now accepts pluggable read-only credential
  stores. Such a plugin (``netrc_credential_store``) is now included,
  handles the ``$HOME/.netrc`` file and can server as an example to
  implement other plugins.
  (Vincent Ladeuil)

* ``shelve --list`` can now be used to list shelved changes.
  (Aaron Bentley)

Improvements
************

* Add trailing slash to directories in all output of ``bzr ls``, except
  ``bzr ls --null``. (Gordon P. Hemsley, #306424)

* ``bzr revision-info`` now supports a -d option to specify an
  alternative branch. (Michael Hudson)

* Add connection to a C++ implementation of the Windows Shell Extension
  which is able to fully replace the current Python implemented one.
  Advantages include 64bit support and reduction in overhead for
  processes which drag in shell extensions.
  (Mark Hammond)

* Support the Claws mail client directly, rather than via
  xdg-email. This prevents the display of an unnecessary modal
  dialog in Claws, informing the user that a file has been
  attached to the message, and works around bug #291847 in
  xdg-utils which corrupts the destination address.

* When working on a case-insensitive case-preserving file-system, as
  commonly found with Windows, bzr will often ignore the case of the
  arguments specified by the user in preference to the case of an existing
  item on the file-system or in the inventory to help prevent
  counter-intuitive behaviour on Windows. (Mark Hammond)

Bug Fixes
*********
  
* Allow BzrDir implementation to implement backing up of 
  control directory. (#139691)

* ``bzr push`` creating a new stacked branch will now only open a
  single connection to the target machine. (John Arbash Meinel)

* Don't call iteritems on transport_list_registry, because it may
  change during iteration.  (Martin Pool, #277048)

* Don't make a broken branch when pushing an unstackable-format branch
  that's in a stackable shared repository to a location with default
  stack-on location.  (Andrew Bennetts, #291046)

* Don't require embedding user in HTTP(S) URLs do use authentication.conf.
  (Ben Jansen, Vincent Ladeuil, #300347)

* Fix a problem with CIFS client/server lag on windows colliding with
  an invariant-per-process algorithm for generating AtomicFile names
  (Adrian Wilkins, #304023)

* Fix bogus setUp signature in UnavailableFTPServer.
  (Gary van der Merwe, #313498)

* Fix compilation error in ``_dirstate_helpers_c`` on SunOS/Solaris.
  (Jari Aalto)

* Fix SystemError in ``_patiencediff_c`` module by calling
  PyErr_NoMemory() before returning NULL in PatienceSequenceMatcher_new.
  (Andrew Bennetts, #303206)

* Give proper error message for diff with non-existent dotted revno.
  (Marius Kruger, #301969)

* Handle EACCES (permission denied) errors when launching a message
  editor, and emit warnings when a configured editor cannot be
  started. (Andrew Bennetts)

* ``$HOME/.netrc`` file is now recognized as a read-only credential store
  if configured in ``authentication.conf`` with 'password_encoding=netrc'
  in the appropriate sections.
  (Vincent Ladeuil, #103029)

* Opening a stacked branch now properly shares the connection, rather
  than opening a new connection for the stacked-on branch.
  (John Arbash meinel)

* Preserve transport decorators while following redirections.
  (Vincent Ladeuil, #245964, #270863)

* Provides a finer and more robust filter for accepted redirections.
  (Vincent Ladeuil, #303959, #265070)

* ``shelve`` paths are now interpreted relative to the current working
  tree.  (Aaron Bentley)

* ``Transport.readv()`` defaults to not reading more than 100MB in a
  single array. Further ``RemoteTransport.readv`` sets this to 5MB to
  work better with how it splits its requests.
  (John Arbash Meinel, #303538)

* Pack repositories are now able to reload the pack listing and retry
  the current operation if another action causes the data to be
  repacked.  (John Arbash Meinel, #153786)

* ``pull -v`` now respects the log_format configuration variable.
  (Aaron Bentley)

* ``push -v`` now works on non-initial pushes.  (Aaron Bentley)

* Use the short status format when the short format is used for log.
  (Vincent Ladeuil, #87179)

* Allow files to be renamed or moved via remove + add-by-id. (Charles
  Duffy, #314251)

Documentation
*************

* Improved the formats help topic to explain why multiple formats
  exist and to provide guidelines in selecting one. Introduced
  two new supporting help topics: current-formats and other-formats.
  (Ian Clatworthy)

API Changes
***********

* ``LRUCache(after_cleanup_size)`` was renamed to
  ``after_cleanup_count`` and the old name deprecated. The new name is
  used for clarity, and to avoid confusion with
  ``LRUSizeCache(after_cleanup_size)``. (John Arbash Meinel)

* New ``ForeignRepository`` base class, to help with foreign branch 
  support (e.g. svn).  (Jelmer Vernooij)

* ``node_distances`` and ``select_farthest`` can no longer be imported
  from ``bzrlib.graph``.  They can still be imported from
  ``bzrlib.deprecated_graph``, which has been the preferred way to
  import them since before 1.0.  (Andrew Bennetts)
  
* The logic in commit now delegates inventory basis calculations to
  the ``CommitBuilder`` object; this requires that the commit builder
  in use has been updated to support the new ``recording_deletes`` and
  ``record_delete`` methods. (Robert Collins)

Testing
*******

* An HTTPS server is now available (it requires python-2.6). Future bzr
  versions will allow the use of the python-2.6 ssl module that can be
  installed for 2.5 and 2.4.

* ``bzr selftest`` now fails if new trailing white space is added to
  the bazaar sources. It only checks changes not committed yet. This
  means that PQM will now reject changes that introduce new trailing
  whitespace. (Marius Kruger)

* Introduced new experimental formats called ``1.12-preview`` and
  ``1.12-preview-rich-root`` to enable testing of related pending
  features, namely content filtering and filtered views.
  (Ian Clatworthy)

Internals
*********

* Added an ``InventoryEntry`` cache when deserializing inventories.
  Can cut the time to iterate over multiple RevisionsTrees in half.
  (John Arbash Meinel)

* Added ``bzrlib.fifo_cache.FIFOCache`` which is designed to have
  minimal overhead versus using a plain dict for cache hits, at the
  cost of not preserving the 'active' set as well as an ``LRUCache``.
  (John Arbash Meinel)

* ``bzrlib.patience_diff.unified_diff`` now properly uses a tab
  character to separate the filename from the date stamp, and doesn't
  add trailing whitespace when a date stamp is not supplied.
  (Adeodato Simó, John Arbash Meinel)

* ``DirStateWorkingTree`` and ``DirStateWorkingTreeFormat`` added
  as base classes of ``WorkingTree4`` and ``WorkingTreeFormat4``
  respectively. (Ian Clatworthy)

* ``KnitVersionedFiles._check_should_delta()`` now uses the
  ``get_build_details`` api to avoid multiple hits to the index, and
  to properly follow the ``compression_parent`` rather than assuming
  it is the left-hand parent. (John Arbash Meinel)

* ``KnitVersionedFiles.get_record_stream()`` will now chose a
  more optimal ordering when the keys are requested 'unordered'.
  Previously the order was fully random, now the records should be
  returned from each pack in turn, in forward I/O order.
  (John Arbash Meinel)
    
* ``mutter()`` will now flush the ``~/.bzr.log`` if it has been more
  than 2s since the last time it flushed. (John Arbash Meinel)

* New method ``bzrlib.repository.Repository.add_inventory_by_delta``
  allows adding an inventory via an inventory delta, which can be
  more efficient for some repository types. (Robert Collins)

* Repository ``CommitBuilder`` objects can now accumulate an inventory
  delta. To enable this functionality call ``builder.recording_deletes``
  and additionally call ``builder.record_delete`` when a delete
  against the basis occurs. (Robert Collins)

* The default http handler has been changed from pycurl to urllib.
  The default is still pycurl for https connections. (The only
  advantage of pycurl is that it checks ssl certificates.)
  (John Arbash Meinel)

* ``VersionedFiles.get_record_stream()`` can now return objects with a
  storage_kind of ``chunked``. This is a collection (list/tuple) of
  strings. You can use ``osutils.chunks_to_lines()`` to turn them into
  guaranteed 'lines' or you can use ``''.join(chunks)`` to turn it
  into a fulltext. This allows for some very good memory savings when
  asking for many texts that share ancestry, as the individual chunks
  can be shared between versions of the file. (John Arbash Meinel)

* ``pull -v`` and ``push -v`` use new function
  ``bzrlib.log.show_branch_change`` (Aaron Bentley)



bzr 1.10
########

:Released: 2008-12-05

Bazaar 1.10 has several performance improvements for copying revisions
(especially for small updates to large projects).  There has also been a
significant amount of effort in polishing stacked branches.  The commands
``shelve`` and ``unshelve`` have become core commands, with an improved
implementation.

The only changes versus bzr-1.10rc1 are bugfixes for stacked branches.

bug Fixes
*********

* Don't set a pack write cache size from RepoFetcher, because the
  cache is not coherent with reads and causes ShortReadvErrors.
  This reverses the change that fixed #294479.
  (Martin Pool, #303856)

* Properly handle when a revision can be inserted as a delta versus
  when it needs to be expanded to a fulltext for stacked branches.
  There was a bug involving merge revisions. As a method to help
  prevent future difficulties, also make stacked fetches sort
  topologically. (John Arbash Meinel, #304841)


bzr 1.10rc1
###########

:Released: 2008-11-28

This release of Bazaar focuses on performance improvements when pushing
and pulling revisions, both locally and to remote networks.  The popular
``shelve`` and ``unshelve`` commands, used to interactively revert and
restore work in progress, have been merged from bzrtools into the bzr
core.  There are also bug fixes for portability, and for stacked branches.

New Features
************

* New ``commit_message_template`` hook that is called by the commit
  code to generate a template commit message. (Jelmer Vernooij)

* New `shelve` and `unshelve` commands allow undoing and redoing changes.
  (Aaron Bentley)

Improvements
************

* ``(Remote)Branch.copy_content_into`` no longer generates the full revision
  history just to set the last revision info.
  (Andrew Bennetts, John Arbash Meinel)

* Fetches between formats with different serializers (such as
  pack-0.92-subtree and 1.9-rich-root) are faster now.  This is due to
  operating on batches of 100 revisions at time rather than
  one-by-one.  (Andrew Bennetts, John Arbash Meinel)

* Search index files corresponding to pack files we've already used
  before searching others, because they are more likely to have the
  keys we're looking for.  This reduces the number of iix and tix
  files accessed when pushing 1 new revision, for instance.
  (John Arbash Meinel)

* Signatures to transfer are calculated more efficiently in
  ``item_keys_introduced_by``.  (Andrew Bennetts, John Arbash Meinel)

* The generic fetch code can once again copy revisions and signatures
  without extracting them completely to fulltexts and then serializing
  them back down into byte strings. This is a significant performance
  improvement when fetching from a stacked branch.
  (John Arbash Meinel, #300289)

* When making a large readv() request over ``bzr+ssh``, break up the
  request into more manageable chunks. Because the RPC is not yet able
  to stream, this helps keep us from buffering too much information at
  once. (John Arbash Meinel)

Bug Fixes
*********

* Better message when the user needs to set their Launchpad ID.
  (Martin Pool, #289148)

* ``bzr commit --local`` doesn't access the master branch anymore.
  This fixes a regression introduced in 1.9.  (Marius Kruger, #299313)

* Don't call the system ``chdir()`` with an empty path. Sun OS seems
  to give an error in that case.  Also, don't count on ``getcwd()``
  being able to allocate a new buffer, which is a gnu extension.
  (John Arbash Meinel, Martin Pool, Harry Hirsch, #297831)

* Don't crash when requesting log --forward <file> for a revision range
  starting with a dotted revno.
  (Vincent Ladeuil, #300055)

* Don't create text deltas spanning stacked repositories; this could
  cause "Revision X not present in Y" when later accessing them.
  (Martin Pool, #288751)

* Pack repositories are now able to reload the pack listing and retry
  the current operation if another action causes the data to be
  repacked.  (John Arbash Meinel, #153786)

* PermissionDenied errors from smart servers no longer cause
  "PermissionDenied: "None"" on the client.
  (Andrew Bennetts, #299254)

* Pushing to a stacked pack repository now batches writes, the same
  way writes are batched to ordinary pack repository.  This makes
  pushing to a stacked branch over the network much faster.
  (Andrew Bennetts, #294479)

* TooManyConcurrentRequests no longer occur when a fetch fails and
  tries to abort a write group.  This allows the root cause (e.g. a
  network interruption) to be reported.  (Andrew Bennetts, #297014)

* RemoteRepository.get_parent_map now uses fallback repositories.
  (Aaron Bentley, #297991?, #293679?)

API Changes
***********

* ``CommitBuilder`` now validates the strings it will be committing,
  to ensure that they do not have characters that will not be properly
  round-tripped. For now, it just checks for characters that are
  invalid in the XML form. (John Arbash Meinel, #295161)

* Constructor parameters for NewPack (internal to pack repositories)
  have changed incompatibly.

* ``Repository.abort_write_group`` now accepts an optional
  ``suppress_errors`` flag.  Repository implementations that override
  ``abort_write_group`` will need to be updated to accept the new
  argument.  Subclasses that only override ``_abort_write_group``
  don't need to change.

* Transport implementations must provide copy_tree_to_transport.  A default
  implementation is provided for Transport subclasses.

Testing
*******

* ``bzr selftest`` now fails if no doctests are found in a module
  that's expected to have them.  (Martin Pool)

* Doctests now only report the first failure.  (Martin Pool)


bzr 1.9
#######

:Released: 2008-11-07

This release of Bazaar adds a new repository format, ``1.9``, with smaller
and more efficient index files.  This format can be specified when
creating a new repository, or used to losslessly upgrade an existing
repository.  bzr 1.9 also speeds most operations over the smart server
protocol, makes annotate faster, and uses less memory when making
checkouts or pulling large amounts of data.

Bug Fixes
*********

* Fix "invalid property value 'branch-nick' for None" regression with
  branches bound to svn branches.  (Martin Pool, #293440)

* Fix SSL/https on Python2.6.  (Vincent Ladeuil, #293054)

* ``SFTPTransport.readv()`` had a bug when requests were out-of-order.
  This only triggers some-of-the-time on Knit format repositories.
  (John Arbash Meinel, #293746)


bzr 1.9rc1
##########

:Released: 2008-10-31

New Features
************

* New Branch hook ``transform_fallback_location`` allows a function to
  be called when looking up the stacked source. (Michael Hudson)

* New repository formats ``1.9`` and ``1.9-rich-root``. These have all
  the functionality of ``1.6``, but use the new btree indexes.
  These indexes are both smaller and faster for access to historical
  information.  (John Arbash Meinel)

Improvements
************

* ``BTreeIndex`` code now is able to prefetch extra pages to help tune
  the tradeoff between bandwidth and latency. Should be tuned
  appropriately to not impact commands which need minimal information,
  but provide a significant boost to ones that need more context. Only
  has a direct impact on the ``--development2`` format which uses
  btree's for the indexes. (John Arbash Meinel)

* ``bzr dump-btree`` is a hidden command introduced to allow dumping
  the contents of a compressed btree file.  (John Arbash Meinel)

* ``bzr pack`` now tells the index builders to optimize for size. For
  btree index repositories, this can save 25% of the index size
  (mostly in the text indexes). (John Arbash Meinel)

* ``bzr push`` to an existing branch or repository on a smart server
  is faster, due to Bazaar making more use of the ``get_parent_map``
  RPC when querying the remote branch's revision graph.
  (Andrew Bennetts)

* default username for bzr+ssh and sftp can be configured in
  authentication.conf. (Aaron Bentley)

* launchpad-login now provides a default username for bzr+ssh and sftp
  URLs, allowing username-free URLs to work for everyone. (Aaron Bentley)

* ``lp:`` lookups no longer include usernames, making them shareable and
  shorter. (Aaron Bentley)

* New ``PackRepository.autopack`` smart server RPC, which does
  autopacking entirely on the server.  This is much faster than
  autopacking via plain file methods, which downloads a large amount
  of pack data and then re-uploads the same pack data into a single
  file.  This fixes a major (although infrequent) cause of lengthy
  delays when using a smart server.  For example, pushing the 10th
  revision to a repository with 9 packs now takes 44 RPCs rather than
  179, and much less bandwidth too.  This requires Bazaar 1.9 on both
  the client and the server, otherwise the client will fallback to the
  slower method.  (Andrew Bennetts)

Bug Fixes
*********

* A failure to load a plugin due to an IncompatibleAPI exception is
  now correctly reported. (Robert Collins, #279451)

* API versioning support now has a multiple-version checking api
  ``require_any_api``. (Robert Collins, #279447)

* ``bzr branch --stacked`` from a smart server to a standalone branch
  works again.  This fixes a regression in 1.7 and 1.8.
  (Andrew Bennetts, #270397)

* ``bzr co`` uses less memory. It used to unpack the entire WT into
  memory before writing it to disk. This was a little bit faster, but
  consumed lots of memory. (John Arbash Meinel, #269456)

* ``bzr missing --quiet`` no longer prints messages about whether
  there are missing revisions.  The exit code indicates whether there
  were or not.  (Martin Pool, #284748)

* Fixes to the ``annotate`` code. The fast-path which re-used the
  stored deltas was accidentally disabled all the time, instead of
  only when a branch was stacked. Second, the code would accidentally
  re-use a delta even if it wasn't against the left-parent, this
  could only happen if ``bzr reconcile`` decided that the parent
  ordering was incorrect in the file graph.  (John Arbash Meinel)

* "Permission denied" errors that occur when pushing a new branch to a
  smart server no longer cause tracebacks.  (Andrew Bennetts, #278673)

* Some compatibility fixes for building the extensions with MSVC and
  for python2.4. (John Arbash Meinel, #277484)

* The index logic is now able to reload the list of pack files if and
  index ends up disappearing. We still don't reload if the pack data
  itself goes missing after checking the index. This bug appears as a
  transient failure (file not found) when another process is writing
  to the repository.  (John Arbash Meinel, #153786)

* ``bzr switch`` and ``bzr bind`` will now update the branch nickname if
  it was previously set. All checkouts will now refer to the bound branch
  for a nickname if one was not explicitly set.
  (Marius Kruger, #230903)

Documentation
*************

* Improved hook documentation. (Michael Ernst)

API Changes
***********

* commands.plugins_cmds is now a CommandRegistry, not a dict.

Internals
*********

* New AuthenticationConfig.set_credentials method allows easy programmatic
  configuration of authetication credentials.


bzr 1.8
#######

:Released: 2008-10-16

Bazaar 1.8 includes several fixes that improve working tree performance,
display of revision logs, and merges.  The bzr testsuite now passes on OS
X and Python 2.6, and almost completely passes on Windows.  The
smartserver code has gained several bug fixes and performance
improvements, and can now run server-side hooks within an http server.

Bug Fixes
*********

* Fix "Must end write group" error when another error occurs during
  ``bzr push``.  (Andrew Bennetts, #230902)

Portability
***********

* Some Pyrex versions require the WIN32 macro defined to compile on
  that platform.  (Alexander Belchenko, Martin Pool, #277481)


bzr 1.8rc1
##########

:Released: 2008-10-07

Changes
*******

* ``bzr log file`` has been changed. It now uses a different method
  for determining which revisions to show as merging the changes to
  the file. It now only shows revisions which merged the change
  towards your mainline. This simplifies the output, makes it faster,
  and reduces memory consumption.  (John Arbash Meinel)

* ``bzr merge`` now defaults to having ``--reprocess`` set, whenever
  ``--show-base`` is not supplied.  (John Arbash Meinel)

* ``bzr+http//`` will now optionally load plugins and write logs on the
  server. (Marius Kruger)

* ``bzrlib._dirstate_helpers_c.pyx`` does not compile correctly with
  Pyrex 0.9.4.1 (it generates C code which causes segfaults). We
  explicitly blacklist that version of the compiler for that
  extension. Packaged versions will include .c files created with
  pyrex >= 0.9.6 so it doesn't effect releases, only users running
  from the source tree. (John Arbash Meinel, #276868)

Features
********

* bzr is now compatible with python-2.6. python-2.6 is not yet officially
  supported (nor released, tests were conducted with the dev version of
  python-2.6rc2), but all known problems have been fixed.  Feedback
  welcome.
  (Vincent Ladeuil, #269535)

Improvements
************

* ``bzr annotate`` will now include uncommitted changes from the local
  working tree by default. Such uncommitted changes are given the
  revision number they would get if a commit was done, followed with a
  ? to indicate that its not actually known. (Robert Collins, #3439)

* ``bzr branch`` now accepts a ``--standalone`` option, which creates a
  standalone branch regardless of the presence of shared repositories.
  (Daniel Watkins)

* ``bzr push`` is faster in the case there are no new revisions to
  push.  It is also faster if there are no tags in the local branch.
  (Andrew Bennetts)

* File changes during a commit will update the tree stat cache.
  (Robert Collins)

* Location aliases can now accept a trailing path.  (Micheal Hudson)

* New hooks ``Lock.hooks`` when LockDirs are acquired and released.
  (Robert Collins, MartinPool)

* Switching in heavyweight checkouts uses the master branch's context, not
  the checkout's context.  (Adrian Wilkins)

* ``status`` on large trees is now faster, due to optimisations in the
  walkdirs code. Of particular note, the walkdirs code now performs
  a temporary ``chdir()`` while reading a single directory; if your
  platform has non thread-local current working directories (and is
  not windows which has its own implementation), this may introduce a
  race condition during concurrent uses of bzrlib. The bzrlib CLI
  will not encounter this as it is single threaded for working tree
  operations. (Robert Collins)

* The C extensions now build on python 2.4 (Robert Collins, #271939)

* The ``-Dhpss`` debug flag now reports the number of smart server
  calls per medium to stderr.  This is in addition to the existing
  detailed logging to the .bzr.log trace file.  (Andrew Bennetts)

Bug Fixes
*********

* Avoid random failures arising from misinterpreted ``errno`` values
  in ``_readdir_pyx.read_dir``.
  (Martin Pool, #279381)

* Branching from a shared repository on a smart server into a new
  repository now preserves the repository format.
  (Andrew Bennetts, #269214)

* ``bzr log`` now accepts a ``--change`` option.
  (Vincent Ladeuil, #248427)

* ``bzr missing`` now accepts an ``--include-merges`` option.
  (Vincent Ladeuil, #233817)

* Don't try to filter (internally) '.bzr' from the files to be deleted if
  it's not there.
  (Vincent Ladeuil, #272648)

* Fix '_in_buffer' AttributeError when using the -Dhpss debug flag.
  (Andrew Bennetts)

* Fix TooManyConcurrentRequests errors caused by a connection failure
  when doing ``bzr pull`` or ``bzr merge`` from a ``bzr+ssh`` URL.
  (Andrew Bennetts, #246233)

* Fixed ``bzr st -r branch:PATH_TO_BRANCH`` where the other branch
  is in a different repository than the current one.
  (Lukáš Lalinský, #144421)

* Make the first line of the manpage preamble a comment again.
  (David Futcher, #242106)

* Remove use of optional parameter in GSSAPI FTP support, since
  it breaks newer versions of Python-Kerberos. (Jelmer Vernooij)

* The autopacking logic will now always create a single new pack from
  all of the content which it deems is worth moving. This avoids the
  'repack a single pack' bug and should result in better packing
  overall.  (John Arbash Meinel, #242510, #172644)

* Trivial documentation fix.
  (John Arbash Meinel, #270471)

* ``bzr switch`` and ``bzr bind`` will now update the branch nickname if
  it was previously set. All checkouts will now refer to the bound branch
  for a nickname if one was not explicitly set.
  (Marius Kruger, #230903)

Documentation
*************

* Explain revision/range identifiers. (Daniel Clemente)

API Changes
***********

* ``CommitBuilder.record_entry_contents`` returns one more element in
  its result tuple - an optional file system hash for the hash cache
  to use. (Robert Collins)

* ``dirstate.DirState.update_entry`` will now only calculate the sha1
  of a file if it is likely to be needed in determining the output
  of iter_changes. (Robert Collins)

* The PackRepository, RepositoryPackCollection, NewPack classes have a
  slightly changed interface to support different index types; as a
  result other users of these classes need to supply the index types
  they want. (Robert Collins)

Testing
*******

* ``bzrlib.tests.repository_implementations`` has been renamed to
  ``bzrlib.tests.per_repository`` so that we have a common structure
  (and it is shorter). (John Arbash Meinel, #239343)

* ``LocalTransport.abspath()`` now returns a drive letter if the
  transport has one, fixing numerous tests on Windows.
  (Mark Hammond)

* PreviewTree is now tested via intertree_implementations.
  (Aaron Bentley)

* The full test suite is passing again on OSX.
  (Guillermo Gonzalez, Vincent Ladeuil)

* The full test suite passes when run with ``-Eallow_debug``.
  (Andrew Bennetts)

Internals
*********

* A new hook, ``Branch.open``, has been added, which is called when
  branch objects are opened. (Robert Collins)

* ``bzrlib.osutils._walkdirs_utf8`` has been refactored into common
  tree walking, and modular directory listing code to aid future
  performance optimisations and refactoring. (Robert Collins)

* ``bzrlib.trace.debug_memory`` can be used to get a quick memory dump
  in the middle of processing. It only reports memory if
  ``/proc/PID/status`` is available. (John Arbash Meinel)

* New method ``RevisionSpec.as_tree`` for representing the revision
  specifier as a revision tree object. (Lukáš Lalinský)

* New race-free method on MutableTree ``get_file_with_stat`` for use
  when generating stat cache results. (Robert Collins)

* New win32utils.get_local_appdata_location() provides access to a local
  directory for storing data.  (Mark Hammond)

* To be compatible with python-2.6 a few new rules should be
  observed. 'message' attribute can't be used anymore in exception
  classes, 'sha' and 'md5' modules have been deprecated (use
  osutils.[md5|sha]), object__init__ and object.__new__ don't accept
  parameters anymore.
  (Vincent Ladeuil)


bzr 1.7.1
#########

:Released:  2008-10-01

No changes from 1.7.1rc1.


bzr 1.7.1rc1
############

:Released: 2008-09-24

This release just includes an update to how the merge algorithm handles
file paths when we encounter complex history.

Features
********

* If we encounter a criss-cross in history, use information from
  direct Least Common Ancestors to resolve inventory shape (locations
  of files, adds, deletes, etc). This is similar in concept to using
  ``--lca`` for merging file texts, only applied to paths.
  (John Arbash Meinel)


bzr 1.7
#######

:Released: 2008-09-23

This release includes many bug fixes and a few performance and feature
improvements.  ``bzr rm`` will now scan for missing files and remove them,
like how ``bzr add`` scans for unknown files and adds them. A bit more
polish has been applied to the stacking code. The b-tree indexing code has
been brought in, with an eye on using it in a future repository format.
There are only minor installer changes since bzr-1.7rc2.

Features
********

* Some small updates to the win32 installer. Include localization
  files found in plugins, and include the builtin distutils as part of
  packaging qbzr. (Mark Hammond)


bzr 1.7rc2
##########

:Released: 2008-09-17

A few bug fixes from 1.7rc1. The biggest change is a new
``RemoteBranch.get_stacked_on_url`` rpc. This allows clients that are
trying to access a Stacked branch over the smart protocol, to properly
connect to the stacked-on location.

Bug Fixes
*********

* Branching from a shared repository on a smart server into a new
  repository now preserves the repository format.
  (Andrew Bennetts, #269214)

* Branching from a stacked branch via ``bzr+ssh`` can properly connect
  to the stacked-on branch.  (Martin Pool, #261315)

* ``bzr init`` no longer re-opens the BzrDir multiple times.
  (Vincent Ladeuil)

* Fix '_in_buffer' AttributeError when using the -Dhpss debug flag.
  (Andrew Bennetts)


bzr 1.7rc1
##########

:Released: 2008-09-09

This release candidate for bzr 1.7 has several bug fixes and a few
performance and feature improvements.  ``bzr rm`` will now scan for
missing files and remove them, like how ``bzr add`` scans for unknown
files and adds them. A bit more polish has been applied to the stacking
code. The b-tree indexing code has been brought in, with an eye on using
it in a future repository format.


Changes
*******

* ``bzr export`` can now export a subdirectory of a project.
  (Robert Collins)

* ``bzr remove-tree`` will now refuse to remove a tree with uncommitted
  changes, unless the ``--force`` option is specified.
  (Lukáš Lalinský, #74101)

* ``bzr rm`` will now scan for files that are missing and remove just
  them automatically, much as ``bzr add`` scans for new files that
  are not ignored and adds them automatically. (Robert Collins)

Features
********

* Support for GSSAPI authentication when using FTP as documented in
  RFC2228. (Jelmer Vernooij, #49623)

* Add support for IPv6 in the smart server. (Jelmer Vernooij, #165014)

Improvements
************

* A url like ``log+file:///tmp`` will log all access to that Transport
  to ``.bzr.log``, which may help in debugging or profiling.
  (Martin Pool)

* ``bzr branch`` and ``bzr push`` use the default stacking policy if the
  branch format supports it. (Aaron Bentley)

* ``bzr init`` and ``bzr init-repo`` will now print out the same as
  ``bzr info`` if it completed successfully.
  (Marius Kruger)

* ``bzr uncommit`` logs the old tip revision id, and displays how to
  restore the branch to that tip using ``bzr pull``.  This allows you
  to recover if you realize you uncommitted the wrong thing.
  (John Arbash Meinel)

* Fix problems in accessing stacked repositories over ``bzr://``.
  (Martin Pool, #261315)

* ``SFTPTransport.readv()`` was accidentally using ``list += string``,
  which 'works', but adds each character separately to the list,
  rather than using ``list.append(string)``. Fixing this makes the
  SFTP transport a little bit faster (~20%) and use a bit less memory.
  (John Arbash Meinel)

* When reading index files, if we happen to read the whole file in a
  single request treat it as a ``_buffer_all`` request. This happens
  most often on small indexes over remote transports, where we default
  to reading 64kB. It saves a round trip for each small index during
  fetch operations. Also, if we have read more than 50% of an index
  file, trigger a ``_buffer_all`` on the next request. This works
  around some inefficiencies because reads don't fall neatly on page
  boundaries, so we would ignore those bytes, but request them again
  later. This could trigger a total read size of more than the whole
  file. (John Arbash Meinel)

Bug Fixes
*********

* ``bzr rm`` is now aliased to ``bzr del`` for the convenience of svn
  users. (Robert Collins, #205416)

* Catch the infamous "select/poll returned error" which occurs when
  pycurl try to send a body request to an HTTP/1.0 server which has
  already refused to handle the request. (Vincent Ladeuil, #225020)

* Fix ``ObjectNotLocked`` errors when using various commands
  (including ``bzr cat`` and ``bzr annotate``) in combination with a
  smart server URL.  (Andrew Bennetts, #237067)

* ``FTPTransport.stat()`` would return ``0000`` as the permission bits
  for the containing ``.bzr/`` directory (it does not implement
  permissions). This would cause us to set all subdirectories to
  ``0700`` and files to ``0600`` rather than leaving them unmodified.
  Now we ignore ``0000`` as the permissions and assume they are
  invalid. (John Arbash Meinel, #259855)

* Merging from a previously joined branch will no longer cause
  a traceback. (Jelmer Vernooij, #203376)

* Pack operations on windows network shares will work even with large
  files. (Robert Collins, #255656)

* Running ``bzr st PATH_TO_TREE`` will no longer suppress merge
  status. Status is also about 7% faster on mozilla sized trees
  when the path to the root of the tree has been given. Users of
  the internal ``show_tree_status`` function should be aware that
  the show_pending flag is now authoritative for showing pending
  merges, as it was originally. (Robert Collins, #225204)

* Set valid default _param_name for Option so that ListOption can embed
  '-' in names. (Vincent Ladeuil, #263249)

* Show proper error rather than traceback when an unknown revision
  id is specified to ``bzr cat-revision``. (Jelmer Vernooij, #175569)

* Trailing text in the dirstate file could cause the C dirstate parser
  to try to allocate an invalid amount of memory. We now properly
  check and test for parsing a dirstate with invalid trailing data.
  (John Arbash Meinel, #186014)

* Unexpected error responses from a smart server no longer cause the
  client to traceback.  (Andrew Bennetts, #263527)

* Use a Windows api function to get a Unicode host name, rather than
  assuming the host name is ascii.
  (Mark Hammond, John Arbash Meinel, #256550)

* ``WorkingTree4`` trees will now correctly report missing-and-new
  paths in the output of ``iter_changes``. (Robert Collins)

Documentation
*************

* Updated developer documentation.  (Martin Pool)

API Changes
***********

* Exporters now take 4 parameters. (Robert Collins)

* ``Tree.iter_changes`` will now return False for the content change
  field when a file is missing in the basis tree and not present in
  the target tree. Previously it returned True unconditionally.
  (Robert Collins)

* The deprecated ``Branch.abspath`` and unimplemented
  ``Branch.rename_one`` and ``Branch.move`` were removed. (Jelmer Vernooij)

* BzrDir.clone_on_transport implementations must now accept a stacked_on
  parameter.  (Aaron Bentley)

* BzrDir.cloning_metadir implementations must now take a require_stacking
  parameter.  (Aaron Bentley)

Testing
*******

* ``addCleanup`` now takes ``*arguments`` and ``**keyword_arguments``
  which are then passed to the cleanup callable as it is run. In
  addition, addCleanup no longer requires that the callables passed to
  it be unique. (Jonathan Lange)

* Fix some tests that fail on Windows because files are deleted while
  still in use.
  (Mark Hammond)

* ``selftest``'s ``--starting-with`` option can now use predefined
  prefixes so that one can say ``bzr selftest -s bp.loom`` instead of
  ``bzr selftest -s bzrlib.plugins.loom``. (Vincent Ladeuil)

* ``selftest``'s ``--starting-with`` option now accepts multiple values.
  (Vincent Ladeuil)

Internals
*********

* A new plugin interface, ``bzrlib.log.log_adapters``, has been added.
  This allows dynamic log output filtering by plugins.
  (Robert Collins)

* ``bzrlib.btree_index`` is now available, providing a b-tree index
  layer. The design is memory conservative (limited memory cache),
  faster to seek (approx 100 nodes per page, gives 100-way fan out),
  and stores compressed pages allowing more keys per page.
  (Robert Collins, John Arbash Meinel)

* ``bzrlib.diff.DiffTree.show_diff`` now skips changes where the kind
  is unknown in both source and target.
  (Robert Collins, Aaron Bentley)

* ``GraphIndexBuilder.add_node`` and ``BTreeBuilder`` have been
  streamlined a bit. This should make creating large indexes faster.
  (In benchmarking, it now takes less time to create a BTree index than
  it takes to read the GraphIndex one.) (John Arbash Meinel)

* Mail clients for `bzr send` are now listed in a registry.  This
  allows plugins to add new clients by registering them with
  ``bzrlib.mail_client.mail_client_registry``.  All of the built-in
  clients now use this mechanism.  (Neil Martinsen-Burrell)


bzr 1.6.1
#########

:Released: 2008-09-05

A couple regressions were found in the 1.6 release. There was a
performance issue when using ``bzr+ssh`` to branch large repositories,
and some problems with stacking and ``rich-root`` capable repositories.


bzr 1.6.1rc2
############

:Released: 2008-09-03

Bug Fixes
*********

* Copying between ``rich-root`` and ``rich-root-pack`` (and vice
  versa) was accidentally using the inter-model fetcher, instead of
  recognizing that both were 'rich root' formats.
  (John Arbash Meinel, #264321)


bzr 1.6.1rc1
############

:Released: 2008-08-29

This release fixes a few regressions found in the 1.6 client. Fetching
changes was using an O(N^2) buffering algorithm, so for large projects it
would cause memory thrashing. There is also a specific problem with the
``--1.6-rich-root`` format, which prevented stacking on top of
``--rich-root-pack`` repositories, and could allow users to accidentally
fetch experimental data (``-subtree``) without representing it properly.
The ``--1.6-rich-root`` format has been deprecated and users are
recommended to upgrade to ``--1.6.1-rich-root`` immediately.  Also we
re-introduced a workaround for users who have repositories with incorrect
nodes (not possible if you only used official releases).
I should also clarify that none of this is data loss level issues, but
still sufficient enough to warrant an updated release.

Bug Fixes
*********

* ``RemoteTransport.readv()`` was being inefficient about how it
  buffered the readv data and processed it. It would keep appending to
  the same string (causing many copies) and then pop bytes out of the
  start of the string (causing more copies).
  With this patch "bzr+ssh://local" can improve dramatically,
  especially for projects with large files.
  (John Arbash Meinel)

* Revision texts were always meant to be stored as fulltexts. There
  was a bug in a bzr.dev version that would accidentally create deltas
  when copying from a Pack repo to a Knit repo. This has been fixed,
  but to support those repositories, we know always request full texts
  for Revision texts. (John Arbash Meinel, #261339)

* The previous ``--1.6-rich-root`` format used an incorrect xml
  serializer, which would accidentally support fetching from a
  repository that supported subtrees, even though the local one would
  not. We deprecated that format, and introduced a new one that uses
  the correct serializer ``--1.6.1-rich-root``.
  (John Arbash Meinel, #262333)


bzr 1.6
#######

:Released: 2008-08-25

Finally, the long awaited bzr 1.6 has been released. This release includes
new features like Stacked Branches, improved weave merge, and an updated
server protocol (now on v3) which will allow for better cross version
compatibility. With this release we have deprecated Knit format
repositories, and recommend that users upgrade them, we will continue to
support reading and writing them for the forseeable future, but we will
not be tuning them for performance as pack repositories have proven to be
better at scaling. This will also be the first release to bundle
TortoiseBzr in the standalone Windows installer.


bzr 1.6rc5
##########

:Released: 2008-08-19

Bug Fixes
*********

* Disable automatic detection of stacking based on a containing
  directory of the target. It interacted badly with push, and needs a
  bit more work to get the edges polished before it should happen
  automatically. (John Arbash Meinel, #259275)
  (This change was reverted when merged to bzr.dev)


bzr 1.6rc4
##########

:Released: 2008-08-18

Bug Fixes
*********

* Fix a regression in knit => pack fetching.  We had a logic
  inversion, causing the fetch to insert fulltexts in random order,
  rather than preserving deltas.  (John Arbash Meinel, #256757)


bzr 1.6rc3
##########

:Released: 2008-08-14

Changes
*******

* Disable reading ``.bzrrules`` as a per-branch rule preferences
  file. The feature was not quite ready for a full release.
  (Robert Collins)

Improvements
************

* Update the windows installer to bundle TortoiseBzr and ``qbzr``
  into the standalone installer. This will be the first official
  windows release that installs Tortoise by default.
  (Mark Hammond)

Bug Fixes
*********

* Fix a regression in ``bzr+http`` support. There was a missing
  function (``_read_line``) that needed to be carried over from
  ``bzr+ssh`` support. (Andrew Bennetts)

* ``GraphIndex`` objects will internally read an entire index if more
  than 1/20th of their keyspace is requested in a single operation.
  This largely mitigates a performance regression in ``bzr log FILE``
  and completely corrects the performance regression in ``bzr log``.
  The regression was caused by removing an accomodation which had been
  supporting the index format in use. A newer index format is in
  development which is substantially faster. (Robert Collins)


bzr 1.6rc2
##########

:Released: 2008-08-13

This release candidate has a few minor bug fixes, and some regression
fixes for Windows.

Bug Fixes
*********

* ``bzr upgrade`` on remote branches accessed via bzr:// and
  bzr+ssh:// now works.  (Andrew Bennetts)

* Change the ``get_format_description()`` strings for
  ``RepositoryFormatKnitPack5`` et al to be single line messages.
  (Aaron Bentley)

* Fix for a regression on Win32 where we would try to call
  ``os.listdir()`` on a file and not catch the exception properly.
  (Windows raises a different exception.) This would manifest in
  places like ``bzr rm file`` or ``bzr switch``.
  (Mark Hammond, John Arbash Meinel)

* ``Inventory.copy()`` was failing to set the revision property for
  the root entry. (Jelmer Vernooij)

* sftp transport: added missing ``FileExists`` case to
  ``_translate_io_exception`` (Christophe Troestler, #123475)

* The help for ``bzr ignored`` now suggests ``bzr ls --ignored`` for
  scripting use. (Robert Collins, #3834)

* The default ``annotate`` logic will now always assign the
  last-modified value of a line to one of the revisions that modified
  it, rather than a merge revision. This would happen when both sides
  claimed to have modified the line resulting in the same text. The
  choice is arbitrary but stable, so merges in different directions
  will get the same results.  (John Arbash Meinel, #232188)


bzr 1.6rc1
##########

:Released: 2008-08-06

This release candidate for bzr 1.6 solidifies the new branch stacking
feature.  Bazaar now recommends that users upgrade all knit repositories,
because later formats are much faster.  However, we plan to continue read/write and
upgrade support for knit repostories for the forseeable future.  Several
other bugs and performance issues were fixed.

Changes
*******

* Knit format repositories are deprecated and bzr will now emit
  warnings whenever it encounters one.  Use ``bzr upgrade`` to upgrade
  knit repositories to pack format.  (Andrew Bennetts)

Improvements
************

* ``bzr check`` can now be told which elements at a location it should
  check.  (Daniel Watkins)

* Commit now supports ``--exclude`` (or ``-x``) to exclude some files
  from the commit. (Robert Collins, #3117)

* Fetching data between repositories that have the same model but no
  optimised fetcher will not reserialise all the revisions, increasing
  performance. (Robert Collins, John Arbash Meinel)

* Give a more specific error when target branch is not reachable.
  (James Westby)

* Implemented a custom ``walkdirs_utf8`` implementation for win32.
  This uses a pyrex extension to get direct access to the
  ``FindFirstFileW`` style apis, rather than using ``listdir`` +
  ``lstat``. Shows a very strong improvement in commands like
  ``status`` and ``diff`` which have to iterate the working tree.
  Anywhere from 2x-6x faster depending on the size of the tree (bigger
  trees, bigger benefit.) (John Arbash Meinel)

* New registry for log properties handles  and the method in
  LongLogFormatter to display the custom properties returned by the
  registered handlers. (Guillermo Gonzalez, #162469)

Bug Fixes
*********

* Add more tests that stacking does not create deltas spanning
  physical repository boundaries.
  (Martin Pool, #252428)

* Better message about incompatible repositories.
  (Martin Pool, #206258)

* ``bzr branch --stacked`` ensures the destination branch format can
  support stacking, even if the origin does not.
  (Martin Pool)

* ``bzr export`` no longer exports ``.bzrrules``.
  (Ian Clatworthy)

* ``bzr serve --directory=/`` now correctly allows the whole
  filesystem to be accessed on Windows, not just the root of the drive
  that Python is running from.
  (Adrian Wilkins, #240910)

* Deleting directories by hand before running ``bzr rm`` will not
  cause subsequent errors in ``bzr st`` and ``bzr commit``.
  (Robert Collins, #150438)

* Fix a test case that was failing if encoding wasn't UTF-8.
  (John Arbash Meinel, #247585)

* Fix "no buffer space available" error when branching with the new
  smart server protocol to or from Windows.
  (Andrew Bennetts, #246180)

* Fixed problem in branching from smart server.
  (#249256, Michael Hudson, Martin Pool)

* Handle a file turning in to a directory in TreeTransform.
  (James Westby, #248448)

API Changes
***********

* ``MutableTree.commit`` has an extra optional keywork parameter
  ``exclude`` that will be unconditionally supplied by the command
  line UI - plugins that add tree formats may need an update.
  (Robert Collins)

* The API minimum version for plugin compatibility has been raised to
  1.6 - there are significant changes throughout the code base.
  (Robert Collins)

* The generic fetch code now uses three attributes on Repository objects
  to control fetch. The streams requested are controlled via :
  ``_fetch_order`` and ``_fetch_uses_deltas``. Setting these
  appropriately allows different repository implementations to recieve
  data in their optimial form. If the ``_fetch_reconcile`` is set then
  a reconcile operation is triggered at the end of the fetch.
  (Robert Collins)

* The ``put_on_disk`` and ``get_tar_item`` methods in
  ``InventoryEntry`` were deprecated. (Ian Clatworthy)

* ``Repository.is_shared`` doesn't take a read lock. It didn't
  need one in the first place (nobody cached the value, and
  ``RemoteRepository`` wasn't taking one either). This saves a round
  trip when probing Pack repositories, as they read the ``pack-names``
  file when locked. And during probe, locking the repo isn't very
  useful. (John Arbash Meinel)

Internals
*********

* ``bzrlib.branchbuilder.BranchBuilder`` is now much more capable of
  putting together a real history without having to create a full
  WorkingTree. It is recommended that tests that are not directly
  testing the WorkingTree use BranchBuilder instead.  See
  ``BranchBuilder.build_snapshot`` or
  ``TestCaseWithMemoryTree.make_branch_builder``.  (John Arbash Meinel)

* ``bzrlib.builtins.internal_tree_files`` broken into two giving a new
  helper ``safe_relpath_files`` - used by the new ``exclude``
  parameter to commit. (Robert Collins)

* Make it easier to introduce new WorkingTree formats.
  (Ian Clatworthy)

* The code for exporting trees was refactored not to use the
  deprecated ``InventoryEntry`` methods. (Ian Clatworthy)

* RuleSearchers return () instead of [] now when there are no matches.
  (Ian Clatworthy)


bzr 1.6beta3
############

:Released: 2008-07-17

This release adds a new 'stacked branches' feature allowing branches to
share storage without being in the same repository or on the same machine.
(See the user guide for more details.)  It also adds a new hook, improved
weaves, aliases for related locations, faster bzr+ssh push, and several
bug fixes.

Features
********

* New ``pre_change_branch_tip`` hook that is called before the
  branch tip is moved, while the branch is write-locked.  See the User
  Reference for signature details.  (Andrew Bennetts)

* Rule-based preferences can now be defined for selected files in
  selected branches, allowing commands and plugins to provide
  custom behaviour for files matching defined patterns.
  See ``Rule-based preferences`` (part of ``Configuring Bazaar``)
  in the User Guide and ``bzr help rules`` for more information.
  (Ian Clatworthy)

* Sites may suggest a branch to stack new branches on.  (Aaron Bentley)

* Stacked branches are now supported. See ``bzr help branch`` and
  ``bzr help push``.  Branches must be in the ``development1`` format
  to stack, though the stacked-on branch can be of any format.
  (Robert Collins)

Improvements
************

* ``bzr export --format=tgz --root=NAME -`` to export a gzipped tarball
  to stdout; also ``tar`` and ``tbz2``.
  (Martin Pool)

* ``bzr (re)merge --weave`` will now use a standard Weave algorithm,
  rather than the annotation-based merge it was using. It does so by
  building up a Weave of the important texts, without needing to build
  the full ancestry. (John Arbash Meinel, #238895)

* ``bzr send`` documents and better supports ``emacsclient`` (proper
  escaping of mail headers and handling of the MUA Mew).
  (Christophe Troestler)

* Remembered locations can be specified by aliases, e.g. :parent, :public,
  :submit.  (Aaron Bentley)

* The smart protocol now has improved support for setting branches'
  revision info directly.  This makes operations like push
  faster.  The new request method name is
  ``Branch.set_last_revision_ex``.  (Andrew Bennetts)

Bug Fixes
*********

* Bazaar is now able to be a client to the web server of IIS 6 and 7.
  The broken implementations of RFC822 in Python and RFC2046 in IIS
  combined with boundary-line checking in Bazaar previously made this
  impossible. (NB, IIS 5 does not suffer from this problem).
  (Adrian Wilkins, #247585)

* ``bzr log --long`` with a ghost in your mainline now handles that
  ghost properly. (John Arbash Meinel, #243536)

* ``check`` handles the split-up .bzr layout correctly, so no longer
  requires a branch to be present.
  (Daniel Watkins, #64783)

* Clearer message about how to set the PYTHONPATH if bzrlib can't be
  loaded.
  (Martin Pool, #205230)

* Errors about missing libraries are now shown without a traceback,
  and with a suggestion to install the library.  The full traceback is
  still in ``.bzr.log`` and can be shown with ``-Derror``.
  (Martin Pool, #240161)

* Fetch from a stacked branch copies all required data.
  (Aaron Bentley, #248506)

* Handle urls such as ftp://user@host.com@www.host.com where the user
  name contains an @.
  (Neil Martinsen-Burrell, #228058)

* ``needs_read_lock`` and ``needs_write_lock`` now suppress an error during
  ``unlock`` if there was an error in the original function. This helps
  most when there is a failure with a smart server action, since often the
  connection closes and we cannot unlock.
  (Andrew Bennetts, John Arbash Meinel, #125784)

* Obsolete hidden command ``bzr fetch`` removed.
  (Martin Pool, #172870)

* Raise the correct exception when doing ``-rbefore:0`` or ``-c0``.
  (John Arbash Meinel, #239933)

* You can now compare file revisions in Windows diff programs from
  Cygwin Bazaar.
  (Matt McClure, #209281)

* revision_history now tolerates mainline ghosts for Branch format 6.
  (Aaron Bentley, #235055)

* Set locale from environment for third party libs.
  (Martin von Gagern, #128496)

Documentation
*************

* Added *Using stacked branches* to the User Guide.
  (Ian Clatworthy)

* Updated developer documentation.
  (Martin Pool)

Testing
*******

* ``-Dmemory`` will cause /proc/PID/status to be catted before bzr
  exits, allowing low-key analysis of peak memory use. (Robert Collins)

* ``TestCaseWithTransport.make_branch_and_tree`` tries harder to return
  a tree with a ``branch`` attribute of the right format.  This was
  preventing some ``RemoteBranch`` tests from actually running with
  ``RemoteBranch`` instances.  (Andrew Bennetts)

API Changes
***********

* Removed ``Repository.text_store``, ``control_store``, etc.  Instead,
  there are new attributes ``texts, inventories, revisions,
  signatures``, each of which is a ``VersionedFiles``.  See the
  Repository docstring for more details.
  (Robert Collins)

* ``Branch.pull`` now accepts an ``_override_hook_target`` optional
  parameter.  If you have a subclass of ``Branch`` that overrides
  ``pull`` then you should add this parameter.  (Andrew Bennetts)

* ``bzrlib.check.check()`` has been deprecated in favour of the more
  aptly-named ``bzrlib.check.check_branch()``.
  (Daniel Watkins)

* ``Tree.print_file`` and ``Repository.print_file`` are deprecated.
  These methods are bad APIs because they write directly to sys.stdout.
  bzrlib does not use them internally, and there are no direct tests
  for them. (Alexander Belchenko)

Internals
*********

* ``cat`` command no longer uses ``Tree.print_file()`` internally.
  (Alexander Belchenko)

* New class method ``BzrDir.open_containing_tree_branch_or_repository``
  which eases the discovery of the tree, the branch and the repository
  containing a given location.
  (Daniel Watkins)

* New ``versionedfile.KeyMapper`` interface to abstract out the access to
  underlying .knit/.kndx etc files in repositories with partitioned
  storage. (Robert Collins)

* Obsolete developer-use command ``weave-join`` has been removed.
  (Robert Collins)

* ``RemoteToOtherFetcher`` and ``get_data_stream_for_search`` removed,
  to support new ``VersionedFiles`` layering.
  (Robert Collins)


bzr 1.6beta2
############

:Released: 2008-06-10

This release contains further progress towards our 1.6 goals of shallow
repositories, and contains a fix for some user-affecting bugs in the
repository layer.  Building working trees during checkout and branch is
now faster.

Bug Fixes
*********

* Avoid KnitCorrupt error extracting inventories from some repositories.
  (The data is not corrupt; an internal check is detecting a problem
  reading from the repository.)
  (Martin Pool, Andrew Bennetts, Robert Collins, #234748)

* ``bzr status`` was breaking if you merged the same revision twice.
  (John Arbash Meinel, #235407)

* Fix infinite loop consuming 100% CPU when a connection is lost while
  reading a response body via the smart protocol v1 or v2.
  (Andrew Bennetts)

* Inserting a bundle which changes the contents of a file with no trailing
  end of line, causing a knit snapshot in a 'knits' repository will no longer
  cause KnitCorrupt. (Robert Collins)

* ``RemoteBranch.pull`` needs to return the ``self._real_branch``'s
  pull result. It was instead just returning None, which breaks ``bzr
  pull``. (John Arbash Meinel, #238149)

* Sanitize branch nick before using it as an attachment filename in
  ``bzr send``. (Lukáš Lalinský, #210218)

* Squash ``inv_entry.symlink_target`` to a plain string when
  generating DirState details. This prevents from getting a
  ``UnicodeError`` when you have symlinks and non-ascii filenames.
  (John Arbash Meinel, #135320)

Improvements
************

* Added the 'alias' command to set/unset and display aliases. (Tim Penhey)

* ``added``, ``modified``, and ``unknowns`` behaviour made consistent (all three
  now quote paths where required). Added ``--null`` option to ``added`` and
  ``modified`` (for null-separated unknowns, use ``ls --unknown --null``)
  (Adrian Wilkins)

* Faster branching (1.09x) and lightweight checkouts (1.06x) on large trees.
  (Ian Clatworthy, Aaron Bentley)

Documentation
*************

* Added *Bazaar Zen* section to the User Guide. (Ian Clatworthy)

Testing
*******

* Fix the test HTTPServer to be isolated from chdir calls made while it is
  running, allowing it to be used in blackbox tests. (Robert Collins)

API Changes
***********

* ``WorkingTree.set_parent_(ids/trees)`` will now filter out revisions
  which are in the ancestry of other revisions. So if you merge the same
  tree twice, or merge an ancestor of an existing merge, it will only
  record the newest. (If you merge a descendent, it will replace its
  ancestor). (John Arbash Meinel, #235407)

* ``RepositoryPolicy.__init__`` now requires stack_on and stack_on_pwd,
  through the derived classes do not.  (Aaron Bentley)

Internals
*********

* ``bzrlib.bzrdir.BzrDir.sprout`` now accepts ``stacked`` to control
  creating stacked branches. (Robert Collins)

* Knit record serialisation is now stricter on what it will accept, to
  guard against potential internal bugs, or broken input. (Robert Collins)

bzr 1.6beta1
############

:Released: 2008-06-02

Commands that work on the revision history such as push, pull, missing,
uncommit and log are now substantially faster.  This release adds a
translation of some of the user documentation into Spanish.  (Contributions of
other translations would be very welcome.)  Bazaar 1.6beta1 adds a new network
protocol which is used by default and which allows for more efficient transfers
and future extensions.


Notes When Upgrading
********************

* There is a new version of the network protocol used for bzr://, bzr+ssh://
  and bzr+http:// connections.  This will allow more efficient requests and
  responses, and more graceful fallback when a server is too old to
  recognise a request from a more recent client.  Bazaar 1.6 will
  interoperate with 0.16 and later versions, but servers should be upgraded
  when possible.  Bazaar 1.6 no longer interoperates with 0.15 and earlier via
  these protocols.  Use alternatives like SFTP or upgrade those servers.
  (Andrew Bennetts, #83935)

Changes
*******

* Deprecation warnings will not be suppressed when running ``bzr selftest``
  so that developers can see if their code is using deprecated functions.
  (John Arbash Meinel)

Features
********

* Adding ``-Derror`` will now display a traceback when a plugin fails to
  load. (James Westby)

Improvements
************

* ``bzr branch/push/pull -r XXX`` now have a helper function for finding
  the revno of the new revision (``Graph.find_distance_to_null``). This
  should make something like ``bzr branch -r -100`` in a shared, no-trees
  repository much snappier. (John Arbash Meinel)

* ``bzr log --short -r X..Y`` no longer needs to access the full revision
  history. This makes it noticeably faster when logging the last few
  revisions. (John Arbash Meinel)

* ``bzr ls`` now accepts ``-V`` as an alias for ``--versioned``.
  (Jerad Cramp, #165086)

* ``bzr missing`` uses the new ``Graph.find_unique_ancestors`` and
  ``Graph.find_differences`` to determine missing revisions without having
  to search the whole ancestry. (John Arbash Meinel, #174625)

* ``bzr uncommit`` now uses partial history access, rather than always
  extracting the full revision history for a branch. This makes it
  resolve the appropriate revisions much faster (in testing it drops
  uncommit from 1.5s => 0.4s). It also means ``bzr log --short`` is one
  step closer to not using full revision history.
  (John Arbash Meinel, #172649)

Bugfixes
********

* ``bzr merge --lca`` should handle when two revisions have no common
  ancestor other than NULL_REVISION. (John Arbash Meinel, #235715)

* ``bzr status`` was breaking if you merged the same revision twice.
  (John Arbash Meinel, #235407)

* ``bzr push`` with both ``--overwrite`` and ``-r NNN`` options no longer
  fails.  (Andrew Bennetts, #234229)

* Correctly track the base URL of a smart medium when using bzr+http://
  URLs, which was causing spurious "No repository present" errors with
  branches in shared repositories accessed over bzr+http.
  (Andrew Bennetts, #230550)

* Define ``_remote_is_at_least_1_2`` on ``SmartClientMedium`` so that all
  implementations have the attribute.  Fixes 'PyCurlTransport' object has no
  attribute '_remote_is_at_least_1_2' attribute errors.
  (Andrew Bennetts, #220806)

* Failure to delete an obsolete pack file should just give a warning
  message, not a fatal error.  It may for example fail if the file is still
  in use by another process.
  (Martin Pool)

* Fix MemoryError during large fetches over HTTP by limiting the amount of
  data we try to read per ``recv`` call.  The problem was observed with
  Windows and a proxy, but might affect other environments as well.
  (Eric Holmberg, #215426)

* Handle old merge directives correctly in Merger.from_mergeable.  Stricter
  get_parent_map requirements exposed a latent bug here.  (Aaron Bentley)

* Issue a warning and ignore passwords declared in authentication.conf when
  used for an ssh scheme (sftp or bzr+ssh).
  (Vincent Ladeuil, #203186)

* Make both http implementations raise appropriate exceptions on 403
  Forbidden when POSTing smart requests.
  (Vincent Ladeuil, #230223)

* Properly *title* header names in http requests instead of capitalizing
  them.
  (Vincent Ladeuil, #229076)

* The "Unable to obtain lock" error message now also suggests using
  ``bzr break-lock`` to fix it.  (Martin Albisetti, #139202)

* Treat an encoding of '' as ascii; this can happen when bzr is run
  under vim on Mac OS X.
  (Neil Martinsen-Burrell)

* ``VersionedFile.make_mpdiffs()`` was raising an exception that wasn't in
  scope. (Daniel Fischer #235687)

Documentation
*************

* Added directory structure and started translation of docs in spanish.
  (Martin Albisetti, Lucio Albenga)

* Incorporate feedback from Jelmer Vernooij and Neil Martinsen-Burrell
  on the plugin and integration chapters of the User Guide.
  (Ian Clatworthy)

* More Bazaar developer documentation about packaging and release process,
  and about use of Python reprs.
  (Martin Pool, Martin Albisetti)

* Updated Tortise strategy document. (Mark Hammond)

Testing
*******

* ``bzrlib.tests.adapt_tests`` was broken and unused - it has been fixed.
  (Robert Collins)

* Fix the test HTTPServer to be isolated from chdir calls made while it is
  running, allowing it to be used in blackbox tests. (Robert Collins)

* New helper function for splitting test suites
  ``split_suite_by_condition``. (Robert Collins)

Internals
*********

* ``Branch.missing_revisions`` has been deprecated. Similar functionality
  can be obtained using ``bzrlib.missing.find_unmerged``. The api was
  fairly broken, and the function was unused, so we are getting rid of it.
  (John Arbash Meinel)

API Changes
***********

* ``Branch.abspath`` is deprecated; use the Tree or Transport
  instead.  (Martin Pool)

* ``Branch.update_revisions`` now takes an optional ``Graph``
  object. This can be used by ``update_revisions`` when it is
  checking ancestry, and allows callers to prefer request to go to a
  local branch.  (John Arbash Meinel)

* Branch, Repository, Tree and BzrDir should expose a Transport as an
  attribute if they have one, rather than having it indirectly accessible
  as ``.control_files._transport``.  This doesn't add a requirement
  to support a Transport in cases where it was not needed before;
  it just simplifies the way it is reached.  (Martin Pool)

* ``bzr missing --mine-only`` will return status code 0 if you have no
  new revisions, but the remote does. Similarly for ``--theirs-only``.
  The new code only checks one side, so it doesn't know if the other
  side has changes. This seems more accurate with the request anyway.
  It also changes the output to print '[This|Other] branch is up to
  date.' rather than displaying nothing.  (John Arbash Meinel)

* ``LockableFiles.put_utf8``, ``put_bytes`` and ``controlfilename``
  are now deprecated in favor of using Transport operations.
  (Martin Pool)

* Many methods on ``VersionedFile``, ``Repository`` and in
  ``bzrlib.revision``  deprecated before bzrlib 1.5 have been removed.
  (Robert Collins)

* ``RevisionSpec.wants_revision_history`` can be set to False for a given
  ``RevisionSpec``. This will disable the existing behavior of passing in
  the full revision history to ``self._match_on``. Useful for specs that
  don't actually need access to the full history. (John Arbash Meinel)

* The constructors of ``SmartClientMedium`` and its subclasses now require a
  ``base`` parameter.  ``SmartClientMedium`` implementations now also need
  to provide a ``remote_path_from_transport`` method.  (Andrew Bennetts)

* The default permissions for creating new files and directories
  should now be obtained from ``BzrDir._get_file_mode()`` and
  ``_get_dir_mode()``, rather than from LockableFiles.  The ``_set_file_mode``
  and ``_set_dir_mode`` variables on LockableFiles which were advertised
  as a way for plugins to control this are no longer consulted.
  (Martin Pool)

* ``VersionedFile.join`` is deprecated. This method required local
  instances of both versioned file objects and was thus hostile to being
  used for streaming from a smart server. The new get_record_stream and
  insert_record_stream are meant to efficiently replace this method.
  (Robert Collins)

* ``WorkingTree.set_parent_(ids/trees)`` will now filter out revisions
  which are in the ancestry of other revisions. So if you merge the same
  tree twice, or merge an ancestor of an existing merge, it will only
  record the newest. (If you merge a descendent, it will replace its
  ancestor). (John Arbash Meinel, #235407)

* ``WorkingTreeFormat2.stub_initialize_remote`` is now private.
  (Martin Pool)


bzr 1.5
#######

:Released: 2008-05-16

This release of Bazaar includes several updates to the documentation, and fixes
to prepare for making rich root support the default format. Many bugs have been
squashed, including fixes to log, bzr+ssh inter-operation with older servers.

Changes
*******

* Suppress deprecation warnings when bzrlib is a 'final' release. This way
  users of packaged software won't be bothered with DeprecationWarnings,
  but developers and testers will still see them. (John Arbash Meinel)

Documentation
*************

* Incorporate feedback from Jelmer Vernooij and Neil Martinsen-Burrell
  on the plugin and integration chapters of the User Guide.
  (Ian Clatworthy)


bzr 1.5rc1
##########

:Released: 2008-05-09

Changes
*******

* Broader support of GNU Emacs mail clients. Set
  ``mail_client=emacsclient`` in your bazaar.conf and ``send`` will pop the
  bundle in a mail buffer according to the value of ``mail-user-agent``
  variable. (Xavier Maillard)

Improvements
************

* Diff now handles revision specs like "branch:" and "submit:" more
  efficiently.  (Aaron Bentley, #202928)

* More friendly error given when attempt to start the smart server
  on an address already in use. (Andrea Corbellini, #200575)

* Pull completes much faster when there is nothing to pull.
  (Aaron Bentley)

Bugfixes
********

* Authentication.conf can define sections without password.
  (Vincent Ladeuil, #199440)

* Avoid muttering every time a child update does not cause a progress bar
  update. (John Arbash Meinel, #213771)

* ``Branch.reconcile()`` is now implemented. This allows ``bzr reconcile``
  to fix when a Branch has a non-canonical mainline history. ``bzr check``
  also detects this condition. (John Arbash Meinel, #177855)

* ``bzr log -r ..X bzr://`` was failing, because it was getting a request
  for ``revision_id=None`` which was not a string.
  (John Arbash Meinel, #211661)

* ``bzr commit`` now works with Microsoft's FTP service.
  (Andreas Deininger)

* Catch definitions outside sections in authentication.conf.
  (Vincent Ladeuil, #217650)

* Conversion from non-rich-root to rich-root(-pack) updates inventory
  sha1s, even when bundles are used.  (Aaron Bentley, #181391)

* Conversion from non-rich-root to rich-root(-pack) works correctly even
  though search keys are not topologically sorted.  (Aaron Bentley)

* Conversion from non-rich-root to rich-root(-pack) works even when a
  parent revision has a different root id.  (Aaron Bentley, #177874)

* Disable strace testing until strace is fixed (see bug #103133) and emit a
  warning when selftest ends to remind us of leaking tests.
  (Vincent Ladeuil, #226769)

* Fetching all revisions from a repository does not cause pack collisions.
  (Robert Collins, Aaron Bentley, #212908)

* Fix error about "attempt to add line-delta in non-delta knit".
  (Andrew Bennetts, #217701)

* Pushing a branch in "dirstate" format (Branch5) over bzr+ssh would break
  if the remote server was < version 1.2. This was due to a bug in the
  RemoteRepository.get_parent_map() fallback code.
  (John Arbash Meinel, #214894)

* Remove leftover code in ``bzr_branch`` that inappropriately creates
  a ``branch-name`` file in the branch control directory.
  (Martin Pool)

* Set SO_REUSEADDR on server sockets of ``bzr serve`` to avoid problems
  rebinding the socket when starting the server a second time.
  (John Arbash Meinel, Martin Pool, #164288)

* Severe performance degradation in fetching from knit repositories to
  knits and packs due to parsing the entire revisions.kndx on every graph
  walk iteration fixed by using the Repository.get_graph API.  There was
  another regression in knit => knit fetching which re-read the index for
  every revision each side had in common.
  (Robert Collins, John Arbash Meinel)

* When logging the changes to a particular file, there was a bug if there
  were ghosts in the revision ancestry. (John Arbash Meinel, #209948)

* xs4all's ftp server returns a temporary error when trying to list an
  empty directory, rather than returning an empty list. Adding a
  workaround so that we don't get spurious failures.
  (John Arbash Meinel, #215522)

Documentation
*************

* Expanded the User Guide to include new chapters on popular plugins and
  integrating Bazaar into your environment. The *Best practices* chapter
  was renamed to *Miscellaneous topics* as suggested by community
  feedback as well. (Ian Clatworthy)

* Document outlining strategies for TortoiseBzr. (Mark Hammond)

* Improved the documentation on hooks. (Ian Clatworthy)

* Update authentication docs regarding ssh agents.
  (Vincent Ladeuil, #183705)

Testing
*******

* Add ``thread_name_suffix`` parameter to SmartTCPServer_for_testing, to
  make it easy to identify which test spawned a thread with an unhandled
  exception. (Andrew Bennetts)

* New ``--debugflag``/``-E`` option to ``bzr selftest`` for setting
  options for debugging tests, these are complementary to the -D
  options.  The ``-Dselftest_debug`` global option has been replaced by the
  ``-E=allow_debug`` option for selftest. (Andrew Bennetts)

* Parameterised test ids are preserved correctly to aid diagnosis of test
  failures. (Robert Collins, Andrew Bennetts)

* selftest now accepts --starting-with <id> to load only the tests whose id
  starts with the one specified. This greatly speeds up running the test
  suite on a limited set of tests and can be used to run the tests for a
  single module, a single class or even a single test.  (Vincent Ladeuil)

* The test suite modules have been modified to define load_tests() instead
  of test_suite(). That speeds up selective loading (via --load-list)
  significantly and provides many examples on how to migrate (grep for
  load_tests).  (Vincent Ladeuil)

Internals
*********

* ``Hooks.install_hook`` is now deprecated in favour of
  ``Hooks.install_named_hook`` which adds a required ``name`` parameter, to
  avoid having to call ``Hooks.name_hook``. (Daniel Watkins)

* Implement xml8 serializer.  (Aaron Bentley)

* New form ``@deprecated_method(deprecated_in(1, 5, 0))`` for making
  deprecation wrappers.  (Martin Pool)

* ``Repository.revision_parents`` is now deprecated in favour of
  ``Repository.get_parent_map([revid])[revid]``. (Jelmer Vernooij)

* The Python ``assert`` statement is no longer used in Bazaar source, and
  a test checks this.  (Martin Pool)

API Changes
***********

* ``bzrlib.status.show_pending_merges`` requires the repository to be
  locked by the caller. Callers should have been doing it anyway, but it
  will now raise an exception if they do not. (John Arbash Meinel)

* Repository.get_data_stream, Repository.get_data_stream_for_search(),
  Repository.get_deltas_for_revsions(), Repository.revision_trees(),
  Repository.item_keys_introduced_by() no longer take read locks.
  (Aaron Bentley)

* ``LockableFiles.get_utf8`` and ``.get`` are deprecated, as a start
  towards removing LockableFiles and ``.control_files`` entirely.
  (Martin Pool)

* Methods deprecated prior to 1.1 have been removed.
  (Martin Pool)


bzr 1.4 
#######

:Released: 2008-04-28

This release of Bazaar includes handy improvements to the speed of log and
status, new options for several commands, improved documentation, and better
hooks, including initial code for server-side hooks.  A number of bugs have
been fixed, particularly in interoperability between different formats or
different releases of Bazaar over there network.  There's been substantial
internal work in both the repository and network code to enable new features
and faster performance.

Bug Fixes
*********

* Pushing a branch in "dirstate" format (Branch5) over bzr+ssh would break
  if the remote server was < version 1.2.  This was due to a bug in the
  RemoteRepository.get_parent_map() fallback code.
  (John Arbash Meinel, Andrew Bennetts, #214894)


bzr 1.4rc2
##########

:Released: 2008-04-21

Bug Fixes
*********

* ``bzr log -r ..X bzr://`` was failing, because it was getting a request
  for ``revision_id=None`` which was not a string.
  (John Arbash Meinel, #211661)

* Fixed a bug in handling ghost revisions when logging changes in a
  particular file.  (John Arbash Meinel, #209948)

* Fix error about "attempt to add line-delta in non-delta knit".
  (Andrew Bennetts, #205156)

* Fixed performance degradation in fetching from knit repositories to
  knits and packs due to parsing the entire revisions.kndx on every graph
  walk iteration fixed by using the Repository.get_graph API.  There was
  another regression in knit => knit fetching which re-read the index for
  every revision each side had in common.
  (Robert Collins, John Arbash Meinel)


bzr 1.4rc1
##########

:Released: 2008-04-11

Changes
*******

* bzr main script cannot be imported (Benjamin Peterson)

* On Linux bzr additionally looks for plugins in arch-independent site
  directory. (Toshio Kuratomi)

* The ``set_rh`` branch hook is now deprecated. Please migrate
  any plugins using this hook to use an alternative, e.g.
  ``post_change_branch_tip``. (Ian Clatworthy)

* When a plugin cannot be loaded as the file path is not a valid
  python module name bzr will now strip a ``bzr_`` prefix from the
  front of the suggested name, as many plugins (e.g. bzr-svn)
  want to be installed without this prefix. It is a common mistake
  to have a folder named "bzr-svn" for that plugin, especially
  as this is what bzr branch lp:bzr-svn will give you. (James Westby,
  Andrew Cowie)

* UniqueIntegerBugTracker now appends bug-ids instead of joining
  them to the base URL. Plugins that register bug trackers may
  need a trailing / added to the base URL if one is not already there.
  (James Wesby, Andrew Cowie)

Features
********

* Added start_commit hook for mutable trees. (Jelmer Vernooij, #186422)

* ``status`` now accepts ``--no-pending`` to show the status without
  listing pending merges, which speeds up the command a lot on large
  histories.  (James Westby, #202830)

* New ``post_change_branch_tip`` hook that is called after the
  branch tip is moved but while the branch is still write-locked.
  See the User Reference for signature details.
  (Ian Clatworthy, James Henstridge)

* Reconfigure can convert a branch to be standalone or to use a shared
  repository.  (Aaron Bentley)

Improvements
************

* The smart protocol now has support for setting branches' revision info
  directly.  This should make operations like push slightly faster, and is a
  step towards server-side hooks.  The new request method name is
  ``Branch.set_last_revision_info``.  (Andrew Bennetts)

* ``bzr commit --fixes`` now recognises "gnome" as a tag by default.
  (James Westby, Andrew Cowie)

* ``bzr switch`` will attempt to find branches to switch to relative to the
  current branch. E.g. ``bzr switch branchname`` will look for
  ``current_branch/../branchname``. (Robert Collins, Jelmer Vernooij,
  Wouter van Heyst)

* Diff is now more specific about execute-bit changes it describes
  (Chad Miller)

* Fetching data over HTTP is a bit faster when urllib is used.  This is done
  by forcing it to recv 64k at a time when reading lines in HTTP headers,
  rather than just 1 byte at a time.  (Andrew Bennetts)

* Log --short and --line are much faster when -r is not specified.
  (Aaron Bentley)

* Merge is faster.  We no longer check a file's existence unnecessarily
  when merging the execute bit.  (Aaron Bentley)

* ``bzr status`` on an explicit list of files no longer shows pending
  merges, making it much faster on large trees. (John Arbash Meinel)

* The launchpad directory service now warns the user if they have not set
  their launchpad login and are trying to resolve a URL using it, just
  in case they want to do a write operation with it.  (James Westby)

* The smart protocol client is slightly faster, because it now only queries
  the server for the protocol version once per connection.  Also, the HTTP
  transport will now automatically probe for and use a smart server if
  one is present.  You can use the new ``nosmart+`` transport decorator
  to get the old behaviour.  (Andrew Bennetts)

* The ``version`` command takes a ``--short`` option to print just the
  version number, for easier use in scripts.  (Martin Pool)

* Various operations with revision specs and commands that calculate
  revnos and revision ids are faster.  (John A. Meinel, Aaron Bentley)

Bugfixes
********

* Add ``root_client_path`` parameter to SmartWSGIApp and
  SmartServerRequest.  This makes it possible to publish filesystem
  locations that don't exactly match URL paths. SmartServerRequest
  subclasses should use the new ``translate_client_path`` and
  ``transport_from_client_path`` methods when dealing with paths received
  from a client to take this into account.  (Andrew Bennetts, #124089)

* ``bzr mv a b`` can be now used also to rename previously renamed
  directories, not only files. (Lukáš Lalinský, #107967)

* ``bzr uncommit --local`` can now remove revisions from the local
  branch to be symmetric with ``bzr commit --local``.
  (John Arbash Meinel, #93412)

* Don't ask for a password if there is no real terminal.
  (Alexander Belchenko, #69851)

* Fix a bug causing a ValueError crash in ``parse_line_delta_iter`` when
  fetching revisions from a knit to pack repository or vice versa using
  bzr:// (including over http or ssh).
  (#208418, Andrew Bennetts, Martin Pool, Robert Collins)

* Fixed ``_get_line`` in ``bzrlib.smart.medium``, which was buggy.  Also
  fixed ``_get_bytes`` in the same module to use the push back buffer.
  These bugs had no known impact in normal use, but were problematic for
  developers working on the code, and were likely to cause real bugs sooner
  or later.  (Andrew Bennetts)

* Implement handling of basename parameter for DefaultMail.  (James Westby)

* Incompatibility with Paramiko versions newer than 1.7.2 was fixed.
  (Andrew Bennetts, #213425)

* Launchpad locations (lp: URLs) can be pulled.  (Aaron Bentley, #181945)

* Merges that add files to deleted root directories complete.  They
  do create conflicts.  (Aaron Bentley, #210092)

* vsftp's return ``550 RNFR command failed.`` supported.
  (Marcus Trautwig, #129786)

Documentation
*************

* Improved documentation on send/merge relationship. (Peter Schuller)

* Minor fixes to the User Guide. (Matthew Fuller)

* Reduced the evangelism in the User Guide. (Ian Clatworthy)

* Added Integrating with Bazaar document for developers (Martin Albisetti)

API Breaks
**********

* Attempting to pull data from a ghost aware repository (e.g. knits) into a
  non-ghost aware repository such as weaves will now fail if there are
  ghosts.  (Robert Collins)

* ``KnitVersionedFile`` no longer accepts an ``access_mode`` parameter, and
  now requires the ``index`` and ``access_method`` parameters to be
  supplied. A compatible shim has been kept in the new function
  ``knit.make_file_knit``. (Robert Collins)

* Log formatters must now provide log_revision instead of show and
  show_merge_revno methods. The latter had been deprecated since the 0.17
  release. (James Westby)

* ``LoopbackSFTP`` is now called ``SocketAsChannelAdapter``.
  (Andrew Bennetts)

* ``osutils.backup_file`` is removed. (Alexander Belchenko)

* ``Repository.get_revision_graph`` is deprecated, with no replacement
  method. The method was size(history) and not desirable. (Robert Collins)

* ``revision.revision_graph`` is deprecated, with no replacement function.
  The function was size(history) and not desirable. (Robert Collins)

* ``Transport.get_shared_medium`` is deprecated.  Use
  ``Transport.get_smart_medium`` instead.  (Andrew Bennetts)

* ``VersionedFile`` factories now accept a get_scope parameter rather
  than using a call to ``transaction_finished``, allowing the removal of
  the fixed list of versioned files per repository. (Robert Collins)

* ``VersionedFile.annotate_iter`` is deprecated. While in principle this
  allowed lower memory use, all users of annotations wanted full file
  annotations, and there is no storage format suitable for incremental
  line-by-line annotation. (Robert Collins)

* ``VersionedFile.clone_text`` is deprecated. This performance optimisation
  is no longer used - reading the content of a file that is undergoing a
  file level merge to identical state on two branches is rare enough, and
  not expensive enough to special case. (Robert Collins)

* ``VersionedFile.clear_cache`` and ``enable_cache`` are deprecated.
  These methods added significant complexity to the ``VersionedFile``
  implementation, but were only used for optimising fetches from knits -
  which can be done from outside the knit layer, or via a caching
  decorator. As knits are not the default format, the complexity is no
  longer worth paying. (Robert Collins)

* ``VersionedFile.create_empty`` is removed. This method presupposed a
  sensible mapping to a transport for individual files, but pack backed
  versioned files have no such mapping. (Robert Collins)

* ``VersionedFile.get_graph`` is deprecated, with no replacement method.
  The method was size(history) and not desirable. (Robert Collins)

* ``VersionedFile.get_graph_with_ghosts`` is deprecated, with no
  replacement method.  The method was size(history) and not desirable.
  (Robert Collins)

* ``VersionedFile.get_parents`` is deprecated, please use
  ``VersionedFile.get_parent_map``. (Robert Collins)

* ``VersionedFile.get_sha1`` is deprecated, please use
  ``VersionedFile.get_sha1s``. (Robert Collins)

* ``VersionedFile.has_ghost`` is now deprecated, as it is both expensive
  and unused outside of a single test. (Robert Collins)

* ``VersionedFile.iter_parents`` is now deprecated in favour of
  ``get_parent_map`` which can be used to instantiate a Graph on a
  VersionedFile. (Robert Collins)

* ``VersionedFileStore`` no longer uses the transaction parameter given
  to most methods; amongst other things this means that the
  get_weave_or_empty method no longer guarantees errors on a missing weave
  in a readonly transaction, and no longer caches versioned file instances
  which reduces memory pressure (but requires more careful management by
  callers to preserve performance). (Robert Collins)

Testing
*******

* New -Dselftest_debug flag disables clearing of the debug flags during
  tests.  This is useful if you want to use e.g. -Dhpss to help debug a
  failing test.  Be aware that using this feature is likely to cause
  spurious test failures if used with the full suite. (Andrew Bennetts)

* selftest --load-list now uses a new more agressive test loader that will
  avoid loading unneeded modules and building their tests. Plugins can use
  this new loader by defining a load_tests function instead of a test_suite
  function. (a forthcoming patch will provide many examples on how to
  implement this).
  (Vincent Ladeuil)

* selftest --load-list now does some sanity checks regarding duplicate test
  IDs and tests present in the list but not found in the actual test suite.
  (Vincent Ladeuil)

* Slightly more concise format for the selftest progress bar, so there's
  more space to show the test name.  (Martin Pool) ::

    [2500/10884, 1fail, 3miss in 1m29s] test_revisionnamespaces.TestRev

* The test suite takes much less memory to run, and is a bit faster.  This
  is done by clearing most attributes of TestCases after running them, if
  they succeeded.  (Andrew Bennetts)

Internals
*********

* Added ``_build_client_protocol`` to ``_SmartClient``.  (Andrew Bennetts)

* Added basic infrastructure for automatic plugin suggestion.
  (Martin Albisetti)

* If a ``LockableFiles`` object is not explicitly unlocked (for example
  because of a missing ``try/finally`` block, it will give a warning but
  not automatically unlock itself.  (Previously they did.)  This
  sometimes caused knock-on errors if for example the network connection
  had already failed, and should not be relied upon by code.
  (Martin Pool, #109520)

* ``make dist`` target to build a release tarball, and also
  ``check-dist-tarball`` and ``dist-upload-escudero``.  (Martin Pool)

* The ``read_response_tuple`` method of ``SmartClientRequestProtocol*``
  classes will now raise ``UnknownSmartMethod`` when appropriate, so that
  callers don't need to try distinguish unknown request errors from other
  errors.  (Andrew Bennetts)

* ``set_make_working_trees`` is now implemented provided on all repository
  implementations (Aaron Bentley)

* ``VersionedFile`` now has a new method ``get_parent_map`` which, like
  ``Graph.get_parent_map`` returns a dict of key:parents. (Robert Collins)


bzr 1.3.1
#########

:Released: 2008-04-09

No changes from 1.3.1rc1.


bzr 1.3.1rc1
############

:Released: 2008-04-04

Bug Fixes
*********

* Fix a bug causing a ValueError crash in ``parse_line_delta_iter`` when
  fetching revisions from a knit to pack repository or vice versa using
  bzr:// (including over http or ssh).
  (#208418, Andrew Bennetts, Martin Pool, Robert Collins)


bzr 1.3
#######

:Released: 2008-03-20

Bazaar has become part of the GNU project <http://www.gnu.org>

Many operations that act on history, including ``log`` and ``annotate`` are now
substantially faster.  Several bugs have been fixed and several new options and
features have been added.

Testing
*******

* Avoid spurious failure of ``TestVersion.test_version`` matching
  directory names.
  (#202778, Martin Pool)


bzr 1.3rc1
##########

:Released: 2008-03-16

Notes When Upgrading
********************

* The backup directory created by ``upgrade`` is now called
  ``backup.bzr``, not ``.bzr.backup``. (Martin Albisetti)

Changes
*******

* A new repository format 'development' has been added. This format will
  represent the latest 'in-progress' format that the bzr developers are
  interested in getting early-adopter testing and feedback on.
  ``doc/developers/development-repo.txt`` has detailed information.
  (Robert Collins)

* BZR_LOG environment variable controls location of .bzr.log trace file.
  User can suppress writing messages to .bzr.log by using '/dev/null'
  filename (on Linux) or 'NUL' (on Windows). If BZR_LOG variable
  is not defined but BZR_HOME is defined then default location
  for .bzr.log trace file is ``$BZR_HOME/.bzr.log``.
  (Alexander Belchenko, #106117)

* ``launchpad`` builtin plugin now shipped as separate part in standalone
  bzr.exe, installed to ``C:\Program Files\Bazaar\plugins`` directory,
  and standalone installer allows user to skip installation of this plugin.
  (Alexander Belchenko)

* Restore auto-detection of plink.exe on Windows. (Dmitry Vasiliev)

* Version number is now shown as "1.2" or "1.2pr2", without zeroed or
  missing final fields.  (Martin Pool)

Features
********

* ``branch`` and ``checkout`` can hard-link working tree files, which is
  faster and saves space.  (Aaron Bentley)

* ``bzr send`` will now also look at the ``child_submit_to`` setting in
  the submit branch to determine the email address to send to.
  (Jelmer Vernooij)

Improvements
************

* BzrBranch._lefthand_history is faster on pack repos.  (Aaron Bentley)

* Branch6.generate_revision_history is faster.  (Aaron Bentley)

* Directory services can now be registered, allowing special URLs to be
  dereferenced into real URLs.  This is a generalization and cleanup of
  the lp: transport lookup.  (Aaron Bentley)

* Merge directives that are automatically attached to emails have nicer
  filenames, based on branch-nick + revno. (Aaron Bentley)

* ``push`` has a ``--revision`` option, to specify what revision to push up
  to.  (Daniel Watkins)

* Significantly reducing execution time and network traffic for trivial
  case of running ``bzr missing`` command for two identical branches.
  (Alexander Belchenko)

* Speed up operations that look at the revision graph (such as 'bzr log').
  ``KnitPackRepositor.get_revision_graph`` uses ``Graph.iter_ancestry`` to
  extract the revision history. This allows filtering ghosts while
  stepping instead of needing to peek ahead. (John Arbash Meinel)

* The ``hooks`` command lists installed hooks, to assist in debugging.
  (Daniel Watkins)

* Updates to how ``annotate`` work. Should see a measurable improvement in
  performance and memory consumption for file with a lot of merges.
  Also, correctly handle when a line is introduced by both parents (it
  should be attributed to the first merge which notices this, and not
  to all subsequent merges.) (John Arbash Meinel)

Bugfixes
********

* Autopacking no longer holds the full set of inventory lines in
  memory while copying. For large repositories, this can amount to
  hundreds of MB of ram consumption.
  (Ian Clatworthy, John Arbash Meinel)

* Cherrypicking when using ``--format=merge3`` now explictly excludes
  BASE lines. (John Arbash Meinel, #151731)

* Disable plink's interactive prompt for password.
  (#107593, Dmitry Vasiliev)

* Encode command line arguments from unicode to user_encoding before
  invoking external mail client in `bzr send` command.
  (#139318, Alexander Belchenko)

* Fixed problem connecting to ``bzr+https://`` servers.
  (#198793, John Ferlito)

* Improved error reporting in the Launchpad plugin. (Daniel Watkins,
  #196618)

* Include quick-start-summary.svg file to python-based installer(s)
  for Windows. (#192924, Alexander Belchenko)

* lca merge now respects specified files. (Aaron Bentley)

* Make version-info --custom imply --all. (#195560, James Westby)

* ``merge --preview`` now works for merges that add or modify
  symlinks (James Henstridge)

* Redirecting the output from ``bzr merge`` (when the remembered
  location is used) now works. (John Arbash Meinel)

* setup.py script explicitly checks for Python version.
  (Jari Aalto, Alexander Belchenko, #200569)

* UnknownFormatErrors no longer refer to branches regardless of kind of
  unknown format. (Daniel Watkins, #173980)

* Upgrade bundled ConfigObj to version 4.5.2, which properly quotes #
  signs, among other small improvements. (Matt Nordhoff, #86838)

* Use correct indices when emitting LCA conflicts.  This fixes IndexError
  errors.  (Aaron Bentley, #196780)

Documentation
*************

* Explained how to use ``version-info --custom`` in the User Guide.
  (Neil Martinsen-Burrell)

API Breaks
**********

* Support for loading plugins from zip files and
  ``bzrlib.plugin.load_from_zip()`` function are deprecated.
  (Alexander Belchenko)

Testing
*******

* Added missing blackbox tests for ``modified`` (Adrian Wilkins)

* The branch interface tests were invalid for branches using rich-root
  repositories because the empty string is not a valid file-id.
  (Robert Collins)

Internals
*********

* ``Graph.iter_ancestry`` returns the ancestry of revision ids. Similar to
  ``Repository.get_revision_graph()`` except it includes ghosts and you can
  stop part-way through. (John Arbash Meinel)

* New module ``tools/package_mf.py`` provide custom module finder for
  python packages (improves standard python library's modulefinder.py)
  used by ``setup.py`` script while building standalone bzr.exe.
  (Alexander Belchenko)

* New remote method ``RemoteBzrDir.find_repositoryV2`` adding support for
  detecting external lookup support on remote repositories. This method is
  now attempted first when lookup up repositories, leading to an extra
  round trip on older bzr smart servers. (Robert Collins)

* Repository formats have a new supported-feature attribute
  ``supports_external_lookups`` used to indicate repositories which support
  falling back to other repositories when they have partial data.
  (Robert Collins)

* ``Repository.get_revision_graph_with_ghosts`` and
  ``bzrlib.revision.(common_ancestor,MultipleRevisionSources,common_graph)``
  have been deprecated.  (John Arbash Meinel)

* ``Tree.iter_changes`` is now a public API, replacing the work-in-progress
  ``Tree._iter_changes``. The api is now considered stable and ready for
  external users.  (Aaron Bentley)

* The bzrdir format registry now accepts an ``alias`` keyword to
  register_metadir, used to indicate that a format name is an alias for
  some other format and thus should not be reported when describing the
  format. (Robert Collins)


bzr 1.2
#######

:Released: 2008-02-15

Bug Fixes
*********

* Fix failing test in Launchpad plugin. (Martin Pool)


bzr 1.2rc1
##########

:Released: 2008-02-13

Notes When Upgrading
********************

* Fetching via the smart protocol may need to reconnect once during a fetch
  if the remote server is running Bazaar 1.1 or earlier, because the client
  attempts to use more efficient requests that confuse older servers.  You
  may be required to re-enter a password or passphrase when this happens.
  This won't happen if the server is upgraded to Bazaar 1.2.
  (Andrew Bennetts)

Changes
*******

* Fetching via bzr+ssh will no longer fill ghosts by default (this is
  consistent with pack-0.92 fetching over SFTP). (Robert Collins)

* Formatting of ``bzr plugins`` output is changed to be more human-
  friendly. Full path of plugins locations will be shown only with
  ``--verbose`` command-line option. (Alexander Belchenko)

* ``merge`` now prefers to use the submit branch, but will fall back to
  parent branch.  For many users, this has no effect.  But some users who
  pull and merge on the same branch will notice a change.  This change
  makes it easier to work on a branch on two different machines, pulling
  between the machines, while merging from the upstream.
  ``merge --remember`` can now be used to set the submit_branch.
  (Aaron Bentley)

Features
********

* ``merge --preview`` produces a diff of the changes merge would make,
  but does not actually perform the merge.  (Aaron Bentley)

* New smart method ``Repository.get_parent_map`` for getting revision
  parent data. This returns additional parent information topologically
  adjacent to the requested data to reduce round trip latency impacts.
  (Robert Collins)

* New smart method, ``Repository.stream_revisions_chunked``, for fetching
  revision data that streams revision data via a chunked encoding.  This
  avoids buffering large amounts of revision data on the server and on the
  client, and sends less data to the server to request the revisions.
  (Andrew Bennetts, Robert Collins, #178353)

* The launchpad plugin now handles lp urls of the form
  ``lp://staging/``, ``lp://demo/``, ``lp://dev/`` to use the appropriate
  launchpad instance to do the resolution of the branch identities.
  This is primarily of use to Launchpad developers, but can also
  be used by other users who want to try out Launchpad as
  a branch location without messing up their public Launchpad
  account.  Branches that are pushed to the staging environment
  have an expected lifetime of one day. (Tim Penhey)

Improvements
************

* Creating a new branch no longer tries to read the entire revision-history
  unnecessarily over smart server operations. (Robert Collins)

* Fetching between different repository formats with compatible models now
  takes advantage of the smart method to stream revisions.  (Andrew Bennetts)

* The ``--coverage`` option is now global, rather specific to ``bzr
  selftest``.  (Andrew Bennetts)

* The ``register-branch`` command will now use the public url of the branch
  containing the current directory, if one has been set and no explicit
  branch is provided.  (Robert Collins)

* Tweak the ``reannotate`` code path to optimize the 2-parent case.
  Speeds up ``bzr annotate`` with a pack repository by approx 3:2.
  (John Arbash Meinel)

Bugfixes
********

* Calculate remote path relative to the shared medium in _SmartClient.  This
  is related to the problem in bug #124089.  (Andrew Bennetts)

* Cleanly handle connection errors in smart protocol version two, the same
  way as they are handled by version one.  (Andrew Bennetts)

* Clearer error when ``version-info --custom`` is used without
  ``--template`` (Lukáš Lalinský)

* Don't raise UnavailableFeature during test setup when medusa is not
  available or tearDown is never called leading to nasty side effects.
  (#137823, Vincent Ladeuil)

* If a plugin's test suite cannot be loaded, for example because of a syntax
  error in the tests, then ``selftest`` fails, rather than just printing
  a warning.  (Martin Pool, #189771)

* List possible values for BZR_SSH environment variable in env-variables
  help topic. (Alexander Belchenko, #181842)

* New methods ``push_log_file`` and ``pop_log_file`` to intercept messages:
  popping the log redirection now precisely restores the previous state,
  which makes it easier to use bzr log output from other programs.
  TestCaseInTempDir no longer depends on a log redirection being established
  by the test framework, which lets bzr tests cleanly run from a normal
  unittest runner.
  (#124153, #124849, Martin Pool, Jonathan Lange)

* ``pull --quiet`` is now more quiet, in particular a message is no longer
  printed when the remembered pull location is used. (James Westby,
  #185907)

* ``reconfigure`` can safely be interrupted while fetching.
  (Aaron Bentley, #179316)

* ``reconfigure`` preserves tags when converting to and from lightweight
  checkouts.  (Aaron Bentley, #182040)

* Stop polluting /tmp when running selftest.
  (Vincent Ladeuil, #123363)

* Switch from NFKC => NFC for normalization checks. NFC allows a few
  more characters which should be considered valid.
  (John Arbash Meinel, #185458)

* The launchpad plugin now uses the ``edge`` xmlrpc server to avoid
  interacting badly with a bug on the launchpad side. (Robert Collins)

* Unknown hostnames when connecting to a ``bzr://`` URL no longer cause
  tracebacks.  (Andrew Bennetts, #182849)

API Breaks
**********

* Classes implementing Merge types like Merge3Merger must now accept (and
  honour) a do_merge flag in their constructor.  (Aaron Bentley)

* ``Repository.add_inventory`` and ``add_revision`` now require the caller
  to previously take a write lock (and start a write group.)
  (Martin Pool)

Testing
*******

* selftest now accepts --load-list <file> to load a test id list. This
  speeds up running the test suite on a limited set of tests.
  (Vincent Ladeuil)

Internals
*********

* Add a new method ``get_result`` to graph search objects. The resulting
  ``SearchResult`` can be used to recreate the search later, which will
  be useful in reducing network traffic. (Robert Collins)

* Use convenience function to check whether two repository handles
  are referring to the same repository in ``Repository.get_graph``.
  (Jelmer Vernooij, #187162)

* Fetching now passes the find_ghosts flag through to the
  ``InterRepository.missing_revision_ids`` call consistently for all
  repository types. This will enable faster missing revision discovery with
  bzr+ssh. (Robert Collins)

* Fix error handling in Repository.insert_data_stream. (Lukas Lalinsky)

* ``InterRepository.missing_revision_ids`` is now deprecated in favour of
  ``InterRepository.search_missing_revision_ids`` which returns a
  ``bzrlib.graph.SearchResult`` suitable for making requests from the smart
  server. (Robert Collins)

* New error ``NoPublicBranch`` for commands that need a public branch to
  operate. (Robert Collins)

* New method ``iter_inventories`` on Repository for access to many
  inventories. This is primarily used by the ``revision_trees`` method, as
  direct access to inventories is discouraged. (Robert Collins)

* New method ``next_with_ghosts`` on the Graph breadth-first-search objects
  which will split out ghosts and present parents into two separate sets,
  useful for code which needs to be aware of ghosts (e.g. fetching data
  cares about ghosts during revision selection). (Robert Collins)

* Record a timestamp against each mutter to the trace file, relative to the
  first import of bzrlib.  (Andrew Bennetts)

* ``Repository.get_data_stream`` is now deprecated in favour of
  ``Repository.get_data_stream_for_search`` which allows less network
  traffic when requesting data streams over a smart server. (Robert Collins)

* ``RemoteBzrDir._get_tree_branch`` no longer triggers ``_ensure_real``,
  removing one round trip on many network operations. (Robert Collins)

* RemoteTransport's ``recommended_page_size`` method now returns 64k, like
  SFTPTransport and HttpTransportBase.  (Andrew Bennetts)

* Repository has a new method ``has_revisions`` which signals the presence
  of many revisions by returning a set of the revisions listed which are
  present. This can be done by index queries without reading data for parent
  revision names etc. (Robert Collins)


bzr 1.1
#######

:Released: 2008-01-15

(no changes from 1.1rc1)

bzr 1.1rc1
##########

:Released: 2008-01-05

Changes
*******

* Dotted revision numbers have been revised. Instead of growing longer with
  nested branches the branch number just increases. (eg instead of 1.1.1.1.1
  we now report 1.2.1.) This helps scale long lived branches which have many
  feature branches merged between them. (John Arbash Meinel)

* The syntax ``bzr diff branch1 branch2`` is no longer supported.
  Use ``bzr diff branch1 --new branch2`` instead. This change has
  been made to remove the ambiguity where ``branch2`` is in fact a
  specific file to diff within ``branch1``.

Features
********

* New option to use custom template-based formats in  ``bzr version-info``.
  (Lukáš Lalinský)

* diff '--using' allows an external diff tool to be used for files.
  (Aaron Bentley)

* New "lca" merge-type for fast everyday merging that also supports
  criss-cross merges.  (Aaron Bentley)

Improvements
************

* ``annotate`` now doesn't require a working tree. (Lukáš Lalinský,
  #90049)

* ``branch`` and ``checkout`` can now use files from a working tree to
  to speed up the process.  For checkout, this requires the new
  --files-from flag.  (Aaron Bentley)

* ``bzr diff`` now sorts files in alphabetical order.  (Aaron Bentley)

* ``bzr diff`` now works on branches without working trees. Tree-less
  branches can also be compared to each other and to working trees using
  the new diff options ``--old`` and ``--new``. Diffing between branches,
  with or without trees, now supports specific file filtering as well.
  (Ian Clatworthy, #6700)

* ``bzr pack`` now orders revision texts in topological order, with newest
  at the start of the file, promoting linear reads for ``bzr log`` and the
  like. This partially fixes #154129. (Robert Collins)

* Merge directives now fetch prerequisites from the target branch if
  needed.  (Aaron Bentley)

* pycurl now handles digest authentication.
  (Vincent Ladeuil)

* ``reconfigure`` can now convert from repositories.  (Aaron Bentley)

* ``-l`` is now a short form for ``--limit`` in ``log``.  (Matt Nordhoff)

* ``merge`` now warns when merge directives cause cherrypicks.
  (Aaron Bentley)

* ``split`` now supported, to enable splitting large trees into smaller
  pieces.  (Aaron Bentley)

Bugfixes
********

* Avoid AttributeError when unlocking a pack repository when an error occurs.
  (Martin Pool, #180208)

* Better handle short reads when processing multiple range requests.
  (Vincent Ladeuil, #179368)

* build_tree acceleration uses the correct path when a file has been moved.
  (Aaron Bentley)

* ``commit`` now succeeds when a checkout and its master branch share a
  repository.  (Aaron Bentley, #177592)

* Fixed error reporting of unsupported timezone format in
  ``log --timezone``. (Lukáš Lalinský, #178722)

* Fixed Unicode encoding error in ``ignored`` when the output is
  redirected to a pipe. (Lukáš Lalinský)

* Fix traceback when sending large response bodies over the smart protocol
  on Windows. (Andrew Bennetts, #115781)

* Fix ``urlutils.relative_url`` for the case of two ``file:///`` URLs
  pointed to different logical drives on Windows.
  (Alexander Belchenko, #90847)

* HTTP test servers are now compatible with the http protocol version 1.1.
  (Vincent Ladeuil, #175524)

* _KnitParentsProvider.get_parent_map now handles requests for ghosts
  correctly, instead of erroring or attributing incorrect parents to ghosts.
  (Aaron Bentley)

* ``merge --weave --uncommitted`` now works.  (Aaron Bentley)

* pycurl authentication handling was broken and incomplete. Fix handling of
  user:pass embedded in the urls.
  (Vincent Ladeuil, #177643)

* Files inside non-directories are now handled like other conflict types.
  (Aaron Bentley, #177390)

* ``reconfigure`` is able to convert trees into lightweight checkouts.
  (Aaron Bentley)

* Reduce lockdir timeout to 0 when running ``bzr serve``.  (Andrew Bennetts,
  #148087)

* Test that the old ``version_info_format`` functions still work, even
  though they are deprecated. (John Arbash Meinel, ShenMaq, #177872)

* Transform failures no longer cause ImmortalLimbo errors (Aaron Bentley,
  #137681)

* ``uncommit`` works even when the commit messages of revisions to be
  removed use characters not supported in the terminal encoding.
  (Aaron Bentley)

* When dumb http servers return whole files instead of the requested ranges,
  read the remaining bytes by chunks to avoid overflowing network buffers.
  (Vincent Ladeuil, #175886)

Documentation
*************

* Minor tweaks made to the bug tracker integration documentation.
  (Ian Clatworthy)

* Reference material has now be moved out of the User Guide and added
  to the User Reference. The User Reference has gained 4 sections as
  a result: Authenication Settings, Configuration Settings, Conflicts
  and Hooks. All help topics are now dumped into text format in the
  doc/en/user-reference directory for those who like browsing that
  information in their editor. (Ian Clatworthy)

* *Using Bazaar with Launchpad* tutorial added. (Ian Clatworthy)

Internals
*********

* find_* methods available for BzrDirs, Branches and WorkingTrees.
  (Aaron Bentley)

* Help topics can now be loaded from files.
  (Ian Clatworthy, Alexander Belchenko)

* get_parent_map now always provides tuples as its output.  (Aaron Bentley)

* Parent Providers should now implement ``get_parent_map`` returning a
  dictionary instead of ``get_parents`` returning a list.
  ``Graph.get_parents`` is now deprecated. (John Arbash Meinel,
  Robert Collins)

* Patience Diff now supports arbitrary python objects, as long as they
  support ``hash()``. (John Arbash Meinel)

* Reduce selftest overhead to establish test names by memoization.
  (Vincent Ladeuil)

API Breaks
**********

Testing
*******

* Modules can now customise their tests by defining a ``load_tests``
  attribute. ``pydoc bzrlib.tests.TestUtil.TestLoader.loadTestsFromModule``
  for the documentation on this attribute. (Robert Collins)

* New helper function ``bzrlib.tests.condition_id_re`` which helps
  filter tests based on a regular expression search on the tests id.
  (Robert Collins)

* New helper function ``bzrlib.tests.condition_isinstance`` which helps
  filter tests based on class. (Robert Collins)

* New helper function ``bzrlib.tests.exclude_suite_by_condition`` which
  generalises the ``exclude_suite_by_re`` function. (Robert Collins)

* New helper function ``bzrlib.tests.filter_suite_by_condition`` which
  generalises the ``filter_suite_by_re`` function. (Robert Collins)

* New helper method ``bzrlib.tests.exclude_tests_by_re`` which gives a new
  TestSuite that does not contain tests from the input that matched a
  regular expression. (Robert Collins)

* New helper method ``bzrlib.tests.randomize_suite`` which returns a
  randomized copy of the input suite. (Robert Collins)

* New helper method ``bzrlib.tests.split_suite_by_re`` which splits a test
  suite into two according to a regular expression. (Robert Collins)

* Parametrize all http tests for the transport implementations, the http
  protocol versions (1.0 and 1.1) and the authentication schemes.
  (Vincent Ladeuil)

* The ``exclude_pattern`` and ``random_order`` parameters to the function
  ``bzrlib.tests.filter_suite_by_re`` have been deprecated. (Robert Collins)

* The method ``bzrlib.tests.sort_suite_by_re`` has been deprecated. It is
  replaced by the new helper methods added in this release. (Robert Collins)


bzr 1.0
#######

:Released: 2007-12-14

Documentation
*************

* More improvements and fixes to the User Guide.  (Ian Clatworthy)

* Add information on cherrypicking/rebasing to the User Guide.
  (Ian Clatworthy)

* Improve bug tracker integration documentation. (Ian Clatworthy)

* Minor edits to ``Bazaar in five minutes`` from David Roberts and
  to the rebasing section of the User Guide from Aaron Bentley.
  (Ian Clatworthy)


bzr 1.0rc3
##########

:Released: 2007-12-11

Changes
*******

* If a traceback occurs, users are now asked to report the bug
  through Launchpad (https://bugs.launchpad.net/bzr/), rather than
  by mail to the mailing list.
  (Martin Pool)

Bugfixes
********

* Fix Makefile rules for doc generation. (Ian Clatworthy, #175207)

* Give more feedback during long http downloads by making readv deliver data
  as it arrives for urllib, and issue more requests for pycurl. High latency
  networks are better handled by urllib, the pycurl implementation give more
  feedback but also incur more latency.
  (Vincent Ladeuil, #173010)

* Implement _make_parents_provider on RemoteRepository, allowing generating
  bundles against branches on a smart server.  (Andrew Bennetts, #147836)

Documentation
*************

* Improved user guide.  (Ian Clatworthy)

* The single-page quick reference guide is now available as a PDF.
  (Ian Clatworthy)

Internals
*********

* readv urllib http implementation is now a real iterator above the
  underlying socket and deliver data as soon as it arrives. 'get' still
  wraps its output in a StringIO.
  (Vincent Ladeuil)


bzr 1.0rc2
##########

:Released: 2007-12-07

Improvements
************

* Added a --coverage option to selftest. (Andrew Bennetts)

* Annotate merge (merge-type=weave) now supports cherrypicking.
  (Aaron Bentley)

* ``bzr commit`` now doesn't print the revision number twice. (Matt
  Nordhoff, #172612)

* New configuration option ``bugtracker_<tracker_abbrevation>_url`` to
  define locations of bug trackers that are not directly supported by
  bzr or a plugin. The URL will be treated as a template and ``{id}``
  placeholders will be replaced by specific bug IDs.  (Lukáš Lalinský)

* Support logging single merge revisions with short and line log formatters.
  (Kent Gibson)

* User Guide enhanced with suggested readability improvements from
  Matt Revell and corrections from John Arbash Meinel. (Ian Clatworthy)

* Quick Start Guide renamed to Quick Start Card, moved down in
  the catalog, provided in pdf and png format and updated to refer
  to ``send`` instead of ``bundle``. (Ian Clatworthy, #165080)

* ``switch`` can now be used on heavyweight checkouts as well as
  lightweight ones. After switching a heavyweight checkout, the
  local branch is a mirror/cache of the new bound branch and
  uncommitted changes in the working tree are merged. As a safety
  check, if there are local commits in a checkout which have not
  been committed to the previously bound branch, then ``switch``
  fails unless the ``--force`` option is given. This option is
  now also required if the branch a lightweight checkout is pointing
  to has been moved. (Ian Clatworthy)

Internals
*********

* New -Dhttp debug option reports http connections, requests and responses.
  (Vincent Ladeuil)

* New -Dmerge debug option, which emits merge plans for merge-type=weave.

Bugfixes
********

* Better error message when running ``bzr cat`` on a non-existant branch.
  (Lukáš Lalinský, #133782)

* Catch OSError 17 (file exists) in final phase of tree transform and show
  filename to user.
  (Alexander Belchenko, #111758)

* Catch ShortReadvErrors while using pycurl. Also make readv more robust by
  allowing multiple GET requests to be issued if too many ranges are
  required.
  (Vincent Ladeuil, #172701)

* Check for missing basis texts when fetching from packs to packs.
  (John Arbash Meinel, #165290)

* Fall back to showing e-mail in ``log --short/--line`` if the
  committer/author has only e-mail. (Lukáš Lalinský, #157026)

API Breaks
**********

* Deprecate not passing a ``location`` argument to commit reporters'
  ``started`` methods. (Matt Nordhoff)


bzr 1.0rc1
##########

:Released: 2007-11-30

Notes When Upgrading
********************

* The default repository format is now ``pack-0.92``.  This
  default is used when creating new repositories with ``init`` and
  ``init-repo``, and when branching over bzr+ssh or bzr+hpss.
  (See https://bugs.launchpad.net/bugs/164626)

  This format can be read and written by Bazaar 0.92 and later, and
  data can be transferred to and from older formats.

  To upgrade, please reconcile your repository (``bzr reconcile``), and then
  upgrade (``bzr upgrade``).

  ``pack-0.92`` offers substantially better scaling and performance than the
  previous knits format. Some operations are slower where the code already
  had bad scaling characteristics under knits, the pack format makes such
  operations more visible as part of being more scalable overall. We will
  correct such operations over the coming releases and encourage the filing
  of bugs on any operation which you observe to be slower in a packs
  repository. One particular case that we do not intend to fix is pulling
  data from a pack repository into a knit repository over a high latency
  link;  downgrading such data requires reinsertion of the file texts, and
  this is a classic space/time tradeoff. The current implementation is
  conservative on memory usage because we need to support converting data
  from any tree without problems.
  (Robert Collins, Martin Pool, #164476)

Changes
*******

* Disable detection of plink.exe as possible ssh vendor. Plink vendor
  still available if user selects it explicitly with BZR_SSH environment
  variable. (Alexander Belchenko, workaround for bug #107593)

* The pack format is now accessible as "pack-0.92", or "pack-0.92-subtree"
  to enable the subtree functions (for example, for bzr-svn).
  (Martin Pool)

Features
********

* New ``authentication.conf`` file holding the password or other credentials
  for remote servers. This can be used for ssh, sftp, smtp and other
  supported transports.
  (Vincent Ladeuil)

* New rich-root and rich-root-pack formats, recording the same data about
  tree roots that's recorded for all other directories.
  (Aaron Bentley, #164639)

* ``pack-0.92`` repositories can now be reconciled.
  (Robert Collins, #154173)

* ``switch`` command added for changing the branch a lightweight checkout
  is associated with and updating the tree to reflect the latest content
  accordingly. This command was previously part of the BzrTools plug-in.
  (Ian Clatworthy, Aaron Bentley, David Allouche)

* ``reconfigure`` command can now convert branches, trees, or checkouts to
  lightweight checkouts.  (Aaron Bentley)

Performance
***********

* Commit updates the state of the working tree via a delta rather than
  supplying entirely new basis trees. For commit of a single specified file
  this reduces the wall clock time for commit by roughly a 30%.
  (Robert Collins, Martin Pool)

* Commit with many automatically found deleted paths no longer performs
  linear scanning for the children of those paths during inventory
  iteration. This should fix commit performance blowing out when many such
  paths occur during commit. (Robert Collins, #156491)

* Fetch with pack repositories will no longer read the entire history graph.
  (Robert Collins, #88319)

* Revert takes out an appropriate lock when reverting to a basis tree, and
  does not read the basis inventory twice. (Robert Collins)

* Diff does not require an inventory to be generated on dirstate trees.
  (Aaron Bentley, #149254)

* New annotate merge (--merge-type=weave) implementation is fast on
  versionedfiles withough cached annotations, e.g. pack-0.92.
  (Aaron Bentley)

Improvements
************

* ``bzr merge`` now warns when it encounters a criss-cross merge.
  (Aaron Bentley)

* ``bzr send`` now doesn't require the target e-mail address to be
  specified on the command line if an interactive e-mail client is used.
  (Lukáš Lalinský)

* ``bzr tags`` now prints the revision number for each tag, instead of
  the revision id, unless --show-ids is passed. In addition, tags can be
  sorted chronologically instead of lexicographically with --sort=time.
  (Adeodato Simó, #120231)

* Windows standalone version of bzr is able to load system-wide plugins from
  "plugins" subdirectory in installation directory. In addition standalone
  installer write to the registry (HKLM\SOFTWARE\Bazaar) useful info
  about paths and bzr version. (Alexander Belchenko, #129298)

Documentation
*************

Bug Fixes
*********

* A progress bar has been added for knitpack -> knitpack fetching.
  (Robert Collins, #157789, #159147)

* Branching from a branch via smart server now preserves the repository
  format. (Andrew Bennetts,  #164626)

* ``commit`` is now able to invoke an external editor in a non-ascii
  directory. (Daniel Watkins, #84043)

* Catch connection errors for ftp.
  (Vincent Ladeuil, #164567)

* ``check`` no longer reports spurious unreferenced text versions.
  (Robert Collins, John A Meinel, #162931, #165071)

* Conflicts are now resolved recursively by ``revert``.
  (Aaron Bentley, #102739)

* Detect invalid transport reuse attempts by catching invalid URLs.
  (Vincent Ladeuil, #161819)

* Deleting a file without removing it shows a correct diff, not a traceback.
  (Aaron Bentley)

* Do no use timeout in HttpServer anymore.
  (Vincent Ladeuil, #158972).

* Don't catch the exceptions related to the http pipeline status before
  retrying an http request or some programming errors may be masked.
  (Vincent Ladeuil, #160012)

* Fix ``bzr rm`` to not delete modified and ignored files.
  (Lukáš Lalinský, #172598)

* Fix exception when revisionspec contains merge revisons but log
  formatter doesn't support merge revisions. (Kent Gibson, #148908)

* Fix exception when ScopeReplacer is assigned to before any members have
  been retrieved.  (Aaron Bentley)

* Fix multiple connections during checkout --lightweight.
  (Vincent Ladeuil, #159150)

* Fix possible error in insert_data_stream when copying between
  pack repositories over bzr+ssh or bzr+http.
  KnitVersionedFile.get_data_stream now makes sure that requested
  compression parents are sent before any delta hunks that depend
  on them.
  (Martin Pool, #164637)

* Fix typo in limiting offsets coalescing for http, leading to
  whole files being downloaded instead of parts.
  (Vincent Ladeuil, #165061)

* FTP server errors don't error in the error handling code.
  (Robert Collins, #161240)

* Give a clearer message when a pull fails because the source needs
  to be reconciled.
  (Martin Pool, #164443)

* It is clearer when a plugin cannot be loaded because of its name, and a
  suggestion for an acceptable name is given. (Daniel Watkins, #103023)

* Leave port as None in transport objects if user doesn't
  specify a port in urls.
  (vincent Ladeuil, #150860)

* Make sure Repository.fetch(self) is properly a no-op for all
  Repository implementations. (John Arbash Meinel, #158333)

* Mark .bzr directories as "hidden" on Windows.
  (Alexander Belchenko, #71147)

* ``merge --uncommitted`` can now operate on a single file.
  (Aaron Bentley, Lukáš Lalinský, #136890)

* Obsolete packs are now cleaned up by pack and autopack operations.
  (Robert Collins, #153789)

* Operations pulling data from a smart server where the underlying
  repositories are not both annotated/both unannotated will now work.
  (Robert Collins, #165304).

* Reconcile now shows progress bars. (Robert Collins, #159351)

* ``RemoteBranch`` was not initializing ``self._revision_id_to_revno_map``
  properly. (John Arbash Meinel, #162486)

* Removing an already-removed file reports the file does not exist. (Daniel
  Watkins, #152811)

* Rename on Windows is able to change filename case.
  (Alexander Belchenko, #77740)

* Return error instead of a traceback for ``bzr log -r0``.
  (Kent Gibson, #133751)

* Return error instead of a traceback when bzr is unable to create
  symlink on some platforms (e.g. on Windows).
  (Alexander Belchenko, workaround for #81689)

* Revert doesn't crash when restoring a single file from a deleted
  directory. (Aaron Bentley)

* Stderr output via logging mechanism now goes through encoded wrapper
  and no more uses utf-8, but terminal encoding instead. So all unicode
  strings now should be readable in non-utf-8 terminal.
  (Alexander Belchenko, #54173)

* The error message when ``move --after`` should be used makes how to do so
  clearer. (Daniel Watkins, #85237)

* Unicode-safe output from ``bzr info``. The output will be encoded
  using the terminal encoding and unrepresentable characters will be
  replaced by '?'. (Lukáš Lalinský, #151844)

* Working trees are no longer created when pushing into a local no-trees
  repo. (Daniel Watkins, #50582)

* Upgrade util/configobj to version 4.4.0.
  (Vincent Ladeuil, #151208).

* Wrap medusa ftp test server as an FTPServer feature.
  (Vincent Ladeuil, #157752)

API Breaks
**********

* ``osutils.backup_file`` is deprecated. Actually it's not used in bzrlib
  during very long time. (Alexander Belchenko)

* The return value of
  ``VersionedFile.iter_lines_added_or_present_in_versions`` has been
  changed. Previously it was an iterator of lines, now it is an iterator of
  (line, version_id) tuples. This change has been made to aid reconcile and
  fetch operations. (Robert Collins)

* ``bzrlib.repository.get_versioned_file_checker`` is now private.
  (Robert Collins)

* The Repository format registry default has been removed; it was previously
  obsoleted by the bzrdir format default, which implies a default repository
  format.
  (Martin Pool)

Internals
*********

* Added ``ContainerSerialiser`` and ``ContainerPushParser`` to
  ``bzrlib.pack``.  These classes provide more convenient APIs for generating
  and parsing containers from streams rather than from files.  (Andrew
  Bennetts)

* New module ``lru_cache`` providing a cache for use by tasks that need
  semi-random access to large amounts of data. (John A Meinel)

* InventoryEntry.diff is now deprecated.  Please use diff.DiffTree instead.


bzr 0.92
########

:Released: 2007-11-05

Changes
*******

  * New uninstaller on Win32.  (Alexander Belchenko)


bzr 0.92rc1
###########

:Released: 2007-10-29

Changes
*******

* ``bzr`` now returns exit code 4 if an internal error occurred, and
  3 if a normal error occurred.  (Martin Pool)

* ``pull``, ``merge`` and ``push`` will no longer silently correct some
  repository index errors that occured as a result of the Weave disk format.
  Instead the ``reconcile`` command needs to be run to correct those
  problems if they exist (and it has been able to fix most such problems
  since bzr 0.8). Some new problems have been identified during this release
  and you should run ``bzr check`` once on every repository to see if you
  need to reconcile. If you cannot ``pull`` or ``merge`` from a remote
  repository due to mismatched parent errors - a symptom of index errors -
  you should simply take a full copy of that remote repository to a clean
  directory outside any local repositories, then run reconcile on it, and
  finally pull from it locally. (And naturally email the repositories owner
  to ask them to upgrade and run reconcile).
  (Robert Collins)

Features
********

* New ``knitpack-experimental`` repository format. This is interoperable with
  the ``dirstate-tags`` format but uses a smarter storage design that greatly
  speeds up many operations, both local and remote. This new format can be
  used as an option to the ``init``, ``init-repository`` and ``upgrade``
  commands. (Robert Collins)

* For users of bzr-svn (and those testing the prototype subtree support) that
  wish to try packs, a new ``knitpack-subtree-experimental`` format has also
  been added. This is interoperable with the ``dirstate-subtrees`` format.
  (Robert Collins)

* New ``reconfigure`` command. (Aaron Bentley)

* New ``revert --forget-merges`` command, which removes the record of a pending
  merge without affecting the working tree contents.  (Martin Pool)

* New ``bzr_remote_path`` configuration variable allows finer control of
  remote bzr locations than BZR_REMOTE_PATH environment variable.
  (Aaron Bentley)

* New ``launchpad-login`` command to tell Bazaar your Launchpad
  user ID.  This can then be used by other functions of the
  Launchpad plugin. (James Henstridge)

Performance
***********

* Commit in quiet mode is now slightly faster as the information to
  output is no longer calculated. (Ian Clatworthy)

* Commit no longer checks for new text keys during insertion when the
  revision id was deterministically unique. (Robert Collins)

* Committing a change which is not a merge and does not change the number of
  files in the tree is faster by utilising the data about whether files are
  changed to determine if the tree is unchanged rather than recalculating
  it at the end of the commit process. (Robert Collins)

* Inventory serialisation no longer double-sha's the content.
  (Robert Collins)

* Knit text reconstruction now avoids making copies of the lines list for
  interim texts when building a single text. The new ``apply_delta`` method
  on ``KnitContent`` aids this by allowing modification of the revision id
  such objects represent. (Robert Collins)

* Pack indices are now partially parsed for specific key lookup using a
  bisection approach. (Robert Collins)

* Partial commits are now approximately 40% faster by walking over the
  unselected current tree more efficiently. (Robert Collins)

* XML inventory serialisation takes 20% less time while being stricter about
  the contents. (Robert Collins)

* Graph ``heads()`` queries have been fixed to no longer access all history
  unnecessarily. (Robert Collins)

Improvements
************

* ``bzr+https://`` smart server across https now supported.
  (John Ferlito, Martin Pool, #128456)

* Mutt is now a supported mail client; set ``mail_client=mutt`` in your
  bazaar.conf and ``send`` will use mutt. (Keir Mierle)

* New option ``-c``/``--change`` for ``merge`` command for cherrypicking
  changes from one revision. (Alexander Belchenko, #141368)

* Show encodings, locale and list of plugins in the traceback message.
  (Martin Pool, #63894)

* Experimental directory formats can now be marked with
  ``experimental = True`` during registration. (Ian Clatworthy)

Documentation
*************

* New *Bazaar in Five Minutes* guide.  (Matthew Revell)

* The hooks reference documentation is now converted to html as expected.
  (Ian Clatworthy)

Bug Fixes
*********

* Connection error reporting for the smart server has been fixed to
  display a user friendly message instead of a traceback.
  (Ian Clatworthy, #115601)

* Make sure to use ``O_BINARY`` when opening files to check their
  sha1sum. (Alexander Belchenko, John Arbash Meinel, #153493)

* Fix a problem with Win32 handling of the executable bit.
  (John Arbash Meinel, #149113)

* ``bzr+ssh://`` and ``sftp://`` URLs that do not specify ports explicitly
  no longer assume that means port 22.  This allows people using OpenSSH to
  override the default port in their ``~/.ssh/config`` if they wish.  This
  fixes a bug introduced in bzr 0.91.  (Andrew Bennetts, #146715)

* Commands reporting exceptions can now be profiled and still have their
  data correctly dumped to a file. For example, a ``bzr commit`` with
  no changes still reports the operation as pointless but doing so no
  longer throws away the profiling data if this command is run with
  ``--lsprof-file callgrind.out.ci`` say. (Ian Clatworthy)

* Fallback to ftp when paramiko is not installed and sftp can't be used for
  ``tests/commands`` so that the test suite is still usable without
  paramiko.
  (Vincent Ladeuil, #59150)

* Fix commit ordering in corner case. (Aaron Bentley, #94975)

* Fix long standing bug in partial commit when there are renames
  left in tree. (Robert Collins, #140419)

* Fix selftest semi-random noise during http related tests.
  (Vincent Ladeuil, #140614)

* Fix typo in ftp.py making the reconnection fail on temporary errors.
  (Vincent Ladeuil, #154259)

* Fix failing test by comparing real paths to cover the case where the TMPDIR
  contains a symbolic link.
  (Vincent Ladeuil, #141382).

* Fix log against smart server branches that don't support tags.
  (James Westby, #140615)

* Fix pycurl http implementation by defining error codes from
  pycurl instead of relying on an old curl definition.
  (Vincent Ladeuil, #147530)

* Fix 'unprintable error' message when displaying BzrCheckError and
  some other exceptions on Python 2.5.
  (Martin Pool, #144633)

* Fix ``Inventory.copy()`` and add test for it. (Jelmer Vernooij)

* Handles default value for ListOption in cmd_commit.
  (Vincent Ladeuil, #140432)

* HttpServer and FtpServer need to be closed properly or a listening socket
  will remain opened.
  (Vincent Ladeuil, #140055)

* Monitor the .bzr directory created in the top level test
  directory to detect leaking tests.
  (Vincent Ladeuil, #147986)

* The basename, not the full path, is now used when checking whether
  the profiling dump file begins with ``callgrind.out`` or not. This
  fixes a bug reported by Aaron Bentley on IRC. (Ian Clatworthy)

* Trivial fix for invoking command ``reconfigure`` without arguments.
  (Rob Weir, #141629)

* ``WorkingTree.rename_one`` will now raise an error if normalisation of the
  new path causes bzr to be unable to access the file. (Robert Collins)

* Correctly detect a NoSuchFile when using a filezilla server. (Gary van der
  Merwe)

API Breaks
**********

* ``bzrlib.index.GraphIndex`` now requires a size parameter to the
  constructor, for enabling bisection searches. (Robert Collins)

* ``CommitBuilder.record_entry_contents`` now requires the root entry of a
  tree be supplied to it, previously failing to do so would trigger a
  deprecation warning. (Robert Collins)

* ``KnitVersionedFile.add*`` will no longer cache added records even when
  enable_cache() has been called - the caching feature is now exclusively for
  reading existing data. (Robert Collins)

* ``ReadOnlyLockError`` is deprecated; ``LockFailed`` is usually more
  appropriate.  (Martin Pool)

* Removed ``bzrlib.transport.TransportLogger`` - please see the new
  ``trace+`` transport instead. (Robert Collins)

* Removed previously deprecated varargs interface to ``TestCase.run_bzr`` and
  deprecated methods ``TestCase.capture`` and ``TestCase.run_bzr_captured``.
  (Martin Pool)

* Removed previous deprecated ``basis_knit`` parameter to the
  ``KnitVersionedFile`` constructor. (Robert Collins)

* Special purpose method ``TestCase.run_bzr_decode`` is moved to the test_non_ascii
  class that needs it.
  (Martin Pool)

* The class ``bzrlib.repofmt.knitrepo.KnitRepository3`` has been folded into
  ``KnitRepository`` by parameters to the constructor. (Robert Collins)

* The ``VersionedFile`` interface now allows content checks to be bypassed
  by supplying check_content=False.  This saves nearly 30% of the minimum
  cost to store a version of a file. (Robert Collins)

* Tree's with bad state such as files with no length or sha will no longer
  be silently accepted by the repository XML serialiser. To serialise
  inventories without such data, pass working=True to write_inventory.
  (Robert Collins)

* ``VersionedFile.fix_parents`` has been removed as a harmful API.
  ``VersionedFile.join`` will no longer accept different parents on either
  side of a join - it will either ignore them, or error, depending on the
  implementation. See notes when upgrading for more information.
  (Robert Collins)

Internals
*********

* ``bzrlib.transport.Transport.put_file`` now returns the number of bytes
  put by the method call, to allow avoiding stat-after-write or
  housekeeping in callers. (Robert Collins)

* ``bzrlib.xml_serializer.Serializer`` is now responsible for checking that
  mandatory attributes are present on serialisation and deserialisation.
  This fixes some holes in API usage and allows better separation between
  physical storage and object serialisation. (Robert Collins)

* New class ``bzrlib.errors.InternalBzrError`` which is just a convenient
  shorthand for deriving from BzrError and setting internal_error = True.
  (Robert Collins)

* New method ``bzrlib.mutabletree.update_to_one_parent_via_delta`` for
  moving the state of a parent tree to a new version via a delta rather than
  a complete replacement tree. (Robert Collins)

* New method ``bzrlib.osutils.minimum_path_selection`` useful for removing
  duplication from user input, when a user mentions both a path and an item
  contained within that path. (Robert Collins)

* New method ``bzrlib.repository.Repository.is_write_locked`` useful for
  determining if a repository is write locked. (Robert Collins)

* New method on ``bzrlib.tree.Tree`` ``path_content_summary`` provides a
  tuple containing the key information about a path for commit processing
  to complete. (Robert Collins)

* New method on xml serialisers, write_inventory_to_lines, which matches the
  API used by knits for adding content. (Robert Collins)

* New module ``bzrlib.bisect_multi`` with generic multiple-bisection-at-once
  logic, currently only available for byte-based lookup
  (``bisect_multi_bytes``). (Robert Collins)

* New helper ``bzrlib.tuned_gzip.bytes_to_gzip`` which takes a byte string
  and returns a gzipped version of the same. This is used to avoid a bunch
  of api friction during adding of knit hunks. (Robert Collins)

* New parameter on ``bzrlib.transport.Transport.readv``
  ``adjust_for_latency`` which changes readv from returning strictly the
  requested data to inserted return larger ranges and in forward read order
  to reduce the effect of network latency. (Robert Collins)

* New parameter yield_parents on ``Inventory.iter_entries_by_dir`` which
  causes the parents of a selected id to be returned recursively, so all the
  paths from the root down to each element of selected_file_ids are
  returned. (Robert Collins)

* Knit joining has been enhanced to support plain to annotated conversion
  and annotated to plain conversion. (Ian Clatworthy)

* The CommitBuilder method ``record_entry_contents`` now returns summary
  information about the effect of the commit on the repository. This tuple
  contains an inventory delta item if the entry changed from the basis, and a
  boolean indicating whether a new file graph node was recorded.
  (Robert Collins)

* The python path used in the Makefile can now be overridden.
  (Andrew Bennetts, Ian Clatworthy)

Testing
*******

* New transport implementation ``trace+`` which is useful for testing,
  logging activity taken to its _activity attribute. (Robert Collins)

* When running bzr commands within the test suite, internal exceptions are
  not caught and reported in the usual way, but rather allowed to propagate
  up and be visible to the test suite.  A new API ``run_bzr_catch_user_errors``
  makes this behavior available to other users.
  (Martin Pool)

* New method ``TestCase.call_catch_warnings`` for testing methods that
  raises a Python warning.  (Martin Pool)


bzr 0.91
########

:Released: 2007-09-26

Bug Fixes
*********

* Print a warning instead of aborting the ``python setup.py install``
  process if building of a C extension is not possible.
  (Lukáš Lalinský, Alexander Belchenko)

* Fix commit ordering in corner case (Aaron Bentley, #94975)

* Fix ''bzr info bzr://host/'' and other operations on ''bzr://' URLs with
  an implicit port.  We were incorrectly raising PathNotChild due to
  inconsistent treatment of the ''_port'' attribute on the Transport object.
  (Andrew Bennetts, #133965)

* Make RemoteRepository.sprout cope gracefully with servers that don't
  support the ``Repository.tarball`` request.
  (Andrew Bennetts)


bzr 0.91rc2
###########

:Released: 2007-09-11

* Replaced incorrect tarball for previous release; a debug statement was left
  in bzrlib/remote.py.


bzr 0.91rc1
###########

:Released: 2007-09-11

Changes
*******

* The default branch and repository format has changed to
  ``dirstate-tags``, so tag commands are active by default.
  This format is compatible with Bazaar 0.15 and later.
  This incidentally fixes bug #126141.
  (Martin Pool)

* ``--quiet`` or ``-q`` is no longer a global option. If present, it
  must now appear after the command name. Scripts doing things like
  ``bzr -q missing`` need to be rewritten as ``bzr missing -q``.
  (Ian Clatworthy)

Features
********

* New option ``--author`` in ``bzr commit`` to specify the author of the
  change, if it's different from the committer. ``bzr log`` and
  ``bzr annotate`` display the author instead of the committer.
  (Lukáš Lalinský)

* In addition to global options and command specific options, a set of
  standard options are now supported. Standard options are legal for
  all commands. The initial set of standard options are:

  * ``--help`` or ``-h`` - display help message
  * ``--verbose`` or ``-v`` - display additional information
  * ``--quiet``  or ``-q`` - only output warnings and errors.

  Unlike global options, standard options can be used in aliases and
  may have command-specific help. (Ian Clatworthy)

* Verbosity level processing has now been unified. If ``--verbose``
  or ``-v`` is specified on the command line multiple times, the
  verbosity level is made positive the first time then increased.
  If ``--quiet`` or ``-q`` is specified on the command line
  multiple times, the verbosity level is made negative the first
  time then decreased. To get the default verbosity level of zero,
  either specify none of the above , ``--no-verbose`` or ``--no-quiet``.
  Note that most commands currently ignore the magnitude of the
  verbosity level but do respect *quiet vs normal vs verbose* when
  generating output. (Ian Clatworthy)

* ``Branch.hooks`` now supports ``pre_commit`` hook. The hook's signature
  is documented in BranchHooks constructor. (Nam T. Nguyen, #102747)

* New ``Repository.stream_knit_data_for_revisions`` request added to the
  network protocol for greatly reduced roundtrips when retrieving a set of
  revisions. (Andrew Bennetts)

Bug Fixes
*********

* ``bzr plugins`` now lists the version number for each plugin in square
  brackets after the path. (Robert Collins, #125421)

* Pushing, pulling and branching branches with subtree references was not
  copying the subtree weave, preventing the file graph from being accessed
  and causing errors in commits in clones. (Robert Collins)

* Suppress warning "integer argument expected, got float" from Paramiko,
  which sometimes caused false test failures.  (Martin Pool)

* Fix bug in bundle 4 that could cause attempts to write data to wrong
  versionedfile.  (Aaron Bentley)

* Diffs generated using "diff -p" no longer break the patch parser.
  (Aaron Bentley)

* get_transport treats an empty possible_transports list the same as a non-
  empty one.  (Aaron Bentley)

* patch verification for merge directives is reactivated, and works with
  CRLF and CR files.  (Aaron Bentley)

* Accept ..\ as a path in revision specifiers. This fixes for example
  "-r branch:..\other-branch" on Windows.  (Lukáš Lalinský)

* ``BZR_PLUGIN_PATH`` may now contain trailing slashes.
  (Blake Winton, #129299)

* man page no longer lists hidden options (#131667, Aaron Bentley)

* ``uncommit --help`` now explains the -r option adequately.  (Daniel
  Watkins, #106726)

* Error messages are now better formatted with parameters (such as
  filenames) quoted when necessary. This avoids confusion when directory
  names ending in a '.' at the end of messages were confused with a
  full stop that may or not have been there. (Daniel Watkins, #129791)

* Fix ``status FILE -r X..Y``. (Lukáš Lalinský)

* If a particular command is an alias, ``help`` will show the alias
  instead of claiming there is no help for said alias. (Daniel Watkins,
  #133548)

* TreeTransform-based operations, like pull, merge, revert, and branch,
  now roll back if they encounter an error.  (Aaron Bentley, #67699)

* ``bzr commit`` now exits cleanly if a character unsupported by the
  current encoding is used in the commit message.  (Daniel Watkins,
  #116143)

* bzr send uses default values for ranges when only half of an elipsis
  is specified ("-r..5" or "-r5..").  (#61685, Aaron Bentley)

* Avoid trouble when Windows ssh calls itself 'plink' but no plink
  binary is present.  (Martin Albisetti, #107155)

* ``bzr remove`` should remove clean subtrees.  Now it will remove (without
  needing ``--force``) subtrees that contain no files with text changes or
  modified files.  With ``--force`` it removes the subtree regardless of
  text changes or unknown files. Directories with renames in or out (but
  not changed otherwise) will now be removed without needing ``--force``.
  Unknown ignored files will be deleted without needing ``--force``.
  (Marius Kruger, #111665)

* When two plugins conflict, the source of both the losing and now the
  winning definition is shown.  (Konstantin Mikhaylov, #5454)

* When committing to a branch, the location being committed to is
  displayed.  (Daniel Watkins, #52479)

* ``bzr --version`` takes care about encoding of stdout, especially
  when output is redirected. (Alexander Belchenko, #131100)

* Prompt for an ftp password if none is provided.
  (Vincent Ladeuil, #137044)

* Reuse bound branch associated transport to avoid multiple
  connections.
  (Vincent Ladeuil, #128076, #131396)

* Overwrite conflicting tags by ``push`` and ``pull`` if the
  ``--overwrite`` option is specified.  (Lukáš Lalinský, #93947)

* In checkouts, tags are copied into the master branch when created,
  changed or deleted, and are copied into the checkout when it is
  updated.  (Martin Pool, #93856, #93860)

* Print a warning instead of aborting the ``python setup.py install``
  process if building of a C extension is not possible.
  (Lukáš Lalinský, Alexander Belchenko)

Improvements
************

* Add the option "--show-diff" to the commit command in order to display
  the diff during the commit log creation. (Goffredo Baroncelli)

* ``pull`` and ``merge`` are much faster at installing bundle format 4.
  (Aaron Bentley)

* ``pull -v`` no longer includes deltas, making it much faster.
  (Aaron Bentley)

* ``send`` now sends the directive as an attachment by default.
  (Aaron Bentley, Lukáš Lalinský, Alexander Belchenko)

* Documentation updates (Martin Albisetti)

* Help on debug flags is now included in ``help global-options``.
  (Daniel Watkins, #124853)

* Parameters passed on the command line are checked to ensure they are
  supported by the encoding in use. (Daniel Watkins)

* The compression used within the bzr repository has changed from zlib
  level 9 to the zlib default level. This improves commit performance with
  only a small increase in space used (and in some cases a reduction in
  space). (Robert Collins)

* Initial commit no longer SHAs files twice and now reuses the path
  rather than looking it up again, making it faster.
  (Ian Clatworthy)

* New option ``-c``/``--change`` for ``diff`` and ``status`` to show
  changes in one revision.  (Lukáš Lalinský)

* If versioned files match a given ignore pattern, a warning is now
  given. (Daniel Watkins, #48623)

* ``bzr status`` now has -S as a short name for --short and -V as a
  short name for --versioned. These have been added to assist users
  migrating from Subversion: ``bzr status -SV`` is now like
  ``svn status -q``.  (Daniel Watkins, #115990)

* Added C implementation of  ``PatienceSequenceMatcher``, which is about
  10x faster than the Python version. This speeds up commands that
  need file diffing, such as ``bzr commit`` or ``bzr diff``.
  (Lukáš Lalinský)

* HACKING has been extended with a large section on core developer tasks.
  (Ian Clatworthy)

* Add ``branches`` and ``standalone-trees`` as online help topics and
  include them as Concepts within the User Reference.
  (Paul Moore, Ian Clatworthy)

* ``check`` can detect versionedfile parent references that are
  inconsistent with revision and inventory info, and ``reconcile`` can fix
  them.  These faulty references were generated by 0.8-era releases,
  so repositories which were manipulated by old bzrs should be
  checked, and possibly reconciled ASAP.  (Aaron Bentley, Andrew Bennetts)

API Breaks
**********

* ``Branch.append_revision`` is removed altogether; please use
  ``Branch.set_last_revision_info`` instead.  (Martin Pool)

* CommitBuilder now advertises itself as requiring the root entry to be
  supplied. This only affects foreign repository implementations which reuse
  CommitBuilder directly and have changed record_entry_contents to require
  that the root not be supplied. This should be precisely zero plugins
  affected. (Robert Collins)

* The ``add_lines`` methods on ``VersionedFile`` implementations has changed
  its return value to include the sha1 and length of the inserted text. This
  allows the avoidance of double-sha1 calculations during commit.
  (Robert Collins)

* ``Transport.should_cache`` has been removed.  It was not called in the
  previous release.  (Martin Pool)

Testing
*******

* Tests may now raise TestNotApplicable to indicate they shouldn't be
  run in a particular scenario.  (Martin Pool)

* New function multiply_tests_from_modules to give a simpler interface
  to test parameterization.  (Martin Pool, Robert Collins)

* ``Transport.should_cache`` has been removed.  It was not called in the
  previous release.  (Martin Pool)

* NULL_REVISION is returned to indicate the null revision, not None.
  (Aaron Bentley)

* Use UTF-8 encoded StringIO for log tests to avoid failures on
  non-ASCII committer names.  (Lukáš Lalinský)

Internals
*********

* ``bzrlib.plugin.all_plugins`` has been deprecated in favour of
  ``bzrlib.plugin.plugins()`` which returns PlugIn objects that provide
  useful functionality for determining the path of a plugin, its tests, and
  its version information. (Robert Collins)

* Add the option user_encoding to the function 'show_diff_trees()'
  in order to move the user encoding at the UI level. (Goffredo Baroncelli)

* Add the function make_commit_message_template_encoded() and the function
  edit_commit_message_encoded() which handle encoded strings.
  This is done in order to mix the commit messages (which is a unicode
  string), and the diff which is a raw string. (Goffredo Baroncelli)

* CommitBuilder now defaults to using add_lines_with_ghosts, reducing
  overhead on non-weave repositories which don't require all parents to be
  present. (Robert Collins)

* Deprecated method ``find_previous_heads`` on
  ``bzrlib.inventory.InventoryEntry``. This has been superseded by the use
  of ``parent_candidates`` and a separate heads check via the repository
  API. (Robert Collins)

* New trace function ``mutter_callsite`` will print out a subset of the
  stack to the log, which can be useful for gathering debug details.
  (Robert Collins)

* ``bzrlib.pack.ContainerWriter`` now tracks how many records have been
  added via a public attribute records_written. (Robert Collins)

* New method ``bzrlib.transport.Transport.get_recommended_page_size``.
  This provides a hint to users of transports as to the reasonable
  minimum data to read. In principle this can take latency and
  bandwidth into account on a per-connection basis, but for now it
  just has hard coded values based on the url. (e.g. http:// has a large
  page size, file:// has a small one.) (Robert Collins)

* New method on ``bzrlib.transport.Transport`` ``open_write_stream`` allows
  incremental addition of data to a file without requiring that all the
  data be buffered in memory. (Robert Collins)

* New methods on ``bzrlib.knit.KnitVersionedFile``:
  ``get_data_stream(versions)``, ``insert_data_stream(stream)`` and
  ``get_format_signature()``.  These provide some infrastructure for
  efficiently streaming the knit data for a set of versions over the smart
  protocol.

* Knits with no annotation cache still produce correct annotations.
  (Aaron Bentley)

* Three new methods have been added to ``bzrlib.trace``:
  ``set_verbosity_level``, ``get_verbosity_level`` and ``is_verbose``.
  ``set_verbosity_level`` expects a numeric value: negative for quiet,
  zero for normal, positive for verbose. The size of the number can be
  used to determine just how quiet or verbose the application should be.
  The existing ``be_quiet`` and ``is_quiet`` routines have been
  integrated into this new scheme. (Ian Clatworthy)

* Options can now be delcared with a ``custom_callback`` parameter. If
  set, this routine is called after the option is processed. This feature
  is now used by the standard options ``verbose`` and ``quiet`` so that
  setting one implicitly resets the other. (Ian Clatworthy)

* Rather than declaring a new option from scratch in order to provide
  custom help, a centrally registered option can be decorated using the
  new ``bzrlib.Option.custom_help`` routine. In particular, this routine
  is useful when declaring better help for the ``verbose`` and ``quiet``
  standard options as the base definition of these is now more complex
  than before thanks to their use of a custom callback. (Ian Clatworthy)

* Tree._iter_changes(specific_file=[]) now iterates through no files,
  instead of iterating through all files.  None is used to iterate through
  all files.  (Aaron Bentley)

* WorkingTree.revert() now accepts None to revert all files.  The use of
  [] to revert all files is deprecated.  (Aaron Bentley)


bzr 0.90
########

:Released: 2007-08-28

Improvements
************

* Documentation is now organized into multiple directories with a level
  added for different languages or locales. Added the Mini Tutorial
  and Quick Start Summary (en) documents from the Wiki, improving the
  content and readability of the former. Formatted NEWS as Release Notes
  complete with a Table of Conents, one heading per release. Moved the
  Developer Guide into the main document catalog and provided a link
  from the developer document catalog back to the main one.
  (Ian Clatworthy, Sabin Iacob, Alexander Belchenko)


API Changes
***********

* The static convenience method ``BzrDir.create_repository``
  is deprecated.  Callers should instead create a ``BzrDir`` instance
  and call ``create_repository`` on that.  (Martin Pool)


bzr 0.90rc1
###########

:Released: 2007-08-14

Bugfixes
********

* ``bzr init`` should connect to the remote location one time only.  We
  have been connecting several times because we forget to pass around the
  Transport object. This modifies ``BzrDir.create_branch_convenience``,
  so that we can give it the Transport we already have.
  (John Arbash Meinel, Vincent Ladeuil, #111702)

* Get rid of sftp connection cache (get rid of the FTP one too).
  (Vincent Ladeuil, #43731)

* bzr branch {local|remote} remote don't try to create a working tree
  anymore.
  (Vincent Ladeuil, #112173)

* All identified multiple connections for a single bzr command have been
  fixed. See bzrlib/tests/commands directory.
  (Vincent Ladeuil)

* ``bzr rm`` now does not insist on ``--force`` to delete files that
  have been renamed but not otherwise modified.  (Marius Kruger,
  #111664)

* ``bzr selftest --bench`` no longer emits deprecation warnings
  (Lukáš Lalinský)

* ``bzr status`` now honours FILE parameters for conflict lists
  (Aaron Bentley, #127606)

* ``bzr checkout`` now honours -r when reconstituting a working tree.
  It also honours -r 0.  (Aaron Bentley, #127708)

* ``bzr add *`` no more fails on Windows if working tree contains
  non-ascii file names. (Kuno Meyer, #127361)

* allow ``easy_install bzr`` runs without fatal errors.
  (Alexander Belchenko, #125521)

* Graph._filter_candidate_lca does not raise KeyError if a candidate
  is eliminated just before it would normally be examined.  (Aaron Bentley)

* SMTP connection failures produce a nice message, not a traceback.
  (Aaron Bentley)

Improvements
************

* Don't show "dots" progress indicators when run non-interactively, such
  as from cron.  (Martin Pool)

* ``info`` now formats locations more nicely and lists "submit" and
  "public" branches (Aaron Bentley)

* New ``pack`` command that will trigger database compression within
  the repository (Robert Collins)

* Implement ``_KnitIndex._load_data`` in a pyrex extension. The pyrex
  version is approximately 2-3x faster at parsing a ``.kndx`` file.
  Which yields a measurable improvement for commands which have to
  read from the repository, such as a 1s => 0.75s improvement in
  ``bzr diff`` when there are changes to be shown.  (John Arbash Meinel)

* Merge is now faster.  Depending on the scenario, it can be more than 2x
  faster. (Aaron Bentley)

* Give a clearer warning, and allow ``python setup.py install`` to
  succeed even if pyrex is not available.
  (John Arbash Meinel)

* ``DirState._read_dirblocks`` now has an optional Pyrex
  implementation. This improves the speed of any command that has to
  read the entire DirState. (``diff``, ``status``, etc, improve by
  about 10%).
  ``bisect_dirblocks`` has also been improved, which helps all
  ``_get_entry`` type calls (whenever we are searching for a
  particular entry in the in-memory DirState).
  (John Arbash Meinel)

* ``bzr pull`` and ``bzr push`` no longer do a complete walk of the
  branch revision history for ui display unless -v is supplied.
  (Robert Collins)

* ``bzr log -rA..B`` output shifted to the left margin if the log only
  contains merge revisions. (Kent Gibson)

* The ``plugins`` command is now public with improved help.
  (Ian Clatworthy)

* New bundle and merge directive formats are faster to generate, and

* Annotate merge now works when there are local changes. (Aaron Bentley)

* Commit now only shows the progress in terms of directories instead of
  entries. (Ian Clatworthy)

* Fix ``KnitRepository.get_revision_graph`` to not request the graph 2
  times. This makes ``get_revision_graph`` 2x faster. (John Arbash
  Meinel)

* Fix ``VersionedFile.get_graph()`` to avoid using
  ``set.difference_update(other)``, which has bad scaling when
  ``other`` is large. This improves ``VF.get_graph([version_id])`` for
  a 12.5k graph from 2.9s down to 200ms. (John Arbash Meinel)

* The ``--lsprof-file`` option now generates output for KCacheGrind if
  the file starts with ``callgrind.out``. This matches the default file
  filtering done by KCacheGrind's Open Dialog. (Ian Clatworthy)

* Fix ``bzr update`` to avoid an unnecessary
  ``branch.get_master_branch`` call, which avoids 1 extra connection
  to the remote server. (Partial fix for #128076, John Arbash Meinel)

* Log errors from the smart server in the trace file, to make debugging
  test failures (and live failures!) easier.  (Andrew Bennetts)

* The HTML version of the man page has been superceded by a more
  comprehensive manual called the Bazaar User Reference. This manual
  is completed generated from the online help topics. As part of this
  change, limited reStructuredText is now explicitly supported in help
  topics and command help with 'unnatural' markup being removed prior
  to display by the online help or inclusion in the man page.
  (Ian Clatworthy)

* HTML documentation now use files extension ``*.html``
  (Alexander Belchenko)

* The cache of ignore definitions is now cleared in WorkingTree.unlock()
  so that changes to .bzrignore aren't missed. (#129694, Daniel Watkins)

* ``bzr selftest --strict`` fails if there are any missing features or
  expected test failures. (Daniel Watkins, #111914)

* Link to registration survey added to README. (Ian Clatworthy)

* Windows standalone installer show link to registration survey
  when installation finished. (Alexander Belchenko)

Library API Breaks
******************

* Deprecated dictionary ``bzrlib.option.SHORT_OPTIONS`` removed.
  Options are now required to provide a help string and it must
  comply with the style guide by being one or more sentences with an
  initial capital and final period. (Martin Pool)

* KnitIndex.get_parents now returns tuples. (Robert Collins)

* Ancient unused ``Repository.text_store`` attribute has been removed.
  (Robert Collins)

* The ``bzrlib.pack`` interface has changed to use tuples of bytestrings
  rather than just bytestrings, making it easier to represent multiple
  element names. As this interface was not used by any internal facilities
  since it was introduced in 0.18 no API compatibility is being preserved.
  The serialised form of these packs is identical with 0.18 when a single
  element tuple is in use. (Robert Collins)

Internals
*********

* merge now uses ``iter_changes`` to calculate changes, which makes room for
  future performance increases.  It is also more consistent with other
  operations that perform comparisons, and reduces reliance on
  Tree.inventory.  (Aaron Bentley)

* Refactoring of transport classes connected to a remote server.
  ConnectedTransport is a new class that serves as a basis for all
  transports needing to connect to a remote server.  transport.split_url
  have been deprecated, use the static method on the object instead. URL
  tests have been refactored too.
  (Vincent Ladeuil)

* Better connection sharing for ConnectedTransport objects.
  transport.get_transport() now accepts a 'possible_transports' parameter.
  If a newly requested transport can share a connection with one of the
  list, it will.
  (Vincent Ladeuil)

* Most functions now accept ``bzrlib.revision.NULL_REVISION`` to indicate
  the null revision, and consider using ``None`` for this purpose
  deprecated.  (Aaron Bentley)

* New ``index`` module with abstract index functionality. This will be
  used during the planned changes in the repository layer. Currently the
  index layer provides a graph aware immutable index, a builder for the
  same index type to allow creating them, and finally a composer for
  such indices to allow the use of many indices in a single query. The
  index performance is not optimised, however the API is stable to allow
  development on top of the index. (Robert Collins)

* ``bzrlib.dirstate.cmp_by_dirs`` can be used to compare two paths by
  their directory sections. This is equivalent to comparing
  ``path.split('/')``, only without having to split the paths.
  This has a Pyrex implementation available.
  (John Arbash Meinel)

* New transport decorator 'unlistable+' which disables the list_dir
  functionality for testing.

* Deprecated ``change_entry`` in transform.py. (Ian Clatworthy)

* RevisionTree.get_weave is now deprecated.  Tree.plan_merge is now used
  for performing annotate-merge.  (Aaron Bentley)

* New EmailMessage class to create email messages. (Adeodato Simó)

* Unused functions on the private interface KnitIndex have been removed.
  (Robert Collins)

* New ``knit.KnitGraphIndex`` which provides a ``KnitIndex`` layered on top
  of a ``index.GraphIndex``. (Robert Collins)

* New ``knit.KnitVersionedFile.iter_parents`` method that allows querying
  the parents of many knit nodes at once, reducing round trips to the
  underlying index. (Robert Collins)

* Graph now has an is_ancestor method, various bits use it.
  (Aaron Bentley)

* The ``-Dhpss`` flag now includes timing information. As well as
  logging when a new connection is opened. (John Arbash Meinel)

* ``bzrlib.pack.ContainerWriter`` now returns an offset, length tuple to
  callers when inserting data, allowing generation of readv style access
  during pack creation, without needing a separate pass across the output
  pack to gather such details. (Robert Collins)

* ``bzrlib.pack.make_readv_reader`` allows readv based access to pack
  files that are stored on a transport. (Robert Collins)

* New ``Repository.has_same_location`` method that reports if two
  repository objects refer to the same repository (although with some risk
  of false negatives).  (Andrew Bennetts)

* InterTree.compare now passes require_versioned on correctly.
  (Marius Kruger)

* New methods on Repository - ``start_write_group``,
  ``commit_write_group``, ``abort_write_group`` and ``is_in_write_group`` -
  which provide a clean hook point for transactional Repositories - ones
  where all the data for a fetch or commit needs to be made atomically
  available in one step. This allows the write lock to remain while making
  a series of data insertions.  (e.g. data conversion). (Robert Collins)

* In ``bzrlib.knit`` the internal interface has been altered to use
  3-tuples (index, pos, length) rather than two-tuples (pos, length) to
  describe where data in a knit is, allowing knits to be split into
  many files. (Robert Collins)

* ``bzrlib.knit._KnitData`` split into cache management and physical access
  with two access classes - ``_PackAccess`` and ``_KnitAccess`` defined.
  The former provides access into a .pack file, and the latter provides the
  current production repository form of .knit files. (Robert Collins)

Testing
*******

* Remove selftest ``--clean-output``, ``--numbered-dirs`` and
  ``--keep-output`` options, which are obsolete now that tests
  are done within directories in $TMPDIR.  (Martin Pool)

* The SSH_AUTH_SOCK environment variable is now reset to avoid
  interaction with any running ssh agents.  (Jelmer Vernooij, #125955)

* run_bzr_subprocess handles parameters the same way as run_bzr:
  either a string or a list of strings should be passed as the first
  parameter.  Varargs-style parameters are deprecated. (Aaron Bentley)


bzr 0.18
########

:Released:  2007-07-17

Bugfixes
********

* Fix 'bzr add' crash under Win32 (Kuno Meyer)


bzr 0.18rc1
###########

:Released:  2007-07-10

Bugfixes
********

* Do not suppress pipe errors, etc. in non-display commands
  (Alexander Belchenko, #87178)

* Display a useful error message when the user requests to annotate
  a file that is not present in the specified revision.
  (James Westby, #122656)

* Commands that use status flags now have a reference to 'help
  status-flags'.  (Daniel Watkins, #113436)

* Work around python-2.4.1 inhability to correctly parse the
  authentication header.
  (Vincent Ladeuil, #121889)

* Use exact encoding for merge directives. (Adeodato Simó, #120591)

* Fix tempfile permissions error in smart server tar bundling under
  Windows. (Martin _, #119330)

* Fix detection of directory entries in the inventory. (James Westby)

* Fix handling of http code 400: Bad Request When issuing too many ranges.
  (Vincent Ladeuil, #115209)

* Issue a CONNECT request when connecting to an https server
  via a proxy to enable SSL tunneling.
  (Vincent Ladeuil, #120678)

* Fix ``bzr log -r`` to support selecting merge revisions, both
  individually and as part of revision ranges.
  (Kent Gibson, #4663)

* Don't leave cruft behind when failing to acquire a lockdir.
  (Martin Pool, #109169)

* Don't use the '-f' strace option during tests.
  (Vincent Ladeuil, #102019).

* Warn when setting ``push_location`` to a value that will be masked by
  locations.conf.  (Aaron Bentley, #122286)

* Fix commit ordering in corner case (Aaron Bentley, #94975)

*  Make annotate behave in a non-ASCII world (Adeodato Simó).

Improvements
************

* The --lsprof-file option now dumps a text rendering of the profiling
  information if the filename ends in ".txt". It will also convert the
  profiling information to a format suitable for KCacheGrind if the
  output filename ends in ".callgrind". Fixes to the lsprofcalltree
  conversion process by Jean Paul Calderone and Itamar were also merged.
  See http://ddaa.net/blog/python/lsprof-calltree. (Ian Clatworthy)

* ``info`` now defaults to non-verbose mode, displaying only paths and
  abbreviated format info.  ``info -v`` displays all the information
  formerly displayed by ``info``.  (Aaron Bentley, Adeodato Simó)

* ``bzr missing`` now has better option names ``--this`` and ``--other``.
  (Elliot Murphy)

* The internal ``weave-list`` command has become ``versionedfile-list``,
  and now lists knits as well as weaves.  (Aaron Bentley)

* Automatic merge base selection uses a faster algorithm that chooses
  better bases in criss-cross merge situations (Aaron Bentley)

* Progress reporting in ``commit`` has been improved. The various logical
  stages are now reported on as follows, namely:

  * Collecting changes [Entry x/y] - Stage n/m
  * Saving data locally - Stage n/m
  * Uploading data to master branch - Stage n/m
  * Updating the working tree - Stage n/m
  * Running post commit hooks - Stage n/m

  If there is no master branch, the 3rd stage is omitted and the total
  number of stages is adjusted accordingly.

  Each hook that is run after commit is listed with a name (as hooks
  can be slow it is useful feedback).
  (Ian Clatworthy, Robert Collins)

* Various operations that are now faster due to avoiding unnecessary
  topological sorts. (Aaron Bentley)

* Make merge directives robust against broken bundles. (Aaron Bentley)

* The lsprof filename note is emitted via trace.note(), not standard
  output.  (Aaron Bentley)

* ``bzrlib`` now exports explicit API compatibility information to assist
  library users and plugins. See the ``bzrlib.api`` module for details.
  (Robert Collins)

* Remove unnecessary lock probes when acquiring a lockdir.
  (Martin Pool)

* ``bzr --version`` now shows the location of the bzr log file, which
  is especially useful on Windows.  (Martin Pool)

* -D now supports hooks to get debug tracing of hooks (though its currently
  minimal in nature). (Robert Collins)

* Long log format reports deltas on merge revisions.
  (John Arbash Meinel, Kent Gibson)

* Make initial push over ftp more resilient. (John Arbash Meinel)

* Print a summary of changes for update just like pull does.
  (Daniel Watkins, #113990)

* Add a -Dhpss option to trace smart protocol requests and responses.
  (Andrew Bennetts)

Library API Breaks
******************

* Testing cleanups -
  ``bzrlib.repository.RepositoryTestProviderAdapter`` has been moved
  to ``bzrlib.tests.repository_implementations``;
  ``bzrlib.repository.InterRepositoryTestProviderAdapter`` has been moved
  to ``bzrlib.tests.interrepository_implementations``;
  ``bzrlib.transport.TransportTestProviderAdapter`` has moved to
  ``bzrlib.tests.test_transport_implementations``.
  ``bzrlib.branch.BranchTestProviderAdapter`` has moved to
  ``bzrlib.tests.branch_implementations``.
  ``bzrlib.bzrdir.BzrDirTestProviderAdapter`` has moved to
  ``bzrlib.tests.bzrdir_implementations``.
  ``bzrlib.versionedfile.InterVersionedFileTestProviderAdapter`` has moved
  to ``bzrlib.tests.interversionedfile_implementations``.
  ``bzrlib.store.revision.RevisionStoreTestProviderAdapter`` has moved to
  ``bzrlib.tests.revisionstore_implementations``.
  ``bzrlib.workingtree.WorkingTreeTestProviderAdapter`` has moved to
  ``bzrlib.tests.workingtree_implementations``.
  These changes are an API break in the testing infrastructure only.
  (Robert Collins)

* Relocate TestCaseWithRepository to be more central. (Robert Collins)

* ``bzrlib.add.smart_add_tree`` will no longer perform glob expansion on
  win32. Callers of the function should do this and use the new
  ``MutableTree.smart_add`` method instead. (Robert Collins)

* ``bzrlib.add.glob_expand_for_win32`` is now
  ``bzrlib.win32utils.glob_expand``.  (Robert Collins)

* ``bzrlib.add.FastPath`` is now private and moved to
  ``bzrlib.mutabletree._FastPath``. (Robert Collins, Martin Pool)

* ``LockDir.wait`` removed.  (Martin Pool)

* The ``SmartServer`` hooks API has changed for the ``server_started`` and
  ``server_stopped`` hooks. The first parameter is now an iterable of
  backing URLs rather than a single URL. This is to reflect that many
  URLs may map to the external URL of the server. E.g. the server interally
  may have a chrooted URL but also the local file:// URL will be at the
  same location. (Robert Collins)

Internals
*********

* New SMTPConnection class to unify email handling.  (Adeodato Simó)

* Fix documentation of BzrError. (Adeodato Simó)

* Make BzrBadParameter an internal error. (Adeodato Simó)

* Remove use of 'assert False' to raise an exception unconditionally.
  (Martin Pool)

* Give a cleaner error when failing to decode knit index entry.
  (Martin Pool)

* TreeConfig would mistakenly search the top level when asked for options
  from a section. It now respects the section argument and only
  searches the specified section. (James Westby)

* Improve ``make api-docs`` output. (John Arbash Meinel)

* Use os.lstat rather than os.stat for osutils.make_readonly and
  osutils.make_writeable. This makes the difftools plugin more
  robust when dangling symlinks are found. (Elliot Murphy)

* New ``-Dlock`` option to log (to ~/.bzr.log) information on when
  lockdirs are taken or released.  (Martin Pool)

* ``bzrlib`` Hooks are now nameable using ``Hooks.name_hook``. This
  allows a nicer UI when hooks are running as the current hook can
  be displayed. (Robert Collins)

* ``Transport.get`` has had its interface made more clear for ease of use.
  Retrieval of a directory must now fail with either 'PathError' at open
  time, or raise 'ReadError' on a read. (Robert Collins)

* New method ``_maybe_expand_globs`` on the ``Command`` class for
  dealing with unexpanded glob lists - e.g. on the win32 platform. This
  was moved from ``bzrlib.add._prepare_file_list``. (Robert Collins)

* ``bzrlib.add.smart_add`` and ``bzrlib.add.smart_add_tree`` are now
  deprecated in favour of ``MutableTree.smart_add``. (Robert Collins,
  Martin Pool)

* New method ``external_url`` on Transport for obtaining the url to
  hand to external processes. (Robert Collins)

* Teach windows installers to build pyrex/C extensions.
  (Alexander Belchenko)

Testing
*******

* Removed the ``--keep-output`` option from selftest and clean up test
  directories as they're used.  This reduces the IO load from
  running the test suite and cuts the time by about half.
  (Andrew Bennetts, Martin Pool)

* Add scenarios as a public attribute on the TestAdapter classes to allow
  modification of the generated scenarios before adaption and easier
  testing. (Robert Collins)

* New testing support class ``TestScenarioApplier`` which multiplies
  out a single teste by a list of supplied scenarios. (RobertCollins)

* Setting ``repository_to_test_repository`` on a repository_implementations
  test will cause it to be called during repository creation, allowing the
  testing of repository classes which are not based around the Format
  concept. For example a repository adapter can be tested in this manner,
  by altering the repository scenarios to include a scenario that sets this
  attribute during the test parameterisation in
  ``bzrlib.tests.repository.repository_implementations``. (Robert Collins)

* Clean up many of the APIs for blackbox testing of Bazaar.  The standard
  interface is now self.run_bzr.  The command to run can be passed as
  either a list of parameters, a string containing the command line, or
  (deprecated) varargs parameters.  (Martin Pool)

* The base TestCase now isolates tests from -D parameters by clearing
  ``debug.debug_flags`` and restores it afterwards. (Robert Collins)

* Add a relpath parameter to get_transport methods in test framework to
  avoid useless cloning.
  (Vincent Ladeuil, #110448)


bzr 0.17
########

:Released:  2007-06-18

Bugfixes
********

* Fix crash of commit due to wrong lookup of filesystem encoding.
  (Colin Watson, #120647)

* Revert logging just to stderr in commit as broke unicode filenames.
  (Aaron Bentley, Ian Clatworthy, #120930)


bzr 0.17rc1
###########

:Released:  2007-06-12

Notes When Upgrading
********************

* The kind() and is_executable() APIs on the WorkingTree interface no
  longer implicitly (read) locks and unlocks the tree. This *might*
  impact some plug-ins and tools using this part of the API. If you find
  an issue that may be caused by this change, please let us know,
  particularly the plug-in/tool maintainer. If encountered, the API
  fix is to surround kind() and is_executable() calls with lock_read()
  and unlock() like so::

    work_tree.lock_read()
    try:
        kind = work_tree.kind(...)
    finally:
        work_tree.unlock()

Internals
*********
* Rework of LogFormatter API to provide beginning/end of log hooks and to
  encapsulate the details of the revision to be logged in a LogRevision
  object.
  In long log formats, merge revision ids are only shown when --show-ids
  is specified, and are labelled "revision-id:", as per mainline
  revisions, instead of "merged:". (Kent Gibson)

* New ``BranchBuilder`` API which allows the construction of particular
  histories quickly. Useful for testing and potentially other applications
  too. (Robert Collins)

Improvements
************

* There are two new help topics, working-trees and repositories that
  attempt to explain these concepts. (James Westby, John Arbash Meinel,
  Aaron Bentley)

* Added ``bzr log --limit`` to report a limited number of revisions.
  (Kent Gibson, #3659)

* Revert does not try to preserve file contents that were originally
  produced by reverting to a historical revision.  (Aaron Bentley)

* ``bzr log --short`` now includes ``[merge]`` for revisions which
  have more than one parent. This is a small improvement to help
  understanding what changes have occurred
  (John Arbash Meinel, #83887)

* TreeTransform avoids many renames when contructing large trees,
  improving speed.  3.25x speedups have been observed for construction of
  kernel-sized-trees, and checkouts are 1.28x faster.  (Aaron Bentley)

* Commit on large trees is now faster. In my environment, a commit of
  a small change to the Mozilla tree (55k files) has dropped from
  66 seconds to 32 seconds. For a small tree of 600 files, commit of a
  small change is 33% faster. (Ian Clatworthy)

* New --create-prefix option to bzr init, like for push.  (Daniel Watkins,
  #56322)

Bugfixes
********

* ``bzr push`` should only connect to the remote location one time.
  We have been connecting 3 times because we forget to pass around
  the Transport object. This adds ``BzrDir.clone_on_transport()``, so
  that we can pass in the Transport that we already have.
  (John Arbash Meinel, #75721)

* ``DirState.set_state_from_inventory()`` needs to properly order
  based on split paths, not just string paths.
  (John Arbash Meinel, #115947)

* Let TestUIFactoy encode the password prompt with its own stdout.
  (Vincent Ladeuil, #110204)

* pycurl should take use the range header that takes the range hint
  into account.
  (Vincent Ladeuil, #112719)

* WorkingTree4.get_file_sha1 no longer raises an exception when invoked
  on a missing file.  (Aaron Bentley, #118186)

* WorkingTree.remove works correctly with tree references, and when pwd is
  not the tree root. (Aaron Bentley)

* Merge no longer fails when a file is renamed in one tree and deleted
  in the other. (Aaron Bentley, #110279)

* ``revision-info`` now accepts dotted revnos, doesn't require a tree,
  and defaults to the last revision (Matthew Fuller, #90048)

* Tests no longer fail when BZR_REMOTE_PATH is set in the environment.
  (Daniel Watkins, #111958)

* ``bzr branch -r revid:foo`` can be used to branch any revision in
  your repository. (Previously Branch6 only supported revisions in your
  mainline). (John Arbash Meinel, #115343)

bzr 0.16
########

:Released:  2007-05-07

Bugfixes
********

* Handle when you have 2 directories with similar names, but one has a
  hyphen. (``'abc'`` versus ``'abc-2'``). The WT4._iter_changes
  iterator was using direct comparison and ``'abc/a'`` sorts after
  ``'abc-2'``, but ``('abc', 'a')`` sorts before ``('abc-2',)``.
  (John Arbash Meinel, #111227)

* Handle when someone renames a file on disk without telling bzr.
  Previously we would report the first file as missing, but not show
  the new unknown file. (John Arbash Meinel, #111288)

* Avoid error when running hooks after pulling into or pushing from
  a branch bound to a smartserver branch.  (Martin Pool, #111968)

Improvements
************

* Move developer documentation to doc/developers/. This reduces clutter in
  the root of the source tree and allows HACKING to be split into multiple
  files. (Robert Collins, Alexander Belchenko)

* Clean up the ``WorkingTree4._iter_changes()`` internal loops as well as
  ``DirState.update_entry()``. This optimizes the core logic for ``bzr
  diff`` and ``bzr status`` significantly improving the speed of
  both. (John Arbash Meinel)

bzr 0.16rc2
###########

:Released:  2007-04-30

Bugfixes
********

* Handle the case when you delete a file, and then rename another file
  on top of it. Also handle the case of ``bzr rm --keep foo``. ``bzr
  status`` should show the removed file and an unknown file in its
  place. (John Arbash Meinel, #109993)

* Bundles properly read and write revision properties that have an
  empty value. And when the value is not ASCII.
  (John Arbash Meinel, #109613)

* Fix the bzr commit message to be in text mode.
  (Alexander Belchenko, #110901)

* Also handle when you rename a file and create a file where it used
  to be. (John Arbash Meinel, #110256)

* ``WorkingTree4._iter_changes`` should not descend into unversioned
  directories. (John Arbash Meinel, #110399)

bzr 0.16rc1
###########

:Released:  2007-04-26

Notes When Upgrading
********************

* ``bzr remove`` and ``bzr rm`` will now remove the working file, if
  it could be recovered again.
  This has been done for consistency with svn and the unix rm command.
  The old ``remove`` behaviour has been retained in the new option
  ``bzr remove --keep``, which will just stop versioning the file,
  but not delete it.
  ``bzr remove --force`` have been added which will always delete the
  files.
  ``bzr remove`` is also more verbose.
  (Marius Kruger, #82602)

Improvements
************

* Merge directives can now be supplied as input to `merge` and `pull`,
  like bundles can.  (Aaron Bentley)

* Sending the SIGQUIT signal to bzr, which can be done on Unix by
  pressing Control-Backslash, drops bzr into a debugger.  Type ``'c'``
  to continue.  This can be disabled by setting the environment variable
  ``BZR_SIGQUIT_PDB=0``.  (Martin Pool)

* selftest now supports --list-only to list tests instead of running
  them. (Ian Clatworthy)

* selftest now supports --exclude PATTERN (or -x PATTERN) to exclude
  tests with names that match that regular expression.
  (Ian Clatworthy, #102679)

* selftest now supports --randomize SEED to run tests in a random order.
  SEED is typically the value 'now' meaning 'use the current time'.
  (Ian Clatworthy, #102686)

* New option ``--fixes`` to commit, which stores bug fixing annotations as
  revision properties. Built-in support for Launchpad, Debian, Trac and
  Bugzilla bug trackers. (Jonathan Lange, James Henstridge, Robert Collins)

* New API, ``bzrlib.bugtracker.tracker_registry``, for adding support for
  other bug trackers to ``fixes``. (Jonathan Lange, James Henstridge,
  Robert Collins)

* ``selftest`` has new short options ``-f`` and ``-1``.  (Martin
  Pool)

* ``bzrlib.tsort.MergeSorter`` optimizations. Change the inner loop
  into using local variables instead of going through ``self._var``.
  Improves the time to ``merge_sort`` a 10k revision graph by
  approximately 40% (~700->400ms).  (John Arbash Meinel)

* ``make docs`` now creates a man page at ``man1/bzr.1`` fixing bug 107388.
  (Robert Collins)

* ``bzr help`` now provides cross references to other help topics using
  the _see_also facility on command classes. Likewise the bzr_man
  documentation, and the bzr.1 man page also include this information.
  (Robert Collins)

* Tags are now included in logs, that use the long log formatter.
  (Erik Bågfors, Alexander Belchenko)

* ``bzr help`` provides a clearer message when a help topic cannot be
  found. (Robert Collins, #107656)

* ``bzr help`` now accepts optional prefixes for command help. The help
  for all commands can now be found at ``bzr help commands/COMMANDNAME``
  as well as ``bzr help COMMANDNAME`` (which only works for commands
  where the name is not the same as a more general help topic).
  (Robert Collins)

* ``bzr help PLUGINNAME`` will now return the module docstring from the
  plugin PLUGINNAME. (Robert Collins, #50408)

* New help topic ``urlspec`` which lists the availables transports.
  (Goffredo Baroncelli)

* doc/server.txt updated to document the default bzr:// port
  and also update the blurb about the hpss' current status.
  (Robert Collins, #107125).

* ``bzr serve`` now listens on interface 0.0.0.0 by default, making it
  serve out to the local LAN (and anyone in the world that can reach the
  machine running ``bzr serve``. (Robert Collins, #98918)

* A new smart server protocol version has been added.  It prefixes requests
  and responses with an explicit version identifier so that future protocol
  revisions can be dealt with gracefully.  (Andrew Bennetts, Robert Collins)

* The bzr protocol version 2 indicates success or failure in every response
  without depending on particular commands encoding that consistently,
  allowing future client refactorings to be much more robust about error
  handling. (Robert Collins, Martin Pool, Andrew Bennetts)

* The smart protocol over HTTP client has been changed to always post to the
  same ``.bzr/smart`` URL under the original location when it can.  This allows
  HTTP servers to only have to pass URLs ending in .bzr/smart to the smart
  server handler, and not arbitrary ``.bzr/*/smart`` URLs.  (Andrew Bennetts)

* digest authentication is now supported for proxies and HTTP by the urllib
  based http implementation. Tested against Apache 2.0.55 and Squid
  2.6.5. Basic and digest authentication are handled coherently for HTTP
  and proxy: if the user is provided in the url (bzr command line for HTTP,
  proxy environment variables for proxies), the password is prompted for
  (only once). If the password is provided, it is taken into account. Once
  the first authentication is successful, all further authentication
  roundtrips are avoided by preventively setting the right authentication
  header(s).
  (Vincent Ladeuil).

Internals
*********

* bzrlib API compatability with 0.8 has been dropped, cleaning up some
  code paths. (Robert Collins)

* Change the format of chroot urls so that they can be safely manipulated
  by generic url utilities without causing the resulting urls to have
  escaped the chroot. A side effect of this is that creating a chroot
  requires an explicit action using a ChrootServer.
  (Robert Collins, Andrew Bennetts)

* Deprecate ``Branch.get_root_id()`` because branches don't have root ids,
  rather than fixing bug #96847.  (Aaron Bentley)

* ``WorkingTree.apply_inventory_delta`` provides a better alternative to
  ``WorkingTree._write_inventory``.  (Aaron Bentley)

* Convenience method ``TestCase.expectFailure`` ensures that known failures
  do not silently pass.  (Aaron Bentley)

* ``Transport.local_abspath`` now raises ``NotLocalUrl`` rather than
  ``TransportNotPossible``. (Martin Pool, Ian Clatworthy)

* New SmartServer hooks facility. There are two initial hooks documented
  in ``bzrlib.transport.smart.SmartServerHooks``. The two initial hooks allow
  plugins to execute code upon server startup and shutdown.
  (Robert Collins).

* SmartServer in standalone mode will now close its listening socket
  when it stops, rather than waiting for garbage collection. This primarily
  fixes test suite hangs when a test tries to connect to a shutdown server.
  It may also help improve behaviour when dealing with a server running
  on a specific port (rather than dynamically assigned ports).
  (Robert Collins)

* Move most SmartServer code into a new package, bzrlib/smart.
  bzrlib/transport/remote.py contains just the Transport classes that used
  to be in bzrlib/transport/smart.py.  (Andrew Bennetts)

* urllib http implementation avoid roundtrips associated with
  401 (and 407) errors once the authentication succeeds.
  (Vincent Ladeuil).

* urlib http now supports querying the user for a proxy password if
  needed. Realm is shown in the prompt for both HTTP and proxy
  authentication when the user is required to type a password.
  (Vincent Ladeuil).

* Renamed SmartTransport (and subclasses like SmartTCPTransport) to
  RemoteTransport (and subclasses to RemoteTCPTransport, etc).  This is more
  consistent with its new home in ``bzrlib/transport/remote.py``, and because
  it's not really a "smart" transport, just one that does file operations
  via remote procedure calls.  (Andrew Bennetts)

* The ``lock_write`` method of ``LockableFiles``, ``Repository`` and
  ``Branch`` now accept a ``token`` keyword argument, so that separate
  instances of those objects can share a lock if it has the right token.
  (Andrew Bennetts, Robert Collins)

* New method ``get_branch_reference`` on ``BzrDir`` allows the detection of
  branch references - which the smart server component needs.

* The Repository API ``make_working_trees`` is now permitted to return
  False when ``set_make_working_trees`` is not implemented - previously
  an unimplemented ``set_make_working_trees`` implied the result True
  from ``make_working_trees``. This has been changed to accomodate the
  smart server, where it does not make sense (at this point) to ever
  make working trees by default. (Robert Collins)

* Command objects can now declare related help topics by having _see_also
  set to a list of related topic. (Robert Collins)

* ``bzrlib.help`` now delegates to the Command class for Command specific
  help. (Robert Collins)

* New class ``TransportListRegistry``, derived from the Registry class, which
  simplifies tracking the available Transports. (Goffredo Baroncelli)

* New function ``Branch.get_revision_id_to_revno_map`` which will
  return a dictionary mapping revision ids to dotted revnos. Since
  dotted revnos are defined in the context of the branch tip, it makes
  sense to generate them from a ``Branch`` object.
  (John Arbash Meinel)

* Fix the 'Unprintable error' message display to use the repr of the
  exception that prevented printing the error because the str value
  for it is often not useful in debugging (e.g. KeyError('foo') has a
  str() of 'foo' but a repr of 'KeyError('foo')' which is much more
  useful. (Robert Collins)

* ``urlutils.normalize_url`` now unescapes unreserved characters, such as "~".
  (Andrew Bennetts)

Bugfixes
********

* Don't fail bundle selftest if email has 'two' embedded.
  (Ian Clatworthy, #98510)

* Remove ``--verbose`` from ``bzr bundle``. It didn't work anyway.
  (Robert Widhopf-Fenk, #98591)

* Remove ``--basis`` from the checkout/branch commands - it didn't work
  properly and is no longer beneficial.
  (Robert Collins, #53675, #43486)

* Don't produce encoding error when adding duplicate files.
  (Aaron Bentley)

* Fix ``bzr log <file>`` so it only logs the revisions that changed
  the file, and does it faster.
  (Kent Gibson, John Arbash Meinel, #51980, #69477)

* Fix ``InterDirstateTre._iter_changes`` to handle when we come across
  an empty versioned directory, which now has files in it.
  (John Arbash Meinel, #104257)

* Teach ``common_ancestor`` to shortcut when the tip of one branch is
  inside the ancestry of the other. Saves a lot of graph processing
  (with an ancestry of 16k revisions, ``bzr merge ../already-merged``
  changes from 2m10s to 13s).  (John Arbash Meinel, #103757)

* Fix ``show_diff_trees`` to handle the case when a file is modified,
  and the containing directory is renamed. (The file path is different
  in this versus base, but it isn't marked as a rename).
  (John Arbash Meinel, #103870)

* FTP now works even when the FTP server does not support atomic rename.
  (Aaron Bentley, #89436)

* Correct handling in bundles and merge directives of timezones with
  that are not an integer number of hours offset from UTC.  Always
  represent the epoch time in UTC to avoid problems with formatting
  earlier times on win32.  (Martin Pool, Alexander Belchenko, John
  Arbash Meinel)

* Typo in the help for ``register-branch`` fixed. (Robert Collins, #96770)

* "dirstate" and "dirstate-tags" formats now produce branches compatible
  with old versions of bzr. (Aaron Bentley, #107168))

* Handle moving a directory when children have been added, removed,
  and renamed. (John Arbash Meinel, #105479)

* Don't preventively use basic authentication for proxy before receiving a
  407 error. Otherwise people willing to use other authentication schemes
  may expose their password in the clear (or nearly). This add one
  roundtrip in case basic authentication should be used, but plug the
  security hole.
  (Vincent Ladeuil)

* Handle http and proxy digest authentication.
  (Vincent Ladeuil, #94034).

Testing
*******

* Added ``bzrlib.strace.strace`` which will strace a single callable and
  return a StraceResult object which contains just the syscalls involved
  in running it. (Robert Collins)

* New test method ``reduceLockdirTimeout`` to drop the default (ui-centric)
  default time down to one suitable for tests. (Andrew Bennetts)

* Add new ``vfs_transport_factory`` attribute on tests which provides the
  common vfs backing for both the readonly and readwrite transports.
  This allows the RemoteObject tests to back onto local disk or memory,
  and use the existing ``transport_server`` attribute all tests know about
  to be the smart server transport. This in turn allows tests to
  differentiate between 'transport to access the branch', and
  'transport which is a VFS' - which matters in Remote* tests.
  (Robert Collins, Andrew Bennetts)

* The ``make_branch_and_tree`` method for tests will now create a
  lightweight checkout for the tree if the ``vfs_transport_factory`` is not
  a LocalURLServer. (Robert Collins, Andrew Bennetts)

* Branch implementation tests have been audited to ensure that all urls
  passed to Branch APIs use proper urls, except when local-disk paths
  are intended. This is so that tests correctly access the test transport
  which is often not equivalent to local disk in Remote* tests. As part
  of this many tests were adjusted to remove dependencies on local disk
  access.
  (Robert Collins, Andrew Bennetts)

* Mark bzrlib.tests and bzrlib.tests.TestUtil as providing assertFOO helper
  functions by adding a ``__unittest`` global attribute. (Robert Collins,
  Andrew Bennetts, Martin Pool, Jonathan Lange)

* Refactored proxy and authentication handling to simplify the
  implementation of new auth schemes for both http and proxy.
  (Vincent Ladeuil)

bzr 0.15
########

:Released: 2007-04-01

Bugfixes
********

* Handle incompatible repositories as a user issue when fetching.
  (Aaron Bentley)

* Don't give a recommendation to upgrade when branching or
  checking out a branch that contains an old-format working tree.
  (Martin Pool)

bzr 0.15rc3
###########

:Released:  2007-03-26

Changes
*******

* A warning is now displayed when opening working trees in older
  formats, to encourage people to upgrade to WorkingTreeFormat4.
  (Martin Pool)

Improvements
************

* HTTP redirections are now taken into account when a branch (or a
  bundle) is accessed for the first time. A message is issued at each
  redirection to inform the user. In the past, http redirections were
  silently followed for each request which significantly degraded the
  performances. The http redirections are not followed anymore by
  default, instead a RedirectRequested exception is raised. For bzrlib
  users needing to follow http redirections anyway,
  ``bzrlib.transport.do_catching_redirections`` provide an easy transition
  path.  (vila)

Internals
*********

* Added ``ReadLock.temporary_write_lock()`` to allow upgrading an OS read
  lock to an OS write lock. Linux can do this without unlocking, Win32
  needs to unlock in between. (John Arbash Meinel)

* New parameter ``recommend_upgrade`` to ``BzrDir.open_workingtree``
  to silence (when false) warnings about opening old formats.
  (Martin Pool)

* Fix minor performance regression with bzr-0.15 on pre-dirstate
  trees. (We were reading the working inventory too many times).
  (John Arbash Meinel)

* Remove ``Branch.get_transaction()`` in favour of a simple cache of
  ``revision_history``.  Branch subclasses should override
  ``_gen_revision_history`` rather than ``revision_history`` to make use of
  this cache, and call ``_clear_revision_history_cache`` and
  ``_cache_revision_history`` at appropriate times. (Andrew Bennetts)

Bugfixes
********

* Take ``smtp_server`` from user config into account.
  (vila, #92195)

* Restore Unicode filename handling for versioned and unversioned files.
  (John Arbash Meinel, #92608)

* Don't fail during ``bzr commit`` if a file is marked removed, and
  the containing directory is auto-removed.  (John Arbash Meinel, #93681)

* ``bzr status FILENAME`` failed on Windows because of an uncommon
  errno. (``ERROR_DIRECTORY == 267 != ENOTDIR``).
  (Wouter van Heyst, John Arbash Meinel, #90819)

* ``bzr checkout source`` should create a local branch in the same
  format as source. (John Arbash Meinel, #93854)

* ``bzr commit`` with a kind change was failing to update the
  last-changed-revision for directories.  The
  InventoryDirectory._unchanged only looked at the ``parent_id`` and name,
  ignoring the fact that the kind could have changed, too.
  (John Arbash Meinel, #90111)

* ``bzr mv dir/subdir other`` was incorrectly updating files inside
  the directory. So that there was a chance it would break commit,
  etc. (John Arbash Meinel, #94037)

* Correctly handles mutiple permanent http redirections.
  (vila, #88780)

bzr 0.15rc2
###########

:Released:  2007-03-14

Notes When Upgrading
********************

* Release 0.15rc2 of bzr changes the ``bzr init-repo`` command to
  default to ``--trees`` instead of ``--no-trees``.
  Existing shared repositories are not affected.

Improvements
************

* New ``merge-directive`` command to generate machine- and human-readable
  merge requests.  (Aaron Bentley)

* New ``submit:`` revision specifier makes it easy to diff against the
  common ancestor with the submit location (Aaron Bentley)

* Added support for Putty's SSH implementation. (Dmitry Vasiliev)

* Added ``bzr status --versioned`` to report only versioned files,
  not unknowns. (Kent Gibson)

* Merge now autodetects the correct line-ending style for its conflict
  markers.  (Aaron Bentley)

Internals
*********

* Refactored SSH vendor registration into SSHVendorManager class.
  (Dmitry Vasiliev)

Bugfixes
********

* New ``--numbered-dirs`` option to ``bzr selftest`` to use
  numbered dirs for TestCaseInTempDir. This is default behavior
  on Windows. Anyone can force named dirs on Windows
  with ``--no-numbered-dirs``. (Alexander Belchenko)

* Fix ``RevisionSpec_revid`` to handle the Unicode strings passed in
  from the command line. (Marien Zwart, #90501)

* Fix ``TreeTransform._iter_changes`` when both the source and
  destination are missing. (Aaron Bentley, #88842)

* Fix commit of merges with symlinks in dirstate trees.
  (Marien Zwart)

* Switch the ``bzr init-repo`` default from --no-trees to --trees.
  (Wouter van Heyst, #53483)


bzr 0.15rc1
###########

:Released:  2007-03-07

Surprises
*********

* The default disk format has changed. Please run 'bzr upgrade' in your
  working trees to upgrade. This new default is compatible for network
  operations, but not for local operations. That is, if you have two
  versions of bzr installed locally, after upgrading you can only use the
  bzr 0.15 version. This new default does not enable tags or nested-trees
  as they are incompatible with bzr versions before 0.15 over the network.

* For users of bzrlib: Two major changes have been made to the working tree
  api in bzrlib. The first is that many methods and attributes, including
  the inventory attribute, are no longer valid for use until one of
  ``lock_read``/``lock_write``/``lock_tree_write`` has been called,
  and become invalid again after unlock is called. This has been done
  to improve performance and correctness as part of the dirstate
  development.
  (Robert Collins, John A Meinel, Martin Pool, and others).

* For users of bzrlib: The attribute 'tree.inventory' should be considered
  readonly. Previously it was possible to directly alter this attribute, or
  its contents, and have the tree notice this. This has been made
  unsupported - it may work in some tree formats, but in the newer dirstate
  format such actions will have no effect and will be ignored, or even
  cause assertions. All operations possible can still be carried out by a
  combination of the tree API, and the bzrlib.transform API. (Robert
  Collins, John A Meinel, Martin Pool, and others).

Improvements
************

* Support for OS Windows 98. Also .bzr.log on any windows system
  saved in My Documents folder. (Alexander Belchenko)

* ``bzr mv`` enhanced to support already moved files.
  In the past the mv command would have failed if the source file doesn't
  exist. In this situation ``bzr mv`` would now detect that the file has
  already moved and update the repository accordingly, if the target file
  does exist.
  A new option ``--after`` has been added so that if two files already
  exist, you could notify Bazaar that you have moved a (versioned) file
  and replaced it with another. Thus in this case ``bzr move --after``
  will only update the Bazaar identifier.
  (Steffen Eichenberg, Marius Kruger)

* ``ls`` now works on treeless branches and remote branches.
  (Aaron Bentley)

* ``bzr help global-options`` describes the global options.
  (Aaron Bentley)

* ``bzr pull --overwrite`` will now correctly overwrite checkouts.
  (Robert Collins)

* Files are now allowed to change kind (e.g. from file to symlink).
  Supported by ``commit``, ``revert`` and ``status``
  (Aaron Bentley)

* ``inventory`` and ``unknowns`` hidden in favour of ``ls``
  (Aaron Bentley)

* ``bzr help checkouts`` descibes what checkouts are and some possible
  uses of them. (James Westby, Aaron Bentley)

* A new ``-d`` option to push, pull and merge overrides the default
  directory.  (Martin Pool)

* Branch format 6: smaller, and potentially faster than format 5.  Supports
  ``append_history_only`` mode, where the log view and revnos do not change,
  except by being added to.  Stores policy settings in
  ".bzr/branch/branch.conf".

* ``append_only`` branches:  Format 6 branches may be configured so that log
  view and revnos are always consistent.  Either create the branch using
  "bzr init --append-revisions-only" or edit the config file as descriped
  in docs/configuration.txt.

* rebind: Format 6 branches retain the last-used bind location, so if you
  "bzr unbind", you can "bzr bind" to bind to the previously-selected
  bind location.

* Builtin tags support, created and deleted by the ``tag`` command and
  stored in the branch.  Tags can be accessed with the revisionspec
  ``-rtag:``, and listed with ``bzr tags``.  Tags are not versioned
  at present. Tags require a network incompatible upgrade. To perform this
  upgrade, run ``bzr upgrade --dirstate-tags`` in your branch and
  repositories. (Martin Pool)

* The ``bzr://`` transport now has a well-known port number, 4155,
  which it will use by default.  (Andrew Bennetts, Martin Pool)

* Bazaar now looks for user-installed plugins before looking for site-wide
  plugins. (Jonathan Lange)

* ``bzr resolve`` now detects and marks resolved text conflicts.
  (Aaron Bentley)

Internals
*********

* Internally revision ids and file ids are now passed around as utf-8
  bytestrings, rather than treating them as Unicode strings. This has
  performance benefits for Knits, since we no longer need to decode the
  revision id for each line of content, nor for each entry in the index.
  This will also help with the future dirstate format.
  (John Arbash Meinel)

* Reserved ids (any revision-id ending in a colon) are rejected by
  versionedfiles, repositories, branches, and working trees
  (Aaron Bentley)

* Minor performance improvement by not creating a ProgressBar for
  every KnitIndex we create. (about 90ms for a bzr.dev tree)
  (John Arbash Meinel)

* New easier to use Branch hooks facility. There are five initial hooks,
  all documented in bzrlib.branch.BranchHooks.__init__ - ``'set_rh'``,
  ``'post_push'``, ``'post_pull'``, ``'post_commit'``,
  ``'post_uncommit'``. These hooks fire after the matching operation
  on a branch has taken place, and were originally added for the
  branchrss plugin. (Robert Collins)

* New method ``Branch.push()`` which should be used when pushing from a
  branch as it makes performance and policy decisions to match the UI
  level command ``push``. (Robert Collins).

* Add a new method ``Tree.revision_tree`` which allows access to cached
  trees for arbitrary revisions. This allows the in development dirstate
  tree format to provide access to the callers to cached copies of
  inventory data which are cheaper to access than inventories from the
  repository.
  (Robert Collins, Martin Pool)

* New ``Branch.last_revision_info`` method, this is being done to allow
  optimization of requests for both the number of revisions and the last
  revision of a branch with smartservers and potentially future branch
  formats. (Wouter van Heyst, Robert Collins)

* Allow ``'import bzrlib.plugins.NAME'`` to work when the plugin NAME has not
  yet been loaded by ``load_plugins()``. This allows plugins to depend on each
  other for code reuse without requiring users to perform file-renaming
  gymnastics. (Robert Collins)

* New Repository method ``'gather_stats'`` for statistic data collection.
  This is expected to grow to cover a number of related uses mainly
  related to bzr info. (Robert Collins)

* Log formatters are now managed with a registry.
  ``log.register_formatter`` continues to work, but callers accessing
  the FORMATTERS dictionary directly will not.

* Allow a start message to be passed to the ``edit_commit_message``
  function.  This will be placed in the message offered to the user
  for editing above the separator. It allows a template commit message
  to be used more easily. (James Westby)

* ``GPGStrategy.sign()`` will now raise ``BzrBadParameterUnicode`` if
  you pass a Unicode string rather than an 8-bit string. Callers need
  to be updated to encode first. (John Arbash Meinel)

* Branch.push, pull, merge now return Result objects with information
  about what happened, rather than a scattering of various methods.  These
  are also passed to the post hooks.  (Martin Pool)

* File formats and architecture is in place for managing a forest of trees
  in bzr, and splitting up existing trees into smaller subtrees, and
  finally joining trees to make a larger tree. This is the first iteration
  of this support, and the user-facing aspects still require substantial
  work.  If you wish to experiment with it, use ``bzr upgrade
  --dirstate-with-subtree`` in your working trees and repositories.
  You can use the hidden commands ``split`` and ``join`` and to create
  and manipulate nested trees, but please consider using the nested-trees
  branch, which contains substantial UI improvements, instead.
  http://code.aaronbentley.com/bzr/bzrrepo/nested-trees/
  (Aaron Bentley, Martin Pool, Robert Collins).

Bugfixes
********

* ``bzr annotate`` now uses dotted revnos from the viewpoint of the
  branch, rather than the last changed revision of the file.
  (John Arbash Meinel, #82158)

* Lock operations no longer hang if they encounter a permission problem.
  (Aaron Bentley)

* ``bzr push`` can resume a push that was canceled before it finished.
  Also, it can push even if the target directory exists if you supply
  the ``--use-existing-dir`` flag.
  (John Arbash Meinel, #30576, #45504)

* Fix http proxy authentication when user and an optional
  password appears in the ``*_proxy`` vars. (Vincent Ladeuil,
  #83954).

* ``bzr log branch/file`` works for local treeless branches
  (Aaron Bentley, #84247)

* Fix problem with UNC paths on Windows 98. (Alexander Belchenko, #84728)

* Searching location of CA bundle for PyCurl in env variable
  (``CURL_CA_BUNDLE``), and on win32 along the PATH.
  (Alexander Belchenko, #82086)

* ``bzr init`` works with unicode argument LOCATION.
  (Alexander Belchenko, #85599)

* Raise ``DependencyNotPresent`` if pycurl do not support https.
  (Vincent Ladeuil, #85305)

* Invalid proxy env variables should not cause a traceback.
  (Vincent Ladeuil, #87765)

* Ignore patterns normalised to use '/' path separator.
  (Kent Gibson, #86451)

* bzr rocks. It sure does! Fix case. (Vincent Ladeuil, #78026)

* Fix bzrtools shelve command for removed lines beginning with "--"
  (Johan Dahlberg, #75577)

Testing
*******

* New ``--first`` option to ``bzr selftest`` to run specified tests
  before the rest of the suite.  (Martin Pool)


bzr 0.14
########

:Released:  2007-01-23

Improvements
************

* ``bzr help global-options`` describes the global options. (Aaron Bentley)

Bug Fixes
*********

* Skip documentation generation tests if the tools to do so are not
  available. Fixes running selftest for installled copies of bzr.
  (John Arbash Meinel, #80330)

* Fix the code that discovers whether bzr is being run from it's
  working tree to handle the case when it isn't but the directory
  it is in is below a repository. (James Westby, #77306)


bzr 0.14rc1
###########

:Released:  2007-01-16

Improvements
************

* New connection: ``bzr+http://`` which supports tunnelling the smart
  protocol over an HTTP connection. If writing is enabled on the bzr
  server, then you can write over the http connection.
  (Andrew Bennetts, John Arbash Meinel)

* Aliases now support quotation marks, so they can contain whitespace
  (Marius Kruger)

* PyCurlTransport now use a single curl object. By specifying explicitly
  the 'Range' header, we avoid the need to use two different curl objects
  (and two connections to the same server). (Vincent Ladeuil)

* ``bzr commit`` does not prompt for a message until it is very likely to
  succeed.  (Aaron Bentley)

* ``bzr conflicts`` now takes --text to list pathnames of text conflicts
  (Aaron Bentley)

* Fix ``iter_lines_added_or_present_in_versions`` to use a set instead
  of a list while checking if a revision id was requested. Takes 10s
  off of the ``fileids_affected_by_revision_ids`` time, which is 10s
  of the ``bzr branch`` time. Also improve ``fileids_...`` time by
  filtering lines with a regex rather than multiple ``str.find()``
  calls. (saves another 300ms) (John Arbash Meinel)

* Policy can be set for each configuration key. This allows keys to be
  inherited properly across configuration entries. For example, this
  should enable you to do::

    [/home/user/project]
    push_location = sftp://host/srv/project/
    push_location:policy = appendpath

  And then a branch like ``/home/user/project/mybranch`` should get an
  automatic push location of ``sftp://host/srv/project/mybranch``.
  (James Henstridge)

* Added ``bzr status --short`` to make status report svn style flags
  for each file.  For example::

    $ bzr status --short
    A  foo
    A  bar
    D  baz
    ?  wooley

* 'bzr selftest --clean-output' allows easily clean temporary tests
  directories without running tests. (Alexander Belchenko)

* ``bzr help hidden-commands`` lists all hidden commands. (Aaron Bentley)

* ``bzr merge`` now has an option ``--pull`` to fall back to pull if
  local is fully merged into remote. (Jan Hudec)

* ``bzr help formats`` describes available directory formats. (Aaron Bentley)

Internals
*********

* A few tweaks directly to ``fileids_affected_by_revision_ids`` to
  help speed up processing, as well allowing to extract unannotated
  lines. Between the two ``fileids_affected_by_revision_ids`` is
  improved by approx 10%. (John Arbash Meinel)

* Change Revision serialization to only write out millisecond
  resolution. Rather than expecting floating point serialization to
  preserve more resolution than we need. (Henri Weichers, Martin Pool)

* Test suite ends cleanly on Windows.  (Vincent Ladeuil)

* When ``encoding_type`` attribute of class Command is equal to 'exact',
  force sys.stdout to be a binary stream on Windows, and therefore
  keep exact line-endings (without LF -> CRLF conversion).
  (Alexander Belchenko)

* Single-letter short options are no longer globally declared.  (Martin
  Pool)

* Before using detected user/terminal encoding bzr should check
  that Python has corresponding codec. (Alexander Belchenko)

* Formats for end-user selection are provided via a FormatRegistry (Aaron Bentley)

Bug Fixes
*********

* ``bzr missing --verbose`` was showing adds/removals in the wrong
  direction. (John Arbash Meinel)

* ``bzr annotate`` now defaults to showing dotted revnos for merged
  revisions. It cuts them off at a depth of 12 characters, but you can
  supply ``--long`` to see the full number. You can also use
  ``--show-ids`` to display the original revision ids, rather than
  revision numbers and committer names. (John Arbash Meinel, #75637)

* bzr now supports Win32 UNC path (e.g. ``\HOST\path``.
  (Alexander Belchenko, #57869)

* Win32-specific: output of cat, bundle and diff commands don't mangle
  line-endings (Alexander Belchenko, #55276)

* Replace broken fnmatch based ignore pattern matching with custom pattern
  matcher.
  (Kent Gibson, Jan Hudec #57637)

* pycurl and urllib can detect short reads at different places. Update
  the test suite to test more cases. Also detect http error code 416
  which was raised for that specific bug. Also enhance the urllib
  robustness by detecting invalid ranges (and pycurl's one by detecting
  short reads during the initial GET). (Vincent Ladeuil, #73948)

* The urllib connection sharing interacts badly with urllib2
  proxy setting (the connections didn't go thru the proxy
  anymore). Defining a proper ProxyHandler solves the
  problem.  (Vincent Ladeuil, #74759)

* Use urlutils to generate relative URLs, not osutils
  (Aaron Bentley, #76229)

* ``bzr status`` in a readonly directory should work without giving
  lots of errors. (John Arbash Meinel, #76299)

* Mention the revisionspec topic for the revision option help.
  (Wouter van Heyst, #31663)

* Allow plugins import from zip archives.
  (Alexander Belchenko, #68124)


bzr 0.13
########

:Released:  2006-12-05

No changes from 0.13rc


bzr 0.13rc1
###########

:Released:  2006-11-27

Improvements
************

* New command ``bzr remove-tree`` allows the removal of the working
  tree from a branch.
  (Daniel Silverstone)

* urllib uses shared keep-alive connections, so http
  operations are substantially faster.
  (Vincent Ladeuil, #53654)

* ``bzr export`` allows an optional branch parameter, to export a bzr
  tree from some other url. For example:
  ``bzr export bzr.tar.gz http://bazaar-vcs.org/bzr/bzr.dev``
  (Daniel Silverstone)

* Added ``bzr help topics`` to the bzr help system. This gives a
  location for general information, outside of a specific command.
  This includes updates for ``bzr help revisionspec`` the first topic
  included. (Goffredo Baroncelli, John Arbash Meinel, #42714)

* WSGI-compatible HTTP smart server.  See ``doc/http_smart_server.txt``.
  (Andrew Bennetts)

* Knit files will now cache full texts only when the size of the
  deltas is as large as the size of the fulltext. (Or after 200
  deltas, whichever comes first). This has the most benefit on large
  files with small changes, such as the inventory for a large project.
  (eg For a project with 2500 files, and 7500 revisions, it changes
  the size of inventory.knit from 11MB to 5.4MB) (John Arbash Meinel)

Internals
*********

* New -D option given before the command line turns on debugging output
  for particular areas.  -Derror shows tracebacks on all errors.
  (Martin Pool)

* Clean up ``bzr selftest --benchmark bundle`` to correct an import,
  and remove benchmarks that take longer than 10min to run.
  (John Arbash Meinel)

* Use ``time.time()`` instead of ``time.clock()`` to decide on
  progress throttling. Because ``time.clock()`` is actually CPU time,
  so over a high-latency connection, too many updates get throttled.
  (John Arbash Meinel)

* ``MemoryTransport.list_dir()`` would strip the first character for
  files or directories in root directory. (John Arbash Meinel)

* New method ``get_branch_reference`` on 'BzrDir' allows the detection of
  branch references - which the smart server component needs.

* New ``ChrootTransportDecorator``, accessible via the ``chroot+`` url
  prefix.  It disallows any access to locations above a set URL.  (Andrew
  Bennetts)

Bug Fixes
*********

* Now ``_KnitIndex`` properly decode revision ids when loading index data.
  And optimize the knit index parsing code.
  (Dmitry Vasiliev, John Arbash Meinel)

* ``bzrlib/bzrdir.py`` was directly referencing ``bzrlib.workingtree``,
  without importing it. This prevented ``bzr upgrade`` from working
  unless a plugin already imported ``bzrlib.workingtree``
  (John Arbash Meinel, #70716)

* Suppress the traceback on invalid URLs (Vincent Ladeuil, #70803).

* Give nicer error message when an http server returns a 403
  error code. (Vincent Ladeuil, #57644).

* When a multi-range http GET request fails, try a single
  range one. If it fails too, forget about ranges. Remember that until
  the death of the transport and propagates that to the clones.
  (Vincent Ladeuil, #62276, #62029).

* Handles user/passwords supplied in url from command
  line (for the urllib implementation). Don't request already
  known passwords (Vincent Ladeuil, #42383, #44647, #48527)

* ``_KnitIndex.add_versions()`` dictionary compresses revision ids as they
  are added. This fixes bug where fetching remote revisions records
  them as full references rather than integers.
  (John Arbash Meinel, #64789)

* ``bzr ignore`` strips trailing slashes in patterns.
  Also ``bzr ignore`` rejects absolute paths. (Kent Gibson, #4559)

* ``bzr ignore`` takes multiple arguments. (Cheuksan Edward Wang, #29488)

* mv correctly handles paths that traverse symlinks.
  (Aaron Bentley, #66964)

* Give nicer looking error messages when failing to connect over ssh.
  (John Arbash Meinel, #49172)

* Pushing to a remote branch does not currently update the remote working
  tree. After a remote push, ``bzr status`` and ``bzr diff`` on the remote
  machine now show that the working tree is out of date.
  (Cheuksan Edward Wang #48136)

* Use patiencediff instead of difflib for determining deltas to insert
  into knits. This avoids the O(N^3) behavior of difflib. Patience
  diff should be O(N^2). (Cheuksan Edward Wang, #65714)

* Running ``bzr log`` on nonexistent file gives an error instead of the
  entire log history. (Cheuksan Edward Wang #50793)

* ``bzr cat`` can look up contents of removed or renamed files. If the
  pathname is ambiguous, i.e. the files in the old and new trees have
  different id's, the default is the file in the new tree. The user can
  use "--name-from-revision" to select the file in the old tree.
  (Cheuksan Edward Wang, #30190)

Testing
*******

* TestingHTTPRequestHandler really handles the Range header
  (previously it was ignoring it and returning the whole file,).

bzr 0.12
########

:Released:  2006-10-30

Internals
*********

* Clean up ``bzr selftest --benchmark bundle`` to correct an import,
  and remove benchmarks that take longer than 10min to run.
  (John Arbash Meinel)

bzr 0.12rc1
###########

:Released:  2006-10-23

Improvements
************

* ``bzr log`` now shows dotted-decimal revision numbers for all revisions,
  rather than just showing a decimal revision number for revisions on the
  mainline. These revision numbers are not yet accepted as input into bzr
  commands such as log, diff etc. (Robert Collins)

* revisions can now be specified using dotted-decimal revision numbers.
  For instance, ``bzr diff -r 1.2.1..1.2.3``. (Robert Collins)

* ``bzr help commands`` output is now shorter (Aaron Bentley)

* ``bzr`` now uses lazy importing to reduce the startup time. This has
  a moderate effect on lots of actions, especially ones that have
  little to do. For example ``bzr rocks`` time is down to 116ms from
  283ms. (John Arbash Meinel)

* New Registry class to provide name-to-object registry-like support,
  for example for schemes where plugins can register new classes to
  do certain tasks (e.g. log formatters). Also provides lazy registration
  to allow modules to be loaded on request.
  (John Arbash Meinel, Adeodato Simó)

API Incompatability
*******************

* LogFormatter subclasses show now expect the 'revno' parameter to
  show() to be a string rather than an int. (Robert Collins)

Internals
*********

* ``TestCase.run_bzr``, ``run_bzr_captured``, and ``run_bzr_subprocess``
  can take a ``working_dir='foo'`` parameter, which will change directory
  for the command. (John Arbash Meinel)

* ``bzrlib.lazy_regex.lazy_compile`` can be used to create a proxy
  around a regex, which defers compilation until first use.
  (John Arbash Meinel)

* ``TestCase.run_bzr_subprocess`` defaults to supplying the
  ``--no-plugins`` parameter to ensure test reproducability, and avoid
  problems with system-wide installed plugins. (John Arbash Meinel)

* Unique tree root ids are now supported. Newly created trees still
  use the common root id for compatibility with bzr versions before 0.12.
  (Aaron Bentley)

* ``WorkingTree.set_root_id(None)`` is now deprecated. Please
  pass in ``inventory.ROOT_ID`` if you want the default root id value.
  (Robert Collins, John Arbash Meinel)

* New method ``WorkingTree.flush()`` which will write the current memory
  inventory out to disk. At the same time, ``read_working_inventory`` will
  no longer trash the current tree inventory if it has been modified within
  the current lock, and the tree will now ``flush()`` automatically on
  ``unlock()``. ``WorkingTree.set_root_id()`` has been updated to take
  advantage of this functionality. (Robert Collins, John Arbash Meinel)

* ``bzrlib.tsort.merge_sorted`` now accepts ``generate_revnos``. This
  parameter will cause it to add another column to its output, which
  contains the dotted-decimal revno for each revision, as a tuple.
  (Robert Collins)

* ``LogFormatter.show_merge`` is deprecated in favour of
  ``LogFormatter.show_merge_revno``. (Robert Collins)

Bug Fixes
*********

* Avoid circular imports by creating a deprecated function for
  ``bzrlib.tree.RevisionTree``. Callers should have been using
  ``bzrlib.revisontree.RevisionTree`` anyway. (John Arbash Meinel,
  #66349)

* Don't use ``socket.MSG_WAITALL`` as it doesn't exist on all
  platforms. (Martin Pool, #66356)

* Don't require ``Content-Type`` in range responses. Assume they are a
  single range if ``Content-Type`` does not exist.
  (John Arbash Meinel, #62473)

* bzr branch/pull no longer complain about progress bar cleanup when
  interrupted during fetch.  (Aaron Bentley, #54000)

* ``WorkingTree.set_parent_trees()`` uses the trees to directly write
  the basis inventory, rather than going through the repository. This
  allows us to have 1 inventory read, and 2 inventory writes when
  committing a new tree. (John Arbash Meinel)

* When reverting, files that are not locally modified that do not exist
  in the target are deleted, not just unversioned (Aaron Bentley)

* When trying to acquire a lock, don't fail immediately. Instead, try
  a few times (up to 1 hour) before timing out. Also, report why the
  lock is unavailable (John Arbash Meinel, #43521, #49556)

* Leave HttpTransportBase daughter classes decides how they
  implement cloning. (Vincent Ladeuil, #61606)

* diff3 does not indicate conflicts on clean merge. (Aaron Bentley)

* If a commit fails, the commit message is stored in a file at the root of
  the tree for later commit. (Cheuksan Edward Wang, Stefan Metzmacher,
  #32054)

Testing
*******

* New test base class TestCaseWithMemoryTransport offers memory-only
  testing facilities: its not suitable for tests that need to mutate disk
  state, but most tests should not need that and should be converted to
  TestCaseWithMemoryTransport. (Robert Collins)

* ``TestCase.make_branch_and_memory_tree`` now takes a format
  option to set the BzrDir, Repository and Branch formats of the
  created objects. (Robert Collins, John Arbash Meinel)

bzr 0.11
########

:Released:  2006-10-02

* Smart server transport test failures on windows fixed. (Lukáš Lalinský).

bzr 0.11rc2
###########

:Released:  2006-09-27

Bug Fixes
*********

* Test suite hangs on windows fixed. (Andrew Bennets, Alexander Belchenko).

* Commit performance regression fixed. (Aaron Bentley, Robert Collins, John
  Arbash Meinel).

bzr 0.11rc1
###########

:Released:  2006-09-25

Improvements
************

* Knit files now wait to create their contents until the first data is
  added. The old code used to create an empty .knit and a .kndx with just
  the header. However, this caused a lot of extra round trips over sftp.
  This can change the time for ``bzr push`` to create a new remote branch
  from 160s down to 100s. This also affects ``bzr commit`` performance when
  adding new files, ``bzr commit`` on a new kernel-like tree drops from 50s
  down to 40s (John Arbash Meinel, #44692)

* When an entire subtree has been deleted, commit will now report that
  just the top of the subtree has been deleted, rather than reporting
  all the individual items. (Robert Collins)

* Commit performs one less XML parse. (Robert Collins)

* ``bzr checkout`` now operates on readonly branches as well
  as readwrite branches. This fixes bug #39542. (Robert Collins)

* ``bzr bind`` no longer synchronises history with the master branch.
  Binding should be followed by an update or push to synchronise the
  two branches. This is closely related to the fix for bug #39542.
  (Robert Collins)

* ``bzrlib.lazy_import.lazy_import`` function to create on-demand
  objects.  This allows all imports to stay at the global scope, but
  modules will not actually be imported if they are not used.
  (John Arbash Meinel)

* Support ``bzr://`` and ``bzr+ssh://`` urls to work with the new RPC-based
  transport which will be used with the upcoming high-performance smart
  server. The new command ``bzr serve`` will invoke bzr in server mode,
  which processes these requests. (Andrew Bennetts, Robert Collins, Martin
  Pool)

* New command ``bzr version-info`` which can be used to get a summary
  of the current state of the tree. This is especially useful as part
  of a build commands. See ``doc/version_info.txt`` for more information
  (John Arbash Meinel)

Bug Fixes
*********

* ``'bzr inventory [FILE...]'`` allows restricting the file list to a
  specific set of files. (John Arbash Meinel, #3631)

* Don't abort when annotating empty files (John Arbash Meinel, #56814)

* Add ``Stanza.to_unicode()`` which can be passed to another Stanza
  when nesting stanzas. Also, add ``read_stanza_unicode`` to handle when
  reading a nested Stanza. (John Arbash Meinel)

* Transform._set_mode() needs to stat the right file.
  (John Arbash Meinel, #56549)

* Raise WeaveFormatError rather than StopIteration when trying to read
  an empty Weave file. (John Arbash Meinel, #46871)

* Don't access e.code for generic URLErrors, only HTTPErrors have .code.
  (Vincent Ladeuil, #59835)

* Handle boundary="" lines properly to allow access through a Squid proxy.
  (John Arbash Meinel, #57723)

* revert now removes newly-added directories (Aaron Bentley, #54172)

* ``bzr upgrade sftp://`` shouldn't fail to upgrade v6 branches if there
  isn't a working tree. (David Allouche, #40679)

* Give nicer error messages when a user supplies an invalid --revision
  parameter. (John Arbash Meinel, #55420)

* Handle when LANG is not recognized by python. Emit a warning, but
  just revert to using 'ascii'. (John Arbash Meinel, #35392)

* Don't use ``preexec_fn`` on win32, as it is not supported by subprocess.
  (John Arbash Meinel)

* Skip specific tests when the dependencies aren't met. This includes
  some ``setup.py`` tests when ``python-dev`` is not available, and
  some tests that depend on paramiko. (John Arbash Meinel, Mattheiu Moy)

* Fallback to Paramiko properly, if no ``ssh`` executable exists on
  the system. (Andrew Bennetts, John Arbash Meinel)

* ``Branch.bind(other_branch)`` no longer takes a write lock on the
  other branch, and will not push or pull between the two branches.
  API users will need to perform a push or pull or update operation if they
  require branch synchronisation to take place. (Robert Collins, #47344)

* When creating a tarball or zipfile export, export unicode names as utf-8
  paths. This may not work perfectly on all platforms, but has the best
  chance of working in the common case. (John Arbash Meinel, #56816)

* When committing, only files that exist in working tree or basis tree
  may be specified (Aaron Bentley, #50793)

Portability
***********

* Fixes to run on Python 2.5 (Brian M. Carlson, Martin Pool, Marien Zwart)

Internals
*********

* TestCaseInTempDir now creates a separate directory for HOME, rather
  than having HOME set to the same location as the working directory.
  (John Arbash Meinel)

* ``run_bzr_subprocess()`` can take an optional ``env_changes={}`` parameter,
  which will update os.environ inside the spawned child. It also can
  take a ``universal_newlines=True``, which helps when checking the output
  of the command. (John Arbash Meinel)

* Refactor SFTP vendors to allow easier re-use when ssh is used.
  (Andrew Bennetts)

* ``Transport.list_dir()`` and ``Transport.iter_files_recursive()`` should always
  return urlescaped paths. This is now tested (there were bugs in a few
  of the transports) (Andrew Bennetts, David Allouche, John Arbash Meinel)

* New utility function ``symbol_versioning.deprecation_string``. Returns the
  formatted string for a callable, deprecation format pair. (Robert Collins)

* New TestCase helper applyDeprecated. This allows you to call a callable
  which is deprecated without it spewing to the screen, just by supplying
  the deprecation format string issued for it. (Robert Collins)

* Transport.append and Transport.put have been deprecated in favor of
  ``.append_bytes``, ``.append_file``, ``.put_bytes``, and
  ``.put_file``. This removes the ambiguity in what type of object the
  functions take.  ``Transport.non_atomic_put_{bytes,file}`` has also
  been added. Which works similarly to ``Transport.append()`` except for
  SFTP, it doesn't have a round trip when opening the file. Also, it
  provides functionality for creating a parent directory when trying
  to create a file, rather than raise NoSuchFile and forcing the
  caller to repeat their request.
  (John Arbash Meinel)

* WorkingTree has a new api ``unversion`` which allow the unversioning of
  entries by their file id. (Robert Collins)

* ``WorkingTree.pending_merges`` is deprecated.  Please use the
  ``get_parent_ids`` (introduced in 0.10) method instead. (Robert Collins)

* WorkingTree has a new ``lock_tree_write`` method which locks the branch for
  read rather than write. This is appropriate for actions which only need
  the branch data for reference rather than mutation. A new decorator
  ``needs_tree_write_lock`` is provided in the workingtree module. Like the
  ``needs_read_lock`` and ``needs_write_lock`` decorators this allows static
  declaration of the locking requirements of a function to ensure that
  a lock is taken out for casual scripts. (Robert Collins, #54107)

* All WorkingTree methods which write to the tree, but not to the branch
  have been converted to use ``needs_tree_write_lock`` rather than
  ``needs_write_lock``. Also converted is the revert, conflicts and tree
  transform modules. This provides a modest performance improvement on
  metadir style trees, due to the reduce lock-acquisition, and a more
  significant performance improvement on lightweight checkouts from
  remote branches, where trivial operations used to pay a significant
  penalty. It also provides the basis for allowing readonly checkouts.
  (Robert Collins)

* Special case importing the standard library 'copy' module. This shaves
  off 40ms of startup time, while retaining compatibility. See:
  ``bzrlib/inspect_for_copy.py`` for more details. (John Arbash Meinel)

* WorkingTree has a new parent class MutableTree which represents the
  specialisations of Tree which are able to be altered. (Robert Collins)

* New methods mkdir and ``put_file_bytes_non_atomic`` on MutableTree that
  mutate the tree and its contents. (Robert Collins)

* Transport behaviour at the root of the URL is now defined and tested.
  (Andrew Bennetts, Robert Collins)

Testing
*******

* New test helper classs MemoryTree. This is typically accessed via
  ``self.make_branch_and_memory_tree()`` in test cases. (Robert Collins)

* Add ``start_bzr_subprocess`` and ``stop_bzr_subprocess`` to allow test
  code to continue running concurrently with a subprocess of bzr.
  (Andrew Bennetts, Robert Collins)

* Add a new method ``Transport.get_smart_client()``. This is provided to
  allow upgrades to a richer interface than the VFS one provided by
  Transport. (Andrew Bennetts, Martin Pool)

bzr 0.10
########

:Released:  2006-08-29

Improvements
************
* 'merge' now takes --uncommitted, to apply uncommitted changes from a
  tree.  (Aaron Bentley)

* 'bzr add --file-ids-from' can be used to specify another path to use
  for creating file ids, rather than generating all new ones. Internally,
  the 'action' passed to ``smart_add_tree()`` can return ``file_ids`` that
  will be used, rather than having bzrlib generate new ones.
  (John Arbash Meinel, #55781)

* ``bzr selftest --benchmark`` now allows a ``--cache-dir`` parameter.
  This will cache some of the intermediate trees, and decrease the
  setup time for benchmark tests. (John Arbash Meinel)

* Inverse forms are provided for all boolean options.  For example,
  --strict has --no-strict, --no-recurse has --recurse (Aaron Bentley)

* Serialize out Inventories directly, rather than using ElementTree.
  Writing out a kernel sized inventory drops from 2s down to ~350ms.
  (Robert Collins, John Arbash Meinel)

Bug Fixes
*********

* Help diffutils 2.8.4 get along with binary tests (Marien Zwart: #57614)

* Change LockDir so that if the lock directory doesn't exist when
  ``lock_write()`` is called, an attempt will be made to create it.
  (John Arbash Meinel, #56974)

* ``bzr uncommit`` preserves pending merges. (John Arbash Meinel, #57660)

* Active FTP transport now works as intended. (ghozzy, #56472)

* Really fix mutter() so that it won't ever raise a UnicodeError.
  It means it is possible for ~/.bzr.log to contain non UTF-8 characters.
  But it is a debugging log, not a real user file.
  (John Arbash Meinel, #56947, #53880)

* Change Command handle to allow Unicode command and options.
  At present we cannot register Unicode command names, so we will get
  BzrCommandError('unknown command'), or BzrCommandError('unknown option')
  But that is better than a UnicodeError + a traceback.
  (John Arbash Meinel, #57123)

* Handle TZ=UTC properly when reading/writing revisions.
  (John Arbash Meinel, #55783, #56290)

* Use ``GPG_TTY`` to allow gpg --cl to work with gpg-agent in a pipeline,
  (passing text to sign in on stdin). (John Arbash Meinel, #54468)

* External diff does the right thing for binaries even in foreign
  languages. (John Arbash Meinel, #56307)

* Testament handles more cases when content is unicode. Specific bug was
  in handling of revision properties.
  (John Arbash Meinel, Holger Krekel, #54723)

* The bzr selftest was failing on installed versions due to a bug in a new
  test helper. (John Arbash Meinel, Robert Collins, #58057)

Internals
*********

* ``bzrlib.cache_utf8`` contains ``encode()`` and ``decode()`` functions
  which can be used to cache the conversion between utf8 and Unicode.
  Especially helpful for some of the knit annotation code, which has to
  convert revision ids to utf8 to annotate lines in storage.
  (John Arbash Meinel)

* ``setup.py`` now searches the filesystem to find all packages which
  need to be installed. This should help make the life of packagers
  easier. (John Arbash Meinel)

bzr 0.9.0
#########

:Released:  2006-08-11

Surprises
*********

* The hard-coded built-in ignore rules have been removed. There are
  now two rulesets which are enforced. A user global one in
  ``~/.bazaar/ignore`` which will apply to every tree, and the tree
  specific one '.bzrignore'.
  ``~/.bazaar/ignore`` will be created if it does not exist, but with
  a more conservative list than the old default.
  This fixes bugs with default rules being enforced no matter what.
  The old list of ignore rules from bzr is available by
  running 'bzr ignore --old-default-rules'.
  (Robert Collins, Martin Pool, John Arbash Meinel)

* 'branches.conf' has been changed to 'locations.conf', since it can apply
  to more locations than just branch locations.
  (Aaron Bentley)

Improvements
************

* The revision specifier "revno:" is extended to accept the syntax
  revno:N:branch. For example,
  revno:42:http://bazaar-vcs.org/bzr/bzr.dev/ means revision 42 in
  bzr.dev.  (Matthieu Moy)

* Tests updates to ensure proper URL handling, UNICODE support, and
  proper printing when the user's terminal encoding cannot display
  the path of a file that has been versioned.
  ``bzr branch`` can take a target URL rather than only a local directory.
  ``Branch.get_parent()/set_parent()`` now save a relative path if possible,
  and normalize the parent based on root, allowing access across
  different transports. (John Arbash Meinel, Wouter van Heyst, Martin Pool)
  (Malone #48906, #42699, #40675, #5281, #3980, #36363, #43689,
  #42517, #42514)

* On Unix, detect terminal width using an ioctl not just $COLUMNS.
  Use terminal width for single-line logs from ``bzr log --line`` and
  pending-merge display.  (Robert Widhopf-Fenk, Gustavo Niemeyer)
  (Malone #3507)

* On Windows, detect terminal width using GetConsoleScreenBufferInfo.
  (Alexander Belchenko)

* Speedup improvement for 'date:'-revision search. (Guillaume Pinot).

* Show the correct number of revisions pushed when pushing a new branch.
  (Robert Collins).

* 'bzr selftest' now shows a progress bar with the number of tests, and
  progress made. 'make check' shows tests in -v mode, to be more useful
  for the PQM status window. (Robert Collins).
  When using a progress bar, failed tests are printed out, rather than
  being overwritten by the progress bar until the suite finishes.
  (John Arbash Meinel)

* 'bzr selftest --benchmark' will run a new benchmarking selftest.
  'bzr selftest --benchmark --lsprof-timed' will use lsprofile to generate
  profile data for the individual profiled calls, allowing for fine
  grained analysis of performance.
  (Robert Collins, Martin Pool).

* 'bzr commit' shows a progress bar. This is useful for commits over sftp
  where commit can take an appreciable time. (Robert Collins)

* 'bzr add' is now less verbose in telling you what ignore globs were
  matched by files being ignored. Instead it just tells you how many
  were ignored (because you might reasonably be expecting none to be
  ignored). 'bzr add -v' is unchanged and will report every ignored
  file. (Robert Collins).

* ftp now has a test server if medusa is installed. As part of testing,
  ftp support has been improved, including support for supplying a
  non-standard port. (John Arbash Meinel).

* 'bzr log --line' shows the revision number, and uses only the
  first line of the log message (#5162, Alexander Belchenko;
  Matthieu Moy)

* 'bzr status' has had the --all option removed. The 'bzr ls' command
  should be used to retrieve all versioned files. (Robert Collins)

* 'bzr bundle OTHER/BRANCH' will create a bundle which can be sent
  over email, and applied on the other end, while maintaining ancestry.
  This bundle can be applied with either 'bzr merge' or 'bzr pull',
  the same way you would apply another branch.
  (John Arbash Meinel, Aaron Bentley)

* 'bzr whoami' can now be used to set your identity from the command line,
  for a branch or globally.  (Robey Pointer)

* 'bzr checkout' now aliased to 'bzr co', and 'bzr annotate' to 'bzr ann'.
  (Michael Ellerman)

* 'bzr revert DIRECTORY' now reverts the contents of the directory as well.
  (Aaron Bentley)

* 'bzr get sftp://foo' gives a better error when paramiko is not present.
  Also updates things like 'http+pycurl://' if pycurl is not present.
  (John Arbash Meinel) (Malone #47821, #52204)

* New env variable ``BZR_PROGRESS_BAR``, sets the default progress bar type.
  Can be set to 'none' or 'dummy' to disable the progress bar, 'dots' or
  'tty' to create the respective type. (John Arbash Meinel, #42197, #51107)

* Improve the help text for 'bzr diff' to explain what various options do.
  (John Arbash Meinel, #6391)

* 'bzr uncommit -r 10' now uncommits revisions 11.. rather than uncommitting
  revision 10. This makes -r10 more in line with what other commands do.
  'bzr uncommit' also now saves the pending merges of the revisions that
  were removed. So it is safe to uncommit after a merge, fix something,
  and commit again. (John Arbash Meinel, #32526, #31426)

* 'bzr init' now also works on remote locations.
  (Wouter van Heyst, #48904)

* HTTP support has been updated. When using pycurl we now support
  connection keep-alive, which reduces dns requests and round trips.
  And for both urllib and pycurl we support multi-range requests,
  which decreases the number of round-trips. Performance results for
  ``bzr branch http://bazaar-vcs.org/bzr/bzr.dev/`` indicate
  http branching is now 2-3x faster, and ``bzr pull`` in an existing
  branch is as much as 4x faster.
  (Michael Ellerman, Johan Rydberg, John Arbash Meinel, #46768)

* Performance improvements for sftp. Branching and pulling are now up to
  2x faster. Utilize paramiko.readv() support for async requests if it
  is available (paramiko > 1.6) (John Arbash Meinel)

Bug Fixes
*********

* Fix shadowed definition of TestLocationConfig that caused some
  tests not to run.
  (Erik Bågfors, Michael Ellerman, Martin Pool, #32587)

* Fix unnecessary requirement of sign-my-commits that it be run from
  a working directory.  (Martin Pool, Robert Collins)

* 'bzr push location' will only remember the push location if it succeeds
  in connecting to the remote location. (John Arbash Meinel, #49742)

* 'bzr revert' no longer toggles the executable bit on win32
  (John Arbash Meinel, #45010)

* Handle broken pipe under win32 correctly. (John Arbash Meinel)

* sftp tests now work correctly on win32 if you have a newer paramiko
  (John Arbash Meinel)

* Cleanup win32 test suite, and general cleanup of places where
  file handles were being held open. (John Arbash Meinel)

* When specifying filenames for 'diff -r x..y', the name of the file in the
  working directory can be used, even if its name is different in both x
  and y.

* File-ids containing single- or double-quotes are handled correctly by
  push. (Aaron Bentley, #52227)

* Normalize unicode filenames to ensure cross-platform consistency.
  (John Arbash Meinel, #43689)

* The argument parser can now handle '-' as an argument. Currently
  no code interprets it specially (it is mostly handled as a file named
  '-'). But plugins, and future operations can use it.
  (John Arbash meinel, #50984)

* Bundles can properly read binary files with a plain '\r' in them.
  (John Arbash Meinel, #51927)

* Tuning ``iter_entries()`` to be more efficient (John Arbash Meinel, #5444)

* Lots of win32 fixes (the test suite passes again).
  (John Arbash Meinel, #50155)

* Handle openbsd returning None for sys.getfilesystemencoding() (#41183)

* Support ftp APPE (append) to allow Knits to be used over ftp (#42592)

* Removals are only committed if they match the filespec (or if there is
  no filespec).  (#46635, Aaron Bentley)

* smart-add recurses through all supplied directories
  (John Arbash Meinel, #52578)

* Make the bundle reader extra lines before and after the bundle text.
  This allows you to parse an email with the bundle inline.
  (John Arbash Meinel, #49182)

* Change the file id generator to squash a little bit more. Helps when
  working with long filenames on windows. (Also helps for unicode filenames
  not generating hidden files). (John Arbash Meinel, #43801)

* Restore terminal mode on C-c while reading sftp password.  (#48923,
  Nicholas Allen, Martin Pool)

* Timestamps are rounded to 1ms, and revision entries can be recreated
  exactly. (John Arbash Meinel, Jamie Wilkinson, #40693)

* Branch.base has changed to a URL, but ~/.bazaar/locations.conf should
  use local paths, since it is user visible (John Arbash Meinel, #53653)

* ``bzr status foo`` when foo was unversioned used to cause a full delta
  to be generated (John Arbash Meinel, #53638)

* When reading revision properties, an empty value should be considered
  the empty string, not None (John Arbash Meinel, #47782)

* ``bzr diff --diff-options`` can now handle binary files being changed.
  Also, the output is consistent when --diff-options is not supplied.
  (John Arbash Meinel, #54651, #52930)

* Use the right suffixes for loading plugins (John Arbash Meinel, #51810)

* Fix ``Branch.get_parent()`` to handle the case when the parent is not
  accessible (John Arbash Meinel, #52976)

Internals
*********

* Combine the ignore rules into a single regex rather than looping over
  them to reduce the threshold where  N^2 behaviour occurs in operations
  like status. (Jan Hudec, Robert Collins).

* Appending to ``bzrlib.DEFAULT_IGNORE`` is now deprecated. Instead, use
  one of the add functions in bzrlib.ignores. (John Arbash Meinel)

* 'bzr push' should only push the ancestry of the current revision, not
  all of the history in the repository. This is especially important for
  shared repositories. (John Arbash Meinel)

* ``bzrlib.delta.compare_trees`` now iterates in alphabetically sorted order,
  rather than randomly walking the inventories. (John Arbash Meinel)

* Doctests are now run in temporary directories which are cleaned up when
  they finish, rather than using special ScratchDir/ScratchBranch objects.
  (Martin Pool)

* Split ``check`` into separate methods on the branch and on the repository,
  so that it can be specialized in ways that are useful or efficient for
  different formats.  (Martin Pool, Robert Collins)

* Deprecate ``Repository.all_revision_ids``; most methods don't really need
  the global revision graph but only that part leading up to a particular
  revision.  (Martin Pool, Robert Collins)

* Add a BzrDirFormat ``control_formats`` list which allows for control formats
  that do not use '.bzr' to store their data - i.e. '.svn', '.hg' etc.
  (Robert Collins, Jelmer Vernooij).

* ``bzrlib.diff.external_diff`` can be redirected to any file-like object.
  Uses subprocess instead of spawnvp.
  (James Henstridge, John Arbash Meinel, #4047, #48914)

* New command line option '--profile-imports', which will install a custom
  importer to log time to import modules and regex compilation time to
  sys.stderr (John Arbash Meinel)

* 'EmptyTree' is now deprecated, please use ``repository.revision_tree(None)``
  instead. (Robert Collins)

* "RevisionTree" is now in bzrlib/revisiontree.py. (Robert Collins)

bzr 0.8.2
#########

:Released:  2006-05-17

Bug Fixes
*********

* setup.py failed to install launchpad plugin.  (Martin Pool)

bzr 0.8.1
#########

:Released:  2006-05-16

Bug Fixes
*********

* Fix failure to commit a merge in a checkout.  (Martin Pool,
  Robert Collins, Erik Bågfors, #43959)

* Nicer messages from 'commit' in the case of renames, and correct
  messages when a merge has occured. (Robert Collins, Martin Pool)

* Separate functionality from assert statements as they are skipped in
  optimized mode of python. Add the same check to pending merges.
  (Olaf Conradi, #44443)

Changes
*******

* Do not show the None revision in output of bzr ancestry. (Olaf Conradi)

* Add info on standalone branches without a working tree.
  (Olaf Conradi, #44155)

* Fix bug in knits when raising InvalidRevisionId. (Olaf Conradi, #44284)

Changes
*******

* Make editor invocation comply with Debian Policy. First check
  environment variables VISUAL and EDITOR, then try editor from
  alternatives system. If that all fails, fall back to the pre-defined
  list of editors. (Olaf Conradi, #42904)

New Features
************

* New 'register-branch' command registers a public branch into
  Launchpad.net, where it can be associated with bugs, etc.
  (Martin Pool, Bjorn Tillenius, Robert Collins)

Internals
*********

* New public api in InventoryEntry - ``describe_change(old, new)`` which
  provides a human description of the changes between two old and
  new. (Robert Collins, Martin Pool)

Testing
*******

* Fix test case for bzr info in upgrading a standalone branch to metadir,
  uses bzrlib api now. (Olaf Conradi)

bzr 0.8
#######

:Released:  2006-05-08

Notes When Upgrading
********************

Release 0.8 of bzr introduces a new format for history storage, called
'knit', as an evolution of to the 'weave' format used in 0.7.  Local
and remote operations are faster using knits than weaves.  Several
operations including 'init', 'init-repo', and 'upgrade' take a
--format option that controls this.  Branching from an existing branch
will keep the same format.

It is possible to merge, pull and push between branches of different
formats but this is slower than moving data between homogenous
branches.  It is therefore recommended (but not required) that you
upgrade all branches for a project at the same time.  Information on
formats is shown by 'bzr info'.

bzr 0.8 now allows creation of 'repositories', which hold the history
of files and revisions for several branches.  Previously bzr kept all
the history for a branch within the .bzr directory at the root of the
branch, and this is still the default.  To create a repository, use
the new 'bzr init-repo' command.  Branches exist as directories under
the repository and contain just a small amount of information
indicating the current revision of the branch.

bzr 0.8 also supports 'checkouts', which are similar to in cvs and
subversion.  Checkouts are associated with a branch (optionally in a
repository), which contains all the historical information.  The
result is that a checkout can be deleted without losing any
already-committed revisions.  A new 'update' command is also available.

Repositories and checkouts are not supported with the 0.7 storage
format.  To use them you must upgrad to either knits, or to the
'metaweave' format, which uses weaves but changes the .bzr directory
arrangement.


Improvements
************

* sftp paths can now be relative, or local, according to the lftp
  convention. Paths now take the form::

      sftp://user:pass@host:port/~/relative/path
      or
      sftp://user:pass@host:port/absolute/path

* The FTP transport now tries to reconnect after a temporary
  failure. ftp put is made atomic. (Matthieu Moy)

* The FTP transport now maintains a pool of connections, and
  reuses them to avoid multiple connections to the same host (like
  sftp did). (Daniel Silverstone)

* The ``bzr_man.py`` file has been removed. To create the man page now,
  use ``./generate_docs.py man``. The new program can also create other files.
  Run ``python generate_docs.py --help`` for usage information.
  (Hans Ulrich Niedermann & James Blackwell).

* Man Page now gives full help (James Blackwell).
  Help also updated to reflect user config now being stored in .bazaar
  (Hans Ulrich Niedermann)

* It's now possible to set aliases in bazaar.conf (Erik Bågfors)

* Pull now accepts a --revision argument (Erik Bågfors)

* ``bzr re-sign`` now allows multiple revisions to be supplied on the command
  line. You can now use the following command to sign all of your old
  commits::

    find .bzr/revision-store// -name my@email-* \
      | sed 's/.*\/\/..\///' \
      | xargs bzr re-sign

* Upgrade can now upgrade over the network. (Robert Collins)

* Two new commands 'bzr checkout' and 'bzr update' allow for CVS/SVN-alike
  behaviour.  By default they will cache history in the checkout, but
  with --lightweight almost all data is kept in the master branch.
  (Robert Collins)

* 'revert' unversions newly-versioned files, instead of deleting them.

* 'merge' is more robust.  Conflict messages have changed.

* 'merge' and 'revert' no longer clobber existing files that end in '~' or
  '.moved'.

* Default log format can be set in configuration and plugins can register
  their own formatters. (Erik Bågfors)

* New 'reconcile' command will check branch consistency and repair indexes
  that can become out of sync in pre 0.8 formats. (Robert Collins,
  Daniel Silverstone)

* New 'bzr init --format' and 'bzr upgrade --format' option to control
  what storage format is created or produced.  (Robert Collins,
  Martin Pool)

* Add parent location to 'bzr info', if there is one.  (Olaf Conradi)

* New developer commands 'weave-list' and 'weave-join'.  (Martin Pool)

* New 'init-repository' command, plus support for repositories in 'init'
  and 'branch' (Aaron Bentley, Erik Bågfors, Robert Collins)

* Improve output of 'info' command. Show all relevant locations related to
  working tree, branch and repository. Use kibibytes for binary quantities.
  Fix off-by-one error in missing revisions of working tree.  Make 'info'
  work on branches, repositories and remote locations.  Show locations
  relative to the shared repository, if applicable.  Show locking status
  of locations.  (Olaf Conradi)

* Diff and merge now safely handle binary files. (Aaron Bentley)

* 'pull' and 'push' now normalise the revision history, so that any two
  branches with the same tip revision will have the same output from 'log'.
  (Robert Collins)

* 'merge' accepts --remember option to store parent location, like 'push'
  and 'pull'. (Olaf Conradi)

* bzr status and diff when files given as arguments do not exist
  in the relevant trees.  (Martin Pool, #3619)

* Add '.hg' to the default ignore list.  (Martin Pool)

* 'knit' is now the default disk format. This improves disk performance and
  utilization, increases incremental pull performance, robustness with SFTP
  and allows checkouts over SFTP to perform acceptably.
  The initial Knit code was contributed by Johan Rydberg based on a
  specification by Martin Pool.
  (Robert Collins, Aaron Bentley, Johan Rydberg, Martin Pool).

* New tool to generate all-in-one html version of the manual.  (Alexander
  Belchenko)

* Hitting CTRL-C while doing an SFTP push will no longer cause stale locks
  to be left in the SFTP repository. (Robert Collins, Martin Pool).

* New option 'diff --prefix' to control how files are named in diff
  output, with shortcuts '-p0' and '-p1' corresponding to the options for
  GNU patch.  (Alexander Belchenko, Goffredo Baroncelli, Martin Pool)

* Add --revision option to 'annotate' command.  (Olaf Conradi)

* If bzr shows an unexpected revision-history after pulling (perhaps due
  to a reweave) it can now be corrected by 'bzr reconcile'.
  (Robert Collins)

Changes
*******

* Commit is now verbose by default, and shows changed filenames and the
  new revision number.  (Robert Collins, Martin Pool)

* Unify 'mv', 'move', 'rename'.  (Matthew Fuller, #5379)

* 'bzr -h' shows help.  (Martin Pool, Ian Bicking, #35940)

* Make 'pull' and 'push' remember location on failure using --remember.
  (Olaf Conradi)

* For compatibility, make old format for using weaves inside metadir
  available as 'metaweave' format.  Rename format 'metadir' to 'default'.
  Clean up help for option --format in commands 'init', 'init-repo' and
  'upgrade'.  (Olaf Conradi)

Internals
*********

* The internal storage of history, and logical branch identity have now
  been split into Branch, and Repository. The common locking and file
  management routines are now in bzrlib.lockablefiles.
  (Aaron Bentley, Robert Collins, Martin Pool)

* Transports can now raise DependencyNotPresent if they need a library
  which is not installed, and then another implementation will be
  tried.  (Martin Pool)

* Remove obsolete (and no-op) `decode` parameter to `Transport.get`.
  (Martin Pool)

* Using Tree Transform for merge, revert, tree-building

* WorkingTree.create, Branch.create, ``WorkingTree.create_standalone``,
  Branch.initialize are now deprecated. Please see ``BzrDir.create_*`` for
  replacement API's. (Robert Collins)

* New BzrDir class represents the .bzr control directory and manages
  formatting issues. (Robert Collins)

* New repository.InterRepository class encapsulates Repository to
  Repository actions and allows for clean selection of optimised code
  paths. (Robert Collins)

* ``bzrlib.fetch.fetch`` and ``bzrlib.fetch.greedy_fetch`` are now
  deprecated, please use ``branch.fetch`` or ``repository.fetch``
  depending on your needs. (Robert Collins)

* deprecated methods now have a ``is_deprecated`` flag on them that can
  be checked, if you need to determine whether a given callable is
  deprecated at runtime. (Robert Collins)

* Progress bars are now nested - see
  ``bzrlib.ui.ui_factory.nested_progress_bar``.
  (Robert Collins, Robey Pointer)

* New API call ``get_format_description()`` for each type of format.
  (Olaf Conradi)

* Changed ``branch.set_parent()`` to accept None to remove parent.
  (Olaf Conradi)

* Deprecated BzrError AmbiguousBase.  (Olaf Conradi)

* WorkingTree.branch is now a read only property.  (Robert Collins)

* bzrlib.ui.text.TextUIFactory now accepts a ``bar_type`` parameter which
  can be None or a factory that will create a progress bar. This is
  useful for testing or for overriding the bzrlib.progress heuristic.
  (Robert Collins)

* New API method ``get_physical_lock_status()`` to query locks present on a
  transport.  (Olaf Conradi)

* Repository.reconcile now takes a thorough keyword parameter to allow
  requesting an indepth reconciliation, rather than just a data-loss
  check. (Robert Collins)

* ``bzrlib.ui.ui_factory protocol`` now supports ``get_boolean`` to prompt
  the user for yes/no style input. (Robert Collins)

Testing
*******

* SFTP tests now shortcut the SSH negotiation, reducing test overhead
  for testing SFTP protocol support. (Robey Pointer)

* Branch formats are now tested once per implementation (see ``bzrlib.
  tests.branch_implementations``. This is analagous to the transport
  interface tests, and has been followed up with working tree,
  repository and BzrDir tests. (Robert Collins)

* New test base class TestCaseWithTransport provides a transport aware
  test environment, useful for testing any transport-interface using
  code. The test suite option --transport controls the transport used
  by this class (when its not being used as part of implementation
  contract testing). (Robert Collins)

* Close logging handler on disabling the test log. This will remove the
  handler from the internal list inside python's logging module,
  preventing shutdown from closing it twice.  (Olaf Conradi)

* Move test case for uncommit to blackbox tests.  (Olaf Conradi)

* ``run_bzr`` and ``run_bzr_captured`` now accept a 'stdin="foo"'
  parameter which will provide String("foo") to the command as its stdin.

bzr 0.7
#######

:Released: 2006-01-09

Changes
*******

* .bzrignore is excluded from exports, on the grounds that it's a bzr
  internal-use file and may not be wanted.  (Jamie Wilkinson)

* The "bzr directories" command were removed in favor of the new
  --kind option to the "bzr inventory" command.  To list all
  versioned directories, now use "bzr inventory --kind directory".
  (Johan Rydberg)

* Under Windows configuration directory is now ``%APPDATA%\bazaar\2.0``
  by default. (John Arbash Meinel)

* The parent of Bzr configuration directory can be set by ``BZR_HOME``
  environment variable. Now the path for it is searched in ``BZR_HOME``,
  then in HOME. Under Windows the order is: ``BZR_HOME``, ``APPDATA``
  (usually points to ``C:\Documents and Settings\User Name\Application Data``),
  ``HOME``. (John Arbash Meinel)

* Plugins with the same name in different directories in the bzr plugin
  path are no longer loaded: only the first successfully loaded one is
  used. (Robert Collins)

* Use systems' external ssh command to open connections if possible.
  This gives better integration with user settings such as ProxyCommand.
  (James Henstridge)

* Permissions on files underneath .bzr/ are inherited from the .bzr
  directory. So for a shared repository, simply doing 'chmod -R g+w .bzr/'
  will mean that future file will be created with group write permissions.

* configure.in and config.guess are no longer in the builtin default
  ignore list.

* '.sw[nop]' pattern ignored, to ignore vim swap files for nameless
  files.  (John Arbash Meinel, Martin Pool)

Improvements
************

* "bzr INIT dir" now initializes the specified directory, and creates
  it if it does not exist.  (John Arbash Meinel)

* New remerge command (Aaron Bentley)

* Better zsh completion script.  (Steve Borho)

* 'bzr diff' now returns 1 when there are changes in the working
  tree. (Robert Collins)

* 'bzr push' now exists and can push changes to a remote location.
  This uses the transport infrastructure, and can store the remote
  location in the ~/.bazaar/branches.conf configuration file.
  (Robert Collins)

* Test directories are only kept if the test fails and the user requests
  that they be kept.

* Tweaks to short log printing

* Added branch nicks, new nick command, printing them in log output.
  (Aaron Bentley)

* If ``$BZR_PDB`` is set, pop into the debugger when an uncaught exception
  occurs.  (Martin Pool)

* Accept 'bzr resolved' (an alias for 'bzr resolve'), as this is
  the same as Subversion.  (Martin Pool)

* New ftp transport support (on ftplib), for ftp:// and aftp://
  URLs.  (Daniel Silverstone)

* Commit editor temporary files now start with ``bzr_log.``, to allow
  text editors to match the file name and set up appropriate modes or
  settings.  (Magnus Therning)

* Improved performance when integrating changes from a remote weave.
  (Goffredo Baroncelli)

* Sftp will attempt to cache the connection, so it is more likely that
  a connection will be reused, rather than requiring multiple password
  requests.

* bzr revno now takes an optional argument indicating the branch whose
  revno should be printed.  (Michael Ellerman)

* bzr cat defaults to printing the last version of the file.
  (Matthieu Moy, #3632)

* New global option 'bzr --lsprof COMMAND' runs bzr under the lsprof
  profiler.  (Denys Duchier)

* Faster commits by reading only the headers of affected weave files.
  (Denys Duchier)

* 'bzr add' now takes a --dry-run parameter which shows you what would be
  added, but doesn't actually add anything. (Michael Ellerman)

* 'bzr add' now lists how many files were ignored per glob.  add --verbose
  lists the specific files.  (Aaron Bentley)

* 'bzr missing' now supports displaying changes in diverged trees and can
  be limited to show what either end of the comparison is missing.
  (Aaron Bently, with a little prompting from Daniel Silverstone)

Bug Fixes
*********

* SFTP can walk up to the root path without index errors. (Robert Collins)

* Fix bugs in running bzr with 'python -O'.  (Martin Pool)

* Error when run with -OO

* Fix bug in reporting http errors that don't have an http error code.
  (Martin Pool)

* Handle more cases of pipe errors in display commands

* Change status to 3 for all errors

* Files that are added and unlinked before committing are completely
  ignored by diff and status

* Stores with some compressed texts and some uncompressed texts are now
  able to be used. (John A Meinel)

* Fix for bzr pull failing sometimes under windows

* Fix for sftp transport under windows when using interactive auth

* Show files which are both renamed and modified as such in 'bzr
  status' output.  (Daniel Silverstone, #4503)

* Make annotate cope better with revisions committed without a valid
  email address.  (Marien Zwart)

* Fix representation of tab characters in commit messages.
  (Harald Meland)

* List of plugin directories in ``BZR_PLUGIN_PATH`` environment variable is
  now parsed properly under Windows. (Alexander Belchenko)

* Show number of revisions pushed/pulled/merged. (Robey Pointer)

* Keep a cached copy of the basis inventory to speed up operations
  that need to refer to it.  (Johan Rydberg, Martin Pool)

* Fix bugs in bzr status display of non-ascii characters.
  (Martin Pool)

* Remove Makefile.in from default ignore list.
  (Tollef Fog Heen, Martin Pool, #6413)

* Fix failure in 'bzr added'.  (Nathan McCallum, Martin Pool)

Testing
*******

* Fix selftest asking for passwords when there are no SFTP keys.
  (Robey Pointer, Jelmer Vernooij)

* Fix selftest run with 'python -O'.  (Martin Pool)

* Fix HTTP tests under Windows. (John Arbash Meinel)

* Make tests work even if HOME is not set (Aaron Bentley)

* Updated ``build_tree`` to use fixed line-endings for tests which read
  the file cotents and compare. Make some tests use this to pass under
  Windows. (John Arbash Meinel)

* Skip stat and symlink tests under Windows. (Alexander Belchenko)

* Delay in selftest/testhashcash is now issued under win32 and Cygwin.
  (John Arbash Meinel)

* Use terminal width to align verbose test output.  (Martin Pool)

* Blackbox tests are maintained within the bzrlib.tests.blackbox directory.
  If adding a new test script please add that to
  ``bzrlib.tests.blackbox.__init__``. (Robert Collins)

* Much better error message if one of the test suites can't be
  imported.  (Martin Pool)

* Make check now runs the test suite twice - once with the default locale,
  and once with all locales forced to C, to expose bugs. This is not
  trivially done within python, so for now its only triggered by running
  Make check. Integrators and packagers who wish to check for full
  platform support should run 'make check' to test the source.
  (Robert Collins)

* Tests can now run TestSkipped if they can't execute for any reason.
  (Martin Pool) (NB: TestSkipped should only be raised for correctable
  reasons - see the wiki spec ImprovingBzrTestSuite).

* Test sftp with relative, absolute-in-homedir and absolute-not-in-homedir
  paths for the transport tests. Introduce blackbox remote sftp tests that
  test the same permutations. (Robert Collins, Robey Pointer)

* Transport implementation tests are now independent of the local file
  system, which allows tests for esoteric transports, and for features
  not available in the local file system. They also repeat for variations
  on the URL scheme that can introduce issues in the transport code,
  see bzrlib.transport.TransportTestProviderAdapter() for this.
  (Robert Collins).

* ``TestCase.build_tree`` uses the transport interface to build trees,
  pass in a transport parameter to give it an existing connection.
  (Robert Collins).

Internals
*********

* WorkingTree.pull has been split across Branch and WorkingTree,
  to allow Branch only pulls. (Robert Collins)

* ``commands.display_command`` now returns the result of the decorated
  function. (Robert Collins)

* LocationConfig now has a ``set_user_option(key, value)`` call to save
  a setting in its matching location section (a new one is created
  if needed). (Robert Collins)

* Branch has two new methods, ``get_push_location`` and
  ``set_push_location`` to respectively, get and set the push location.
  (Robert Collins)

* ``commands.register_command`` now takes an optional flag to signal that
  the registrant is planning to decorate an existing command. When
  given multiple plugins registering a command is not an error, and
  the original command class (whether built in or a plugin based one) is
  returned to the caller. There is a new error 'MustUseDecorated' for
  signalling when a wrapping command should switch to the original
  version. (Robert Collins)

* Some option parsing errors will raise 'BzrOptionError', allowing
  granular detection for decorating commands. (Robert Collins).

* ``Branch.read_working_inventory`` has moved to
  ``WorkingTree.read_working_inventory``. This necessitated changes to
  ``Branch.get_root_id``, and a move of ``Branch.set_inventory`` to
  WorkingTree as well. To make it clear that a WorkingTree cannot always
  be obtained ``Branch.working_tree()`` will raise
  ``errors.NoWorkingTree`` if one cannot be obtained. (Robert Collins)

* All pending merges operations from Branch are now on WorkingTree.
  (Robert Collins)

* The follow operations from Branch have moved to WorkingTree::

      add()
      commit()
      move()
      rename_one()
      unknowns()

  (Robert Collins)

* ``bzrlib.add.smart_add_branch`` is now ``smart_add_tree``. (Robert Collins)

* New "rio" serialization format, similar to rfc-822. (Martin Pool)

* Rename selftests to ``bzrlib.tests.test_foo``.  (John A Meinel, Martin
  Pool)

* ``bzrlib.plugin.all_plugins`` has been changed from an attribute to a
  query method. (Robert Collins)

* New options to read only the table-of-contents of a weave.
  (Denys Duchier)

* Raise NoSuchFile when someone tries to add a non-existant file.
  (Michael Ellerman)

* Simplify handling of DivergedBranches in ``cmd_pull()``.
  (Michael Ellerman)

* Branch.controlfile* logic has moved to lockablefiles.LockableFiles, which
  is exposed as ``Branch().control_files``. Also this has been altered with the
  controlfile pre/suffix replaced by simple method names like 'get' and
  'put'. (Aaron Bentley, Robert Collins).

* Deprecated functions and methods can now be marked as such using the
  ``bzrlib.symbol_versioning`` module. Marked method have their docstring
  updated and will issue a DeprecationWarning using the warnings module
  when they are used. (Robert Collins)

* ``bzrlib.osutils.safe_unicode`` now exists to provide parameter coercion
  for functions that need unicode strings. (Robert Collins)

bzr 0.6
#######

:Released: 2005-10-28

Improvements
************

* pull now takes --verbose to show you what revisions are added or removed
  (John A Meinel)

* merge now takes a --show-base option to include the base text in
  conflicts.
  (Aaron Bentley)

* The config files are now read using ConfigObj, so '=' should be used as
  a separator, not ':'.
  (Aaron Bentley)

* New 'bzr commit --strict' option refuses to commit if there are
  any unknown files in the tree.  To commit, make sure all files are
  either ignored, added, or deleted.  (Michael Ellerman)

* The config directory is now ~/.bazaar, and there is a single file
  ~/.bazaar/bazaar.conf storing email, editor and other preferences.
  (Robert Collins)

* 'bzr add' no longer takes a --verbose option, and a --quiet option
  has been added that suppresses all output.

* Improved zsh completion support in contrib/zsh, from Clint
  Adams.

* Builtin 'bzr annotate' command, by Martin Pool with improvements from
  Goffredo Baroncelli.

* 'bzr check' now accepts -v for verbose reporting, and checks for
  ghosts in the branch. (Robert Collins)

* New command 're-sign' which will regenerate the gpg signature for
  a revision. (Robert Collins)

* If you set ``check_signatures=require`` for a path in
  ``~/.bazaar/branches.conf`` then bzr will invoke your
  ``gpg_signing_command`` (defaults to gpg) and record a digital signature
  of your commit. (Robert Collins)

* New sftp transport, based on Paramiko.  (Robey Pointer)

* 'bzr pull' now accepts '--clobber' which will discard local changes
  and make this branch identical to the source branch. (Robert Collins)

* Just give a quieter warning if a plugin can't be loaded, and
  put the details in .bzr.log.  (Martin Pool)

* 'bzr branch' will now set the branch-name to the last component of the
  output directory, if one was supplied.

* If the option ``post_commit`` is set to one (or more) python function
  names (must be in the bzrlib namespace), then they will be invoked
  after the commit has completed, with the branch and ``revision_id`` as
  parameters. (Robert Collins)

* Merge now has a retcode of 1 when conflicts occur. (Robert Collins)

* --merge-type weave is now supported for file contents.  Tree-shape
  changes are still three-way based.  (Martin Pool, Aaron Bentley)

* 'bzr check' allows the first revision on revision-history to have
  parents - something that is expected for cheap checkouts, and occurs
  when conversions from baz do not have all history.  (Robert Collins).

* 'bzr merge' can now graft unrelated trees together, if your specify
  0 as a base. (Aaron Bentley)

* 'bzr commit branch' and 'bzr commit branch/file1 branch/file2' now work
  (Aaron Bentley)

* Add '.sconsign*' to default ignore list.  (Alexander Belchenko)

* 'bzr merge --reprocess' minimizes conflicts

Testing
*******

* The 'bzr selftest --pattern' option for has been removed, now
  test specifiers on the command line can be simple strings, or
  regexps, or both. (Robert Collins)

* Passing -v to selftest will now show the time each test took to
  complete, which will aid in analysing performance regressions and
  related questions. (Robert Collins)

* 'bzr selftest' runs all tests, even if one fails, unless '--one'
  is given. (Martin Pool)

* There is a new method for TestCaseInTempDir, assertFileEqual, which
  will check that a given content is equal to the content of the named
  file. (Robert Collins)

* Fix test suite's habit of leaving many temporary log files in $TMPDIR.
  (Martin Pool)

Internals
*********

* New 'testament' command and concept for making gpg-signatures
  of revisions that are not tied to a particular internal
  representation.  (Martin Pool).

* Per-revision properties ('revprops') as key-value associated
  strings on each revision created when the revision is committed.
  Intended mainly for the use of external tools.  (Martin Pool).

* Config options have moved from bzrlib.osutils to bzrlib.config.
  (Robert Collins)

* Improved command line option definitions allowing explanations
  for individual options, among other things.  Contributed by
  Magnus Therning.

* Config options have moved from bzrlib.osutils to bzrlib.config.
  Configuration is now done via the config.Config interface:
  Depending on whether you have a Branch, a Location or no information
  available, construct a ``*Config``, and use its ``signature_checking``,
  ``username`` and ``user_email`` methods. (Robert Collins)

* Plugins are now loaded under bzrlib.plugins, not bzrlib.plugin, and
  they are made available for other plugins to use. You should not
  import other plugins during the ``__init__`` of your plugin though, as
  no ordering is guaranteed, and the plugins directory is not on the
  python path. (Robert Collins)

* Branch.relpath has been moved to WorkingTree.relpath. WorkingTree no
  no longer takes an inventory, rather it takes an option branch
  parameter, and if None is given will open the branch at basedir
  implicitly. (Robert Collins)

* Cleaner exception structure and error reporting.  Suggested by
  Scott James Remnant.  (Martin Pool)

* Branch.remove has been moved to WorkingTree, which has also gained
  ``lock_read``, ``lock_write`` and ``unlock`` methods for convenience.
  (Robert Collins)

* Two decorators, ``needs_read_lock`` and ``needs_write_lock`` have been
  added to the branch module. Use these to cause a function to run in a
  read or write lock respectively. (Robert Collins)

* ``Branch.open_containing`` now returns a tuple (Branch, relative-path),
  which allows direct access to the common case of 'get me this file
  from its branch'. (Robert Collins)

* Transports can register using ``register_lazy_transport``, and they
  will be loaded when first used.  (Martin Pool)

* 'pull' has been factored out of the command as ``WorkingTree.pull()``.
  A new option to WorkingTree.pull has been added, clobber, which will
  ignore diverged history and pull anyway.
  (Robert Collins)

* config.Config has a ``get_user_option`` call that accepts an option name.
  This will be looked up in branches.conf and bazaar.conf as normal.
  It is intended that this be used by plugins to support options -
  options of built in programs should have specific methods on the config.
  (Robert Collins)

* ``merge.merge_inner`` now has tempdir as an optional parameter.
  (Robert Collins)

* Tree.kind is not recorded at the top level of the hierarchy, as it was
  missing on EmptyTree, leading to a bug with merge on EmptyTrees.
  (Robert Collins)

* ``WorkingTree.__del__`` has been removed, it was non deterministic and not
  doing what it was intended to. See ``WorkingTree.__init__`` for a comment
  about future directions. (Robert Collins/Martin Pool)

* bzrlib.transport.http has been modified so that only 404 urllib errors
  are returned as NoSuchFile. Other exceptions will propagate as normal.
  This allows debuging of actual errors. (Robert Collins)

* bzrlib.transport.Transport now accepts *ONLY* url escaped relative paths
  to apis like 'put', 'get' and 'has'. This is to provide consistent
  behaviour - it operates on url's only. (Robert Collins)

* Transports can register using ``register_lazy_transport``, and they
  will be loaded when first used.  (Martin Pool)

* ``merge_flex`` no longer calls ``conflict_handler.finalize()``, instead that
  is called by ``merge_inner``. This is so that the conflict count can be
  retrieved (and potentially manipulated) before returning to the caller
  of ``merge_inner``. Likewise 'merge' now returns the conflict count to the
  caller. (Robert Collins)

* ``revision.revision_graph`` can handle having only partial history for
  a revision - that is no revisions in the graph with no parents.
  (Robert Collins).

* New ``builtins.branch_files`` uses the standard ``file_list`` rules to
  produce a branch and a list of paths, relative to that branch
  (Aaron Bentley)

* New TestCase.addCleanup facility.

* New ``bzrlib.version_info`` tuple (similar to ``sys.version_info``),
  which can be used by programs importing bzrlib.

Bug Fixes
*********

* Better handling of branches in directories with non-ascii names.
  (Joel Rosdahl, Panagiotis Papadakos)

* Upgrades of trees with no commits will not fail due to accessing
  [-1] in the revision-history. (Andres Salomon)


bzr 0.1.1
#########

:Released: 2005-10-12

Bug Fixes
*********

* Fix problem in pulling over http from machines that do not
  allow directories to be listed.

* Avoid harmless warning about invalid hash cache after
  upgrading branch format.

Performance
***********

* Avoid some unnecessary http operations in branch and pull.


bzr 0.1
#######

:Released: 2005-10-11

Notes
*****

* 'bzr branch' over http initially gives a very high estimate
  of completion time but it should fall as the first few
  revisions are pulled in.  branch is still slow on
  high-latency connections.

Bug Fixes
*********

* bzr-man.py has been updated to work again. Contributed by
  Rob Weir.

* Locking is now done with fcntl.lockf which works with NFS
  file systems. Contributed by Harald Meland.

* When a merge encounters a file that has been deleted on
  one side and modified on the other, the old contents are
  written out to foo.BASE and foo.SIDE, where SIDE is this
  or OTHER. Contributed by Aaron Bentley.

* Export was choosing incorrect file paths for the content of
  the tarball, this has been fixed by Aaron Bentley.

* Commit will no longer commit without a log message, an
  error is returned instead. Contributed by Jelmer Vernooij.

* If you commit a specific file in a sub directory, any of its
  parent directories that are added but not listed will be
  automatically included. Suggested by Michael Ellerman.

* bzr commit and upgrade did not correctly record new revisions
  for files with only a change to their executable status.
  bzr will correct this when it encounters it. Fixed by
  Robert Collins

* HTTP tests now force off the use of ``http_proxy`` for the duration.
  Contributed by Gustavo Niemeyer.

* Fix problems in merging weave-based branches that have
  different partial views of history.

* Symlink support: working with symlinks when not in the root of a
  bzr tree was broken, patch from Scott James Remnant.

Improvements
************

* 'branch' now accepts a --basis parameter which will take advantage
  of local history when making a new branch. This allows faster
  branching of remote branches. Contributed by Aaron Bentley.

* New tree format based on weave files, called version 5.
  Existing branches can be upgraded to this format using
  'bzr upgrade'.

* Symlinks are now versionable. Initial patch by
  Erik Toubro Nielsen, updated to head by Robert Collins.

* Executable bits are tracked on files. Patch from Gustavo
  Niemeyer.

* 'bzr status' now shows unknown files inside a selected directory.
  Patch from Heikki Paajanen.

* Merge conflicts are recorded in .bzr. Two new commands 'conflicts'
  and 'resolve' have needed added, which list and remove those
  merge conflicts respectively. A conflicted tree cannot be committed
  in. Contributed by Aaron Bentley.

* 'rm' is now an alias for 'remove'.

* Stores now split out their content in a single byte prefixed hash,
  dropping the density of files per directory by 256. Contributed by
  Gustavo Niemeyer.

* 'bzr diff -r branch:URL' will now perform a diff between two branches.
  Contributed by Robert Collins.

* 'bzr log' with the default formatter will show merged revisions,
  indented to the right. Initial implementation contributed by Gustavo
  Niemeyer, made incremental by Robert Collins.


Internals
*********

* Test case failures have the exception printed after the log
  for your viewing pleasure.

* InventoryEntry is now an abstract base class, use one of the
  concrete InventoryDirectory etc classes instead.

* Branch raises an UnsupportedFormatError when it detects a
  bzr branch it cannot understand. This allows for precise
  handling of such circumstances.

* Remove RevisionReference class; ``Revision.parent_ids`` is now simply a
  list of their ids and ``parent_sha1s`` is a list of their corresponding
  sha1s (for old branches only at the moment.)

* New method-object style interface for Commit() and Fetch().

* Renamed ``Branch.last_patch()`` to ``Branch.last_revision()``, since
  we call them revisions not patches.

* Move ``copy_branch`` to ``bzrlib.clone.copy_branch``.  The destination
  directory is created if it doesn't exist.

* Inventories now identify the files which were present by
  giving the revision *of that file*.

* Inventory and Revision XML contains a version identifier.
  This must be consistent with the overall branch version
  but allows for more flexibility in future upgrades.

Testing
*******

* Removed testsweet module so that tests can be run after
  bzr installed by 'bzr selftest'.

* 'bzr selftest' command-line arguments can now be partial ids
  of tests to run, e.g. ``bzr selftest test_weave``


bzr 0.0.9
#########

:Released: 2005-09-23

Bug Fixes
*********

* Fixed "branch -r" option.

* Fix remote access to branches containing non-compressed history.
  (Robert Collins).

* Better reliability of http server tests.  (John Arbash-Meinel)

* Merge graph maximum distance calculation fix.  (Aaron Bentley)

* Various minor bug in windows support have been fixed, largely in the
  test suite. Contributed by Alexander Belchenko.

Improvements
************

* Status now accepts a -r argument to give status between chosen
  revisions. Contributed by Heikki Paajanen.

* Revision arguments no longer use +/-/= to control ranges, instead
  there is a 'before' namespace, which limits the successive namespace.
  For example '$ bzr log -r date:yesterday..before:date:today' will
  select everything from yesterday and before today. Contributed by
  Robey Pointer

* There is now a bzr.bat file created by distutils when building on
  Windows. Contributed by Alexander Belchenko.

Internals
*********

* Removed uuid() as it was unused.

* Improved 'fetch' code for pulling revisions from one branch into
  another (used by pull, merged, etc.)


bzr 0.0.8
#########

:Released: 2005-09-20


Improvements
************

* Adding a file whose parent directory is not versioned will
  implicitly add the parent, and so on up to the root. This means
  you should never need to explictly add a directory, they'll just
  get added when you add a file in the directory.  Contributed by
  Michael Ellerman.

* Ignore ``.DS_Store`` (contains Mac metadata) by default.
  (Nir Soffer)

* If you set ``BZR_EDITOR`` in the environment, it is checked in
  preference to EDITOR and the config file for the interactive commit
  editing program. Related to this is a bugfix where a missing program
  set in EDITOR would cause editing to fail, now the fallback program
  for the operating system is still tried.

* Files that are not directories/symlinks/regular files will no longer
  cause bzr to fail, it will just ignore them by default. You cannot add
  them to the tree though - they are not versionable.


Internals
*********

* Refactor xml packing/unpacking.

Bug Fixes
*********

* Fixed 'bzr mv' by Ollie Rutherfurd.

* Fixed strange error when trying to access a nonexistent http
  branch.

* Make sure that the hashcache gets written out if it can't be
  read.


Portability
***********

* Various Windows fixes from Ollie Rutherfurd.

* Quieten warnings about locking; patch from Matt Lavin.


bzr-0.0.7
#########

:Released: 2005-09-02

New Features
************

* ``bzr shell-complete`` command contributed by Clint Adams to
  help with intelligent shell completion.

* New expert command ``bzr find-merge-base`` for debugging merges.


Enhancements
************

* Much better merge support.

* merge3 conflicts are now reported with markers like '<<<<<<<'
  (seven characters) which is the same as CVS and pleases things
  like emacs smerge.


Bug Fixes
*********

* ``bzr upgrade`` no longer fails when trying to fix trees that
  mention revisions that are not present.

* Fixed bugs in listing plugins from ``bzr plugins``.

* Fix case of $EDITOR containing options for the editor.

* Fix log -r refusing to show the last revision.
  (Patch from Goffredo Baroncelli.)


Changes
*******

* ``bzr log --show-ids`` shows the revision ids of all parents.

* Externally provided commands on your $BZRPATH no longer need
  to recognize --bzr-usage to work properly, and can just handle
  --help themselves.


Library
*******

* Changed trace messages to go through the standard logging
  framework, so that they can more easily be redirected by
  libraries.



bzr-0.0.6
#########

:Released: 2005-08-18

New Features
************

* Python plugins, automatically loaded from the directories on
  ``BZR_PLUGIN_PATH`` or ``~/.bzr.conf/plugins`` by default.

* New 'bzr mkdir' command.

* Commit mesage is fetched from an editor if not given on the
  command line; patch from Torsten Marek.

* ``bzr log -m FOO`` displays commits whose message matches regexp
  FOO.

* ``bzr add`` with no arguments adds everything under the current directory.

* ``bzr mv`` does move or rename depending on its arguments, like
  the Unix command.

* ``bzr missing`` command shows a summary of the differences
  between two trees.  (Merged from John Arbash-Meinel.)

* An email address for commits to a particular tree can be
  specified by putting it into .bzr/email within a branch.  (Based
  on a patch from Heikki Paajanen.)


Enhancements
************

* Faster working tree operations.


Changes
*******

* 3rd-party modules shipped with bzr are copied within the bzrlib
  python package, so that they can be installed by the setup
  script without clashing with anything already existing on the
  system.  (Contributed by Gustavo Niemeyer.)

* Moved plugins directory to bzrlib/, so that there's a standard
  plugin directory which is not only installed with bzr itself but
  is also available when using bzr from the development tree.
  ``BZR_PLUGIN_PATH`` and ``DEFAULT_PLUGIN_PATH`` are then added to the
  standard plugins directory.

* When exporting to a tarball with ``bzr export --format tgz``, put
  everything under a top directory rather than dumping it into the
  current directory.   This can be overridden with the ``--root``
  option.  Patch from William Dodé and John Meinel.

* New ``bzr upgrade`` command to upgrade the format of a branch,
  replacing ``bzr check --update``.

* Files within store directories are no longer marked readonly on
  disk.

* Changed ``bzr log`` output to a more compact form suggested by
  John A Meinel.  Old format is available with the ``--long`` or
  ``-l`` option, patched by William Dodé.

* By default the commit command refuses to record a revision with
  no changes unless the ``--unchanged`` option is given.

* The ``--no-plugins``, ``--profile`` and ``--builtin`` command
  line options must come before the command name because they
  affect what commands are available; all other options must come
  after the command name because their interpretation depends on
  it.

* ``branch`` and ``clone`` added as aliases for ``branch``.

* Default log format is back to the long format; the compact one
  is available with ``--short``.


Bug Fixes
*********

* Fix bugs in committing only selected files or within a subdirectory.


bzr-0.0.5
#########

:Released:  2005-06-15

Changes
*******

* ``bzr`` with no command now shows help rather than giving an
  error.  Suggested by Michael Ellerman.

* ``bzr status`` output format changed, because svn-style output
  doesn't really match the model of bzr.  Now files are grouped by
  status and can be shown with their IDs.  ``bzr status --all``
  shows all versioned files and unknown files but not ignored files.

* ``bzr log`` runs from most-recent to least-recent, the reverse
  of the previous order.  The previous behaviour can be obtained
  with the ``--forward`` option.

* ``bzr inventory`` by default shows only filenames, and also ids
  if ``--show-ids`` is given, in which case the id is the second
  field.


Enhancements
************

* New 'bzr whoami --email' option shows only the email component
  of the user identification, from Jo Vermeulen.

* New ``bzr ignore PATTERN`` command.

* Nicer error message for broken pipe, interrupt and similar
  conditions that don't indicate an internal error.

* Add ``.*.sw[nop] .git .*.tmp *,v`` to default ignore patterns.

* Per-branch locks keyed on ``.bzr/branch-lock``, available in
  either read or write mode.

* New option ``bzr log --show-ids`` shows revision and file ids.

* New usage ``bzr log FILENAME`` shows only revisions that
  affected that file.

* Changed format for describing changes in ``bzr log -v``.

* New option ``bzr commit --file`` to take a message from a file,
  suggested by LarstiQ.

* New syntax ``bzr status [FILE...]`` contributed by Bartosz
  Oler.  File may be in a branch other than the working directory.

* ``bzr log`` and ``bzr root`` can be given an http URL instead of
  a filename.

* Commands can now be defined by external programs or scripts
  in a directory on $BZRPATH.

* New "stat cache" avoids reading the contents of files if they
  haven't changed since the previous time.

* If the Python interpreter is too old, try to find a better one
  or give an error.  Based on a patch from Fredrik Lundh.

* New optional parameter ``bzr info [BRANCH]``.

* New form ``bzr commit SELECTED`` to commit only selected files.

* New form ``bzr log -r FROM:TO`` shows changes in selected
  range; contributed by John A Meinel.

* New option ``bzr diff --diff-options 'OPTS'`` allows passing
  options through to an external GNU diff.

* New option ``bzr add --no-recurse`` to add a directory but not
  their contents.

* ``bzr --version`` now shows more information if bzr is being run
  from a branch.


Bug Fixes
*********

* Fixed diff format so that added and removed files will be
  handled properly by patch.  Fix from Lalo Martins.

* Various fixes for files whose names contain spaces or other
  metacharacters.


Testing
*******

* Converted black-box test suites from Bourne shell into Python;
  now run using ``./testbzr``.  Various structural improvements to
  the tests.

* testbzr by default runs the version of bzr found in the same
  directory as the tests, or the one given as the first parameter.

* testbzr also runs the internal tests, so the only command
  required to check is just ``./testbzr``.

* testbzr requires python2.4, but can be used to test bzr running
  under a different version.

* Tests added for many other changes in this release.


Internal
********

* Included ElementTree library upgraded to 1.2.6 by Fredrik Lundh.

* Refactor command functions into Command objects based on HCT by
  Scott James Remnant.

* Better help messages for many commands.

* Expose ``bzrlib.open_tracefile()`` to start the tracefile; until
  this is called trace messages are just discarded.

* New internal function ``find_touching_revisions()`` and hidden
  command touching-revisions trace the changes to a given file.

* Simpler and faster ``compare_inventories()`` function.

* ``bzrlib.open_tracefile()`` takes a tracefilename parameter.

* New AtomicFile class.

* New developer commands ``added``, ``modified``.


Portability
***********

* Cope on Windows on python2.3 by using the weaker random seed.
  2.4 is now only recommended.


bzr-0.0.4
#########

:Released:  2005-04-22

Enhancements
************

* 'bzr diff' optionally takes a list of files to diff.  Still a bit
  basic.  Patch from QuantumG.

* More default ignore patterns.

* New 'bzr log --verbose' shows a list of files changed in the
  changeset.  Patch from Sebastian Cote.

* Roll over ~/.bzr.log if it gets too large.

* Command abbreviations 'ci', 'st', 'stat', '?' based on a patch
  by Jason Diamon.

* New 'bzr help commands' based on a patch from Denys Duchier.


Changes
*******

* User email is determined by looking at $BZREMAIL or ~/.bzr.email
  or $EMAIL.  All are decoded by the locale preferred encoding.
  If none of these are present user@hostname is used.  The host's
  fully-qualified name is not used because that tends to fail when
  there are DNS problems.

* New 'bzr whoami' command instead of username user-email.


Bug Fixes
*********

* Make commit safe for hardlinked bzr trees.

* Some Unicode/locale fixes.

* Partial workaround for ``difflib.unified_diff`` not handling
  trailing newlines properly.


Internal
********

* Allow docstrings for help to be in PEP0257 format.  Patch from
  Matt Brubeck.

* More tests in test.sh.

* Write profile data to a temporary file not into working
  directory and delete it when done.

* Smaller .bzr.log with process ids.


Portability
***********

* Fix opening of ~/.bzr.log on Windows.  Patch from Andrew
  Bennetts.

* Some improvements in handling paths on Windows, based on a patch
  from QuantumG.


bzr-0.0.3
#########

:Released:  2005-04-06

Enhancements
************

* New "directories" internal command lists versioned directories
  in the tree.

* Can now say "bzr commit --help".

* New "rename" command to rename one file to a different name
  and/or directory.

* New "move" command to move one or more files into a different
  directory.

* New "renames" command lists files renamed since base revision.

* New cat command contributed by janmar.

Changes
*******

* .bzr.log is placed in $HOME (not pwd) and is always written in
  UTF-8.  (Probably not a completely good long-term solution, but
  will do for now.)

Portability
***********

* Workaround for difflib bug in Python 2.3 that causes an
  exception when comparing empty files.  Reported by Erik Toubro
  Nielsen.

Internal
********

* Refactored inventory storage to insert a root entry at the top.

Testing
*******

* Start of shell-based black-box testing in test.sh.


bzr-0.0.2.1
###########

Portability
***********

* Win32 fixes from Steve Brown.


bzr-0.0.2
#########

:Codename: "black cube"
:Released: 2005-03-31

Enhancements
************

* Default ignore list extended (see bzrlib/__init__.py).

* Patterns in .bzrignore are now added to the default ignore list,
  rather than replacing it.

* Ignore list isn't reread for every file.

* More help topics.

* Reinstate the 'bzr check' command to check invariants of the
  branch.

* New 'ignored' command lists which files are ignored and why;
  'deleted' lists files deleted in the current working tree.

* Performance improvements.

* New global --profile option.

* Ignore patterns like './config.h' now correctly match files in
  the root directory only.


bzr-0.0.1
#########

:Released:  2005-03-26

Enhancements
************

* More information from info command.

* Can now say "bzr help COMMAND" for more detailed help.

* Less file flushing and faster performance when writing logs and
  committing to stores.

* More useful verbose output from some commands.

Bug Fixes
*********

* Fix inverted display of 'R' and 'M' during 'commit -v'.

Portability
***********

* Include a subset of ElementTree-1.2.20040618 to make
  installation easier.

* Fix time.localtime call to work with Python 2.3 (the minimum
  supported).


bzr-0.0.0.69
############

:Released:  2005-03-22

Enhancements
************

* First public release.

* Storage of local versions: init, add, remove, rm, info, log,
  diff, status, etc.


bzr ?.?.? (not released yet)
############################

:Codename: template
:2.0.2: ???

Compatibility Breaks
********************

New Features
************

Bug Fixes
*********

Improvements
************

Documentation
*************

API Changes
***********

Internals
*********

Testing
*******



..
   vim: tw=74 ft=rst ff=unix<|MERGE_RESOLUTION|>--- conflicted
+++ resolved
@@ -5,7 +5,6 @@
 .. contents:: List of Releases
    :depth: 1
 
-<<<<<<< HEAD
 
 bzr 2.1.0b3 (not released yet)
 ##############################
@@ -21,6 +20,11 @@
 
 Bug Fixes
 *********
+
+* Sanitize commit messages that come in from the '-m' flag. We translate
+  '\r\n' => '\n' and a plain '\r' => '\n'. The storage layer doesn't
+  allow those because XML store silently translate it anyway. (The parser
+  auto-translates \r\n => \n in ways that are hard for us to catch.)
 
 Improvements
 ************
@@ -60,8 +64,6 @@
 
 
 
-=======
->>>>>>> 4788fce7
 bzr 2.0.3 (not released yet)
 ############################
 
@@ -76,13 +78,6 @@
 
 Bug Fixes
 *********
-<<<<<<< HEAD
-=======
-* Sanitize commit messages that come in from the '-m' flag. We translate
-  '\r\n' => '\n' and a plain '\r' => '\n'. The storage layer doesn't
-  allow those because XML store silently translate it anyway. (The parser
-  auto-translates \r\n => \n in ways that are hard for us to catch.)
->>>>>>> 4788fce7
 
 Improvements
 ************
@@ -100,7 +95,6 @@
 *******
 
 
-<<<<<<< HEAD
 bzr 2.1.0b2
 ###########
 
@@ -203,8 +197,6 @@
   peak memory for initial copies (~200MB). (John Arbash Meinel)
 
 
-=======
->>>>>>> 4788fce7
 bzr 2.0.2
 #########
 
