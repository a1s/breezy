IN DEVELOPMENT

  IMPROVEMENTS:

   * Tests updates to ensure proper URL handling, UNICODE support, and
     proper printing when the user's terminal encoding cannot display 
     the path of a file that has been versioned.
     ``bzr branch`` can take a target URL rather than only a local directory.
     Branch.get_parent()/set_parent() now save a relative path if possible,
     and normalize the parent based on root, allowing access across
     different transports. (John Arbash Meinel, Wouter van Heyst, Martin Pool)
     (Malone #48906, #42699, #40675, #5281, #3980, #36363, #43689,
      #42517, #42514)

   * On Unix, detect terminal width using an ioctl not just $COLUMNS.
     Use terminal width for single-line logs from ``bzr log --line`` and
     pending-merge display.  (Robert Widhopf-Fenk, Gustavo Niemeyer)
     (Malone #3507)

   * On Windows, detect terminal width using GetConsoleScreenBufferInfo.
     (Alexander Belchenko)

   * Speedup improvement for 'date:'-revision search. (Guillaume Pinot).

   * Show the correct number of revisions pushed when pushing a new branch.
     (Robert Collins).

   * 'bzr selftest' now shows a progress bar with the number of tests, and 
     progress made. 'make check' shows tests in -v mode, to be more useful
     for the PQM status window. (Robert Collins).

   * 'bzr selftest --benchmark' will run a new benchmarking selftest.
     'bzr selftest --benchmark --lsprof-timed' will use lsprofile to generate
     profile data for the individual profiled calls, allowing for fine
     grained analysis of performance.
     (Robert Collins, Martin Pool).

   * 'bzr commit' shows a progress bar. This is useful for commits over sftp
     where commit can take an appreciable time. (Robert Collins)

   * 'bzr add' is now less verbose in telling you what ignore globs were
     matched by files being ignored. Instead it just tells you how many 
     were ignored (because you might reasonably be expecting none to be
     ignored). 'bzr add -v' is unchanged and will report every ignored
     file. (Robert Collins).

   * ftp now has a test server if medusa is installed. As part of testing,
     ftp support has been improved, including support for supplying a
     non-standard port. (John Arbash Meinel).

   * 'bzr log --line' shows the revision number, and uses only the
     first line of the log message (#5162, Alexander Belchenko;
     Matthieu Moy)

   * 'bzr status' has had the --all option removed. The 'bzr ls' command
     should be used to retrieve all versioned files. (Robert Collins)

   * 'bzr bundle OTHER/BRANCH' will create a bundle which can be sent
     over email, and applied on the other end, while maintaining ancestry.
     This bundle can be applied with either 'bzr merge' or 'bzr pull',
     the same way you would apply another branch.
     (John Arbash Meinel, Aaron Bentley)
  
   * 'branches.conf' has been changed to 'locations.conf', since it can apply
     to more locations than just branch locations.
     (Aaron Bentley)

   * 'bzr checkout' now aliased to 'bzr co', and 'bzr annotate' to 'bzr ann'.
     (Michael Ellerman)

  BUG FIXES:

    * Fix shadowed definition of TestLocationConfig that caused some 
      tests not to run.  (#32587, Erik Bågfors, Michael Ellerman, 
      Martin Pool)

    * Fix unnecessary requirement of sign-my-commits that it be run from
      a working directory.  (Martin Pool, Robert Collins)

    * 'bzr push location' will only remember the push location if it succeeds
      in connecting to the remote location. (#49742, John Arbash Meinel)

    * 'bzr revert' no longer toggles the executable bit on win32
      (#45010, John Arbash Meinel)

    * Handle broken pipe under win32 correctly. (John Arbash Meinel)
<<<<<<< HEAD
=======
    
    * sftp tests now work correctly on win32 if you have a newer paramiko
      (John Arbash Meinel)
>>>>>>> 8ed8f5ee

  INTERNALS:

    * Combine the ignore rules into a single regex rather than looping over
      them to reduce the threshold where  N^2 behaviour occurs in operations
      like status. (Jan Hudec, Robert Collins).

    * 'bzr push' should only push the ancestry of the current revision, not
      all of the history in the repository. This is especially important for
      shared repositories. (John Arbash Meinel)

    * bzrlib.delta.compare_trees now iterates in alphabetically sorted order,
      rather than randomly walking the inventories. (John Arbash Meinel)

    * Doctests are now run in temporary directories which are cleaned up when
      they finish, rather than using special ScratchDir/ScratchBranch objects.
      (Martin Pool)

    * Split ``check`` into separate methods on the branch and on the repository,
      so that it can be specialized in ways that are useful or efficient for
      different formats.  (Martin Pool, Robert Collins)

    * Deprecate Repository.all_revision_ids; most methods don't really need
      the global revision graph but only that part leading up to a particular
      revision.  (Martin Pool, Robert Collins)

    * Add a BzrDirFormat control_formats list which allows for control formats
      that do not use '.bzr' to store their data - i.e. '.svn', '.hg' etc.
      (Robert Collins, Jelmer Vernooij).

    * bzrlib.diff.external_diff can be redirected to any file-like object.
      Uses subprocess instead of spawnvp.
      (#4047, #48914, James Henstridge, John Arbash Meinel)

    * New command line option '--profile-imports', which will install a custom
      importer to log time to import modules and regex compilation time to 
      sys.stderr (John Arbash Meinel)

bzr 0.8.2  2006-05-17
  
  BUG FIXES:
   
    * setup.py failed to install launchpad plugin.  (Martin Pool)

bzr 0.8.1  2006-05-16

  BUG FIXES:

    * Fix failure to commit a merge in a checkout.  (Martin Pool, 
      Robert Collins, Erik Bågfors, #43959)

    * Nicer messages from 'commit' in the case of renames, and correct
      messages when a merge has occured. (Robert Collins, Martin Pool)

    * Separate functionality from assert statements as they are skipped in
      optimized mode of python. Add the same check to pending merges.
      (#44443, Olaf Conradi)

  CHANGES:

    * Do not show the None revision in output of bzr ancestry. (Olaf Conradi)

    * Add info on standalone branches without a working tree.
      (#44155, Olaf Conradi)

    * Fix bug in knits when raising InvalidRevisionId. (#44284, Olaf Conradi)

  CHANGES:

    * Make editor invocation comply with Debian Policy. First check
      environment variables VISUAL and EDITOR, then try editor from
      alternatives system. If that all fails, fall back to the pre-defined
      list of editors. (#42904, Olaf Conradi)

  NEW FEATURES:

    * New 'register-branch' command registers a public branch into 
      Launchpad.net, where it can be associated with bugs, etc.
      (Martin Pool, Bjorn Tillenius, Robert Collins)

  INTERNALS:

    * New public api in InventoryEntry - 'describe_change(old, new)' which
      provides a human description of the changes between two old and
      new. (Robert Collins, Martin Pool)

  TESTING:

    * Fix test case for bzr info in upgrading a standalone branch to metadir,
      uses bzrlib api now. (Olaf Conradi)

bzr 0.8  2006-05-08

  NOTES WHEN UPGRADING:

    Release 0.8 of bzr introduces a new format for history storage, called
    'knit', as an evolution of to the 'weave' format used in 0.7.  Local 
    and remote operations are faster using knits than weaves.  Several
    operations including 'init', 'init-repo', and 'upgrade' take a 
    --format option that controls this.  Branching from an existing branch
    will keep the same format.

    It is possible to merge, pull and push between branches of different
    formats but this is slower than moving data between homogenous
    branches.  It is therefore recommended (but not required) that you
    upgrade all branches for a project at the same time.  Information on
    formats is shown by 'bzr info'.

    bzr 0.8 now allows creation of 'repositories', which hold the history 
    of files and revisions for several branches.  Previously bzr kept all
    the history for a branch within the .bzr directory at the root of the
    branch, and this is still the default.  To create a repository, use
    the new 'bzr init-repo' command.  Branches exist as directories under
    the repository and contain just a small amount of information
    indicating the current revision of the branch.

    bzr 0.8 also supports 'checkouts', which are similar to in cvs and
    subversion.  Checkouts are associated with a branch (optionally in a
    repository), which contains all the historical information.  The
    result is that a checkout can be deleted without losing any
    already-committed revisions.  A new 'update' command is also available. 

    Repositories and checkouts are not supported with the 0.7 storage
    format.  To use them you must upgrad to either knits, or to the
    'metaweave' format, which uses weaves but changes the .bzr directory
    arrangement.
    

  IMPROVEMENTS:

    * Sftp paths can now be relative, or local, according to the lftp
      convention. Paths now take the form:
      sftp://user:pass@host:port/~/relative/path
      or
      sftp://user:pass@host:port/absolute/path

    * The FTP transport now tries to reconnect after a temporary
      failure. ftp put is made atomic. (Matthieu Moy)

    * The FTP transport now maintains a pool of connections, and
      reuses them to avoid multiple connections to the same host (like
      sftp did). (Daniel Silverstone)

    * The bzr_man.py file has been removed. To create the man page now,
      use ./generate_docs.py man. The new program can also create other files.
      Run "python generate_docs.py --help" for usage information. (Hans
      Ulrich Niedermann & James Blackwell).

    * Man Page now gives full help (James Blackwell). Help also updated to 
      reflect user config now being stored in .bazaar (Hans Ulrich
      Niedermann)

    * It's now possible to set aliases in bazaar.conf (Erik Bågfors)

    * Pull now accepts a --revision argument (Erik Bågfors)

    * 'bzr re-sign' now allows multiple revisions to be supplied on the command
      line. You can now use the following command to sign all of your old commits.
        find .bzr/revision-store// -name my@email-* \
          | sed 's/.*\/\/..\///' \
          | xargs bzr re-sign

    * Upgrade can now upgrade over the network. (Robert Collins)

    * Two new commands 'bzr checkout' and 'bzr update' allow for CVS/SVN-alike
      behaviour.  By default they will cache history in the checkout, but
      with --lightweight almost all data is kept in the master branch.
      (Robert Collins)

    * 'revert' unversions newly-versioned files, instead of deleting them.

    * 'merge' is more robust.  Conflict messages have changed.

    * 'merge' and 'revert' no longer clobber existing files that end in '~' or
      '.moved'.

    * Default log format can be set in configuration and plugins can register
      their own formatters. (Erik Bågfors)

    * New 'reconcile' command will check branch consistency and repair indexes
      that can become out of sync in pre 0.8 formats. (Robert Collins,
      Daniel Silverstone)

    * New 'bzr init --format' and 'bzr upgrade --format' option to control 
      what storage format is created or produced.  (Robert Collins, 
      Martin Pool)

    * Add parent location to 'bzr info', if there is one.  (Olaf Conradi)

    * New developer commands 'weave-list' and 'weave-join'.  (Martin Pool)

    * New 'init-repository' command, plus support for repositories in 'init'
      and 'branch' (Aaron Bentley, Erik Bågfors, Robert Collins)

    * Improve output of 'info' command. Show all relevant locations related to
      working tree, branch and repository. Use kibibytes for binary quantities.
      Fix off-by-one error in missing revisions of working tree.  Make 'info'
      work on branches, repositories and remote locations.  Show locations
      relative to the shared repository, if applicable.  Show locking status
      of locations.  (Olaf Conradi)

    * Diff and merge now safely handle binary files. (Aaron Bentley)

    * 'pull' and 'push' now normalise the revision history, so that any two
      branches with the same tip revision will have the same output from 'log'.
      (Robert Collins)

    * 'merge' accepts --remember option to store parent location, like 'push'
      and 'pull'. (Olaf Conradi)

    * bzr status and diff when files given as arguments do not exist
      in the relevant trees.  (Martin Pool, #3619)

    * Add '.hg' to the default ignore list.  (Martin Pool)

    * 'knit' is now the default disk format. This improves disk performance and
      utilization, increases incremental pull performance, robustness with SFTP
      and allows checkouts over SFTP to perform acceptably. 
      The initial Knit code was contributed by Johan Rydberg based on a
      specification by Martin Pool.
      (Robert Collins, Aaron Bentley, Johan Rydberg, Martin Pool).

    * New tool to generate all-in-one html version of the manual.  (Alexander
      Belchenko)

    * Hitting CTRL-C while doing an SFTP push will no longer cause stale locks
      to be left in the SFTP repository. (Robert Collins, Martin Pool).

    * New option 'diff --prefix' to control how files are named in diff
      output, with shortcuts '-p0' and '-p1' corresponding to the options for 
      GNU patch.  (Alexander Belchenko, Goffredo Baroncelli, Martin Pool)

    * Add --revision option to 'annotate' command.  (Olaf Conradi)

    * If bzr shows an unexpected revision-history after pulling (perhaps due
      to a reweave) it can now be corrected by 'bzr reconcile'.
      (Robert Collins)

  CHANGES:

    * Commit is now verbose by default, and shows changed filenames and the 
      new revision number.  (Robert Collins, Martin Pool)

    * Unify 'mv', 'move', 'rename'.  (#5379, Matthew Fuller)

    * 'bzr -h' shows help.  (#35940, Martin Pool, Ian Bicking)

    * Make 'pull' and 'push' remember location on failure using --remember.
      (Olaf Conradi)

    * For compatibility, make old format for using weaves inside metadir
      available as 'metaweave' format.  Rename format 'metadir' to 'default'.
      Clean up help for option --format in commands 'init', 'init-repo' and
      'upgrade'.  (Olaf Conradi)

  INTERNALS:
  
    * The internal storage of history, and logical branch identity have now
      been split into Branch, and Repository. The common locking and file 
      management routines are now in bzrlib.lockablefiles. 
      (Aaron Bentley, Robert Collins, Martin Pool)

    * Transports can now raise DependencyNotPresent if they need a library
      which is not installed, and then another implementation will be 
      tried.  (Martin Pool)

    * Remove obsolete (and no-op) `decode` parameter to `Transport.get`.  
      (Martin Pool)

    * Using Tree Transform for merge, revert, tree-building

    * WorkingTree.create, Branch.create, WorkingTree.create_standalone,
      Branch.initialize are now deprecated. Please see BzrDir.create_* for
      replacement API's. (Robert Collins)

    * New BzrDir class represents the .bzr control directory and manages
      formatting issues. (Robert Collins)

    * New repository.InterRepository class encapsulates Repository to 
      Repository actions and allows for clean selection of optimised code
      paths. (Robert Collins)

    * bzrlib.fetch.fetch and bzrlib.fetch.greedy_fetch are now deprecated,
      please use 'branch.fetch' or 'repository.fetch' depending on your
      needs. (Robert Collins)

    * deprecated methods now have a 'is_deprecated' flag on them that can
      be checked, if you need to determine whether a given callable is 
      deprecated at runtime. (Robert Collins)

    * Progress bars are now nested - see
      bzrlib.ui.ui_factory.nested_progress_bar. (Robert Collins, Robey Pointer)

    * New API call get_format_description() for each type of format.
      (Olaf Conradi)

    * Changed branch.set_parent() to accept None to remove parent.
      (Olaf Conradi)

    * Deprecated BzrError AmbiguousBase.  (Olaf Conradi)

    * WorkingTree.branch is now a read only property.  (Robert Collins)

    * bzrlib.ui.text.TextUIFactory now accepts a bar_type parameter which
      can be None or a factory that will create a progress bar. This is
      useful for testing or for overriding the bzrlib.progress heuristic.
      (Robert Collins)

    * New API method get_physical_lock_status() to query locks present on a
      transport.  (Olaf Conradi)

    * Repository.reconcile now takes a thorough keyword parameter to allow
      requesting an indepth reconciliation, rather than just a data-loss 
      check. (Robert Collins)

    * bzrlib.ui.ui_factory protocol now supports 'get_boolean' to prompt
      the user for yes/no style input. (Robert Collins)

  TESTING:

    * SFTP tests now shortcut the SSH negotiation, reducing test overhead
      for testing SFTP protocol support. (Robey Pointer)

    * Branch formats are now tested once per implementation (see bzrlib.
      tests.branch_implementations. This is analagous to the transport
      interface tests, and has been followed up with working tree,
      repository and BzrDir tests. (Robert Collins)

    * New test base class TestCaseWithTransport provides a transport aware
      test environment, useful for testing any transport-interface using
      code. The test suite option --transport controls the transport used
      by this class (when its not being used as part of implementation
      contract testing). (Robert Collins)

    * Close logging handler on disabling the test log. This will remove the
      handler from the internal list inside python's logging module,
      preventing shutdown from closing it twice.  (Olaf Conradi)

    * Move test case for uncommit to blackbox tests.  (Olaf Conradi)

    * run_bzr and run_bzr_captured now accept a 'stdin="foo"' parameter which
      will provide String("foo") to the command as its stdin.

bzr 0.7 2006-01-09

  CHANGES:

    * .bzrignore is excluded from exports, on the grounds that it's a bzr 
      internal-use file and may not be wanted.  (Jamie Wilkinson)

    * The "bzr directories" command were removed in favor of the new
      --kind option to the "bzr inventory" command.  To list all 
      versioned directories, now use "bzr inventory --kind directory".  
      (Johan Rydberg)

    * Under Windows configuration directory is now %APPDATA%\bazaar\2.0
      by default. (John Arbash Meinel)

    * The parent of Bzr configuration directory can be set by BZR_HOME
      environment variable. Now the path for it is searched in BZR_HOME, then
      in HOME. Under Windows the order is: BZR_HOME, APPDATA (usually
      points to C:\Documents and Settings\User Name\Application Data), HOME.
      (John Arbash Meinel)

    * Plugins with the same name in different directories in the bzr plugin
      path are no longer loaded: only the first successfully loaded one is
      used. (Robert Collins)

    * Use systems' external ssh command to open connections if possible.  
      This gives better integration with user settings such as ProxyCommand.
      (James Henstridge)

    * Permissions on files underneath .bzr/ are inherited from the .bzr 
      directory. So for a shared repository, simply doing 'chmod -R g+w .bzr/'
      will mean that future file will be created with group write permissions.

    * configure.in and config.guess are no longer in the builtin default 
      ignore list.

    * '.sw[nop]' pattern ignored, to ignore vim swap files for nameless
      files.  (John Arbash Meinel, Martin Pool)

  IMPROVEMENTS:

    * "bzr INIT dir" now initializes the specified directory, and creates 
      it if it does not exist.  (John Arbash Meinel)

    * New remerge command (Aaron Bentley)

    * Better zsh completion script.  (Steve Borho)

    * 'bzr diff' now returns 1 when there are changes in the working 
      tree. (Robert Collins)

    * 'bzr push' now exists and can push changes to a remote location. 
      This uses the transport infrastructure, and can store the remote
      location in the ~/.bazaar/branches.conf configuration file.
      (Robert Collins)

    * Test directories are only kept if the test fails and the user requests
      that they be kept.

    * Tweaks to short log printing

    * Added branch nicks, new nick command, printing them in log output. 
      (Aaron Bentley)

    * If $BZR_PDB is set, pop into the debugger when an uncaught exception 
      occurs.  (Martin Pool)

    * Accept 'bzr resolved' (an alias for 'bzr resolve'), as this is
      the same as Subversion.  (Martin Pool)

    * New ftp transport support (on ftplib), for ftp:// and aftp:// 
      URLs.  (Daniel Silverstone)

    * Commit editor temporary files now start with 'bzr_log.', to allow 
      text editors to match the file name and set up appropriate modes or 
      settings.  (Magnus Therning)

    * Improved performance when integrating changes from a remote weave.  
      (Goffredo Baroncelli)

    * Sftp will attempt to cache the connection, so it is more likely that
      a connection will be reused, rather than requiring multiple password
      requests.

    * bzr revno now takes an optional argument indicating the branch whose
      revno should be printed.  (Michael Ellerman)

    * bzr cat defaults to printing the last version of the file.  
      (#3632, Matthieu Moy)

    * New global option 'bzr --lsprof COMMAND' runs bzr under the lsprof 
      profiler.  (Denys Duchier)

    * Faster commits by reading only the headers of affected weave files. 
      (Denys Duchier)

    * 'bzr add' now takes a --dry-run parameter which shows you what would be
      added, but doesn't actually add anything. (Michael Ellerman)

    * 'bzr add' now lists how many files were ignored per glob.  add --verbose
      lists the specific files.  (Aaron Bentley)

    * 'bzr missing' now supports displaying changes in diverged trees and can
      be limited to show what either end of the comparison is missing.
      (Aaron Bently, with a little prompting from Daniel Silverstone)

  BUG FIXES:

    * SFTP can walk up to the root path without index errors. (Robert Collins)

    * Fix bugs in running bzr with 'python -O'.  (Martin Pool)

    * Error when run with -OO

    * Fix bug in reporting http errors that don't have an http error code.
      (Martin Pool)

    * Handle more cases of pipe errors in display commands

    * Change status to 3 for all errors

    * Files that are added and unlinked before committing are completely
      ignored by diff and status

    * Stores with some compressed texts and some uncompressed texts are now
      able to be used. (John A Meinel)

    * Fix for bzr pull failing sometimes under windows

    * Fix for sftp transport under windows when using interactive auth

    * Show files which are both renamed and modified as such in 'bzr 
      status' output.  (#4503, Daniel Silverstone)

    * Make annotate cope better with revisions committed without a valid 
      email address.  (Marien Zwart)

    * Fix representation of tab characters in commit messages.  (Harald 
      Meland)

    * List of plugin directories in BZR_PLUGIN_PATH environment variable is
      now parsed properly under Windows. (Alexander Belchenko)

    * Show number of revisions pushed/pulled/merged. (Robey Pointer)

    * Keep a cached copy of the basis inventory to speed up operations 
      that need to refer to it.  (Johan Rydberg, Martin Pool)

    * Fix bugs in bzr status display of non-ascii characters.  (Martin 
      Pool)

    * Remove Makefile.in from default ignore list.  (#6413, Tollef Fog 
      Heen, Martin Pool)

    * Fix failure in 'bzr added'.  (Nathan McCallum, Martin Pool)

  TESTING:

    * Fix selftest asking for passwords when there are no SFTP keys.  
      (Robey Pointer, Jelmer Vernooij) 

    * Fix selftest run with 'python -O'.  (Martin Pool)

    * Fix HTTP tests under Windows. (John Arbash Meinel)

    * Make tests work even if HOME is not set (Aaron Bentley)

    * Updated build_tree to use fixed line-endings for tests which read 
      the file cotents and compare. Make some tests use this to pass under
      Windows. (John Arbash Meinel)

    * Skip stat and symlink tests under Windows. (Alexander Belchenko)

    * Delay in selftest/testhashcash is now issued under win32 and Cygwin.
      (John Arbash Meinel)

    * Use terminal width to align verbose test output.  (Martin Pool)

    * Blackbox tests are maintained within the bzrlib.tests.blackbox directory.
      If adding a new test script please add that to
      bzrlib.tests.blackbox.__init__. (Robert Collins)

    * Much better error message if one of the test suites can't be 
      imported.  (Martin Pool)

    * Make check now runs the test suite twice - once with the default locale,
      and once with all locales forced to C, to expose bugs. This is not 
      trivially done within python, so for now its only triggered by running
      Make check. Integrators and packagers who wish to check for full 
      platform support should run 'make check' to test the source.
      (Robert Collins)

    * Tests can now run TestSkipped if they can't execute for any reason.
      (Martin Pool) (NB: TestSkipped should only be raised for correctable
      reasons - see the wiki spec ImprovingBzrTestSuite).

    * Test sftp with relative, absolute-in-homedir and absolute-not-in-homedir
      paths for the transport tests. Introduce blackbox remote sftp tests that
      test the same permutations. (Robert Collins, Robey Pointer)

    * Transport implementation tests are now independent of the local file
      system, which allows tests for esoteric transports, and for features
      not available in the local file system. They also repeat for variations
      on the URL scheme that can introduce issues in the transport code,
      see bzrlib.transport.TransportTestProviderAdapter() for this.
      (Robert Collins).

    * TestCase.build_tree uses the transport interface to build trees, pass
      in a transport parameter to give it an existing connection.
      (Robert Collins).

  INTERNALS:

    * WorkingTree.pull has been split across Branch and WorkingTree,
      to allow Branch only pulls. (Robert Collins)

    * commands.display_command now returns the result of the decorated 
      function. (Robert Collins)

    * LocationConfig now has a set_user_option(key, value) call to save
      a setting in its matching location section (a new one is created
      if needed). (Robert Collins)

    * Branch has two new methods, get_push_location and set_push_location
      to respectively, get and set the push location. (Robert Collins)

    * commands.register_command now takes an optional flag to signal that
      the registrant is planning to decorate an existing command. When 
      given multiple plugins registering a command is not an error, and
      the original command class (whether built in or a plugin based one) is
      returned to the caller. There is a new error 'MustUseDecorated' for
      signalling when a wrapping command should switch to the original
      version. (Robert Collins)

    * Some option parsing errors will raise 'BzrOptionError', allowing 
      granular detection for decorating commands. (Robert Collins).

    * Branch.read_working_inventory has moved to
      WorkingTree.read_working_inventory. This necessitated changes to
      Branch.get_root_id, and a move of Branch.set_inventory to WorkingTree
      as well. To make it clear that a WorkingTree cannot always be obtained
      Branch.working_tree() will raise 'errors.NoWorkingTree' if one cannot
      be obtained. (Robert Collins)

    * All pending merges operations from Branch are now on WorkingTree.
      (Robert Collins)

    * The follow operations from Branch have moved to WorkingTree:
      add()
      commit()
      move()
      rename_one()
      unknowns()
      (Robert Collins)

    * bzrlib.add.smart_add_branch is now smart_add_tree. (Robert Collins)

    * New "rio" serialization format, similar to rfc-822. (Martin Pool)

    * Rename selftests to `bzrlib.tests.test_foo`.  (John A Meinel, Martin 
      Pool)

    * bzrlib.plugin.all_plugins has been changed from an attribute to a 
      query method. (Robert Collins)
 
    * New options to read only the table-of-contents of a weave.  
      (Denys Duchier)

    * Raise NoSuchFile when someone tries to add a non-existant file.
      (Michael Ellerman)

    * Simplify handling of DivergedBranches in cmd_pull().
      (Michael Ellerman)
		   
   
    * Branch.controlfile* logic has moved to lockablefiles.LockableFiles, which
      is exposed as Branch().control_files. Also this has been altered with the
      controlfile pre/suffix replaced by simple method names like 'get' and
      'put'. (Aaron Bentley, Robert Collins).

    * Deprecated functions and methods can now be marked as such using the 
      bzrlib.symbol_versioning module. Marked method have their docstring
      updated and will issue a DeprecationWarning using the warnings module
      when they are used. (Robert Collins)

    * bzrlib.osutils.safe_unicode now exists to provide parameter coercion
      for functions that need unicode strings. (Robert Collins)

bzr 0.6 2005-10-28

  IMPROVEMENTS:
  
    * pull now takes --verbose to show you what revisions are added or removed
      (John A Meinel)

    * merge now takes a --show-base option to include the base text in
      conflicts.
      (Aaron Bentley)

    * The config files are now read using ConfigObj, so '=' should be used as
      a separator, not ':'.
      (Aaron Bentley)

    * New 'bzr commit --strict' option refuses to commit if there are 
      any unknown files in the tree.  To commit, make sure all files are 
      either ignored, added, or deleted.  (Michael Ellerman)

    * The config directory is now ~/.bazaar, and there is a single file 
      ~/.bazaar/bazaar.conf storing email, editor and other preferences.
      (Robert Collins)

    * 'bzr add' no longer takes a --verbose option, and a --quiet option
      has been added that suppresses all output.

    * Improved zsh completion support in contrib/zsh, from Clint
      Adams.

    * Builtin 'bzr annotate' command, by Martin Pool with improvements from 
      Goffredo Baroncelli.
    
    * 'bzr check' now accepts -v for verbose reporting, and checks for
      ghosts in the branch. (Robert Collins)

    * New command 're-sign' which will regenerate the gpg signature for 
      a revision. (Robert Collins)

    * If you set check_signatures=require for a path in 
      ~/.bazaar/branches.conf then bzr will invoke your
      gpg_signing_command (defaults to gpg) and record a digital signature
      of your commit. (Robert Collins)

    * New sftp transport, based on Paramiko.  (Robey Pointer)

    * 'bzr pull' now accepts '--clobber' which will discard local changes
      and make this branch identical to the source branch. (Robert Collins)

    * Just give a quieter warning if a plugin can't be loaded, and 
      put the details in .bzr.log.  (Martin Pool)

    * 'bzr branch' will now set the branch-name to the last component of the
      output directory, if one was supplied.

    * If the option 'post_commit' is set to one (or more) python function
      names (must be in the bzrlib namespace), then they will be invoked
      after the commit has completed, with the branch and revision_id as
      parameters. (Robert Collins)

    * Merge now has a retcode of 1 when conflicts occur. (Robert Collins)

    * --merge-type weave is now supported for file contents.  Tree-shape
      changes are still three-way based.  (Martin Pool, Aaron Bentley)

    * 'bzr check' allows the first revision on revision-history to have
      parents - something that is expected for cheap checkouts, and occurs
      when conversions from baz do not have all history.  (Robert Collins).

   * 'bzr merge' can now graft unrelated trees together, if your specify
     0 as a base. (Aaron Bentley)

   * 'bzr commit branch' and 'bzr commit branch/file1 branch/file2' now work
     (Aaron Bentley)

    * Add '.sconsign*' to default ignore list.  (Alexander Belchenko)

   * 'bzr merge --reprocess' minimizes conflicts

  TESTING:

    * The 'bzr selftest --pattern' option for has been removed, now 
      test specifiers on the command line can be simple strings, or 
      regexps, or both. (Robert Collins)

    * Passing -v to selftest will now show the time each test took to 
      complete, which will aid in analysing performance regressions and
      related questions. (Robert Collins)

    * 'bzr selftest' runs all tests, even if one fails, unless '--one'
      is given. (Martin Pool)

    * There is a new method for TestCaseInTempDir, assertFileEqual, which
      will check that a given content is equal to the content of the named
      file. (Robert Collins)

    * Fix test suite's habit of leaving many temporary log files in $TMPDIR.
      (Martin Pool)

  INTERNALS:

    * New 'testament' command and concept for making gpg-signatures 
      of revisions that are not tied to a particular internal
      representation.  (Martin Pool).

    * Per-revision properties ('revprops') as key-value associated 
      strings on each revision created when the revision is committed.
      Intended mainly for the use of external tools.  (Martin Pool).

    * Config options have moved from bzrlib.osutils to bzrlib.config.
      (Robert Collins)

    * Improved command line option definitions allowing explanations
      for individual options, among other things.  Contributed by 
      Magnus Therning.

    * Config options have moved from bzrlib.osutils to bzrlib.config.
      Configuration is now done via the config.Config interface:
      Depending on whether you have a Branch, a Location or no information
      available, construct a *Config, and use its signature_checking,
      username and user_email methods. (Robert Collins)

    * Plugins are now loaded under bzrlib.plugins, not bzrlib.plugin, and
      they are made available for other plugins to use. You should not 
      import other plugins during the __init__ of your plugin though, as 
      no ordering is guaranteed, and the plugins directory is not on the
      python path. (Robert Collins)

    * Branch.relpath has been moved to WorkingTree.relpath. WorkingTree no
      no longer takes an inventory, rather it takes an option branch
      parameter, and if None is given will open the branch at basedir 
      implicitly. (Robert Collins)

    * Cleaner exception structure and error reporting.  Suggested by 
      Scott James Remnant.  (Martin Pool)

    * Branch.remove has been moved to WorkingTree, which has also gained
      lock_read, lock_write and unlock methods for convenience. (Robert
      Collins)

    * Two decorators, needs_read_lock and needs_write_lock have been added
      to the branch module. Use these to cause a function to run in a
      read or write lock respectively. (Robert Collins)

    * Branch.open_containing now returns a tuple (Branch, relative-path),
      which allows direct access to the common case of 'get me this file
      from its branch'. (Robert Collins)

    * Transports can register using register_lazy_transport, and they 
      will be loaded when first used.  (Martin Pool)

    * 'pull' has been factored out of the command as WorkingTree.pull().
      A new option to WorkingTree.pull has been added, clobber, which will
      ignore diverged history and pull anyway.
      (Robert Collins)

    * config.Config has a 'get_user_option' call that accepts an option name.
      This will be looked up in branches.conf and bazaar.conf as normal.
      It is intended that this be used by plugins to support options - 
      options of built in programs should have specific methods on the config.
      (Robert Collins)

    * merge.merge_inner now has tempdir as an optional parameter. (Robert
      Collins)

    * Tree.kind is not recorded at the top level of the hierarchy, as it was
      missing on EmptyTree, leading to a bug with merge on EmptyTrees.
      (Robert Collins)

    * WorkingTree.__del__ has been removed, it was non deterministic and not 
      doing what it was intended to. See WorkingTree.__init__ for a comment
      about future directions. (Robert Collins/Martin Pool)

    * bzrlib.transport.http has been modified so that only 404 urllib errors
      are returned as NoSuchFile. Other exceptions will propogate as normal.
      This allows debuging of actual errors. (Robert Collins)

    * bzrlib.transport.Transport now accepts *ONLY* url escaped relative paths
      to apis like 'put', 'get' and 'has'. This is to provide consistent
      behaviour - it operates on url's only. (Robert Collins)

    * Transports can register using register_lazy_transport, and they 
      will be loaded when first used.  (Martin Pool)

    * 'merge_flex' no longer calls conflict_handler.finalize(), instead that
      is called by merge_inner. This is so that the conflict count can be 
      retrieved (and potentially manipulated) before returning to the caller
      of merge_inner. Likewise 'merge' now returns the conflict count to the
      caller. (Robert Collins)

    * 'revision.revision_graph can handle having only partial history for
      a revision - that is no revisions in the graph with no parents.
      (Robert Collins).

    * New builtins.branch_files uses the standard file_list rules to produce
      a branch and a list of paths, relative to that branch (Aaron Bentley)

    * New TestCase.addCleanup facility.

    * New bzrlib.version_info tuple (similar to sys.version_info), which can
      be used by programs importing bzrlib.

  BUG FIXES:

    * Better handling of branches in directories with non-ascii names. 
      (Joel Rosdahl, Panagiotis Papadakos)

    * Upgrades of trees with no commits will not fail due to accessing
      [-1] in the revision-history. (Andres Salomon)


bzr 0.1.1 2005-10-12

  BUG FIXES:

    * Fix problem in pulling over http from machines that do not 
      allow directories to be listed.

    * Avoid harmless warning about invalid hash cache after 
      upgrading branch format.

  PERFORMANCE: 
  
    * Avoid some unnecessary http operations in branch and pull.


bzr 0.1 2005-10-11

  NOTES:

    * 'bzr branch' over http initially gives a very high estimate
      of completion time but it should fall as the first few 
      revisions are pulled in.  branch is still slow on 
      high-latency connections.

  BUG FIXES:
  
    * bzr-man.py has been updated to work again. Contributed by
      Rob Weir.

    * Locking is now done with fcntl.lockf which works with NFS
      file systems. Contributed by Harald Meland.

    * When a merge encounters a file that has been deleted on
      one side and modified on the other, the old contents are
      written out to foo.BASE and foo.SIDE, where SIDE is this
      or OTHER. Contributed by Aaron Bentley.

    * Export was choosing incorrect file paths for the content of
      the tarball, this has been fixed by Aaron Bentley.

    * Commit will no longer commit without a log message, an 
      error is returned instead. Contributed by Jelmer Vernooij.

    * If you commit a specific file in a sub directory, any of its
      parent directories that are added but not listed will be 
      automatically included. Suggested by Michael Ellerman.

    * bzr commit and upgrade did not correctly record new revisions
      for files with only a change to their executable status.
      bzr will correct this when it encounters it. Fixed by
      Robert Collins

    * HTTP tests now force off the use of http_proxy for the duration.
      Contributed by Gustavo Niemeyer.

    * Fix problems in merging weave-based branches that have 
      different partial views of history.

    * Symlink support: working with symlinks when not in the root of a 
      bzr tree was broken, patch from Scott James Remnant.


  IMPROVEMENTS:

    * 'branch' now accepts a --basis parameter which will take advantage
      of local history when making a new branch. This allows faster 
      branching of remote branches. Contributed by Aaron Bentley.

    * New tree format based on weave files, called version 5.
      Existing branches can be upgraded to this format using 
      'bzr upgrade'.

    * Symlinks are now versionable. Initial patch by 
      Erik Toubro Nielsen, updated to head by Robert Collins.

    * Executable bits are tracked on files. Patch from Gustavo
      Niemeyer.

    * 'bzr status' now shows unknown files inside a selected directory.
      Patch from Heikki Paajanen.

    * Merge conflicts are recorded in .bzr. Two new commands 'conflicts'
      and 'resolve' have needed added, which list and remove those 
      merge conflicts respectively. A conflicted tree cannot be committed
      in. Contributed by Aaron Bentley.

    * 'rm' is now an alias for 'remove'.

    * Stores now split out their content in a single byte prefixed hash,
      dropping the density of files per directory by 256. Contributed by
      Gustavo Niemeyer.

    * 'bzr diff -r branch:URL' will now perform a diff between two branches.
      Contributed by Robert Collins.

    * 'bzr log' with the default formatter will show merged revisions,
      indented to the right. Initial implementation contributed by Gustavo
      Niemeyer, made incremental by Robert Collins.


  INTERNALS:

    * Test case failures have the exception printed after the log 
      for your viewing pleasure.

    * InventoryEntry is now an abstract base class, use one of the
      concrete InventoryDirectory etc classes instead.

    * Branch raises an UnsupportedFormatError when it detects a 
      bzr branch it cannot understand. This allows for precise
      handling of such circumstances.


  TESTING:

    * Removed testsweet module so that tests can be run after 
      bzr installed by 'bzr selftest'.

    * 'bzr selftest' command-line arguments can now be partial ids
      of tests to run, e.g. 'bzr selftest test_weave'

      
bzr 0.0.9 2005-09-23

  BUG FIXES:

    * Fixed "branch -r" option.

    * Fix remote access to branches containing non-compressed history.
      (Robert Collins).

    * Better reliability of http server tests.  (John Arbash-Meinel)

    * Merge graph maximum distance calculation fix.  (Aaron Bentley)
   
    * Various minor bug in windows support have been fixed, largely in the
      test suite. Contributed by Alexander Belchenko.

  IMPROVEMENTS:

    * Status now accepts a -r argument to give status between chosen
      revisions. Contributed by Heikki Paajanen.

    * Revision arguments no longer use +/-/= to control ranges, instead
      there is a 'before' namespace, which limits the successive namespace.
      For example '$ bzr log -r date:yesterday..before:date:today' will
      select everything from yesterday and before today. Contributed by
      Robey Pointer

    * There is now a bzr.bat file created by distutils when building on 
      Windows. Contributed by Alexander Belchenko.

  INTERNALS:

    * Removed uuid() as it was unused.

    * Improved 'fetch' code for pulling revisions from one branch into
      another (used by pull, merged, etc.)


bzr 0.0.8 2005-09-20

  IMPROVEMENTS:

    * Adding a file whose parent directory is not versioned will
      implicitly add the parent, and so on up to the root. This means
      you should never need to explictly add a directory, they'll just
      get added when you add a file in the directory.  Contributed by
      Michael Ellerman.

    * Ignore .DS_Store (contains Mac metadata) by default.  Patch from
      Nir Soffer.

    * If you set BZR_EDITOR in the environment, it is checked in
      preference to EDITOR and the config file for the interactive commit
      editing program. Related to this is a bugfix where a missing program
      set in EDITOR would cause editing to fail, now the fallback program
      for the operating system is still tried.

    * Files that are not directories/symlinks/regular files will no longer
      cause bzr to fail, it will just ignore them by default. You cannot add
      them to the tree though - they are not versionable.


  INTERNALS:

    * Refactor xml packing/unpacking.

  BUG FIXES: 

    * Fixed 'bzr mv' by Ollie Rutherfurd.

    * Fixed strange error when trying to access a nonexistent http
      branch.

    * Make sure that the hashcache gets written out if it can't be
      read.


  PORTABILITY:

    * Various Windows fixes from Ollie Rutherfurd.

    * Quieten warnings about locking; patch from Matt Lavin.


bzr-0.0.7 2005-09-02

  NEW FEATURES:

    * ``bzr shell-complete`` command contributed by Clint Adams to
      help with intelligent shell completion.

    * New expert command ``bzr find-merge-base`` for debugging merges.


  ENHANCEMENTS:

    * Much better merge support.

    * merge3 conflicts are now reported with markers like '<<<<<<<'
      (seven characters) which is the same as CVS and pleases things
      like emacs smerge.


  BUG FIXES:

    * ``bzr upgrade`` no longer fails when trying to fix trees that
      mention revisions that are not present.

    * Fixed bugs in listing plugins from ``bzr plugins``.

    * Fix case of $EDITOR containing options for the editor.

    * Fix log -r refusing to show the last revision.
      (Patch from Goffredo Baroncelli.)


  CHANGES:

    * ``bzr log --show-ids`` shows the revision ids of all parents.

    * Externally provided commands on your $BZRPATH no longer need
      to recognize --bzr-usage to work properly, and can just handle
      --help themselves.


  LIBRARY:

    * Changed trace messages to go through the standard logging
      framework, so that they can more easily be redirected by
      libraries.



bzr-0.0.6 2005-08-18

  NEW FEATURES:

    * Python plugins, automatically loaded from the directories on
      BZR_PLUGIN_PATH or ~/.bzr.conf/plugins by default.

    * New 'bzr mkdir' command.

    * Commit mesage is fetched from an editor if not given on the
      command line; patch from Torsten Marek.

    * ``bzr log -m FOO`` displays commits whose message matches regexp 
      FOO.
      
    * ``bzr add`` with no arguments adds everything under the current directory.

    * ``bzr mv`` does move or rename depending on its arguments, like
      the Unix command.

    * ``bzr missing`` command shows a summary of the differences
      between two trees.  (Merged from John Arbash-Meinel.)

    * An email address for commits to a particular tree can be
      specified by putting it into .bzr/email within a branch.  (Based
      on a patch from Heikki Paajanen.)


  ENHANCEMENTS:

    * Faster working tree operations.


  CHANGES:

    * 3rd-party modules shipped with bzr are copied within the bzrlib
      python package, so that they can be installed by the setup
      script without clashing with anything already existing on the
      system.  (Contributed by Gustavo Niemeyer.)

    * Moved plugins directory to bzrlib/, so that there's a standard
      plugin directory which is not only installed with bzr itself but
      is also available when using bzr from the development tree.
      BZR_PLUGIN_PATH and DEFAULT_PLUGIN_PATH are then added to the
      standard plugins directory.

    * When exporting to a tarball with ``bzr export --format tgz``, put 
      everything under a top directory rather than dumping it into the
      current directory.   This can be overridden with the ``--root`` 
      option.  Patch from William Dodé and John Meinel.

    * New ``bzr upgrade`` command to upgrade the format of a branch,
      replacing ``bzr check --update``.

    * Files within store directories are no longer marked readonly on
      disk.

    * Changed ``bzr log`` output to a more compact form suggested by
      John A Meinel.  Old format is available with the ``--long`` or
      ``-l`` option, patched by William Dodé.

    * By default the commit command refuses to record a revision with
      no changes unless the ``--unchanged`` option is given.

    * The ``--no-plugins``, ``--profile`` and ``--builtin`` command
      line options must come before the command name because they 
      affect what commands are available; all other options must come 
      after the command name because their interpretation depends on
      it.

    * ``branch`` and ``clone`` added as aliases for ``branch``.

    * Default log format is back to the long format; the compact one
      is available with ``--short``.
      
      
  BUG FIXES:
  
    * Fix bugs in committing only selected files or within a subdirectory.


bzr-0.0.5  2005-06-15
  
  CHANGES:

    * ``bzr`` with no command now shows help rather than giving an
      error.  Suggested by Michael Ellerman.

    * ``bzr status`` output format changed, because svn-style output
      doesn't really match the model of bzr.  Now files are grouped by
      status and can be shown with their IDs.  ``bzr status --all``
      shows all versioned files and unknown files but not ignored files.

    * ``bzr log`` runs from most-recent to least-recent, the reverse
      of the previous order.  The previous behaviour can be obtained
      with the ``--forward`` option.
        
    * ``bzr inventory`` by default shows only filenames, and also ids
      if ``--show-ids`` is given, in which case the id is the second
      field.


  ENHANCEMENTS:

    * New 'bzr whoami --email' option shows only the email component
      of the user identification, from Jo Vermeulen.

    * New ``bzr ignore PATTERN`` command.

    * Nicer error message for broken pipe, interrupt and similar
      conditions that don't indicate an internal error.

    * Add ``.*.sw[nop] .git .*.tmp *,v`` to default ignore patterns.

    * Per-branch locks keyed on ``.bzr/branch-lock``, available in
      either read or write mode.

    * New option ``bzr log --show-ids`` shows revision and file ids.

    * New usage ``bzr log FILENAME`` shows only revisions that
      affected that file.

    * Changed format for describing changes in ``bzr log -v``.

    * New option ``bzr commit --file`` to take a message from a file,
      suggested by LarstiQ.

    * New syntax ``bzr status [FILE...]`` contributed by Bartosz
      Oler.  File may be in a branch other than the working directory.

    * ``bzr log`` and ``bzr root`` can be given an http URL instead of
      a filename.

    * Commands can now be defined by external programs or scripts
      in a directory on $BZRPATH.

    * New "stat cache" avoids reading the contents of files if they 
      haven't changed since the previous time.

    * If the Python interpreter is too old, try to find a better one
      or give an error.  Based on a patch from Fredrik Lundh.

    * New optional parameter ``bzr info [BRANCH]``.

    * New form ``bzr commit SELECTED`` to commit only selected files.

    * New form ``bzr log -r FROM:TO`` shows changes in selected
      range; contributed by John A Meinel.

    * New option ``bzr diff --diff-options 'OPTS'`` allows passing
      options through to an external GNU diff.

    * New option ``bzr add --no-recurse`` to add a directory but not
      their contents.

    * ``bzr --version`` now shows more information if bzr is being run
      from a branch.

  
  BUG FIXES:

    * Fixed diff format so that added and removed files will be
      handled properly by patch.  Fix from Lalo Martins.

    * Various fixes for files whose names contain spaces or other
      metacharacters.


  TESTING:

    * Converted black-box test suites from Bourne shell into Python;
      now run using ``./testbzr``.  Various structural improvements to
      the tests.

    * testbzr by default runs the version of bzr found in the same
      directory as the tests, or the one given as the first parameter.

    * testbzr also runs the internal tests, so the only command
      required to check is just ``./testbzr``.

    * testbzr requires python2.4, but can be used to test bzr running
      under a different version.

    * Tests added for many other changes in this release.


  INTERNAL:

    * Included ElementTree library upgraded to 1.2.6 by Fredrik Lundh.

    * Refactor command functions into Command objects based on HCT by
      Scott James Remnant.

    * Better help messages for many commands.

    * Expose bzrlib.open_tracefile() to start the tracefile; until
      this is called trace messages are just discarded.

    * New internal function find_touching_revisions() and hidden
      command touching-revisions trace the changes to a given file.

    * Simpler and faster compare_inventories() function.

    * bzrlib.open_tracefile() takes a tracefilename parameter.

    * New AtomicFile class.

    * New developer commands ``added``, ``modified``.


  PORTABILITY:

    * Cope on Windows on python2.3 by using the weaker random seed.
      2.4 is now only recommended.


bzr-0.0.4  2005-04-22

  ENHANCEMENTS:

    * 'bzr diff' optionally takes a list of files to diff.  Still a bit
      basic.  Patch from QuantumG.

    * More default ignore patterns.

    * New 'bzr log --verbose' shows a list of files changed in the
      changeset.  Patch from Sebastian Cote.

    * Roll over ~/.bzr.log if it gets too large.

    * Command abbreviations 'ci', 'st', 'stat', '?' based on a patch
      by Jason Diamon.

    * New 'bzr help commands' based on a patch from Denys Duchier.


  CHANGES:

    * User email is determined by looking at $BZREMAIL or ~/.bzr.email
      or $EMAIL.  All are decoded by the locale preferred encoding.
      If none of these are present user@hostname is used.  The host's
      fully-qualified name is not used because that tends to fail when
      there are DNS problems.

    * New 'bzr whoami' command instead of username user-email.


  BUG FIXES: 

    * Make commit safe for hardlinked bzr trees.

    * Some Unicode/locale fixes.

    * Partial workaround for difflib.unified_diff not handling
      trailing newlines properly.


  INTERNAL:

    * Allow docstrings for help to be in PEP0257 format.  Patch from
      Matt Brubeck.

    * More tests in test.sh.

    * Write profile data to a temporary file not into working
      directory and delete it when done.

    * Smaller .bzr.log with process ids.


  PORTABILITY:

    * Fix opening of ~/.bzr.log on Windows.  Patch from Andrew
      Bennetts.

    * Some improvements in handling paths on Windows, based on a patch
      from QuantumG.


bzr-0.0.3  2005-04-06

  ENHANCEMENTS:

    * New "directories" internal command lists versioned directories
      in the tree.

    * Can now say "bzr commit --help".

    * New "rename" command to rename one file to a different name
      and/or directory.

    * New "move" command to move one or more files into a different
      directory.

    * New "renames" command lists files renamed since base revision.

    * New cat command contributed by janmar.

  CHANGES:

    * .bzr.log is placed in $HOME (not pwd) and is always written in
      UTF-8.  (Probably not a completely good long-term solution, but
      will do for now.)

  PORTABILITY:

    * Workaround for difflib bug in Python 2.3 that causes an
      exception when comparing empty files.  Reported by Erik Toubro
      Nielsen.

  INTERNAL:

    * Refactored inventory storage to insert a root entry at the top.

  TESTING:

    * Start of shell-based black-box testing in test.sh.


bzr-0.0.2.1

  PORTABILITY:

    * Win32 fixes from Steve Brown.


bzr-0.0.2  "black cube"  2005-03-31

  ENHANCEMENTS:

    * Default ignore list extended (see bzrlib/__init__.py).

    * Patterns in .bzrignore are now added to the default ignore list,
      rather than replacing it.

    * Ignore list isn't reread for every file.

    * More help topics.

    * Reinstate the 'bzr check' command to check invariants of the
      branch.

    * New 'ignored' command lists which files are ignored and why;
      'deleted' lists files deleted in the current working tree.

    * Performance improvements.

    * New global --profile option.
    
    * Ignore patterns like './config.h' now correctly match files in
      the root directory only.


bzr-0.0.1  2005-03-26

  ENHANCEMENTS:

    * More information from info command.

    * Can now say "bzr help COMMAND" for more detailed help.

    * Less file flushing and faster performance when writing logs and
      committing to stores.

    * More useful verbose output from some commands.

  BUG FIXES:

    * Fix inverted display of 'R' and 'M' during 'commit -v'.

  PORTABILITY:

    * Include a subset of ElementTree-1.2.20040618 to make
      installation easier.

    * Fix time.localtime call to work with Python 2.3 (the minimum
      supported).


bzr-0.0.0.69  2005-03-22

  ENHANCEMENTS:

    * First public release.

    * Storage of local versions: init, add, remove, rm, info, log,
      diff, status, etc.<|MERGE_RESOLUTION|>--- conflicted
+++ resolved
@@ -84,12 +84,9 @@
       (#45010, John Arbash Meinel)
 
     * Handle broken pipe under win32 correctly. (John Arbash Meinel)
-<<<<<<< HEAD
-=======
     
     * sftp tests now work correctly on win32 if you have a newer paramiko
       (John Arbash Meinel)
->>>>>>> 8ed8f5ee
 
   INTERNALS:
 
