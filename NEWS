--- conflicted
+++ resolved
@@ -61,13 +61,11 @@
       will not encounter this as it is single threaded for working tree
       operations. (Robert Collins)
 
-<<<<<<< HEAD
+    * The C extensions now build on python 2.4 (Robert Collins, #271939)
+
     * The ``-Dhpss`` debug flag now reports the number of smart server
       calls per medium to stderr.  This is in addition to the existing
       detailed logging to the .bzr.log trace file.  (Andrew Bennetts)
-=======
-    * The C extensions now build on python 2.4 (Robert Collins, #271939)
->>>>>>> a6691d54
 
   BUG FIXES:
 
