IN DEVELOPMENT

  IMPROVEMENTS:

    * Support for OS Windows 98. Also .bzr.log on any windows system
      saved in My Documents folder. (Alexander Belchenko)

    * ``bzr mv`` enhanced to support already moved files.
      In the past the mv command would have failed if the source file doesn't
      exist. In this situation ``bzr mv`` would now detect that the file has
      already moved and update the repository accordingly, if the target file
      does exist.
      A new option ``--after`` has been added so that if two files already
      exist, you could notify Bazaar that you have moved a (versioned) file and
      replaced it with another. Thus in this case ``bzr move --after`` will
      only update the Bazaar identifier.
      (Steffen Eichenberg, Marius Kruger)

    * ``ls`` now works on treeless branches and remote branches.
      (Aaron Bentley)

    * ``bzr help global-options`` describes the global options.
      (Aaron Bentley)

  INTERNALS:

    * Reserved ids (any revision-id ending in a colon) are rejected by
      versionedfiles, repositories, branches, and working trees
      (Aaron Bentley)

    * New Branch hooks facility, with one initial hook 'set_rh' which triggers
      whenever the revision history is set. This allows triggering on e.g.
      push, pull, commit, and so on. Developed for use with the branchrss
      plugin. See bzrlib.branch.BranchHooks for more details. (Robert Collins)

    * New method ``Branch.push()`` which should be used when pushing from a
      branch as it makes performance and policy decisions to match the UI
      level command ``push``. (Robert Collins).

<<<<<<< HEAD
=======
    * New Branch.last_revision_info method, this is being done to allow
      optimization of requests for both the number of revisions and the last
      revision of a branch with smartservers and potentially future branch
      formats. (Wouter van Heyst, Robert Collins)

    * Allow 'import bzrlib.plugins.NAME' to work when the plugin NAME has not
      yet been loaded by load_plugins(). This allows plugins to depend on each
      other for code reuse without requiring users to perform file-renaming
      gymnastics. (Robert Collins)

    * New Repository method 'gather_stats' for statistic data collection.
      This is expected to grow to cover a number of related uses mainly
      related to bzr info. (Robert Collins)

>>>>>>> 9a8456a9
  BUGFIXES:

    * ``bzr annotate`` now uses dotted revnos from the viewpoint of the
      branch, rather than the last changed revision of the file.
      (John Arbash Meinel, #82158)

    * Lock operations no longer hang if they encounter a permission problem.
      (Aaron Bentley)

  TESTING:

    * New ``--first`` option to ``bzr selftest`` to run specified tests
      before the rest of the suite.  (Martin Pool)


bzr 0.14  2007-01-23

  IMPROVEMENTS:

    * ``bzr help global-options`` describes the global options. (Aaron Bentley)

  BUG FIXES:
    
    * Skip documentation generation tests if the tools to do so are not
      available. Fixes running selftest for installled copies of bzr. 
      (John Arbash Meinel, #80330)

    * Fix the code that discovers whether bzr is being run from it's
      working tree to handle the case when it isn't but the directory
      it is in is below a repository. (James Westby, #77306)


bzr 0.14rc1  2007-01-16

  IMPROVEMENTS:

    * New connection: ``bzr+http://`` which supports tunnelling the smart
      protocol over an HTTP connection. If writing is enabled on the bzr
      server, then you can write over the http connection.
      (Andrew Bennetts, John Arbash Meinel)

    * Aliases now support quotation marks, so they can contain whitespace
      (Marius Kruger)

    * PyCurlTransport now use a single curl object. By specifying explicitly
      the 'Range' header, we avoid the need to use two different curl objects
      (and two connections to the same server). (Vincent Ladeuil)

    * ``bzr commit`` does not prompt for a message until it is very likely to
      succeed.  (Aaron Bentley)

    * ``bzr conflicts`` now takes --text to list pathnames of text conflicts
      (Aaron Bentley)

    * Fix ``iter_lines_added_or_present_in_versions`` to use a set instead
      of a list while checking if a revision id was requested. Takes 10s
      off of the ``fileids_affected_by_revision_ids`` time, which is 10s
      of the ``bzr branch`` time. Also improve ``fileids_...`` time by
      filtering lines with a regex rather than multiple ``str.find()``
      calls. (saves another 300ms) (John Arbash Meinel)

    * Policy can be set for each configuration key. This allows keys to be
      inherited properly across configuration entries. For example, this
      should enable you to do::
        
        [/home/user/project]
        push_location = sftp://host/srv/project/
        push_location:policy = appendpath

      And then a branch like ``/home/user/project/mybranch`` should get an
      automatic push location of ``sftp://host/srv/project/mybranch``.
      (James Henstridge)

    * Added ``bzr status --short`` to make status report svn style flags
      for each file.  For example::

        $ bzr status --short
        A  foo
        A  bar
        D  baz
        ?  wooley

    * 'bzr selftest --clean-output' allows easily clean temporary tests 
      directories without running tests. (Alexander Belchenko)

    * ``bzr help hidden-commands`` lists all hidden commands. (Aaron Bentley)

    * ``bzr merge`` now has an option ``--pull`` to fall back to pull if
      local is fully merged into remote. (Jan Hudec)

    * ``bzr help formats`` describes available directory formats. (Aaron Bentley)

  INTERNALS:

    * A few tweaks directly to ``fileids_affected_by_revision_ids`` to
      help speed up processing, as well allowing to extract unannotated
      lines. Between the two ``fileids_affected_by_revision_ids`` is
      improved by approx 10%. (John Arbash Meinel)

    * Change Revision serialization to only write out millisecond
      resolution. Rather than expecting floating point serialization to
      preserve more resolution than we need. (Henri Weichers, Martin Pool)

    * Test suite ends cleanly on Windows.  (Vincent Ladeuil)

    * When 'encoding_type' attribute of class Command is equal to 'exact', 
      force sys.stdout to be a binary stream on Windows, and therefore
      keep exact line-endings (without LF -> CRLF conversion).
      (Alexander Belchenko)

    * Single-letter short options are no longer globally declared.  (Martin
      Pool)

    * Before using detected user/terminal encoding bzr should check
      that Python has corresponding codec. (Alexander Belchenko)

    * Formats for end-user selection are provided via a FormatRegistry (Aaron Bentley)

  BUG FIXES:

    * ``bzr missing --verbose`` was showing adds/removals in the wrong
      direction. (John Arbash Meinel)

    * ``bzr annotate`` now defaults to showing dotted revnos for merged
      revisions. It cuts them off at a depth of 12 characters, but you can
      supply ``--long`` to see the full number. You can also use
      ``--show-ids`` to display the original revision ids, rather than
      revision numbers and committer names. (John Arbash Meinel, #75637)

    * bzr now supports Win32 UNC path (e.g. \\HOST\path). 
      (Alexander Belchenko, #57869)

    * Win32-specific: output of cat, bundle and diff commands don't mangle
      line-endings (Alexander Belchenko, #55276)

    * Replace broken fnmatch based ignore pattern matching with custom pattern
      matcher.
      (Kent Gibson, Jan Hudec #57637)

    * pycurl and urllib can detect short reads at different places. Update
      the test suite to test more cases. Also detect http error code 416
      which was raised for that specific bug. Also enhance the urllib
      robustness by detecting invalid ranges (and pycurl's one by detecting
      short reads during the initial GET). (Vincent Ladeuil, #73948)

    * The urllib connection sharing interacts badly with urllib2
      proxy setting (the connections didn't go thru the proxy
      anymore). Defining a proper ProxyHandler solves the
      problem.  (Vincent Ladeuil, #74759)

    * Use urlutils to generate relative URLs, not osutils 
      (Aaron Bentley, #76229)

    * ``bzr status`` in a readonly directory should work without giving
      lots of errors. (John Arbash Meinel, #76299)

    * Mention the revisionspec topic for the revision option help.
      (Wouter van Heyst, #31663)

    * Allow plugins import from zip archives.
      (Alexander Belchenko, #68124)


bzr 0.13  2006-12-05
    
  No changes from 0.13rc1
    
bzr 0.13rc1  2006-11-27

  IMPROVEMENTS:

    * New command ``bzr remove-tree`` allows the removal of the working
      tree from a branch.
      (Daniel Silverstone)

    * urllib uses shared keep-alive connections, so http 
      operations are substantially faster.
      (Vincent Ladeuil, #53654)

    * ``bzr export`` allows an optional branch parameter, to export a bzr
      tree from some other url. For example:
      ``bzr export bzr.tar.gz http://bazaar-vcs.org/bzr/bzr.dev``
      (Daniel Silverstone)

    * Added ``bzr help topics`` to the bzr help system. This gives a
      location for general information, outside of a specific command.
      This includes updates for ``bzr help revisionspec`` the first topic
      included. (Goffredo Baroncelli, John Arbash Meinel, #42714)

    * WSGI-compatible HTTP smart server.  See ``doc/http_smart_server.txt``.
      (Andrew Bennetts)

    * Knit files will now cache full texts only when the size of the
      deltas is as large as the size of the fulltext. (Or after 200
      deltas, whichever comes first). This has the most benefit on large
      files with small changes, such as the inventory for a large project.
      (eg For a project with 2500 files, and 7500 revisions, it changes
      the size of inventory.knit from 11MB to 5.4MB) (John Arbash Meinel)

  INTERNALS:

    * New -D option given before the command line turns on debugging output
      for particular areas.  -Derror shows tracebacks on all errors.
      (Martin Pool)

    * Clean up ``bzr selftest --benchmark bundle`` to correct an import,
      and remove benchmarks that take longer than 10min to run.
      (John Arbash Meinel)

    * Use ``time.time()`` instead of ``time.clock()`` to decide on
      progress throttling. Because ``time.clock()`` is actually CPU time,
      so over a high-latency connection, too many updates get throttled.
      (John Arbash Meinel)

    * ``MemoryTransport.list_dir()`` would strip the first character for
      files or directories in root directory. (John Arbash Meinel)
  
    * New ``ChrootTransportDecorator``, accessible via the ``chroot+`` url
      prefix.  It disallows any access to locations above a set URL.  (Andrew
      Bennetts)

  BUG FIXES:

    * Now _KnitIndex properly decode revision ids when loading index data.
      And optimize the knit index parsing code.  (Dmitry Vasiliev, John
      Arbash Meinel)

    * ``bzrlib/bzrdir.py`` was directly referencing ``bzrlib.workingtree``,
      without importing it. This prevented ``bzr upgrade`` from working
      unless a plugin already imported ``bzrlib.workingtree``
      (John Arbash Meinel, #70716)

    * Suppress the traceback on invalid URLs (Vincent Ladeuil, #70803).

    * Give nicer error message when an http server returns a 403
      error code. (Vincent Ladeuil, #57644).

    * When a multi-range http GET request fails, try a single
      range one. If it fails too, forget about ranges. Remember that until 
      the death of the transport and propagates that to the clones.
      (Vincent Ladeuil, #62276, #62029).

    * Handles user/passwords supplied in url from command
      line (for the urllib implementation). Don't request already
      known passwords (Vincent Ladeuil, #42383, #44647, #48527)

    * _KnitIndex.add_versions() dictionary compresses revision ids as they
      are added. This fixes bug where fetching remote revisions records
      them as full references rather than integers. (John Arbash Meinel,
      #64789)

    * ``bzr ignore`` strips trailing slashes in patterns.
      Also ``bzr ignore`` rejects absolute paths. (Kent Gibson, #4559)

    * ``bzr ignore`` takes multiple arguments. (Cheuksan Edward Wang, #29488)

    * mv correctly handles paths that traverse symlinks. 
      (Aaron Bentley, #66964)

    * Give nicer looking error messages when failing to connect over ssh.
      (John Arbash Meinel, #49172)

    * Pushing to a remote branch does not currently update the remote working
      tree. After a remote push, ``bzr status`` and ``bzr diff`` on the remote
      machine now show that the working tree is out of date.
      (Cheuksan Edward Wang #48136)

    * Use patiencediff instead of difflib for determining deltas to insert
      into knits. This avoids the O(N^3) behavior of difflib. Patience
      diff should be O(N^2). (Cheuksan Edward Wang, #65714)

    * Running ``bzr log`` on nonexistent file gives an error instead of the
      entire log history. (Cheuksan Edward Wang #50793)

    * ``bzr cat`` can look up contents of removed or renamed files. If the
      pathname is ambiguous, i.e. the files in the old and new trees have
      different id's, the default is the file in the new tree. The user can
      use "--name-from-revision" to select the file in the old tree.
      (Cheuksan Edward Wang, #30190)

  TESTING:

    * TestingHTTPRequestHandler really handles the Range header
      (previously it was ignoring it and returning the whole file,).

bzr 0.12  2006-10-30

  INTERNALS:

    * Clean up ``bzr selftest --benchmark bundle`` to correct an import,
      and remove benchmarks that take longer than 10min to run.
      (John Arbash Meinel)
  
bzr 0.12rc1  2006-10-23

  IMPROVEMENTS:

    * ``bzr log`` now shows dotted-decimal revision numbers for all revisions,
      rather than just showing a decimal revision number for revisions on the
      mainline. These revision numbers are not yet accepted as input into bzr
      commands such as log, diff etc. (Robert Collins)

    * revisions can now be specified using dotted-decimal revision numbers.
      For instance, ``bzr diff -r 1.2.1..1.2.3. (Robert Collins)

    * ``bzr help commands`` output is now shorter (Aaron Bentley)

    * ``bzr`` now uses lazy importing to reduce the startup time. This has
      a moderate effect on lots of actions, especially ones that have
      little to do. For example ``bzr rocks`` time is down to 116ms from
      283ms. (John Arbash Meinel)

    * New Registry class to provide name-to-object registry-like support,
      for example for schemes where plugins can register new classes to
      do certain tasks (e.g. log formatters). Also provides lazy registration
      to allow modules to be loaded on request. (John Arbash Meinel, Adeodato
      Simó)

  API INCOMPATABILITY:
  
    * LogFormatter subclasses show now expect the 'revno' parameter to 
      show() to be a string rather than an int. (Robert Collins)

  INTERNALS:

    * ``TestCase.run_bzr``, ``run_bzr_captured``, and ``run_bzr_subprocess``
      can take a ``working_dir='foo'`` parameter, which will change directory 
      for the command. (John Arbash Meinel)

    * ``bzrlib.lazy_regex.lazy_compile`` can be used to create a proxy
      around a regex, which defers compilation until first use. 
      (John Arbash Meinel)

    * ``TestCase.run_bzr_subprocess`` defaults to supplying the
      ``--no-plugins`` parameter to ensure test reproducability, and avoid
      problems with system-wide installed plugins. (John Arbash Meinel)

    * Unique tree root ids are now supported. Newly created trees still
      use the common root id for compatibility with bzr versions before 0.12.
      (Aaron Bentley)

    * ``WorkingTree.set_root_id(None)`` is now deprecated. Please
      pass in inventory.ROOT_ID if you want the default root id value.
      (Robert Collins, John Arbash Meinel)

    * New method ``WorkingTree.flush()`` which will write the current memory
      inventory out to disk. At the same time, read_working_inventory will
      no longer trash the current tree inventory if it has been modified within
      the current lock, and the tree will now ``flush()`` automatically on
      ``unlock()``. ``WorkingTree.set_root_id()`` has been updated to take
      advantage of this functionality. (Robert Collins, John Arbash Meinel)

    * ``bzrlib.tsort.merge_sorted`` now accepts ``generate_revnos``. This
      parameter will cause it to add another column to its output, which
      contains the dotted-decimal revno for each revision, as a tuple.
      (Robert Collins)

    * ``LogFormatter.show_merge`` is deprecated in favour of
      ``LogFormatter.show_merge_revno``. (Robert Collins)

  BUG FIXES:

    * Avoid circular imports by creating a deprecated function for
      ``bzrlib.tree.RevisionTree``. Callers should have been using
      ``bzrlib.revisontree.RevisionTree`` anyway. (John Arbash Meinel,
      #63360, #66349)

    * Don't use ``socket.MSG_WAITALL`` as it doesn't exist on all
      platforms. (Martin Pool, #66356)

    * Don't require ``Content-Type`` in range responses. Assume they are a
      single range if ``Content-Type`` does not exist.
      (John Arbash Meinel, #62473)

    * bzr branch/pull no longer complain about progress bar cleanup when
      interrupted during fetch.  (Aaron Bentley, #54000)

    * ``WorkingTree.set_parent_trees()`` uses the trees to directly write
      the basis inventory, rather than going through the repository. This
      allows us to have 1 inventory read, and 2 inventory writes when
      committing a new tree. (John Arbash Meinel)

    * When reverting, files that are not locally modified that do not exist
      in the target are deleted, not just unversioned (Aaron Bentley)

    * When trying to acquire a lock, don't fail immediately. Instead, try
      a few times (up to 1 hour) before timing out. Also, report why the
      lock is unavailable (John Arbash Meinel, #43521, #49556)

    * Leave HttpTransportBase daughter classes decides how they
      implement cloning. (Vincent Ladeuil, #61606)

    * diff3 does not indicate conflicts on clean merge. (Aaron Bentley)

    * If a commit fails, the commit message is stored in a file at the root of
      the tree for later commit. (Cheuksan Edward Wang, Stefan Metzmacher,
      #32054)

  TESTING:

    * New test base class TestCaseWithMemoryTransport offers memory-only
      testing facilities: its not suitable for tests that need to mutate disk
      state, but most tests should not need that and should be converted to
      TestCaseWithMemoryTransport. (Robert Collins)

    * ``TestCase.make_branch_and_memory_tree`` now takes a format
      option to set the BzrDir, Repository and Branch formats of the
      created objects. (Robert Collins, John Arbash Meinel)

bzr 0.11  2006-10-02

    * Smart server transport test failures on windows fixed. (Lukáš Lalinský).

bzr 0.11rc2  2006-09-27

  BUG FIXES:

    * Test suite hangs on windows fixed. (Andrew Bennets, Alexander Belchenko).
    
    * Commit performance regression fixed. (Aaron Bentley, Robert Collins, John
      Arbash Meinel).

bzr 0.11rc1  2006-09-25

  IMPROVEMENTS:

    * Knit files now wait to create their contents until the first data is
      added. The old code used to create an empty .knit and a .kndx with just
      the header. However, this caused a lot of extra round trips over sftp.
      This can change the time for ``bzr push`` to create a new remote branch
      from 160s down to 100s. This also affects ``bzr commit`` performance when
      adding new files, ``bzr commit`` on a new kernel-like tree drops from 50s
      down to 40s (John Arbash Meinel, #44692)

    * When an entire subtree has been deleted, commit will now report that
      just the top of the subtree has been deleted, rather than reporting
      all the individual items. (Robert Collins)

    * Commit performs one less XML parse. (Robert Collins)

    * ``bzr checkout`` now operates on readonly branches as well
      as readwrite branches. This fixes bug #39542. (Robert Collins)

    * ``bzr bind`` no longer synchronises history with the master branch.
      Binding should be followed by an update or push to synchronise the 
      two branches. This is closely related to the fix for bug #39542.
      (Robert Collins)

    * ``bzrlib.lazy_import.lazy_import`` function to create on-demand 
      objects.  This allows all imports to stay at the global scope, but
      modules will not actually be imported if they are not used.
      (John Arbash Meinel)

    * Support bzr:// and bzr+ssh:// urls to work with the new RPC-based
      transport which will be used with the upcoming high-performance smart
      server. The new command ``bzr serve`` will invoke bzr in server mode,
      which processes these requests. (Andrew Bennetts, Robert Collins, Martin
      Pool)

    * New command ``bzr version-info`` which can be used to get a summary
      of the current state of the tree. This is especially useful as part
      of a build commands. See ``doc/version_info.txt`` for more information 
      (John Arbash Meinel)

  BUG FIXES:

    * 'bzr inventory [FILE...]' allows restricting the file list to a
      specific set of files. (John Arbash Meinel, #3631)

    * Don't abort when annotating empty files (John Arbash Meinel, #56814)

    * Add ``Stanza.to_unicode()`` which can be passed to another Stanza
      when nesting stanzas. Also, add ``read_stanza_unicode`` to handle when
      reading a nested Stanza. (John Arbash Meinel)

    * Transform._set_mode() needs to stat the right file. 
      (John Arbash Meinel, #56549)

    * Raise WeaveFormatError rather than StopIteration when trying to read
      an empty Weave file. (John Arbash Meinel, #46871)

    * Don't access e.code for generic URLErrors, only HTTPErrors have .code.
      (Vincent Ladeuil, #59835)

    * Handle boundary="" lines properly to allow access through a Squid proxy.
      (John Arbash Meinel, #57723)

    * revert now removes newly-added directories (Aaron Bentley, #54172)

    * ``bzr upgrade sftp://`` shouldn't fail to upgrade v6 branches if there 
      isn't a working tree. (David Allouche, #40679)

    * Give nicer error messages when a user supplies an invalid --revision
      parameter. (John Arbash Meinel, #55420)

    * Handle when LANG is not recognized by python. Emit a warning, but
      just revert to using 'ascii'. (John Arbash Meinel, #35392)

    * Don't use preexec_fn on win32, as it is not supported by subprocess.
      (John Arbash Meinel)

    * Skip specific tests when the dependencies aren't met. This includes
      some ``setup.py`` tests when ``python-dev`` is not available, and
      some tests that depend on paramiko. (John Arbash Meinel, Mattheiu Moy)

    * Fallback to Paramiko properly, if no ``ssh`` executable exists on
      the system. (Andrew Bennetts, John Arbash Meinel)

    * ``Branch.bind(other_branch)`` no longer takes a write lock on the
      other branch, and will not push or pull between the two branches.
      API users will need to perform a push or pull or update operation if they
      require branch synchronisation to take place. (Robert Collins, #47344)

    * When creating a tarball or zipfile export, export unicode names as utf-8
      paths. This may not work perfectly on all platforms, but has the best
      chance of working in the common case. (John Arbash Meinel, #56816)

    * When committing, only files that exist in working tree or basis tree
      may be specified (Aaron Bentley, #50793)

  PORTABILITY:

    * Fixes to run on Python 2.5 (Brian M. Carlson, Martin Pool, Marien Zwart)

  INTERNALS:

    * TestCaseInTempDir now creates a separate directory for HOME, rather
      than having HOME set to the same location as the working directory.
      (John Arbash Meinel)

    * run_bzr_subprocess() can take an optional 'env_changes={}' parameter,
      which will update os.environ inside the spawned child. It also can
      take a 'universal_newlines=True', which helps when checking the output
      of the command. (John Arbash Meinel)

    * Refactor SFTP vendors to allow easier re-use when ssh is used. 
      (Andrew Bennetts)

    * Transport.list_dir() and Transport.iter_files_recursive() should always
      return urlescaped paths. This is now tested (there were bugs in a few
      of the transports) (Andrew Bennetts, David Allouche, John Arbash Meinel)

    * New utility function symbol_versioning.deprecation_string. Returns the
      formatted string for a callable, deprecation format pair. (Robert Collins)

    * New TestCase helper applyDeprecated. This allows you to call a callable
      which is deprecated without it spewing to the screen, just by supplying
      the deprecation format string issued for it. (Robert Collins)

    * Transport.append and Transport.put have been deprecated in favor of
      .append_bytes, .append_file, .put_bytes, and .put_file. This removes the
      ambiguity in what type of object the functions take.
      Transport.non_atomic_put_{bytes,file} has also been added. Which works
      similarly to Transport.append() except for SFTP, it doesn't have a round
      trip when opening the file. Also, it provides functionality for creating
      a parent directory when trying to create a file, rather than raise
      NoSuchFile and forcing the caller to repeat their request.
      (John Arbash Meinel)

    * WorkingTree has a new api ``unversion`` which allow the unversioning of
      entries by their file id. (Robert Collins)

    * WorkingTree.pending_merges is deprecated.  Please use the get_parent_ids
      (introduced in 0.10) method instead. (Robert Collins)

    * WorkingTree has a new lock_tree_write method which locks the branch for
      read rather than write. This is appropriate for actions which only need
      the branch data for reference rather than mutation. A new decorator
      needs_tree_write_lock is provided in the workingtree module. Like the
      needs_read_lock and needs_write_lock decorators this allows static 
      declaration of the locking requirements of a function to ensure that
      a lock is taken out for casual scripts. (Robert Collins, #54107)

    * All WorkingTree methods which write to the tree, but not to the branch
      have been converted to use ``needs_tree_write_lock`` rather than 
      ``needs_write_lock``. Also converted is the revert, conflicts and tree
      transform modules. This provides a modest performance improvement on 
      metadir style trees, due to the reduce lock-acquisition, and a more
      significant performance improvement on lightweight checkouts from 
      remote branches, where trivial operations used to pay a significant 
      penalty. It also provides the basis for allowing readonly checkouts.
      (Robert Collins)

    * Special case importing the standard library 'copy' module. This shaves
      off 40ms of startup time, while retaining compatibility. See:
      ``bzrlib/inspect_for_copy.py`` for more details. (John Arbash Meinel)

    * WorkingTree has a new parent class MutableTree which represents the 
      specialisations of Tree which are able to be altered. (Robert Collins)

    * New methods mkdir and put_file_bytes_non_atomic on MutableTree that
      mutate the tree and its contents. (Robert Collins)

    * Transport behaviour at the root of the URL is now defined and tested.
      (Andrew Bennetts, Robert Collins)

  TESTING:

    * New test helper classs MemoryTree. This is typically accessed via
      ``self.make_branch_and_memory_tree()`` in test cases. (Robert Collins)
      
    * Add start_bzr_subprocess and stop_bzr_subprocess to allow test code to
      continue running concurrently with a subprocess of bzr. (Andrew Bennetts,
      Robert Collins)

    * Add a new method ``Transport.get_smart_client()``. This is provided to
      allow upgrades to a richer interface than the VFS one provided by
      Transport. (Andrew Bennetts, Martin Pool)

bzr 0.10  2006-08-29
  
  IMPROVEMENTS:
    * 'merge' now takes --uncommitted, to apply uncommitted changes from a
      tree.  (Aaron Bentley)
  
    * 'bzr add --file-ids-from' can be used to specify another path to use
      for creating file ids, rather than generating all new ones. Internally,
      the 'action' passed to smart_add_tree() can return file_ids that
      will be used, rather than having bzrlib generate new ones.
      (John Arbash Meinel, #55781)

    * ``bzr selftest --benchmark`` now allows a ``--cache-dir`` parameter.
      This will cache some of the intermediate trees, and decrease the
      setup time for benchmark tests. (John Arbash Meinel)

    * Inverse forms are provided for all boolean options.  For example,
      --strict has --no-strict, --no-recurse has --recurse (Aaron Bentley)

    * Serialize out Inventories directly, rather than using ElementTree.
      Writing out a kernel sized inventory drops from 2s down to ~350ms.
      (Robert Collins, John Arbash Meinel)

  BUG FIXES:

    * Help diffutils 2.8.4 get along with binary tests (Marien Zwart: #57614)

    * Change LockDir so that if the lock directory doesn't exist when
      lock_write() is called, an attempt will be made to create it.
      (John Arbash Meinel, #56974)

    * ``bzr uncommit`` preserves pending merges. (John Arbash Meinel, #57660)

    * Active FTP transport now works as intended. (ghozzy, #56472)

    * Really fix mutter() so that it won't ever raise a UnicodeError.
      It means it is possible for ~/.bzr.log to contain non UTF-8 characters.
      But it is a debugging log, not a real user file.
      (John Arbash Meinel, #56947, #53880)

    * Change Command handle to allow Unicode command and options.
      At present we cannot register Unicode command names, so we will get
      BzrCommandError('unknown command'), or BzrCommandError('unknown option')
      But that is better than a UnicodeError + a traceback.
      (John Arbash Meinel, #57123)

    * Handle TZ=UTC properly when reading/writing revisions.
      (John Arbash Meinel, #55783, #56290)

    * Use GPG_TTY to allow gpg --cl to work with gpg-agent in a pipeline,
      (passing text to sign in on stdin). (John Arbash Meinel, #54468)

    * External diff does the right thing for binaries even in foreign 
      languages. (John Arbash Meinel, #56307)

    * Testament handles more cases when content is unicode. Specific bug was
      in handling of revision properties. (John Arbash Meinel, Holger Krekel,
      #54723)

    * The bzr selftest was failing on installed versions due to a bug in a new
      test helper. (John Arbash Meinel, Robert Collins, #58057)

  INTERNALS:

    * ``bzrlib.cache_utf8`` contains ``encode()`` and ``decode()`` functions
      which can be used to cache the conversion between utf8 and Unicode.
      Especially helpful for some of the knit annotation code, which has to
      convert revision ids to utf8 to annotate lines in storage.
      (John Arbash Meinel)

    * ``setup.py`` now searches the filesystem to find all packages which
      need to be installed. This should help make the life of packagers
      easier. (John Arbash Meinel)

bzr 0.9.0  2006-08-11

  SURPRISES:

   * The hard-coded built-in ignore rules have been removed. There are
     now two rulesets which are enforced. A user global one in 
     ~/.bazaar/ignore which will apply to every tree, and the tree
     specific one '.bzrignore'.
     ~/.bazaar/ignore will be created if it does not exist, but with
     a more conservative list than the old default.
     This fixes bugs with default rules being enforced no matter what. 
     The old list of ignore rules from bzr is available by
     running 'bzr ignore --old-default-rules'.
     (Robert Collins, Martin Pool, John Arbash Meinel)

   * 'branches.conf' has been changed to 'locations.conf', since it can apply
     to more locations than just branch locations.
     (Aaron Bentley)
   
  IMPROVEMENTS:

   * The revision specifier "revno:" is extended to accept the syntax
     revno:N:branch. For example,
     revno:42:http://bazaar-vcs.org/bzr/bzr.dev/ means revision 42 in
     bzr.dev.  (Matthieu Moy)

   * Tests updates to ensure proper URL handling, UNICODE support, and
     proper printing when the user's terminal encoding cannot display 
     the path of a file that has been versioned.
     ``bzr branch`` can take a target URL rather than only a local directory.
     Branch.get_parent()/set_parent() now save a relative path if possible,
     and normalize the parent based on root, allowing access across
     different transports. (John Arbash Meinel, Wouter van Heyst, Martin Pool)
     (Malone #48906, #42699, #40675, #5281, #3980, #36363, #43689,
      #42517, #42514)

   * On Unix, detect terminal width using an ioctl not just $COLUMNS.
     Use terminal width for single-line logs from ``bzr log --line`` and
     pending-merge display.  (Robert Widhopf-Fenk, Gustavo Niemeyer)
     (Malone #3507)

   * On Windows, detect terminal width using GetConsoleScreenBufferInfo.
     (Alexander Belchenko)

   * Speedup improvement for 'date:'-revision search. (Guillaume Pinot).

   * Show the correct number of revisions pushed when pushing a new branch.
     (Robert Collins).

   * 'bzr selftest' now shows a progress bar with the number of tests, and 
     progress made. 'make check' shows tests in -v mode, to be more useful
     for the PQM status window. (Robert Collins).
     When using a progress bar, failed tests are printed out, rather than
     being overwritten by the progress bar until the suite finishes.
     (John Arbash Meinel)

   * 'bzr selftest --benchmark' will run a new benchmarking selftest.
     'bzr selftest --benchmark --lsprof-timed' will use lsprofile to generate
     profile data for the individual profiled calls, allowing for fine
     grained analysis of performance.
     (Robert Collins, Martin Pool).

   * 'bzr commit' shows a progress bar. This is useful for commits over sftp
     where commit can take an appreciable time. (Robert Collins)

   * 'bzr add' is now less verbose in telling you what ignore globs were
     matched by files being ignored. Instead it just tells you how many 
     were ignored (because you might reasonably be expecting none to be
     ignored). 'bzr add -v' is unchanged and will report every ignored
     file. (Robert Collins).

   * ftp now has a test server if medusa is installed. As part of testing,
     ftp support has been improved, including support for supplying a
     non-standard port. (John Arbash Meinel).

   * 'bzr log --line' shows the revision number, and uses only the
     first line of the log message (#5162, Alexander Belchenko;
     Matthieu Moy)

   * 'bzr status' has had the --all option removed. The 'bzr ls' command
     should be used to retrieve all versioned files. (Robert Collins)

   * 'bzr bundle OTHER/BRANCH' will create a bundle which can be sent
     over email, and applied on the other end, while maintaining ancestry.
     This bundle can be applied with either 'bzr merge' or 'bzr pull',
     the same way you would apply another branch.
     (John Arbash Meinel, Aaron Bentley)
  
   * 'bzr whoami' can now be used to set your identity from the command line,
     for a branch or globally.  (Robey Pointer)

   * 'bzr checkout' now aliased to 'bzr co', and 'bzr annotate' to 'bzr ann'.
     (Michael Ellerman)

   * 'bzr revert DIRECTORY' now reverts the contents of the directory as well.
     (Aaron Bentley)

   * 'bzr get sftp://foo' gives a better error when paramiko is not present.
     Also updates things like 'http+pycurl://' if pycurl is not present.
     (John Arbash Meinel) (Malone #47821, #52204)

   * New env variable BZR_PROGRESS_BAR, sets the default progress bar type.
     Can be set to 'none' or 'dummy' to disable the progress bar, 'dots' or 
     'tty' to create the respective type. (John Arbash Meinel, #42197, #51107)

   * Improve the help text for 'bzr diff' to explain what various options do.
     (John Arbash Meinel, #6391)

   * 'bzr uncommit -r 10' now uncommits revisions 11.. rather than uncommitting
     revision 10. This makes -r10 more in line with what other commands do.
     'bzr uncommit' also now saves the pending merges of the revisions that
     were removed. So it is safe to uncommit after a merge, fix something,
     and commit again. (John Arbash Meinel, #32526, #31426)

   * 'bzr init' now also works on remote locations.
     (Wouter van Heyst, #48904)

   * HTTP support has been updated. When using pycurl we now support 
     connection keep-alive, which reduces dns requests and round trips.
     And for both urllib and pycurl we support multi-range requests, 
     which decreases the number of round-trips. Performance results for
     ``bzr branch http://bazaar-vcs.org/bzr/bzr.dev/`` indicate
     http branching is now 2-3x faster, and ``bzr pull`` in an existing 
     branch is as much as 4x faster.
     (Michael Ellerman, Johan Rydberg, John Arbash Meinel, #46768)

   * Performance improvements for sftp. Branching and pulling are now up to
     2x faster. Utilize paramiko.readv() support for async requests if it
     is available (paramiko > 1.6) (John Arbash Meinel)

  BUG FIXES:

    * Fix shadowed definition of TestLocationConfig that caused some 
      tests not to run.  (#32587, Erik Bågfors, Michael Ellerman, 
      Martin Pool)

    * Fix unnecessary requirement of sign-my-commits that it be run from
      a working directory.  (Martin Pool, Robert Collins)

    * 'bzr push location' will only remember the push location if it succeeds
      in connecting to the remote location. (#49742, John Arbash Meinel)

    * 'bzr revert' no longer toggles the executable bit on win32
      (#45010, John Arbash Meinel)

    * Handle broken pipe under win32 correctly. (John Arbash Meinel)
    
    * sftp tests now work correctly on win32 if you have a newer paramiko
      (John Arbash Meinel)

    * Cleanup win32 test suite, and general cleanup of places where
      file handles were being held open. (John Arbash Meinel)

    * When specifying filenames for 'diff -r x..y', the name of the file in the
      working directory can be used, even if its name is different in both x
      and y.

    * File-ids containing single- or double-quotes are handled correctly by
      push.  (#52227, Aaron Bentley)

    * Normalize unicode filenames to ensure cross-platform consistency.
      (John Arbash Meinel, #43689)

    * The argument parser can now handle '-' as an argument. Currently
      no code interprets it specially (it is mostly handled as a file named 
      '-'). But plugins, and future operations can use it.
      (John Arbash meinel, #50984)

    * Bundles can properly read binary files with a plain '\r' in them.
      (John Arbash Meinel, #51927)

    * Tuning iter_entries() to be more efficient (John Arbash Meinel, #5444)

    * Lots of win32 fixes (the test suite passes again).
      (John Arbash Meinel, #50155)

    * Handle openbsd returning None for sys.getfilesystemencoding() (#41183) 

    * Support ftp APPE (append) to allow Knits to be used over ftp (#42592)

    * Removals are only committed if they match the filespec (or if there is
      no filespec).  (#46635, Aaron Bentley)

    * smart-add recurses through all supplied directories 
      (John Arbash Meinel, #52578)

    * Make the bundle reader extra lines before and after the bundle text.
      This allows you to parse an email with the bundle inline.
      (John Arbash Meinel, #49182)

    * Change the file id generator to squash a little bit more. Helps when
      working with long filenames on windows. (Also helps for unicode filenames
      not generating hidden files). (John Arbash Meinel, #43801)

    * Restore terminal mode on C-c while reading sftp password.  (#48923, 
      Nicholas Allen, Martin Pool)

    * Timestamps are rounded to 1ms, and revision entries can be recreated
      exactly. (John Arbash Meinel, Jamie Wilkinson, #40693)

    * Branch.base has changed to a URL, but ~/.bazaar/locations.conf should
      use local paths, since it is user visible (John Arbash Meinel, #53653)

    * ``bzr status foo`` when foo was unversioned used to cause a full delta
      to be generated (John Arbash Meinel, #53638)

    * When reading revision properties, an empty value should be considered
      the empty string, not None (John Arbash Meinel, #47782)

    * ``bzr diff --diff-options`` can now handle binary files being changed.
      Also, the output is consistent when --diff-options is not supplied.
      (John Arbash Meinel, #54651, #52930)

    * Use the right suffixes for loading plugins (John Arbash Meinel, #51810)

    * Fix Branch.get_parent() to handle the case when the parent is not 
      accessible (John Arbash Meinel, #52976)

  INTERNALS:

    * Combine the ignore rules into a single regex rather than looping over
      them to reduce the threshold where  N^2 behaviour occurs in operations
      like status. (Jan Hudec, Robert Collins).

    * Appending to bzrlib.DEFAULT_IGNORE is now deprecated. Instead, use
      one of the add functions in bzrlib.ignores. (John Arbash Meinel)

    * 'bzr push' should only push the ancestry of the current revision, not
      all of the history in the repository. This is especially important for
      shared repositories. (John Arbash Meinel)

    * bzrlib.delta.compare_trees now iterates in alphabetically sorted order,
      rather than randomly walking the inventories. (John Arbash Meinel)

    * Doctests are now run in temporary directories which are cleaned up when
      they finish, rather than using special ScratchDir/ScratchBranch objects.
      (Martin Pool)

    * Split ``check`` into separate methods on the branch and on the repository,
      so that it can be specialized in ways that are useful or efficient for
      different formats.  (Martin Pool, Robert Collins)

    * Deprecate Repository.all_revision_ids; most methods don't really need
      the global revision graph but only that part leading up to a particular
      revision.  (Martin Pool, Robert Collins)

    * Add a BzrDirFormat control_formats list which allows for control formats
      that do not use '.bzr' to store their data - i.e. '.svn', '.hg' etc.
      (Robert Collins, Jelmer Vernooij).

    * bzrlib.diff.external_diff can be redirected to any file-like object.
      Uses subprocess instead of spawnvp.
      (#4047, #48914, James Henstridge, John Arbash Meinel)

    * New command line option '--profile-imports', which will install a custom
      importer to log time to import modules and regex compilation time to 
      sys.stderr (John Arbash Meinel)

    * 'EmptyTree' is now deprecated, please use repository.revision_tree(None)
      instead. (Robert Collins)

    * "RevisionTree" is now in bzrlib/revisiontree.py. (Robert Collins)

bzr 0.8.2  2006-05-17
  
  BUG FIXES:
   
    * setup.py failed to install launchpad plugin.  (Martin Pool)

bzr 0.8.1  2006-05-16

  BUG FIXES:

    * Fix failure to commit a merge in a checkout.  (Martin Pool, 
      Robert Collins, Erik Bågfors, #43959)

    * Nicer messages from 'commit' in the case of renames, and correct
      messages when a merge has occured. (Robert Collins, Martin Pool)

    * Separate functionality from assert statements as they are skipped in
      optimized mode of python. Add the same check to pending merges.
      (#44443, Olaf Conradi)

  CHANGES:

    * Do not show the None revision in output of bzr ancestry. (Olaf Conradi)

    * Add info on standalone branches without a working tree.
      (#44155, Olaf Conradi)

    * Fix bug in knits when raising InvalidRevisionId. (#44284, Olaf Conradi)

  CHANGES:

    * Make editor invocation comply with Debian Policy. First check
      environment variables VISUAL and EDITOR, then try editor from
      alternatives system. If that all fails, fall back to the pre-defined
      list of editors. (#42904, Olaf Conradi)

  NEW FEATURES:

    * New 'register-branch' command registers a public branch into 
      Launchpad.net, where it can be associated with bugs, etc.
      (Martin Pool, Bjorn Tillenius, Robert Collins)

  INTERNALS:

    * New public api in InventoryEntry - 'describe_change(old, new)' which
      provides a human description of the changes between two old and
      new. (Robert Collins, Martin Pool)

  TESTING:

    * Fix test case for bzr info in upgrading a standalone branch to metadir,
      uses bzrlib api now. (Olaf Conradi)

bzr 0.8  2006-05-08

  NOTES WHEN UPGRADING:

    Release 0.8 of bzr introduces a new format for history storage, called
    'knit', as an evolution of to the 'weave' format used in 0.7.  Local 
    and remote operations are faster using knits than weaves.  Several
    operations including 'init', 'init-repo', and 'upgrade' take a 
    --format option that controls this.  Branching from an existing branch
    will keep the same format.

    It is possible to merge, pull and push between branches of different
    formats but this is slower than moving data between homogenous
    branches.  It is therefore recommended (but not required) that you
    upgrade all branches for a project at the same time.  Information on
    formats is shown by 'bzr info'.

    bzr 0.8 now allows creation of 'repositories', which hold the history 
    of files and revisions for several branches.  Previously bzr kept all
    the history for a branch within the .bzr directory at the root of the
    branch, and this is still the default.  To create a repository, use
    the new 'bzr init-repo' command.  Branches exist as directories under
    the repository and contain just a small amount of information
    indicating the current revision of the branch.

    bzr 0.8 also supports 'checkouts', which are similar to in cvs and
    subversion.  Checkouts are associated with a branch (optionally in a
    repository), which contains all the historical information.  The
    result is that a checkout can be deleted without losing any
    already-committed revisions.  A new 'update' command is also available. 

    Repositories and checkouts are not supported with the 0.7 storage
    format.  To use them you must upgrad to either knits, or to the
    'metaweave' format, which uses weaves but changes the .bzr directory
    arrangement.
    

  IMPROVEMENTS:

    * Sftp paths can now be relative, or local, according to the lftp
      convention. Paths now take the form:
      sftp://user:pass@host:port/~/relative/path
      or
      sftp://user:pass@host:port/absolute/path

    * The FTP transport now tries to reconnect after a temporary
      failure. ftp put is made atomic. (Matthieu Moy)

    * The FTP transport now maintains a pool of connections, and
      reuses them to avoid multiple connections to the same host (like
      sftp did). (Daniel Silverstone)

    * The bzr_man.py file has been removed. To create the man page now,
      use ./generate_docs.py man. The new program can also create other files.
      Run "python generate_docs.py --help" for usage information. (Hans
      Ulrich Niedermann & James Blackwell).

    * Man Page now gives full help (James Blackwell). Help also updated to 
      reflect user config now being stored in .bazaar (Hans Ulrich
      Niedermann)

    * It's now possible to set aliases in bazaar.conf (Erik Bågfors)

    * Pull now accepts a --revision argument (Erik Bågfors)

    * 'bzr re-sign' now allows multiple revisions to be supplied on the command
      line. You can now use the following command to sign all of your old commits.
        find .bzr/revision-store// -name my@email-* \
          | sed 's/.*\/\/..\///' \
          | xargs bzr re-sign

    * Upgrade can now upgrade over the network. (Robert Collins)

    * Two new commands 'bzr checkout' and 'bzr update' allow for CVS/SVN-alike
      behaviour.  By default they will cache history in the checkout, but
      with --lightweight almost all data is kept in the master branch.
      (Robert Collins)

    * 'revert' unversions newly-versioned files, instead of deleting them.

    * 'merge' is more robust.  Conflict messages have changed.

    * 'merge' and 'revert' no longer clobber existing files that end in '~' or
      '.moved'.

    * Default log format can be set in configuration and plugins can register
      their own formatters. (Erik Bågfors)

    * New 'reconcile' command will check branch consistency and repair indexes
      that can become out of sync in pre 0.8 formats. (Robert Collins,
      Daniel Silverstone)

    * New 'bzr init --format' and 'bzr upgrade --format' option to control 
      what storage format is created or produced.  (Robert Collins, 
      Martin Pool)

    * Add parent location to 'bzr info', if there is one.  (Olaf Conradi)

    * New developer commands 'weave-list' and 'weave-join'.  (Martin Pool)

    * New 'init-repository' command, plus support for repositories in 'init'
      and 'branch' (Aaron Bentley, Erik Bågfors, Robert Collins)

    * Improve output of 'info' command. Show all relevant locations related to
      working tree, branch and repository. Use kibibytes for binary quantities.
      Fix off-by-one error in missing revisions of working tree.  Make 'info'
      work on branches, repositories and remote locations.  Show locations
      relative to the shared repository, if applicable.  Show locking status
      of locations.  (Olaf Conradi)

    * Diff and merge now safely handle binary files. (Aaron Bentley)

    * 'pull' and 'push' now normalise the revision history, so that any two
      branches with the same tip revision will have the same output from 'log'.
      (Robert Collins)

    * 'merge' accepts --remember option to store parent location, like 'push'
      and 'pull'. (Olaf Conradi)

    * bzr status and diff when files given as arguments do not exist
      in the relevant trees.  (Martin Pool, #3619)

    * Add '.hg' to the default ignore list.  (Martin Pool)

    * 'knit' is now the default disk format. This improves disk performance and
      utilization, increases incremental pull performance, robustness with SFTP
      and allows checkouts over SFTP to perform acceptably. 
      The initial Knit code was contributed by Johan Rydberg based on a
      specification by Martin Pool.
      (Robert Collins, Aaron Bentley, Johan Rydberg, Martin Pool).

    * New tool to generate all-in-one html version of the manual.  (Alexander
      Belchenko)

    * Hitting CTRL-C while doing an SFTP push will no longer cause stale locks
      to be left in the SFTP repository. (Robert Collins, Martin Pool).

    * New option 'diff --prefix' to control how files are named in diff
      output, with shortcuts '-p0' and '-p1' corresponding to the options for 
      GNU patch.  (Alexander Belchenko, Goffredo Baroncelli, Martin Pool)

    * Add --revision option to 'annotate' command.  (Olaf Conradi)

    * If bzr shows an unexpected revision-history after pulling (perhaps due
      to a reweave) it can now be corrected by 'bzr reconcile'.
      (Robert Collins)

  CHANGES:

    * Commit is now verbose by default, and shows changed filenames and the 
      new revision number.  (Robert Collins, Martin Pool)

    * Unify 'mv', 'move', 'rename'.  (#5379, Matthew Fuller)

    * 'bzr -h' shows help.  (#35940, Martin Pool, Ian Bicking)

    * Make 'pull' and 'push' remember location on failure using --remember.
      (Olaf Conradi)

    * For compatibility, make old format for using weaves inside metadir
      available as 'metaweave' format.  Rename format 'metadir' to 'default'.
      Clean up help for option --format in commands 'init', 'init-repo' and
      'upgrade'.  (Olaf Conradi)

  INTERNALS:
  
    * The internal storage of history, and logical branch identity have now
      been split into Branch, and Repository. The common locking and file 
      management routines are now in bzrlib.lockablefiles. 
      (Aaron Bentley, Robert Collins, Martin Pool)

    * Transports can now raise DependencyNotPresent if they need a library
      which is not installed, and then another implementation will be 
      tried.  (Martin Pool)

    * Remove obsolete (and no-op) `decode` parameter to `Transport.get`.  
      (Martin Pool)

    * Using Tree Transform for merge, revert, tree-building

    * WorkingTree.create, Branch.create, WorkingTree.create_standalone,
      Branch.initialize are now deprecated. Please see BzrDir.create_* for
      replacement API's. (Robert Collins)

    * New BzrDir class represents the .bzr control directory and manages
      formatting issues. (Robert Collins)

    * New repository.InterRepository class encapsulates Repository to 
      Repository actions and allows for clean selection of optimised code
      paths. (Robert Collins)

    * bzrlib.fetch.fetch and bzrlib.fetch.greedy_fetch are now deprecated,
      please use 'branch.fetch' or 'repository.fetch' depending on your
      needs. (Robert Collins)

    * deprecated methods now have a 'is_deprecated' flag on them that can
      be checked, if you need to determine whether a given callable is 
      deprecated at runtime. (Robert Collins)

    * Progress bars are now nested - see
      bzrlib.ui.ui_factory.nested_progress_bar. (Robert Collins, Robey Pointer)

    * New API call get_format_description() for each type of format.
      (Olaf Conradi)

    * Changed branch.set_parent() to accept None to remove parent.
      (Olaf Conradi)

    * Deprecated BzrError AmbiguousBase.  (Olaf Conradi)

    * WorkingTree.branch is now a read only property.  (Robert Collins)

    * bzrlib.ui.text.TextUIFactory now accepts a bar_type parameter which
      can be None or a factory that will create a progress bar. This is
      useful for testing or for overriding the bzrlib.progress heuristic.
      (Robert Collins)

    * New API method get_physical_lock_status() to query locks present on a
      transport.  (Olaf Conradi)

    * Repository.reconcile now takes a thorough keyword parameter to allow
      requesting an indepth reconciliation, rather than just a data-loss 
      check. (Robert Collins)

    * bzrlib.ui.ui_factory protocol now supports 'get_boolean' to prompt
      the user for yes/no style input. (Robert Collins)

  TESTING:

    * SFTP tests now shortcut the SSH negotiation, reducing test overhead
      for testing SFTP protocol support. (Robey Pointer)

    * Branch formats are now tested once per implementation (see bzrlib.
      tests.branch_implementations. This is analagous to the transport
      interface tests, and has been followed up with working tree,
      repository and BzrDir tests. (Robert Collins)

    * New test base class TestCaseWithTransport provides a transport aware
      test environment, useful for testing any transport-interface using
      code. The test suite option --transport controls the transport used
      by this class (when its not being used as part of implementation
      contract testing). (Robert Collins)

    * Close logging handler on disabling the test log. This will remove the
      handler from the internal list inside python's logging module,
      preventing shutdown from closing it twice.  (Olaf Conradi)

    * Move test case for uncommit to blackbox tests.  (Olaf Conradi)

    * run_bzr and run_bzr_captured now accept a 'stdin="foo"' parameter which
      will provide String("foo") to the command as its stdin.

bzr 0.7 2006-01-09

  CHANGES:

    * .bzrignore is excluded from exports, on the grounds that it's a bzr 
      internal-use file and may not be wanted.  (Jamie Wilkinson)

    * The "bzr directories" command were removed in favor of the new
      --kind option to the "bzr inventory" command.  To list all 
      versioned directories, now use "bzr inventory --kind directory".  
      (Johan Rydberg)

    * Under Windows configuration directory is now %APPDATA%\bazaar\2.0
      by default. (John Arbash Meinel)

    * The parent of Bzr configuration directory can be set by BZR_HOME
      environment variable. Now the path for it is searched in BZR_HOME, then
      in HOME. Under Windows the order is: BZR_HOME, APPDATA (usually
      points to C:\Documents and Settings\User Name\Application Data), HOME.
      (John Arbash Meinel)

    * Plugins with the same name in different directories in the bzr plugin
      path are no longer loaded: only the first successfully loaded one is
      used. (Robert Collins)

    * Use systems' external ssh command to open connections if possible.  
      This gives better integration with user settings such as ProxyCommand.
      (James Henstridge)

    * Permissions on files underneath .bzr/ are inherited from the .bzr 
      directory. So for a shared repository, simply doing 'chmod -R g+w .bzr/'
      will mean that future file will be created with group write permissions.

    * configure.in and config.guess are no longer in the builtin default 
      ignore list.

    * '.sw[nop]' pattern ignored, to ignore vim swap files for nameless
      files.  (John Arbash Meinel, Martin Pool)

  IMPROVEMENTS:

    * "bzr INIT dir" now initializes the specified directory, and creates 
      it if it does not exist.  (John Arbash Meinel)

    * New remerge command (Aaron Bentley)

    * Better zsh completion script.  (Steve Borho)

    * 'bzr diff' now returns 1 when there are changes in the working 
      tree. (Robert Collins)

    * 'bzr push' now exists and can push changes to a remote location. 
      This uses the transport infrastructure, and can store the remote
      location in the ~/.bazaar/branches.conf configuration file.
      (Robert Collins)

    * Test directories are only kept if the test fails and the user requests
      that they be kept.

    * Tweaks to short log printing

    * Added branch nicks, new nick command, printing them in log output. 
      (Aaron Bentley)

    * If $BZR_PDB is set, pop into the debugger when an uncaught exception 
      occurs.  (Martin Pool)

    * Accept 'bzr resolved' (an alias for 'bzr resolve'), as this is
      the same as Subversion.  (Martin Pool)

    * New ftp transport support (on ftplib), for ftp:// and aftp:// 
      URLs.  (Daniel Silverstone)

    * Commit editor temporary files now start with 'bzr_log.', to allow 
      text editors to match the file name and set up appropriate modes or 
      settings.  (Magnus Therning)

    * Improved performance when integrating changes from a remote weave.  
      (Goffredo Baroncelli)

    * Sftp will attempt to cache the connection, so it is more likely that
      a connection will be reused, rather than requiring multiple password
      requests.

    * bzr revno now takes an optional argument indicating the branch whose
      revno should be printed.  (Michael Ellerman)

    * bzr cat defaults to printing the last version of the file.  
      (#3632, Matthieu Moy)

    * New global option 'bzr --lsprof COMMAND' runs bzr under the lsprof 
      profiler.  (Denys Duchier)

    * Faster commits by reading only the headers of affected weave files. 
      (Denys Duchier)

    * 'bzr add' now takes a --dry-run parameter which shows you what would be
      added, but doesn't actually add anything. (Michael Ellerman)

    * 'bzr add' now lists how many files were ignored per glob.  add --verbose
      lists the specific files.  (Aaron Bentley)

    * 'bzr missing' now supports displaying changes in diverged trees and can
      be limited to show what either end of the comparison is missing.
      (Aaron Bently, with a little prompting from Daniel Silverstone)

  BUG FIXES:

    * SFTP can walk up to the root path without index errors. (Robert Collins)

    * Fix bugs in running bzr with 'python -O'.  (Martin Pool)

    * Error when run with -OO

    * Fix bug in reporting http errors that don't have an http error code.
      (Martin Pool)

    * Handle more cases of pipe errors in display commands

    * Change status to 3 for all errors

    * Files that are added and unlinked before committing are completely
      ignored by diff and status

    * Stores with some compressed texts and some uncompressed texts are now
      able to be used. (John A Meinel)

    * Fix for bzr pull failing sometimes under windows

    * Fix for sftp transport under windows when using interactive auth

    * Show files which are both renamed and modified as such in 'bzr 
      status' output.  (#4503, Daniel Silverstone)

    * Make annotate cope better with revisions committed without a valid 
      email address.  (Marien Zwart)

    * Fix representation of tab characters in commit messages.  (Harald 
      Meland)

    * List of plugin directories in BZR_PLUGIN_PATH environment variable is
      now parsed properly under Windows. (Alexander Belchenko)

    * Show number of revisions pushed/pulled/merged. (Robey Pointer)

    * Keep a cached copy of the basis inventory to speed up operations 
      that need to refer to it.  (Johan Rydberg, Martin Pool)

    * Fix bugs in bzr status display of non-ascii characters.  (Martin 
      Pool)

    * Remove Makefile.in from default ignore list.  (#6413, Tollef Fog 
      Heen, Martin Pool)

    * Fix failure in 'bzr added'.  (Nathan McCallum, Martin Pool)

  TESTING:

    * Fix selftest asking for passwords when there are no SFTP keys.  
      (Robey Pointer, Jelmer Vernooij) 

    * Fix selftest run with 'python -O'.  (Martin Pool)

    * Fix HTTP tests under Windows. (John Arbash Meinel)

    * Make tests work even if HOME is not set (Aaron Bentley)

    * Updated build_tree to use fixed line-endings for tests which read 
      the file cotents and compare. Make some tests use this to pass under
      Windows. (John Arbash Meinel)

    * Skip stat and symlink tests under Windows. (Alexander Belchenko)

    * Delay in selftest/testhashcash is now issued under win32 and Cygwin.
      (John Arbash Meinel)

    * Use terminal width to align verbose test output.  (Martin Pool)

    * Blackbox tests are maintained within the bzrlib.tests.blackbox directory.
      If adding a new test script please add that to
      bzrlib.tests.blackbox.__init__. (Robert Collins)

    * Much better error message if one of the test suites can't be 
      imported.  (Martin Pool)

    * Make check now runs the test suite twice - once with the default locale,
      and once with all locales forced to C, to expose bugs. This is not 
      trivially done within python, so for now its only triggered by running
      Make check. Integrators and packagers who wish to check for full 
      platform support should run 'make check' to test the source.
      (Robert Collins)

    * Tests can now run TestSkipped if they can't execute for any reason.
      (Martin Pool) (NB: TestSkipped should only be raised for correctable
      reasons - see the wiki spec ImprovingBzrTestSuite).

    * Test sftp with relative, absolute-in-homedir and absolute-not-in-homedir
      paths for the transport tests. Introduce blackbox remote sftp tests that
      test the same permutations. (Robert Collins, Robey Pointer)

    * Transport implementation tests are now independent of the local file
      system, which allows tests for esoteric transports, and for features
      not available in the local file system. They also repeat for variations
      on the URL scheme that can introduce issues in the transport code,
      see bzrlib.transport.TransportTestProviderAdapter() for this.
      (Robert Collins).

    * TestCase.build_tree uses the transport interface to build trees, pass
      in a transport parameter to give it an existing connection.
      (Robert Collins).

  INTERNALS:

    * WorkingTree.pull has been split across Branch and WorkingTree,
      to allow Branch only pulls. (Robert Collins)

    * commands.display_command now returns the result of the decorated 
      function. (Robert Collins)

    * LocationConfig now has a set_user_option(key, value) call to save
      a setting in its matching location section (a new one is created
      if needed). (Robert Collins)

    * Branch has two new methods, get_push_location and set_push_location
      to respectively, get and set the push location. (Robert Collins)

    * commands.register_command now takes an optional flag to signal that
      the registrant is planning to decorate an existing command. When 
      given multiple plugins registering a command is not an error, and
      the original command class (whether built in or a plugin based one) is
      returned to the caller. There is a new error 'MustUseDecorated' for
      signalling when a wrapping command should switch to the original
      version. (Robert Collins)

    * Some option parsing errors will raise 'BzrOptionError', allowing 
      granular detection for decorating commands. (Robert Collins).

    * Branch.read_working_inventory has moved to
      WorkingTree.read_working_inventory. This necessitated changes to
      Branch.get_root_id, and a move of Branch.set_inventory to WorkingTree
      as well. To make it clear that a WorkingTree cannot always be obtained
      Branch.working_tree() will raise 'errors.NoWorkingTree' if one cannot
      be obtained. (Robert Collins)

    * All pending merges operations from Branch are now on WorkingTree.
      (Robert Collins)

    * The follow operations from Branch have moved to WorkingTree:
      add()
      commit()
      move()
      rename_one()
      unknowns()
      (Robert Collins)

    * bzrlib.add.smart_add_branch is now smart_add_tree. (Robert Collins)

    * New "rio" serialization format, similar to rfc-822. (Martin Pool)

    * Rename selftests to `bzrlib.tests.test_foo`.  (John A Meinel, Martin 
      Pool)

    * bzrlib.plugin.all_plugins has been changed from an attribute to a 
      query method. (Robert Collins)
 
    * New options to read only the table-of-contents of a weave.  
      (Denys Duchier)

    * Raise NoSuchFile when someone tries to add a non-existant file.
      (Michael Ellerman)

    * Simplify handling of DivergedBranches in cmd_pull().
      (Michael Ellerman)
		   
   
    * Branch.controlfile* logic has moved to lockablefiles.LockableFiles, which
      is exposed as Branch().control_files. Also this has been altered with the
      controlfile pre/suffix replaced by simple method names like 'get' and
      'put'. (Aaron Bentley, Robert Collins).

    * Deprecated functions and methods can now be marked as such using the 
      bzrlib.symbol_versioning module. Marked method have their docstring
      updated and will issue a DeprecationWarning using the warnings module
      when they are used. (Robert Collins)

    * bzrlib.osutils.safe_unicode now exists to provide parameter coercion
      for functions that need unicode strings. (Robert Collins)

bzr 0.6 2005-10-28

  IMPROVEMENTS:
  
    * pull now takes --verbose to show you what revisions are added or removed
      (John A Meinel)

    * merge now takes a --show-base option to include the base text in
      conflicts.
      (Aaron Bentley)

    * The config files are now read using ConfigObj, so '=' should be used as
      a separator, not ':'.
      (Aaron Bentley)

    * New 'bzr commit --strict' option refuses to commit if there are 
      any unknown files in the tree.  To commit, make sure all files are 
      either ignored, added, or deleted.  (Michael Ellerman)

    * The config directory is now ~/.bazaar, and there is a single file 
      ~/.bazaar/bazaar.conf storing email, editor and other preferences.
      (Robert Collins)

    * 'bzr add' no longer takes a --verbose option, and a --quiet option
      has been added that suppresses all output.

    * Improved zsh completion support in contrib/zsh, from Clint
      Adams.

    * Builtin 'bzr annotate' command, by Martin Pool with improvements from 
      Goffredo Baroncelli.
    
    * 'bzr check' now accepts -v for verbose reporting, and checks for
      ghosts in the branch. (Robert Collins)

    * New command 're-sign' which will regenerate the gpg signature for 
      a revision. (Robert Collins)

    * If you set check_signatures=require for a path in 
      ~/.bazaar/branches.conf then bzr will invoke your
      gpg_signing_command (defaults to gpg) and record a digital signature
      of your commit. (Robert Collins)

    * New sftp transport, based on Paramiko.  (Robey Pointer)

    * 'bzr pull' now accepts '--clobber' which will discard local changes
      and make this branch identical to the source branch. (Robert Collins)

    * Just give a quieter warning if a plugin can't be loaded, and 
      put the details in .bzr.log.  (Martin Pool)

    * 'bzr branch' will now set the branch-name to the last component of the
      output directory, if one was supplied.

    * If the option 'post_commit' is set to one (or more) python function
      names (must be in the bzrlib namespace), then they will be invoked
      after the commit has completed, with the branch and revision_id as
      parameters. (Robert Collins)

    * Merge now has a retcode of 1 when conflicts occur. (Robert Collins)

    * --merge-type weave is now supported for file contents.  Tree-shape
      changes are still three-way based.  (Martin Pool, Aaron Bentley)

    * 'bzr check' allows the first revision on revision-history to have
      parents - something that is expected for cheap checkouts, and occurs
      when conversions from baz do not have all history.  (Robert Collins).

   * 'bzr merge' can now graft unrelated trees together, if your specify
     0 as a base. (Aaron Bentley)

   * 'bzr commit branch' and 'bzr commit branch/file1 branch/file2' now work
     (Aaron Bentley)

    * Add '.sconsign*' to default ignore list.  (Alexander Belchenko)

   * 'bzr merge --reprocess' minimizes conflicts

  TESTING:

    * The 'bzr selftest --pattern' option for has been removed, now 
      test specifiers on the command line can be simple strings, or 
      regexps, or both. (Robert Collins)

    * Passing -v to selftest will now show the time each test took to 
      complete, which will aid in analysing performance regressions and
      related questions. (Robert Collins)

    * 'bzr selftest' runs all tests, even if one fails, unless '--one'
      is given. (Martin Pool)

    * There is a new method for TestCaseInTempDir, assertFileEqual, which
      will check that a given content is equal to the content of the named
      file. (Robert Collins)

    * Fix test suite's habit of leaving many temporary log files in $TMPDIR.
      (Martin Pool)

  INTERNALS:

    * New 'testament' command and concept for making gpg-signatures 
      of revisions that are not tied to a particular internal
      representation.  (Martin Pool).

    * Per-revision properties ('revprops') as key-value associated 
      strings on each revision created when the revision is committed.
      Intended mainly for the use of external tools.  (Martin Pool).

    * Config options have moved from bzrlib.osutils to bzrlib.config.
      (Robert Collins)

    * Improved command line option definitions allowing explanations
      for individual options, among other things.  Contributed by 
      Magnus Therning.

    * Config options have moved from bzrlib.osutils to bzrlib.config.
      Configuration is now done via the config.Config interface:
      Depending on whether you have a Branch, a Location or no information
      available, construct a ``*Config``, and use its ``signature_checking``,
      ``username`` and ``user_email`` methods. (Robert Collins)

    * Plugins are now loaded under bzrlib.plugins, not bzrlib.plugin, and
      they are made available for other plugins to use. You should not 
      import other plugins during the __init__ of your plugin though, as 
      no ordering is guaranteed, and the plugins directory is not on the
      python path. (Robert Collins)

    * Branch.relpath has been moved to WorkingTree.relpath. WorkingTree no
      no longer takes an inventory, rather it takes an option branch
      parameter, and if None is given will open the branch at basedir 
      implicitly. (Robert Collins)

    * Cleaner exception structure and error reporting.  Suggested by 
      Scott James Remnant.  (Martin Pool)

    * Branch.remove has been moved to WorkingTree, which has also gained
      lock_read, lock_write and unlock methods for convenience. (Robert
      Collins)

    * Two decorators, needs_read_lock and needs_write_lock have been added
      to the branch module. Use these to cause a function to run in a
      read or write lock respectively. (Robert Collins)

    * Branch.open_containing now returns a tuple (Branch, relative-path),
      which allows direct access to the common case of 'get me this file
      from its branch'. (Robert Collins)

    * Transports can register using register_lazy_transport, and they 
      will be loaded when first used.  (Martin Pool)

    * 'pull' has been factored out of the command as WorkingTree.pull().
      A new option to WorkingTree.pull has been added, clobber, which will
      ignore diverged history and pull anyway.
      (Robert Collins)

    * config.Config has a 'get_user_option' call that accepts an option name.
      This will be looked up in branches.conf and bazaar.conf as normal.
      It is intended that this be used by plugins to support options - 
      options of built in programs should have specific methods on the config.
      (Robert Collins)

    * merge.merge_inner now has tempdir as an optional parameter. (Robert
      Collins)

    * Tree.kind is not recorded at the top level of the hierarchy, as it was
      missing on EmptyTree, leading to a bug with merge on EmptyTrees.
      (Robert Collins)

    * WorkingTree.__del__ has been removed, it was non deterministic and not 
      doing what it was intended to. See WorkingTree.__init__ for a comment
      about future directions. (Robert Collins/Martin Pool)

    * bzrlib.transport.http has been modified so that only 404 urllib errors
      are returned as NoSuchFile. Other exceptions will propogate as normal.
      This allows debuging of actual errors. (Robert Collins)

    * bzrlib.transport.Transport now accepts *ONLY* url escaped relative paths
      to apis like 'put', 'get' and 'has'. This is to provide consistent
      behaviour - it operates on url's only. (Robert Collins)

    * Transports can register using register_lazy_transport, and they 
      will be loaded when first used.  (Martin Pool)

    * 'merge_flex' no longer calls conflict_handler.finalize(), instead that
      is called by merge_inner. This is so that the conflict count can be 
      retrieved (and potentially manipulated) before returning to the caller
      of merge_inner. Likewise 'merge' now returns the conflict count to the
      caller. (Robert Collins)

    * 'revision.revision_graph can handle having only partial history for
      a revision - that is no revisions in the graph with no parents.
      (Robert Collins).

    * New builtins.branch_files uses the standard file_list rules to produce
      a branch and a list of paths, relative to that branch (Aaron Bentley)

    * New TestCase.addCleanup facility.

    * New bzrlib.version_info tuple (similar to sys.version_info), which can
      be used by programs importing bzrlib.

  BUG FIXES:

    * Better handling of branches in directories with non-ascii names. 
      (Joel Rosdahl, Panagiotis Papadakos)

    * Upgrades of trees with no commits will not fail due to accessing
      [-1] in the revision-history. (Andres Salomon)


bzr 0.1.1 2005-10-12

  BUG FIXES:

    * Fix problem in pulling over http from machines that do not 
      allow directories to be listed.

    * Avoid harmless warning about invalid hash cache after 
      upgrading branch format.

  PERFORMANCE: 
  
    * Avoid some unnecessary http operations in branch and pull.


bzr 0.1 2005-10-11

  NOTES:

    * 'bzr branch' over http initially gives a very high estimate
      of completion time but it should fall as the first few 
      revisions are pulled in.  branch is still slow on 
      high-latency connections.

  BUG FIXES:
  
    * bzr-man.py has been updated to work again. Contributed by
      Rob Weir.

    * Locking is now done with fcntl.lockf which works with NFS
      file systems. Contributed by Harald Meland.

    * When a merge encounters a file that has been deleted on
      one side and modified on the other, the old contents are
      written out to foo.BASE and foo.SIDE, where SIDE is this
      or OTHER. Contributed by Aaron Bentley.

    * Export was choosing incorrect file paths for the content of
      the tarball, this has been fixed by Aaron Bentley.

    * Commit will no longer commit without a log message, an 
      error is returned instead. Contributed by Jelmer Vernooij.

    * If you commit a specific file in a sub directory, any of its
      parent directories that are added but not listed will be 
      automatically included. Suggested by Michael Ellerman.

    * bzr commit and upgrade did not correctly record new revisions
      for files with only a change to their executable status.
      bzr will correct this when it encounters it. Fixed by
      Robert Collins

    * HTTP tests now force off the use of http_proxy for the duration.
      Contributed by Gustavo Niemeyer.

    * Fix problems in merging weave-based branches that have 
      different partial views of history.

    * Symlink support: working with symlinks when not in the root of a 
      bzr tree was broken, patch from Scott James Remnant.

  IMPROVEMENTS:

    * 'branch' now accepts a --basis parameter which will take advantage
      of local history when making a new branch. This allows faster 
      branching of remote branches. Contributed by Aaron Bentley.

    * New tree format based on weave files, called version 5.
      Existing branches can be upgraded to this format using 
      'bzr upgrade'.

    * Symlinks are now versionable. Initial patch by 
      Erik Toubro Nielsen, updated to head by Robert Collins.

    * Executable bits are tracked on files. Patch from Gustavo
      Niemeyer.

    * 'bzr status' now shows unknown files inside a selected directory.
      Patch from Heikki Paajanen.

    * Merge conflicts are recorded in .bzr. Two new commands 'conflicts'
      and 'resolve' have needed added, which list and remove those 
      merge conflicts respectively. A conflicted tree cannot be committed
      in. Contributed by Aaron Bentley.

    * 'rm' is now an alias for 'remove'.

    * Stores now split out their content in a single byte prefixed hash,
      dropping the density of files per directory by 256. Contributed by
      Gustavo Niemeyer.

    * 'bzr diff -r branch:URL' will now perform a diff between two branches.
      Contributed by Robert Collins.

    * 'bzr log' with the default formatter will show merged revisions,
      indented to the right. Initial implementation contributed by Gustavo
      Niemeyer, made incremental by Robert Collins.


  INTERNALS:

    * Test case failures have the exception printed after the log 
      for your viewing pleasure.

    * InventoryEntry is now an abstract base class, use one of the
      concrete InventoryDirectory etc classes instead.

    * Branch raises an UnsupportedFormatError when it detects a 
      bzr branch it cannot understand. This allows for precise
      handling of such circumstances.


  TESTING:

    * Removed testsweet module so that tests can be run after 
      bzr installed by 'bzr selftest'.

    * 'bzr selftest' command-line arguments can now be partial ids
      of tests to run, e.g. 'bzr selftest test_weave'

      
bzr 0.0.9 2005-09-23

  BUG FIXES:

    * Fixed "branch -r" option.

    * Fix remote access to branches containing non-compressed history.
      (Robert Collins).

    * Better reliability of http server tests.  (John Arbash-Meinel)

    * Merge graph maximum distance calculation fix.  (Aaron Bentley)
   
    * Various minor bug in windows support have been fixed, largely in the
      test suite. Contributed by Alexander Belchenko.

  IMPROVEMENTS:

    * Status now accepts a -r argument to give status between chosen
      revisions. Contributed by Heikki Paajanen.

    * Revision arguments no longer use +/-/= to control ranges, instead
      there is a 'before' namespace, which limits the successive namespace.
      For example '$ bzr log -r date:yesterday..before:date:today' will
      select everything from yesterday and before today. Contributed by
      Robey Pointer

    * There is now a bzr.bat file created by distutils when building on 
      Windows. Contributed by Alexander Belchenko.

  INTERNALS:

    * Removed uuid() as it was unused.

    * Improved 'fetch' code for pulling revisions from one branch into
      another (used by pull, merged, etc.)


bzr 0.0.8 2005-09-20

  IMPROVEMENTS:

    * Adding a file whose parent directory is not versioned will
      implicitly add the parent, and so on up to the root. This means
      you should never need to explictly add a directory, they'll just
      get added when you add a file in the directory.  Contributed by
      Michael Ellerman.

    * Ignore .DS_Store (contains Mac metadata) by default.  Patch from
      Nir Soffer.

    * If you set BZR_EDITOR in the environment, it is checked in
      preference to EDITOR and the config file for the interactive commit
      editing program. Related to this is a bugfix where a missing program
      set in EDITOR would cause editing to fail, now the fallback program
      for the operating system is still tried.

    * Files that are not directories/symlinks/regular files will no longer
      cause bzr to fail, it will just ignore them by default. You cannot add
      them to the tree though - they are not versionable.


  INTERNALS:

    * Refactor xml packing/unpacking.

  BUG FIXES: 

    * Fixed 'bzr mv' by Ollie Rutherfurd.

    * Fixed strange error when trying to access a nonexistent http
      branch.

    * Make sure that the hashcache gets written out if it can't be
      read.


  PORTABILITY:

    * Various Windows fixes from Ollie Rutherfurd.

    * Quieten warnings about locking; patch from Matt Lavin.


bzr-0.0.7 2005-09-02

  NEW FEATURES:

    * ``bzr shell-complete`` command contributed by Clint Adams to
      help with intelligent shell completion.

    * New expert command ``bzr find-merge-base`` for debugging merges.


  ENHANCEMENTS:

    * Much better merge support.

    * merge3 conflicts are now reported with markers like '<<<<<<<'
      (seven characters) which is the same as CVS and pleases things
      like emacs smerge.


  BUG FIXES:

    * ``bzr upgrade`` no longer fails when trying to fix trees that
      mention revisions that are not present.

    * Fixed bugs in listing plugins from ``bzr plugins``.

    * Fix case of $EDITOR containing options for the editor.

    * Fix log -r refusing to show the last revision.
      (Patch from Goffredo Baroncelli.)


  CHANGES:

    * ``bzr log --show-ids`` shows the revision ids of all parents.

    * Externally provided commands on your $BZRPATH no longer need
      to recognize --bzr-usage to work properly, and can just handle
      --help themselves.


  LIBRARY:

    * Changed trace messages to go through the standard logging
      framework, so that they can more easily be redirected by
      libraries.



bzr-0.0.6 2005-08-18

  NEW FEATURES:

    * Python plugins, automatically loaded from the directories on
      BZR_PLUGIN_PATH or ~/.bzr.conf/plugins by default.

    * New 'bzr mkdir' command.

    * Commit mesage is fetched from an editor if not given on the
      command line; patch from Torsten Marek.

    * ``bzr log -m FOO`` displays commits whose message matches regexp 
      FOO.
      
    * ``bzr add`` with no arguments adds everything under the current directory.

    * ``bzr mv`` does move or rename depending on its arguments, like
      the Unix command.

    * ``bzr missing`` command shows a summary of the differences
      between two trees.  (Merged from John Arbash-Meinel.)

    * An email address for commits to a particular tree can be
      specified by putting it into .bzr/email within a branch.  (Based
      on a patch from Heikki Paajanen.)


  ENHANCEMENTS:

    * Faster working tree operations.


  CHANGES:

    * 3rd-party modules shipped with bzr are copied within the bzrlib
      python package, so that they can be installed by the setup
      script without clashing with anything already existing on the
      system.  (Contributed by Gustavo Niemeyer.)

    * Moved plugins directory to bzrlib/, so that there's a standard
      plugin directory which is not only installed with bzr itself but
      is also available when using bzr from the development tree.
      BZR_PLUGIN_PATH and DEFAULT_PLUGIN_PATH are then added to the
      standard plugins directory.

    * When exporting to a tarball with ``bzr export --format tgz``, put 
      everything under a top directory rather than dumping it into the
      current directory.   This can be overridden with the ``--root`` 
      option.  Patch from William Dodé and John Meinel.

    * New ``bzr upgrade`` command to upgrade the format of a branch,
      replacing ``bzr check --update``.

    * Files within store directories are no longer marked readonly on
      disk.

    * Changed ``bzr log`` output to a more compact form suggested by
      John A Meinel.  Old format is available with the ``--long`` or
      ``-l`` option, patched by William Dodé.

    * By default the commit command refuses to record a revision with
      no changes unless the ``--unchanged`` option is given.

    * The ``--no-plugins``, ``--profile`` and ``--builtin`` command
      line options must come before the command name because they 
      affect what commands are available; all other options must come 
      after the command name because their interpretation depends on
      it.

    * ``branch`` and ``clone`` added as aliases for ``branch``.

    * Default log format is back to the long format; the compact one
      is available with ``--short``.
      
      
  BUG FIXES:
  
    * Fix bugs in committing only selected files or within a subdirectory.


bzr-0.0.5  2005-06-15
  
  CHANGES:

    * ``bzr`` with no command now shows help rather than giving an
      error.  Suggested by Michael Ellerman.

    * ``bzr status`` output format changed, because svn-style output
      doesn't really match the model of bzr.  Now files are grouped by
      status and can be shown with their IDs.  ``bzr status --all``
      shows all versioned files and unknown files but not ignored files.

    * ``bzr log`` runs from most-recent to least-recent, the reverse
      of the previous order.  The previous behaviour can be obtained
      with the ``--forward`` option.
        
    * ``bzr inventory`` by default shows only filenames, and also ids
      if ``--show-ids`` is given, in which case the id is the second
      field.


  ENHANCEMENTS:

    * New 'bzr whoami --email' option shows only the email component
      of the user identification, from Jo Vermeulen.

    * New ``bzr ignore PATTERN`` command.

    * Nicer error message for broken pipe, interrupt and similar
      conditions that don't indicate an internal error.

    * Add ``.*.sw[nop] .git .*.tmp *,v`` to default ignore patterns.

    * Per-branch locks keyed on ``.bzr/branch-lock``, available in
      either read or write mode.

    * New option ``bzr log --show-ids`` shows revision and file ids.

    * New usage ``bzr log FILENAME`` shows only revisions that
      affected that file.

    * Changed format for describing changes in ``bzr log -v``.

    * New option ``bzr commit --file`` to take a message from a file,
      suggested by LarstiQ.

    * New syntax ``bzr status [FILE...]`` contributed by Bartosz
      Oler.  File may be in a branch other than the working directory.

    * ``bzr log`` and ``bzr root`` can be given an http URL instead of
      a filename.

    * Commands can now be defined by external programs or scripts
      in a directory on $BZRPATH.

    * New "stat cache" avoids reading the contents of files if they 
      haven't changed since the previous time.

    * If the Python interpreter is too old, try to find a better one
      or give an error.  Based on a patch from Fredrik Lundh.

    * New optional parameter ``bzr info [BRANCH]``.

    * New form ``bzr commit SELECTED`` to commit only selected files.

    * New form ``bzr log -r FROM:TO`` shows changes in selected
      range; contributed by John A Meinel.

    * New option ``bzr diff --diff-options 'OPTS'`` allows passing
      options through to an external GNU diff.

    * New option ``bzr add --no-recurse`` to add a directory but not
      their contents.

    * ``bzr --version`` now shows more information if bzr is being run
      from a branch.

  
  BUG FIXES:

    * Fixed diff format so that added and removed files will be
      handled properly by patch.  Fix from Lalo Martins.

    * Various fixes for files whose names contain spaces or other
      metacharacters.


  TESTING:

    * Converted black-box test suites from Bourne shell into Python;
      now run using ``./testbzr``.  Various structural improvements to
      the tests.

    * testbzr by default runs the version of bzr found in the same
      directory as the tests, or the one given as the first parameter.

    * testbzr also runs the internal tests, so the only command
      required to check is just ``./testbzr``.

    * testbzr requires python2.4, but can be used to test bzr running
      under a different version.

    * Tests added for many other changes in this release.


  INTERNAL:

    * Included ElementTree library upgraded to 1.2.6 by Fredrik Lundh.

    * Refactor command functions into Command objects based on HCT by
      Scott James Remnant.

    * Better help messages for many commands.

    * Expose bzrlib.open_tracefile() to start the tracefile; until
      this is called trace messages are just discarded.

    * New internal function find_touching_revisions() and hidden
      command touching-revisions trace the changes to a given file.

    * Simpler and faster compare_inventories() function.

    * bzrlib.open_tracefile() takes a tracefilename parameter.

    * New AtomicFile class.

    * New developer commands ``added``, ``modified``.


  PORTABILITY:

    * Cope on Windows on python2.3 by using the weaker random seed.
      2.4 is now only recommended.


bzr-0.0.4  2005-04-22

  ENHANCEMENTS:

    * 'bzr diff' optionally takes a list of files to diff.  Still a bit
      basic.  Patch from QuantumG.

    * More default ignore patterns.

    * New 'bzr log --verbose' shows a list of files changed in the
      changeset.  Patch from Sebastian Cote.

    * Roll over ~/.bzr.log if it gets too large.

    * Command abbreviations 'ci', 'st', 'stat', '?' based on a patch
      by Jason Diamon.

    * New 'bzr help commands' based on a patch from Denys Duchier.


  CHANGES:

    * User email is determined by looking at $BZREMAIL or ~/.bzr.email
      or $EMAIL.  All are decoded by the locale preferred encoding.
      If none of these are present user@hostname is used.  The host's
      fully-qualified name is not used because that tends to fail when
      there are DNS problems.

    * New 'bzr whoami' command instead of username user-email.


  BUG FIXES: 

    * Make commit safe for hardlinked bzr trees.

    * Some Unicode/locale fixes.

    * Partial workaround for difflib.unified_diff not handling
      trailing newlines properly.


  INTERNAL:

    * Allow docstrings for help to be in PEP0257 format.  Patch from
      Matt Brubeck.

    * More tests in test.sh.

    * Write profile data to a temporary file not into working
      directory and delete it when done.

    * Smaller .bzr.log with process ids.


  PORTABILITY:

    * Fix opening of ~/.bzr.log on Windows.  Patch from Andrew
      Bennetts.

    * Some improvements in handling paths on Windows, based on a patch
      from QuantumG.


bzr-0.0.3  2005-04-06

  ENHANCEMENTS:

    * New "directories" internal command lists versioned directories
      in the tree.

    * Can now say "bzr commit --help".

    * New "rename" command to rename one file to a different name
      and/or directory.

    * New "move" command to move one or more files into a different
      directory.

    * New "renames" command lists files renamed since base revision.

    * New cat command contributed by janmar.

  CHANGES:

    * .bzr.log is placed in $HOME (not pwd) and is always written in
      UTF-8.  (Probably not a completely good long-term solution, but
      will do for now.)

  PORTABILITY:

    * Workaround for difflib bug in Python 2.3 that causes an
      exception when comparing empty files.  Reported by Erik Toubro
      Nielsen.

  INTERNAL:

    * Refactored inventory storage to insert a root entry at the top.

  TESTING:

    * Start of shell-based black-box testing in test.sh.


bzr-0.0.2.1

  PORTABILITY:

    * Win32 fixes from Steve Brown.


bzr-0.0.2  "black cube"  2005-03-31

  ENHANCEMENTS:

    * Default ignore list extended (see bzrlib/__init__.py).

    * Patterns in .bzrignore are now added to the default ignore list,
      rather than replacing it.

    * Ignore list isn't reread for every file.

    * More help topics.

    * Reinstate the 'bzr check' command to check invariants of the
      branch.

    * New 'ignored' command lists which files are ignored and why;
      'deleted' lists files deleted in the current working tree.

    * Performance improvements.

    * New global --profile option.
    
    * Ignore patterns like './config.h' now correctly match files in
      the root directory only.


bzr-0.0.1  2005-03-26

  ENHANCEMENTS:

    * More information from info command.

    * Can now say "bzr help COMMAND" for more detailed help.

    * Less file flushing and faster performance when writing logs and
      committing to stores.

    * More useful verbose output from some commands.

  BUG FIXES:

    * Fix inverted display of 'R' and 'M' during 'commit -v'.

  PORTABILITY:

    * Include a subset of ElementTree-1.2.20040618 to make
      installation easier.

    * Fix time.localtime call to work with Python 2.3 (the minimum
      supported).


bzr-0.0.0.69  2005-03-22

  ENHANCEMENTS:

    * First public release.

    * Storage of local versions: init, add, remove, rm, info, log,
      diff, status, etc.<|MERGE_RESOLUTION|>--- conflicted
+++ resolved
@@ -37,8 +37,6 @@
       branch as it makes performance and policy decisions to match the UI
       level command ``push``. (Robert Collins).
 
-<<<<<<< HEAD
-=======
     * New Branch.last_revision_info method, this is being done to allow
       optimization of requests for both the number of revisions and the last
       revision of a branch with smartservers and potentially future branch
@@ -53,7 +51,6 @@
       This is expected to grow to cover a number of related uses mainly
       related to bzr info. (Robert Collins)
 
->>>>>>> 9a8456a9
   BUGFIXES:
 
     * ``bzr annotate`` now uses dotted revnos from the viewpoint of the
