--- conflicted
+++ resolved
@@ -26,13 +26,11 @@
 * ``bzr commit`` now has a ``--commit-time`` option.
   (Alexander Sack, #459276)
 
-<<<<<<< HEAD
 * ``-Dhpss`` now increases logging done when run on the bzr server,
   similarly to how it works on the client. (John Arbash Meinel)
-=======
+
 * New option ``bzr unshelve --keep`` applies the changes and leaves them
   on the shelf.  (Martin Pool, Oscar Fuentes, #492091)
->>>>>>> 95b3791f
 
 * The ``BZR_COLUMNS`` envrionment variable can be set to force bzr to
   respect a given terminal width. This can be useful when output is
