--------------------
Bazaar Release Notes
--------------------

.. contents::

IN DEVELOPMENT
--------------

  IMPROVEMENTS:

    * Progress bars now show the rate of activity for some sftp 
      operations, and they are drawn different.  (Martin Pool, #172741)

  BUG FIXES:

    * There was a bug in how we handled resolving when a file is deleted
      in one branch, and modified in the other. If there was a criss-cross
      merge, we would cause the deletion to conflict a second time.
      (Vincent Ladeuil, John Arbash Meinel)

  COMPATIBILITY BREAKS:

    * By default, ``bzr status`` after a merge now shows just the pending
      merge tip revisions. This improves the signal-to-noise ratio after
      merging from trunk and completes much faster. To see all merged
      revisions, use the new ``-v`` flag.  (Ian Clatworthy)

    * ``bzr log --line`` now shows any tags after the date and before
      the commit message. If you have scripts which parse the output
      from this command, you may need to adjust them accordingly.
      (Ian Clatworthy)

  NEW FEATURES:

  IMPROVEMENTS:

    * ``bzr init`` will now print a little less verbose output.
      (Marius Kruger)

<<<<<<< HEAD
    * VirtualVersionedFiles now implements
      ``iter_lines_added_or_present_in_keys``. This allows the creation of 
      new branches based on stacked bzr-svn branches. (#311997)
=======
    * ``bzr log --short`` and ``bzr log --line`` now show tags, if any,
      for each revision. The tags are shown comma-separated inside
      ``{}``. For short format, the tags appear at the end of line
      before the optional ``[merge]`` indicator. For line format,
      the tags appear after the date. (Ian Clatworthy)
>>>>>>> fb7508ec

    * Rule-based preferences can now accept multiple patterns for a set of
      rules.  (Marius Kruger)

  BUG FIXES:

    * ``bzr log FILE`` now correctly shows mainline revisions merging
      a change to FILE when the ``--short`` and ``--line`` log formats
      are used. (Ian Clatworthy, #317417)

    * Don't require the present compression base in knits to be the same
      when adding records in knits. (Jelmer Vernooij, #307394)

    * Fix a problem with CIFS client/server lag on Windows colliding with
      an invariant-per-process algorithm for generating AtomicFile names
      (Adrian Wilkins, #304023)

    * Many socket operations now handle EINTR by retrying the operation.
      Previously EINTR was treated as an unrecoverable failure.  There is
      a new ``until_no_eintr`` helper function in ``bzrlib.osutils``.
      (Andrew Bennetts)

  DOCUMENTATION:

    * Improved plugin developer documentation.  (Martin Pool)

  API CHANGES:

    * ``ProgressBarStack`` is deprecated; instead use
      ``ui_factory.nested_progress_bar`` to create new progress bars.

    * The progress and UI classes have changed; the main APIs remain the
      same but code that provides a new UI or progress bar class may
      need to be updated.  (Martin Pool)

  TESTING:

  INTERNALS:

    * Default User Interface (UI) is CLIUIFactory when bzr runs in a dumb
      terminal. It is sometimes desirable do override this default by forcing
      bzr to use TextUIFactory. This can be achieved by setting the
      BZR_USE_TEXT_UI environment variable (emacs shells, as opposed to
      compile buffers, are such an example).
      (Vincent Ladeuil)

    * New API ``Branch.iter_merge_sorted_revisions()`` that iterates over
      ``(revision_id, depth, revno, end_of_merge)`` tuples.
      (Ian Clatworthy)

    * New ``Branch.dotted_revno_to_revision_id()`` and
      ``Branch.revision_id_to_dotted_revno()`` APIs that pick the most
      efficient way of doing the mapping.
      (Ian Clatworthy)

    * ``TreeDelta.show()`` now accepts a ``filter`` parameter allowing log
      formatters to retrict the output.
      (Vincent Ladeuil)


bzr 1.11 "Eyes up!" 2009-01-19
------------------------------

This first monthly release of Bazaar for 2009 improves Bazaar's operation
in Windows, Mac OS X, and other situations where file names are matched
without regard to capitalization: Bazaar tries to match the case of an
existing file.  This release of Bazaar also improves the efficiency of
Tortoise Windows Shell integration and lets it work on 64-bit platforms.

The UI through which Bazaar supports historic formats has been improved,
so 'bzr help formats' now gives a simpler and shorter list, with clear
advice.

This release also fixes a number of bugs, particularly a glitch that can
occur when there are concurrent writes to a pack repository.

  BUG FIXES:

    * Fix failing test when CompiledChunksToLines is not available.
      (Vincent Ladeuil)

    * Stacked branches don't repeatedly open their transport connection.
      (John Arbash Meinel)



bzr 1.11rc1 "Eyes up!" 2009-01-09
---------------------------------

  CHANGES:

    * Formats using Knit-based repository formats are now explicitly
      marked as deprecated. (Ian Clatworthy)

  NEW FEATURES:

    * Add support for `bzr tags -r 1..2`, that is we now support showing
      tags applicable for a specified revision range. (Marius Kruger)

    * ``authentication.conf`` now accepts pluggable read-only credential
      stores. Such a plugin (``netrc_credential_store``) is now included,
      handles the ``$HOME/.netrc`` file and can server as an example to
      implement other plugins.
      (Vincent Ladeuil)

    * ``shelve --list`` can now be used to list shelved changes.
      (Aaron Bentley)

  IMPROVEMENTS:

    * Add trailing slash to directories in all output of ``bzr ls``, except
      ``bzr ls --null``. (Gordon P. Hemsley, #306424)

    * ``bzr revision-info`` now supports a -d option to specify an
      alternative branch. (Michael Hudson)

    * Add connection to a C++ implementation of the Windows Shell Extension
      which is able to fully replace the current Python implemented one.
      Advantages include 64bit support and reduction in overhead for
      processes which drag in shell extensions.
      (Mark Hammond)

    * Support the Claws mail client directly, rather than via
      xdg-email. This prevents the display of an unnecessary modal
      dialog in Claws, informing the user that a file has been
      attached to the message, and works around bug #291847 in
      xdg-utils which corrupts the destination address.

    * When working on a case-insensitive case-preserving file-system, as
      commonly found with Windows, bzr will often ignore the case of the
      arguments specified by the user in preference to the case of an existing
      item on the file-system or in the inventory to help prevent
      counter-intuitive behaviour on Windows. (Mark Hammond)

  BUG FIXES:
  
    * Allow BzrDir implementation to implement backing up of 
      control directory. (#139691)

    * ``bzr push`` creating a new stacked branch will now only open a
      single connection to the target machine. (John Arbash Meinel)

    * Don't call iteritems on transport_list_registry, because it may
      change during iteration.  (Martin Pool, #277048)

    * Don't make a broken branch when pushing an unstackable-format branch
      that's in a stackable shared repository to a location with default
      stack-on location.  (Andrew Bennetts, #291046)

    * Don't require embedding user in HTTP(S) URLs do use authentication.conf.
      (Ben Jansen, Vincent Ladeuil, #300347)

    * Fix a problem with CIFS client/server lag on windows colliding with
      an invariant-per-process algorithm for generating AtomicFile names
      (Adrian Wilkins, #304023)

    * Fix bogus setUp signature in UnavailableFTPServer.
      (Gary van der Merwe, #313498)

    * Fix compilation error in ``_dirstate_helpers_c`` on SunOS/Solaris.
      (Jari Aalto)

    * Fix SystemError in ``_patiencediff_c`` module by calling
      PyErr_NoMemory() before returning NULL in PatienceSequenceMatcher_new.
      (Andrew Bennetts, #303206)

    * Give proper error message for diff with non-existent dotted revno.
      (Marius Kruger, #301969)

    * Handle EACCES (permission denied) errors when launching a message
      editor, and emit warnings when a configured editor cannot be
      started. (Andrew Bennetts)

    * ``$HOME/.netrc`` file is now recognized as a read-only credential store
      if configured in ``authentication.conf`` with 'password_encoding=netrc'
      in the appropriate sections.
      (Vincent Ladeuil, #103029)

    * Opening a stacked branch now properly shares the connection, rather
      than opening a new connection for the stacked-on branch.
      (John Arbash meinel)

    * Preserve transport decorators while following redirections.
      (Vincent Ladeuil, #245964, #270863)

    * Provides a finer and more robust filter for accepted redirections.
      (Vincent Ladeuil, #303959, #265070)

    * ``shelve`` paths are now interpreted relative to the current working
      tree.  (Aaron Bentley)

    * ``Transport.readv()`` defaults to not reading more than 100MB in a
      single array. Further ``RemoteTransport.readv`` sets this to 5MB to
      work better with how it splits its requests.
      (John Arbash Meinel, #303538)

    * Pack repositories are now able to reload the pack listing and retry
      the current operation if another action causes the data to be
      repacked.  (John Arbash Meinel, #153786)

    * ``pull -v`` now respects the log_format configuration variable.
      (Aaron Bentley)

    * ``push -v`` now works on non-initial pushes.  (Aaron Bentley)

    * Use the short status format when the short format is used for log.
      (Vincent Ladeuil, #87179)

    * Allow files to be renamed or moved via remove + add-by-id. (Charles
      Duffy, #314251)

  DOCUMENTATION:

    * Improved the formats help topic to explain why multiple formats
      exist and to provide guidelines in selecting one. Introduced
      two new supporting help topics: current-formats and other-formats.
      (Ian Clatworthy)

  API CHANGES:

    * ``LRUCache(after_cleanup_size)`` was renamed to
      ``after_cleanup_count`` and the old name deprecated. The new name is
      used for clarity, and to avoid confusion with
      ``LRUSizeCache(after_cleanup_size)``. (John Arbash Meinel)

    * New ``ForeignRepository`` base class, to help with foreign branch 
      support (e.g. svn).  (Jelmer Vernooij)

    * ``node_distances`` and ``select_farthest`` can no longer be imported
      from ``bzrlib.graph``.  They can still be imported from
      ``bzrlib.deprecated_graph``, which has been the preferred way to
      import them since before 1.0.  (Andrew Bennetts)
      
    * The logic in commit now delegates inventory basis calculations to
      the ``CommitBuilder`` object; this requires that the commit builder
      in use has been updated to support the new ``recording_deletes`` and
      ``record_delete`` methods. (Robert Collins)

  TESTING:

    * An HTTPS server is now available (it requires python-2.6). Future bzr
      versions will allow the use of the python-2.6 ssl module that can be
      installed for 2.5 and 2.4.

    * ``bzr selftest`` now fails if new trailing white space is added to
      the bazaar sources. It only checks changes not committed yet. This
      means that PQM will now reject changes that introduce new trailing
      whitespace. (Marius Kruger)

    * Introduced new experimental formats called ``1.12-preview`` and
      ``1.12-preview-rich-root`` to enable testing of related pending
      features, namely content filtering and filtered views.
      (Ian Clatworthy)

  INTERNALS:

    * Added an ``InventoryEntry`` cache when deserializing inventories.
      Can cut the time to iterate over multiple RevisionsTrees in half.
      (John Arbash Meinel)

    * Added ``bzrlib.fifo_cache.FIFOCache`` which is designed to have
      minimal overhead versus using a plain dict for cache hits, at the
      cost of not preserving the 'active' set as well as an ``LRUCache``.
      (John Arbash Meinel)

    * ``bzrlib.patience_diff.unified_diff`` now properly uses a tab
      character to separate the filename from the date stamp, and doesn't
      add trailing whitespace when a date stamp is not supplied.
      (Adeodato Simó, John Arbash Meinel)

    * ``DirStateWorkingTree`` and ``DirStateWorkingTreeFormat`` added
      as base classes of ``WorkingTree4`` and ``WorkingTreeFormat4``
      respectively. (Ian Clatworthy)

    * ``KnitVersionedFiles._check_should_delta()`` now uses the
      ``get_build_details`` api to avoid multiple hits to the index, and
      to properly follow the ``compression_parent`` rather than assuming
      it is the left-hand parent. (John Arbash Meinel)

    * ``KnitVersionedFiles.get_record_stream()`` will now chose a
      more optimal ordering when the keys are requested 'unordered'.
      Previously the order was fully random, now the records should be
      returned from each pack in turn, in forward I/O order.
      (John Arbash Meinel)
    
    * ``mutter()`` will now flush the ``~/.bzr.log`` if it has been more
      than 2s since the last time it flushed. (John Arbash Meinel)

    * New method ``bzrlib.repository.Repository.add_inventory_by_delta``
      allows adding an inventory via an inventory delta, which can be
      more efficient for some repository types. (Robert Collins)

    * Repository ``CommitBuilder`` objects can now accumulate an inventory
      delta. To enable this functionality call ``builder.recording_deletes``
      and additionally call ``builder.record_delete`` when a delete
      against the basis occurs. (Robert Collins)

    * The default http handler has been changed from pycurl to urllib.
      The default is still pycurl for https connections. (The only
      advantage of pycurl is that it checks ssl certificates.)
      (John Arbash Meinel)

    * ``VersionedFiles.get_record_stream()`` can now return objects with a
      storage_kind of ``chunked``. This is a collection (list/tuple) of
      strings. You can use ``osutils.chunks_to_lines()`` to turn them into
      guaranteed 'lines' or you can use ``''.join(chunks)`` to turn it
      into a fulltext. This allows for some very good memory savings when
      asking for many texts that share ancestry, as the individual chunks
      can be shared between versions of the file. (John Arbash Meinel)

    * ``pull -v`` and ``push -v`` use new function
      ``bzrlib.log.show_branch_change`` (Aaron Bentley)



bzr 1.10 2008-12-05
-------------------

Bazaar 1.10 has several performance improvements for copying revisions
(especially for small updates to large projects).  There has also been a
significant amount of effort in polishing stacked branches.  The commands
``shelve`` and ``unshelve`` have become core commands, with an improved
implementation.

The only changes versus bzr-1.10rc1 are bugfixes for stacked branches.

  BUG FIXES:

    * Don't set a pack write cache size from RepoFetcher, because the
      cache is not coherent with reads and causes ShortReadvErrors.
      This reverses the change that fixed #294479.
      (Martin Pool, #303856)

    * Properly handle when a revision can be inserted as a delta versus
      when it needs to be expanded to a fulltext for stacked branches.
      There was a bug involving merge revisions. As a method to help
      prevent future difficulties, also make stacked fetches sort
      topologically. (John Arbash Meinel, #304841)


bzr 1.10rc1 2008-11-28
----------------------

This release of Bazaar focuses on performance improvements when pushing
and pulling revisions, both locally and to remote networks.  The popular
``shelve`` and ``unshelve`` commands, used to interactively revert and
restore work in progress, have been merged from bzrtools into the bzr
core.  There are also bug fixes for portability, and for stacked branches.

  NEW FEATURES:

    * New ``commit_message_template`` hook that is called by the commit
      code to generate a template commit message. (Jelmer Vernooij)

    * New `shelve` and `unshelve` commands allow undoing and redoing changes.
      (Aaron Bentley)

  IMPROVEMENTS:

    * ``(Remote)Branch.copy_content_into`` no longer generates the full revision
      history just to set the last revision info.
      (Andrew Bennetts, John Arbash Meinel)

    * Fetches between formats with different serializers (such as
      pack-0.92-subtree and 1.9-rich-root) are faster now.  This is due to
      operating on batches of 100 revisions at time rather than
      one-by-one.  (Andrew Bennetts, John Arbash Meinel)

    * Search index files corresponding to pack files we've already used
      before searching others, because they are more likely to have the
      keys we're looking for.  This reduces the number of iix and tix
      files accessed when pushing 1 new revision, for instance.
      (John Arbash Meinel)

    * Signatures to transfer are calculated more efficiently in
      ``item_keys_introduced_by``.  (Andrew Bennetts, John Arbash Meinel)

    * The generic fetch code can once again copy revisions and signatures
      without extracting them completely to fulltexts and then serializing
      them back down into byte strings. This is a significant performance
      improvement when fetching from a stacked branch.
      (John Arbash Meinel, #300289)

    * When making a large readv() request over ``bzr+ssh``, break up the
      request into more manageable chunks. Because the RPC is not yet able
      to stream, this helps keep us from buffering too much information at
      once. (John Arbash Meinel)

  BUG FIXES:

    * Better message when the user needs to set their Launchpad ID.
      (Martin Pool, #289148)

    * ``bzr commit --local`` doesn't access the master branch anymore.
      This fixes a regression introduced in 1.9.  (Marius Kruger, #299313)

    * Don't call the system ``chdir()`` with an empty path. Sun OS seems
      to give an error in that case.  Also, don't count on ``getcwd()``
      being able to allocate a new buffer, which is a gnu extension.
      (John Arbash Meinel, Martin Pool, Harry Hirsch, #297831)

    * Don't crash when requesting log --forward <file> for a revision range
      starting with a dotted revno.
      (Vincent Ladeuil, #300055)

    * Don't create text deltas spanning stacked repositories; this could
      cause "Revision X not present in Y" when later accessing them.
      (Martin Pool, #288751)

    * Pack repositories are now able to reload the pack listing and retry
      the current operation if another action causes the data to be
      repacked.  (John Arbash Meinel, #153786)

    * PermissionDenied errors from smart servers no longer cause
      "PermissionDenied: "None"" on the client.
      (Andrew Bennetts, #299254)

    * Pushing to a stacked pack repository now batches writes, the same
      way writes are batched to ordinary pack repository.  This makes
      pushing to a stacked branch over the network much faster.
      (Andrew Bennetts, #294479)

    * TooManyConcurrentRequests no longer occur when a fetch fails and
      tries to abort a write group.  This allows the root cause (e.g. a
      network interruption) to be reported.  (Andrew Bennetts, #297014)

    * RemoteRepository.get_parent_map now uses fallback repositories.
      (Aaron Bentley, #297991?, #293679?)

  API CHANGES:

    * ``CommitBuilder`` now validates the strings it will be committing,
      to ensure that they do not have characters that will not be properly
      round-tripped. For now, it just checks for characters that are
      invalid in the XML form. (John Arbash Meinel, #295161)

    * Constructor parameters for NewPack (internal to pack repositories)
      have changed incompatibly.

    * ``Repository.abort_write_group`` now accepts an optional
      ``suppress_errors`` flag.  Repository implementations that override
      ``abort_write_group`` will need to be updated to accept the new
      argument.  Subclasses that only override ``_abort_write_group``
      don't need to change.

    * Transport implementations must provide copy_tree_to_transport.  A default
      implementation is provided for Transport subclasses.

  TESTING:

    * ``bzr selftest`` now fails if no doctests are found in a module
      that's expected to have them.  (Martin Pool)

    * Doctests now only report the first failure.  (Martin Pool)


bzr 1.9 2008-11-07
------------------

This release of Bazaar adds a new repository format, ``1.9``, with smaller
and more efficient index files.  This format can be specified when
creating a new repository, or used to losslessly upgrade an existing
repository.  bzr 1.9 also speeds most operations over the smart server
protocol, makes annotate faster, and uses less memory when making
checkouts or pulling large amounts of data.

  BUG FIXES:

   * Fix "invalid property value 'branch-nick' for None" regression with
     branches bound to svn branches.  (Martin Pool, #293440)

   * Fix SSL/https on Python2.6.  (Vincent Ladeuil, #293054)

   * ``SFTPTransport.readv()`` had a bug when requests were out-of-order.
     This only triggers some-of-the-time on Knit format repositories.
     (John Arbash Meinel, #293746)


bzr 1.9rc1 2008-10-31
---------------------

  NEW FEATURES:

    * New Branch hook ``transform_fallback_location`` allows a function to
      be called when looking up the stacked source. (Michael Hudson)

    * New repository formats ``1.9`` and ``1.9-rich-root``. These have all
      the functionality of ``1.6``, but use the new btree indexes.
      These indexes are both smaller and faster for access to historical
      information.  (John Arbash Meinel)

  IMPROVEMENTS:

    * ``BTreeIndex`` code now is able to prefetch extra pages to help tune
      the tradeoff between bandwidth and latency. Should be tuned
      appropriately to not impact commands which need minimal information,
      but provide a significant boost to ones that need more context. Only
      has a direct impact on the ``--development2`` format which uses
      btree's for the indexes. (John Arbash Meinel)

    * ``bzr dump-btree`` is a hidden command introduced to allow dumping
      the contents of a compressed btree file.  (John Arbash Meinel)

    * ``bzr pack`` now tells the index builders to optimize for size. For
      btree index repositories, this can save 25% of the index size
      (mostly in the text indexes). (John Arbash Meinel)

    * ``bzr push`` to an existing branch or repository on a smart server
      is faster, due to Bazaar making more use of the ``get_parent_map``
      RPC when querying the remote branch's revision graph.
      (Andrew Bennetts)

    * default username for bzr+ssh and sftp can be configured in
      authentication.conf. (Aaron Bentley)

    * launchpad-login now provides a default username for bzr+ssh and sftp
      URLs, allowing username-free URLs to work for everyone. (Aaron Bentley)

    * ``lp:`` lookups no longer include usernames, making them shareable and
      shorter. (Aaron Bentley)

    * New ``PackRepository.autopack`` smart server RPC, which does
      autopacking entirely on the server.  This is much faster than
      autopacking via plain file methods, which downloads a large amount
      of pack data and then re-uploads the same pack data into a single
      file.  This fixes a major (although infrequent) cause of lengthy
      delays when using a smart server.  For example, pushing the 10th
      revision to a repository with 9 packs now takes 44 RPCs rather than
      179, and much less bandwidth too.  This requires Bazaar 1.9 on both
      the client and the server, otherwise the client will fallback to the
      slower method.  (Andrew Bennetts)

  BUG FIXES:

    * A failure to load a plugin due to an IncompatibleAPI exception is
      now correctly reported. (Robert Collins, #279451)

    * API versioning support now has a multiple-version checking api
      ``require_any_api``. (Robert Collins, #279447)

    * ``bzr branch --stacked`` from a smart server to a standalone branch
      works again.  This fixes a regression in 1.7 and 1.8.
      (Andrew Bennetts, #270397)

    * ``bzr co`` uses less memory. It used to unpack the entire WT into
      memory before writing it to disk. This was a little bit faster, but
      consumed lots of memory. (John Arbash Meinel, #269456)

    * ``bzr missing --quiet`` no longer prints messages about whether
      there are missing revisions.  The exit code indicates whether there
      were or not.  (Martin Pool, #284748)

    * Fixes to the ``annotate`` code. The fast-path which re-used the
      stored deltas was accidentally disabled all the time, instead of
      only when a branch was stacked. Second, the code would accidentally
      re-use a delta even if it wasn't against the left-parent, this
      could only happen if ``bzr reconcile`` decided that the parent
      ordering was incorrect in the file graph.  (John Arbash Meinel)

    * "Permission denied" errors that occur when pushing a new branch to a
      smart server no longer cause tracebacks.  (Andrew Bennetts, #278673)

    * Some compatibility fixes for building the extensions with MSVC and
      for python2.4. (John Arbash Meinel, #277484)

    * The index logic is now able to reload the list of pack files if and
      index ends up disappearing. We still don't reload if the pack data
      itself goes missing after checking the index. This bug appears as a
      transient failure (file not found) when another process is writing
      to the repository.  (John Arbash Meinel, #153786)

    * ``bzr switch`` and ``bzr bind`` will now update the branch nickname if
      it was previously set. All checkouts will now refer to the bound branch
      for a nickname if one was not explicitly set.
      (Marius Kruger, #230903)

  DOCUMENTATION:

    * Improved hook documentation. (Michael Ernst)

  API CHANGES:

    * commands.plugins_cmds is now a CommandRegistry, not a dict.

  INTERNALS:

     * New AuthenticationConfig.set_credentials method allows easy programmatic
       configuration of authetication credentials.


bzr 1.8 2008-10-16
------------------

Bazaar 1.8 includes several fixes that improve working tree performance,
display of revision logs, and merges.  The bzr testsuite now passes on OS
X and Python 2.6, and almost completely passes on Windows.  The
smartserver code has gained several bug fixes and performance
improvements, and can now run server-side hooks within an http server.

  BUG FIXES:

   * Fix "Must end write group" error when another error occurs during
     ``bzr push``.  (Andrew Bennetts, #230902)

  PORTABILITY:

   * Some Pyrex versions require the WIN32 macro defined to compile on
     that platform.  (Alexander Belchenko, Martin Pool, #277481)


bzr 1.8rc1 2008-10-07
---------------------

  CHANGES:

    * ``bzr log file`` has been changed. It now uses a different method
      for determining which revisions to show as merging the changes to
      the file. It now only shows revisions which merged the change
      towards your mainline. This simplifies the output, makes it faster,
      and reduces memory consumption.  (John Arbash Meinel)

    * ``bzr merge`` now defaults to having ``--reprocess`` set, whenever
      ``--show-base`` is not supplied.  (John Arbash Meinel)

    * ``bzr+http//`` will now optionally load plugins and write logs on the
      server. (Marius Kruger)

    * ``bzrlib._dirstate_helpers_c.pyx`` does not compile correctly with
      Pyrex 0.9.4.1 (it generates C code which causes segfaults). We
      explicitly blacklist that version of the compiler for that
      extension. Packaged versions will include .c files created with
      pyrex >= 0.9.6 so it doesn't effect releases, only users running
      from the source tree. (John Arbash Meinel, #276868)

  FEATURES:

    * bzr is now compatible with python-2.6. python-2.6 is not yet officially
      supported (nor released, tests were conducted with the dev version of
      python-2.6rc2), but all known problems have been fixed.  Feedback
      welcome.
      (Vincent Ladeuil, #269535)

  IMPROVEMENTS:

    * ``bzr annotate`` will now include uncommitted changes from the local
      working tree by default. Such uncommitted changes are given the
      revision number they would get if a commit was done, followed with a
      ? to indicate that its not actually known. (Robert Collins, #3439)

    * ``bzr branch`` now accepts a ``--standalone`` option, which creates a
      standalone branch regardless of the presence of shared repositories.
      (Daniel Watkins)

    * ``bzr push`` is faster in the case there are no new revisions to
      push.  It is also faster if there are no tags in the local branch.
      (Andrew Bennetts)

    * File changes during a commit will update the tree stat cache.
      (Robert Collins)

    * Location aliases can now accept a trailing path.  (Micheal Hudson)

    * New hooks ``Lock.hooks`` when LockDirs are acquired and released.
      (Robert Collins, MartinPool)

    * Switching in heavyweight checkouts uses the master branch's context, not
      the checkout's context.  (Adrian Wilkins)

    * ``status`` on large trees is now faster, due to optimisations in the
      walkdirs code. Of particular note, the walkdirs code now performs
      a temporary ``chdir()`` while reading a single directory; if your
      platform has non thread-local current working directories (and is
      not windows which has its own implementation), this may introduce a
      race condition during concurrent uses of bzrlib. The bzrlib CLI
      will not encounter this as it is single threaded for working tree
      operations. (Robert Collins)

    * The C extensions now build on python 2.4 (Robert Collins, #271939)

    * The ``-Dhpss`` debug flag now reports the number of smart server
      calls per medium to stderr.  This is in addition to the existing
      detailed logging to the .bzr.log trace file.  (Andrew Bennetts)

  BUG FIXES:

    * Avoid random failures arising from misinterpreted ``errno`` values
      in ``_readdir_pyx.read_dir``.
      (Martin Pool, #279381)

    * Branching from a shared repository on a smart server into a new
      repository now preserves the repository format.
      (Andrew Bennetts, #269214)

    * ``bzr log`` now accepts a ``--change`` option.
      (Vincent Ladeuil, #248427)

    * ``bzr missing`` now accepts an ``--include-merges`` option.
      (Vincent Ladeuil, #233817)

    * Don't try to filter (internally) '.bzr' from the files to be deleted if
      it's not there.
      (Vincent Ladeuil, #272648)

    * Fix '_in_buffer' AttributeError when using the -Dhpss debug flag.
      (Andrew Bennetts)

    * Fix TooManyConcurrentRequests errors caused by a connection failure
      when doing ``bzr pull`` or ``bzr merge`` from a ``bzr+ssh`` URL.
      (Andrew Bennetts, #246233)

    * Fixed ``bzr st -r branch:PATH_TO_BRANCH`` where the other branch
      is in a different repository than the current one.
      (Lukáš Lalinský, #144421)

    * Make the first line of the manpage preamble a comment again.
      (David Futcher, #242106)

    * Remove use of optional parameter in GSSAPI FTP support, since
      it breaks newer versions of Python-Kerberos. (Jelmer Vernooij)

    * The autopacking logic will now always create a single new pack from
      all of the content which it deems is worth moving. This avoids the
      'repack a single pack' bug and should result in better packing
      overall.  (John Arbash Meinel, #242510, #172644)

    * Trivial documentation fix.
      (John Arbash Meinel, #270471)

    * ``bzr switch`` and ``bzr bind`` will now update the branch nickname if
      it was previously set. All checkouts will now refer to the bound branch
      for a nickname if one was not explicitly set.
      (Marius Kruger, #230903)

  DOCUMENTATION:

    * Explain revision/range identifiers. (Daniel Clemente)

  API CHANGES:

    * ``CommitBuilder.record_entry_contents`` returns one more element in
      its result tuple - an optional file system hash for the hash cache
      to use. (Robert Collins)

    * ``dirstate.DirState.update_entry`` will now only calculate the sha1
      of a file if it is likely to be needed in determining the output
      of iter_changes. (Robert Collins)

    * The PackRepository, RepositoryPackCollection, NewPack classes have a
      slightly changed interface to support different index types; as a
      result other users of these classes need to supply the index types
      they want. (Robert Collins)

  TESTING:

    * ``bzrlib.tests.repository_implementations`` has been renamed to
      ``bzrlib.tests.per_repository`` so that we have a common structure
      (and it is shorter). (John Arbash Meinel, #239343)

    * ``LocalTransport.abspath()`` now returns a drive letter if the
      transport has one, fixing numerous tests on Windows.
      (Mark Hammond)

    * PreviewTree is now tested via intertree_implementations.
      (Aaron Bentley)

    * The full test suite is passing again on OSX.
      (Guillermo Gonzalez, Vincent Ladeuil)

    * The full test suite passes when run with ``-Eallow_debug``.
      (Andrew Bennetts)

  INTERNALS:

    * A new hook, ``Branch.open``, has been added, which is called when
      branch objects are opened. (Robert Collins)

    * ``bzrlib.osutils._walkdirs_utf8`` has been refactored into common
      tree walking, and modular directory listing code to aid future
      performance optimisations and refactoring. (Robert Collins)

    * ``bzrlib.trace.debug_memory`` can be used to get a quick memory dump
      in the middle of processing. It only reports memory if
      ``/proc/PID/status`` is available. (John Arbash Meinel)

    * New method ``RevisionSpec.as_tree`` for representing the revision
      specifier as a revision tree object. (Lukáš Lalinský)

    * New race-free method on MutableTree ``get_file_with_stat`` for use
      when generating stat cache results. (Robert Collins)

    * New win32utils.get_local_appdata_location() provides access to a local
      directory for storing data.  (Mark Hammond)

    * To be compatible with python-2.6 a few new rules should be
      observed. 'message' attribute can't be used anymore in exception
      classes, 'sha' and 'md5' modules have been deprecated (use
      osutils.[md5|sha]), object__init__ and object.__new__ don't accept
      parameters anymore.
      (Vincent Ladeuil)


bzr 1.7.1 2008-10-01
--------------------

  No changes from 1.7.1rc1.


bzr 1.7.1rc1 2008-09-24
-----------------------

This release just includes an update to how the merge algorithm handles
file paths when we encounter complex history.

  FEATURES:

    * If we encounter a criss-cross in history, use information from
      direct Least Common Ancestors to resolve inventory shape (locations
      of files, adds, deletes, etc). This is similar in concept to using
      ``--lca`` for merging file texts, only applied to paths.
      (John Arbash Meinel)


bzr 1.7 2008-09-23
------------------

This release includes many bug fixes and a few performance and feature
improvements.  ``bzr rm`` will now scan for missing files and remove them,
like how ``bzr add`` scans for unknown files and adds them. A bit more
polish has been applied to the stacking code. The b-tree indexing code has
been brought in, with an eye on using it in a future repository format.
There are only minor installer changes since bzr-1.7rc2.

  FEATURES

    * Some small updates to the win32 installer. Include localization
      files found in plugins, and include the builtin distutils as part of
      packaging qbzr. (Mark Hammond)


bzr 1.7rc2 2008-09-17
---------------------

A few bug fixes from 1.7rc1. The biggest change is a new
``RemoteBranch.get_stacked_on_url`` rpc. This allows clients that are
trying to access a Stacked branch over the smart protocol, to properly
connect to the stacked-on location.

  BUG FIXES:

    * Branching from a shared repository on a smart server into a new
      repository now preserves the repository format.
      (Andrew Bennetts, #269214)

   * Branching from a stacked branch via ``bzr+ssh`` can properly connect
     to the stacked-on branch.  (Martin Pool, #261315)

    * ``bzr init`` no longer re-opens the BzrDir multiple times.
      (Vincent Ladeuil)

    * Fix '_in_buffer' AttributeError when using the -Dhpss debug flag.
      (Andrew Bennetts)


bzr 1.7rc1 2008-09-09
---------------------

This release candidate for bzr 1.7 has several bug fixes and a few
performance and feature improvements.  ``bzr rm`` will now scan for
missing files and remove them, like how ``bzr add`` scans for unknown
files and adds them. A bit more polish has been applied to the stacking
code. The b-tree indexing code has been brought in, with an eye on using
it in a future repository format.


  CHANGES:

    * ``bzr export`` can now export a subdirectory of a project.
      (Robert Collins)

    * ``bzr remove-tree`` will now refuse to remove a tree with uncommitted
      changes, unless the ``--force`` option is specified.
      (Lukáš Lalinský, #74101)

    * ``bzr rm`` will now scan for files that are missing and remove just
      them automatically, much as ``bzr add`` scans for new files that
      are not ignored and adds them automatically. (Robert Collins)

  FEATURES

    * Support for GSSAPI authentication when using FTP as documented in
      RFC2228. (Jelmer Vernooij, #49623)

    * Add support for IPv6 in the smart server. (Jelmer Vernooij, #165014)

  IMPROVEMENTS:

    * A url like ``log+file:///tmp`` will log all access to that Transport
      to ``.bzr.log``, which may help in debugging or profiling.
      (Martin Pool)

    * ``bzr branch`` and ``bzr push`` use the default stacking policy if the
      branch format supports it. (Aaron Bentley)

    * ``bzr init`` and ``bzr init-repo`` will now print out the same as
      ``bzr info`` if it completed successfully.
      (Marius Kruger)

    * ``bzr uncommit`` logs the old tip revision id, and displays how to
      restore the branch to that tip using ``bzr pull``.  This allows you
      to recover if you realize you uncommitted the wrong thing.
      (John Arbash Meinel)

    * Fix problems in accessing stacked repositories over ``bzr://``.
      (Martin Pool, #261315)

    * ``SFTPTransport.readv()`` was accidentally using ``list += string``,
      which 'works', but adds each character separately to the list,
      rather than using ``list.append(string)``. Fixing this makes the
      SFTP transport a little bit faster (~20%) and use a bit less memory.
      (John Arbash Meinel)

    * When reading index files, if we happen to read the whole file in a
      single request treat it as a ``_buffer_all`` request. This happens
      most often on small indexes over remote transports, where we default
      to reading 64kB. It saves a round trip for each small index during
      fetch operations. Also, if we have read more than 50% of an index
      file, trigger a ``_buffer_all`` on the next request. This works
      around some inefficiencies because reads don't fall neatly on page
      boundaries, so we would ignore those bytes, but request them again
      later. This could trigger a total read size of more than the whole
      file. (John Arbash Meinel)

  BUG FIXES:

    * ``bzr rm`` is now aliased to ``bzr del`` for the convenience of svn
      users. (Robert Collins, #205416)

    * Catch the infamous "select/poll returned error" which occurs when
      pycurl try to send a body request to an HTTP/1.0 server which has
      already refused to handle the request. (Vincent Ladeuil, #225020)

    * Fix ``ObjectNotLocked`` errors when using various commands
      (including ``bzr cat`` and ``bzr annotate``) in combination with a
      smart server URL.  (Andrew Bennetts, #237067)

    * ``FTPTransport.stat()`` would return ``0000`` as the permission bits
      for the containing ``.bzr/`` directory (it does not implement
      permissions). This would cause us to set all subdirectories to
      ``0700`` and files to ``0600`` rather than leaving them unmodified.
      Now we ignore ``0000`` as the permissions and assume they are
      invalid. (John Arbash Meinel, #259855)

    * Merging from a previously joined branch will no longer cause
      a traceback. (Jelmer Vernooij, #203376)

    * Pack operations on windows network shares will work even with large
      files. (Robert Collins, #255656)

    * Running ``bzr st PATH_TO_TREE`` will no longer suppress merge
      status. Status is also about 7% faster on mozilla sized trees
      when the path to the root of the tree has been given. Users of
      the internal ``show_tree_status`` function should be aware that
      the show_pending flag is now authoritative for showing pending
      merges, as it was originally. (Robert Collins, #225204)

    * Set valid default _param_name for Option so that ListOption can embed
      '-' in names. (Vincent Ladeuil, #263249)

    * Show proper error rather than traceback when an unknown revision
      id is specified to ``bzr cat-revision``. (Jelmer Vernooij, #175569)

    * Trailing text in the dirstate file could cause the C dirstate parser
      to try to allocate an invalid amount of memory. We now properly
      check and test for parsing a dirstate with invalid trailing data.
      (John Arbash Meinel, #186014)

    * Unexpected error responses from a smart server no longer cause the
      client to traceback.  (Andrew Bennetts, #263527)

    * Use a Windows api function to get a Unicode host name, rather than
      assuming the host name is ascii.
      (Mark Hammond, John Arbash Meinel, #256550)

    * ``WorkingTree4`` trees will now correctly report missing-and-new
      paths in the output of ``iter_changes``. (Robert Collins)

  DOCUMENTATION:

    * Updated developer documentation.  (Martin Pool)

  API CHANGES:

    * Exporters now take 4 parameters. (Robert Collins)

    * ``Tree.iter_changes`` will now return False for the content change
      field when a file is missing in the basis tree and not present in
      the target tree. Previously it returned True unconditionally.
      (Robert Collins)

    * The deprecated ``Branch.abspath`` and unimplemented
      ``Branch.rename_one`` and ``Branch.move`` were removed. (Jelmer Vernooij)

    * BzrDir.clone_on_transport implementations must now accept a stacked_on
      parameter.  (Aaron Bentley)

    * BzrDir.cloning_metadir implementations must now take a require_stacking
      parameter.  (Aaron Bentley)

  TESTING:

    * ``addCleanup`` now takes ``*arguments`` and ``**keyword_arguments``
      which are then passed to the cleanup callable as it is run. In
      addition, addCleanup no longer requires that the callables passed to
      it be unique. (Jonathan Lange)

    * Fix some tests that fail on Windows because files are deleted while
      still in use.
      (Mark Hammond)

    * ``selftest``'s ``--starting-with`` option can now use predefined
      prefixes so that one can say ``bzr selftest -s bp.loom`` instead of
      ``bzr selftest -s bzrlib.plugins.loom``. (Vincent Ladeuil)

    * ``selftest``'s ``--starting-with`` option now accepts multiple values.
      (Vincent Ladeuil)

  INTERNALS:

    * A new plugin interface, ``bzrlib.log.log_adapters``, has been added.
      This allows dynamic log output filtering by plugins.
      (Robert Collins)

    * ``bzrlib.btree_index`` is now available, providing a b-tree index
      layer. The design is memory conservative (limited memory cache),
      faster to seek (approx 100 nodes per page, gives 100-way fan out),
      and stores compressed pages allowing more keys per page.
      (Robert Collins, John Arbash Meinel)

    * ``bzrlib.diff.DiffTree.show_diff`` now skips changes where the kind
      is unknown in both source and target.
      (Robert Collins, Aaron Bentley)

    * ``GraphIndexBuilder.add_node`` and ``BTreeBuilder`` have been
      streamlined a bit. This should make creating large indexes faster.
      (In benchmarking, it now takes less time to create a BTree index than
      it takes to read the GraphIndex one.) (John Arbash Meinel)

    * Mail clients for `bzr send` are now listed in a registry.  This
      allows plugins to add new clients by registering them with
      ``bzrlib.mail_client.mail_client_registry``.  All of the built-in
      clients now use this mechanism.  (Neil Martinsen-Burrell)


bzr 1.6.1 2008-09-05
--------------------

A couple regressions were found in the 1.6 release. There was a
performance issue when using ``bzr+ssh`` to branch large repositories,
and some problems with stacking and ``rich-root`` capable repositories.


bzr 1.6.1rc2 2008-09-03
-----------------------

  BUG FIXES:

    * Copying between ``rich-root`` and ``rich-root-pack`` (and vice
      versa) was accidentally using the inter-model fetcher, instead of
      recognizing that both were 'rich root' formats.
      (John Arbash Meinel, #264321)


bzr 1.6.1rc1 2008-08-29
-----------------------

This release fixes a few regressions found in the 1.6 client. Fetching
changes was using an O(N^2) buffering algorithm, so for large projects it
would cause memory thrashing. There is also a specific problem with the
``--1.6-rich-root`` format, which prevented stacking on top of
``--rich-root-pack`` repositories, and could allow users to accidentally
fetch experimental data (``-subtree``) without representing it properly.
The ``--1.6-rich-root`` format has been deprecated and users are
recommended to upgrade to ``--1.6.1-rich-root`` immediately.  Also we
re-introduced a workaround for users who have repositories with incorrect
nodes (not possible if you only used official releases).
I should also clarify that none of this is data loss level issues, but
still sufficient enough to warrant an updated release.

  BUG FIXES:

    * ``RemoteTransport.readv()`` was being inefficient about how it
      buffered the readv data and processed it. It would keep appending to
      the same string (causing many copies) and then pop bytes out of the
      start of the string (causing more copies).
      With this patch "bzr+ssh://local" can improve dramatically,
      especially for projects with large files.
      (John Arbash Meinel)

    * Revision texts were always meant to be stored as fulltexts. There
      was a bug in a bzr.dev version that would accidentally create deltas
      when copying from a Pack repo to a Knit repo. This has been fixed,
      but to support those repositories, we know always request full texts
      for Revision texts. (John Arbash Meinel, #261339)

    * The previous ``--1.6-rich-root`` format used an incorrect xml
      serializer, which would accidentally support fetching from a
      repository that supported subtrees, even though the local one would
      not. We deprecated that format, and introduced a new one that uses
      the correct serializer ``--1.6.1-rich-root``.
      (John Arbash Meinel, #262333)


bzr 1.6 2008-08-25
------------------

Finally, the long awaited bzr 1.6 has been released. This release includes
new features like Stacked Branches, improved weave merge, and an updated
server protocol (now on v3) which will allow for better cross version
compatibility. With this release we have deprecated Knit format
repositories, and recommend that users upgrade them, we will continue to
support reading and writing them for the forseeable future, but we will
not be tuning them for performance as pack repositories have proven to be
better at scaling. This will also be the first release to bundle
TortoiseBzr in the standalone Windows installer.


bzr 1.6rc5 2008-08-19
---------------------

  BUG FIXES:

    * Disable automatic detection of stacking based on a containing
      directory of the target. It interacted badly with push, and needs a
      bit more work to get the edges polished before it should happen
      automatically. (John Arbash Meinel, #259275)
      (This change was reverted when merged to bzr.dev)


bzr 1.6rc4 2008-08-18
---------------------

  BUG FIXES:

    * Fix a regression in knit => pack fetching.  We had a logic
      inversion, causing the fetch to insert fulltexts in random order,
      rather than preserving deltas.  (John Arbash Meinel, #256757)


bzr 1.6rc3 2008-08-14
---------------------

  CHANGES:

    * Disable reading ``.bzrrules`` as a per-branch rule preferences
      file. The feature was not quite ready for a full release.
      (Robert Collins)

  IMPROVEMENTS:

    * Update the windows installer to bundle TortoiseBzr and ``qbzr``
      into the standalone installer. This will be the first official
      windows release that installs Tortoise by default.
      (Mark Hammond)

  BUG FIXES:

    * Fix a regression in ``bzr+http`` support. There was a missing
      function (``_read_line``) that needed to be carried over from
      ``bzr+ssh`` support. (Andrew Bennetts)

    * ``GraphIndex`` objects will internally read an entire index if more
      than 1/20th of their keyspace is requested in a single operation.
      This largely mitigates a performance regression in ``bzr log FILE``
      and completely corrects the performance regression in ``bzr log``.
      The regression was caused by removing an accomodation which had been
      supporting the index format in use. A newer index format is in
      development which is substantially faster. (Robert Collins)


bzr 1.6rc2 2008-08-13
---------------------

This release candidate has a few minor bug fixes, and some regression
fixes for Windows.

  BUG FIXES:

    * ``bzr upgrade`` on remote branches accessed via bzr:// and
      bzr+ssh:// now works.  (Andrew Bennetts)

    * Change the ``get_format_description()`` strings for
      ``RepositoryFormatKnitPack5`` et al to be single line messages.
      (Aaron Bentley)

    * Fix for a regression on Win32 where we would try to call
      ``os.listdir()`` on a file and not catch the exception properly.
      (Windows raises a different exception.) This would manifest in
      places like ``bzr rm file`` or ``bzr switch``.
      (Mark Hammond, John Arbash Meinel)

    * ``Inventory.copy()`` was failing to set the revision property for
      the root entry. (Jelmer Vernooij)

    * sftp transport: added missing ``FileExists`` case to
      ``_translate_io_exception`` (Christophe Troestler, #123475)

    * The help for ``bzr ignored`` now suggests ``bzr ls --ignored`` for
      scripting use. (Robert Collins, #3834)

    * The default ``annotate`` logic will now always assign the
      last-modified value of a line to one of the revisions that modified
      it, rather than a merge revision. This would happen when both sides
      claimed to have modified the line resulting in the same text. The
      choice is arbitrary but stable, so merges in different directions
      will get the same results.  (John Arbash Meinel, #232188)


bzr 1.6rc1 2008-08-06
---------------------

This release candidate for bzr 1.6 solidifies the new branch stacking
feature.  Bazaar now recommends that users upgrade all knit repositories,
because later formats are much faster.  However, we plan to continue read/write and
upgrade support for knit repostories for the forseeable future.  Several
other bugs and performance issues were fixed.

  CHANGES:

    * Knit format repositories are deprecated and bzr will now emit
      warnings whenever it encounters one.  Use ``bzr upgrade`` to upgrade
      knit repositories to pack format.  (Andrew Bennetts)

  IMPROVEMENTS:

    * ``bzr check`` can now be told which elements at a location it should
      check.  (Daniel Watkins)

    * Commit now supports ``--exclude`` (or ``-x``) to exclude some files
      from the commit. (Robert Collins, #3117)

    * Fetching data between repositories that have the same model but no
      optimised fetcher will not reserialise all the revisions, increasing
      performance. (Robert Collins, John Arbash Meinel)

    * Give a more specific error when target branch is not reachable.
      (James Westby)

    * Implemented a custom ``walkdirs_utf8`` implementation for win32.
      This uses a pyrex extension to get direct access to the
      ``FindFirstFileW`` style apis, rather than using ``listdir`` +
      ``lstat``. Shows a very strong improvement in commands like
      ``status`` and ``diff`` which have to iterate the working tree.
      Anywhere from 2x-6x faster depending on the size of the tree (bigger
      trees, bigger benefit.) (John Arbash Meinel)

    * New registry for log properties handles  and the method in
      LongLogFormatter to display the custom properties returned by the
      registered handlers. (Guillermo Gonzalez, #162469)

  BUG FIXES:

    * Add more tests that stacking does not create deltas spanning
      physical repository boundaries.
      (Martin Pool, #252428)

    * Better message about incompatible repositories.
      (Martin Pool, #206258)

    * ``bzr branch --stacked`` ensures the destination branch format can
      support stacking, even if the origin does not.
      (Martin Pool)

    * ``bzr export`` no longer exports ``.bzrrules``.
      (Ian Clatworthy)

    * ``bzr serve --directory=/`` now correctly allows the whole
      filesystem to be accessed on Windows, not just the root of the drive
      that Python is running from.
      (Adrian Wilkins, #240910)

    * Deleting directories by hand before running ``bzr rm`` will not
      cause subsequent errors in ``bzr st`` and ``bzr commit``.
      (Robert Collins, #150438)

    * Fix a test case that was failing if encoding wasn't UTF-8.
      (John Arbash Meinel, #247585)

    * Fix "no buffer space available" error when branching with the new
      smart server protocol to or from Windows.
      (Andrew Bennetts, #246180)

    * Fixed problem in branching from smart server.
      (#249256, Michael Hudson, Martin Pool)

    * Handle a file turning in to a directory in TreeTransform.
      (James Westby, #248448)

  API CHANGES:

    * ``MutableTree.commit`` has an extra optional keywork parameter
      ``exclude`` that will be unconditionally supplied by the command
      line UI - plugins that add tree formats may need an update.
      (Robert Collins)

    * The API minimum version for plugin compatibility has been raised to
      1.6 - there are significant changes throughout the code base.
      (Robert Collins)

    * The generic fetch code now uses three attributes on Repository objects
      to control fetch. The streams requested are controlled via :
      ``_fetch_order`` and ``_fetch_uses_deltas``. Setting these
      appropriately allows different repository implementations to recieve
      data in their optimial form. If the ``_fetch_reconcile`` is set then
      a reconcile operation is triggered at the end of the fetch.
      (Robert Collins)

    * The ``put_on_disk`` and ``get_tar_item`` methods in
      ``InventoryEntry`` were deprecated. (Ian Clatworthy)

    * ``Repository.is_shared`` doesn't take a read lock. It didn't
      need one in the first place (nobody cached the value, and
      ``RemoteRepository`` wasn't taking one either). This saves a round
      trip when probing Pack repositories, as they read the ``pack-names``
      file when locked. And during probe, locking the repo isn't very
      useful. (John Arbash Meinel)

  INTERNALS:

    * ``bzrlib.branchbuilder.BranchBuilder`` is now much more capable of
      putting together a real history without having to create a full
      WorkingTree. It is recommended that tests that are not directly
      testing the WorkingTree use BranchBuilder instead.  See
      ``BranchBuilder.build_snapshot`` or
      ``TestCaseWithMemoryTree.make_branch_builder``.  (John Arbash Meinel)

    * ``bzrlib.builtins.internal_tree_files`` broken into two giving a new
      helper ``safe_relpath_files`` - used by the new ``exclude``
      parameter to commit. (Robert Collins)

    * Make it easier to introduce new WorkingTree formats.
      (Ian Clatworthy)

    * The code for exporting trees was refactored not to use the
      deprecated ``InventoryEntry`` methods. (Ian Clatworthy)

    * RuleSearchers return () instead of [] now when there are no matches.
      (Ian Clatworthy)


bzr 1.6beta3 2008-07-17
-----------------------

This release adds a new 'stacked branches' feature allowing branches to
share storage without being in the same repository or on the same machine.
(See the user guide for more details.)  It also adds a new hook, improved
weaves, aliases for related locations, faster bzr+ssh push, and several
bug fixes.

  FEATURES:

    * New ``pre_change_branch_tip`` hook that is called before the
      branch tip is moved, while the branch is write-locked.  See the User
      Reference for signature details.  (Andrew Bennetts)

    * Rule-based preferences can now be defined for selected files in
      selected branches, allowing commands and plugins to provide
      custom behaviour for files matching defined patterns.
      See ``Rule-based preferences`` (part of ``Configuring Bazaar``)
      in the User Guide and ``bzr help rules`` for more information.
      (Ian Clatworthy)

    * Sites may suggest a branch to stack new branches on.  (Aaron Bentley)

    * Stacked branches are now supported. See ``bzr help branch`` and
      ``bzr help push``.  Branches must be in the ``development1`` format
      to stack, though the stacked-on branch can be of any format.
      (Robert Collins)

  IMPROVEMENTS:

    * ``bzr export --format=tgz --root=NAME -`` to export a gzipped tarball
      to stdout; also ``tar`` and ``tbz2``.
      (Martin Pool)

    * ``bzr (re)merge --weave`` will now use a standard Weave algorithm,
      rather than the annotation-based merge it was using. It does so by
      building up a Weave of the important texts, without needing to build
      the full ancestry. (John Arbash Meinel, #238895)

    * ``bzr send`` documents and better supports ``emacsclient`` (proper
      escaping of mail headers and handling of the MUA Mew).
      (Christophe Troestler)

    * Remembered locations can be specified by aliases, e.g. :parent, :public,
      :submit.  (Aaron Bentley)

    * The smart protocol now has improved support for setting branches'
      revision info directly.  This makes operations like push
      faster.  The new request method name is
      ``Branch.set_last_revision_ex``.  (Andrew Bennetts)

  BUG FIXES:

    * Bazaar is now able to be a client to the web server of IIS 6 and 7.
      The broken implementations of RFC822 in Python and RFC2046 in IIS
      combined with boundary-line checking in Bazaar previously made this
      impossible. (NB, IIS 5 does not suffer from this problem).
      (Adrian Wilkins, #247585)

    * ``bzr log --long`` with a ghost in your mainline now handles that
      ghost properly. (John Arbash Meinel, #243536)

    * ``check`` handles the split-up .bzr layout correctly, so no longer
      requires a branch to be present.
      (Daniel Watkins, #64783)

    * Clearer message about how to set the PYTHONPATH if bzrlib can't be
      loaded.
      (Martin Pool, #205230)

    * Errors about missing libraries are now shown without a traceback,
      and with a suggestion to install the library.  The full traceback is
      still in ``.bzr.log`` and can be shown with ``-Derror``.
      (Martin Pool, #240161)

    * Fetch from a stacked branch copies all required data.
      (Aaron Bentley, #248506)

    * Handle urls such as ftp://user@host.com@www.host.com where the user
      name contains an @.
      (Neil Martinsen-Burrell, #228058)

    * ``needs_read_lock`` and ``needs_write_lock`` now suppress an error during
      ``unlock`` if there was an error in the original function. This helps
      most when there is a failure with a smart server action, since often the
      connection closes and we cannot unlock.
      (Andrew Bennetts, John Arbash Meinel, #125784)

    * Obsolete hidden command ``bzr fetch`` removed.
      (Martin Pool, #172870)

    * Raise the correct exception when doing ``-rbefore:0`` or ``-c0``.
      (John Arbash Meinel, #239933)

    * You can now compare file revisions in Windows diff programs from
      Cygwin Bazaar.
      (Matt McClure, #209281)

    * revision_history now tolerates mainline ghosts for Branch format 6.
      (Aaron Bentley, #235055)

    * Set locale from environment for third party libs.
      (Martin von Gagern, #128496)

  DOCUMENTATION:

    * Added *Using stacked branches* to the User Guide.
      (Ian Clatworthy)

    * Updated developer documentation.
      (Martin Pool)

  TESTING:

   * ``-Dmemory`` will cause /proc/PID/status to be catted before bzr
     exits, allowing low-key analysis of peak memory use. (Robert Collins)

   * ``TestCaseWithTransport.make_branch_and_tree`` tries harder to return
     a tree with a ``branch`` attribute of the right format.  This was
     preventing some ``RemoteBranch`` tests from actually running with
     ``RemoteBranch`` instances.  (Andrew Bennetts)

  API CHANGES:

    * Removed ``Repository.text_store``, ``control_store``, etc.  Instead,
      there are new attributes ``texts, inventories, revisions,
      signatures``, each of which is a ``VersionedFiles``.  See the
      Repository docstring for more details.
      (Robert Collins)

    * ``Branch.pull`` now accepts an ``_override_hook_target`` optional
      parameter.  If you have a subclass of ``Branch`` that overrides
      ``pull`` then you should add this parameter.  (Andrew Bennetts)

    * ``bzrlib.check.check()`` has been deprecated in favour of the more
      aptly-named ``bzrlib.check.check_branch()``.
      (Daniel Watkins)

    * ``Tree.print_file`` and ``Repository.print_file`` are deprecated.
      These methods are bad APIs because they write directly to sys.stdout.
      bzrlib does not use them internally, and there are no direct tests
      for them. (Alexander Belchenko)

  INTERNALS:

    * ``cat`` command no longer uses ``Tree.print_file()`` internally.
      (Alexander Belchenko)

    * New class method ``BzrDir.open_containing_tree_branch_or_repository``
      which eases the discovery of the tree, the branch and the repository
      containing a given location.
      (Daniel Watkins)

    * New ``versionedfile.KeyMapper`` interface to abstract out the access to
      underlying .knit/.kndx etc files in repositories with partitioned
      storage. (Robert Collins)

    * Obsolete developer-use command ``weave-join`` has been removed.
      (Robert Collins)

    * ``RemoteToOtherFetcher`` and ``get_data_stream_for_search`` removed,
      to support new ``VersionedFiles`` layering.
      (Robert Collins)


bzr 1.6beta2 2008-06-10
-----------------------

This release contains further progress towards our 1.6 goals of shallow
repositories, and contains a fix for some user-affecting bugs in the
repository layer.  Building working trees during checkout and branch is
now faster.

  BUG FIXES:

    * Avoid KnitCorrupt error extracting inventories from some repositories.
      (The data is not corrupt; an internal check is detecting a problem
      reading from the repository.)
      (Martin Pool, Andrew Bennetts, Robert Collins, #234748)

    * ``bzr status`` was breaking if you merged the same revision twice.
      (John Arbash Meinel, #235407)

    * Fix infinite loop consuming 100% CPU when a connection is lost while
      reading a response body via the smart protocol v1 or v2.
      (Andrew Bennetts)

    * Inserting a bundle which changes the contents of a file with no trailing
      end of line, causing a knit snapshot in a 'knits' repository will no longer
      cause KnitCorrupt. (Robert Collins)

    * ``RemoteBranch.pull`` needs to return the ``self._real_branch``'s
      pull result. It was instead just returning None, which breaks ``bzr
      pull``. (John Arbash Meinel, #238149)

    * Sanitize branch nick before using it as an attachment filename in
      ``bzr send``. (Lukáš Lalinský, #210218)

    * Squash ``inv_entry.symlink_target`` to a plain string when
      generating DirState details. This prevents from getting a
      ``UnicodeError`` when you have symlinks and non-ascii filenames.
      (John Arbash Meinel, #135320)

  IMPROVEMENTS:

    * Added the 'alias' command to set/unset and display aliases. (Tim Penhey)

    * ``added``, ``modified``, and ``unknowns`` behaviour made consistent (all three
      now quote paths where required). Added ``--null`` option to ``added`` and
      ``modified`` (for null-separated unknowns, use ``ls --unknown --null``)
      (Adrian Wilkins)

    * Faster branching (1.09x) and lightweight checkouts (1.06x) on large trees.
      (Ian Clatworthy, Aaron Bentley)

  DOCUMENTATION:

    * Added *Bazaar Zen* section to the User Guide. (Ian Clatworthy)

  TESTING:

    * Fix the test HTTPServer to be isolated from chdir calls made while it is
      running, allowing it to be used in blackbox tests. (Robert Collins)

  API CHANGES:

    * ``WorkingTree.set_parent_(ids/trees)`` will now filter out revisions
      which are in the ancestry of other revisions. So if you merge the same
      tree twice, or merge an ancestor of an existing merge, it will only
      record the newest. (If you merge a descendent, it will replace its
      ancestor). (John Arbash Meinel, #235407)

    * ``RepositoryPolicy.__init__`` now requires stack_on and stack_on_pwd,
      through the derived classes do not.  (Aaron Bentley)

  INTERNALS:

    * ``bzrlib.bzrdir.BzrDir.sprout`` now accepts ``stacked`` to control
      creating stacked branches. (Robert Collins)

    * Knit record serialisation is now stricter on what it will accept, to
      guard against potential internal bugs, or broken input. (Robert Collins)


bzr 1.6beta1 2008-06-02
-----------------------


Commands that work on the revision history such as push, pull, missing,
uncommit and log are now substantially faster.  This release adds a
translation of some of the user documentation into Spanish.  (Contributions of
other translations would be very welcome.)  Bazaar 1.6beta1 adds a new network
protocol which is used by default and which allows for more efficient transfers
and future extensions.


  NOTES WHEN UPGRADING:

    * There is a new version of the network protocol used for bzr://, bzr+ssh://
      and bzr+http:// connections.  This will allow more efficient requests and
      responses, and more graceful fallback when a server is too old to
      recognise a request from a more recent client.  Bazaar 1.6 will
      interoperate with 0.16 and later versions, but servers should be upgraded
      when possible.  Bazaar 1.6 no longer interoperates with 0.15 and earlier via
      these protocols.  Use alternatives like SFTP or upgrade those servers.
      (Andrew Bennetts, #83935)

  CHANGES:

    * Deprecation warnings will not be suppressed when running ``bzr selftest``
      so that developers can see if their code is using deprecated functions.
      (John Arbash Meinel)

  FEATURES:

    * Adding ``-Derror`` will now display a traceback when a plugin fails to
      load. (James Westby)

  IMPROVEMENTS:

    * ``bzr branch/push/pull -r XXX`` now have a helper function for finding
      the revno of the new revision (``Graph.find_distance_to_null``). This
      should make something like ``bzr branch -r -100`` in a shared, no-trees
      repository much snappier. (John Arbash Meinel)

    * ``bzr log --short -r X..Y`` no longer needs to access the full revision
      history. This makes it noticeably faster when logging the last few
      revisions. (John Arbash Meinel)

    * ``bzr ls`` now accepts ``-V`` as an alias for ``--versioned``.
      (Jerad Cramp, #165086)

    * ``bzr missing`` uses the new ``Graph.find_unique_ancestors`` and
      ``Graph.find_differences`` to determine missing revisions without having
      to search the whole ancestry. (John Arbash Meinel, #174625)

    * ``bzr uncommit`` now uses partial history access, rather than always
      extracting the full revision history for a branch. This makes it
      resolve the appropriate revisions much faster (in testing it drops
      uncommit from 1.5s => 0.4s). It also means ``bzr log --short`` is one
      step closer to not using full revision history.
      (John Arbash Meinel, #172649)

  BUGFIXES:

    * ``bzr merge --lca`` should handle when two revisions have no common
      ancestor other than NULL_REVISION. (John Arbash Meinel, #235715)

    * ``bzr status`` was breaking if you merged the same revision twice.
      (John Arbash Meinel, #235407)

    * ``bzr push`` with both ``--overwrite`` and ``-r NNN`` options no longer
      fails.  (Andrew Bennetts, #234229)

    * Correctly track the base URL of a smart medium when using bzr+http://
      URLs, which was causing spurious "No repository present" errors with
      branches in shared repositories accessed over bzr+http.
      (Andrew Bennetts, #230550)

    * Define ``_remote_is_at_least_1_2`` on ``SmartClientMedium`` so that all
      implementations have the attribute.  Fixes 'PyCurlTransport' object has no
      attribute '_remote_is_at_least_1_2' attribute errors.
      (Andrew Bennetts, #220806)

    * Failure to delete an obsolete pack file should just give a warning
      message, not a fatal error.  It may for example fail if the file is still
      in use by another process.
      (Martin Pool)

    * Fix MemoryError during large fetches over HTTP by limiting the amount of
      data we try to read per ``recv`` call.  The problem was observed with
      Windows and a proxy, but might affect other environments as well.
      (Eric Holmberg, #215426)

    * Handle old merge directives correctly in Merger.from_mergeable.  Stricter
      get_parent_map requirements exposed a latent bug here.  (Aaron Bentley)

    * Issue a warning and ignore passwords declared in authentication.conf when
      used for an ssh scheme (sftp or bzr+ssh).
      (Vincent Ladeuil, #203186)

    * Make both http implementations raise appropriate exceptions on 403
      Forbidden when POSTing smart requests.
      (Vincent Ladeuil, #230223)

    * Properly *title* header names in http requests instead of capitalizing
      them.
      (Vincent Ladeuil, #229076)

    * The "Unable to obtain lock" error message now also suggests using
      ``bzr break-lock`` to fix it.  (Martin Albisetti, #139202)

    * Treat an encoding of '' as ascii; this can happen when bzr is run
      under vim on Mac OS X.
      (Neil Martinsen-Burrell)

    * ``VersionedFile.make_mpdiffs()`` was raising an exception that wasn't in
      scope. (Daniel Fischer #235687)

  DOCUMENTATION:

    * Added directory structure and started translation of docs in spanish.
      (Martin Albisetti, Lucio Albenga)

    * Incorporate feedback from Jelmer Vernooij and Neil Martinsen-Burrell
      on the plugin and integration chapters of the User Guide.
      (Ian Clatworthy)

    * More Bazaar developer documentation about packaging and release process,
      and about use of Python reprs.
      (Martin Pool, Martin Albisetti)

    * Updated Tortise strategy document. (Mark Hammond)

  TESTING:

    * ``bzrlib.tests.adapt_tests`` was broken and unused - it has been fixed.
      (Robert Collins)

    * Fix the test HTTPServer to be isolated from chdir calls made while it is
      running, allowing it to be used in blackbox tests. (Robert Collins)

    * New helper function for splitting test suites
      ``split_suite_by_condition``. (Robert Collins)

  INTERNALS:

    * ``Branch.missing_revisions`` has been deprecated. Similar functionality
      can be obtained using ``bzrlib.missing.find_unmerged``. The api was
      fairly broken, and the function was unused, so we are getting rid of it.
      (John Arbash Meinel)

  API CHANGES:

    * ``Branch.abspath`` is deprecated; use the Tree or Transport
      instead.  (Martin Pool)

    * ``Branch.update_revisions`` now takes an optional ``Graph``
      object. This can be used by ``update_revisions`` when it is
      checking ancestry, and allows callers to prefer request to go to a
      local branch.  (John Arbash Meinel)

    * Branch, Repository, Tree and BzrDir should expose a Transport as an
      attribute if they have one, rather than having it indirectly accessible
      as ``.control_files._transport``.  This doesn't add a requirement
      to support a Transport in cases where it was not needed before;
      it just simplifies the way it is reached.  (Martin Pool)

    * ``bzr missing --mine-only`` will return status code 0 if you have no
      new revisions, but the remote does. Similarly for ``--theirs-only``.
      The new code only checks one side, so it doesn't know if the other
      side has changes. This seems more accurate with the request anyway.
      It also changes the output to print '[This|Other] branch is up to
      date.' rather than displaying nothing.  (John Arbash Meinel)

    * ``LockableFiles.put_utf8``, ``put_bytes`` and ``controlfilename``
      are now deprecated in favor of using Transport operations.
      (Martin Pool)

    * Many methods on ``VersionedFile``, ``Repository`` and in
      ``bzrlib.revision``  deprecated before bzrlib 1.5 have been removed.
      (Robert Collins)

    * ``RevisionSpec.wants_revision_history`` can be set to False for a given
      ``RevisionSpec``. This will disable the existing behavior of passing in
      the full revision history to ``self._match_on``. Useful for specs that
      don't actually need access to the full history. (John Arbash Meinel)

    * The constructors of ``SmartClientMedium`` and its subclasses now require a
      ``base`` parameter.  ``SmartClientMedium`` implementations now also need
      to provide a ``remote_path_from_transport`` method.  (Andrew Bennetts)

    * The default permissions for creating new files and directories
      should now be obtained from ``BzrDir._get_file_mode()`` and
      ``_get_dir_mode()``, rather than from LockableFiles.  The ``_set_file_mode``
      and ``_set_dir_mode`` variables on LockableFiles which were advertised
      as a way for plugins to control this are no longer consulted.
      (Martin Pool)

    * ``VersionedFile.join`` is deprecated. This method required local
      instances of both versioned file objects and was thus hostile to being
      used for streaming from a smart server. The new get_record_stream and
      insert_record_stream are meant to efficiently replace this method.
      (Robert Collins)

    * ``WorkingTree.set_parent_(ids/trees)`` will now filter out revisions
      which are in the ancestry of other revisions. So if you merge the same
      tree twice, or merge an ancestor of an existing merge, it will only
      record the newest. (If you merge a descendent, it will replace its
      ancestor). (John Arbash Meinel, #235407)

    * ``WorkingTreeFormat2.stub_initialize_remote`` is now private.
      (Martin Pool)


bzr 1.5 2008-05-16
------------------

This release of Bazaar includes several updates to the documentation, and fixes
to prepare for making rich root support the default format. Many bugs have been
squashed, including fixes to log, bzr+ssh inter-operation with older servers.

  CHANGES:

    * Suppress deprecation warnings when bzrlib is a 'final' release. This way
      users of packaged software won't be bothered with DeprecationWarnings,
      but developers and testers will still see them. (John Arbash Meinel)

  DOCUMENTATION:

    * Incorporate feedback from Jelmer Vernooij and Neil Martinsen-Burrell
      on the plugin and integration chapters of the User Guide.
      (Ian Clatworthy)


bzr 1.5rc1 2008-05-09
---------------------

  NOTES WHEN UPGRADING:

  CHANGES:

    * Broader support of GNU Emacs mail clients. Set
      ``mail_client=emacsclient`` in your bazaar.conf and ``send`` will pop the
      bundle in a mail buffer according to the value of ``mail-user-agent``
      variable. (Xavier Maillard)

  FEATURES:

  IMPROVEMENTS:

    * Diff now handles revision specs like "branch:" and "submit:" more
      efficiently.  (Aaron Bentley, #202928)

    * More friendly error given when attempt to start the smart server
      on an address already in use. (Andrea Corbellini, #200575)

    * Pull completes much faster when there is nothing to pull.
      (Aaron Bentley)

  BUGFIXES:

    * Authentication.conf can define sections without password.
      (Vincent Ladeuil, #199440)

    * Avoid muttering every time a child update does not cause a progress bar
      update. (John Arbash Meinel, #213771)

    * ``Branch.reconcile()`` is now implemented. This allows ``bzr reconcile``
      to fix when a Branch has a non-canonical mainline history. ``bzr check``
      also detects this condition. (John Arbash Meinel, #177855)

    * ``bzr log -r ..X bzr://`` was failing, because it was getting a request
      for ``revision_id=None`` which was not a string.
      (John Arbash Meinel, #211661)

    * ``bzr commit`` now works with Microsoft's FTP service.
      (Andreas Deininger)

    * Catch definitions outside sections in authentication.conf.
      (Vincent Ladeuil, #217650)

    * Conversion from non-rich-root to rich-root(-pack) updates inventory
      sha1s, even when bundles are used.  (Aaron Bentley, #181391)

    * Conversion from non-rich-root to rich-root(-pack) works correctly even
      though search keys are not topologically sorted.  (Aaron Bentley)

    * Conversion from non-rich-root to rich-root(-pack) works even when a
      parent revision has a different root id.  (Aaron Bentley, #177874)

    * Disable strace testing until strace is fixed (see bug #103133) and emit a
      warning when selftest ends to remind us of leaking tests.
      (Vincent Ladeuil, #226769)

    * Fetching all revisions from a repository does not cause pack collisions.
      (Robert Collins, Aaron Bentley, #212908)

    * Fix error about "attempt to add line-delta in non-delta knit".
      (Andrew Bennetts, #217701)

    * Pushing a branch in "dirstate" format (Branch5) over bzr+ssh would break
      if the remote server was < version 1.2. This was due to a bug in the
      RemoteRepository.get_parent_map() fallback code.
      (John Arbash Meinel, #214894)

    * Remove leftover code in ``bzr_branch`` that inappropriately creates
      a ``branch-name`` file in the branch control directory.
      (Martin Pool)

    * Set SO_REUSEADDR on server sockets of ``bzr serve`` to avoid problems
      rebinding the socket when starting the server a second time.
      (John Arbash Meinel, Martin Pool, #164288)

    * Severe performance degradation in fetching from knit repositories to
      knits and packs due to parsing the entire revisions.kndx on every graph
      walk iteration fixed by using the Repository.get_graph API.  There was
      another regression in knit => knit fetching which re-read the index for
      every revision each side had in common.
      (Robert Collins, John Arbash Meinel)

    * When logging the changes to a particular file, there was a bug if there
      were ghosts in the revision ancestry. (John Arbash Meinel, #209948)

    * xs4all's ftp server returns a temporary error when trying to list an
      empty directory, rather than returning an empty list. Adding a
      workaround so that we don't get spurious failures.
      (John Arbash Meinel, #215522)

  DOCUMENTATION:

    * Expanded the User Guide to include new chapters on popular plugins and
      integrating Bazaar into your environment. The *Best practices* chapter
      was renamed to *Miscellaneous topics* as suggested by community
      feedback as well. (Ian Clatworthy)

    * Document outlining strategies for TortoiseBzr. (Mark Hammond)

    * Improved the documentation on hooks. (Ian Clatworthy)

    * Update authentication docs regarding ssh agents.
      (Vincent Ladeuil, #183705)

  TESTING:

    * Add ``thread_name_suffix`` parameter to SmartTCPServer_for_testing, to
      make it easy to identify which test spawned a thread with an unhandled
      exception. (Andrew Bennetts)

    * New ``--debugflag``/``-E`` option to ``bzr selftest`` for setting
      options for debugging tests, these are complementary to the the -D
      options.  The ``-Dselftest_debug`` global option has been replaced by the
      ``-E=allow_debug`` option for selftest. (Andrew Bennetts)

    * Parameterised test ids are preserved correctly to aid diagnosis of test
      failures. (Robert Collins, Andrew Bennetts)

    * selftest now accepts --starting-with <id> to load only the tests whose id
      starts with the one specified. This greatly speeds up running the test
      suite on a limited set of tests and can be used to run the tests for a
      single module, a single class or even a single test.  (Vincent Ladeuil)

    * The test suite modules have been modified to define load_tests() instead
      of test_suite(). That speeds up selective loading (via --load-list)
      significantly and provides many examples on how to migrate (grep for
      load_tests).  (Vincent Ladeuil)

  INTERNALS:

    * ``Hooks.install_hook`` is now deprecated in favour of
      ``Hooks.install_named_hook`` which adds a required ``name`` parameter, to
      avoid having to call ``Hooks.name_hook``. (Daniel Watkins)

    * Implement xml8 serializer.  (Aaron Bentley)

    * New form ``@deprecated_method(deprecated_in(1, 5, 0))`` for making
      deprecation wrappers.  (Martin Pool)

    * ``Repository.revision_parents`` is now deprecated in favour of
      ``Repository.get_parent_map([revid])[revid]``. (Jelmer Vernooij)

    * The Python ``assert`` statement is no longer used in Bazaar source, and
      a test checks this.  (Martin Pool)

  API CHANGES:

    * ``bzrlib.status.show_pending_merges`` requires the repository to be
      locked by the caller. Callers should have been doing it anyway, but it
      will now raise an exception if they do not. (John Arbash Meinel)

    * Repository.get_data_stream, Repository.get_data_stream_for_search(),
      Repository.get_deltas_for_revsions(), Repository.revision_trees(),
      Repository.item_keys_introduced_by() no longer take read locks.
      (Aaron Bentley)

    * ``LockableFiles.get_utf8`` and ``.get`` are deprecated, as a start
      towards removing LockableFiles and ``.control_files`` entirely.
      (Martin Pool)

    * Methods deprecated prior to 1.1 have been removed.
      (Martin Pool)


bzr 1.4 2008-04-28
------------------

This release of Bazaar includes handy improvements to the speed of log and
status, new options for several commands, improved documentation, and better
hooks, including initial code for server-side hooks.  A number of bugs have
been fixed, particularly in interoperability between different formats or
different releases of Bazaar over there network.  There's been substantial
internal work in both the repository and network code to enable new features
and faster performance.

  BUG FIXES:

    * Pushing a branch in "dirstate" format (Branch5) over bzr+ssh would break
      if the remote server was < version 1.2.  This was due to a bug in the
      RemoteRepository.get_parent_map() fallback code.
      (John Arbash Meinel, Andrew Bennetts, #214894)


bzr 1.4rc2 2008-04-21
---------------------

  BUG FIXES:

    * ``bzr log -r ..X bzr://`` was failing, because it was getting a request
      for ``revision_id=None`` which was not a string.
      (John Arbash Meinel, #211661)

    * Fixed a bug in handling ghost revisions when logging changes in a
      particular file.  (John Arbash Meinel, #209948)

    * Fix error about "attempt to add line-delta in non-delta knit".
      (Andrew Bennetts, #205156)

    * Fixed performance degradation in fetching from knit repositories to
      knits and packs due to parsing the entire revisions.kndx on every graph
      walk iteration fixed by using the Repository.get_graph API.  There was
      another regression in knit => knit fetching which re-read the index for
      every revision each side had in common.
      (Robert Collins, John Arbash Meinel)


bzr 1.4rc1 2008-04-11
---------------------

  CHANGES:

   * bzr main script cannot be imported (Benjamin Peterson)

   * On Linux bzr additionally looks for plugins in arch-independent site
     directory. (Toshio Kuratomi)

   * The ``set_rh`` branch hook is now deprecated. Please migrate
     any plugins using this hook to use an alternative, e.g.
     ``post_change_branch_tip``. (Ian Clatworthy)

   * When a plugin cannot be loaded as the file path is not a valid
     python module name bzr will now strip a ``bzr_`` prefix from the
     front of the suggested name, as many plugins (e.g. bzr-svn)
     want to be installed without this prefix. It is a common mistake
     to have a folder named "bzr-svn" for that plugin, especially
     as this is what bzr branch lp:bzr-svn will give you. (James Westby,
     Andrew Cowie)

   * UniqueIntegerBugTracker now appends bug-ids instead of joining
     them to the base URL. Plugins that register bug trackers may
     need a trailing / added to the base URL if one is not already there.
     (James Wesby, Andrew Cowie)

  FEATURES:

    * Added start_commit hook for mutable trees. (Jelmer Vernooij, #186422)

    * ``status`` now accepts ``--no-pending`` to show the status without
      listing pending merges, which speeds up the command a lot on large
      histories.  (James Westby, #202830)

    * New ``post_change_branch_tip`` hook that is called after the
      branch tip is moved but while the branch is still write-locked.
      See the User Reference for signature details.
      (Ian Clatworthy, James Henstridge)

    * Reconfigure can convert a branch to be standalone or to use a shared
      repository.  (Aaron Bentley)

  IMPROVEMENTS:

    * The smart protocol now has support for setting branches' revision info
      directly.  This should make operations like push slightly faster, and is a
      step towards server-side hooks.  The new request method name is
      ``Branch.set_last_revision_info``.  (Andrew Bennetts)

    * ``bzr commit --fixes`` now recognises "gnome" as a tag by default.
      (James Westby, Andrew Cowie)

    * ``bzr switch`` will attempt to find branches to switch to relative to the
      current branch. E.g. ``bzr switch branchname`` will look for
      ``current_branch/../branchname``. (Robert Collins, Jelmer Vernooij,
      Wouter van Heyst)

    * Diff is now more specific about execute-bit changes it describes
      (Chad Miller)

    * Fetching data over HTTP is a bit faster when urllib is used.  This is done
      by forcing it to recv 64k at a time when reading lines in HTTP headers,
      rather than just 1 byte at a time.  (Andrew Bennetts)

    * Log --short and --line are much faster when -r is not specified.
      (Aaron Bentley)

    * Merge is faster.  We no longer check a file's existence unnecessarily
      when merging the execute bit.  (Aaron Bentley)

    * ``bzr status`` on an explicit list of files no longer shows pending
      merges, making it much faster on large trees. (John Arbash Meinel)

    * The launchpad directory service now warns the user if they have not set
      their launchpad login and are trying to resolve a URL using it, just
      in case they want to do a write operation with it.  (James Westby)

    * The smart protocol client is slightly faster, because it now only queries
      the server for the protocol version once per connection.  Also, the HTTP
      transport will now automatically probe for and use a smart server if
      one is present.  You can use the new ``nosmart+`` transport decorator
      to get the old behaviour.  (Andrew Bennetts)

    * The ``version`` command takes a ``--short`` option to print just the
      version number, for easier use in scripts.  (Martin Pool)

    * Various operations with revision specs and commands that calculate
      revnos and revision ids are faster.  (John A. Meinel, Aaron Bentley)

  BUGFIXES:

    * Add ``root_client_path`` parameter to SmartWSGIApp and
      SmartServerRequest.  This makes it possible to publish filesystem
      locations that don't exactly match URL paths. SmartServerRequest
      subclasses should use the new ``translate_client_path`` and
      ``transport_from_client_path`` methods when dealing with paths received
      from a client to take this into account.  (Andrew Bennetts, #124089)

    * ``bzr mv a b`` can be now used also to rename previously renamed
      directories, not only files. (Lukáš Lalinský, #107967)

    * ``bzr uncommit --local`` can now remove revisions from the local
      branch to be symmetric with ``bzr commit --local``.
      (John Arbash Meinel, #93412)

    * Don't ask for a password if there is no real terminal.
      (Alexander Belchenko, #69851)

    * Fix a bug causing a ValueError crash in ``parse_line_delta_iter`` when
      fetching revisions from a knit to pack repository or vice versa using
      bzr:// (including over http or ssh).
      (#208418, Andrew Bennetts, Martin Pool, Robert Collins)

    * Fixed ``_get_line`` in ``bzrlib.smart.medium``, which was buggy.  Also
      fixed ``_get_bytes`` in the same module to use the push back buffer.
      These bugs had no known impact in normal use, but were problematic for
      developers working on the code, and were likely to cause real bugs sooner
      or later.  (Andrew Bennetts)

    * Implement handling of basename parameter for DefaultMail.  (James Westby)

    * Incompatibility with Paramiko versions newer than 1.7.2 was fixed.
      (Andrew Bennetts, #213425)

    * Launchpad locations (lp: URLs) can be pulled.  (Aaron Bentley, #181945)

    * Merges that add files to deleted root directories complete.  They
      do create conflicts.  (Aaron Bentley, #210092)

    * vsftp's return ``550 RNFR command failed.`` supported.
      (Marcus Trautwig, #129786)

  DOCUMENTATION:

    * Improved documentation on send/merge relationship. (Peter Schuller)

    * Minor fixes to the User Guide. (Matthew Fuller)

    * Reduced the evangelism in the User Guide. (Ian Clatworthy)

    * Added Integrating with Bazaar document for developers (Martin Albisetti)

  API BREAKS:

    * Attempting to pull data from a ghost aware repository (e.g. knits) into a
      non-ghost aware repository such as weaves will now fail if there are
      ghosts.  (Robert Collins)

    * ``KnitVersionedFile`` no longer accepts an ``access_mode`` parameter, and
      now requires the ``index`` and ``access_method`` parameters to be
      supplied. A compatible shim has been kept in the new function
      ``knit.make_file_knit``. (Robert Collins)

    * Log formatters must now provide log_revision instead of show and
      show_merge_revno methods. The latter had been deprecated since the 0.17
      release. (James Westby)

    * ``LoopbackSFTP`` is now called ``SocketAsChannelAdapter``.
      (Andrew Bennetts)

    * ``osutils.backup_file`` is removed. (Alexander Belchenko)

    * ``Repository.get_revision_graph`` is deprecated, with no replacement
      method. The method was size(history) and not desirable. (Robert Collins)

    * ``revision.revision_graph`` is deprecated, with no replacement function.
      The function was size(history) and not desirable. (Robert Collins)

    * ``Transport.get_shared_medium`` is deprecated.  Use
      ``Transport.get_smart_medium`` instead.  (Andrew Bennetts)

    * ``VersionedFile`` factories now accept a get_scope parameter rather
      than using a call to ``transaction_finished``, allowing the removal of
      the fixed list of versioned files per repository. (Robert Collins)

    * ``VersionedFile.annotate_iter`` is deprecated. While in principle this
      allowed lower memory use, all users of annotations wanted full file
      annotations, and there is no storage format suitable for incremental
      line-by-line annotation. (Robert Collins)

    * ``VersionedFile.clone_text`` is deprecated. This performance optimisation
      is no longer used - reading the content of a file that is undergoing a
      file level merge to identical state on two branches is rare enough, and
      not expensive enough to special case. (Robert Collins)

    * ``VersionedFile.clear_cache`` and ``enable_cache`` are deprecated.
      These methods added significant complexity to the ``VersionedFile``
      implementation, but were only used for optimising fetches from knits -
      which can be done from outside the knit layer, or via a caching
      decorator. As knits are not the default format, the complexity is no
      longer worth paying. (Robert Collins)

    * ``VersionedFile.create_empty`` is removed. This method presupposed a
      sensible mapping to a transport for individual files, but pack backed
      versioned files have no such mapping. (Robert Collins)

    * ``VersionedFile.get_graph`` is deprecated, with no replacement method.
      The method was size(history) and not desirable. (Robert Collins)

    * ``VersionedFile.get_graph_with_ghosts`` is deprecated, with no
      replacement method.  The method was size(history) and not desirable.
      (Robert Collins)

    * ``VersionedFile.get_parents`` is deprecated, please use
      ``VersionedFile.get_parent_map``. (Robert Collins)

    * ``VersionedFile.get_sha1`` is deprecated, please use
      ``VersionedFile.get_sha1s``. (Robert Collins)

    * ``VersionedFile.has_ghost`` is now deprecated, as it is both expensive
      and unused outside of a single test. (Robert Collins)

    * ``VersionedFile.iter_parents`` is now deprecated in favour of
      ``get_parent_map`` which can be used to instantiate a Graph on a
      VersionedFile. (Robert Collins)

    * ``VersionedFileStore`` no longer uses the transaction parameter given
      to most methods; amongst other things this means that the
      get_weave_or_empty method no longer guarantees errors on a missing weave
      in a readonly transaction, and no longer caches versioned file instances
      which reduces memory pressure (but requires more careful management by
      callers to preserve performance). (Robert Collins)

  TESTING:

    * New -Dselftest_debug flag disables clearing of the debug flags during
      tests.  This is useful if you want to use e.g. -Dhpss to help debug a
      failing test.  Be aware that using this feature is likely to cause
      spurious test failures if used with the full suite. (Andrew Bennetts)

    * selftest --load-list now uses a new more agressive test loader that will
      avoid loading unneeded modules and building their tests. Plugins can use
      this new loader by defining a load_tests function instead of a test_suite
      function. (a forthcoming patch will provide many examples on how to
      implement this).
      (Vincent Ladeuil)

    * selftest --load-list now does some sanity checks regarding duplicate test
      IDs and tests present in the list but not found in the actual test suite.
      (Vincent Ladeuil)

    * Slightly more concise format for the selftest progress bar, so there's
      more space to show the test name.  (Martin Pool) ::

        [2500/10884, 1fail, 3miss in 1m29s] test_revisionnamespaces.TestRev

    * The test suite takes much less memory to run, and is a bit faster.  This
      is done by clearing most attributes of TestCases after running them, if
      they succeeded.  (Andrew Bennetts)

  INTERNALS:

    * Added ``_build_client_protocol`` to ``_SmartClient``.  (Andrew Bennetts)

    * Added basic infrastructure for automatic plugin suggestion.
      (Martin Albisetti)

    * If a ``LockableFiles`` object is not explicitly unlocked (for example
      because of a missing ``try/finally`` block, it will give a warning but
      not automatically unlock itself.  (Previously they did.)  This
      sometimes caused knock-on errors if for example the network connection
      had already failed, and should not be relied upon by code.
      (Martin Pool, #109520)

    * ``make dist`` target to build a release tarball, and also
      ``check-dist-tarball`` and ``dist-upload-escudero``.  (Martin Pool)

    * The ``read_response_tuple`` method of ``SmartClientRequestProtocol*``
      classes will now raise ``UnknownSmartMethod`` when appropriate, so that
      callers don't need to try distinguish unknown request errors from other
      errors.  (Andrew Bennetts)

    * ``set_make_working_trees`` is now implemented provided on all repository
      implementations (Aaron Bentley)

    * ``VersionedFile`` now has a new method ``get_parent_map`` which, like
      ``Graph.get_parent_map`` returns a dict of key:parents. (Robert Collins)


bzr 1.3.1 2008-04-09
--------------------

  No changes from 1.3.1rc1.


bzr 1.3rc1 2008-04-04
---------------------

  BUG FIXES:

    * Fix a bug causing a ValueError crash in ``parse_line_delta_iter`` when
      fetching revisions from a knit to pack repository or vice versa using
      bzr:// (including over http or ssh).
      (#208418, Andrew Bennetts, Martin Pool, Robert Collins)


bzr 1.3 2008-03-20
------------------

Bazaar has become part of the GNU project <http://www.gnu.org>

Many operations that act on history, including ``log`` and ``annotate`` are now
substantially faster.  Several bugs have been fixed and several new options and
features have been added.

  TESTING:

    * Avoid spurious failure of ``TestVersion.test_version`` matching
      directory names.
      (#202778, Martin Pool)


bzr 1.3rc1 2008-03-16
---------------------

  NOTES WHEN UPGRADING:

    * The backup directory created by ``upgrade`` is now called
      ``backup.bzr``, not ``.bzr.backup``. (Martin Albisetti)

  CHANGES:

    * A new repository format 'development' has been added. This format will
      represent the latest 'in-progress' format that the bzr developers are
      interested in getting early-adopter testing and feedback on.
      ``doc/developers/development-repo.txt`` has detailed information.
      (Robert Collins)

    * BZR_LOG environment variable controls location of .bzr.log trace file.
      User can suppress writing messages to .bzr.log by using '/dev/null'
      filename (on Linux) or 'NUL' (on Windows). If BZR_LOG variable
      is not defined but BZR_HOME is defined then default location
      for .bzr.log trace file is ``$BZR_HOME/.bzr.log``.
      (Alexander Belchenko, #106117)

    * ``launchpad`` builtin plugin now shipped as separate part in standalone
      bzr.exe, installed to ``C:\Program Files\Bazaar\plugins`` directory,
      and standalone installer allows user to skip installation of this plugin.
      (Alexander Belchenko)

    * Restore auto-detection of plink.exe on Windows. (Dmitry Vasiliev)

    * Version number is now shown as "1.2" or "1.2pr2", without zeroed or
      missing final fields.  (Martin Pool)

  FEATURES:

    * ``branch`` and ``checkout`` can hard-link working tree files, which is
      faster and saves space.  (Aaron Bentley)

    * ``bzr send`` will now also look at the ``child_submit_to`` setting in
      the submit branch to determine the email address to send to.
      (Jelmer Vernooij)

  IMPROVEMENTS:

    * BzrBranch._lefthand_history is faster on pack repos.  (Aaron Bentley)

    * Branch6.generate_revision_history is faster.  (Aaron Bentley)

    * Directory services can now be registered, allowing special URLs to be
      dereferenced into real URLs.  This is a generalization and cleanup of
      the lp: transport lookup.  (Aaron Bentley)

    * Merge directives that are automatically attached to emails have nicer
      filenames, based on branch-nick + revno. (Aaron Bentley)

    * ``push`` has a ``--revision`` option, to specify what revision to push up
      to.  (Daniel Watkins)

    * Significantly reducing execution time and network traffic for trivial
      case of running ``bzr missing`` command for two identical branches.
      (Alexander Belchenko)

    * Speed up operations that look at the revision graph (such as 'bzr log').
      ``KnitPackRepositor.get_revision_graph`` uses ``Graph.iter_ancestry`` to
      extract the revision history. This allows filtering ghosts while
      stepping instead of needing to peek ahead. (John Arbash Meinel)

    * The ``hooks`` command lists installed hooks, to assist in debugging.
      (Daniel Watkins)

    * Updates to how ``annotate`` work. Should see a measurable improvement in
      performance and memory consumption for file with a lot of merges.
      Also, correctly handle when a line is introduced by both parents (it
      should be attributed to the first merge which notices this, and not
      to all subsequent merges.) (John Arbash Meinel)

  BUGFIXES:

    * Autopacking no longer holds the full set of inventory lines in
      memory while copying. For large repositories, this can amount to
      hundreds of MB of ram consumption.
      (Ian Clatworthy, John Arbash Meinel)

    * Cherrypicking when using ``--format=merge3`` now explictly excludes
      BASE lines. (John Arbash Meinel, #151731)

    * Disable plink's interactive prompt for password.
      (#107593, Dmitry Vasiliev)

    * Encode command line arguments from unicode to user_encoding before
      invoking external mail client in `bzr send` command.
      (#139318, Alexander Belchenko)

    * Fixed problem connecting to ``bzr+https://`` servers.
      (#198793, John Ferlito)

    * Improved error reporting in the Launchpad plugin. (Daniel Watkins,
      #196618)

    * Include quick-start-summary.svg file to python-based installer(s)
      for Windows. (#192924, Alexander Belchenko)

    * lca merge now respects specified files. (Aaron Bentley)

    * Make version-info --custom imply --all. (#195560, James Westby)

    * ``merge --preview`` now works for merges that add or modify
      symlinks (James Henstridge)

    * Redirecting the output from ``bzr merge`` (when the remembered
      location is used) now works. (John Arbash Meinel)

    * setup.py script explicitly checks for Python version.
      (Jari Aalto, Alexander Belchenko, #200569)

    * UnknownFormatErrors no longer refer to branches regardless of kind of
      unknown format. (Daniel Watkins, #173980)

    * Upgrade bundled ConfigObj to version 4.5.2, which properly quotes #
      signs, among other small improvements. (Matt Nordhoff, #86838)

    * Use correct indices when emitting LCA conflicts.  This fixes IndexError
      errors.  (Aaron Bentley, #196780)

  DOCUMENTATION:

    * Explained how to use ``version-info --custom`` in the User Guide.
      (Neil Martinsen-Burrell)

  API BREAKS:

    * Support for loading plugins from zip files and
      ``bzrlib.plugin.load_from_zip()`` function are deprecated.
      (Alexander Belchenko)

  TESTING:

    * Added missing blackbox tests for ``modified`` (Adrian Wilkins)

    * The branch interface tests were invalid for branches using rich-root
      repositories because the empty string is not a valid file-id.
      (Robert Collins)

  INTERNALS:

    * ``Graph.iter_ancestry`` returns the ancestry of revision ids. Similar to
      ``Repository.get_revision_graph()`` except it includes ghosts and you can
      stop part-way through. (John Arbash Meinel)

    * New module ``tools/package_mf.py`` provide custom module finder for
      python packages (improves standard python library's modulefinder.py)
      used by ``setup.py`` script while building standalone bzr.exe.
      (Alexander Belchenko)

    * New remote method ``RemoteBzrDir.find_repositoryV2`` adding support for
      detecting external lookup support on remote repositories. This method is
      now attempted first when lookup up repositories, leading to an extra
      round trip on older bzr smart servers. (Robert Collins)

    * Repository formats have a new supported-feature attribute
      ``supports_external_lookups`` used to indicate repositories which support
      falling back to other repositories when they have partial data.
      (Robert Collins)

    * ``Repository.get_revision_graph_with_ghosts`` and
      ``bzrlib.revision.(common_ancestor,MultipleRevisionSources,common_graph)``
      have been deprecated.  (John Arbash Meinel)

    * ``Tree.iter_changes`` is now a public API, replacing the work-in-progress
      ``Tree._iter_changes``. The api is now considered stable and ready for
      external users.  (Aaron Bentley)

    * The bzrdir format registry now accepts an ``alias`` keyword to
      register_metadir, used to indicate that a format name is an alias for
      some other format and thus should not be reported when describing the
      format. (Robert Collins)


bzr 1.2 2008-02-15
------------------

  BUG FIXES:

    * Fix failing test in Launchpad plugin. (Martin Pool)


bzr 1.2rc1 2008-02-13
---------------------

  NOTES WHEN UPGRADING:

    * Fetching via the smart protocol may need to reconnect once during a fetch
      if the remote server is running Bazaar 1.1 or earlier, because the client
      attempts to use more efficient requests that confuse older servers.  You
      may be required to re-enter a password or passphrase when this happens.
      This won't happen if the server is upgraded to Bazaar 1.2.
      (Andrew Bennetts)

  CHANGES:

    * Fetching via bzr+ssh will no longer fill ghosts by default (this is
      consistent with pack-0.92 fetching over SFTP). (Robert Collins)

    * Formatting of ``bzr plugins`` output is changed to be more human-
      friendly. Full path of plugins locations will be shown only with
      ``--verbose`` command-line option. (Alexander Belchenko)

    * ``merge`` now prefers to use the submit branch, but will fall back to
      parent branch.  For many users, this has no effect.  But some users who
      pull and merge on the same branch will notice a change.  This change
      makes it easier to work on a branch on two different machines, pulling
      between the machines, while merging from the upstream.
      ``merge --remember`` can now be used to set the submit_branch.
      (Aaron Bentley)

  FEATURES:

    * ``merge --preview`` produces a diff of the changes merge would make,
      but does not actually perform the merge.  (Aaron Bentley)

    * New smart method ``Repository.get_parent_map`` for getting revision
      parent data. This returns additional parent information topologically
      adjacent to the requested data to reduce round trip latency impacts.
      (Robert Collins)

    * New smart method, ``Repository.stream_revisions_chunked``, for fetching
      revision data that streams revision data via a chunked encoding.  This
      avoids buffering large amounts of revision data on the server and on the
      client, and sends less data to the server to request the revisions.
      (Andrew Bennetts, Robert Collins, #178353)

    * The launchpad plugin now handles lp urls of the form
      ``lp://staging/``, ``lp://demo/``, ``lp://dev/`` to use the appropriate
      launchpad instance to do the resolution of the branch identities.
      This is primarily of use to Launchpad developers, but can also
      be used by other users who want to try out Launchpad as
      a branch location without messing up their public Launchpad
      account.  Branches that are pushed to the staging environment
      have an expected lifetime of one day. (Tim Penhey)

  IMPROVEMENTS:

    * Creating a new branch no longer tries to read the entire revision-history
      unnecessarily over smart server operations. (Robert Collins)

    * Fetching between different repository formats with compatible models now
      takes advantage of the smart method to stream revisions.  (Andrew Bennetts)

    * The ``--coverage`` option is now global, rather specific to ``bzr
      selftest``.  (Andrew Bennetts)

    * The ``register-branch`` command will now use the public url of the branch
      containing the current directory, if one has been set and no explicit
      branch is provided.  (Robert Collins)

    * Tweak the ``reannotate`` code path to optimize the 2-parent case.
      Speeds up ``bzr annotate`` with a pack repository by approx 3:2.
      (John Arbash Meinel)

  BUGFIXES:

    * Calculate remote path relative to the shared medium in _SmartClient.  This
      is related to the problem in bug #124089.  (Andrew Bennetts)

    * Cleanly handle connection errors in smart protocol version two, the same
      way as they are handled by version one.  (Andrew Bennetts)

    * Clearer error when ``version-info --custom`` is used without
      ``--template`` (Lukáš Lalinský)

    * Don't raise UnavailableFeature during test setup when medusa is not
      available or tearDown is never called leading to nasty side effects.
      (#137823, Vincent Ladeuil)

    * If a plugin's test suite cannot be loaded, for example because of a syntax
      error in the tests, then ``selftest`` fails, rather than just printing
      a warning.  (Martin Pool, #189771)

    * List possible values for BZR_SSH environment variable in env-variables
      help topic. (Alexander Belchenko, #181842)

    * New methods ``push_log_file`` and ``pop_log_file`` to intercept messages:
      popping the log redirection now precisely restores the previous state,
      which makes it easier to use bzr log output from other programs.
      TestCaseInTempDir no longer depends on a log redirection being established
      by the test framework, which lets bzr tests cleanly run from a normal
      unittest runner.
      (#124153, #124849, Martin Pool, Jonathan Lange)

    * ``pull --quiet`` is now more quiet, in particular a message is no longer
      printed when the remembered pull location is used. (James Westby,
      #185907)

    * ``reconfigure`` can safely be interrupted while fetching.
      (Aaron Bentley, #179316)

    * ``reconfigure`` preserves tags when converting to and from lightweight
      checkouts.  (Aaron Bentley, #182040)

    * Stop polluting /tmp when running selftest.
      (Vincent Ladeuil, #123623)

    * Switch from NFKC => NFC for normalization checks. NFC allows a few
      more characters which should be considered valid.
      (John Arbash Meinel, #185458)

    * The launchpad plugin now uses the ``edge`` xmlrpc server to avoid
      interacting badly with a bug on the launchpad side. (Robert Collins)

    * Unknown hostnames when connecting to a ``bzr://`` URL no longer cause
      tracebacks.  (Andrew Bennetts, #182849)

  API BREAKS:

    * Classes implementing Merge types like Merge3Merger must now accept (and
      honour) a do_merge flag in their constructor.  (Aaron Bentley)

    * ``Repository.add_inventory`` and ``add_revision`` now require the caller
      to previously take a write lock (and start a write group.)
      (Martin Pool)

  TESTING:

    * selftest now accepts --load-list <file> to load a test id list. This
      speeds up running the test suite on a limited set of tests.
      (Vincent Ladeuil)

  INTERNALS:

    * Add a new method ``get_result`` to graph search objects. The resulting
      ``SearchResult`` can be used to recreate the search later, which will
      be useful in reducing network traffic. (Robert Collins)

    * Use convenience function to check whether two repository handles
      are referring to the same repository in ``Repository.get_graph``.
      (Jelmer Vernooij, #187162)

    * Fetching now passes the find_ghosts flag through to the
      ``InterRepository.missing_revision_ids`` call consistently for all
      repository types. This will enable faster missing revision discovery with
      bzr+ssh. (Robert Collins)

    * Fix error handling in Repository.insert_data_stream. (Lukas Lalinsky)

    * ``InterRepository.missing_revision_ids`` is now deprecated in favour of
      ``InterRepository.search_missing_revision_ids`` which returns a
      ``bzrlib.graph.SearchResult`` suitable for making requests from the smart
      server. (Robert Collins)

    * New error ``NoPublicBranch`` for commands that need a public branch to
      operate. (Robert Collins)

    * New method ``iter_inventories`` on Repository for access to many
      inventories. This is primarily used by the ``revision_trees`` method, as
      direct access to inventories is discouraged. (Robert Collins)

    * New method ``next_with_ghosts`` on the Graph breadth-first-search objects
      which will split out ghosts and present parents into two separate sets,
      useful for code which needs to be aware of ghosts (e.g. fetching data
      cares about ghosts during revision selection). (Robert Collins)

    * Record a timestamp against each mutter to the trace file, relative to the
      first import of bzrlib.  (Andrew Bennetts)

    * ``Repository.get_data_stream`` is now deprecated in favour of
      ``Repository.get_data_stream_for_search`` which allows less network
      traffic when requesting data streams over a smart server. (Robert Collins)

    * ``RemoteBzrDir._get_tree_branch`` no longer triggers ``_ensure_real``,
      removing one round trip on many network operations. (Robert Collins)

    * RemoteTransport's ``recommended_page_size`` method now returns 64k, like
      SFTPTransport and HttpTransportBase.  (Andrew Bennetts)

    * Repository has a new method ``has_revisions`` which signals the presence
      of many revisions by returning a set of the revisions listed which are
      present. This can be done by index queries without reading data for parent
      revision names etc. (Robert Collins)


bzr 1.1 2008-01-15
------------------

(no changes from 1.1rc1)

bzr 1.1rc1 2008-01-05
---------------------

  CHANGES:

   * Dotted revision numbers have been revised. Instead of growing longer with
     nested branches the branch number just increases. (eg instead of 1.1.1.1.1
     we now report 1.2.1.) This helps scale long lived branches which have many
     feature branches merged between them. (John Arbash Meinel)

   * The syntax ``bzr diff branch1 branch2`` is no longer supported.
     Use ``bzr diff branch1 --new branch2`` instead. This change has
     been made to remove the ambiguity where ``branch2`` is in fact a
     specific file to diff within ``branch1``.

  FEATURES:

   * New option to use custom template-based formats in  ``bzr version-info``.
     (Lukáš Lalinský)

   * diff '--using' allows an external diff tool to be used for files.
     (Aaron Bentley)

   * New "lca" merge-type for fast everyday merging that also supports
     criss-cross merges.  (Aaron Bentley)

  IMPROVEMENTS:

   * ``annotate`` now doesn't require a working tree. (Lukáš Lalinský,
     #90049)

   * ``branch`` and ``checkout`` can now use files from a working tree to
     to speed up the process.  For checkout, this requires the new
     --files-from flag.  (Aaron Bentley)

   * ``bzr diff`` now sorts files in alphabetical order.  (Aaron Bentley)

   * ``bzr diff`` now works on branches without working trees. Tree-less
     branches can also be compared to each other and to working trees using
     the new diff options ``--old`` and ``--new``. Diffing between branches,
     with or without trees, now supports specific file filtering as well.
     (Ian Clatworthy, #6700)

   * ``bzr pack`` now orders revision texts in topological order, with newest
     at the start of the file, promoting linear reads for ``bzr log`` and the
     like. This partially fixes #154129. (Robert Collins)

   * Merge directives now fetch prerequisites from the target branch if
     needed.  (Aaron Bentley)

   * pycurl now handles digest authentication.
     (Vincent Ladeuil)

   * ``reconfigure`` can now convert from repositories.  (Aaron Bentley)

   * ``-l`` is now a short form for ``--limit`` in ``log``.  (Matt Nordhoff)

   * ``merge`` now warns when merge directives cause cherrypicks.
     (Aaron Bentley)

   * ``split`` now supported, to enable splitting large trees into smaller
     pieces.  (Aaron Bentley)

  BUGFIXES:

   * Avoid AttributeError when unlocking a pack repository when an error occurs.
     (Martin Pool, #180208)

   * Better handle short reads when processing multiple range requests.
     (Vincent Ladeuil, #179368)

   * build_tree acceleration uses the correct path when a file has been moved.
     (Aaron Bentley)

   * ``commit`` now succeeds when a checkout and its master branch share a
     repository.  (Aaron Bentley, #177592)

   * Fixed error reporting of unsupported timezone format in
     ``log --timezone``. (Lukáš Lalinský, #178722)

   * Fixed Unicode encoding error in ``ignored`` when the output is
     redirected to a pipe. (Lukáš Lalinský)

   * Fix traceback when sending large response bodies over the smart protocol
     on Windows. (Andrew Bennetts, #115781)

   * Fix ``urlutils.relative_url`` for the case of two ``file:///`` URLs
     pointed to different logical drives on Windows.
     (Alexander Belchenko, #90847)

   * HTTP test servers are now compatible with the http protocol version 1.1.
     (Vincent Ladeuil, #175524)

   * _KnitParentsProvider.get_parent_map now handles requests for ghosts
     correctly, instead of erroring or attributing incorrect parents to ghosts.
     (Aaron Bentley)

   * ``merge --weave --uncommitted`` now works.  (Aaron Bentley)

   * pycurl authentication handling was broken and incomplete. Fix handling of
     user:pass embedded in the urls.
     (Vincent Ladeuil, #177643)

   * Files inside non-directories are now handled like other conflict types.
     (Aaron Bentley, #177390)

   * ``reconfigure`` is able to convert trees into lightweight checkouts.
     (Aaron Bentley)

   * Reduce lockdir timeout to 0 when running ``bzr serve``.  (Andrew Bennetts,
     #148087)

   * Test that the old ``version_info_format`` functions still work, even
     though they are deprecated. (John Arbash Meinel, ShenMaq, #177872)

   * Transform failures no longer cause ImmortalLimbo errors (Aaron Bentley,
     #137681)

   * ``uncommit`` works even when the commit messages of revisions to be
     removed use characters not supported in the terminal encoding.
     (Aaron Bentley)

   * When dumb http servers return whole files instead of the requested ranges,
     read the remaining bytes by chunks to avoid overflowing network buffers.
     (Vincent Ladeuil, #175886)

  DOCUMENTATION:

   * Minor tweaks made to the bug tracker integration documentation.
     (Ian Clatworthy)

   * Reference material has now be moved out of the User Guide and added
     to the User Reference. The User Reference has gained 4 sections as
     a result: Authenication Settings, Configuration Settings, Conflicts
     and Hooks. All help topics are now dumped into text format in the
     doc/en/user-reference directory for those who like browsing that
     information in their editor. (Ian Clatworthy)

   * *Using Bazaar with Launchpad* tutorial added. (Ian Clatworthy)

  INTERNALS:

    * find_* methods available for BzrDirs, Branches and WorkingTrees.
      (Aaron Bentley)

    * Help topics can now be loaded from files.
      (Ian Clatworthy, Alexander Belchenko)

    * get_parent_map now always provides tuples as its output.  (Aaron Bentley)

    * Parent Providers should now implement ``get_parent_map`` returning a
      dictionary instead of ``get_parents`` returning a list.
      ``Graph.get_parents`` is now deprecated. (John Arbash Meinel,
      Robert Collins)

    * Patience Diff now supports arbitrary python objects, as long as they
      support ``hash()``. (John Arbash Meinel)

    * Reduce selftest overhead to establish test names by memoization.
      (Vincent Ladeuil)

  API BREAKS:

  TESTING:

   * Modules can now customise their tests by defining a ``load_tests``
     attribute. ``pydoc bzrlib.tests.TestUtil.TestLoader.loadTestsFromModule``
     for the documentation on this attribute. (Robert Collins)

   * New helper function ``bzrlib.tests.condition_id_re`` which helps
     filter tests based on a regular expression search on the tests id.
     (Robert Collins)

   * New helper function ``bzrlib.tests.condition_isinstance`` which helps
     filter tests based on class. (Robert Collins)

   * New helper function ``bzrlib.tests.exclude_suite_by_condition`` which
     generalises the ``exclude_suite_by_re`` function. (Robert Collins)

   * New helper function ``bzrlib.tests.filter_suite_by_condition`` which
     generalises the ``filter_suite_by_re`` function. (Robert Collins)

   * New helper method ``bzrlib.tests.exclude_tests_by_re`` which gives a new
     TestSuite that does not contain tests from the input that matched a
     regular expression. (Robert Collins)

   * New helper method ``bzrlib.tests.randomize_suite`` which returns a
     randomized copy of the input suite. (Robert Collins)

   * New helper method ``bzrlib.tests.split_suite_by_re`` which splits a test
     suite into two according to a regular expression. (Robert Collins)

   * Parametrize all http tests for the transport implementations, the http
     protocol versions (1.0 and 1.1) and the authentication schemes.
     (Vincent Ladeuil)

   * The ``exclude_pattern`` and ``random_order`` parameters to the function
     ``bzrlib.tests.filter_suite_by_re`` have been deprecated. (Robert Collins)

   * The method ``bzrlib.tests.sort_suite_by_re`` has been deprecated. It is
     replaced by the new helper methods added in this release. (Robert Collins)


bzr 1.0 2007-12-14
------------------

  DOCUMENTATION:

   * More improvements and fixes to the User Guide.  (Ian Clatworthy)

   * Add information on cherrypicking/rebasing to the User Guide.
     (Ian Clatworthy)

   * Improve bug tracker integration documentation. (Ian Clatworthy)

   * Minor edits to ``Bazaar in five minutes`` from David Roberts and
     to the rebasing section of the User Guide from Aaron Bentley.
     (Ian Clatworthy)


bzr 1.0rc3 2007-12-11
---------------------

  CHANGES:

   * If a traceback occurs, users are now asked to report the bug
     through Launchpad (https://bugs.launchpad.net/bzr/), rather than
     by mail to the mailing list.
     (Martin Pool)

  BUGFIXES:

   * Fix Makefile rules for doc generation. (Ian Clatworthy, #175207)

   * Give more feedback during long http downloads by making readv deliver data
     as it arrives for urllib, and issue more requests for pycurl. High latency
     networks are better handled by urllib, the pycurl implementation give more
     feedback but also incur more latency.
     (Vincent Ladeuil, #173010)

   * Implement _make_parents_provider on RemoteRepository, allowing generating
     bundles against branches on a smart server.  (Andrew Bennetts, #147836)

  DOCUMENTATION:

   * Improved user guide.  (Ian Clatworthy)

   * The single-page quick reference guide is now available as a PDF.
     (Ian Clatworthy)

  INTERNALS:

    * readv urllib http implementation is now a real iterator above the
      underlying socket and deliver data as soon as it arrives. 'get' still
      wraps its output in a StringIO.
      (Vincent Ladeuil)


bzr 1.0rc2 2007-12-07
---------------------

  IMPROVEMENTS:

   * Added a --coverage option to selftest. (Andrew Bennetts)

   * Annotate merge (merge-type=weave) now supports cherrypicking.
     (Aaron Bentley)

   * ``bzr commit`` now doesn't print the revision number twice. (Matt
     Nordhoff, #172612)

   * New configuration option ``bugtracker_<tracker_abbrevation>_url`` to
     define locations of bug trackers that are not directly supported by
     bzr or a plugin. The URL will be treated as a template and ``{id}``
     placeholders will be replaced by specific bug IDs.  (Lukáš Lalinský)

   * Support logging single merge revisions with short and line log formatters.
     (Kent Gibson)

   * User Guide enhanced with suggested readability improvements from
     Matt Revell and corrections from John Arbash Meinel. (Ian Clatworthy)

   * Quick Start Guide renamed to Quick Start Card, moved down in
     the catalog, provided in pdf and png format and updated to refer
     to ``send`` instead of ``bundle``. (Ian Clatworthy, #165080)

   * ``switch`` can now be used on heavyweight checkouts as well as
     lightweight ones. After switching a heavyweight checkout, the
     local branch is a mirror/cache of the new bound branch and
     uncommitted changes in the working tree are merged. As a safety
     check, if there are local commits in a checkout which have not
     been committed to the previously bound branch, then ``switch``
     fails unless the ``--force`` option is given. This option is
     now also required if the branch a lightweight checkout is pointing
     to has been moved. (Ian Clatworthy)

  INTERNALS:

    * New -Dhttp debug option reports http connections, requests and responses.
      (Vincent Ladeuil)

    * New -Dmerge debug option, which emits merge plans for merge-type=weave.

  BUGFIXES:

   * Better error message when running ``bzr cat`` on a non-existant branch.
     (Lukáš Lalinský, #133782)

   * Catch OSError 17 (file exists) in final phase of tree transform and show
     filename to user.
     (Alexander Belchenko, #111758)

   * Catch ShortReadvErrors while using pycurl. Also make readv more robust by
     allowing multiple GET requests to be issued if too many ranges are
     required.
     (Vincent Ladeuil, #172701)

   * Check for missing basis texts when fetching from packs to packs.
     (John Arbash Meinel, #165290)

   * Fall back to showing e-mail in ``log --short/--line`` if the
     committer/author has only e-mail. (Lukáš Lalinský, #157026)

  API BREAKS:

   * Deprecate not passing a ``location`` argument to commit reporters'
     ``started`` methods. (Matt Nordhoff)


bzr 1.0rc1 2007-11-30
---------------------

  NOTES WHEN UPGRADING:

   * The default repository format is now ``pack-0.92``.  This
     default is used when creating new repositories with ``init`` and
     ``init-repo``, and when branching over bzr+ssh or bzr+hpss.
     (See https://bugs.launchpad.net/bugs/164626)

     This format can be read and written by Bazaar 0.92 and later, and
     data can be transferred to and from older formats.

     To upgrade, please reconcile your repository (``bzr reconcile``), and then
     upgrade (``bzr upgrade``).

     ``pack-0.92`` offers substantially better scaling and performance than the
     previous knits format. Some operations are slower where the code already
     had bad scaling characteristics under knits, the pack format makes such
     operations more visible as part of being more scalable overall. We will
     correct such operations over the coming releases and encourage the filing
     of bugs on any operation which you observe to be slower in a packs
     repository. One particular case that we do not intend to fix is pulling
     data from a pack repository into a knit repository over a high latency
     link;  downgrading such data requires reinsertion of the file texts, and
     this is a classic space/time tradeoff. The current implementation is
     conservative on memory usage because we need to support converting data
     from any tree without problems.
     (Robert Collins, Martin Pool, #164476)

  CHANGES:

   * Disable detection of plink.exe as possible ssh vendor. Plink vendor
     still available if user selects it explicitly with BZR_SSH environment
     variable. (Alexander Belchenko, workaround for bug #107593)

   * The pack format is now accessible as "pack-0.92", or "pack-0.92-subtree"
     to enable the subtree functions (for example, for bzr-svn).
     See http://doc.bazaar-vcs.org/latest/developer/packrepo.html
     (Martin Pool)

  FEATURES:

   * New ``authentication.conf`` file holding the password or other credentials
     for remote servers. This can be used for ssh, sftp, smtp and other
     supported transports.
     (Vincent Ladeuil)

   * New rich-root and rich-root-pack formats, recording the same data about
     tree roots that's recorded for all other directories.
     (Aaron Bentley, #164639)

   * ``pack-0.92`` repositories can now be reconciled.
     (Robert Collins, #154173)

   * ``switch`` command added for changing the branch a lightweight checkout
     is associated with and updating the tree to reflect the latest content
     accordingly. This command was previously part of the BzrTools plug-in.
     (Ian Clatworthy, Aaron Bentley, David Allouche)

   * ``reconfigure`` command can now convert branches, trees, or checkouts to
     lightweight checkouts.  (Aaron Bentley)

  PERFORMANCE:

   * Commit updates the state of the working tree via a delta rather than
     supplying entirely new basis trees. For commit of a single specified file
     this reduces the wall clock time for commit by roughly a 30%.
     (Robert Collins, Martin Pool)

   * Commit with many automatically found deleted paths no longer performs
     linear scanning for the children of those paths during inventory
     iteration. This should fix commit performance blowing out when many such
     paths occur during commit. (Robert Collins, #156491)

   * Fetch with pack repositories will no longer read the entire history graph.
     (Robert Collins, #88319)

   * Revert takes out an appropriate lock when reverting to a basis tree, and
     does not read the basis inventory twice. (Robert Collins)

   * Diff does not require an inventory to be generated on dirstate trees.
     (Aaron Bentley, #149254)

   * New annotate merge (--merge-type=weave) implementation is fast on
     versionedfiles withough cached annotations, e.g. pack-0.92.
     (Aaron Bentley)

  IMPROVEMENTS:

   * ``bzr merge`` now warns when it encounters a criss-cross merge.
     (Aaron Bentley)

   * ``bzr send`` now doesn't require the target e-mail address to be
     specified on the command line if an interactive e-mail client is used.
     (Lukáš Lalinský)

   * ``bzr tags`` now prints the revision number for each tag, instead of
     the revision id, unless --show-ids is passed. In addition, tags can be
     sorted chronologically instead of lexicographically with --sort=time.
     (Adeodato Simó, #120231)

   * Windows standalone version of bzr is able to load system-wide plugins from
     "plugins" subdirectory in installation directory. In addition standalone
     installer write to the registry (HKLM\SOFTWARE\Bazaar) useful info
     about paths and bzr version. (Alexander Belchenko, #129298)

  DOCUMENTATION:

  BUG FIXES:

   * A progress bar has been added for knitpack -> knitpack fetching.
     (Robert Collins, #157789, #159147)

   * Branching from a branch via smart server now preserves the repository
     format. (Andrew Bennetts,  #164626)

   * ``commit`` is now able to invoke an external editor in a non-ascii
     directory. (Daniel Watkins, #84043)

   * Catch connection errors for ftp.
     (Vincent Ladeuil, #164567)

   * ``check`` no longer reports spurious unreferenced text versions.
     (Robert Collins, John A Meinel, #162931, #165071)

   * Conflicts are now resolved recursively by ``revert``.
     (Aaron Bentley, #102739)

   * Detect invalid transport reuse attempts by catching invalid URLs.
     (Vincent Ladeuil, #161819)

   * Deleting a file without removing it shows a correct diff, not a traceback.
     (Aaron Bentley)

   * Do no use timeout in HttpServer anymore.
     (Vincent Ladeuil, #158972).

   * Don't catch the exceptions related to the http pipeline status before
     retrying an http request or some programming errors may be masked.
     (Vincent Ladeuil, #160012)

   * Fix ``bzr rm`` to not delete modified and ignored files.
     (Lukáš Lalinský, #172598)

   * Fix exception when revisionspec contains merge revisons but log
     formatter doesn't support merge revisions. (Kent Gibson, #148908)

   * Fix exception when ScopeReplacer is assigned to before any members have
     been retrieved.  (Aaron Bentley)

   * Fix multiple connections during checkout --lightweight.
     (Vincent Ladeuil, #159150)

   * Fix possible error in insert_data_stream when copying between
     pack repositories over bzr+ssh or bzr+http.
     KnitVersionedFile.get_data_stream now makes sure that requested
     compression parents are sent before any delta hunks that depend
     on them.
     (Martin Pool, #164637)

   * Fix typo in limiting offsets coalescing for http, leading to
     whole files being downloaded instead of parts.
     (Vincent Ladeuil, #165061)

   * FTP server errors don't error in the error handling code.
     (Robert Collins, #161240)

   * Give a clearer message when a pull fails because the source needs
     to be reconciled.
     (Martin Pool, #164443)

   * It is clearer when a plugin cannot be loaded because of its name, and a
     suggestion for an acceptable name is given. (Daniel Watkins, #103023)

   * Leave port as None in transport objects if user doesn't
     specify a port in urls.
     (vincent Ladeuil, #150860)

   * Make sure Repository.fetch(self) is properly a no-op for all
     Repository implementations. (John Arbash Meinel, #158333)

   * Mark .bzr directories as "hidden" on Windows.
     (Alexander Belchenko, #71147)

   * ``merge --uncommitted`` can now operate on a single file.
     (Aaron Bentley, Lukáš Lalinský, #136890)

   * Obsolete packs are now cleaned up by pack and autopack operations.
     (Robert Collins, #153789)

   * Operations pulling data from a smart server where the underlying
     repositories are not both annotated/both unannotated will now work.
     (Robert Collins, #165304).

   * Reconcile now shows progress bars. (Robert Collins, #159351)

   * ``RemoteBranch`` was not initializing ``self._revision_id_to_revno_map``
     properly. (John Arbash Meinel, #162486)

   * Removing an already-removed file reports the file does not exist. (Daniel
     Watkins, #152811)

   * Rename on Windows is able to change filename case.
     (Alexander Belchenko, #77740)

   * Return error instead of a traceback for ``bzr log -r0``.
     (Kent Gibson, #133751)

   * Return error instead of a traceback when bzr is unable to create
     symlink on some platforms (e.g. on Windows).
     (Alexander Belchenko, workaround for #81689)

   * Revert doesn't crash when restoring a single file from a deleted
     directory. (Aaron Bentley)

   * Stderr output via logging mechanism now goes through encoded wrapper
     and no more uses utf-8, but terminal encoding instead. So all unicode
     strings now should be readable in non-utf-8 terminal.
     (Alexander Belchenko, #54173)

   * The error message when ``move --after`` should be used makes how to do so
     clearer. (Daniel Watkins, #85237)

   * Unicode-safe output from ``bzr info``. The output will be encoded
     using the terminal encoding and unrepresentable characters will be
     replaced by '?'. (Lukáš Lalinský, #151844)

   * Working trees are no longer created when pushing into a local no-trees
     repo. (Daniel Watkins, #50582)

   * Upgrade util/configobj to version 4.4.0.
     (Vincent Ladeuil, #151208).

   * Wrap medusa ftp test server as an FTPServer feature.
     (Vincent Ladeuil, #157752)

  API BREAKS:

   * ``osutils.backup_file`` is deprecated. Actually it's not used in bzrlib
     during very long time. (Alexander Belchenko)

   * The return value of
     ``VersionedFile.iter_lines_added_or_present_in_versions`` has been
     changed. Previously it was an iterator of lines, now it is an iterator of
     (line, version_id) tuples. This change has been made to aid reconcile and
     fetch operations. (Robert Collins)

   * ``bzrlib.repository.get_versioned_file_checker`` is now private.
     (Robert Collins)

   * The Repository format registry default has been removed; it was previously
     obsoleted by the bzrdir format default, which implies a default repository
     format.
     (Martin Pool)

  INTERNALS:

   * Added ``ContainerSerialiser`` and ``ContainerPushParser`` to
     ``bzrlib.pack``.  These classes provide more convenient APIs for generating
     and parsing containers from streams rather than from files.  (Andrew
     Bennetts)

   * New module ``lru_cache`` providing a cache for use by tasks that need
     semi-random access to large amounts of data. (John A Meinel)

   * InventoryEntry.diff is now deprecated.  Please use diff.DiffTree instead.

  TESTING:


bzr 0.92 2007-11-05
-------------------

  CHANGES:

  * New uninstaller on Win32.  (Alexander Belchenko)


bzr 0.92rc1 2007-10-29
----------------------

  NOTES WHEN UPGRADING:

  CHANGES:

   * ``bzr`` now returns exit code 4 if an internal error occurred, and
     3 if a normal error occurred.  (Martin Pool)

   * ``pull``, ``merge`` and ``push`` will no longer silently correct some
     repository index errors that occured as a result of the Weave disk format.
     Instead the ``reconcile`` command needs to be run to correct those
     problems if they exist (and it has been able to fix most such problems
     since bzr 0.8). Some new problems have been identified during this release
     and you should run ``bzr check`` once on every repository to see if you
     need to reconcile. If you cannot ``pull`` or ``merge`` from a remote
     repository due to mismatched parent errors - a symptom of index errors -
     you should simply take a full copy of that remote repository to a clean
     directory outside any local repositories, then run reconcile on it, and
     finally pull from it locally. (And naturally email the repositories owner
     to ask them to upgrade and run reconcile).
     (Robert Collins)

  FEATURES:

   * New ``knitpack-experimental`` repository format. This is interoperable with
     the ``dirstate-tags`` format but uses a smarter storage design that greatly
     speeds up many operations, both local and remote. This new format can be
     used as an option to the ``init``, ``init-repository`` and ``upgrade``
     commands. See http://doc.bazaar-vcs.org/0.92/developers/knitpack.html
     for further details. (Robert Collins)

   * For users of bzr-svn (and those testing the prototype subtree support) that
     wish to try packs, a new ``knitpack-subtree-experimental`` format has also
     been added. This is interoperable with the ``dirstate-subtrees`` format.
     (Robert Collins)

   * New ``reconfigure`` command. (Aaron Bentley)

   * New ``revert --forget-merges`` command, which removes the record of a pending
     merge without affecting the working tree contents.  (Martin Pool)

   * New ``bzr_remote_path`` configuration variable allows finer control of
     remote bzr locations than BZR_REMOTE_PATH environment variable.
     (Aaron Bentley)

   * New ``launchpad-login`` command to tell Bazaar your Launchpad
     user ID.  This can then be used by other functions of the
     Launchpad plugin. (James Henstridge)

  PERFORMANCE:

   * Commit in quiet mode is now slightly faster as the information to
     output is no longer calculated. (Ian Clatworthy)

   * Commit no longer checks for new text keys during insertion when the
     revision id was deterministically unique. (Robert Collins)

   * Committing a change which is not a merge and does not change the number of
     files in the tree is faster by utilising the data about whether files are
     changed to determine if the tree is unchanged rather than recalculating
     it at the end of the commit process. (Robert Collins)

   * Inventory serialisation no longer double-sha's the content.
     (Robert Collins)

   * Knit text reconstruction now avoids making copies of the lines list for
     interim texts when building a single text. The new ``apply_delta`` method
     on ``KnitContent`` aids this by allowing modification of the revision id
     such objects represent. (Robert Collins)

   * Pack indices are now partially parsed for specific key lookup using a
     bisection approach. (Robert Collins)

   * Partial commits are now approximately 40% faster by walking over the
     unselected current tree more efficiently. (Robert Collins)

   * XML inventory serialisation takes 20% less time while being stricter about
     the contents. (Robert Collins)

   * Graph ``heads()`` queries have been fixed to no longer access all history
     unnecessarily. (Robert Collins)

  IMPROVEMENTS:

   * ``bzr+https://`` smart server across https now supported.
     (John Ferlito, Martin Pool, #128456)

   * Mutt is now a supported mail client; set ``mail_client=mutt`` in your
     bazaar.conf and ``send`` will use mutt. (Keir Mierle)

   * New option ``-c``/``--change`` for ``merge`` command for cherrypicking
     changes from one revision. (Alexander Belchenko, #141368)

   * Show encodings, locale and list of plugins in the traceback message.
     (Martin Pool, #63894)

   * Experimental directory formats can now be marked with
     ``experimental = True`` during registration. (Ian Clatworthy)

  DOCUMENTATION:

   * New *Bazaar in Five Minutes* guide.  (Matthew Revell)

   * The hooks reference documentation is now converted to html as expected.
     (Ian Clatworthy)

  BUG FIXES:

   * Connection error reporting for the smart server has been fixed to
     display a user friendly message instead of a traceback.
     (Ian Clatworthy, #115601)

   * Make sure to use ``O_BINARY`` when opening files to check their
     sha1sum. (Alexander Belchenko, John Arbash Meinel, #153493)

   * Fix a problem with Win32 handling of the executable bit.
     (John Arbash Meinel, #149113)

   * ``bzr+ssh://`` and ``sftp://`` URLs that do not specify ports explicitly
     no longer assume that means port 22.  This allows people using OpenSSH to
     override the default port in their ``~/.ssh/config`` if they wish.  This
     fixes a bug introduced in bzr 0.91.  (Andrew Bennetts, #146715)

   * Commands reporting exceptions can now be profiled and still have their
     data correctly dumped to a file. For example, a ``bzr commit`` with
     no changes still reports the operation as pointless but doing so no
     longer throws away the profiling data if this command is run with
     ``--lsprof-file callgrind.out.ci`` say. (Ian Clatworthy)

   * Fallback to ftp when paramiko is not installed and sftp can't be used for
     ``tests/commands`` so that the test suite is still usable without
     paramiko.
     (Vincent Ladeuil, #59150)

   * Fix commit ordering in corner case. (Aaron Bentley, #94975)

   * Fix long standing bug in partial commit when there are renames
     left in tree. (Robert Collins, #140419)

   * Fix selftest semi-random noise during http related tests.
     (Vincent Ladeuil, #140614)

   * Fix typo in ftp.py making the reconnection fail on temporary errors.
     (Vincent Ladeuil, #154259)

   * Fix failing test by comparing real paths to cover the case where the TMPDIR
     contains a symbolic link.
     (Vincent Ladeuil, #141382).

   * Fix log against smart server branches that don't support tags.
     (James Westby, #140615)

   * Fix pycurl http implementation by defining error codes from
     pycurl instead of relying on an old curl definition.
     (Vincent Ladeuil, #147530)

   * Fix 'unprintable error' message when displaying BzrCheckError and
     some other exceptions on Python 2.5.
     (Martin Pool, #144633)

   * Fix ``Inventory.copy()`` and add test for it. (Jelmer Vernooij)

   * Handles default value for ListOption in cmd_commit.
     (Vincent Ladeuil, #140432)

   * HttpServer and FtpServer need to be closed properly or a listening socket
     will remain opened.
     (Vincent Ladeuil, #140055)

   * Monitor the .bzr directory created in the top level test
     directory to detect leaking tests.
     (Vincent Ladeuil, #147986)

   * The basename, not the full path, is now used when checking whether
     the profiling dump file begins with ``callgrind.out`` or not. This
     fixes a bug reported by Aaron Bentley on IRC. (Ian Clatworthy)

   * Trivial fix for invoking command ``reconfigure`` without arguments.
     (Rob Weir, #141629)

   * ``WorkingTree.rename_one`` will now raise an error if normalisation of the
     new path causes bzr to be unable to access the file. (Robert Collins)

   * Correctly detect a NoSuchFile when using a filezilla server. (Gary van der
     Merwe)

  API BREAKS:

   * ``bzrlib.index.GraphIndex`` now requires a size parameter to the
     constructor, for enabling bisection searches. (Robert Collins)

   * ``CommitBuilder.record_entry_contents`` now requires the root entry of a
     tree be supplied to it, previously failing to do so would trigger a
     deprecation warning. (Robert Collins)

   * ``KnitVersionedFile.add*`` will no longer cache added records even when
     enable_cache() has been called - the caching feature is now exclusively for
     reading existing data. (Robert Collins)

   * ``ReadOnlyLockError`` is deprecated; ``LockFailed`` is usually more
     appropriate.  (Martin Pool)

   * Removed ``bzrlib.transport.TransportLogger`` - please see the new
     ``trace+`` transport instead. (Robert Collins)

   * Removed previously deprecated varargs interface to ``TestCase.run_bzr`` and
     deprecated methods ``TestCase.capture`` and ``TestCase.run_bzr_captured``.
     (Martin Pool)

   * Removed previous deprecated ``basis_knit`` parameter to the
     ``KnitVersionedFile`` constructor. (Robert Collins)

   * Special purpose method ``TestCase.run_bzr_decode`` is moved to the test_non_ascii
     class that needs it.
     (Martin Pool)

   * The class ``bzrlib.repofmt.knitrepo.KnitRepository3`` has been folded into
     ``KnitRepository`` by parameters to the constructor. (Robert Collins)

   * The ``VersionedFile`` interface now allows content checks to be bypassed
     by supplying check_content=False.  This saves nearly 30% of the minimum
     cost to store a version of a file. (Robert Collins)

   * Tree's with bad state such as files with no length or sha will no longer
     be silently accepted by the repository XML serialiser. To serialise
     inventories without such data, pass working=True to write_inventory.
     (Robert Collins)

   * ``VersionedFile.fix_parents`` has been removed as a harmful API.
     ``VersionedFile.join`` will no longer accept different parents on either
     side of a join - it will either ignore them, or error, depending on the
     implementation. See notes when upgrading for more information.
     (Robert Collins)

  INTERNALS:

   * ``bzrlib.transport.Transport.put_file`` now returns the number of bytes
     put by the method call, to allow avoiding stat-after-write or
     housekeeping in callers. (Robert Collins)

   * ``bzrlib.xml_serializer.Serializer`` is now responsible for checking that
     mandatory attributes are present on serialisation and deserialisation.
     This fixes some holes in API usage and allows better separation between
     physical storage and object serialisation. (Robert Collins)

   * New class ``bzrlib.errors.InternalBzrError`` which is just a convenient
     shorthand for deriving from BzrError and setting internal_error = True.
     (Robert Collins)

   * New method ``bzrlib.mutabletree.update_to_one_parent_via_delta`` for
     moving the state of a parent tree to a new version via a delta rather than
     a complete replacement tree. (Robert Collins)

   * New method ``bzrlib.osutils.minimum_path_selection`` useful for removing
     duplication from user input, when a user mentions both a path and an item
     contained within that path. (Robert Collins)

   * New method ``bzrlib.repository.Repository.is_write_locked`` useful for
     determining if a repository is write locked. (Robert Collins)

   * New method on ``bzrlib.tree.Tree`` ``path_content_summary`` provides a
     tuple containing the key information about a path for commit processing
     to complete. (Robert Collins)

   * New method on xml serialisers, write_inventory_to_lines, which matches the
     API used by knits for adding content. (Robert Collins)

   * New module ``bzrlib.bisect_multi`` with generic multiple-bisection-at-once
     logic, currently only available for byte-based lookup
     (``bisect_multi_bytes``). (Robert Collins)

   * New helper ``bzrlib.tuned_gzip.bytes_to_gzip`` which takes a byte string
     and returns a gzipped version of the same. This is used to avoid a bunch
     of api friction during adding of knit hunks. (Robert Collins)

   * New parameter on ``bzrlib.transport.Transport.readv``
     ``adjust_for_latency`` which changes readv from returning strictly the
     requested data to inserted return larger ranges and in forward read order
     to reduce the effect of network latency. (Robert Collins)

   * New parameter yield_parents on ``Inventory.iter_entries_by_dir`` which
     causes the parents of a selected id to be returned recursively, so all the
     paths from the root down to each element of selected_file_ids are
     returned. (Robert Collins)

   * Knit joining has been enhanced to support plain to annotated conversion
     and annotated to plain conversion. (Ian Clatworthy)

   * The CommitBuilder method ``record_entry_contents`` now returns summary
     information about the effect of the commit on the repository. This tuple
     contains an inventory delta item if the entry changed from the basis, and a
     boolean indicating whether a new file graph node was recorded.
     (Robert Collins)

   * The python path used in the Makefile can now be overridden.
     (Andrew Bennetts, Ian Clatworthy)

  TESTING:

   * New transport implementation ``trace+`` which is useful for testing,
     logging activity taken to its _activity attribute. (Robert Collins)

   * When running bzr commands within the test suite, internal exceptions are
     not caught and reported in the usual way, but rather allowed to propagate
     up and be visible to the test suite.  A new API ``run_bzr_catch_user_errors``
     makes this behavior available to other users.
     (Martin Pool)

   * New method ``TestCase.call_catch_warnings`` for testing methods that
     raises a Python warning.  (Martin Pool)


bzr 0.91 2007-09-26
-------------------

  BUG FIXES:

   * Print a warning instead of aborting the ``python setup.py install``
     process if building of a C extension is not possible.
     (Lukáš Lalinský, Alexander Belchenko)

   * Fix commit ordering in corner case (Aaron Bentley, #94975)

   * Fix ''bzr info bzr://host/'' and other operations on ''bzr://' URLs with
     an implicit port.  We were incorrectly raising PathNotChild due to
     inconsistent treatment of the ''_port'' attribute on the Transport object.
     (Andrew Bennetts, #133965)

   * Make RemoteRepository.sprout cope gracefully with servers that don't
     support the ``Repository.tarball`` request.
     (Andrew Bennetts)


bzr 0.91rc2 2007-09-11
----------------------

   * Replaced incorrect tarball for previous release; a debug statement was left
     in bzrlib/remote.py.


bzr 0.91rc1 2007-09-11
----------------------

  CHANGES:

   * The default branch and repository format has changed to
     ``dirstate-tags``, so tag commands are active by default.
     This format is compatible with Bazaar 0.15 and later.
     This incidentally fixes bug #126141.
     (Martin Pool)

   * ``--quiet`` or ``-q`` is no longer a global option. If present, it
     must now appear after the command name. Scripts doing things like
     ``bzr -q missing`` need to be rewritten as ``bzr missing -q``.
     (Ian Clatworthy)

  FEATURES:

   * New option ``--author`` in ``bzr commit`` to specify the author of the
     change, if it's different from the committer. ``bzr log`` and
     ``bzr annotate`` display the author instead of the committer.
     (Lukáš Lalinský)

   * In addition to global options and command specific options, a set of
     standard options are now supported. Standard options are legal for
     all commands. The initial set of standard options are:

     * ``--help`` or ``-h`` - display help message
     * ``--verbose`` or ``-v`` - display additional information
     * ``--quiet``  or ``-q`` - only output warnings and errors.

     Unlike global options, standard options can be used in aliases and
     may have command-specific help. (Ian Clatworthy)

   * Verbosity level processing has now been unified. If ``--verbose``
     or ``-v`` is specified on the command line multiple times, the
     verbosity level is made positive the first time then increased.
     If ``--quiet`` or ``-q`` is specified on the command line
     multiple times, the verbosity level is made negative the first
     time then decreased. To get the default verbosity level of zero,
     either specify none of the above , ``--no-verbose`` or ``--no-quiet``.
     Note that most commands currently ignore the magnitude of the
     verbosity level but do respect *quiet vs normal vs verbose* when
     generating output. (Ian Clatworthy)

   * ``Branch.hooks`` now supports ``pre_commit`` hook. The hook's signature
     is documented in BranchHooks constructor. (Nam T. Nguyen, #102747)

   * New ``Repository.stream_knit_data_for_revisions`` request added to the
     network protocol for greatly reduced roundtrips when retrieving a set of
     revisions. (Andrew Bennetts)

  BUG FIXES:

   * ``bzr plugins`` now lists the version number for each plugin in square
     brackets after the path. (Robert Collins, #125421)

   * Pushing, pulling and branching branches with subtree references was not
     copying the subtree weave, preventing the file graph from being accessed
     and causing errors in commits in clones. (Robert Collins)

   * Suppress warning "integer argument expected, got float" from Paramiko,
     which sometimes caused false test failures.  (Martin Pool)

   * Fix bug in bundle 4 that could cause attempts to write data to wrong
     versionedfile.  (Aaron Bentley)

   * Diffs generated using "diff -p" no longer break the patch parser.
     (Aaron Bentley)

   * get_transport treats an empty possible_transports list the same as a non-
     empty one.  (Aaron Bentley)

   * patch verification for merge directives is reactivated, and works with
     CRLF and CR files.  (Aaron Bentley)

   * Accept ..\ as a path in revision specifiers. This fixes for example
     "-r branch:..\other-branch" on Windows.  (Lukáš Lalinský)

   * ``BZR_PLUGIN_PATH`` may now contain trailing slashes.
     (Blake Winton, #129299)

   * man page no longer lists hidden options (#131667, Aaron Bentley)

   * ``uncommit --help`` now explains the -r option adequately.  (Daniel
     Watkins, #106726)

   * Error messages are now better formatted with parameters (such as
     filenames) quoted when necessary. This avoids confusion when directory
     names ending in a '.' at the end of messages were confused with a
     full stop that may or not have been there. (Daniel Watkins, #129791)

   * Fix ``status FILE -r X..Y``. (Lukáš Lalinský)

   * If a particular command is an alias, ``help`` will show the alias
     instead of claiming there is no help for said alias. (Daniel Watkins,
     #133548)

   * TreeTransform-based operations, like pull, merge, revert, and branch,
     now roll back if they encounter an error.  (Aaron Bentley, #67699)

   * ``bzr commit`` now exits cleanly if a character unsupported by the
     current encoding is used in the commit message.  (Daniel Watkins,
     #116143)

   * bzr send uses default values for ranges when only half of an elipsis
     is specified ("-r..5" or "-r5..").  (#61685, Aaron Bentley)

   * Avoid trouble when Windows ssh calls itself 'plink' but no plink
     binary is present.  (Martin Albisetti, #107155)

   * ``bzr remove`` should remove clean subtrees.  Now it will remove (without
     needing ``--force``) subtrees that contain no files with text changes or
     modified files.  With ``--force`` it removes the subtree regardless of
     text changes or unknown files. Directories with renames in or out (but
     not changed otherwise) will now be removed without needing ``--force``.
     Unknown ignored files will be deleted without needing ``--force``.
     (Marius Kruger, #111665)

   * When two plugins conflict, the source of both the losing and now the
     winning definition is shown.  (Konstantin Mikhaylov, #5454)

   * When committing to a branch, the location being committed to is
     displayed.  (Daniel Watkins, #52479)

   * ``bzr --version`` takes care about encoding of stdout, especially
     when output is redirected. (Alexander Belchenko, #131100)

   * Prompt for an ftp password if none is provided.
     (Vincent Ladeuil, #137044)

   * Reuse bound branch associated transport to avoid multiple
     connections.
     (Vincent Ladeuil, #128076, #131396)

   * Overwrite conflicting tags by ``push`` and ``pull`` if the
     ``--overwrite`` option is specified.  (Lukáš Lalinský, #93947)

   * In checkouts, tags are copied into the master branch when created,
     changed or deleted, and are copied into the checkout when it is
     updated.  (Martin Pool, #93856, #93860)

   * Print a warning instead of aborting the ``python setup.py install``
     process if building of a C extension is not possible.
     (Lukáš Lalinský, Alexander Belchenko)

  IMPROVEMENTS:

   * Add the option "--show-diff" to the commit command in order to display
     the diff during the commit log creation. (Goffredo Baroncelli)

   * ``pull`` and ``merge`` are much faster at installing bundle format 4.
     (Aaron Bentley)

   * ``pull -v`` no longer includes deltas, making it much faster.
     (Aaron Bentley)

   * ``send`` now sends the directive as an attachment by default.
     (Aaron Bentley, Lukáš Lalinský, Alexander Belchenko)

   * Documentation updates (Martin Albisetti)

   * Help on debug flags is now included in ``help global-options``.
     (Daniel Watkins, #124853)

   * Parameters passed on the command line are checked to ensure they are
     supported by the encoding in use. (Daniel Watkins)

   * The compression used within the bzr repository has changed from zlib
     level 9 to the zlib default level. This improves commit performance with
     only a small increase in space used (and in some cases a reduction in
     space). (Robert Collins)

   * Initial commit no longer SHAs files twice and now reuses the path
     rather than looking it up again, making it faster.
     (Ian Clatworthy)

   * New option ``-c``/``--change`` for ``diff`` and ``status`` to show
     changes in one revision.  (Lukáš Lalinský)

   * If versioned files match a given ignore pattern, a warning is now
     given. (Daniel Watkins, #48623)

   * ``bzr status`` now has -S as a short name for --short and -V as a
     short name for --versioned. These have been added to assist users
     migrating from Subversion: ``bzr status -SV`` is now like
     ``svn status -q``.  (Daniel Watkins, #115990)

   * Added C implementation of  ``PatienceSequenceMatcher``, which is about
     10x faster than the Python version. This speeds up commands that
     need file diffing, such as ``bzr commit`` or ``bzr diff``.
     (Lukáš Lalinský)

   * HACKING has been extended with a large section on core developer tasks.
     (Ian Clatworthy)

   * Add ``branches`` and ``standalone-trees`` as online help topics and
     include them as Concepts within the User Reference.
     (Paul Moore, Ian Clatworthy)

    * ``check`` can detect versionedfile parent references that are
      inconsistent with revision and inventory info, and ``reconcile`` can fix
      them.  These faulty references were generated by 0.8-era releases,
      so repositories which were manipulated by old bzrs should be
      checked, and possibly reconciled ASAP.  (Aaron Bentley, Andrew Bennetts)

  API BREAKS:

   * ``Branch.append_revision`` is removed altogether; please use
     ``Branch.set_last_revision_info`` instead.  (Martin Pool)

   * CommitBuilder now advertises itself as requiring the root entry to be
     supplied. This only affects foreign repository implementations which reuse
     CommitBuilder directly and have changed record_entry_contents to require
     that the root not be supplied. This should be precisely zero plugins
     affected. (Robert Collins)

   * The ``add_lines`` methods on ``VersionedFile`` implementations has changed
     its return value to include the sha1 and length of the inserted text. This
     allows the avoidance of double-sha1 calculations during commit.
     (Robert Collins)

   * ``Transport.should_cache`` has been removed.  It was not called in the
     previous release.  (Martin Pool)

  TESTING:

   * Tests may now raise TestNotApplicable to indicate they shouldn't be
     run in a particular scenario.  (Martin Pool)

   * New function multiply_tests_from_modules to give a simpler interface
     to test parameterization.  (Martin Pool, Robert Collins)

   * ``Transport.should_cache`` has been removed.  It was not called in the
     previous release.  (Martin Pool)

   * NULL_REVISION is returned to indicate the null revision, not None.
     (Aaron Bentley)

   * Use UTF-8 encoded StringIO for log tests to avoid failures on
     non-ASCII committer names.  (Lukáš Lalinský)

  INTERNALS:

   * ``bzrlib.plugin.all_plugins`` has been deprecated in favour of
     ``bzrlib.plugin.plugins()`` which returns PlugIn objects that provide
     useful functionality for determining the path of a plugin, its tests, and
     its version information. (Robert Collins)

   * Add the option user_encoding to the function 'show_diff_trees()'
     in order to move the user encoding at the UI level. (Goffredo Baroncelli)

   * Add the function make_commit_message_template_encoded() and the function
     edit_commit_message_encoded() which handle encoded strings.
     This is done in order to mix the commit messages (which is a unicode
     string), and the diff which is a raw string. (Goffredo Baroncelli)

   * CommitBuilder now defaults to using add_lines_with_ghosts, reducing
     overhead on non-weave repositories which don't require all parents to be
     present. (Robert Collins)

   * Deprecated method ``find_previous_heads`` on
     ``bzrlib.inventory.InventoryEntry``. This has been superseded by the use
     of ``parent_candidates`` and a separate heads check via the repository
     API. (Robert Collins)

   * New trace function ``mutter_callsite`` will print out a subset of the
     stack to the log, which can be useful for gathering debug details.
     (Robert Collins)

   * ``bzrlib.pack.ContainerWriter`` now tracks how many records have been
     added via a public attribute records_written. (Robert Collins)

   * New method ``bzrlib.transport.Transport.get_recommended_page_size``.
     This provides a hint to users of transports as to the reasonable
     minimum data to read. In principle this can take latency and
     bandwidth into account on a per-connection basis, but for now it
     just has hard coded values based on the url. (e.g. http:// has a large
     page size, file:// has a small one.) (Robert Collins)

   * New method on ``bzrlib.transport.Transport`` ``open_write_stream`` allows
     incremental addition of data to a file without requiring that all the
     data be buffered in memory. (Robert Collins)

   * New methods on ``bzrlib.knit.KnitVersionedFile``:
     ``get_data_stream(versions)``, ``insert_data_stream(stream)`` and
     ``get_format_signature()``.  These provide some infrastructure for
     efficiently streaming the knit data for a set of versions over the smart
     protocol.

   * Knits with no annotation cache still produce correct annotations.
     (Aaron Bentley)

   * Three new methods have been added to ``bzrlib.trace``:
     ``set_verbosity_level``, ``get_verbosity_level`` and ``is_verbose``.
     ``set_verbosity_level`` expects a numeric value: negative for quiet,
     zero for normal, positive for verbose. The size of the number can be
     used to determine just how quiet or verbose the application should be.
     The existing ``be_quiet`` and ``is_quiet`` routines have been
     integrated into this new scheme. (Ian Clatworthy)

   * Options can now be delcared with a ``custom_callback`` parameter. If
     set, this routine is called after the option is processed. This feature
     is now used by the standard options ``verbose`` and ``quiet`` so that
     setting one implicitly resets the other. (Ian Clatworthy)

   * Rather than declaring a new option from scratch in order to provide
     custom help, a centrally registered option can be decorated using the
     new ``bzrlib.Option.custom_help`` routine. In particular, this routine
     is useful when declaring better help for the ``verbose`` and ``quiet``
     standard options as the base definition of these is now more complex
     than before thanks to their use of a custom callback. (Ian Clatworthy)

    * Tree._iter_changes(specific_file=[]) now iterates through no files,
      instead of iterating through all files.  None is used to iterate through
      all files.  (Aaron Bentley)

    * WorkingTree.revert() now accepts None to revert all files.  The use of
      [] to revert all files is deprecated.  (Aaron Bentley)


bzr 0.90 2007-08-28
-------------------

  IMPROVEMENTS:

    * Documentation is now organized into multiple directories with a level
      added for different languages or locales. Added the Mini Tutorial
      and Quick Start Summary (en) documents from the Wiki, improving the
      content and readability of the former. Formatted NEWS as Release Notes
      complete with a Table of Conents, one heading per release. Moved the
      Developer Guide into the main document catalog and provided a link
      from the developer document catalog back to the main one.
      (Ian Clatworthy, Sabin Iacob, Alexander Belchenko)


  API CHANGES:

    * The static convenience method ``BzrDir.create_repository``
      is deprecated.  Callers should instead create a ``BzrDir`` instance
      and call ``create_repository`` on that.  (Martin Pool)


bzr 0.90rc1 2007-08-14
----------------------

  BUGFIXES:

    * ``bzr init`` should connect to the remote location one time only.  We
      have been connecting several times because we forget to pass around the
      Transport object. This modifies ``BzrDir.create_branch_convenience``,
      so that we can give it the Transport we already have.
      (John Arbash Meinel, Vincent Ladeuil, #111702)

    * Get rid of sftp connection cache (get rid of the FTP one too).
      (Vincent Ladeuil, #43731)

    * bzr branch {local|remote} remote don't try to create a working tree
      anymore.
      (Vincent Ladeuil, #112173)

    * All identified multiple connections for a single bzr command have been
      fixed. See bzrlib/tests/commands directory.
      (Vincent Ladeuil)

    * ``bzr rm`` now does not insist on ``--force`` to delete files that
      have been renamed but not otherwise modified.  (Marius Kruger,
      #111664)

    * ``bzr selftest --bench`` no longer emits deprecation warnings
      (Lukáš Lalinský)

    * ``bzr status`` now honours FILE parameters for conflict lists
      (Aaron Bentley, #127606)

    * ``bzr checkout`` now honours -r when reconstituting a working tree.
      It also honours -r 0.  (Aaron Bentley, #127708)

    * ``bzr add *`` no more fails on Windows if working tree contains
      non-ascii file names. (Kuno Meyer, #127361)

    * allow ``easy_install bzr`` runs without fatal errors.
      (Alexander Belchenko, #125521)

    * Graph._filter_candidate_lca does not raise KeyError if a candidate
      is eliminated just before it would normally be examined.  (Aaron Bentley)

    * SMTP connection failures produce a nice message, not a traceback.
      (Aaron Bentley)

  IMPROVEMENTS:

    * Don't show "dots" progress indicators when run non-interactively, such
      as from cron.  (Martin Pool)

    * ``info`` now formats locations more nicely and lists "submit" and
      "public" branches (Aaron Bentley)

    * New ``pack`` command that will trigger database compression within
      the repository (Robert Collins)

    * Implement ``_KnitIndex._load_data`` in a pyrex extension. The pyrex
      version is approximately 2-3x faster at parsing a ``.kndx`` file.
      Which yields a measurable improvement for commands which have to
      read from the repository, such as a 1s => 0.75s improvement in
      ``bzr diff`` when there are changes to be shown.  (John Arbash Meinel)

    * Merge is now faster.  Depending on the scenario, it can be more than 2x
      faster. (Aaron Bentley)

    * Give a clearer warning, and allow ``python setup.py install`` to
      succeed even if pyrex is not available.
      (John Arbash Meinel)

    * ``DirState._read_dirblocks`` now has an optional Pyrex
      implementation. This improves the speed of any command that has to
      read the entire DirState. (``diff``, ``status``, etc, improve by
      about 10%).
      ``bisect_dirblocks`` has also been improved, which helps all
      ``_get_entry`` type calls (whenever we are searching for a
      particular entry in the in-memory DirState).
      (John Arbash Meinel)

    * ``bzr pull`` and ``bzr push`` no longer do a complete walk of the
      branch revision history for ui display unless -v is supplied.
      (Robert Collins)

    * ``bzr log -rA..B`` output shifted to the left margin if the log only
      contains merge revisions. (Kent Gibson)

    * The ``plugins`` command is now public with improved help.
      (Ian Clatworthy)

    * New bundle and merge directive formats are faster to generate, and

    * Annotate merge now works when there are local changes. (Aaron Bentley)

    * Commit now only shows the progress in terms of directories instead of
      entries. (Ian Clatworthy)

    * Fix ``KnitRepository.get_revision_graph`` to not request the graph 2
      times. This makes ``get_revision_graph`` 2x faster. (John Arbash
      Meinel)

    * Fix ``VersionedFile.get_graph()`` to avoid using
      ``set.difference_update(other)``, which has bad scaling when
      ``other`` is large. This improves ``VF.get_graph([version_id])`` for
      a 12.5k graph from 2.9s down to 200ms. (John Arbash Meinel)

    * The ``--lsprof-file`` option now generates output for KCacheGrind if
      the file starts with ``callgrind.out``. This matches the default file
      filtering done by KCacheGrind's Open Dialog. (Ian Clatworthy)

    * Fix ``bzr update`` to avoid an unnecessary
      ``branch.get_master_branch`` call, which avoids 1 extra connection
      to the remote server. (Partial fix for #128076, John Arbash Meinel)

    * Log errors from the smart server in the trace file, to make debugging
      test failures (and live failures!) easier.  (Andrew Bennetts)

    * The HTML version of the man page has been superceded by a more
      comprehensive manual called the Bazaar User Reference. This manual
      is completed generated from the online help topics. As part of this
      change, limited reStructuredText is now explicitly supported in help
      topics and command help with 'unnatural' markup being removed prior
      to display by the online help or inclusion in the man page.
      (Ian Clatworthy)

    * HTML documentation now use files extension ``*.html``
      (Alexander Belchenko)

    * The cache of ignore definitions is now cleared in WorkingTree.unlock()
      so that changes to .bzrignore aren't missed. (#129694, Daniel Watkins)

    * ``bzr selftest --strict`` fails if there are any missing features or
      expected test failures. (Daniel Watkins, #111914)

    * Link to registration survey added to README. (Ian Clatworthy)

    * Windows standalone installer show link to registration survey
      when installation finished. (Alexander Belchenko)

  LIBRARY API BREAKS:

    * Deprecated dictionary ``bzrlib.option.SHORT_OPTIONS`` removed.
      Options are now required to provide a help string and it must
      comply with the style guide by being one or more sentences with an
      initial capital and final period. (Martin Pool)

    * KnitIndex.get_parents now returns tuples. (Robert Collins)

    * Ancient unused ``Repository.text_store`` attribute has been removed.
      (Robert Collins)

    * The ``bzrlib.pack`` interface has changed to use tuples of bytestrings
      rather than just bytestrings, making it easier to represent multiple
      element names. As this interface was not used by any internal facilities
      since it was introduced in 0.18 no API compatibility is being preserved.
      The serialised form of these packs is identical with 0.18 when a single
      element tuple is in use. (Robert Collins)

  INTERNALS:

    * merge now uses ``iter_changes`` to calculate changes, which makes room for
      future performance increases.  It is also more consistent with other
      operations that perform comparisons, and reduces reliance on
      Tree.inventory.  (Aaron Bentley)

    * Refactoring of transport classes connected to a remote server.
      ConnectedTransport is a new class that serves as a basis for all
      transports needing to connect to a remote server.  transport.split_url
      have been deprecated, use the static method on the object instead. URL
      tests have been refactored too.
      (Vincent Ladeuil)

    * Better connection sharing for ConnectedTransport objects.
      transport.get_transport() now accepts a 'possible_transports' parameter.
      If a newly requested transport can share a connection with one of the
      list, it will.
      (Vincent Ladeuil)

    * Most functions now accept ``bzrlib.revision.NULL_REVISION`` to indicate
      the null revision, and consider using ``None`` for this purpose
      deprecated.  (Aaron Bentley)

    * New ``index`` module with abstract index functionality. This will be
      used during the planned changes in the repository layer. Currently the
      index layer provides a graph aware immutable index, a builder for the
      same index type to allow creating them, and finally a composer for
      such indices to allow the use of many indices in a single query. The
      index performance is not optimised, however the API is stable to allow
      development on top of the index. (Robert Collins)

    * ``bzrlib.dirstate.cmp_by_dirs`` can be used to compare two paths by
      their directory sections. This is equivalent to comparing
      ``path.split('/')``, only without having to split the paths.
      This has a Pyrex implementation available.
      (John Arbash Meinel)

    * New transport decorator 'unlistable+' which disables the list_dir
      functionality for testing.

    * Deprecated ``change_entry`` in transform.py. (Ian Clatworthy)

    * RevisionTree.get_weave is now deprecated.  Tree.plan_merge is now used
      for performing annotate-merge.  (Aaron Bentley)

    * New EmailMessage class to create email messages. (Adeodato Simó)

    * Unused functions on the private interface KnitIndex have been removed.
      (Robert Collins)

    * New ``knit.KnitGraphIndex`` which provides a ``KnitIndex`` layered on top
      of a ``index.GraphIndex``. (Robert Collins)

    * New ``knit.KnitVersionedFile.iter_parents`` method that allows querying
      the parents of many knit nodes at once, reducing round trips to the
      underlying index. (Robert Collins)

    * Graph now has an is_ancestor method, various bits use it.
      (Aaron Bentley)

    * The ``-Dhpss`` flag now includes timing information. As well as
      logging when a new connection is opened. (John Arbash Meinel)

    * ``bzrlib.pack.ContainerWriter`` now returns an offset, length tuple to
      callers when inserting data, allowing generation of readv style access
      during pack creation, without needing a separate pass across the output
      pack to gather such details. (Robert Collins)

    * ``bzrlib.pack.make_readv_reader`` allows readv based access to pack
      files that are stored on a transport. (Robert Collins)

    * New ``Repository.has_same_location`` method that reports if two
      repository objects refer to the same repository (although with some risk
      of false negatives).  (Andrew Bennetts)

    * InterTree.compare now passes require_versioned on correctly.
      (Marius Kruger)

    * New methods on Repository - ``start_write_group``,
      ``commit_write_group``, ``abort_write_group`` and ``is_in_write_group`` -
      which provide a clean hook point for transactional Repositories - ones
      where all the data for a fetch or commit needs to be made atomically
      available in one step. This allows the write lock to remain while making
      a series of data insertions.  (e.g. data conversion). (Robert Collins)

    * In ``bzrlib.knit`` the internal interface has been altered to use
      3-tuples (index, pos, length) rather than two-tuples (pos, length) to
      describe where data in a knit is, allowing knits to be split into
      many files. (Robert Collins)

    * ``bzrlib.knit._KnitData`` split into cache management and physical access
      with two access classes - ``_PackAccess`` and ``_KnitAccess`` defined.
      The former provides access into a .pack file, and the latter provides the
      current production repository form of .knit files. (Robert Collins)

  TESTING:

    * Remove selftest ``--clean-output``, ``--numbered-dirs`` and
      ``--keep-output`` options, which are obsolete now that tests
      are done within directories in $TMPDIR.  (Martin Pool)

    * The SSH_AUTH_SOCK environment variable is now reset to avoid
      interaction with any running ssh agents.  (Jelmer Vernooij, #125955)

    * run_bzr_subprocess handles parameters the same way as run_bzr:
      either a string or a list of strings should be passed as the first
      parameter.  Varargs-style parameters are deprecated. (Aaron Bentley)


bzr 0.18  2007-07-17
--------------------

  BUGFIXES:

    * Fix 'bzr add' crash under Win32 (Kuno Meyer)


bzr 0.18rc1  2007-07-10
-----------------------

  BUGFIXES:

    * Do not suppress pipe errors, etc. in non-display commands
      (Alexander Belchenko, #87178)

    * Display a useful error message when the user requests to annotate
      a file that is not present in the specified revision.
      (James Westby, #122656)

    * Commands that use status flags now have a reference to 'help
      status-flags'.  (Daniel Watkins, #113436)

    * Work around python-2.4.1 inhability to correctly parse the
      authentication header.
      (Vincent Ladeuil, #121889)

    * Use exact encoding for merge directives. (Adeodato Simó, #120591)

    * Fix tempfile permissions error in smart server tar bundling under
      Windows. (Martin _, #119330)

    * Fix detection of directory entries in the inventory. (James Westby)

    * Fix handling of http code 400: Bad Request When issuing too many ranges.
      (Vincent Ladeuil, #115209)

    * Issue a CONNECT request when connecting to an https server
      via a proxy to enable SSL tunneling.
      (Vincent Ladeuil, #120678)

    * Fix ``bzr log -r`` to support selecting merge revisions, both
      individually and as part of revision ranges.
      (Kent Gibson, #4663)

    * Don't leave cruft behind when failing to acquire a lockdir.
      (Martin Pool, #109169)

    * Don't use the '-f' strace option during tests.
      (Vincent Ladeuil, #102019).

    * Warn when setting ``push_location`` to a value that will be masked by
      locations.conf.  (Aaron Bentley, #122286)

    * Fix commit ordering in corner case (Aaron Bentley, #94975)

    *  Make annotate behave in a non-ASCII world (Adeodato Simó).

  IMPROVEMENTS:

    * The --lsprof-file option now dumps a text rendering of the profiling
      information if the filename ends in ".txt". It will also convert the
      profiling information to a format suitable for KCacheGrind if the
      output filename ends in ".callgrind". Fixes to the lsprofcalltree
      conversion process by Jean Paul Calderone and Itamar were also merged.
      See http://ddaa.net/blog/python/lsprof-calltree. (Ian Clatworthy)

    * ``info`` now defaults to non-verbose mode, displaying only paths and
      abbreviated format info.  ``info -v`` displays all the information
      formerly displayed by ``info``.  (Aaron Bentley, Adeodato Simó)

    * ``bzr missing`` now has better option names ``--this`` and ``--other``.
      (Elliot Murphy)

    * The internal ``weave-list`` command has become ``versionedfile-list``,
      and now lists knits as well as weaves.  (Aaron Bentley)

    * Automatic merge base selection uses a faster algorithm that chooses
      better bases in criss-cross merge situations (Aaron Bentley)

    * Progress reporting in ``commit`` has been improved. The various logical
      stages are now reported on as follows, namely:

      * Collecting changes [Entry x/y] - Stage n/m
      * Saving data locally - Stage n/m
      * Uploading data to master branch - Stage n/m
      * Updating the working tree - Stage n/m
      * Running post commit hooks - Stage n/m

      If there is no master branch, the 3rd stage is omitted and the total
      number of stages is adjusted accordingly.

      Each hook that is run after commit is listed with a name (as hooks
      can be slow it is useful feedback).
      (Ian Clatworthy, Robert Collins)

    * Various operations that are now faster due to avoiding unnecessary
      topological sorts. (Aaron Bentley)

    * Make merge directives robust against broken bundles. (Aaron Bentley)

    * The lsprof filename note is emitted via trace.note(), not standard
      output.  (Aaron Bentley)

    * ``bzrlib`` now exports explicit API compatibility information to assist
      library users and plugins. See the ``bzrlib.api`` module for details.
      (Robert Collins)

    * Remove unnecessary lock probes when acquiring a lockdir.
      (Martin Pool)

    * ``bzr --version`` now shows the location of the bzr log file, which
      is especially useful on Windows.  (Martin Pool)

    * -D now supports hooks to get debug tracing of hooks (though its currently
      minimal in nature). (Robert Collins)

    * Long log format reports deltas on merge revisions.
      (John Arbash Meinel, Kent Gibson)

    * Make initial push over ftp more resilient. (John Arbash Meinel)

    * Print a summary of changes for update just like pull does.
      (Daniel Watkins, #113990)

    * Add a -Dhpss option to trace smart protocol requests and responses.
      (Andrew Bennetts)

  LIBRARY API BREAKS:

    * Testing cleanups -
      ``bzrlib.repository.RepositoryTestProviderAdapter`` has been moved
      to ``bzrlib.tests.repository_implementations``;
      ``bzrlib.repository.InterRepositoryTestProviderAdapter`` has been moved
      to ``bzrlib.tests.interrepository_implementations``;
      ``bzrlib.transport.TransportTestProviderAdapter`` has moved to
      ``bzrlib.tests.test_transport_implementations``.
      ``bzrlib.branch.BranchTestProviderAdapter`` has moved to
      ``bzrlib.tests.branch_implementations``.
      ``bzrlib.bzrdir.BzrDirTestProviderAdapter`` has moved to
      ``bzrlib.tests.bzrdir_implementations``.
      ``bzrlib.versionedfile.InterVersionedFileTestProviderAdapter`` has moved
      to ``bzrlib.tests.interversionedfile_implementations``.
      ``bzrlib.store.revision.RevisionStoreTestProviderAdapter`` has moved to
      ``bzrlib.tests.revisionstore_implementations``.
      ``bzrlib.workingtree.WorkingTreeTestProviderAdapter`` has moved to
      ``bzrlib.tests.workingtree_implementations``.
      These changes are an API break in the testing infrastructure only.
      (Robert Collins)

    * Relocate TestCaseWithRepository to be more central. (Robert Collins)

    * ``bzrlib.add.smart_add_tree`` will no longer perform glob expansion on
      win32. Callers of the function should do this and use the new
      ``MutableTree.smart_add`` method instead. (Robert Collins)

    * ``bzrlib.add.glob_expand_for_win32`` is now
      ``bzrlib.win32utils.glob_expand``.  (Robert Collins)

    * ``bzrlib.add.FastPath`` is now private and moved to
      ``bzrlib.mutabletree._FastPath``. (Robert Collins, Martin Pool)

    * ``LockDir.wait`` removed.  (Martin Pool)

    * The ``SmartServer`` hooks API has changed for the ``server_started`` and
      ``server_stopped`` hooks. The first parameter is now an iterable of
      backing URLs rather than a single URL. This is to reflect that many
      URLs may map to the external URL of the server. E.g. the server interally
      may have a chrooted URL but also the local file:// URL will be at the
      same location. (Robert Collins)

  INTERNALS:

    * New SMTPConnection class to unify email handling.  (Adeodato Simó)

    * Fix documentation of BzrError. (Adeodato Simó)

    * Make BzrBadParameter an internal error. (Adeodato Simó)

    * Remove use of 'assert False' to raise an exception unconditionally.
      (Martin Pool)

    * Give a cleaner error when failing to decode knit index entry.
      (Martin Pool)

    * TreeConfig would mistakenly search the top level when asked for options
      from a section. It now respects the section argument and only
      searches the specified section. (James Westby)

    * Improve ``make api-docs`` output. (John Arbash Meinel)

    * Use os.lstat rather than os.stat for osutils.make_readonly and
      osutils.make_writeable. This makes the difftools plugin more
      robust when dangling symlinks are found. (Elliot Murphy)

    * New ``-Dlock`` option to log (to ~/.bzr.log) information on when
      lockdirs are taken or released.  (Martin Pool)

    * ``bzrlib`` Hooks are now nameable using ``Hooks.name_hook``. This
      allows a nicer UI when hooks are running as the current hook can
      be displayed. (Robert Collins)

    * ``Transport.get`` has had its interface made more clear for ease of use.
      Retrieval of a directory must now fail with either 'PathError' at open
      time, or raise 'ReadError' on a read. (Robert Collins)

    * New method ``_maybe_expand_globs`` on the ``Command`` class for
      dealing with unexpanded glob lists - e.g. on the win32 platform. This
      was moved from ``bzrlib.add._prepare_file_list``. (Robert Collins)

    * ``bzrlib.add.smart_add`` and ``bzrlib.add.smart_add_tree`` are now
      deprecated in favour of ``MutableTree.smart_add``. (Robert Collins,
      Martin Pool)

    * New method ``external_url`` on Transport for obtaining the url to
      hand to external processes. (Robert Collins)

    * Teach windows installers to build pyrex/C extensions.
      (Alexander Belchenko)

  TESTING:

    * Removed the ``--keep-output`` option from selftest and clean up test
      directories as they're used.  This reduces the IO load from
      running the test suite and cuts the time by about half.
      (Andrew Bennetts, Martin Pool)

    * Add scenarios as a public attribute on the TestAdapter classes to allow
      modification of the generated scenarios before adaption and easier
      testing. (Robert Collins)

    * New testing support class ``TestScenarioApplier`` which multiplies
      out a single teste by a list of supplied scenarios. (RobertCollins)

    * Setting ``repository_to_test_repository`` on a repository_implementations
      test will cause it to be called during repository creation, allowing the
      testing of repository classes which are not based around the Format
      concept. For example a repository adapter can be tested in this manner,
      by altering the repository scenarios to include a scenario that sets this
      attribute during the test parameterisation in
      ``bzrlib.tests.repository.repository_implementations``. (Robert Collins)

    * Clean up many of the APIs for blackbox testing of Bazaar.  The standard
      interface is now self.run_bzr.  The command to run can be passed as
      either a list of parameters, a string containing the command line, or
      (deprecated) varargs parameters.  (Martin Pool)

    * The base TestCase now isolates tests from -D parameters by clearing
      ``debug.debug_flags`` and restores it afterwards. (Robert Collins)

    * Add a relpath parameter to get_transport methods in test framework to
      avoid useless cloning.
      (Vincent Ladeuil, #110448)


bzr 0.17  2007-06-18
--------------------

  BUGFIXES:

    * Fix crash of commit due to wrong lookup of filesystem encoding.
      (Colin Watson, #120647)

    * Revert logging just to stderr in commit as broke unicode filenames.
      (Aaron Bentley, Ian Clatworthy, #120930)


bzr 0.17rc1  2007-06-12
-----------------------

  NOTES WHEN UPGRADING:

    * The kind() and is_executable() APIs on the WorkingTree interface no
      longer implicitly (read) locks and unlocks the tree. This *might*
      impact some plug-ins and tools using this part of the API. If you find
      an issue that may be caused by this change, please let us know,
      particularly the plug-in/tool maintainer. If encountered, the API
      fix is to surround kind() and is_executable() calls with lock_read()
      and unlock() like so::

        work_tree.lock_read()
        try:
            kind = work_tree.kind(...)
        finally:
            work_tree.unlock()

  INTERNALS:
    * Rework of LogFormatter API to provide beginning/end of log hooks and to
      encapsulate the details of the revision to be logged in a LogRevision
      object.
      In long log formats, merge revision ids are only shown when --show-ids
      is specified, and are labelled "revision-id:", as per mainline
      revisions, instead of "merged:". (Kent Gibson)

    * New ``BranchBuilder`` API which allows the construction of particular
      histories quickly. Useful for testing and potentially other applications
      too. (Robert Collins)

  IMPROVEMENTS:

    * There are two new help topics, working-trees and repositories that
      attempt to explain these concepts. (James Westby, John Arbash Meinel,
      Aaron Bentley)

    * Added ``bzr log --limit`` to report a limited number of revisions.
      (Kent Gibson, #3659)

    * Revert does not try to preserve file contents that were originally
      produced by reverting to a historical revision.  (Aaron Bentley)

    * ``bzr log --short`` now includes ``[merge]`` for revisions which
      have more than one parent. This is a small improvement to help
      understanding what changes have occurred
      (John Arbash Meinel, #83887)

    * TreeTransform avoids many renames when contructing large trees,
      improving speed.  3.25x speedups have been observed for construction of
      kernel-sized-trees, and checkouts are 1.28x faster.  (Aaron Bentley)

    * Commit on large trees is now faster. In my environment, a commit of
      a small change to the Mozilla tree (55k files) has dropped from
      66 seconds to 32 seconds. For a small tree of 600 files, commit of a
      small change is 33% faster. (Ian Clatworthy)

    * New --create-prefix option to bzr init, like for push.  (Daniel Watkins,
      #56322)

  BUGFIXES:

    * ``bzr push`` should only connect to the remote location one time.
      We have been connecting 3 times because we forget to pass around
      the Transport object. This adds ``BzrDir.clone_on_transport()``, so
      that we can pass in the Transport that we already have.
      (John Arbash Meinel, #75721)

    * ``DirState.set_state_from_inventory()`` needs to properly order
      based on split paths, not just string paths.
      (John Arbash Meinel, #115947)

    * Let TestUIFactoy encode the password prompt with its own stdout.
      (Vincent Ladeuil, #110204)

    * pycurl should take use the range header that takes the range hint
      into account.
      (Vincent Ladeuil, #112719)

    * WorkingTree4.get_file_sha1 no longer raises an exception when invoked
      on a missing file.  (Aaron Bentley, #118186)

    * WorkingTree.remove works correctly with tree references, and when pwd is
      not the tree root. (Aaron Bentley)

    * Merge no longer fails when a file is renamed in one tree and deleted
      in the other. (Aaron Bentley, #110279)

    * ``revision-info`` now accepts dotted revnos, doesn't require a tree,
      and defaults to the last revision (Matthew Fuller, #90048)

    * Tests no longer fail when BZR_REMOTE_PATH is set in the environment.
      (Daniel Watkins, #111958)

    * ``bzr branch -r revid:foo`` can be used to branch any revision in
      your repository. (Previously Branch6 only supported revisions in your
      mainline). (John Arbash Meinel, #115343)

bzr 0.16  2007-05-07
--------------------

  BUGFIXES:

    * Handle when you have 2 directories with similar names, but one has a
      hyphen. (``'abc'`` versus ``'abc-2'``). The WT4._iter_changes
      iterator was using direct comparison and ``'abc/a'`` sorts after
      ``'abc-2'``, but ``('abc', 'a')`` sorts before ``('abc-2',)``.
      (John Arbash Meinel, #111227)

    * Handle when someone renames a file on disk without telling bzr.
      Previously we would report the first file as missing, but not show
      the new unknown file. (John Arbash Meinel, #111288)

    * Avoid error when running hooks after pulling into or pushing from
      a branch bound to a smartserver branch.  (Martin Pool, #111968)

  IMPROVEMENTS:

    * Move developer documentation to doc/developers/. This reduces clutter in
      the root of the source tree and allows HACKING to be split into multiple
      files. (Robert Collins, Alexander Belchenko)

    * Clean up the ``WorkingTree4._iter_changes()`` internal loops as well as
      ``DirState.update_entry()``. This optimizes the core logic for ``bzr
      diff`` and ``bzr status`` significantly improving the speed of
      both. (John Arbash Meinel)

bzr 0.16rc2  2007-04-30
-----------------------

  BUGFIXES:

    * Handle the case when you delete a file, and then rename another file
      on top of it. Also handle the case of ``bzr rm --keep foo``. ``bzr
      status`` should show the removed file and an unknown file in its
      place. (John Arbash Meinel, #109993)

    * Bundles properly read and write revision properties that have an
      empty value. And when the value is not ASCII.
      (John Arbash Meinel, #109613)

    * Fix the bzr commit message to be in text mode.
      (Alexander Belchenko, #110901)

    * Also handle when you rename a file and create a file where it used
      to be. (John Arbash Meinel, #110256)

    * ``WorkingTree4._iter_changes`` should not descend into unversioned
      directories. (John Arbash Meinel, #110399)

bzr 0.16rc1  2007-04-26
-----------------------

  NOTES WHEN UPGRADING:

    * ``bzr remove`` and ``bzr rm`` will now remove the working file, if
      it could be recovered again.
      This has been done for consistency with svn and the unix rm command.
      The old ``remove`` behaviour has been retained in the new option
      ``bzr remove --keep``, which will just stop versioning the file,
      but not delete it.
      ``bzr remove --force`` have been added which will always delete the
      files.
      ``bzr remove`` is also more verbose.
      (Marius Kruger, #82602)

  IMPROVEMENTS:

    * Merge directives can now be supplied as input to `merge` and `pull`,
      like bundles can.  (Aaron Bentley)

    * Sending the SIGQUIT signal to bzr, which can be done on Unix by
      pressing Control-Backslash, drops bzr into a debugger.  Type ``'c'``
      to continue.  This can be disabled by setting the environment variable
      ``BZR_SIGQUIT_PDB=0``.  (Martin Pool)

    * selftest now supports --list-only to list tests instead of running
      them. (Ian Clatworthy)

    * selftest now supports --exclude PATTERN (or -x PATTERN) to exclude
      tests with names that match that regular expression.
      (Ian Clatworthy, #102679)

    * selftest now supports --randomize SEED to run tests in a random order.
      SEED is typically the value 'now' meaning 'use the current time'.
      (Ian Clatworthy, #102686)

    * New option ``--fixes`` to commit, which stores bug fixing annotations as
      revision properties. Built-in support for Launchpad, Debian, Trac and
      Bugzilla bug trackers. (Jonathan Lange, James Henstridge, Robert Collins)

    * New API, ``bzrlib.bugtracker.tracker_registry``, for adding support for
      other bug trackers to ``fixes``. (Jonathan Lange, James Henstridge,
      Robert Collins)

    * ``selftest`` has new short options ``-f`` and ``-1``.  (Martin
      Pool)

    * ``bzrlib.tsort.MergeSorter`` optimizations. Change the inner loop
      into using local variables instead of going through ``self._var``.
      Improves the time to ``merge_sort`` a 10k revision graph by
      approximately 40% (~700->400ms).  (John Arbash Meinel)

    * ``make docs`` now creates a man page at ``man1/bzr.1`` fixing bug 107388.
      (Robert Collins)

    * ``bzr help`` now provides cross references to other help topics using
      the _see_also facility on command classes. Likewise the bzr_man
      documentation, and the bzr.1 man page also include this information.
      (Robert Collins)

    * Tags are now included in logs, that use the long log formatter.
      (Erik Bågfors, Alexander Belchenko)

    * ``bzr help`` provides a clearer message when a help topic cannot be
      found. (Robert Collins, #107656)

    * ``bzr help`` now accepts optional prefixes for command help. The help
      for all commands can now be found at ``bzr help commands/COMMANDNAME``
      as well as ``bzr help COMMANDNAME`` (which only works for commands
      where the name is not the same as a more general help topic).
      (Robert Collins)

    * ``bzr help PLUGINNAME`` will now return the module docstring from the
      plugin PLUGINNAME. (Robert Collins, #50408)

    * New help topic ``urlspec`` which lists the availables transports.
      (Goffredo Baroncelli)

    * doc/server.txt updated to document the default bzr:// port
      and also update the blurb about the hpss' current status.
      (Robert Collins, #107125).

    * ``bzr serve`` now listens on interface 0.0.0.0 by default, making it
      serve out to the local LAN (and anyone in the world that can reach the
      machine running ``bzr serve``. (Robert Collins, #98918)

    * A new smart server protocol version has been added.  It prefixes requests
      and responses with an explicit version identifier so that future protocol
      revisions can be dealt with gracefully.  (Andrew Bennetts, Robert Collins)

    * The bzr protocol version 2 indicates success or failure in every response
      without depending on particular commands encoding that consistently,
      allowing future client refactorings to be much more robust about error
      handling. (Robert Collins, Martin Pool, Andrew Bennetts)

    * The smart protocol over HTTP client has been changed to always post to the
      same ``.bzr/smart`` URL under the original location when it can.  This allows
      HTTP servers to only have to pass URLs ending in .bzr/smart to the smart
      server handler, and not arbitrary ``.bzr/*/smart`` URLs.  (Andrew Bennetts)

    * digest authentication is now supported for proxies and HTTP by the urllib
      based http implementation. Tested against Apache 2.0.55 and Squid
      2.6.5. Basic and digest authentication are handled coherently for HTTP
      and proxy: if the user is provided in the url (bzr command line for HTTP,
      proxy environment variables for proxies), the password is prompted for
      (only once). If the password is provided, it is taken into account. Once
      the first authentication is successful, all further authentication
      roundtrips are avoided by preventively setting the right authentication
      header(s).
      (Vincent Ladeuil).

  INTERNALS:

    * bzrlib API compatability with 0.8 has been dropped, cleaning up some
      code paths. (Robert Collins)

    * Change the format of chroot urls so that they can be safely manipulated
      by generic url utilities without causing the resulting urls to have
      escaped the chroot. A side effect of this is that creating a chroot
      requires an explicit action using a ChrootServer.
      (Robert Collins, Andrew Bennetts)

    * Deprecate ``Branch.get_root_id()`` because branches don't have root ids,
      rather than fixing bug #96847.  (Aaron Bentley)

    * ``WorkingTree.apply_inventory_delta`` provides a better alternative to
      ``WorkingTree._write_inventory``.  (Aaron Bentley)

    * Convenience method ``TestCase.expectFailure`` ensures that known failures
      do not silently pass.  (Aaron Bentley)

    * ``Transport.local_abspath`` now raises ``NotLocalUrl`` rather than
      ``TransportNotPossible``. (Martin Pool, Ian Clatworthy)

    * New SmartServer hooks facility. There are two initial hooks documented
      in ``bzrlib.transport.smart.SmartServerHooks``. The two initial hooks allow
      plugins to execute code upon server startup and shutdown.
      (Robert Collins).

    * SmartServer in standalone mode will now close its listening socket
      when it stops, rather than waiting for garbage collection. This primarily
      fixes test suite hangs when a test tries to connect to a shutdown server.
      It may also help improve behaviour when dealing with a server running
      on a specific port (rather than dynamically assigned ports).
      (Robert Collins)

    * Move most SmartServer code into a new package, bzrlib/smart.
      bzrlib/transport/remote.py contains just the Transport classes that used
      to be in bzrlib/transport/smart.py.  (Andrew Bennetts)

    * urllib http implementation avoid roundtrips associated with
      401 (and 407) errors once the authentication succeeds.
      (Vincent Ladeuil).

    * urlib http now supports querying the user for a proxy password if
      needed. Realm is shown in the prompt for both HTTP and proxy
      authentication when the user is required to type a password.
      (Vincent Ladeuil).

    * Renamed SmartTransport (and subclasses like SmartTCPTransport) to
      RemoteTransport (and subclasses to RemoteTCPTransport, etc).  This is more
      consistent with its new home in ``bzrlib/transport/remote.py``, and because
      it's not really a "smart" transport, just one that does file operations
      via remote procedure calls.  (Andrew Bennetts)

    * The ``lock_write`` method of ``LockableFiles``, ``Repository`` and
      ``Branch`` now accept a ``token`` keyword argument, so that separate
      instances of those objects can share a lock if it has the right token.
      (Andrew Bennetts, Robert Collins)

    * New method ``get_branch_reference`` on ``BzrDir`` allows the detection of
      branch references - which the smart server component needs.

    * The Repository API ``make_working_trees`` is now permitted to return
      False when ``set_make_working_trees`` is not implemented - previously
      an unimplemented ``set_make_working_trees`` implied the result True
      from ``make_working_trees``. This has been changed to accomodate the
      smart server, where it does not make sense (at this point) to ever
      make working trees by default. (Robert Collins)

    * Command objects can now declare related help topics by having _see_also
      set to a list of related topic. (Robert Collins)

    * ``bzrlib.help`` now delegates to the Command class for Command specific
      help. (Robert Collins)

    * New class ``TransportListRegistry``, derived from the Registry class, which
      simplifies tracking the available Transports. (Goffredo Baroncelli)

    * New function ``Branch.get_revision_id_to_revno_map`` which will
      return a dictionary mapping revision ids to dotted revnos. Since
      dotted revnos are defined in the context of the branch tip, it makes
      sense to generate them from a ``Branch`` object.
      (John Arbash Meinel)

    * Fix the 'Unprintable error' message display to use the repr of the
      exception that prevented printing the error because the str value
      for it is often not useful in debugging (e.g. KeyError('foo') has a
      str() of 'foo' but a repr of 'KeyError('foo')' which is much more
      useful. (Robert Collins)

    * ``urlutils.normalize_url`` now unescapes unreserved characters, such as "~".
      (Andrew Bennetts)

  BUGFIXES:

    * Don't fail bundle selftest if email has 'two' embedded.
      (Ian Clatworthy, #98510)

    * Remove ``--verbose`` from ``bzr bundle``. It didn't work anyway.
      (Robert Widhopf-Fenk, #98591)

    * Remove ``--basis`` from the checkout/branch commands - it didn't work
      properly and is no longer beneficial.
      (Robert Collins, #53675, #43486)

    * Don't produce encoding error when adding duplicate files.
      (Aaron Bentley)

    * Fix ``bzr log <file>`` so it only logs the revisions that changed
      the file, and does it faster.
      (Kent Gibson, John Arbash Meinel, #51980, #69477)

    * Fix ``InterDirstateTre._iter_changes`` to handle when we come across
      an empty versioned directory, which now has files in it.
      (John Arbash Meinel, #104257)

    * Teach ``common_ancestor`` to shortcut when the tip of one branch is
      inside the ancestry of the other. Saves a lot of graph processing
      (with an ancestry of 16k revisions, ``bzr merge ../already-merged``
      changes from 2m10s to 13s).  (John Arbash Meinel, #103757)

    * Fix ``show_diff_trees`` to handle the case when a file is modified,
      and the containing directory is renamed. (The file path is different
      in this versus base, but it isn't marked as a rename).
      (John Arbash Meinel, #103870)

    * FTP now works even when the FTP server does not support atomic rename.
      (Aaron Bentley, #89436)

    * Correct handling in bundles and merge directives of timezones with
      that are not an integer number of hours offset from UTC.  Always
      represent the epoch time in UTC to avoid problems with formatting
      earlier times on win32.  (Martin Pool, Alexander Belchenko, John
      Arbash Meinel)

    * Typo in the help for ``register-branch`` fixed. (Robert Collins, #96770)

    * "dirstate" and "dirstate-tags" formats now produce branches compatible
      with old versions of bzr. (Aaron Bentley, #107168))

    * Handle moving a directory when children have been added, removed,
      and renamed. (John Arbash Meinel, #105479)

    * Don't preventively use basic authentication for proxy before receiving a
      407 error. Otherwise people willing to use other authentication schemes
      may expose their password in the clear (or nearly). This add one
      roundtrip in case basic authentication should be used, but plug the
      security hole.
      (Vincent Ladeuil)

    * Handle http and proxy digest authentication.
      (Vincent Ladeuil, #94034).

  TESTING:

    * Added ``bzrlib.strace.strace`` which will strace a single callable and
      return a StraceResult object which contains just the syscalls involved
      in running it. (Robert Collins)

    * New test method ``reduceLockdirTimeout`` to drop the default (ui-centric)
      default time down to one suitable for tests. (Andrew Bennetts)

    * Add new ``vfs_transport_factory`` attribute on tests which provides the
      common vfs backing for both the readonly and readwrite transports.
      This allows the RemoteObject tests to back onto local disk or memory,
      and use the existing ``transport_server`` attribute all tests know about
      to be the smart server transport. This in turn allows tests to
      differentiate between 'transport to access the branch', and
      'transport which is a VFS' - which matters in Remote* tests.
      (Robert Collins, Andrew Bennetts)

    * The ``make_branch_and_tree`` method for tests will now create a
      lightweight checkout for the tree if the ``vfs_transport_factory`` is not
      a LocalURLServer. (Robert Collins, Andrew Bennetts)

    * Branch implementation tests have been audited to ensure that all urls
      passed to Branch APIs use proper urls, except when local-disk paths
      are intended. This is so that tests correctly access the test transport
      which is often not equivalent to local disk in Remote* tests. As part
      of this many tests were adjusted to remove dependencies on local disk
      access.
      (Robert Collins, Andrew Bennetts)

    * Mark bzrlib.tests and bzrlib.tests.TestUtil as providing assertFOO helper
      functions by adding a ``__unittest`` global attribute. (Robert Collins,
      Andrew Bennetts, Martin Pool, Jonathan Lange)

    * Refactored proxy and authentication handling to simplify the
      implementation of new auth schemes for both http and proxy.
      (Vincent Ladeuil)

bzr 0.15 2007-04-01
-------------------

  BUGFIXES:

    * Handle incompatible repositories as a user issue when fetching.
      (Aaron Bentley)

    * Don't give a recommendation to upgrade when branching or
      checking out a branch that contains an old-format working tree.
      (Martin Pool)

bzr 0.15rc3  2007-03-26
-----------------------

  CHANGES:

    * A warning is now displayed when opening working trees in older
      formats, to encourage people to upgrade to WorkingTreeFormat4.
      (Martin Pool)

  IMPROVEMENTS:

    * HTTP redirections are now taken into account when a branch (or a
      bundle) is accessed for the first time. A message is issued at each
      redirection to inform the user. In the past, http redirections were
      silently followed for each request which significantly degraded the
      performances. The http redirections are not followed anymore by
      default, instead a RedirectRequested exception is raised. For bzrlib
      users needing to follow http redirections anyway,
      ``bzrlib.transport.do_catching_redirections`` provide an easy transition
      path.  (vila)

  INTERNALS:

    * Added ``ReadLock.temporary_write_lock()`` to allow upgrading an OS read
      lock to an OS write lock. Linux can do this without unlocking, Win32
      needs to unlock in between. (John Arbash Meinel)

    * New parameter ``recommend_upgrade`` to ``BzrDir.open_workingtree``
      to silence (when false) warnings about opening old formats.
      (Martin Pool)

    * Fix minor performance regression with bzr-0.15 on pre-dirstate
      trees. (We were reading the working inventory too many times).
      (John Arbash Meinel)

    * Remove ``Branch.get_transaction()`` in favour of a simple cache of
      ``revision_history``.  Branch subclasses should override
      ``_gen_revision_history`` rather than ``revision_history`` to make use of
      this cache, and call ``_clear_revision_history_cache`` and
      ``_cache_revision_history`` at appropriate times. (Andrew Bennetts)

  BUGFIXES:

    * Take ``smtp_server`` from user config into account.
      (vila, #92195)

    * Restore Unicode filename handling for versioned and unversioned files.
      (John Arbash Meinel, #92608)

    * Don't fail during ``bzr commit`` if a file is marked removed, and
      the containing directory is auto-removed.  (John Arbash Meinel, #93681)

    * ``bzr status FILENAME`` failed on Windows because of an uncommon
      errno. (``ERROR_DIRECTORY == 267 != ENOTDIR``).
      (Wouter van Heyst, John Arbash Meinel, #90819)

    * ``bzr checkout source`` should create a local branch in the same
      format as source. (John Arbash Meinel, #93854)

    * ``bzr commit`` with a kind change was failing to update the
      last-changed-revision for directories.  The
      InventoryDirectory._unchanged only looked at the ``parent_id`` and name,
      ignoring the fact that the kind could have changed, too.
      (John Arbash Meinel, #90111)

    * ``bzr mv dir/subdir other`` was incorrectly updating files inside
      the directory. So that there was a chance it would break commit,
      etc. (John Arbash Meinel, #94037)

    * Correctly handles mutiple permanent http redirections.
      (vila, #88780)

bzr 0.15rc2  2007-03-14
-----------------------

  NOTES WHEN UPGRADING:

    * Release 0.15rc2 of bzr changes the ``bzr init-repo`` command to
      default to ``--trees`` instead of ``--no-trees``.
      Existing shared repositories are not affected.

  IMPROVEMENTS:

    * New ``merge-directive`` command to generate machine- and human-readable
      merge requests.  (Aaron Bentley)

    * New ``submit:`` revision specifier makes it easy to diff against the
      common ancestor with the submit location (Aaron Bentley)

    * Added support for Putty's SSH implementation. (Dmitry Vasiliev)

    * Added ``bzr status --versioned`` to report only versioned files,
      not unknowns. (Kent Gibson)

    * Merge now autodetects the correct line-ending style for its conflict
      markers.  (Aaron Bentley)

  INTERNALS:

    * Refactored SSH vendor registration into SSHVendorManager class.
      (Dmitry Vasiliev)

  BUGFIXES:

    * New ``--numbered-dirs`` option to ``bzr selftest`` to use
      numbered dirs for TestCaseInTempDir. This is default behavior
      on Windows. Anyone can force named dirs on Windows
      with ``--no-numbered-dirs``. (Alexander Belchenko)

    * Fix ``RevisionSpec_revid`` to handle the Unicode strings passed in
      from the command line. (Marien Zwart, #90501)

    * Fix ``TreeTransform._iter_changes`` when both the source and
      destination are missing. (Aaron Bentley, #88842)

    * Fix commit of merges with symlinks in dirstate trees.
      (Marien Zwart)

    * Switch the ``bzr init-repo`` default from --no-trees to --trees.
      (Wouter van Heyst, #53483)


bzr 0.15rc1  2007-03-07
-----------------------

  SURPRISES:

    * The default disk format has changed. Please run 'bzr upgrade' in your
      working trees to upgrade. This new default is compatible for network
      operations, but not for local operations. That is, if you have two
      versions of bzr installed locally, after upgrading you can only use the
      bzr 0.15 version. This new default does not enable tags or nested-trees
      as they are incompatible with bzr versions before 0.15 over the network.

    * For users of bzrlib: Two major changes have been made to the working tree
      api in bzrlib. The first is that many methods and attributes, including
      the inventory attribute, are no longer valid for use until one of
      ``lock_read``/``lock_write``/``lock_tree_write`` has been called,
      and become invalid again after unlock is called. This has been done
      to improve performance and correctness as part of the dirstate
      development.
      (Robert Collins, John A Meinel, Martin Pool, and others).

    * For users of bzrlib: The attribute 'tree.inventory' should be considered
      readonly. Previously it was possible to directly alter this attribute, or
      its contents, and have the tree notice this. This has been made
      unsupported - it may work in some tree formats, but in the newer dirstate
      format such actions will have no effect and will be ignored, or even
      cause assertions. All operations possible can still be carried out by a
      combination of the tree API, and the bzrlib.transform API. (Robert
      Collins, John A Meinel, Martin Pool, and others).

  IMPROVEMENTS:

    * Support for OS Windows 98. Also .bzr.log on any windows system
      saved in My Documents folder. (Alexander Belchenko)

    * ``bzr mv`` enhanced to support already moved files.
      In the past the mv command would have failed if the source file doesn't
      exist. In this situation ``bzr mv`` would now detect that the file has
      already moved and update the repository accordingly, if the target file
      does exist.
      A new option ``--after`` has been added so that if two files already
      exist, you could notify Bazaar that you have moved a (versioned) file
      and replaced it with another. Thus in this case ``bzr move --after``
      will only update the Bazaar identifier.
      (Steffen Eichenberg, Marius Kruger)

    * ``ls`` now works on treeless branches and remote branches.
      (Aaron Bentley)

    * ``bzr help global-options`` describes the global options.
      (Aaron Bentley)

    * ``bzr pull --overwrite`` will now correctly overwrite checkouts.
      (Robert Collins)

    * Files are now allowed to change kind (e.g. from file to symlink).
      Supported by ``commit``, ``revert`` and ``status``
      (Aaron Bentley)

    * ``inventory`` and ``unknowns`` hidden in favour of ``ls``
      (Aaron Bentley)

    * ``bzr help checkouts`` descibes what checkouts are and some possible
      uses of them. (James Westby, Aaron Bentley)

    * A new ``-d`` option to push, pull and merge overrides the default
      directory.  (Martin Pool)

    * Branch format 6: smaller, and potentially faster than format 5.  Supports
      ``append_history_only`` mode, where the log view and revnos do not change,
      except by being added to.  Stores policy settings in
      ".bzr/branch/branch.conf".

    * ``append_only`` branches:  Format 6 branches may be configured so that log
      view and revnos are always consistent.  Either create the branch using
      "bzr init --append-revisions-only" or edit the config file as descriped
      in docs/configuration.txt.

    * rebind: Format 6 branches retain the last-used bind location, so if you
      "bzr unbind", you can "bzr bind" to bind to the previously-selected
      bind location.

    * Builtin tags support, created and deleted by the ``tag`` command and
      stored in the branch.  Tags can be accessed with the revisionspec
      ``-rtag:``, and listed with ``bzr tags``.  Tags are not versioned
      at present. Tags require a network incompatible upgrade. To perform this
      upgrade, run ``bzr upgrade --dirstate-tags`` in your branch and
      repositories. (Martin Pool)

    * The ``bzr://`` transport now has a well-known port number, 4155,
      which it will use by default.  (Andrew Bennetts, Martin Pool)

    * Bazaar now looks for user-installed plugins before looking for site-wide
      plugins. (Jonathan Lange)

    * ``bzr resolve`` now detects and marks resolved text conflicts.
      (Aaron Bentley)

  INTERNALS:

    * Internally revision ids and file ids are now passed around as utf-8
      bytestrings, rather than treating them as Unicode strings. This has
      performance benefits for Knits, since we no longer need to decode the
      revision id for each line of content, nor for each entry in the index.
      This will also help with the future dirstate format.
      (John Arbash Meinel)

    * Reserved ids (any revision-id ending in a colon) are rejected by
      versionedfiles, repositories, branches, and working trees
      (Aaron Bentley)

    * Minor performance improvement by not creating a ProgressBar for
      every KnitIndex we create. (about 90ms for a bzr.dev tree)
      (John Arbash Meinel)

    * New easier to use Branch hooks facility. There are five initial hooks,
      all documented in bzrlib.branch.BranchHooks.__init__ - ``'set_rh'``,
      ``'post_push'``, ``'post_pull'``, ``'post_commit'``,
      ``'post_uncommit'``. These hooks fire after the matching operation
      on a branch has taken place, and were originally added for the
      branchrss plugin. (Robert Collins)

    * New method ``Branch.push()`` which should be used when pushing from a
      branch as it makes performance and policy decisions to match the UI
      level command ``push``. (Robert Collins).

    * Add a new method ``Tree.revision_tree`` which allows access to cached
      trees for arbitrary revisions. This allows the in development dirstate
      tree format to provide access to the callers to cached copies of
      inventory data which are cheaper to access than inventories from the
      repository.
      (Robert Collins, Martin Pool)

    * New ``Branch.last_revision_info`` method, this is being done to allow
      optimization of requests for both the number of revisions and the last
      revision of a branch with smartservers and potentially future branch
      formats. (Wouter van Heyst, Robert Collins)

    * Allow ``'import bzrlib.plugins.NAME'`` to work when the plugin NAME has not
      yet been loaded by ``load_plugins()``. This allows plugins to depend on each
      other for code reuse without requiring users to perform file-renaming
      gymnastics. (Robert Collins)

    * New Repository method ``'gather_stats'`` for statistic data collection.
      This is expected to grow to cover a number of related uses mainly
      related to bzr info. (Robert Collins)

    * Log formatters are now managed with a registry.
      ``log.register_formatter`` continues to work, but callers accessing
      the FORMATTERS dictionary directly will not.

    * Allow a start message to be passed to the ``edit_commit_message``
      function.  This will be placed in the message offered to the user
      for editing above the separator. It allows a template commit message
      to be used more easily. (James Westby)

    * ``GPGStrategy.sign()`` will now raise ``BzrBadParameterUnicode`` if
      you pass a Unicode string rather than an 8-bit string. Callers need
      to be updated to encode first. (John Arbash Meinel)

    * Branch.push, pull, merge now return Result objects with information
      about what happened, rather than a scattering of various methods.  These
      are also passed to the post hooks.  (Martin Pool)

    * File formats and architecture is in place for managing a forest of trees
      in bzr, and splitting up existing trees into smaller subtrees, and
      finally joining trees to make a larger tree. This is the first iteration
      of this support, and the user-facing aspects still require substantial
      work.  If you wish to experiment with it, use ``bzr upgrade
      --dirstate-with-subtree`` in your working trees and repositories.
      You can use the hidden commands ``split`` and ``join`` and to create
      and manipulate nested trees, but please consider using the nested-trees
      branch, which contains substantial UI improvements, instead.
      http://code.aaronbentley.com/bzr/bzrrepo/nested-trees/
      (Aaron Bentley, Martin Pool, Robert Collins).

  BUGFIXES:

    * ``bzr annotate`` now uses dotted revnos from the viewpoint of the
      branch, rather than the last changed revision of the file.
      (John Arbash Meinel, #82158)

    * Lock operations no longer hang if they encounter a permission problem.
      (Aaron Bentley)

    * ``bzr push`` can resume a push that was canceled before it finished.
      Also, it can push even if the target directory exists if you supply
      the ``--use-existing-dir`` flag.
      (John Arbash Meinel, #30576, #45504)

    * Fix http proxy authentication when user and an optional
      password appears in the ``*_proxy`` vars. (Vincent Ladeuil,
      #83954).

    * ``bzr log branch/file`` works for local treeless branches
      (Aaron Bentley, #84247)

    * Fix problem with UNC paths on Windows 98. (Alexander Belchenko, #84728)

    * Searching location of CA bundle for PyCurl in env variable
      (``CURL_CA_BUNDLE``), and on win32 along the PATH.
      (Alexander Belchenko, #82086)

    * ``bzr init`` works with unicode argument LOCATION.
      (Alexander Belchenko, #85599)

    * Raise ``DependencyNotPresent`` if pycurl do not support https.
      (Vincent Ladeuil, #85305)

    * Invalid proxy env variables should not cause a traceback.
      (Vincent Ladeuil, #87765)

    * Ignore patterns normalised to use '/' path separator.
      (Kent Gibson, #86451)

    * bzr rocks. It sure does! Fix case. (Vincent Ladeuil, #78026)

    * Fix bzrtools shelve command for removed lines beginning with "--"
      (Johan Dahlberg, #75577)

  TESTING:

    * New ``--first`` option to ``bzr selftest`` to run specified tests
      before the rest of the suite.  (Martin Pool)


bzr 0.14  2007-01-23
--------------------

  IMPROVEMENTS:

    * ``bzr help global-options`` describes the global options. (Aaron Bentley)

  BUG FIXES:

    * Skip documentation generation tests if the tools to do so are not
      available. Fixes running selftest for installled copies of bzr.
      (John Arbash Meinel, #80330)

    * Fix the code that discovers whether bzr is being run from it's
      working tree to handle the case when it isn't but the directory
      it is in is below a repository. (James Westby, #77306)


bzr 0.14rc1  2007-01-16
-----------------------

  IMPROVEMENTS:

    * New connection: ``bzr+http://`` which supports tunnelling the smart
      protocol over an HTTP connection. If writing is enabled on the bzr
      server, then you can write over the http connection.
      (Andrew Bennetts, John Arbash Meinel)

    * Aliases now support quotation marks, so they can contain whitespace
      (Marius Kruger)

    * PyCurlTransport now use a single curl object. By specifying explicitly
      the 'Range' header, we avoid the need to use two different curl objects
      (and two connections to the same server). (Vincent Ladeuil)

    * ``bzr commit`` does not prompt for a message until it is very likely to
      succeed.  (Aaron Bentley)

    * ``bzr conflicts`` now takes --text to list pathnames of text conflicts
      (Aaron Bentley)

    * Fix ``iter_lines_added_or_present_in_versions`` to use a set instead
      of a list while checking if a revision id was requested. Takes 10s
      off of the ``fileids_affected_by_revision_ids`` time, which is 10s
      of the ``bzr branch`` time. Also improve ``fileids_...`` time by
      filtering lines with a regex rather than multiple ``str.find()``
      calls. (saves another 300ms) (John Arbash Meinel)

    * Policy can be set for each configuration key. This allows keys to be
      inherited properly across configuration entries. For example, this
      should enable you to do::

        [/home/user/project]
        push_location = sftp://host/srv/project/
        push_location:policy = appendpath

      And then a branch like ``/home/user/project/mybranch`` should get an
      automatic push location of ``sftp://host/srv/project/mybranch``.
      (James Henstridge)

    * Added ``bzr status --short`` to make status report svn style flags
      for each file.  For example::

        $ bzr status --short
        A  foo
        A  bar
        D  baz
        ?  wooley

    * 'bzr selftest --clean-output' allows easily clean temporary tests
      directories without running tests. (Alexander Belchenko)

    * ``bzr help hidden-commands`` lists all hidden commands. (Aaron Bentley)

    * ``bzr merge`` now has an option ``--pull`` to fall back to pull if
      local is fully merged into remote. (Jan Hudec)

    * ``bzr help formats`` describes available directory formats. (Aaron Bentley)

  INTERNALS:

    * A few tweaks directly to ``fileids_affected_by_revision_ids`` to
      help speed up processing, as well allowing to extract unannotated
      lines. Between the two ``fileids_affected_by_revision_ids`` is
      improved by approx 10%. (John Arbash Meinel)

    * Change Revision serialization to only write out millisecond
      resolution. Rather than expecting floating point serialization to
      preserve more resolution than we need. (Henri Weichers, Martin Pool)

    * Test suite ends cleanly on Windows.  (Vincent Ladeuil)

    * When ``encoding_type`` attribute of class Command is equal to 'exact',
      force sys.stdout to be a binary stream on Windows, and therefore
      keep exact line-endings (without LF -> CRLF conversion).
      (Alexander Belchenko)

    * Single-letter short options are no longer globally declared.  (Martin
      Pool)

    * Before using detected user/terminal encoding bzr should check
      that Python has corresponding codec. (Alexander Belchenko)

    * Formats for end-user selection are provided via a FormatRegistry (Aaron Bentley)

  BUG FIXES:

    * ``bzr missing --verbose`` was showing adds/removals in the wrong
      direction. (John Arbash Meinel)

    * ``bzr annotate`` now defaults to showing dotted revnos for merged
      revisions. It cuts them off at a depth of 12 characters, but you can
      supply ``--long`` to see the full number. You can also use
      ``--show-ids`` to display the original revision ids, rather than
      revision numbers and committer names. (John Arbash Meinel, #75637)

    * bzr now supports Win32 UNC path (e.g. ``\HOST\path``.
      (Alexander Belchenko, #57869)

    * Win32-specific: output of cat, bundle and diff commands don't mangle
      line-endings (Alexander Belchenko, #55276)

    * Replace broken fnmatch based ignore pattern matching with custom pattern
      matcher.
      (Kent Gibson, Jan Hudec #57637)

    * pycurl and urllib can detect short reads at different places. Update
      the test suite to test more cases. Also detect http error code 416
      which was raised for that specific bug. Also enhance the urllib
      robustness by detecting invalid ranges (and pycurl's one by detecting
      short reads during the initial GET). (Vincent Ladeuil, #73948)

    * The urllib connection sharing interacts badly with urllib2
      proxy setting (the connections didn't go thru the proxy
      anymore). Defining a proper ProxyHandler solves the
      problem.  (Vincent Ladeuil, #74759)

    * Use urlutils to generate relative URLs, not osutils
      (Aaron Bentley, #76229)

    * ``bzr status`` in a readonly directory should work without giving
      lots of errors. (John Arbash Meinel, #76299)

    * Mention the revisionspec topic for the revision option help.
      (Wouter van Heyst, #31663)

    * Allow plugins import from zip archives.
      (Alexander Belchenko, #68124)


bzr 0.13  2006-12-05
--------------------

  No changes from 0.13rc1

bzr 0.13rc1  2006-11-27
-----------------------

  IMPROVEMENTS:

    * New command ``bzr remove-tree`` allows the removal of the working
      tree from a branch.
      (Daniel Silverstone)

    * urllib uses shared keep-alive connections, so http
      operations are substantially faster.
      (Vincent Ladeuil, #53654)

    * ``bzr export`` allows an optional branch parameter, to export a bzr
      tree from some other url. For example:
      ``bzr export bzr.tar.gz http://bazaar-vcs.org/bzr/bzr.dev``
      (Daniel Silverstone)

    * Added ``bzr help topics`` to the bzr help system. This gives a
      location for general information, outside of a specific command.
      This includes updates for ``bzr help revisionspec`` the first topic
      included. (Goffredo Baroncelli, John Arbash Meinel, #42714)

    * WSGI-compatible HTTP smart server.  See ``doc/http_smart_server.txt``.
      (Andrew Bennetts)

    * Knit files will now cache full texts only when the size of the
      deltas is as large as the size of the fulltext. (Or after 200
      deltas, whichever comes first). This has the most benefit on large
      files with small changes, such as the inventory for a large project.
      (eg For a project with 2500 files, and 7500 revisions, it changes
      the size of inventory.knit from 11MB to 5.4MB) (John Arbash Meinel)

  INTERNALS:

    * New -D option given before the command line turns on debugging output
      for particular areas.  -Derror shows tracebacks on all errors.
      (Martin Pool)

    * Clean up ``bzr selftest --benchmark bundle`` to correct an import,
      and remove benchmarks that take longer than 10min to run.
      (John Arbash Meinel)

    * Use ``time.time()`` instead of ``time.clock()`` to decide on
      progress throttling. Because ``time.clock()`` is actually CPU time,
      so over a high-latency connection, too many updates get throttled.
      (John Arbash Meinel)

    * ``MemoryTransport.list_dir()`` would strip the first character for
      files or directories in root directory. (John Arbash Meinel)

    * New method ``get_branch_reference`` on 'BzrDir' allows the detection of
      branch references - which the smart server component needs.

    * New ``ChrootTransportDecorator``, accessible via the ``chroot+`` url
      prefix.  It disallows any access to locations above a set URL.  (Andrew
      Bennetts)

  BUG FIXES:

    * Now ``_KnitIndex`` properly decode revision ids when loading index data.
      And optimize the knit index parsing code.
      (Dmitry Vasiliev, John Arbash Meinel)

    * ``bzrlib/bzrdir.py`` was directly referencing ``bzrlib.workingtree``,
      without importing it. This prevented ``bzr upgrade`` from working
      unless a plugin already imported ``bzrlib.workingtree``
      (John Arbash Meinel, #70716)

    * Suppress the traceback on invalid URLs (Vincent Ladeuil, #70803).

    * Give nicer error message when an http server returns a 403
      error code. (Vincent Ladeuil, #57644).

    * When a multi-range http GET request fails, try a single
      range one. If it fails too, forget about ranges. Remember that until
      the death of the transport and propagates that to the clones.
      (Vincent Ladeuil, #62276, #62029).

    * Handles user/passwords supplied in url from command
      line (for the urllib implementation). Don't request already
      known passwords (Vincent Ladeuil, #42383, #44647, #48527)

    * ``_KnitIndex.add_versions()`` dictionary compresses revision ids as they
      are added. This fixes bug where fetching remote revisions records
      them as full references rather than integers.
      (John Arbash Meinel, #64789)

    * ``bzr ignore`` strips trailing slashes in patterns.
      Also ``bzr ignore`` rejects absolute paths. (Kent Gibson, #4559)

    * ``bzr ignore`` takes multiple arguments. (Cheuksan Edward Wang, #29488)

    * mv correctly handles paths that traverse symlinks.
      (Aaron Bentley, #66964)

    * Give nicer looking error messages when failing to connect over ssh.
      (John Arbash Meinel, #49172)

    * Pushing to a remote branch does not currently update the remote working
      tree. After a remote push, ``bzr status`` and ``bzr diff`` on the remote
      machine now show that the working tree is out of date.
      (Cheuksan Edward Wang #48136)

    * Use patiencediff instead of difflib for determining deltas to insert
      into knits. This avoids the O(N^3) behavior of difflib. Patience
      diff should be O(N^2). (Cheuksan Edward Wang, #65714)

    * Running ``bzr log`` on nonexistent file gives an error instead of the
      entire log history. (Cheuksan Edward Wang #50793)

    * ``bzr cat`` can look up contents of removed or renamed files. If the
      pathname is ambiguous, i.e. the files in the old and new trees have
      different id's, the default is the file in the new tree. The user can
      use "--name-from-revision" to select the file in the old tree.
      (Cheuksan Edward Wang, #30190)

  TESTING:

    * TestingHTTPRequestHandler really handles the Range header
      (previously it was ignoring it and returning the whole file,).

bzr 0.12  2006-10-30
--------------------

  INTERNALS:

    * Clean up ``bzr selftest --benchmark bundle`` to correct an import,
      and remove benchmarks that take longer than 10min to run.
      (John Arbash Meinel)

bzr 0.12rc1  2006-10-23
-----------------------

  IMPROVEMENTS:

    * ``bzr log`` now shows dotted-decimal revision numbers for all revisions,
      rather than just showing a decimal revision number for revisions on the
      mainline. These revision numbers are not yet accepted as input into bzr
      commands such as log, diff etc. (Robert Collins)

    * revisions can now be specified using dotted-decimal revision numbers.
      For instance, ``bzr diff -r 1.2.1..1.2.3``. (Robert Collins)

    * ``bzr help commands`` output is now shorter (Aaron Bentley)

    * ``bzr`` now uses lazy importing to reduce the startup time. This has
      a moderate effect on lots of actions, especially ones that have
      little to do. For example ``bzr rocks`` time is down to 116ms from
      283ms. (John Arbash Meinel)

    * New Registry class to provide name-to-object registry-like support,
      for example for schemes where plugins can register new classes to
      do certain tasks (e.g. log formatters). Also provides lazy registration
      to allow modules to be loaded on request.
      (John Arbash Meinel, Adeodato Simó)

  API INCOMPATABILITY:

    * LogFormatter subclasses show now expect the 'revno' parameter to
      show() to be a string rather than an int. (Robert Collins)

  INTERNALS:

    * ``TestCase.run_bzr``, ``run_bzr_captured``, and ``run_bzr_subprocess``
      can take a ``working_dir='foo'`` parameter, which will change directory
      for the command. (John Arbash Meinel)

    * ``bzrlib.lazy_regex.lazy_compile`` can be used to create a proxy
      around a regex, which defers compilation until first use.
      (John Arbash Meinel)

    * ``TestCase.run_bzr_subprocess`` defaults to supplying the
      ``--no-plugins`` parameter to ensure test reproducability, and avoid
      problems with system-wide installed plugins. (John Arbash Meinel)

    * Unique tree root ids are now supported. Newly created trees still
      use the common root id for compatibility with bzr versions before 0.12.
      (Aaron Bentley)

    * ``WorkingTree.set_root_id(None)`` is now deprecated. Please
      pass in ``inventory.ROOT_ID`` if you want the default root id value.
      (Robert Collins, John Arbash Meinel)

    * New method ``WorkingTree.flush()`` which will write the current memory
      inventory out to disk. At the same time, ``read_working_inventory`` will
      no longer trash the current tree inventory if it has been modified within
      the current lock, and the tree will now ``flush()`` automatically on
      ``unlock()``. ``WorkingTree.set_root_id()`` has been updated to take
      advantage of this functionality. (Robert Collins, John Arbash Meinel)

    * ``bzrlib.tsort.merge_sorted`` now accepts ``generate_revnos``. This
      parameter will cause it to add another column to its output, which
      contains the dotted-decimal revno for each revision, as a tuple.
      (Robert Collins)

    * ``LogFormatter.show_merge`` is deprecated in favour of
      ``LogFormatter.show_merge_revno``. (Robert Collins)

  BUG FIXES:

    * Avoid circular imports by creating a deprecated function for
      ``bzrlib.tree.RevisionTree``. Callers should have been using
      ``bzrlib.revisontree.RevisionTree`` anyway. (John Arbash Meinel,
      #63360, #66349)

    * Don't use ``socket.MSG_WAITALL`` as it doesn't exist on all
      platforms. (Martin Pool, #66356)

    * Don't require ``Content-Type`` in range responses. Assume they are a
      single range if ``Content-Type`` does not exist.
      (John Arbash Meinel, #62473)

    * bzr branch/pull no longer complain about progress bar cleanup when
      interrupted during fetch.  (Aaron Bentley, #54000)

    * ``WorkingTree.set_parent_trees()`` uses the trees to directly write
      the basis inventory, rather than going through the repository. This
      allows us to have 1 inventory read, and 2 inventory writes when
      committing a new tree. (John Arbash Meinel)

    * When reverting, files that are not locally modified that do not exist
      in the target are deleted, not just unversioned (Aaron Bentley)

    * When trying to acquire a lock, don't fail immediately. Instead, try
      a few times (up to 1 hour) before timing out. Also, report why the
      lock is unavailable (John Arbash Meinel, #43521, #49556)

    * Leave HttpTransportBase daughter classes decides how they
      implement cloning. (Vincent Ladeuil, #61606)

    * diff3 does not indicate conflicts on clean merge. (Aaron Bentley)

    * If a commit fails, the commit message is stored in a file at the root of
      the tree for later commit. (Cheuksan Edward Wang, Stefan Metzmacher,
      #32054)

  TESTING:

    * New test base class TestCaseWithMemoryTransport offers memory-only
      testing facilities: its not suitable for tests that need to mutate disk
      state, but most tests should not need that and should be converted to
      TestCaseWithMemoryTransport. (Robert Collins)

    * ``TestCase.make_branch_and_memory_tree`` now takes a format
      option to set the BzrDir, Repository and Branch formats of the
      created objects. (Robert Collins, John Arbash Meinel)

bzr 0.11  2006-10-02
--------------------

    * Smart server transport test failures on windows fixed. (Lukáš Lalinský).

bzr 0.11rc2  2006-09-27
-----------------------

  BUG FIXES:

    * Test suite hangs on windows fixed. (Andrew Bennets, Alexander Belchenko).

    * Commit performance regression fixed. (Aaron Bentley, Robert Collins, John
      Arbash Meinel).

bzr 0.11rc1  2006-09-25
-----------------------

  IMPROVEMENTS:

    * Knit files now wait to create their contents until the first data is
      added. The old code used to create an empty .knit and a .kndx with just
      the header. However, this caused a lot of extra round trips over sftp.
      This can change the time for ``bzr push`` to create a new remote branch
      from 160s down to 100s. This also affects ``bzr commit`` performance when
      adding new files, ``bzr commit`` on a new kernel-like tree drops from 50s
      down to 40s (John Arbash Meinel, #44692)

    * When an entire subtree has been deleted, commit will now report that
      just the top of the subtree has been deleted, rather than reporting
      all the individual items. (Robert Collins)

    * Commit performs one less XML parse. (Robert Collins)

    * ``bzr checkout`` now operates on readonly branches as well
      as readwrite branches. This fixes bug #39542. (Robert Collins)

    * ``bzr bind`` no longer synchronises history with the master branch.
      Binding should be followed by an update or push to synchronise the
      two branches. This is closely related to the fix for bug #39542.
      (Robert Collins)

    * ``bzrlib.lazy_import.lazy_import`` function to create on-demand
      objects.  This allows all imports to stay at the global scope, but
      modules will not actually be imported if they are not used.
      (John Arbash Meinel)

    * Support ``bzr://`` and ``bzr+ssh://`` urls to work with the new RPC-based
      transport which will be used with the upcoming high-performance smart
      server. The new command ``bzr serve`` will invoke bzr in server mode,
      which processes these requests. (Andrew Bennetts, Robert Collins, Martin
      Pool)

    * New command ``bzr version-info`` which can be used to get a summary
      of the current state of the tree. This is especially useful as part
      of a build commands. See ``doc/version_info.txt`` for more information
      (John Arbash Meinel)

  BUG FIXES:

    * ``'bzr inventory [FILE...]'`` allows restricting the file list to a
      specific set of files. (John Arbash Meinel, #3631)

    * Don't abort when annotating empty files (John Arbash Meinel, #56814)

    * Add ``Stanza.to_unicode()`` which can be passed to another Stanza
      when nesting stanzas. Also, add ``read_stanza_unicode`` to handle when
      reading a nested Stanza. (John Arbash Meinel)

    * Transform._set_mode() needs to stat the right file.
      (John Arbash Meinel, #56549)

    * Raise WeaveFormatError rather than StopIteration when trying to read
      an empty Weave file. (John Arbash Meinel, #46871)

    * Don't access e.code for generic URLErrors, only HTTPErrors have .code.
      (Vincent Ladeuil, #59835)

    * Handle boundary="" lines properly to allow access through a Squid proxy.
      (John Arbash Meinel, #57723)

    * revert now removes newly-added directories (Aaron Bentley, #54172)

    * ``bzr upgrade sftp://`` shouldn't fail to upgrade v6 branches if there
      isn't a working tree. (David Allouche, #40679)

    * Give nicer error messages when a user supplies an invalid --revision
      parameter. (John Arbash Meinel, #55420)

    * Handle when LANG is not recognized by python. Emit a warning, but
      just revert to using 'ascii'. (John Arbash Meinel, #35392)

    * Don't use ``preexec_fn`` on win32, as it is not supported by subprocess.
      (John Arbash Meinel)

    * Skip specific tests when the dependencies aren't met. This includes
      some ``setup.py`` tests when ``python-dev`` is not available, and
      some tests that depend on paramiko. (John Arbash Meinel, Mattheiu Moy)

    * Fallback to Paramiko properly, if no ``ssh`` executable exists on
      the system. (Andrew Bennetts, John Arbash Meinel)

    * ``Branch.bind(other_branch)`` no longer takes a write lock on the
      other branch, and will not push or pull between the two branches.
      API users will need to perform a push or pull or update operation if they
      require branch synchronisation to take place. (Robert Collins, #47344)

    * When creating a tarball or zipfile export, export unicode names as utf-8
      paths. This may not work perfectly on all platforms, but has the best
      chance of working in the common case. (John Arbash Meinel, #56816)

    * When committing, only files that exist in working tree or basis tree
      may be specified (Aaron Bentley, #50793)

  PORTABILITY:

    * Fixes to run on Python 2.5 (Brian M. Carlson, Martin Pool, Marien Zwart)

  INTERNALS:

    * TestCaseInTempDir now creates a separate directory for HOME, rather
      than having HOME set to the same location as the working directory.
      (John Arbash Meinel)

    * ``run_bzr_subprocess()`` can take an optional ``env_changes={}`` parameter,
      which will update os.environ inside the spawned child. It also can
      take a ``universal_newlines=True``, which helps when checking the output
      of the command. (John Arbash Meinel)

    * Refactor SFTP vendors to allow easier re-use when ssh is used.
      (Andrew Bennetts)

    * ``Transport.list_dir()`` and ``Transport.iter_files_recursive()`` should always
      return urlescaped paths. This is now tested (there were bugs in a few
      of the transports) (Andrew Bennetts, David Allouche, John Arbash Meinel)

    * New utility function ``symbol_versioning.deprecation_string``. Returns the
      formatted string for a callable, deprecation format pair. (Robert Collins)

    * New TestCase helper applyDeprecated. This allows you to call a callable
      which is deprecated without it spewing to the screen, just by supplying
      the deprecation format string issued for it. (Robert Collins)

    * Transport.append and Transport.put have been deprecated in favor of
      ``.append_bytes``, ``.append_file``, ``.put_bytes``, and
      ``.put_file``. This removes the ambiguity in what type of object the
      functions take.  ``Transport.non_atomic_put_{bytes,file}`` has also
      been added. Which works similarly to ``Transport.append()`` except for
      SFTP, it doesn't have a round trip when opening the file. Also, it
      provides functionality for creating a parent directory when trying
      to create a file, rather than raise NoSuchFile and forcing the
      caller to repeat their request.
      (John Arbash Meinel)

    * WorkingTree has a new api ``unversion`` which allow the unversioning of
      entries by their file id. (Robert Collins)

    * ``WorkingTree.pending_merges`` is deprecated.  Please use the
      ``get_parent_ids`` (introduced in 0.10) method instead. (Robert Collins)

    * WorkingTree has a new ``lock_tree_write`` method which locks the branch for
      read rather than write. This is appropriate for actions which only need
      the branch data for reference rather than mutation. A new decorator
      ``needs_tree_write_lock`` is provided in the workingtree module. Like the
      ``needs_read_lock`` and ``needs_write_lock`` decorators this allows static
      declaration of the locking requirements of a function to ensure that
      a lock is taken out for casual scripts. (Robert Collins, #54107)

    * All WorkingTree methods which write to the tree, but not to the branch
      have been converted to use ``needs_tree_write_lock`` rather than
      ``needs_write_lock``. Also converted is the revert, conflicts and tree
      transform modules. This provides a modest performance improvement on
      metadir style trees, due to the reduce lock-acquisition, and a more
      significant performance improvement on lightweight checkouts from
      remote branches, where trivial operations used to pay a significant
      penalty. It also provides the basis for allowing readonly checkouts.
      (Robert Collins)

    * Special case importing the standard library 'copy' module. This shaves
      off 40ms of startup time, while retaining compatibility. See:
      ``bzrlib/inspect_for_copy.py`` for more details. (John Arbash Meinel)

    * WorkingTree has a new parent class MutableTree which represents the
      specialisations of Tree which are able to be altered. (Robert Collins)

    * New methods mkdir and ``put_file_bytes_non_atomic`` on MutableTree that
      mutate the tree and its contents. (Robert Collins)

    * Transport behaviour at the root of the URL is now defined and tested.
      (Andrew Bennetts, Robert Collins)

  TESTING:

    * New test helper classs MemoryTree. This is typically accessed via
      ``self.make_branch_and_memory_tree()`` in test cases. (Robert Collins)

    * Add ``start_bzr_subprocess`` and ``stop_bzr_subprocess`` to allow test
      code to continue running concurrently with a subprocess of bzr.
      (Andrew Bennetts, Robert Collins)

    * Add a new method ``Transport.get_smart_client()``. This is provided to
      allow upgrades to a richer interface than the VFS one provided by
      Transport. (Andrew Bennetts, Martin Pool)

bzr 0.10  2006-08-29
--------------------

  IMPROVEMENTS:
    * 'merge' now takes --uncommitted, to apply uncommitted changes from a
      tree.  (Aaron Bentley)

    * 'bzr add --file-ids-from' can be used to specify another path to use
      for creating file ids, rather than generating all new ones. Internally,
      the 'action' passed to ``smart_add_tree()`` can return ``file_ids`` that
      will be used, rather than having bzrlib generate new ones.
      (John Arbash Meinel, #55781)

    * ``bzr selftest --benchmark`` now allows a ``--cache-dir`` parameter.
      This will cache some of the intermediate trees, and decrease the
      setup time for benchmark tests. (John Arbash Meinel)

    * Inverse forms are provided for all boolean options.  For example,
      --strict has --no-strict, --no-recurse has --recurse (Aaron Bentley)

    * Serialize out Inventories directly, rather than using ElementTree.
      Writing out a kernel sized inventory drops from 2s down to ~350ms.
      (Robert Collins, John Arbash Meinel)

  BUG FIXES:

    * Help diffutils 2.8.4 get along with binary tests (Marien Zwart: #57614)

    * Change LockDir so that if the lock directory doesn't exist when
      ``lock_write()`` is called, an attempt will be made to create it.
      (John Arbash Meinel, #56974)

    * ``bzr uncommit`` preserves pending merges. (John Arbash Meinel, #57660)

    * Active FTP transport now works as intended. (ghozzy, #56472)

    * Really fix mutter() so that it won't ever raise a UnicodeError.
      It means it is possible for ~/.bzr.log to contain non UTF-8 characters.
      But it is a debugging log, not a real user file.
      (John Arbash Meinel, #56947, #53880)

    * Change Command handle to allow Unicode command and options.
      At present we cannot register Unicode command names, so we will get
      BzrCommandError('unknown command'), or BzrCommandError('unknown option')
      But that is better than a UnicodeError + a traceback.
      (John Arbash Meinel, #57123)

    * Handle TZ=UTC properly when reading/writing revisions.
      (John Arbash Meinel, #55783, #56290)

    * Use ``GPG_TTY`` to allow gpg --cl to work with gpg-agent in a pipeline,
      (passing text to sign in on stdin). (John Arbash Meinel, #54468)

    * External diff does the right thing for binaries even in foreign
      languages. (John Arbash Meinel, #56307)

    * Testament handles more cases when content is unicode. Specific bug was
      in handling of revision properties.
      (John Arbash Meinel, Holger Krekel, #54723)

    * The bzr selftest was failing on installed versions due to a bug in a new
      test helper. (John Arbash Meinel, Robert Collins, #58057)

  INTERNALS:

    * ``bzrlib.cache_utf8`` contains ``encode()`` and ``decode()`` functions
      which can be used to cache the conversion between utf8 and Unicode.
      Especially helpful for some of the knit annotation code, which has to
      convert revision ids to utf8 to annotate lines in storage.
      (John Arbash Meinel)

    * ``setup.py`` now searches the filesystem to find all packages which
      need to be installed. This should help make the life of packagers
      easier. (John Arbash Meinel)

bzr 0.9.0  2006-08-11
---------------------

  SURPRISES:

   * The hard-coded built-in ignore rules have been removed. There are
     now two rulesets which are enforced. A user global one in
     ``~/.bazaar/ignore`` which will apply to every tree, and the tree
     specific one '.bzrignore'.
     ``~/.bazaar/ignore`` will be created if it does not exist, but with
     a more conservative list than the old default.
     This fixes bugs with default rules being enforced no matter what.
     The old list of ignore rules from bzr is available by
     running 'bzr ignore --old-default-rules'.
     (Robert Collins, Martin Pool, John Arbash Meinel)

   * 'branches.conf' has been changed to 'locations.conf', since it can apply
     to more locations than just branch locations.
     (Aaron Bentley)

  IMPROVEMENTS:

   * The revision specifier "revno:" is extended to accept the syntax
     revno:N:branch. For example,
     revno:42:http://bazaar-vcs.org/bzr/bzr.dev/ means revision 42 in
     bzr.dev.  (Matthieu Moy)

   * Tests updates to ensure proper URL handling, UNICODE support, and
     proper printing when the user's terminal encoding cannot display
     the path of a file that has been versioned.
     ``bzr branch`` can take a target URL rather than only a local directory.
     ``Branch.get_parent()/set_parent()`` now save a relative path if possible,
     and normalize the parent based on root, allowing access across
     different transports. (John Arbash Meinel, Wouter van Heyst, Martin Pool)
     (Malone #48906, #42699, #40675, #5281, #3980, #36363, #43689,
     #42517, #42514)

   * On Unix, detect terminal width using an ioctl not just $COLUMNS.
     Use terminal width for single-line logs from ``bzr log --line`` and
     pending-merge display.  (Robert Widhopf-Fenk, Gustavo Niemeyer)
     (Malone #3507)

   * On Windows, detect terminal width using GetConsoleScreenBufferInfo.
     (Alexander Belchenko)

   * Speedup improvement for 'date:'-revision search. (Guillaume Pinot).

   * Show the correct number of revisions pushed when pushing a new branch.
     (Robert Collins).

   * 'bzr selftest' now shows a progress bar with the number of tests, and
     progress made. 'make check' shows tests in -v mode, to be more useful
     for the PQM status window. (Robert Collins).
     When using a progress bar, failed tests are printed out, rather than
     being overwritten by the progress bar until the suite finishes.
     (John Arbash Meinel)

   * 'bzr selftest --benchmark' will run a new benchmarking selftest.
     'bzr selftest --benchmark --lsprof-timed' will use lsprofile to generate
     profile data for the individual profiled calls, allowing for fine
     grained analysis of performance.
     (Robert Collins, Martin Pool).

   * 'bzr commit' shows a progress bar. This is useful for commits over sftp
     where commit can take an appreciable time. (Robert Collins)

   * 'bzr add' is now less verbose in telling you what ignore globs were
     matched by files being ignored. Instead it just tells you how many
     were ignored (because you might reasonably be expecting none to be
     ignored). 'bzr add -v' is unchanged and will report every ignored
     file. (Robert Collins).

   * ftp now has a test server if medusa is installed. As part of testing,
     ftp support has been improved, including support for supplying a
     non-standard port. (John Arbash Meinel).

   * 'bzr log --line' shows the revision number, and uses only the
     first line of the log message (#5162, Alexander Belchenko;
     Matthieu Moy)

   * 'bzr status' has had the --all option removed. The 'bzr ls' command
     should be used to retrieve all versioned files. (Robert Collins)

   * 'bzr bundle OTHER/BRANCH' will create a bundle which can be sent
     over email, and applied on the other end, while maintaining ancestry.
     This bundle can be applied with either 'bzr merge' or 'bzr pull',
     the same way you would apply another branch.
     (John Arbash Meinel, Aaron Bentley)

   * 'bzr whoami' can now be used to set your identity from the command line,
     for a branch or globally.  (Robey Pointer)

   * 'bzr checkout' now aliased to 'bzr co', and 'bzr annotate' to 'bzr ann'.
     (Michael Ellerman)

   * 'bzr revert DIRECTORY' now reverts the contents of the directory as well.
     (Aaron Bentley)

   * 'bzr get sftp://foo' gives a better error when paramiko is not present.
     Also updates things like 'http+pycurl://' if pycurl is not present.
     (John Arbash Meinel) (Malone #47821, #52204)

   * New env variable ``BZR_PROGRESS_BAR``, sets the default progress bar type.
     Can be set to 'none' or 'dummy' to disable the progress bar, 'dots' or
     'tty' to create the respective type. (John Arbash Meinel, #42197, #51107)

   * Improve the help text for 'bzr diff' to explain what various options do.
     (John Arbash Meinel, #6391)

   * 'bzr uncommit -r 10' now uncommits revisions 11.. rather than uncommitting
     revision 10. This makes -r10 more in line with what other commands do.
     'bzr uncommit' also now saves the pending merges of the revisions that
     were removed. So it is safe to uncommit after a merge, fix something,
     and commit again. (John Arbash Meinel, #32526, #31426)

   * 'bzr init' now also works on remote locations.
     (Wouter van Heyst, #48904)

   * HTTP support has been updated. When using pycurl we now support
     connection keep-alive, which reduces dns requests and round trips.
     And for both urllib and pycurl we support multi-range requests,
     which decreases the number of round-trips. Performance results for
     ``bzr branch http://bazaar-vcs.org/bzr/bzr.dev/`` indicate
     http branching is now 2-3x faster, and ``bzr pull`` in an existing
     branch is as much as 4x faster.
     (Michael Ellerman, Johan Rydberg, John Arbash Meinel, #46768)

   * Performance improvements for sftp. Branching and pulling are now up to
     2x faster. Utilize paramiko.readv() support for async requests if it
     is available (paramiko > 1.6) (John Arbash Meinel)

  BUG FIXES:

    * Fix shadowed definition of TestLocationConfig that caused some
      tests not to run.
      (Erik Bågfors, Michael Ellerman, Martin Pool, #32587)

    * Fix unnecessary requirement of sign-my-commits that it be run from
      a working directory.  (Martin Pool, Robert Collins)

    * 'bzr push location' will only remember the push location if it succeeds
      in connecting to the remote location. (John Arbash Meinel, #49742)

    * 'bzr revert' no longer toggles the executable bit on win32
      (John Arbash Meinel, #45010)

    * Handle broken pipe under win32 correctly. (John Arbash Meinel)

    * sftp tests now work correctly on win32 if you have a newer paramiko
      (John Arbash Meinel)

    * Cleanup win32 test suite, and general cleanup of places where
      file handles were being held open. (John Arbash Meinel)

    * When specifying filenames for 'diff -r x..y', the name of the file in the
      working directory can be used, even if its name is different in both x
      and y.

    * File-ids containing single- or double-quotes are handled correctly by
      push. (Aaron Bentley, #52227)

    * Normalize unicode filenames to ensure cross-platform consistency.
      (John Arbash Meinel, #43689)

    * The argument parser can now handle '-' as an argument. Currently
      no code interprets it specially (it is mostly handled as a file named
      '-'). But plugins, and future operations can use it.
      (John Arbash meinel, #50984)

    * Bundles can properly read binary files with a plain '\r' in them.
      (John Arbash Meinel, #51927)

    * Tuning ``iter_entries()`` to be more efficient (John Arbash Meinel, #5444)

    * Lots of win32 fixes (the test suite passes again).
      (John Arbash Meinel, #50155)

    * Handle openbsd returning None for sys.getfilesystemencoding() (#41183)

    * Support ftp APPE (append) to allow Knits to be used over ftp (#42592)

    * Removals are only committed if they match the filespec (or if there is
      no filespec).  (#46635, Aaron Bentley)

    * smart-add recurses through all supplied directories
      (John Arbash Meinel, #52578)

    * Make the bundle reader extra lines before and after the bundle text.
      This allows you to parse an email with the bundle inline.
      (John Arbash Meinel, #49182)

    * Change the file id generator to squash a little bit more. Helps when
      working with long filenames on windows. (Also helps for unicode filenames
      not generating hidden files). (John Arbash Meinel, #43801)

    * Restore terminal mode on C-c while reading sftp password.  (#48923,
      Nicholas Allen, Martin Pool)

    * Timestamps are rounded to 1ms, and revision entries can be recreated
      exactly. (John Arbash Meinel, Jamie Wilkinson, #40693)

    * Branch.base has changed to a URL, but ~/.bazaar/locations.conf should
      use local paths, since it is user visible (John Arbash Meinel, #53653)

    * ``bzr status foo`` when foo was unversioned used to cause a full delta
      to be generated (John Arbash Meinel, #53638)

    * When reading revision properties, an empty value should be considered
      the empty string, not None (John Arbash Meinel, #47782)

    * ``bzr diff --diff-options`` can now handle binary files being changed.
      Also, the output is consistent when --diff-options is not supplied.
      (John Arbash Meinel, #54651, #52930)

    * Use the right suffixes for loading plugins (John Arbash Meinel, #51810)

    * Fix ``Branch.get_parent()`` to handle the case when the parent is not
      accessible (John Arbash Meinel, #52976)

  INTERNALS:

    * Combine the ignore rules into a single regex rather than looping over
      them to reduce the threshold where  N^2 behaviour occurs in operations
      like status. (Jan Hudec, Robert Collins).

    * Appending to ``bzrlib.DEFAULT_IGNORE`` is now deprecated. Instead, use
      one of the add functions in bzrlib.ignores. (John Arbash Meinel)

    * 'bzr push' should only push the ancestry of the current revision, not
      all of the history in the repository. This is especially important for
      shared repositories. (John Arbash Meinel)

    * ``bzrlib.delta.compare_trees`` now iterates in alphabetically sorted order,
      rather than randomly walking the inventories. (John Arbash Meinel)

    * Doctests are now run in temporary directories which are cleaned up when
      they finish, rather than using special ScratchDir/ScratchBranch objects.
      (Martin Pool)

    * Split ``check`` into separate methods on the branch and on the repository,
      so that it can be specialized in ways that are useful or efficient for
      different formats.  (Martin Pool, Robert Collins)

    * Deprecate ``Repository.all_revision_ids``; most methods don't really need
      the global revision graph but only that part leading up to a particular
      revision.  (Martin Pool, Robert Collins)

    * Add a BzrDirFormat ``control_formats`` list which allows for control formats
      that do not use '.bzr' to store their data - i.e. '.svn', '.hg' etc.
      (Robert Collins, Jelmer Vernooij).

    * ``bzrlib.diff.external_diff`` can be redirected to any file-like object.
      Uses subprocess instead of spawnvp.
      (James Henstridge, John Arbash Meinel, #4047, #48914)

    * New command line option '--profile-imports', which will install a custom
      importer to log time to import modules and regex compilation time to
      sys.stderr (John Arbash Meinel)

    * 'EmptyTree' is now deprecated, please use ``repository.revision_tree(None)``
      instead. (Robert Collins)

    * "RevisionTree" is now in bzrlib/revisiontree.py. (Robert Collins)

bzr 0.8.2  2006-05-17
---------------------

  BUG FIXES:

    * setup.py failed to install launchpad plugin.  (Martin Pool)

bzr 0.8.1  2006-05-16
---------------------

  BUG FIXES:

    * Fix failure to commit a merge in a checkout.  (Martin Pool,
      Robert Collins, Erik Bågfors, #43959)

    * Nicer messages from 'commit' in the case of renames, and correct
      messages when a merge has occured. (Robert Collins, Martin Pool)

    * Separate functionality from assert statements as they are skipped in
      optimized mode of python. Add the same check to pending merges.
      (Olaf Conradi, #44443)

  CHANGES:

    * Do not show the None revision in output of bzr ancestry. (Olaf Conradi)

    * Add info on standalone branches without a working tree.
      (Olaf Conradi, #44155)

    * Fix bug in knits when raising InvalidRevisionId. (Olaf Conradi, #44284)

  CHANGES:

    * Make editor invocation comply with Debian Policy. First check
      environment variables VISUAL and EDITOR, then try editor from
      alternatives system. If that all fails, fall back to the pre-defined
      list of editors. (Olaf Conradi, #42904)

  NEW FEATURES:

    * New 'register-branch' command registers a public branch into
      Launchpad.net, where it can be associated with bugs, etc.
      (Martin Pool, Bjorn Tillenius, Robert Collins)

  INTERNALS:

    * New public api in InventoryEntry - ``describe_change(old, new)`` which
      provides a human description of the changes between two old and
      new. (Robert Collins, Martin Pool)

  TESTING:

    * Fix test case for bzr info in upgrading a standalone branch to metadir,
      uses bzrlib api now. (Olaf Conradi)

bzr 0.8  2006-05-08
-------------------

  NOTES WHEN UPGRADING:

    Release 0.8 of bzr introduces a new format for history storage, called
    'knit', as an evolution of to the 'weave' format used in 0.7.  Local
    and remote operations are faster using knits than weaves.  Several
    operations including 'init', 'init-repo', and 'upgrade' take a
    --format option that controls this.  Branching from an existing branch
    will keep the same format.

    It is possible to merge, pull and push between branches of different
    formats but this is slower than moving data between homogenous
    branches.  It is therefore recommended (but not required) that you
    upgrade all branches for a project at the same time.  Information on
    formats is shown by 'bzr info'.

    bzr 0.8 now allows creation of 'repositories', which hold the history
    of files and revisions for several branches.  Previously bzr kept all
    the history for a branch within the .bzr directory at the root of the
    branch, and this is still the default.  To create a repository, use
    the new 'bzr init-repo' command.  Branches exist as directories under
    the repository and contain just a small amount of information
    indicating the current revision of the branch.

    bzr 0.8 also supports 'checkouts', which are similar to in cvs and
    subversion.  Checkouts are associated with a branch (optionally in a
    repository), which contains all the historical information.  The
    result is that a checkout can be deleted without losing any
    already-committed revisions.  A new 'update' command is also available.

    Repositories and checkouts are not supported with the 0.7 storage
    format.  To use them you must upgrad to either knits, or to the
    'metaweave' format, which uses weaves but changes the .bzr directory
    arrangement.


  IMPROVEMENTS:

    * Sftp paths can now be relative, or local, according to the lftp
      convention. Paths now take the form::

          sftp://user:pass@host:port/~/relative/path
          or
          sftp://user:pass@host:port/absolute/path

    * The FTP transport now tries to reconnect after a temporary
      failure. ftp put is made atomic. (Matthieu Moy)

    * The FTP transport now maintains a pool of connections, and
      reuses them to avoid multiple connections to the same host (like
      sftp did). (Daniel Silverstone)

    * The ``bzr_man.py`` file has been removed. To create the man page now,
      use ``./generate_docs.py man``. The new program can also create other files.
      Run ``python generate_docs.py --help`` for usage information.
      (Hans Ulrich Niedermann & James Blackwell).

    * Man Page now gives full help (James Blackwell).
      Help also updated to reflect user config now being stored in .bazaar
      (Hans Ulrich Niedermann)

    * It's now possible to set aliases in bazaar.conf (Erik Bågfors)

    * Pull now accepts a --revision argument (Erik Bågfors)

    * ``bzr re-sign`` now allows multiple revisions to be supplied on the command
      line. You can now use the following command to sign all of your old
      commits::

        find .bzr/revision-store// -name my@email-* \
          | sed 's/.*\/\/..\///' \
          | xargs bzr re-sign

    * Upgrade can now upgrade over the network. (Robert Collins)

    * Two new commands 'bzr checkout' and 'bzr update' allow for CVS/SVN-alike
      behaviour.  By default they will cache history in the checkout, but
      with --lightweight almost all data is kept in the master branch.
      (Robert Collins)

    * 'revert' unversions newly-versioned files, instead of deleting them.

    * 'merge' is more robust.  Conflict messages have changed.

    * 'merge' and 'revert' no longer clobber existing files that end in '~' or
      '.moved'.

    * Default log format can be set in configuration and plugins can register
      their own formatters. (Erik Bågfors)

    * New 'reconcile' command will check branch consistency and repair indexes
      that can become out of sync in pre 0.8 formats. (Robert Collins,
      Daniel Silverstone)

    * New 'bzr init --format' and 'bzr upgrade --format' option to control
      what storage format is created or produced.  (Robert Collins,
      Martin Pool)

    * Add parent location to 'bzr info', if there is one.  (Olaf Conradi)

    * New developer commands 'weave-list' and 'weave-join'.  (Martin Pool)

    * New 'init-repository' command, plus support for repositories in 'init'
      and 'branch' (Aaron Bentley, Erik Bågfors, Robert Collins)

    * Improve output of 'info' command. Show all relevant locations related to
      working tree, branch and repository. Use kibibytes for binary quantities.
      Fix off-by-one error in missing revisions of working tree.  Make 'info'
      work on branches, repositories and remote locations.  Show locations
      relative to the shared repository, if applicable.  Show locking status
      of locations.  (Olaf Conradi)

    * Diff and merge now safely handle binary files. (Aaron Bentley)

    * 'pull' and 'push' now normalise the revision history, so that any two
      branches with the same tip revision will have the same output from 'log'.
      (Robert Collins)

    * 'merge' accepts --remember option to store parent location, like 'push'
      and 'pull'. (Olaf Conradi)

    * bzr status and diff when files given as arguments do not exist
      in the relevant trees.  (Martin Pool, #3619)

    * Add '.hg' to the default ignore list.  (Martin Pool)

    * 'knit' is now the default disk format. This improves disk performance and
      utilization, increases incremental pull performance, robustness with SFTP
      and allows checkouts over SFTP to perform acceptably.
      The initial Knit code was contributed by Johan Rydberg based on a
      specification by Martin Pool.
      (Robert Collins, Aaron Bentley, Johan Rydberg, Martin Pool).

    * New tool to generate all-in-one html version of the manual.  (Alexander
      Belchenko)

    * Hitting CTRL-C while doing an SFTP push will no longer cause stale locks
      to be left in the SFTP repository. (Robert Collins, Martin Pool).

    * New option 'diff --prefix' to control how files are named in diff
      output, with shortcuts '-p0' and '-p1' corresponding to the options for
      GNU patch.  (Alexander Belchenko, Goffredo Baroncelli, Martin Pool)

    * Add --revision option to 'annotate' command.  (Olaf Conradi)

    * If bzr shows an unexpected revision-history after pulling (perhaps due
      to a reweave) it can now be corrected by 'bzr reconcile'.
      (Robert Collins)

  CHANGES:

    * Commit is now verbose by default, and shows changed filenames and the
      new revision number.  (Robert Collins, Martin Pool)

    * Unify 'mv', 'move', 'rename'.  (Matthew Fuller, #5379)

    * 'bzr -h' shows help.  (Martin Pool, Ian Bicking, #35940)

    * Make 'pull' and 'push' remember location on failure using --remember.
      (Olaf Conradi)

    * For compatibility, make old format for using weaves inside metadir
      available as 'metaweave' format.  Rename format 'metadir' to 'default'.
      Clean up help for option --format in commands 'init', 'init-repo' and
      'upgrade'.  (Olaf Conradi)

  INTERNALS:

    * The internal storage of history, and logical branch identity have now
      been split into Branch, and Repository. The common locking and file
      management routines are now in bzrlib.lockablefiles.
      (Aaron Bentley, Robert Collins, Martin Pool)

    * Transports can now raise DependencyNotPresent if they need a library
      which is not installed, and then another implementation will be
      tried.  (Martin Pool)

    * Remove obsolete (and no-op) `decode` parameter to `Transport.get`.
      (Martin Pool)

    * Using Tree Transform for merge, revert, tree-building

    * WorkingTree.create, Branch.create, ``WorkingTree.create_standalone``,
      Branch.initialize are now deprecated. Please see ``BzrDir.create_*`` for
      replacement API's. (Robert Collins)

    * New BzrDir class represents the .bzr control directory and manages
      formatting issues. (Robert Collins)

    * New repository.InterRepository class encapsulates Repository to
      Repository actions and allows for clean selection of optimised code
      paths. (Robert Collins)

    * ``bzrlib.fetch.fetch`` and ``bzrlib.fetch.greedy_fetch`` are now
      deprecated, please use ``branch.fetch`` or ``repository.fetch``
      depending on your needs. (Robert Collins)

    * deprecated methods now have a ``is_deprecated`` flag on them that can
      be checked, if you need to determine whether a given callable is
      deprecated at runtime. (Robert Collins)

    * Progress bars are now nested - see
      ``bzrlib.ui.ui_factory.nested_progress_bar``.
      (Robert Collins, Robey Pointer)

    * New API call ``get_format_description()`` for each type of format.
      (Olaf Conradi)

    * Changed ``branch.set_parent()`` to accept None to remove parent.
      (Olaf Conradi)

    * Deprecated BzrError AmbiguousBase.  (Olaf Conradi)

    * WorkingTree.branch is now a read only property.  (Robert Collins)

    * bzrlib.ui.text.TextUIFactory now accepts a ``bar_type`` parameter which
      can be None or a factory that will create a progress bar. This is
      useful for testing or for overriding the bzrlib.progress heuristic.
      (Robert Collins)

    * New API method ``get_physical_lock_status()`` to query locks present on a
      transport.  (Olaf Conradi)

    * Repository.reconcile now takes a thorough keyword parameter to allow
      requesting an indepth reconciliation, rather than just a data-loss
      check. (Robert Collins)

    * ``bzrlib.ui.ui_factory protocol`` now supports ``get_boolean`` to prompt
      the user for yes/no style input. (Robert Collins)

  TESTING:

    * SFTP tests now shortcut the SSH negotiation, reducing test overhead
      for testing SFTP protocol support. (Robey Pointer)

    * Branch formats are now tested once per implementation (see ``bzrlib.
      tests.branch_implementations``. This is analagous to the transport
      interface tests, and has been followed up with working tree,
      repository and BzrDir tests. (Robert Collins)

    * New test base class TestCaseWithTransport provides a transport aware
      test environment, useful for testing any transport-interface using
      code. The test suite option --transport controls the transport used
      by this class (when its not being used as part of implementation
      contract testing). (Robert Collins)

    * Close logging handler on disabling the test log. This will remove the
      handler from the internal list inside python's logging module,
      preventing shutdown from closing it twice.  (Olaf Conradi)

    * Move test case for uncommit to blackbox tests.  (Olaf Conradi)

    * ``run_bzr`` and ``run_bzr_captured`` now accept a 'stdin="foo"'
      parameter which will provide String("foo") to the command as its stdin.

bzr 0.7 2006-01-09
------------------

  CHANGES:

    * .bzrignore is excluded from exports, on the grounds that it's a bzr
      internal-use file and may not be wanted.  (Jamie Wilkinson)

    * The "bzr directories" command were removed in favor of the new
      --kind option to the "bzr inventory" command.  To list all
      versioned directories, now use "bzr inventory --kind directory".
      (Johan Rydberg)

    * Under Windows configuration directory is now ``%APPDATA%\bazaar\2.0``
      by default. (John Arbash Meinel)

    * The parent of Bzr configuration directory can be set by ``BZR_HOME``
      environment variable. Now the path for it is searched in ``BZR_HOME``,
      then in HOME. Under Windows the order is: ``BZR_HOME``, ``APPDATA``
      (usually points to ``C:\Documents and Settings\User Name\Application Data``),
      ``HOME``. (John Arbash Meinel)

    * Plugins with the same name in different directories in the bzr plugin
      path are no longer loaded: only the first successfully loaded one is
      used. (Robert Collins)

    * Use systems' external ssh command to open connections if possible.
      This gives better integration with user settings such as ProxyCommand.
      (James Henstridge)

    * Permissions on files underneath .bzr/ are inherited from the .bzr
      directory. So for a shared repository, simply doing 'chmod -R g+w .bzr/'
      will mean that future file will be created with group write permissions.

    * configure.in and config.guess are no longer in the builtin default
      ignore list.

    * '.sw[nop]' pattern ignored, to ignore vim swap files for nameless
      files.  (John Arbash Meinel, Martin Pool)

  IMPROVEMENTS:

    * "bzr INIT dir" now initializes the specified directory, and creates
      it if it does not exist.  (John Arbash Meinel)

    * New remerge command (Aaron Bentley)

    * Better zsh completion script.  (Steve Borho)

    * 'bzr diff' now returns 1 when there are changes in the working
      tree. (Robert Collins)

    * 'bzr push' now exists and can push changes to a remote location.
      This uses the transport infrastructure, and can store the remote
      location in the ~/.bazaar/branches.conf configuration file.
      (Robert Collins)

    * Test directories are only kept if the test fails and the user requests
      that they be kept.

    * Tweaks to short log printing

    * Added branch nicks, new nick command, printing them in log output.
      (Aaron Bentley)

    * If ``$BZR_PDB`` is set, pop into the debugger when an uncaught exception
      occurs.  (Martin Pool)

    * Accept 'bzr resolved' (an alias for 'bzr resolve'), as this is
      the same as Subversion.  (Martin Pool)

    * New ftp transport support (on ftplib), for ftp:// and aftp://
      URLs.  (Daniel Silverstone)

    * Commit editor temporary files now start with ``bzr_log.``, to allow
      text editors to match the file name and set up appropriate modes or
      settings.  (Magnus Therning)

    * Improved performance when integrating changes from a remote weave.
      (Goffredo Baroncelli)

    * Sftp will attempt to cache the connection, so it is more likely that
      a connection will be reused, rather than requiring multiple password
      requests.

    * bzr revno now takes an optional argument indicating the branch whose
      revno should be printed.  (Michael Ellerman)

    * bzr cat defaults to printing the last version of the file.
      (Matthieu Moy, #3632)

    * New global option 'bzr --lsprof COMMAND' runs bzr under the lsprof
      profiler.  (Denys Duchier)

    * Faster commits by reading only the headers of affected weave files.
      (Denys Duchier)

    * 'bzr add' now takes a --dry-run parameter which shows you what would be
      added, but doesn't actually add anything. (Michael Ellerman)

    * 'bzr add' now lists how many files were ignored per glob.  add --verbose
      lists the specific files.  (Aaron Bentley)

    * 'bzr missing' now supports displaying changes in diverged trees and can
      be limited to show what either end of the comparison is missing.
      (Aaron Bently, with a little prompting from Daniel Silverstone)

  BUG FIXES:

    * SFTP can walk up to the root path without index errors. (Robert Collins)

    * Fix bugs in running bzr with 'python -O'.  (Martin Pool)

    * Error when run with -OO

    * Fix bug in reporting http errors that don't have an http error code.
      (Martin Pool)

    * Handle more cases of pipe errors in display commands

    * Change status to 3 for all errors

    * Files that are added and unlinked before committing are completely
      ignored by diff and status

    * Stores with some compressed texts and some uncompressed texts are now
      able to be used. (John A Meinel)

    * Fix for bzr pull failing sometimes under windows

    * Fix for sftp transport under windows when using interactive auth

    * Show files which are both renamed and modified as such in 'bzr
      status' output.  (Daniel Silverstone, #4503)

    * Make annotate cope better with revisions committed without a valid
      email address.  (Marien Zwart)

    * Fix representation of tab characters in commit messages.
      (Harald Meland)

    * List of plugin directories in ``BZR_PLUGIN_PATH`` environment variable is
      now parsed properly under Windows. (Alexander Belchenko)

    * Show number of revisions pushed/pulled/merged. (Robey Pointer)

    * Keep a cached copy of the basis inventory to speed up operations
      that need to refer to it.  (Johan Rydberg, Martin Pool)

    * Fix bugs in bzr status display of non-ascii characters.
      (Martin Pool)

    * Remove Makefile.in from default ignore list.
      (Tollef Fog Heen, Martin Pool, #6413)

    * Fix failure in 'bzr added'.  (Nathan McCallum, Martin Pool)

  TESTING:

    * Fix selftest asking for passwords when there are no SFTP keys.
      (Robey Pointer, Jelmer Vernooij)

    * Fix selftest run with 'python -O'.  (Martin Pool)

    * Fix HTTP tests under Windows. (John Arbash Meinel)

    * Make tests work even if HOME is not set (Aaron Bentley)

    * Updated ``build_tree`` to use fixed line-endings for tests which read
      the file cotents and compare. Make some tests use this to pass under
      Windows. (John Arbash Meinel)

    * Skip stat and symlink tests under Windows. (Alexander Belchenko)

    * Delay in selftest/testhashcash is now issued under win32 and Cygwin.
      (John Arbash Meinel)

    * Use terminal width to align verbose test output.  (Martin Pool)

    * Blackbox tests are maintained within the bzrlib.tests.blackbox directory.
      If adding a new test script please add that to
      ``bzrlib.tests.blackbox.__init__``. (Robert Collins)

    * Much better error message if one of the test suites can't be
      imported.  (Martin Pool)

    * Make check now runs the test suite twice - once with the default locale,
      and once with all locales forced to C, to expose bugs. This is not
      trivially done within python, so for now its only triggered by running
      Make check. Integrators and packagers who wish to check for full
      platform support should run 'make check' to test the source.
      (Robert Collins)

    * Tests can now run TestSkipped if they can't execute for any reason.
      (Martin Pool) (NB: TestSkipped should only be raised for correctable
      reasons - see the wiki spec ImprovingBzrTestSuite).

    * Test sftp with relative, absolute-in-homedir and absolute-not-in-homedir
      paths for the transport tests. Introduce blackbox remote sftp tests that
      test the same permutations. (Robert Collins, Robey Pointer)

    * Transport implementation tests are now independent of the local file
      system, which allows tests for esoteric transports, and for features
      not available in the local file system. They also repeat for variations
      on the URL scheme that can introduce issues in the transport code,
      see bzrlib.transport.TransportTestProviderAdapter() for this.
      (Robert Collins).

    * ``TestCase.build_tree`` uses the transport interface to build trees,
      pass in a transport parameter to give it an existing connection.
      (Robert Collins).

  INTERNALS:

    * WorkingTree.pull has been split across Branch and WorkingTree,
      to allow Branch only pulls. (Robert Collins)

    * ``commands.display_command`` now returns the result of the decorated
      function. (Robert Collins)

    * LocationConfig now has a ``set_user_option(key, value)`` call to save
      a setting in its matching location section (a new one is created
      if needed). (Robert Collins)

    * Branch has two new methods, ``get_push_location`` and
      ``set_push_location`` to respectively, get and set the push location.
      (Robert Collins)

    * ``commands.register_command`` now takes an optional flag to signal that
      the registrant is planning to decorate an existing command. When
      given multiple plugins registering a command is not an error, and
      the original command class (whether built in or a plugin based one) is
      returned to the caller. There is a new error 'MustUseDecorated' for
      signalling when a wrapping command should switch to the original
      version. (Robert Collins)

    * Some option parsing errors will raise 'BzrOptionError', allowing
      granular detection for decorating commands. (Robert Collins).

    * ``Branch.read_working_inventory`` has moved to
      ``WorkingTree.read_working_inventory``. This necessitated changes to
      ``Branch.get_root_id``, and a move of ``Branch.set_inventory`` to
      WorkingTree as well. To make it clear that a WorkingTree cannot always
      be obtained ``Branch.working_tree()`` will raise
      ``errors.NoWorkingTree`` if one cannot be obtained. (Robert Collins)

    * All pending merges operations from Branch are now on WorkingTree.
      (Robert Collins)

    * The follow operations from Branch have moved to WorkingTree::

          add()
          commit()
          move()
          rename_one()
          unknowns()

      (Robert Collins)

    * ``bzrlib.add.smart_add_branch`` is now ``smart_add_tree``. (Robert Collins)

    * New "rio" serialization format, similar to rfc-822. (Martin Pool)

    * Rename selftests to ``bzrlib.tests.test_foo``.  (John A Meinel, Martin
      Pool)

    * ``bzrlib.plugin.all_plugins`` has been changed from an attribute to a
      query method. (Robert Collins)

    * New options to read only the table-of-contents of a weave.
      (Denys Duchier)

    * Raise NoSuchFile when someone tries to add a non-existant file.
      (Michael Ellerman)

    * Simplify handling of DivergedBranches in ``cmd_pull()``.
      (Michael Ellerman)

    * Branch.controlfile* logic has moved to lockablefiles.LockableFiles, which
      is exposed as ``Branch().control_files``. Also this has been altered with the
      controlfile pre/suffix replaced by simple method names like 'get' and
      'put'. (Aaron Bentley, Robert Collins).

    * Deprecated functions and methods can now be marked as such using the
      ``bzrlib.symbol_versioning`` module. Marked method have their docstring
      updated and will issue a DeprecationWarning using the warnings module
      when they are used. (Robert Collins)

    * ``bzrlib.osutils.safe_unicode`` now exists to provide parameter coercion
      for functions that need unicode strings. (Robert Collins)

bzr 0.6 2005-10-28
------------------

  IMPROVEMENTS:

    * pull now takes --verbose to show you what revisions are added or removed
      (John A Meinel)

    * merge now takes a --show-base option to include the base text in
      conflicts.
      (Aaron Bentley)

    * The config files are now read using ConfigObj, so '=' should be used as
      a separator, not ':'.
      (Aaron Bentley)

    * New 'bzr commit --strict' option refuses to commit if there are
      any unknown files in the tree.  To commit, make sure all files are
      either ignored, added, or deleted.  (Michael Ellerman)

    * The config directory is now ~/.bazaar, and there is a single file
      ~/.bazaar/bazaar.conf storing email, editor and other preferences.
      (Robert Collins)

    * 'bzr add' no longer takes a --verbose option, and a --quiet option
      has been added that suppresses all output.

    * Improved zsh completion support in contrib/zsh, from Clint
      Adams.

    * Builtin 'bzr annotate' command, by Martin Pool with improvements from
      Goffredo Baroncelli.

    * 'bzr check' now accepts -v for verbose reporting, and checks for
      ghosts in the branch. (Robert Collins)

    * New command 're-sign' which will regenerate the gpg signature for
      a revision. (Robert Collins)

    * If you set ``check_signatures=require`` for a path in
      ``~/.bazaar/branches.conf`` then bzr will invoke your
      ``gpg_signing_command`` (defaults to gpg) and record a digital signature
      of your commit. (Robert Collins)

    * New sftp transport, based on Paramiko.  (Robey Pointer)

    * 'bzr pull' now accepts '--clobber' which will discard local changes
      and make this branch identical to the source branch. (Robert Collins)

    * Just give a quieter warning if a plugin can't be loaded, and
      put the details in .bzr.log.  (Martin Pool)

    * 'bzr branch' will now set the branch-name to the last component of the
      output directory, if one was supplied.

    * If the option ``post_commit`` is set to one (or more) python function
      names (must be in the bzrlib namespace), then they will be invoked
      after the commit has completed, with the branch and ``revision_id`` as
      parameters. (Robert Collins)

    * Merge now has a retcode of 1 when conflicts occur. (Robert Collins)

    * --merge-type weave is now supported for file contents.  Tree-shape
      changes are still three-way based.  (Martin Pool, Aaron Bentley)

    * 'bzr check' allows the first revision on revision-history to have
      parents - something that is expected for cheap checkouts, and occurs
      when conversions from baz do not have all history.  (Robert Collins).

   * 'bzr merge' can now graft unrelated trees together, if your specify
     0 as a base. (Aaron Bentley)

   * 'bzr commit branch' and 'bzr commit branch/file1 branch/file2' now work
     (Aaron Bentley)

    * Add '.sconsign*' to default ignore list.  (Alexander Belchenko)

   * 'bzr merge --reprocess' minimizes conflicts

  TESTING:

    * The 'bzr selftest --pattern' option for has been removed, now
      test specifiers on the command line can be simple strings, or
      regexps, or both. (Robert Collins)

    * Passing -v to selftest will now show the time each test took to
      complete, which will aid in analysing performance regressions and
      related questions. (Robert Collins)

    * 'bzr selftest' runs all tests, even if one fails, unless '--one'
      is given. (Martin Pool)

    * There is a new method for TestCaseInTempDir, assertFileEqual, which
      will check that a given content is equal to the content of the named
      file. (Robert Collins)

    * Fix test suite's habit of leaving many temporary log files in $TMPDIR.
      (Martin Pool)

  INTERNALS:

    * New 'testament' command and concept for making gpg-signatures
      of revisions that are not tied to a particular internal
      representation.  (Martin Pool).

    * Per-revision properties ('revprops') as key-value associated
      strings on each revision created when the revision is committed.
      Intended mainly for the use of external tools.  (Martin Pool).

    * Config options have moved from bzrlib.osutils to bzrlib.config.
      (Robert Collins)

    * Improved command line option definitions allowing explanations
      for individual options, among other things.  Contributed by
      Magnus Therning.

    * Config options have moved from bzrlib.osutils to bzrlib.config.
      Configuration is now done via the config.Config interface:
      Depending on whether you have a Branch, a Location or no information
      available, construct a ``*Config``, and use its ``signature_checking``,
      ``username`` and ``user_email`` methods. (Robert Collins)

    * Plugins are now loaded under bzrlib.plugins, not bzrlib.plugin, and
      they are made available for other plugins to use. You should not
      import other plugins during the ``__init__`` of your plugin though, as
      no ordering is guaranteed, and the plugins directory is not on the
      python path. (Robert Collins)

    * Branch.relpath has been moved to WorkingTree.relpath. WorkingTree no
      no longer takes an inventory, rather it takes an option branch
      parameter, and if None is given will open the branch at basedir
      implicitly. (Robert Collins)

    * Cleaner exception structure and error reporting.  Suggested by
      Scott James Remnant.  (Martin Pool)

    * Branch.remove has been moved to WorkingTree, which has also gained
      ``lock_read``, ``lock_write`` and ``unlock`` methods for convenience.
      (Robert Collins)

    * Two decorators, ``needs_read_lock`` and ``needs_write_lock`` have been
      added to the branch module. Use these to cause a function to run in a
      read or write lock respectively. (Robert Collins)

    * ``Branch.open_containing`` now returns a tuple (Branch, relative-path),
      which allows direct access to the common case of 'get me this file
      from its branch'. (Robert Collins)

    * Transports can register using ``register_lazy_transport``, and they
      will be loaded when first used.  (Martin Pool)

    * 'pull' has been factored out of the command as ``WorkingTree.pull()``.
      A new option to WorkingTree.pull has been added, clobber, which will
      ignore diverged history and pull anyway.
      (Robert Collins)

    * config.Config has a ``get_user_option`` call that accepts an option name.
      This will be looked up in branches.conf and bazaar.conf as normal.
      It is intended that this be used by plugins to support options -
      options of built in programs should have specific methods on the config.
      (Robert Collins)

    * ``merge.merge_inner`` now has tempdir as an optional parameter.
      (Robert Collins)

    * Tree.kind is not recorded at the top level of the hierarchy, as it was
      missing on EmptyTree, leading to a bug with merge on EmptyTrees.
      (Robert Collins)

    * ``WorkingTree.__del__`` has been removed, it was non deterministic and not
      doing what it was intended to. See ``WorkingTree.__init__`` for a comment
      about future directions. (Robert Collins/Martin Pool)

    * bzrlib.transport.http has been modified so that only 404 urllib errors
      are returned as NoSuchFile. Other exceptions will propogate as normal.
      This allows debuging of actual errors. (Robert Collins)

    * bzrlib.transport.Transport now accepts *ONLY* url escaped relative paths
      to apis like 'put', 'get' and 'has'. This is to provide consistent
      behaviour - it operates on url's only. (Robert Collins)

    * Transports can register using ``register_lazy_transport``, and they
      will be loaded when first used.  (Martin Pool)

    * ``merge_flex`` no longer calls ``conflict_handler.finalize()``, instead that
      is called by ``merge_inner``. This is so that the conflict count can be
      retrieved (and potentially manipulated) before returning to the caller
      of ``merge_inner``. Likewise 'merge' now returns the conflict count to the
      caller. (Robert Collins)

    * ``revision.revision_graph`` can handle having only partial history for
      a revision - that is no revisions in the graph with no parents.
      (Robert Collins).

    * New ``builtins.branch_files`` uses the standard ``file_list`` rules to
      produce a branch and a list of paths, relative to that branch
      (Aaron Bentley)

    * New TestCase.addCleanup facility.

    * New ``bzrlib.version_info`` tuple (similar to ``sys.version_info``),
      which can be used by programs importing bzrlib.

  BUG FIXES:

    * Better handling of branches in directories with non-ascii names.
      (Joel Rosdahl, Panagiotis Papadakos)

    * Upgrades of trees with no commits will not fail due to accessing
      [-1] in the revision-history. (Andres Salomon)


bzr 0.1.1 2005-10-12
--------------------

  BUG FIXES:

    * Fix problem in pulling over http from machines that do not
      allow directories to be listed.

    * Avoid harmless warning about invalid hash cache after
      upgrading branch format.

  PERFORMANCE:

    * Avoid some unnecessary http operations in branch and pull.


bzr 0.1 2005-10-11
------------------

  NOTES:

    * 'bzr branch' over http initially gives a very high estimate
      of completion time but it should fall as the first few
      revisions are pulled in.  branch is still slow on
      high-latency connections.

  BUG FIXES:

    * bzr-man.py has been updated to work again. Contributed by
      Rob Weir.

    * Locking is now done with fcntl.lockf which works with NFS
      file systems. Contributed by Harald Meland.

    * When a merge encounters a file that has been deleted on
      one side and modified on the other, the old contents are
      written out to foo.BASE and foo.SIDE, where SIDE is this
      or OTHER. Contributed by Aaron Bentley.

    * Export was choosing incorrect file paths for the content of
      the tarball, this has been fixed by Aaron Bentley.

    * Commit will no longer commit without a log message, an
      error is returned instead. Contributed by Jelmer Vernooij.

    * If you commit a specific file in a sub directory, any of its
      parent directories that are added but not listed will be
      automatically included. Suggested by Michael Ellerman.

    * bzr commit and upgrade did not correctly record new revisions
      for files with only a change to their executable status.
      bzr will correct this when it encounters it. Fixed by
      Robert Collins

    * HTTP tests now force off the use of ``http_proxy`` for the duration.
      Contributed by Gustavo Niemeyer.

    * Fix problems in merging weave-based branches that have
      different partial views of history.

    * Symlink support: working with symlinks when not in the root of a
      bzr tree was broken, patch from Scott James Remnant.

  IMPROVEMENTS:

    * 'branch' now accepts a --basis parameter which will take advantage
      of local history when making a new branch. This allows faster
      branching of remote branches. Contributed by Aaron Bentley.

    * New tree format based on weave files, called version 5.
      Existing branches can be upgraded to this format using
      'bzr upgrade'.

    * Symlinks are now versionable. Initial patch by
      Erik Toubro Nielsen, updated to head by Robert Collins.

    * Executable bits are tracked on files. Patch from Gustavo
      Niemeyer.

    * 'bzr status' now shows unknown files inside a selected directory.
      Patch from Heikki Paajanen.

    * Merge conflicts are recorded in .bzr. Two new commands 'conflicts'
      and 'resolve' have needed added, which list and remove those
      merge conflicts respectively. A conflicted tree cannot be committed
      in. Contributed by Aaron Bentley.

    * 'rm' is now an alias for 'remove'.

    * Stores now split out their content in a single byte prefixed hash,
      dropping the density of files per directory by 256. Contributed by
      Gustavo Niemeyer.

    * 'bzr diff -r branch:URL' will now perform a diff between two branches.
      Contributed by Robert Collins.

    * 'bzr log' with the default formatter will show merged revisions,
      indented to the right. Initial implementation contributed by Gustavo
      Niemeyer, made incremental by Robert Collins.


  INTERNALS:

    * Test case failures have the exception printed after the log
      for your viewing pleasure.

    * InventoryEntry is now an abstract base class, use one of the
      concrete InventoryDirectory etc classes instead.

    * Branch raises an UnsupportedFormatError when it detects a
      bzr branch it cannot understand. This allows for precise
      handling of such circumstances.

    * Remove RevisionReference class; ``Revision.parent_ids`` is now simply a
      list of their ids and ``parent_sha1s`` is a list of their corresponding
      sha1s (for old branches only at the moment.)

    * New method-object style interface for Commit() and Fetch().

    * Renamed ``Branch.last_patch()`` to ``Branch.last_revision()``, since
      we call them revisions not patches.

    * Move ``copy_branch`` to ``bzrlib.clone.copy_branch``.  The destination
      directory is created if it doesn't exist.

    * Inventories now identify the files which were present by
      giving the revision *of that file*.

    * Inventory and Revision XML contains a version identifier.
      This must be consistent with the overall branch version
      but allows for more flexibility in future upgrades.

  TESTING:

    * Removed testsweet module so that tests can be run after
      bzr installed by 'bzr selftest'.

    * 'bzr selftest' command-line arguments can now be partial ids
      of tests to run, e.g. ``bzr selftest test_weave``


bzr 0.0.9 2005-09-23
--------------------

  BUG FIXES:

    * Fixed "branch -r" option.

    * Fix remote access to branches containing non-compressed history.
      (Robert Collins).

    * Better reliability of http server tests.  (John Arbash-Meinel)

    * Merge graph maximum distance calculation fix.  (Aaron Bentley)

    * Various minor bug in windows support have been fixed, largely in the
      test suite. Contributed by Alexander Belchenko.

  IMPROVEMENTS:

    * Status now accepts a -r argument to give status between chosen
      revisions. Contributed by Heikki Paajanen.

    * Revision arguments no longer use +/-/= to control ranges, instead
      there is a 'before' namespace, which limits the successive namespace.
      For example '$ bzr log -r date:yesterday..before:date:today' will
      select everything from yesterday and before today. Contributed by
      Robey Pointer

    * There is now a bzr.bat file created by distutils when building on
      Windows. Contributed by Alexander Belchenko.

  INTERNALS:

    * Removed uuid() as it was unused.

    * Improved 'fetch' code for pulling revisions from one branch into
      another (used by pull, merged, etc.)


bzr 0.0.8 2005-09-20
--------------------

  IMPROVEMENTS:

    * Adding a file whose parent directory is not versioned will
      implicitly add the parent, and so on up to the root. This means
      you should never need to explictly add a directory, they'll just
      get added when you add a file in the directory.  Contributed by
      Michael Ellerman.

    * Ignore ``.DS_Store`` (contains Mac metadata) by default.
      (Nir Soffer)

    * If you set ``BZR_EDITOR`` in the environment, it is checked in
      preference to EDITOR and the config file for the interactive commit
      editing program. Related to this is a bugfix where a missing program
      set in EDITOR would cause editing to fail, now the fallback program
      for the operating system is still tried.

    * Files that are not directories/symlinks/regular files will no longer
      cause bzr to fail, it will just ignore them by default. You cannot add
      them to the tree though - they are not versionable.


  INTERNALS:

    * Refactor xml packing/unpacking.

  BUG FIXES:

    * Fixed 'bzr mv' by Ollie Rutherfurd.

    * Fixed strange error when trying to access a nonexistent http
      branch.

    * Make sure that the hashcache gets written out if it can't be
      read.


  PORTABILITY:

    * Various Windows fixes from Ollie Rutherfurd.

    * Quieten warnings about locking; patch from Matt Lavin.


bzr-0.0.7 2005-09-02
--------------------

  NEW FEATURES:

    * ``bzr shell-complete`` command contributed by Clint Adams to
      help with intelligent shell completion.

    * New expert command ``bzr find-merge-base`` for debugging merges.


  ENHANCEMENTS:

    * Much better merge support.

    * merge3 conflicts are now reported with markers like '<<<<<<<'
      (seven characters) which is the same as CVS and pleases things
      like emacs smerge.


  BUG FIXES:

    * ``bzr upgrade`` no longer fails when trying to fix trees that
      mention revisions that are not present.

    * Fixed bugs in listing plugins from ``bzr plugins``.

    * Fix case of $EDITOR containing options for the editor.

    * Fix log -r refusing to show the last revision.
      (Patch from Goffredo Baroncelli.)


  CHANGES:

    * ``bzr log --show-ids`` shows the revision ids of all parents.

    * Externally provided commands on your $BZRPATH no longer need
      to recognize --bzr-usage to work properly, and can just handle
      --help themselves.


  LIBRARY:

    * Changed trace messages to go through the standard logging
      framework, so that they can more easily be redirected by
      libraries.



bzr-0.0.6 2005-08-18
--------------------

  NEW FEATURES:

    * Python plugins, automatically loaded from the directories on
      ``BZR_PLUGIN_PATH`` or ``~/.bzr.conf/plugins`` by default.

    * New 'bzr mkdir' command.

    * Commit mesage is fetched from an editor if not given on the
      command line; patch from Torsten Marek.

    * ``bzr log -m FOO`` displays commits whose message matches regexp
      FOO.

    * ``bzr add`` with no arguments adds everything under the current directory.

    * ``bzr mv`` does move or rename depending on its arguments, like
      the Unix command.

    * ``bzr missing`` command shows a summary of the differences
      between two trees.  (Merged from John Arbash-Meinel.)

    * An email address for commits to a particular tree can be
      specified by putting it into .bzr/email within a branch.  (Based
      on a patch from Heikki Paajanen.)


  ENHANCEMENTS:

    * Faster working tree operations.


  CHANGES:

    * 3rd-party modules shipped with bzr are copied within the bzrlib
      python package, so that they can be installed by the setup
      script without clashing with anything already existing on the
      system.  (Contributed by Gustavo Niemeyer.)

    * Moved plugins directory to bzrlib/, so that there's a standard
      plugin directory which is not only installed with bzr itself but
      is also available when using bzr from the development tree.
      ``BZR_PLUGIN_PATH`` and ``DEFAULT_PLUGIN_PATH`` are then added to the
      standard plugins directory.

    * When exporting to a tarball with ``bzr export --format tgz``, put
      everything under a top directory rather than dumping it into the
      current directory.   This can be overridden with the ``--root``
      option.  Patch from William Dodé and John Meinel.

    * New ``bzr upgrade`` command to upgrade the format of a branch,
      replacing ``bzr check --update``.

    * Files within store directories are no longer marked readonly on
      disk.

    * Changed ``bzr log`` output to a more compact form suggested by
      John A Meinel.  Old format is available with the ``--long`` or
      ``-l`` option, patched by William Dodé.

    * By default the commit command refuses to record a revision with
      no changes unless the ``--unchanged`` option is given.

    * The ``--no-plugins``, ``--profile`` and ``--builtin`` command
      line options must come before the command name because they
      affect what commands are available; all other options must come
      after the command name because their interpretation depends on
      it.

    * ``branch`` and ``clone`` added as aliases for ``branch``.

    * Default log format is back to the long format; the compact one
      is available with ``--short``.


  BUG FIXES:

    * Fix bugs in committing only selected files or within a subdirectory.


bzr-0.0.5  2005-06-15
---------------------

  CHANGES:

    * ``bzr`` with no command now shows help rather than giving an
      error.  Suggested by Michael Ellerman.

    * ``bzr status`` output format changed, because svn-style output
      doesn't really match the model of bzr.  Now files are grouped by
      status and can be shown with their IDs.  ``bzr status --all``
      shows all versioned files and unknown files but not ignored files.

    * ``bzr log`` runs from most-recent to least-recent, the reverse
      of the previous order.  The previous behaviour can be obtained
      with the ``--forward`` option.

    * ``bzr inventory`` by default shows only filenames, and also ids
      if ``--show-ids`` is given, in which case the id is the second
      field.


  ENHANCEMENTS:

    * New 'bzr whoami --email' option shows only the email component
      of the user identification, from Jo Vermeulen.

    * New ``bzr ignore PATTERN`` command.

    * Nicer error message for broken pipe, interrupt and similar
      conditions that don't indicate an internal error.

    * Add ``.*.sw[nop] .git .*.tmp *,v`` to default ignore patterns.

    * Per-branch locks keyed on ``.bzr/branch-lock``, available in
      either read or write mode.

    * New option ``bzr log --show-ids`` shows revision and file ids.

    * New usage ``bzr log FILENAME`` shows only revisions that
      affected that file.

    * Changed format for describing changes in ``bzr log -v``.

    * New option ``bzr commit --file`` to take a message from a file,
      suggested by LarstiQ.

    * New syntax ``bzr status [FILE...]`` contributed by Bartosz
      Oler.  File may be in a branch other than the working directory.

    * ``bzr log`` and ``bzr root`` can be given an http URL instead of
      a filename.

    * Commands can now be defined by external programs or scripts
      in a directory on $BZRPATH.

    * New "stat cache" avoids reading the contents of files if they
      haven't changed since the previous time.

    * If the Python interpreter is too old, try to find a better one
      or give an error.  Based on a patch from Fredrik Lundh.

    * New optional parameter ``bzr info [BRANCH]``.

    * New form ``bzr commit SELECTED`` to commit only selected files.

    * New form ``bzr log -r FROM:TO`` shows changes in selected
      range; contributed by John A Meinel.

    * New option ``bzr diff --diff-options 'OPTS'`` allows passing
      options through to an external GNU diff.

    * New option ``bzr add --no-recurse`` to add a directory but not
      their contents.

    * ``bzr --version`` now shows more information if bzr is being run
      from a branch.


  BUG FIXES:

    * Fixed diff format so that added and removed files will be
      handled properly by patch.  Fix from Lalo Martins.

    * Various fixes for files whose names contain spaces or other
      metacharacters.


  TESTING:

    * Converted black-box test suites from Bourne shell into Python;
      now run using ``./testbzr``.  Various structural improvements to
      the tests.

    * testbzr by default runs the version of bzr found in the same
      directory as the tests, or the one given as the first parameter.

    * testbzr also runs the internal tests, so the only command
      required to check is just ``./testbzr``.

    * testbzr requires python2.4, but can be used to test bzr running
      under a different version.

    * Tests added for many other changes in this release.


  INTERNAL:

    * Included ElementTree library upgraded to 1.2.6 by Fredrik Lundh.

    * Refactor command functions into Command objects based on HCT by
      Scott James Remnant.

    * Better help messages for many commands.

    * Expose ``bzrlib.open_tracefile()`` to start the tracefile; until
      this is called trace messages are just discarded.

    * New internal function ``find_touching_revisions()`` and hidden
      command touching-revisions trace the changes to a given file.

    * Simpler and faster ``compare_inventories()`` function.

    * ``bzrlib.open_tracefile()`` takes a tracefilename parameter.

    * New AtomicFile class.

    * New developer commands ``added``, ``modified``.


  PORTABILITY:

    * Cope on Windows on python2.3 by using the weaker random seed.
      2.4 is now only recommended.


bzr-0.0.4  2005-04-22
---------------------

  ENHANCEMENTS:

    * 'bzr diff' optionally takes a list of files to diff.  Still a bit
      basic.  Patch from QuantumG.

    * More default ignore patterns.

    * New 'bzr log --verbose' shows a list of files changed in the
      changeset.  Patch from Sebastian Cote.

    * Roll over ~/.bzr.log if it gets too large.

    * Command abbreviations 'ci', 'st', 'stat', '?' based on a patch
      by Jason Diamon.

    * New 'bzr help commands' based on a patch from Denys Duchier.


  CHANGES:

    * User email is determined by looking at $BZREMAIL or ~/.bzr.email
      or $EMAIL.  All are decoded by the locale preferred encoding.
      If none of these are present user@hostname is used.  The host's
      fully-qualified name is not used because that tends to fail when
      there are DNS problems.

    * New 'bzr whoami' command instead of username user-email.


  BUG FIXES:

    * Make commit safe for hardlinked bzr trees.

    * Some Unicode/locale fixes.

    * Partial workaround for ``difflib.unified_diff`` not handling
      trailing newlines properly.


  INTERNAL:

    * Allow docstrings for help to be in PEP0257 format.  Patch from
      Matt Brubeck.

    * More tests in test.sh.

    * Write profile data to a temporary file not into working
      directory and delete it when done.

    * Smaller .bzr.log with process ids.


  PORTABILITY:

    * Fix opening of ~/.bzr.log on Windows.  Patch from Andrew
      Bennetts.

    * Some improvements in handling paths on Windows, based on a patch
      from QuantumG.


bzr-0.0.3  2005-04-06
---------------------

  ENHANCEMENTS:

    * New "directories" internal command lists versioned directories
      in the tree.

    * Can now say "bzr commit --help".

    * New "rename" command to rename one file to a different name
      and/or directory.

    * New "move" command to move one or more files into a different
      directory.

    * New "renames" command lists files renamed since base revision.

    * New cat command contributed by janmar.

  CHANGES:

    * .bzr.log is placed in $HOME (not pwd) and is always written in
      UTF-8.  (Probably not a completely good long-term solution, but
      will do for now.)

  PORTABILITY:

    * Workaround for difflib bug in Python 2.3 that causes an
      exception when comparing empty files.  Reported by Erik Toubro
      Nielsen.

  INTERNAL:

    * Refactored inventory storage to insert a root entry at the top.

  TESTING:

    * Start of shell-based black-box testing in test.sh.


bzr-0.0.2.1
-----------

  PORTABILITY:

    * Win32 fixes from Steve Brown.


bzr-0.0.2  "black cube"  2005-03-31
-----------------------------------

  ENHANCEMENTS:

    * Default ignore list extended (see bzrlib/__init__.py).

    * Patterns in .bzrignore are now added to the default ignore list,
      rather than replacing it.

    * Ignore list isn't reread for every file.

    * More help topics.

    * Reinstate the 'bzr check' command to check invariants of the
      branch.

    * New 'ignored' command lists which files are ignored and why;
      'deleted' lists files deleted in the current working tree.

    * Performance improvements.

    * New global --profile option.

    * Ignore patterns like './config.h' now correctly match files in
      the root directory only.


bzr-0.0.1  2005-03-26
---------------------

  ENHANCEMENTS:

    * More information from info command.

    * Can now say "bzr help COMMAND" for more detailed help.

    * Less file flushing and faster performance when writing logs and
      committing to stores.

    * More useful verbose output from some commands.

  BUG FIXES:

    * Fix inverted display of 'R' and 'M' during 'commit -v'.

  PORTABILITY:

    * Include a subset of ElementTree-1.2.20040618 to make
      installation easier.

    * Fix time.localtime call to work with Python 2.3 (the minimum
      supported).


bzr-0.0.0.69  2005-03-22
------------------------

  ENHANCEMENTS:

    * First public release.

    * Storage of local versions: init, add, remove, rm, info, log,
      diff, status, etc.

..
   vim: tw=74 ft=rst ff=unix<|MERGE_RESOLUTION|>--- conflicted
+++ resolved
@@ -38,20 +38,18 @@
     * ``bzr init`` will now print a little less verbose output.
       (Marius Kruger)
 
-<<<<<<< HEAD
-    * VirtualVersionedFiles now implements
-      ``iter_lines_added_or_present_in_keys``. This allows the creation of 
-      new branches based on stacked bzr-svn branches. (#311997)
-=======
     * ``bzr log --short`` and ``bzr log --line`` now show tags, if any,
       for each revision. The tags are shown comma-separated inside
       ``{}``. For short format, the tags appear at the end of line
       before the optional ``[merge]`` indicator. For line format,
       the tags appear after the date. (Ian Clatworthy)
->>>>>>> fb7508ec
 
     * Rule-based preferences can now accept multiple patterns for a set of
       rules.  (Marius Kruger)
+
+    * VirtualVersionedFiles now implements
+      ``iter_lines_added_or_present_in_keys``. This allows the creation of 
+      new branches based on stacked bzr-svn branches. (#311997)
 
   BUG FIXES:
 
