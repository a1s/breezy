--- conflicted
+++ resolved
@@ -42,16 +42,9 @@
 
   BUG FIXES:
 
-<<<<<<< HEAD
     * bzr now supports Win32 UNC path (e.g. \\HOST\path). 
       (Alexander Belchenko, #57869)
 
-
-bzr 0.13  2006-12-05
-    
-  No changes from 0.13rc1
-    
-=======
     * pycurl and urllib can detect short reads at different places. Update
       the test suite to test more cases. Also detect http error code 416
       which was raised for that specific bug. Also enhance the urllib
@@ -59,7 +52,10 @@
       short reads during the initial GET). (Vincent Ladeuil, #73948)
 
 
->>>>>>> ee9ddc73
+bzr 0.13  2006-12-05
+    
+  No changes from 0.13rc1
+    
 bzr 0.13rc1  2006-11-27
 
   IMPROVEMENTS:
