# Copyright (C) 2009 Jelmer Vernooij <jelmer@samba.org>
#
# This program is free software; you can redistribute it and/or modify
# it under the terms of the GNU General Public License as published by
# the Free Software Foundation; either version 2 of the License, or
# (at your option) any later version.
#
# This program is distributed in the hope that it will be useful,
# but WITHOUT ANY WARRANTY; without even the implied warranty of
# MERCHANTABILITY or FITNESS FOR A PARTICULAR PURPOSE.  See the
# GNU General Public License for more details.
#
# You should have received a copy of the GNU General Public License
# along with this program; if not, write to the Free Software
# Foundation, Inc., 59 Temple Place, Suite 330, Boston, MA  02111-1307  USA

"""Tests for GitShaMap."""

from dulwich.objects import (
    Commit,
    )

import os

from bzrlib.revision import (
    Revision,
    )

from bzrlib.tests import (
    TestCase,
    TestCaseInTempDir,
    UnavailableFeature,
    )
from bzrlib.transport import (
    get_transport,
    )

from bzrlib.plugins.git.shamap import (
<<<<<<< HEAD
    DictGitShaMap,
    IndexGitShaMap,
    SqliteGitShaMap,
    TdbGitShaMap,
=======
    SqliteBzrGitCache,
    DictBzrGitCache,
    TdbBzrGitCache,
>>>>>>> f6885a2c
    )

class TestGitShaMap:

    def test_commit(self):
        self.map.start_write_group()
        updater = self.cache.get_updater(Revision("myrevid"))
        c = Commit()
        c.committer = "Jelmer <jelmer@samba.org>"
        c.message = "Teh foo bar"
        c.tree = "cc9462f7f8263ef5adfbeff2fb936bb36b504cba"
        updater.add_object(c, None)
        self.map.commit_write_group()
        self.assertEquals(
            ("commit", ("myrevid", "cc9462f7f8263ef5adfbeff2fb936bb36b504cba")),
            self.map.lookup_git_sha(c.id))

    def test_lookup_notfound(self):
        self.assertRaises(KeyError,
            self.map.lookup_git_sha, "5686645d49063c73d35436192dfc9a160c672301")

    def test_blob(self):
        thesha = "9686645d49063c73d35436192dfc9a160c672301"
        self.map.start_write_group()
        updater = self.cache.get_updater(Revision("myrevid"))
        updater.add_object(Commit(), None)
        self.map.add_entries("myrevid", [], 
            "5686645d49063c73d35436192dfc9a160c672301",
            "cc9462f7f8263ef5adfbeff2fb936bb36b504cba", [
                ("myfileid", "blob", thesha, "myrevid")
                ])
        self.map.commit_write_group()
        self.assertEquals(
            ("blob", ("myfileid", "myrevid")),
            self.map.lookup_git_sha(thesha))
        self.assertEquals(thesha,
            self.map.lookup_blob_id("myfileid", "myrevid"))

    def test_tree(self):
        thesha = "8686645d49063c73d35436192dfc9a160c672301"
        self.map.start_write_group()
        self.map.add_entries("myrevid", [], 
            "5686645d49063c73d35436192dfc9a160c672301",
            "cc9462f7f8263ef5adfbeff2fb936bb36b504cba", [
            ("somepath", "tree", thesha, "myrevid")])
        self.map.commit_write_group()
        self.assertEquals(
            ("tree", ("somepath", "myrevid")),
            self.map.lookup_git_sha(thesha))

    def test_revids(self):
        self.map.start_write_group()
        self.map.add_entries("myrevid", [], 
            "5686645d49063c73d35436192dfc9a160c672301",
            "cc9462f7f8263ef5adfbeff2fb936bb36b504cba", [])
        self.map.commit_write_group()
        self.assertEquals(["myrevid"], list(self.map.revids()))

    def test_missing_revisions(self):
        self.map.start_write_group()
        self.map.add_entries("myrevid", [], 
            "5686645d49063c73d35436192dfc9a160c672301",
            "cc9462f7f8263ef5adfbeff2fb936bb36b504cba", [])
        self.map.commit_write_group()
        self.assertEquals(set(["lala", "bla"]),
            set(self.map.missing_revisions(["myrevid", "lala", "bla"])))


class DictGitShaMapTests(TestCase,TestGitShaMap):

    def setUp(self):
        TestCase.setUp(self)
        self.cache = DictBzrGitCache()
        self.map = self.cache.idmap


class SqliteGitShaMapTests(TestCase,TestGitShaMap):

    def setUp(self):
        TestCase.setUp(self)
        self.cache = SqliteBzrGitCache(os.path.join(self.test_dir, 'foo.db'))
        self.map = self.cache.idmap


class TdbGitShaMapTests(TestCaseInTempDir,TestGitShaMap):

    def setUp(self):
        TestCaseInTempDir.setUp(self)
        try:
            self.cache = TdbBzrGitCache(os.path.join(self.test_dir, 'foo.tdb'))
        except ImportError:
            raise UnavailableFeature("Missing tdb")
<<<<<<< HEAD


class IndexGitShaMapTests(TestCaseInTempDir,TestGitShaMap):

    def setUp(self):
        TestCaseInTempDir.setUp(self)
        self.map = IndexGitShaMap(get_transport(self.test_dir))
=======
        self.map = self.cache.idmap
>>>>>>> f6885a2c
<|MERGE_RESOLUTION|>--- conflicted
+++ resolved
@@ -36,16 +36,10 @@
     )
 
 from bzrlib.plugins.git.shamap import (
-<<<<<<< HEAD
-    DictGitShaMap,
-    IndexGitShaMap,
-    SqliteGitShaMap,
-    TdbGitShaMap,
-=======
+    DictBzrGitCache,
+    IndexBzrGitCache,
     SqliteBzrGitCache,
-    DictBzrGitCache,
     TdbBzrGitCache,
->>>>>>> f6885a2c
     )
 
 class TestGitShaMap:
@@ -138,14 +132,12 @@
             self.cache = TdbBzrGitCache(os.path.join(self.test_dir, 'foo.tdb'))
         except ImportError:
             raise UnavailableFeature("Missing tdb")
-<<<<<<< HEAD
+        self.map = self.cache.idmap
 
 
 class IndexGitShaMapTests(TestCaseInTempDir,TestGitShaMap):
 
     def setUp(self):
         TestCaseInTempDir.setUp(self)
-        self.map = IndexGitShaMap(get_transport(self.test_dir))
-=======
-        self.map = self.cache.idmap
->>>>>>> f6885a2c
+        self.cache = IndexBzrGitCache(get_transport(self.test_dir))
+        self.map = self.cache.idmap