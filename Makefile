<<<<<<< HEAD
# Copyright (C) 2005, 2006, 2007 Canonical Ltd
#
# This program is free software; you can redistribute it and/or modify
# it under the terms of the GNU General Public License as published by
# the Free Software Foundation; either version 2 of the License, or
# (at your option) any later version.
#
# This program is distributed in the hope that it will be useful,
# but WITHOUT ANY WARRANTY; without even the implied warranty of
# MERCHANTABILITY or FITNESS FOR A PARTICULAR PURPOSE.  See the
# GNU General Public License for more details.
#
# You should have received a copy of the GNU General Public License
# along with this program; if not, write to the Free Software
# Foundation, Inc., 59 Temple Place, Suite 330, Boston, MA  02111-1307  USA

# A relatively simple Makefile to assist in building parts of bzr. Mostly for
# building documentation, etc.

.PHONY: all clean extensions pyflakes api-docs

all: extensions

extensions:
	@echo "building extension modules."
	python setup.py build_ext -i

check: extensions
=======
all:

check: docs
>>>>>>> b56687a6
	python -Werror ./bzr selftest -v $(tests)
	@echo "Running all tests with no locale."
	LC_CTYPE= LANG=C LC_ALL= ./bzr selftest -v $(tests)
	python -O -Werror ./bzr selftest -v $(tests)

check-msgeditor:
	./bzr --no-plugins selftest -v msgeditor

# Run Python style checker (apt-get install pyflakes)
pyflakes:
	pyflakes bzrlib

pyflakes-nounused:
	# There are many of these warnings at the moment and they're not a
	# high priority to fix
	pyflakes bzrlib | grep -v ' imported but unused'

clean:
	python setup.py clean
	-find . -name "*.pyc" -o -name "*.pyo" | xargs rm -f
	rm -rf test????.tmp

docfiles = bzr bzrlib
api-docs:
	mkdir -p api/html
	PYTHONPATH=$(PWD) python tools/bzr_epydoc --html -o api/html --docformat 'restructuredtext en' $(docfiles)

check-api-docs:
	PYTHONPATH=$(PWD) python tools/bzr_epydoc --check --docformat 'restructuredtext en' $(docfiles)


# build emacs cross-reference
tag_files=./bzr ./bzrlib/*py ./bzrlib/selftest/*.py
TAGS: $(tag_files)
	ctags-exuberant -e $(tag_files)


# Produce HTML docs to upload on Canonical server
HTMLDIR := html_docs
PRETTYDIR := pretty_docs

html-docs: docs
	python tools/win32/ostools.py copytodir $(htm_files) doc/default.css $(HTMLDIR)


# translate txt docs to html
doc_dir := doc 
txt_files := $(wildcard $(addsuffix /*.txt, $(doc_dir))) doc/bzr_man.txt
htm_files := $(patsubst %.txt, %.htm, $(txt_files)) 
dev_txt_files := $(wildcard $(addsuffix /*.txt, doc/developers))
dev_htm_files := $(patsubst %.txt, %.htm, $(dev_txt_files)) 

pretty-html-docs: pretty_files

pretty_docs:
	python -c "import os; os.mkdir('$(PRETTYDIR)')"

pretty_files: $(patsubst doc/%.txt, $(PRETTYDIR)/%.htm, $(txt_files))

doc/developers/%.htm: doc/developers/%.txt
	python tools/rst2html.py --link-stylesheet --stylesheet=../default.css $< $@

doc/developers/HACKING.htm: doc/developers/HACKING
	python tools/rst2html.py --link-stylesheet --stylesheet=../default.css $< $@

%.htm: %.txt
	python tools/rst2html.py --link-stylesheet --stylesheet=default.css $< $@

$(PRETTYDIR)/%.htm: pretty_docs doc/%.txt
	python tools/rst2prettyhtml.py doc/bazaar-vcs.org.kid doc/$*.txt \
	$(PRETTYDIR)/$*.htm

MAN_DEPENDENCIES = bzrlib/builtins.py \
		 bzrlib/bundle/commands.py \
		 bzrlib/conflicts.py \
		 bzrlib/sign_my_commits.py \
		 generate_docs.py \
		 tools/doc_generate/__init__.py \
		 tools/doc_generate/autodoc_rstx.py

doc/bzr_man.txt: $(MAN_DEPENDENCIES)
	python generate_docs.py -o $@ rstx

MAN_PAGES = man1/bzr.1
man1/bzr.1: $(MAN_DEPENDENCIES)
	python generate_docs.py -o $@ man

ALL_DOCS = $(htm_files) $(MAN_PAGES) doc/developers/HACKING.htm $(dev_htm_files)
docs: $(ALL_DOCS)

copy-docs: docs
	python tools/win32/ostools.py copytodir $(htm_files) \
		doc/default.css NEWS README \
		win32_bzr.exe/doc
	python tools/win32/ostools.py copytodir doc/developers/HACKING.htm \
		win32_bzr.exe/doc/developers

# clean produced docs
clean-docs:
	python tools/win32/ostools.py remove $(ALL_DOCS) \
	$(HTMLDIR) $(PRETTYDIR) doc/bzr_man.txt


# make bzr.exe for win32 with py2exe
exe:
	@echo *** Make bzr.exe
	python setup.py py2exe > py2exe.log
	python tools/win32/ostools.py copytodir tools/win32/start_bzr.bat win32_bzr.exe
	python tools/win32/ostools.py copytodir tools/win32/bazaar.url win32_bzr.exe

# win32 installer for bzr.exe
installer: exe copy-docs
	@echo *** Make windows installer
	cog.py -d -o tools/win32/bzr.iss tools/win32/bzr.iss.cog
	iscc /Q tools/win32/bzr.iss

# win32 python's distutils-based installer
# require to have python interpreter installed on win32
python-installer: docs
	python setup.py bdist_wininst --install-script="bzr-win32-bdist-postinstall.py" -d .


# clean on win32 all installer-related files and directories
clean-win32:
	python tools/win32/ostools.py remove build
	python tools/win32/ostools.py remove win32_bzr.exe
	python tools/win32/ostools.py remove py2exe.log
	python tools/win32/ostools.py remove doc/*.htm
	python tools/win32/ostools.py remove doc/bzr_man.txt
	python tools/win32/ostools.py remove tools/win32/bzr.iss
	python tools/win32/ostools.py remove bzr-setup*.exe
	python tools/win32/ostools.py remove bzr-*win32.exe
	python tools/win32/ostools.py remove dist<|MERGE_RESOLUTION|>--- conflicted
+++ resolved
@@ -1,4 +1,3 @@
-<<<<<<< HEAD
 # Copyright (C) 2005, 2006, 2007 Canonical Ltd
 #
 # This program is free software; you can redistribute it and/or modify
@@ -26,12 +25,7 @@
 	@echo "building extension modules."
 	python setup.py build_ext -i
 
-check: extensions
-=======
-all:
-
-check: docs
->>>>>>> b56687a6
+check: docs extensions
 	python -Werror ./bzr selftest -v $(tests)
 	@echo "Running all tests with no locale."
 	LC_CTYPE= LANG=C LC_ALL= ./bzr selftest -v $(tests)
