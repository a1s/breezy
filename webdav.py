--- conflicted
+++ resolved
@@ -448,11 +448,8 @@
             raise NoSuchFile(abs_from)
         if code == 409:
             raise DirectoryNotEmpty(abs_to)
-<<<<<<< HEAD
         # Overwriting  allowed, 201 means  abs_to did  not exist,
         # 204 means it did exist.
-=======
->>>>>>> 3be77419
         if code not in (201, 204):
             self._raise_curl_http_error(curl, 
                                         'unable to move to %r' % (abs_to))
