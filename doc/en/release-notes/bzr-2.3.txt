--- conflicted
+++ resolved
@@ -74,14 +74,12 @@
   been recommended since 2007. The file itself will be removed in the next
   release. (John Arbash Meinel)
 
-<<<<<<< HEAD
+* The BZR_COLUMNS environment variable can be set to 0 to indicate no
+  limitation on the width of the terminal.  (Neil Martinsen-Burrell, #675652)
+
 * You are now able to commit directly to a stacked branch. Any needed
   parent inventories will be filled in as part of the commit process.
   (John Arbash Meinel, #375013)
-=======
-* The BZR_COLUMNS environment variable can be set to 0 to indicate no
-  limitation on the width of the terminal.  (Neil Martinsen-Burrell, #675652)
->>>>>>> 08b6d51f
 
 Documentation
 *************
