--- conflicted
+++ resolved
@@ -35,15 +35,9 @@
   options matching a given regular expression is now controlled via the
   ``--all`` option.  (Vincent Ladeuil, bug #670251)
 
-<<<<<<< HEAD
-* Bazaar now caches a branch's tags while that branch is read-locked.
-  This removes 1 network roundtrip from most interactions with a remote
-  branch.  (Andrew Bennetts)
-=======
 * ``bzr resolve`` now reports the number of conflicts resolved and the
   number of remaining conflicts. This provides a better feedback about the
   whole resolution process. (Vincent Ladeuil)
->>>>>>> 1e1dc09e
 
 Bug Fixes
 *********
