####################
Bazaar Release Notes
####################

.. toctree::
   :maxdepth: 1

bzr 2.2.3
#########

:2.2.3: NOT RELEASED YET

Compatibility Breaks
********************

* Launchpad has announced that the ``edge.launchpad.net`` instance is
  deprecated and may be shut down in the future
  <http://blog.launchpad.net/general/edge-is-deprecated>.  Bazaar has therefore
  been updated in this release to talk to the main (``launchpad.net``) servers,
  rather than the ``edge`` ones. (Vincent Ladeuil, #583667)

New Features
************

Bug Fixes
*********

Improvements
************

Documentation
*************

API Changes
***********

Internals
*********

Testing
*******

bzr 2.2.2
#########

:2.2.2: 2010-11-25

This is a bugfix release. None of these bugfixes are critical, but upgrading
is recommended for all users on earlier 2.2 releases.

New Features
************

Bug Fixes
*********

* ``bzr resolve --take-other <file>`` will not crash anymore if ``<file>``
  is involved in a text conflict (but the conflict is still not
  resolved). (Vincent Ladeuil, #646961)

* Commit in a bound branch or heavyweight checkout now propagates tags
  (e.g. from a merge) to the master branch (and informs the user if there
  is a conflict).  (Andrew Bennetts, #603395)
  
<<<<<<< HEAD
* Correctly set the Content-Type header when http POSTing to comply
  with stricter web frameworks. (Vincent Ladeuil, #665100)
=======
* Correctly set the Content-Type header when HTTP POSTing to comply
  with stricter web frameworks. (Vincent Ladeuil, #655100)
>>>>>>> 1cf2c388

* ``NotBranchError`` no longer allows errors from calling
  ``bzrdir.open_repository()`` to propagate.  This is unhelpful at best,
  and at worst can trigger infinite loops in callers.  (Andrew Bennetts)
  
* Skip tests that needs a bzr source tree when there isn't one. This is
  needed to succesfully run the test suite for installed versions.
  (Vincent Ladeuil, #644855).

* Skip the tests that requires respecting the chmod bits when running as
  root. Including the one that wasn't present in 2.1.
  (Vincent Ladeuil, #646133)

* Using bzr with `lp:` URLs behind an HTTP proxy should work.
  (Robert Collins, #558343)

* Windows installers no longer requires the Microsoft vcredist to be
  installed.
  (Martin [gz], Gary van der Merwe, #632465)

* Close leaked socket to SSH subprocesses, which caused dput sftp uploads
  to hang.  (Max Bowsher, #659590)

Testing
*******

* Add ``tests/ssl_certs/ca.crt`` to the required test files list. Test
  involving the pycurl https test server fail otherwise when running
  selftest from an installed version. (Vincent Ladeuil, #651706)

* Fix tests that failed when run under ``LANG=C``.
  (Andrew Bennetts, #632387)


bzr 2.2.1
#########

:2.2.1: 2010-09-17

This is a bugfix release which also includes bugfixes from 2.0.6 and
2.1.3. None are critical, but upgrading is recommended for all users on
earlier 2.2 releases.

Bug Fixes
*********

* Additional merges after an unrelated branch has been merged with its
  history no longer crash when deleted files are involved.
  (Vincent Ladeuil, John Arbash Meinel, #375898)

* ``bzr add SYMLINK/FILE`` now works properly when the symlink points to a
  previously-unversioned directory within the tree: the directory is
  marked versioned too.
  (Martin Pool, #192859)

* ``bzr commit SYMLINK`` now works, rather than trying to commit the
  target of the symlink.
  (Martin Pool, John Arbash Meinel, #128562)

* ``bzr upgrade`` now creates the ``backup.bzr`` directory with the same
  permissions as ``.bzr`` directory on a POSIX OS.
  (Parth Malwankar, #262450)

* CommitBuilder now uses the committer instead of _config.username to generate
  the revision-id.  (Aaron Bentley, #614404)

* Configuration files in ``${BZR_HOME}`` are now written in an atomic
  way which should help avoid problems with concurrent writers.
  (Vincent Ladeuil, #525571)

* Cope with Microsoft FTP server that returns reply '250 Directory
  created' when mkdir succeeds.  (Martin Pool, #224373)

* Don't traceback trying to unversion children files of an already
  unversioned directory.  (Vincent Ladeuil, #494221)

* Don't traceback when a lockdir's ``held/info`` file is corrupt (e.g.
  contains only NUL bytes).  Instead warn the user, and allow ``bzr
  break-lock`` to remove it.  (Andrew Bennetts, #619872)
  
* Fix ``AttributeError on parent.children`` when adding a file under a
  directory that was a symlink in the previous commit.
  (Martin Pool, #192859)

* Fix ``AttributeError: 'NoneType' object has no attribute 'close'`` in
  ``_close_ssh_proc`` when using ``bzr+ssh://``.  This was causing
  connections to pre-1.6 bzr+ssh servers to fail, and causing warnings on
  stderr in some other circumstances.  (Andrew Bennetts, #633745)

* Only call ``setlocale`` in the bzr startup script on posix systems. This
  avoids an issue with the newer windows C runtimes used by Python 2.6 and
  later which can mangle bytestrings printed to the console.
  (Martin [gz], #631350)

* Prevent ``CHKMap.apply_delta`` from generating non-canonical CHK maps,
  which can result in "missing referenced chk root keys" errors when
  fetching from repositories with affected revisions.
  (Andrew Bennetts, #522637)

* Raise ValueError instead of a string exception.
  (John Arbash Meinel, #586926)

* Reduce peak memory by one copy of compressed text.
  (John Arbash Meinel, #566940)

* Repositories accessed via a smart server now reject being stacked on a
  repository in an incompatible format, as is the case when accessing them
  via other methods.  This was causing fetches from those repositories via
  a smart server (e.g. using ``bzr branch``) to receive invalid data.
  (Andrew Bennetts, #562380)

* Selftest with versions of subunit that support ``stopTestRun`` will no longer
  error. This error was caused by 2.0 not being updated when upstream
  python merged the end of run patch, which chose ``stopTestRun`` rather than
  ``done``. (Robert Collins, #571437)

* Stop ``AttributeError: 'module' object has no attribute 'ElementTree'``
  being thrown from ``xml_serializer`` on certain cElementTree setups.
  (Martin [gz], #254278)

* Upgrading or fetching from a non-rich-root repository to a rich-root
  repository (e.g. from pack-0.92 to 2a) no longer fails with
  ``'Inter1and2Helper' object has no attribute 'source_repo'``.  This was
  a regression from Bazaar 2.1.  (Andrew Bennetts, #636930)
  
* When passing a file to ``UTF8DirReader`` make sure to close the current
  directory file handle after the chdir fails. Otherwise when passing many
  filenames into a command line ``bzr status`` we would leak descriptors.
  (John Arbash Meinel, #583486)

Documentation
*************

* Fix a lot of references in the docs to the old http://bazaar-vcs.org to
  the new http://bazaar.canonical.com or http://wiki.bazaar.canonical.com
  (John Arbash Meinel, #617503)

Internals
*********

* Remove used and broken code path in ``BranchInitHookParams.__repr__``.
  (Andrew Bennetts)

Testing
*******

* ``build_tree_contents`` can create symlinks.
  (Martin Pool, John Arbash Meinel)

* Tracebacks from a parameterized test are no longer reported against every
  parameterization of that test.  This was done by adding a hack to
  ``bzrlib.tests.clone_test`` so that it no longer causes
  testtools.TestCase instances to share a details dict.
  (Andrew Bennetts, #625574)

bzr 2.2
#######

:Codename: La Hulpe
:2.2: 2010-08-06

This release marks the start of another long-term-stable series. From
here, we will only make bugfix releases on the 2.2 series (2.2.1, etc),
while 2.3 will become our new development series. The 2.0 and 2.1 series
will also continue to get bugfixes. (Currently 2.0 is planned to be
supported for another 6 months.)

This is primarily a bugfix and polish release over the 2.1 series, with
a large number of bugs fixed (>120), and some performance improvements.

There are some compatibility changes in this release.  For users of bzrlib
as a library, we now request that they call ``bzrlib.initialize`` and use
the returned context manager appropriately. For commandline users we no
longer guess user identity for ``bzr commit``, users must specify their
identity using ``bzr whoami`` (you don't need to specify your identity for
readonly operations).

Users are encouraged to upgrade from the other stable series.

Compatibility Breaks
********************

* BzrError subclasses no longer support the name "message" to be used
  as an argument for __init__ or in _fmt format specification as this
  breaks in some Python versions. errors.LockError.__init__ argument
  is now named "msg" instead of earlier "message".
  (Parth Malwankar, #603461)

* The old ``bzr selftest --benchmark`` option has been removed.
  <https://launchpad.net/bzr-usertest> is an actively-maintained
  macrobenchmark suite.
  (Martin Pool)

Bug Fixes
*********

* ``bzr ignore PATTERNS`` exits with error if a bad pattern is supplied.
  ``InvalidPattern`` exception error message now shows faulting
  regular expression.
  (Parth Malwankar #300062)

* Configuration files in ``${BZR_HOME}`` are now written in an atomic
  way which should help avoid problems with concurrent writers.
  (Vincent Ladeuil, #525571)

* Don't traceback trying to unversion children files of an already
  unversioned directory.  (Vincent Ladeuil, #494221)

* ``HTTP/1.1`` test servers now set a ``Content-Length`` header to comply
  with pedantic ``HTTP/1.1`` clients. (Vincent Ladeuil, #568421)

* Progress bars prefer to truncate the text message rather than the
  counters.  The spinner is shown between the network transfer indicator
  and the progress message.  Progress bars are correctly cleared off when 
  they finish.  (Martin Pool, #611127)

* Recursive binding for checkouts is now detected by bzr. A clear error
  message is shown to the user. (Parth Malwankar, #405192)

Improvements
************

* Add ``bzrlib.merge.MergeIntoMerger``, which can merge part or all of a
  tree, and works with unrelated branches.  (Andrew Bennetts)

* Add py2exe windows target ``bzrw.exe``. This allow for starting a Bazaar
  GUI with out have a console open in the background.
  (Gary van der Merwe, #433781)

Documentation
*************

* ``bzr help patterns`` now explains case insensitive patterns and
  points to Python regular expression documentation.
  (Parth Malwankar, #594386)

API Changes
***********

* Delete ``ProgressTask.note``, which was deprecated in 2.1.

Testing
*******

* Unit test added to ensure that "message" is not uses as a format variable
  name in BzrError subclasses as this conflicts with some Python versions.
  (Parth Malwankar, #603461)

bzr 2.2b4
#########

:Codename: Monkey Magic
:2.2b4: 2010-07-10


This fourth and final beta in the 2.2 series now stabilizes the internal
APIs. Plugin authors are recommended to ensure their releases are
compatible, so that 2.2rc1 can be a true release candidate, containing
stable and compatible plugin versions. 

For users of bzrlib as a library, one of the primary changes is to request
that they call ``bzrlib.initialize`` and use the returned context manager
appropriately.

Better interaction with ``bzr-loom`` to make sure branching from a loom
even over a smart server still yields a local loom. Not to mention lots of
bugfixes over 2.2b3.

Compatibility Breaks
********************

* bzrlib library users now need to call ``__enter__`` and ``__exit__`` on
  the result of ``bzrlib.initialize``. This change was made when fixing
  the bad habit recent bzr versions have had of leaving progress bars 
  behind on the screen. That required calling another function before
  exiting the program, and it made sense to provide a full context
  manager at the same time. (Robert Collins)

* The ``bzr`` front end now requires a ``bzrlib.ui.ui_factory`` which is a
  context manager in the Python 2.5 and above sense. The bzrlib base class
  is such a manager, but third party UI factories which do not derive from
  ``bzrlib.ui.UIFactory`` will be incompatible with the command line front
  end.

* URLs like ``foo:bar/baz`` are now always parsed as a URL with scheme "foo"
  and path "bar/baz", even if bzr does not recognize "foo" as a known URL
  scheme.  Previously these URLs would be treated as local paths.
  (Gordon Tyler)


New Features
************

* Support ``--directory`` option for a number of additional commands:
  conflicts, merge-directive, missing, resolve, shelve, switch,
  unshelve, whoami. (Martin von Gagern, #527878)

Bug Fixes
*********

* ``bzr branch`` to a new repository with a default stacking policy no
  longer transfers the full history unnecessarily.
  (Andrew Bennetts, #597942)

* ``bzr init`` does not recursively scan directory contents anymore
  leading to faster init for directories with existing content.
  (Martin [gz], Parth Malwankar, #501307)

* ``bzr log --exclude-common-ancestry`` is now taken into account for
  linear ancetries. (Vincent Ladeuil, #575631)

* ``bzr log -r branch:REMOTE`` can now properly log the remote branch,
  rather than trying to fetch the data locally and failing because of a
  readonly error. (Martin von Gagern, #149270)

* ``bzr pull`` now works when a lp: URL is explicitly defined as the parent
  or pull location in locations.conf or branch.conf.
  (Gordon Tyler, #534787)

* ``bzr reconfigure --unstacked`` now works with branches accessed via a
  smart server. (Andrew Bennetts, #551525)

* ``BzrDir.find_branches`` should ignore branches with missing repositories.
  (Marius Kruger, Robert Collins)

* ``BzrDir.find_bzrdirs`` should ignore dirs that raises PermissionDenied.
  (Marius Kruger, Robert Collins)

* Ensure that wrong path specifications in ``BZR_PLUGINS_AT`` display
  proper error messages. (Vincent Ladeuil, #591215)

* Explicitly removing ``--profile-imports`` option from parsed command-line
  arguments on Windows, because bzr script does the same.
  (Alexander Belchenko, #588277)

* Fetching was slightly confused about the best code to use and was
  using a new code path for all branches, resulting in more lookups than
  necessary on old branches. (Robert Collins, #593515)

* Final fix for 'no help for command' issue. We now show a clean message
  when a command has no help, document how to set help more clearly, and
  test that all commands available to the test suite have help.
  (Robert Collins, #177500)

* Invalid patterns supplied to ``Globster`` or ``lazy_regex`` now raise
  ``InvalidPattern`` exception showing clear error message to the user.
  (Parth Malwankar #300062)

* Progress output is cleaned up when exiting.  (Aaron Bentley)

* Raise ValueError instead of a string exception.
  (John Arbash Meinel, #586926)

* Relative imports in plugins are now handled correctly when using
  BZR_PLUGINS_AT. (Vincent Ladeuil, #588959)

* ``ScriptRunner`` now strips off leading indentation from test scripts,
  which previously caused "SyntaxError: No command for line".
  (Martin Pool)

* Show unicode filenames in diff headers using terminal encoding. 
  (Alexander Belchenko, Bug #382699)
  NOTE for Windows users: If user need to save diff to file then user need to
  change encoding of the terminal to ANSI encoding with command ``chcp XXX``
  (e.g. ``chcp 1251`` for Russian Windows).

* URL displayed for use with ``break-lock`` when smart server sees lock
  contention are now valid. Default timeout for lock contention retry is
  now 30 seconds instead of 300 seconds.
  (Parth Malwankar, #250451)

* ``walkdirs`` now raises a useful message when the filenames are not using
  the filesystem encoding. (Eric Moritz, #488519)

* Enable debugging of bzr on windows with pdb and other tools. This was 
  broken because we call GetCommandLineW on windows. The fix adjusts the 
  command line we get to be the same length as sys.argv.
  (Jason Spashett, Alexander Belchenko, #587868)

Improvements
************

* Bazaar now reads data from SSH connections more efficiently on platforms
  that provide the ``socketpair`` function, and when using paramiko.
  (Andrew Bennetts, #590637)

* ``Branch.copy_content_into`` is now a convenience method dispatching to
  a ``InterBranch`` multi-method. This permits ``bzr-loom`` and other
  plugins to intercept this even when a ``RemoteBranch`` proxy is in use.
  (Robert Collins, #201613)

* ``Branch`` formats can now be loaded lazily by registering a
  ``MetaDirBranchFormatFactory`` rather than an actual format. This will
  cause the named format class to be loaded only when an enumeration of
  formats is needed or when the format string for the object is
  encountered. (Robert Collins, Jelmer Vernooij)

* The encoding that bzr uses to output things other than file content can
  now be overridden via the output_encoding configuration option.
  (Martin Pool, #340394)

* Use lazy imports in ``bzrlib/merge.py`` so that plugins like ``news_merge``
  do not cause modules to be loaded unnecessarily just because the plugin
  registers a merge hook.  This improves ``bzr rocks`` time by about 25%
  in a default installation (with just the core plugins).
  (Andrew Bennetts)

Documentation
*************

* Added ``regression`` tag to our tags list. (Robert Collins)

* Improved our release checklist to have a bit less churn and leave things
  ready-to-go for the next action (including other people doing
  development). (Robert Collins)

* Remove obsolete discussion of PQM in documentation about how to
  contribute to Bazaar.  (Martin Pool, #588444)

API Changes
***********

* ``bzrlib.branch.InterBranch._get_branch_formats_to_test`` now returns
  an iterable of format pairs, rather than just a single pair, permitting
  InterBranch objects that work with multiple permutations to be
  comprehensively tested. (Robert Collins)

* ``bzrlib.lsprof.profile`` will no longer silently generate bad threaded
  profiles when concurrent profile requests are made. Instead the profile
  requests will be serialised. Reentrant requests will now deadlock.
  (Robert Collins)

* ``bzrlib.knit.KnitSequenceMatcher``, which has been deprecated since
  2007, has been deleted.  Use ``PatienceSequenceMatcher`` from
  ``bzrlib.patiencediff`` instead. (Andrew Bennetts)

* ``bzrlib.re_compile_checked`` is now deprecated. Caller should handle
  ``bzrlib.errors.InvalidPattern`` exception thrown by ``re.match`` in
  case the default error message not suitable for the use case.
  (Parth Malwankar)

* ``bzrlib.tests.blackbox.ExternalBase`` is deprecated.  It provided only
  one method ``check_output``, and we now recommend checking command
  output using ``run_script``. (Martin Pool)

* ``bzrlib.transport.ssh.SSHVendor.connect_ssh`` now returns an object
  that implements the interface of ``bzrlib.transport.ssh.SSHConnection``.
  Third-party implementations of ``SSHVendor`` may need to be updated
  accordingly.  Similarly, any code using ``SSHConnection`` directly will
  need to be updated.  (Andrew Bennetts)

* The constructor of ``bzrilb.smart.medium.SmartSSHClientMedium`` has
  changed to take an ``SSHParams`` instance (replacing many individual
  values).  (Andrew Bennetts)

Internals
*********

* ``bzrlib.osutils.get_terminal_encoding`` will now only mutter its
  selection when explicitly requested; this avoids many duplicate calls
  being logged when helpers, wrappers and older code that manually calls
  it are executed it is now logged deliberately by the ui setup code.
  (Robert Collins)

* Improved ``bzrlib.urlutils`` to handle lp:foo/bar URLs. (Gordon Tyler)

* ``bzrlib._c_static_tuple.StaticTuple`` now implements ``__sizeof__``, so
  that ``sys.getsizeof`` and other memory analysis tools will report more
  accurate results. (Andrew Bennetts)

* The symbol_versioning module can now cleanup after itself -
  ``suppress_deprecation_warnings`` now returns a cleanup function.
  (Robert Collins)

Testing
*******

* Add ``bzrlib.tests.fixtures`` to hold code for setting up objects
  to test.  (Martin Pool)

* ``test_import_tariff`` now respects BZR_PLUGINS_AT and BZR_PLUGINS_DISABLE.
  (Vincent Ladeuil, #595587)


bzr 2.2b3
#########

:2.2b3: 2010-05-28

This third beta in the 2.2 series brings with it all the goodness of 2.1.2
and 2.0.6 (though it preceeds 2.0.6 slightly). Of particular note for
users are compatibility fixes with bzr 1.5 and below servers, a hopeful
end to the EINTR errors caused by SIGWINCH interactions, a shiny new
bash completion script and bzr will no longer guess at identity details -
it was too unreliable in reality. Use ``bzr whoami`` on every new install.
For developers we have some API changes which may impact plugins as well
as a bunch of our regular improvements to internal clarity and test
support.

Compatibility Breaks
********************

* An API break has been made to the lock_write method of ``Branch`` and
  ``Repository`` objects; they now return ``branch.BranchWriteLockResult``
  and ``repository.RepositoryWriteLockResult`` objects. This makes
  changing the API in future easier and permits some cleaner calling code.
  The lock_read method has also changed from having no defined return
  value to returning ``LogicalLockResult`` objects.
  (Robert Collins)

* ``bzr`` does not try to guess the username as ``username@hostname``
  and requires it to be explictly set. This can be set using ``bzr
  whoami``. (Parth Malwankar, #549310)

* ``bzrlib.commands.Command`` will now raise ValueError during
  construction if there is no __doc__ set. (Note, this will be reverted in
  2.2b4) (Robert Collins)

* The source tree no longer contains a contrib/zsh/_bzr completion
  script. The new file contrib/zsh/README suggests alternatives.
  (Martin von Gagern, #560030)

New Features
************

* ``bzr commit`` accepts ``-p`` (for "patch") as a shorter name for
  ``--show-diff``.
  (Parth Malwankar, #571467)
  
* ``bzr ignore`` now supports a ``--default-rules`` option that displays
  the default ignore rules used by bzr. The flag ``--old-default-rules``
  is no longer supported by ``ignore``.
  (Parth Malwankar, #538703)

* ``bzr pack`` now supports a ``--clean-obsolete-packs`` option that
  can save disk space by deleting obsolete pack files created during the
  pack operation.
  (Parth Malwankar, #304320)

* New command line option ``--authors`` to ``bzr log`` allows users to
  select which of the apparent authors and committer should be
  included in the log. Defaults depend on format. (Martin von Gagern, #513322)

* Support ``--directory`` option for a number of additional commands:
  added, annotate, bind, cat, cat-revision, clean-tree, deleted,
  export, ignore, ignored, lookup-revision, ls, modified, nick,
  re-sign, unbind, unknowns.
  (Martin von Gagern, #527878)

* The bash_completion plugin from the bzr-bash-completion project has
  been merged into the tree. It provides a bash-completion command and
  replaces the outdated ``contrib/bash/bzr`` script with a version
  using the plugin. (Martin von Gagern, #560030)

* A new transport based on GIO (the Gnome I/O library) provides access to
  Samba shares, WebDAV using gio+smb and gio+dav. It is also possible to
  use gio for some already existing transport methods as gio+file,
  gio+sftp, gio+ftp. 
  (Mattias Eriksson)

Bug Fixes
*********

* Alias information shown by ``bzr help`` is now accurate. This
  was showing an internal object name for some plugin aliases.
  (Parth Malwankar, #584650)

* ``.bazaar``, ``.bazaar/bazaar.conf`` and ``.bzr.log`` inherit user and
  group ownership from the containing directory. This allow bzr to work
  better with sudo.
  (Martin <gzlist@googlemail.com>, Parth Malwankar, #376388)

* ``bzr clean-tree`` should not delete nested bzrdirs. Required for proper
  support of bzr-externals and scmproj plugins.
  (Alexander Belchenko, bug #572098)

* ``bzr ignore`` will no longer add duplicate patterns to .bzrignore.
  (Gordon Tyler, #572092)

* ``bzr log --exclude-common-ancestry -r X..Y`` displays the revisions that
  are part of Y ancestry but not part of X ancestry (aka the graph
  difference).
  (Vincent Ladeuil, #320119)

* ``bzr lp-propose`` which was switched to use production Launchpad API
  servers a few commits ago has been reverted to use edge: there is a
  problem with using production which isn't trivially obvious, so we've
  filed a bug to track it, and until thats fixed will be using edge.
  (Robert Collins, #583667)

* ``bzr rm`` should not refuse to delete directories which contained a file
  which has been moved elsewhere in the tree after the previous commit.
  (Marius Kruger, Daniel Watkins, #129880)

* ``bzr selftest --parallel=fork`` wait for its children avoiding zombies.
  (Vincent Ladeuil, #566670)

* ``bzr selftest`` should not use ui.note() since it's not unicode safe.
  (Vincent Ladeuil, #563997)

* CommitBuilder refuses to create revisions whose trees have no root.
  (Aaron Bentley)

* Do not register a SIGWINCH signal handler, instead just poll for the
  terminal width as needed.  This avoids the "Interrupted System Call"
  problems that occur on POSIX with all currently released versions of
  Python.
  (Andrew Bennetts, #583941)

* Don't mention --no-strict when we just issue the warning about unclean trees.
  (Vincent Ladeuil, #401599)

* Fixed ``AssertionError`` when accessing smart servers running Bazaar
  versions before 1.6.
  (Andrew Bennetts, #528041)

* Improved progress bar for fetch (2a format only). Bazaar now shows an
  estimate of the number of records to be fetched vs actually fetched.
  (Parth Malwankar, #374740, #538868)

* Reduce peak memory by one copy of compressed text.
  (John Arbash Meinel, #566940)

* ``RemoteBranch.lock_write`` raises ``ReadOnlyError`` if called during a
  read lock, rather than causing an ``AttributeError``.
  (Andrew Bennetts, Danilo Segan, #582781)

* Selftest was failing with testtools 0.9.3, which caused an
  AssertionError raised from a cleanUp to be reported as a Failure, not an
  Error, breaking on of our test hygiene tests.
  (Robert Collins, Vincent Ladeuil).

* ``set_user_option`` with a dict on remote branches no longer fails with
  an AttributeError.  There is a new ``Branch.set_config_option_dict`` RPC
  to support this efficiently.
  (Andrew Bennetts, #430382)
  
* Show the filenames when a file rename fails so that the error will be
  more comprehensible.
  (Martin Pool, #491763)

* Support Pyrex 0.9.9, required changing how we handle exceptions in Pyrex.
  (John Arbash Meinel, #582656)

* Unicode characters in aliases are now handled correctly and do not cause
  UnicodeEncodeError exception. (Parth Malwankar, #529930)

* Unicode commit messages that are the same as a file name no longer cause
  UnicodeEncodeError. ``ui.text.show_warning`` now handles unicode
  messages.
  (Parth Malwankar, #563646)

* When passing a file to ``UTF8DirReader`` make sure to close the current
  directory file handle after the chdir fails. Otherwise when passing many
  filenames into a command line ``bzr status`` we would leak descriptors.
  (John Arbash Meinel, #583486)

Improvements
************

* ``append_revisions_only`` will now be interpreted as a boolean and a
  warning emitted if illegal values are used. Note that for projects
  that needs to maintain compatibility with previsous bzr versions,
  only 'True' and 'False' strings must be used (previous versions of
  bzr will interpret all strings differing from 'True'
  (case-sensitive) as false.
  (Brian de Alwis, Vincent Ladeuil)

* ``bzr ls`` now supports short options for existing long options.
  ``-k/--kind``, ``-i/--ignored``, ``-u/--unknown`` and ``-0/--null``.
  (Parth Malwankar, #181124)

* ``Config.get_user_option_as_bool`` will now warn if a value cannot
  be interpreted as a boolean.
  (Vincent Ladeuil)

* The all-in-one Windows installer will now be built with docstrings stripped
  from the library zip, reducing the size and slightly improving cold startup
  time. Bundled plugins are unchanged for the moment, but if adding other new
  plugins to an all-in-one installation, ensure they are compiled and
  installed with -O1 or help may not work. (Martin [gz])

API Changes
***********

* Added ``bzrlib.merge.PerFileMerger``, a more convenient way to write
  some kinds of ``merge_file_content`` hook functions.
  (Andrew Bennetts)
  
* `BzrDir`, `Branch`, `Repository` and `WorkingTree` now all support `user_url`,
  `user_transport`, `control_url` and `control_transport` members pointing
  respectively to the directory containing the ``.bzr`` control directory, 
  and to the directory within ``.bzr`` used for the particular component.
  All of them inherit from `ControlComponent` which provides default
  implementations.
  (Martin Pool)

* Lock methods on ``Tree``, ``Branch`` and ``Repository`` are now
  expected to return an object which can be used to unlock them. This reduces
  duplicate code when using cleanups. The previous 'tokens's returned by
  ``Branch.lock_write`` and ``Repository.lock_write`` are now attributes
  on the result of the lock_write. ``repository.RepositoryWriteLockResult``
  and ``branch.BranchWriteLockResult`` document this. (Robert Collins)

* ``Repository.refresh_data`` may now be called in a write group on
  pack-based repositories.  Older repositories will still raise an error
  in this case.  Subclasses of ``Repository`` can still override
  ``Repository._refresh_data``, but are now responsible for raising
  ``bzrlib.repository.IsInWriteGroupError`` if they do not support
  ``refresh_data`` during a write group.
  (Andrew Bennetts, #574236)

Internals
*********

* ``chk_map._bytes_to_text_key`` is now an optimized function to extract
  the (file-id, revision-id) key from a CHKInventory entry. This can
  potentially shave 5-10% time off during a large fetch. Related to bug
  #562666. (John Arbash Meinel)

* ``log._get_info_for_log_files`` now takes an add_cleanup callable.
  (Robert Collins)

* ``_remember_remote_is_before`` no longer raises AssertionError when
  suboptimal network behaviour is noticed; instead it just mutters to the
  log file (and warns the user if they have set the ``hpss`` debug flag).
  This was causing unnecessary aborts for performance bugs that are minor
  at worst.
  (Andrew Bennetts, #528041)

* Permit bzr to run under ``python -OO`` which reduces the size of bytecode
  files loaded from disk. To ensure docstrings needed for help are never
  stripped, the prefix ``__doc__ =`` should now be used.
  (Martin <gzlist@googlemail.com>)

* No longer require zlib headers to build extensions, and remove the need
  for seperate copy of zlib library on windows.
  (John Arbash Meinel, Martin <gzlist@googlemail.com>, #566923)

Testing
*******

* Added ``bzrlib.tests.matchers`` as a place to put matchers, along with
  our first in-tree matcher. See the module docstring for details.
  (Robert Collins)

* ``bzr selftest --parallel=subprocess`` now works correctly on win32.
   (Gordon Tyler, #551332)

* Workaround ``Crypto.Random`` check leading to spurious test
  failures on Lucid, FreeBSD and gentoo.  
  (Vincent Ladeuil, #528436)

* New class ``ExecutableFeature`` for checking the availability of
  executables on the ``PATH``. Migrated from bash_completion plugin.
  (Martin von Gagern)


bzr 2.2b2
#########

:2.2b2: 2010-04-16

This is a somewhat early second beta of the 2.2 series, to fix a python2.4
incompatibility in the 2.2b1 release.  It also includes a swag of
performance, usability and correctness improvements: test feedback on all
of these would be welcome.


New Features
************

* ``bzr diff`` now supports a --format option, which can be used to 
  select alternative diff formats. (Jelmer Vernooij, #555994)

Bug Fixes
*********

* ``bzr dpush``, ``bzr push`` and ``bzr send`` will now issue a warning
  instead of failing when dirty trees are involved. The corresponding
  ``dpush_strict``, ``push_strict`` and ``send_strict`` should be set to
  True explicitly to get the previous behaviour.  
  (Vincent Ladeuil, #519319)

* ``bzr export`` to tar file does not fail if any parent directory
  contains unicode characters. This works around upstream Python bug
  http://bugs.python.org/issue8396 .
  (Parth Malwankar, #413406)

* ``bzr switch`` does not die if a ConfigurableFileMerger is used.
  (Aaron Bentley, #559436)

* ``bzr update`` when a pending merge in the working tree has been merged
  into the master branch will no longer claim that old commits have become
  pending merges. (Robert Collins, #562079)

* ``bzrlib.mutabletree.MutableTree.commit`` will now support a passed in
  config as in previous versions of bzrlib. (Robert Collins)

* Fix glitch in the warning about unclean trees display.
  (Vincent Ladeuil, #562665)

* Fixed Python2.4 incompatibilities in the bzr2.2b1 source tarball.
  (Martin Pool)

* Help messages generated by ``RegistryOption.from_kwargs`` list the
  switches in alphabetical order, rather than in an undefined order.
  (Martin von Gagern, #559409)

* Make sure the ``ExecutablePath`` and ``InterpreterPath`` are set in
  Apport crash reports, to avoid "This problem report applies to a program
  which is not installed any more" error.
  (Martin Pool, James Westby, #528114)

* Reset ``siginterrupt`` flag to False every time we handle a signal
  installed with ``set_signal_handler(..., restart_syscall=True)`` (from
  ``bzrlib.osutils``.  Reduces the likelihood of "Interrupted System Call"
  errors compared to registering ``signal.signal`` directly.
  (Andrew Bennetts)

* When invoked with a range revision, ``bzr log`` doesn't show revisions
  that are not part of the Y revisions ancestry anymore when invoked with
  -rX..Y.
  (Vincent Ladeuil, #474807)

* Properly handle ``param_name`` attribute for ``ListOption``.
  (Martin von Gagern, #387117)

Improvements
************

* ``bzr commit`` will prompt before using a commit message that was
  generated by a template and not edited by the user.
  (Robert Collins, #530265)

* ``bzr diff`` read-locks the trees and branches only once, saving about
  10-20ms on ``bzr diff`` in a bzr.dev tree.
  (Andrew Bennetts)

* ``bzr missing`` read-locks the branches only once.
  (Andrew Bennetts)
  
* ``bzr pull`` locks the branches and tree only once.
  (Andrew Bennetts)
  
* Index lookups in pack repositories search recently hit pack files first.  
  In repositories with many pack files this can greatly reduce the
  number of files accessed, the number of bytes read, and the number of
  read calls.  An incremental pull via plain HTTP takes half the time and
  bytes for a moderately large repository.  (Andrew Bennetts)

* Index lookups only re-order the indexes when the hit files aren't
  already first. Reduces the cost of reordering
  (John Arbash Meinel, #562429)

* Less code is loaded at startup.  (Cold-cache start time is about 10-20%
  less.)
  (Martin Pool, #553017)

API Changes
***********

* ``bzrlib.diff.get_trees_and_branches_to_diff`` is deprecated.  Use
  ``get_trees_and_branches_to_diff_locked`` instead.
  (Andrew Bennetts)

* ``TreeTransform.commit`` supports the full set of commit parameters, and
  auto-determines branch nick if not supplied.  (Aaron Bentley)
  
Internals
*********

* ``bzrlib.commands.Command.run_direct`` is no longer needed - the pre
  2.1 method of calling run() to perform testing or direct use via the API
  is now possible again. As part of this, the _operation attribute on
  Command is now transient and only exists for the duration of ``run()``.
  (Robert Collins)

bzr 2.2b1
#########

:2.2b1: 2010-04-01

This is the first beta of the 2.2 series, leading up to a 2.2.0
release in July or August.  Beta releases are suitable for everyday use
but may cause some incompatibilities with plugins.  Some plugins may need
small updates to work with 2.2b1.

2.2b1 includes some changes to make merge conflicts easier to understand
and resolve.  It also removes some old unnecessary code, and loads
somewhat less code at startup.  It starts adding a common infrastructure
for dealing with colocated named branches, which can be implemented in
various ways in either bzr native or foreign formats.   On Ubuntu and
other platforms with the apport bug-reporting library, there's an easier
path to report problems with bzr.  We plan to continue with these themes
through the 2.2 series.

Over thirty bugs have been fixed, including in the log command, exporting
to tarballs, restarting interrupted system calls, portability of compiled
extensions, making backups during upgrade, and locking on FTP.

Compatibility Breaks
********************

* BTreeGraphIndex can now take an offset to indicate that the data starts
  somewhere other than then beginning of the file. (John Arbash Meinel)

* Deleted very old hidden commands ``versionedfile-list``,
  ``weave-plan-merge``, ``weave-merge-text``.
  (Martin Pool)

* ``Repository.get_inventory_sha1()`` and ``Repository.get_revision_xml()`` 
  have been removed. (Jelmer Vernooij)

* ``Repository.get_revision_inventory()`` has been removed in favor of
  ``Repository.get_inventory()``. (Jelmer Vernooij)

* All test servers have been moved out of the bzrlib.transport hierarchy to
  bzrlib.tests.test_server *except* for MemoryServer, ChrootServer and
  PathFilteringServer. ``bzrlib`` users may encounter test failures that can
  be fixed by updating the related imports from ``bzrlib.transport.xxx`` to
  ``bzrlib.tests.test_server``.
  (Vincent Ladeuil)

* ``BranchReferenceFormat.initialize()`` now takes an optional name argument
  as its second parameter, for consistency with the initialize() method of
  other formats. (Jelmer Vernooij)

New Features
************

* Added ``bzr remove-branch`` command that can remove a local or remote 
  branch. (Jelmer Vernooij, #276295)

* ``bzr export`` now takes an optional argument ``--per-file-timestamps``
  to set file mtimes to the last timestamp of the last revision in which
  they were changed rather than the current time. (Jelmer Vernooij)

* If the Apport crash-reporting tool is available, bzr crashes are now
  stored into the ``/var/crash`` apport spool directory, and the user is
  invited to report them to the developers from there, either
  automatically or by running ``apport-bug``.  No information is sent
  without specific permission from the user.  (Martin Pool, #515052)

* Parsing of command lines, for example in ``diff --using``, no longer
  treats backslash as an escape character on Windows.
  (Gordon Tyler, #392428)

* Plugins can be disabled by defining ``BZR_DISABLE_PLUGINS`` as
  a list of plugin names separated by ':' (';' on windows).
  (Vincent Ladeuil, #411413)

* Plugins can be loaded from arbitrary locations by defining
  ``BZR_PLUGINS_AT`` as a list of name@path separated by ':' (';' on
  windows). This takes precedence over ``BZR_PLUGIN_PATH`` for the
  specified plugins. This is targeted at plugin developers for punctual
  needs and *not* intended to replace ``BZR_PLUGIN_PATH``.  
  (Vincent Ladeuil, #82693)

* Tag names can now be determined automatically by ``automatic_tag_name`` 
  hooks on ``Branch`` if they are not specified on the command line.
  (Jelmer Vernooij)

* Tree-shape conflicts can be resolved by providing ``--take-this`` and
  ``--take-other`` to the ``bzr resolve`` command. Just marking the conflict
  as resolved is still accessible via the ``--done`` default action.
  (Vincent Ladeuil)

* Merges can be proposed on Launchpad with the new lp-propose-merge command.
  (Aaron Bentley, Jonathan Lange)

Bug Fixes
*********

* Added docstring for ``Tree.iter_changes``
  (John Arbash Meinel, #304182)

* Allow additional arguments to
  ``RemoteRepository.add_inventory_by_delta()``. (Jelmer Vernooij, #532631)

* Allow exporting a single file using ``bzr export``.
  (Michal Junák, #511987)

* Allow syscalls to automatically restart when ``TextUIFactory``'s
  SIGWINCH handler is invoked, avoiding ``EINTR`` errors during blocking
  IO, which are often poorly handled by Python's libraries and parts of
  bzrlib.  (Andrew Bennetts, #496813)

* Avoid infinite recursion when probing for apport.
  (Vincent Ladeuil, #516934)

* Avoid ``malloc(0)`` in ``patiencediff``, which is non-portable.
  (Martin Pool, #331095)

* Avoid truncating svn URLs.
  (Martin Pool, Martin von Gagern, #545185)

* ``bzr add`` will not add conflict related files unless explicitly required.
  (Vincent Ladeuil, #322767, #414589)

* ``bzr dump-btree`` now works on ``*.cix`` and ``*.six`` files.  Those
  indices do not have reference lists, so ``dump-btree`` will simply show
  ``None`` instead.  (Andrew Bennetts, #488607)

* ``bzr help`` will no longer trigger the get_missing_command hook when
  doing a topic lookup. This avoids prompting (like 'no command plugins/loom,
  did you mean log?') when getting help. In future we may trigger the hook 
  deliberately when no help topics match from any help index.
  (Robert Collins, #396261)

* ``bzr log -n0 -r..A.B.C`` should not crash but just consider the None
  revspec as representing the first revision of the branch.
  (Vincent Ladeuil, #519862)

* ``bzr remove-tree`` can now remove multiple working trees.
  (Jared Hance, Andrew Bennetts, #253137)

* ``bzr resolve --take-this`` and ``--take-other`` now correctly renames
  the kept file on content conflicts where one side deleted the file.
  (Vincent Ladeuil, #529968)

* ``bzr upgrade`` now creates the ``backup.bzr`` directory with the same
  permissions as ``.bzr`` directory on a POSIX OS.
  (Parth Malwankar, #262450)

* ``bzr upgrade`` now names backup directory as ``backup.bzr.~N~`` instead
  of ``backup.bzr``. This directory is ignored by bzr commands such as
  ``add``.
  (Parth Malwankar, #335033, #300001)

* Cope with non-utf8 characters inside ``.bzrignore``.
  (Jason Spashett, #183504)

* Correctly interpret "451 Rename/move failure: Directory not empty" from
  FTP servers while trying to take a lock.
  (Martin Pool, #528722)

* DirStateRevisionTree.kind() was returning wrong result when 'kind'
  changes occured between the workingtree and one of its parents.
  (Vincent Ladeuil, #535547)

* Fix ``log`` to better check ancestors even if merged revisions are involved.
  (Vincent Ladeuil, #476293)

* Loading a plugin from a given path with ``BZR_PLUGINS_AT`` doesn't depend
  on os.lisdir() order and is now reliable.
  (Vincent Ladeuil, #552922).

* Many IO operations that returned ``EINTR`` were retried even if it
  wasn't safe to do so via careless use of ``until_no_eintr``.  Bazaar now
  only retries operations that are safe to retry, and in some cases has
  switched to operations that can be retried (e.g. ``sock.send`` rather than
  ``sock.sendall``).
  (Andrew Bennetts, Martin <gzlist@googlemail.com>, #496813)

* Path conflicts now support --take-this and --take-other even when a
  deletion is involved.
  (Vincent Ladeuil, #531967)

* Network transfer amounts and rates are now displayed in SI units according
  to the Ubuntu Units Policy <https://wiki.ubuntu.com/UnitsPolicy>.
  (Gordon Tyler, #514399)

* Support kind markers for socket and fifo filesystem objects. This
  prevents ``bzr status --short`` from crashing when those files are
  present.  (John Arbash Meinel, #303275)

* ``bzr mkdir DIR`` will not create DIR unless DIR's parent is a versioned
   directory. (Parth Malwankar, #138600)

* SSH child processes will now ignore SIGQUIT on nix systems so breaking into
  the debugger won't kill the session.
  (Martin <gzlist@googlemail.com>, #162502)

* Tolerate patches with leading noise in ``bzr-handle-patch``.
  (Toshio Kuratomi, Martin Pool, #502076)

* ``update -r`` now supports updating to revisions that are not on
  mainline (i.e. it supports dotted revisions).
  (Parth Malwankar, #517800)

* Use first apparent author not committer in GNU Changelog format.
  (Martin von Gagern, #513322)

API Changes
***********

* ``bzrlib.merge_directive._BaseMergeDirective`` has been renamed to 
  ``bzrlib.merge_directive.BaseMergeDirective`` and is now public.
  (Jelmer Vernooij)

* ``BranchFormat.initialize`` now takes an optional ``name`` of the colocated 
  branch to create. (Jelmer Vernooij)

* ``BzrDir.get_branch_transport`` now takes an optional ``name`` of the 
  colocated branch to open. (Jelmer Vernooij)

* Added ``bzrlib.osutils.set_signal_handler``, a convenience function that
  can set a signal handler and call ``signal.siginterrupt(signum,
  False)`` for it, if the platform and Python version supports it.
  (Andrew Bennetts, #496813)

* New ``bzrlib.initialize`` is recommended for programs using bzrlib to 
  run when starting up; it sets up several things that previously needed
  to be done separately.
  (Martin Pool, #507710)

* Exporters now support a ``per_file_timestamps`` argument to write out the 
  timestamp of the commit in which a file revision was introduced.
  (Jelmer Vernooij)

* New method ``BzrDir.list_branches()`` that returns a sequence of branches 
  present in a control directory. (Jelmer Vernooij)

* New method ``Repository.get_known_graph_ancestry()``. 
  (Jelmer Vernooij, #495502)

* New transport methods ``readlink``, ``symlink`` and ``hardlink``.
  (Neil Santos)

* Remove unused ``CommandFailed`` exception.
  (Martin Pool)

Internals
*********

* ``bzrlib.branchbuilder.BranchBuilder.build_snapshot`` now accepts a
  ``message_callback`` in the same way that commit does. (Robert Collins)

* ``bzrlib.builtins.Commit.run`` raises ``bzrlib.errors.BoundBranchOutOfDate``
  rather than ``bzrlib.errors.BzrCommandError`` when the bound branch is out
  of date. (Gary van der Merwe)

* ``bzrlib.commands.run_bzr`` is more extensible: callers can supply the
  functions to load or disable plugins if they wish to use a different
  plugin mechanism; the --help, --version and no-command name code paths
  now use the generic pluggable command lookup infrastructure.
  (Robert Collins)

* ``bzrlib.errors.BoundBranchOutOfDate`` has a new field ``extra_help``
  which can be set to add extra help to the error. (Gary van der Merwe)

* New method ``Branch.automatic_tag_name`` that can be used to find the
  tag name for a particular revision automatically. (Jelmer Vernooij)

* The methods ``BzrDir.create_branch()``, ``BzrDir.destroy_branch()`` and 
  ``BzrDir.open_branch()`` now take an optional ``name`` argument. 
  (Jelmer Vernooij)

Testing
*******

* bzr now has a ``.testr.conf`` file in its source tree configured
  appropriately for running tests with Testrepository
  (``https://launchpad.net/testrepository``). (Robert Collins)

* Documentation about testing with ``subunit`` has been tweaked.
  (Robert Collins)

* Known failures has been added for resolve --take-other on ParentLoop
  conflicts. This reflects bug #537956 without fixing it.
  (Vincent Ladeuil)

* New ``bzrlib.tests.test_import_tariff`` can make assertions about what
  Python modules are loaded, to guard against startup time or library
  dependency regressions.
  (Martin Pool)

* PQM will now run with subunit output. To analyze a PQM error use
  tribunal, or cat log | subunit-filter | subunit2pyunit. (Robert Collins)

* Stop sending apport crash files to ``.cache`` in the directory from
  which ``bzr selftest`` was run.  (Martin Pool, #422350)

* Tests no longer fail if "close() called during concurrent
  operation on the same file object" occurs when closing the log file
  (which can happen if a thread tries to write to the log file at the
  wrong moment).  An warning will be written to ``stderr`` when this
  happens, and another warning will be written if the log file could not
  be closed after retrying 100 times.  (Andrew Bennetts, #531746)

..
   vim: tw=74 ft=rst ff=unix<|MERGE_RESOLUTION|>--- conflicted
+++ resolved
@@ -62,13 +62,8 @@
   (e.g. from a merge) to the master branch (and informs the user if there
   is a conflict).  (Andrew Bennetts, #603395)
   
-<<<<<<< HEAD
-* Correctly set the Content-Type header when http POSTing to comply
+* Correctly set the Content-Type header when HTTP POSTing to comply
   with stricter web frameworks. (Vincent Ladeuil, #665100)
-=======
-* Correctly set the Content-Type header when HTTP POSTing to comply
-  with stricter web frameworks. (Vincent Ladeuil, #655100)
->>>>>>> 1cf2c388
 
 * ``NotBranchError`` no longer allows errors from calling
   ``bzrdir.open_repository()`` to propagate.  This is unhelpful at best,
