--- conflicted
+++ resolved
@@ -73,13 +73,11 @@
   (i.e. when a non-int is specified as the value for an integer
   parameter) (#237844, Jelmer Vernooĳ)
 
-<<<<<<< HEAD
 * Don't include timestamps in filenames when reporting on binary
   files in diff. (Jelmer Vernooĳ, #71307)
-=======
+
 * Ignore UnknownFormatErrors when scanning for control directories.
   (Jelmer Vernooĳ, #468332)
->>>>>>> ef9759b4
 
 Documentation
 *************
