####################
Breezy Release Notes
####################

.. toctree::
   :maxdepth: 1

brz 3.0.0 is the first release of ``Breezy``, a fork of Bazaar. For more
information, see our release announcement on the Bazaar mailing list and
README.

brz 3.0.0
#########

:Codename: Pelican
:3.0.1: NOT RELEASED YET

External Compatibility Breaks
*****************************

 * The bzr command has been renamed to brz, to prevent
   clashes with upstream Bazaar.
   (Martin Packman, Jelmer Vernooĳ)

 * The ``brz register-branch`` command from the Launchpad plugin has been
   removed, because it has not worked for at least five years: it relies on
   password authentication rather than SSO, the relevant systems no longer
   have firewall-level access to the outside world, and in general the
   Mirrored branch type is deprecated.  Either just push the branch to
   Launchpad or use code imports instead
   (https://help.launchpad.net/VcsImports).
   (Colin Watson, #254567, #483689)

New Features
************

 * The 'bisect' plugin is now shipped with bzr. (Jelmer Vernooĳ)

 * The 'fastimport' plugin is now bundled with Bazaar.
   (Jelmer Vernooĳ)

<<<<<<< HEAD
 * The 'upload' plugin is now bundled with Bazaar.
=======
 * The 'stats' plugin is now bundled with Bazaar.
>>>>>>> f1033178
   (Jelmer Vernooĳ)

 * The 'import' command is now bundled with brz.
   Imported from bzrtools by Aaron Bentley. (Jelmer Vernooĳ, #773241)

Improvements
************

 * Doc generators now support the SOURCE_DATE_EPOCH environment
   variable (https://reproducible-builds.org/specs/source-date-epoch/).
   (Jelmer Vernooĳ)

Bug Fixes
*********

.. Fixes for situations where brz would previously crash or give incorrect
   or undesirable results.

Documentation
*************

 * Various documents have been updated to explain that Breezy is a fork
   of Bazaar.

API Changes
***********

 * bzrlib has been renamed to bzrlib. (Martin Packman, Jelmer Vernooĳ)

 * Signature of ``load_tests`` used by ``TestLoader`` changed to be
   compatible with standard libarary unittest.  (Martin Packman)

 * All previously deprecated functionality has been removed.
   (Jelmer Vernooĳ)

 * Renamed ``breezy.delta.report_delta`` parameter ``filter=`` to
   ``predicate=``. (Martin Packman)

Internals
*********

.. Major internal changes, unlikely to be visible to users or plugin 
   developers, but interesting for brz developers.

Testing
*******

.. Fixes and changes that are only relevant to brz's test framework and 
   suite.  This can include new facilities for writing tests, fixes to 
   spurious test failures and changes to the way things should be tested.


..
   vim: tw=74 ft=rst ff=unix<|MERGE_RESOLUTION|>--- conflicted
+++ resolved
@@ -39,11 +39,10 @@
  * The 'fastimport' plugin is now bundled with Bazaar.
    (Jelmer Vernooĳ)
 
-<<<<<<< HEAD
+ * The 'stats' plugin is now bundled with Bazaar.
+   (Jelmer Vernooĳ)
+
  * The 'upload' plugin is now bundled with Bazaar.
-=======
- * The 'stats' plugin is now bundled with Bazaar.
->>>>>>> f1033178
    (Jelmer Vernooĳ)
 
  * The 'import' command is now bundled with brz.
