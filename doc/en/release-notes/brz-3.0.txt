####################
Breezy Release Notes
####################

.. toctree::
   :maxdepth: 1

brz 3.0.0 is the first release of ``Breezy``, a fork of Bazaar. For more
information, see our release announcement on the Bazaar mailing list and
README.

brz 3.0.0
#########

:Codename: Pelican
:3.0.1: NOT RELEASED YET

External Compatibility Breaks
*****************************

 * The bzr command has been renamed to brz, to prevent
   clashes with upstream Bazaar.
   (Martin Packman, Jelmer Vernooĳ)

New Features
************

 * The 'bisect' plugin is now shipped with bzr. (Jelmer Vernooĳ)
 * The 'fastimport' plugin is now bundled with Bazaar.
   (Jelmer Vernooĳ)

Improvements
************

.. Improvements to existing commands, especially improved performance 
   or memory usage, or better results.

Bug Fixes
*********

.. Fixes for situations where brz would previously crash or give incorrect
   or undesirable results.

Documentation
*************

 * Various documents have been updated to explain that Breezy is a fork
   of Bazaar.

API Changes
***********

 * bzrlib has been renamed to bzrlib. (Martin Packman, Jelmer Vernooĳ)

 * Signature of ``load_tests`` used by ``TestLoader`` changed to be
   compatible with standard libarary unittest.  (Martin Packman)

<<<<<<< HEAD
 * All previously deprecated functionality has been removed.
   (Jelmer Vernooĳ)
=======
 * Renamed ``breezy.delta.report_delta`` parameter ``filter=`` to
   ``predicate=``. (Martin Packman)
>>>>>>> b7a657cd

Internals
*********

.. Major internal changes, unlikely to be visible to users or plugin 
   developers, but interesting for brz developers.

Testing
*******

.. Fixes and changes that are only relevant to brz's test framework and 
   suite.  This can include new facilities for writing tests, fixes to 
   spurious test failures and changes to the way things should be tested.


..
   vim: tw=74 ft=rst ff=unix<|MERGE_RESOLUTION|>--- conflicted
+++ resolved
@@ -55,13 +55,11 @@
  * Signature of ``load_tests`` used by ``TestLoader`` changed to be
    compatible with standard libarary unittest.  (Martin Packman)
 
-<<<<<<< HEAD
  * All previously deprecated functionality has been removed.
    (Jelmer Vernooĳ)
-=======
+
  * Renamed ``breezy.delta.report_delta`` parameter ``filter=`` to
    ``predicate=``. (Martin Packman)
->>>>>>> b7a657cd
 
 Internals
 *********
