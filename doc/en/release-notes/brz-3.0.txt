####################
Breezy Release Notes
####################

.. toctree::
   :maxdepth: 1

bzr 3.0.1
#########

:3.0.1: NOT RELEASED YET


External Compatibility Breaks
*****************************

None.

New Features
************

None.

Improvements
************

None.


Bug Fixes
*********

* Fix compatibility with newer versions of Dulwich (>= 0.19.12).
  (Jelmer Vernooĳ)

* Fix a nasty corner case merging changes into a tree with changed
  symlinks when pushing from bzr into git.

* Fix installation on Windows. (Raoul Snyman, #1818947)

Documentation
*************

None.

API Changes
***********

None.

Internals
*********

None.

Changed Behaviour
*****************

None.

Testing
*******

None.

brz 3.0.0
#########

:Codename: Pelican
:3.0.0: 2019-03-06

brz 3.0.0 is the first release of ``Breezy``, a fork of Bazaar. For more
information, see our release announcement on the Bazaar mailing list and
README.

External Compatibility Breaks
*****************************

 * The bzr command has been renamed to brz, to prevent clashes with upstream
   Bazaar.
   (Martin Packman, Jelmer Vernooĳ)

 * The --prefix/-p argument for ``brz diff`` now defaults to -p1 rather
   than -p0. (Jelmer Vernooĳ, #1695126)

 * The ``brz register-branch`` command from the Launchpad plugin has been
   removed, because it has not worked for at least five years: it relies on
   password authentication rather than SSO, the relevant systems no longer
   have firewall-level access to the outside world, and in general the
   Mirrored branch type is deprecated.  Either just push the branch to
   Launchpad or use code imports instead
   (https://help.launchpad.net/VcsImports).
   (Colin Watson, #254567, #483689)

 * brz no longer supports building the C extensions using Pyrex.
   Only Cython is supported. (Jelmer Vernooĳ)

 * Support for HTTP support using "pycurl" and the associated
   URL schemes "http+pycurl://" and "https+pycurl://" has been dropped.
   (Jelmer Vernooij, #82086, #377389, #122258, #516222, #545776, #1696602)

 * Support for medusa for FTP tests has been dropped, only
   pyftpdlib is now supported. (Jelmer Vernooĳ)

 * The deprecated ``brz get`` and ``brz clone`` commands have been
   removed. (Jelmer Vernooĳ)

 * The setting to ignore missing C extensions has been changed from
   ``ignore_missing_extensions=True`` to
   ``suppress_warnings=missing_extensions``. (Jelmer Vernooĳ)

 * Remove format names as options to ``brz init`` and ``brz
   init-repository``.. Now you must use ``brz init --format=...``.
   This simplifies ``brz init --help``.
   (Neil Martinsen-Burrell, #330494)

 * ``python-gpg`` is now used for checking GPG signatures rather than
   ``python-gpgme``. (Jelmer Vernooĳ, #1702308)

 * ``python-gpg`` is now used for signing commits, rather than shelling
   out to the gnupg command. The ``gpg_signing_command`` option has been
   removed.  (Jelmer Vernooĳ, #847388)

 * The ``bzr.transform.orphan_policy`` configuration option
   has been renamed to ``transform.orphan_policy``.
   (Jelmer Vernooĳ)

 * Backslash (\) is no longer accepted as a path separator
   on platforms where it is not the default path separator,
   e.g. POSIX systems. This is so that filenames with backslashes
   in their name can be added explicitly. (#176263, #165151)

 * One-letter shortcuts for Ubuntu releases are no
   longer supported after 'ubuntu:'. Bazaar's mapping for
   one-letter distroseries had not been updated since natty.
   (Jelmer Vernooĳ)

 * The ``brz lp-mirror-branch`` subcommand has been removed.
   Please use the ``lp-force-branch-mirror`` command from
   the lptools package instead. (Jelmer Vernooĳ, #518807)

 * Up-to-date checking for Bazaar packaging branches is no
   longer performed, since there are no longer
   any automated imports. (Jelmer Vernooĳ)

 * ``setuptools`` is now required to build and install Breezy.
   (Jelmer Vernooĳ)

New Features
************

 * The 'bisect' plugin is now shipped with brz. (Jelmer Vernooĳ)

 * The 'fastimport' plugin is now bundled with Breezy.
   (Jelmer Vernooĳ)

 * The ``grep`` plugin has been merged into Breezy.
   (Parth Malwankar, Martin Packman, Jelmer Vernooĳ)

 * The 'stats' plugin is now bundled with Breezy.
   (Jelmer Vernooĳ)

 * The 'upload' plugin is now bundled with Breezy.
   (Jelmer Vernooĳ)

 * The 'cvs' and 'mtn' plugins are now bundled with Breezy.
   (Jelmer Vernooĳ)

 * The 'email' plugin is now bundled with Breezy.
   (Jelmer Vernooĳ)

 * The 'import' command is now bundled with brz.
   Imported from bzrtools by Aaron Bentley. (Jelmer Vernooĳ, #773241)

 * The 'link-tree' command is now bundled with brz.
   Imported from bzrtools by Aaron Bentley. (Jelmer Vernooĳ)

 * The 'fetch-ghosts' command is now bundled with brz.
   Imported from bzrtools by Aaron Bentley. (Jelmer Vernooĳ)

 * The 'commitfromnews' plugin is now bundled and
   can be enabled by setting ``commit.template_from_files = NEWS``.
   (Jelmer Vernooĳ)

 * The 'darcs' plugin is now bundled.
   (Jelmer Vernooĳ)

 * The functionality from ``bzr-guess`` is now merged into Breezy.
   It will provide suggestions if the user typoes a command.
   (Jelmer Vernooĳ)

 * Support the creation of colocated branches in ``brz fast-import``.
   (Jelmer Vernooĳ, #1744626)

 * New ``lp-logout`` command to unset launchpad username.
   (Jelmer Vernooĳ, #349143)

 * Plugins can now be registered using the 'entrypoints' mechanism in
   setuptools. (Jelmer Vernooĳ, #1802647)

Improvements
************

 * Doc generators now support the SOURCE_DATE_EPOCH environment
   variable (https://reproducible-builds.org/specs/source-date-epoch/).
   (Jelmer Vernooĳ)

 * The ``repodebug`` plugin is now bundled.
   (Jelmer Vernooĳ)

 * New ``brz cp`` command which copies files (but does not currently track
   history). (Jelmer Vernooĳ, start towards #269095)

 * HPSS calls for ``RevisionTree.archive`` and
   ``RevisionTree.annotate_iter`` have been added. (Jelmer Vernooĳ,
   #897781)

 * New ``lp+bzr://`` URL scheme for Bazaar-only branches on Launchpad.
   (Jelmer Vernooĳ)

 * Report colocated branch information in ``brz info``.
   (Jelmer Vernooĳ, #1803846)

Bug Fixes
*********

* Support Server Name Indication (SNI) when talking to https servers.
  Cherry-picked from lp:~vila/bzr/1089352-sni-support
  (Vincent Ladeuil, #1089352)

* The ``bisect`` command now works in non-``.bzr`` directories.
  (Jelmer Vernooĳ)

* When creating ``authentication.conf``, umask is now set so only the
  current user can read the file. Breezy warns if the file is
  accessible for other users when it starts.
  (Joke de Buhr, Jelmer Vernooĳ, #475501)

* Support ``brz commit -x`` in combination with iter_changes.
  (Jelmer Vernooĳ, #796582, #403811, #694946, #268135, #299879)

* Print a proper error when encountering ghost revisions in
  mainline in ``brz log``. (Jelmer Vernooĳ, #726466)

* Security fix: hostnames starting with a dash in bzr+ssh URLs
  are now filtered out when using a subprocess SSH client.
  .
  Thanks to Augie Fackler for reporting.
  (Jelmer Vernooĳ, #1710979)

* Mark all options as unicode. Allows using non-ASCII values in most
  options. (Jelmer Vernooĳ, #563692)

* Support automatic rename tracking into new directories.
  (mnn, #373319)

* Avoid writing directly to sys.stdout, but use self.outf in
  Command implementations instead. (#268573, B. Clausius)

* It is now possible to version files with backslashes in their name
  on platforms that support it. (Jelmer Vernooij, #81844)

* Support '0' markers in fastimport plugin. (Jelmer Vernooĳ, #1744615)

* Support adding/removing filenames that consist of just
  backslashes in where backslash is not the path separator.
  (Jelmer Vernooĳ, #176263, #165151)

* Report correct path in output of ``brz add``.
  (Brian de Alwis, Jelmer Vernooĳ, #1799482)

* Don't report empty directories in git trees as changes.
  (Jelmer Vernooĳ, #1804072)

* Fix support for 'brz ignore' in Git trees.
  (Jelmer Vernooĳ, #1804053)

* Print a clearer error when GPG can't be found.
  (Jelmer Vernooĳ, #1803898)

* Fix a corner case when moving files.
  (Jelmer Vernooĳ, #533152)

* Fix fastexport output to standard output when
  running under Python 3. (Jelmer Vernooĳ, #1805172)

* Restore absolute URLs in branch reference URLs. This is
  needed for backwards compatibility with Bazaar.
  (Jelmer Vernooĳ, #1803845)

* Don't report .git files as unknown files.
  (Jelmer Vernooĳ, Debian Bug #921240)

<<<<<<< HEAD
* Return consist errors from ``Branch.get_revid`` and
  ``Repository.get_revid_for_revno`` when the revision
  number is invalid. (Jelmer Vernooĳ, #701953)
=======
* Raise better error when path subsegments lack =.
  (Jelmer Vernooĳ, #891483)

* Display correct pull location argument in
  output of ``brz uncommit``.
  (Jelmer Vernooĳ, #386577)
>>>>>>> 4c1b2e4a

Documentation
*************

 * Various documents have been updated to explain that Breezy is a fork
   of Bazaar.

 * Documentation translations into Japanese, Spanish and Russian have been
   removed since there are no current translators to update them.
   (Jelmer Vernooĳ)

 * A quick introduction about using Breezy with GitHub has been added.
   (Jelmer Vernooĳ, #1803867)

API Changes
***********

 * bzrlib has been renamed to breezy. (Martin Packman, Jelmer Vernooĳ)

 * Signature of ``load_tests`` used by ``TestLoader`` changed to be
   compatible with standard libarary unittest.  (Martin Packman)

 * All previously deprecated functionality has been removed.
   (Jelmer Vernooĳ)

 * ``CommitBuilder.record_entry_contents`` has been removed.
   (Jelmer Vernooĳ, #731433, #604953)

 * Renamed ``breezy.delta.report_delta`` parameter ``filter=`` to
   ``predicate=``. (Martin Packman)

 * ``Branch.bzrdir``, ``Repository.bzrdir`` and ``WorkingTree.bzrdir``
   have been renamed to ``Branch.controldir``, ``Repository.controldir``
   and ``WorkingTree.controldir``, respectively.
   (Jelmer Vernooĳ, #1695774)

 * ``BzrBranch`` and the various bzr branch format implementations
   have been moved to ``breezy.bzr``. (Jelmer Vernooĳ)

 * ``MetaDirBranchFormatFactory`` has been removed.
   Use lazy registration on ``breezy.branch.format_registry``
   instead. (Jelmer Vernooĳ)

 * ``breezy.bzrdir.format_registry`` has been removed; use
   ``breezy.controldir.format_registry`` instead.
   (Jelmer Vernooĳ)

 * ``breezy.api`` has been removed.  (Jelmer Vernooĳ, #742192)

 * ``ControlDir.find_bzrdirs`` has been renamed to
   ``ControlDir.find_controldirs``. (Jelmer Vernooĳ)

 * ``Repository.get_revisions`` no longer accepts ``None`` as
   argument. (Jelmer Vernooĳ)

 * A new ``Repository.iter_revisions`` method has been added.
   (Jelmer Vernooĳ)

 * A new ``WorkingTreeFormat.supports_setting_file_ids`` property
   has been added that can be set to False to indicate a working tree
   doesn't support e.g. passing a file_id into ``WorkingTree.mkdir``.
   (Jelmer Vernooĳ, #1707533)

 * A new ``RepositoryFormat.supports_setting_revision_ids`` property
   has been added that can be set to False to indicate a repository
   doesn't support passing revision ids to ``CommitBuilder.commit``.
   (Jelmer Vernooĳ)

 * A new ``RepositoryFormat.supports_overriding_transport`` property
   has been added that can be set to False to indicate a repository
   doesn't support passing an alternative transport to
   ``RepositoryFormat.open``.
   (Jelmer Vernooĳ)

 * ``Repository.print_file`` and ``Branch.print_file`` have been removed.
   (Jelmer Vernooĳ)

 * Various ``lock_write`` and ``lock_read`` functions now return a
   context manager. (Jelmer Vernooĳ)

 * The ``BranchWriteLockResult.branch_token`` (returned by
   ``Branch.lock_write``) has been renamed to
   ``BranchWriteLockResult.token``. (Jelmer Vernooĳ)

 * ``breezy.decorators.needs_write_lock``,
   ``breezy.decorators.needs_read_lock`` and
   ``breezy.mutabletree.needs_tree_write_lock`` have been deprecated.
   Instead, use the context managers returned by ``.lock_write``,
   ``.lock_read`` and ``.lock_tree_write`` respectively. (Jelmer Vernooĳ)

 * ``Tree`` methods now take a ``path`` as primary key argument, rather
   than a ``file_id``. ``file_id`` is still present as optional argument
   for most functions, and can be specified to speed up lookups.
   (Jelmer Vernooĳ)

Internals
*********

.. Major internal changes, unlikely to be visible to users or plugin 
   developers, but interesting for brz developers.

* Allow overriding of default HTTP headers by caller.
  (Jelmer Vernooĳ, #1753734)

Testing
*******

 * Allow /dev/null to be a symlink to a chardev. (Igo Pashev, #832257)

 * A test isolation issue in ``breezy.tests.test_ui`` was fixed,
   which caused ``output_encoding = iso-8859-1`` to be added to the
   users' bazaar.conf. (Jelmer Vernooĳ)

 * Newer versions of ``pyftpdlib`` are now supported for running FTP tests.
   (Jelmer Vernooĳ)

 * The ``--subunit`` argument for ``brz selftest`` has been renamed to
   ``--subunit1``, and a new argument ``--subunit2`` has been added that
   outputs subunit v2.
   (Jelmer Vernooĳ, #1699346, #661205)

 * Launchpad plugin tests no longer try to connect to production
   Launchpad. (Jelmer Vernooĳ, #723183)

 * Set the ``GPGHOME`` environment variable during testing, to prevent
   e.g. leaking keys into the users' GNUPG directory.
   (Jelmer Vernooĳ, #843885)

 * Allow some slack when comparing times.
   (Jelmer Vernooĳ, #1804121)

 * Fix a spuriously failing fastexport test due to dictionary
   ordering. (Jelmer Vernooĳ, #1808630)

..
   vim: tw=74 ft=rst ff=unix<|MERGE_RESOLUTION|>--- conflicted
+++ resolved
@@ -37,6 +37,10 @@
   symlinks when pushing from bzr into git.
 
 * Fix installation on Windows. (Raoul Snyman, #1818947)
+
+* Return consist errors from ``Branch.get_revid`` and
+  ``Repository.get_revid_for_revno`` when the revision
+  number is invalid. (Jelmer Vernooĳ, #701953)
 
 Documentation
 *************
@@ -291,18 +295,12 @@
 * Don't report .git files as unknown files.
   (Jelmer Vernooĳ, Debian Bug #921240)
 
-<<<<<<< HEAD
-* Return consist errors from ``Branch.get_revid`` and
-  ``Repository.get_revid_for_revno`` when the revision
-  number is invalid. (Jelmer Vernooĳ, #701953)
-=======
 * Raise better error when path subsegments lack =.
   (Jelmer Vernooĳ, #891483)
 
 * Display correct pull location argument in
   output of ``brz uncommit``.
   (Jelmer Vernooĳ, #386577)
->>>>>>> 4c1b2e4a
 
 Documentation
 *************
