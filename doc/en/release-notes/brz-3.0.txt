####################
Breezy Release Notes
####################

.. toctree::
   :maxdepth: 1

brz 3.0.0 is the first release of ``Breezy``, a fork of Bazaar. For more
information, see our release announcement on the Bazaar mailing list and
README.

brz 3.0.0
#########

:Codename: Pelican
:3.0.0: NOT RELEASED YET

External Compatibility Breaks
*****************************

 * The bzr command has been renamed to brz, to prevent clashes with upstream
   Bazaar.
   (Martin Packman, Jelmer Vernooĳ)

 * The --prefix/-p argument for ``brz diff`` now defaults to -p1 rather
   than -p0. (Jelmer Vernooĳ, #1695126)

 * The ``brz register-branch`` command from the Launchpad plugin has been
   removed, because it has not worked for at least five years: it relies on
   password authentication rather than SSO, the relevant systems no longer
   have firewall-level access to the outside world, and in general the
   Mirrored branch type is deprecated.  Either just push the branch to
   Launchpad or use code imports instead
   (https://help.launchpad.net/VcsImports).
   (Colin Watson, #254567, #483689)

 * brz no longer supports building the C extensions using Pyrex.
   Only Cython is supported. (Jelmer Vernooĳ)

 * Support for HTTP support using "pycurl" and the associated
   URL schemes "http+pycurl://" and "https+pycurl://" has been dropped.
   (Jelmer Vernooij, #82086, #377389, #122258, #516222, #545776, #1696602)

 * Support for medusa for FTP tests has been dropped, only
   pyftpdlib is now supported. (Jelmer Vernooĳ)

 * The deprecated ``brz get`` and ``brz clone`` commands have been
   removed. (Jelmer Vernooĳ)

 * The setting to ignore missing C extensions has been changed from
   ``ignore_missing_extensions=True`` to
   ``suppress_warnings=missing_extensions``. (Jelmer Vernooĳ)

 * Remove format names as options to ``brz init`` and ``brz
   init-repository``.. Now you must use ``brz init --format=...``.
   This simplifies ``brz init --help``.
   (Neil Martinsen-Burrell, #330494)

 * ``python-gpg`` is now used for checking GPG signatures rather than
   ``python-gpgme``. (Jelmer Vernooĳ, #1702308)

 * ``python-gpg`` is now used for signing commits, rather than shelling
   out to the gnupg command. The ``gpg_signing_command`` option has been
   removed.  (Jelmer Vernooĳ, #847388)

 * The ``bzr.transform.orphan_policy`` configuration option
   has been renamed to ``transform.orphan_policy``.
   (Jelmer Vernooĳ)

 * Backslash (\) is no longer accepted as a path separator
   on platforms where it is not the default path separator,
   e.g. POSIX systems. This is so that filenames with backslashes
   in their name can be added explicitly. (#176263, #165151)

 * One-letter shortcuts for Ubuntu releases are no
   longer supported after 'ubuntu:'. Bazaar's mapping for
   one-letter distroseries had not been updated since natty.
   (Jelmer Vernooĳ)

 * The ``brz lp-mirror-branch`` subcommand has been removed.
   Please use the ``lp-force-branch-mirror`` command from
   the lptools package instead. (Jelmer Vernooĳ, #518807)

 * Up-to-date checking for Bazaar packaging branches is no
   longer performed, since there are no longer
   any automated imports. (Jelmer Vernooĳ)

New Features
************

 * The 'bisect' plugin is now shipped with brz. (Jelmer Vernooĳ)

 * The 'fastimport' plugin is now bundled with Breezy.
   (Jelmer Vernooĳ)

 * The 'stats' plugin is now bundled with Breezy.
   (Jelmer Vernooĳ)

 * The 'upload' plugin is now bundled with Breezy.
   (Jelmer Vernooĳ)

 * The 'cvs' and 'mtn' plugins are now bundled with Breezy.
   (Jelmer Vernooĳ)

 * The 'email' plugin is now bundled with Breezy.
   (Jelmer Vernooĳ)

 * The 'import' command is now bundled with brz.
   Imported from bzrtools by Aaron Bentley. (Jelmer Vernooĳ, #773241)

 * The 'link-tree' command is now bundled with brz.
   Imported from bzrtools by Aaron Bentley. (Jelmer Vernooĳ)

 * The 'fetch-ghosts' command is now bundled with brz.
   Imported from bzrtools by Aaron Bentley. (Jelmer Vernooĳ)

 * The 'commitfromnews' plugin is now bundled and
   can be enabled by setting ``commit.template_from_files = NEWS``.
   (Jelmer Vernooĳ)

 * The 'darcs' plugin is now bundled.
   (Jelmer Vernooĳ)

 * The functionality from ``bzr-guess`` is now merged into Breezy.
   It will provide suggestions if the user typoes a command.
   (Jelmer Vernooĳ)

 * Support the creation of colocated branches in ``brz fast-import``.
   (Jelmer Vernooĳ, #1744626)

 * New ``lp-logout`` command to unset launchpad username.
   (Jelmer Vernooĳ, #349143)

 * Plugins can now be registered using the 'entrypoints' mechanism in
   setuptools. (Jelmer Vernooĳ, #1802647)

Improvements
************

 * Doc generators now support the SOURCE_DATE_EPOCH environment
   variable (https://reproducible-builds.org/specs/source-date-epoch/).
   (Jelmer Vernooĳ)

 * The ``repodebug`` plugin is now bundled.
   (Jelmer Vernooĳ)

 * New ``brz cp`` command which copies files (but does not currently track
   history). (Jelmer Vernooĳ, start towards #269095)

 * HPSS calls for ``RevisionTree.archive`` and
   ``RevisionTree.annotate_iter`` have been added. (Jelmer Vernooĳ,
   #897781)

<<<<<<< HEAD
 * New ``lp+bzr://`` URL scheme for Bazaar-only branches on Launchpad.
   (Jelmer Vernooĳ)
=======
 * Report colocated branch information in ``brz info``.
   (Jelmer Vernooĳ, #1803846)
>>>>>>> d9ee0e40

Bug Fixes
*********

* Support Server Name Indication (SNI) when talking to https servers.
  Cherry-picked from lp:~vila/bzr/1089352-sni-support
  (Vincent Ladeuil, #1089352)

* The ``bisect`` command now works in non-``.bzr`` directories.
  (Jelmer Vernooĳ)

* When creating ``authentication.conf``, umask is now set so only the
  current user can read the file. Breezy warns if the file is
  accessible for other users when it starts.
  (Joke de Buhr, Jelmer Vernooĳ, #475501)

* Support ``brz commit -x`` in combination with iter_changes.
  (Jelmer Vernooĳ, #796582, #403811, #694946, #268135, #299879)

* Print a proper error when encountering ghost revisions in
  mainline in ``brz log``. (Jelmer Vernooĳ, #726466)

* Security fix: hostnames starting with a dash in bzr+ssh URLs
  are now filtered out when using a subprocess SSH client.
  .
  Thanks to Augie Fackler for reporting.
  (Jelmer Vernooĳ, #1710979)

* Mark all options as unicode. Allows using non-ASCII values in most
  options. (Jelmer Vernooĳ, #563692)

* Support automatic rename tracking into new directories.
  (mnn, #373319)

* Avoid writing directly to sys.stdout, but use self.outf in
  Command implementations instead. (#268573, B. Clausius)

* It is now possible to version files with backslashes in their name
  on platforms that support it. (Jelmer Vernooij, #81844)

* Support '0' markers in fastimport plugin. (Jelmer Vernooĳ, #1744615)

* Support adding/removing filenames that consist of just
  backslashes in where backslash is not the path separator.
  (Jelmer Vernooĳ, #176263, #165151)

* Report correct path in output of ``brz add``.
  (Brian de Alwis, Jelmer Vernooĳ, #1799482)

* Don't report empty directories in git trees as changes.
  (Jelmer Vernooĳ, #1804072)

* Fix support for 'brz ignore' in Git trees.
  (Jelmer Vernooĳ, #1804053)

* Print a clearer error when GPG can't be found.
  (Jelmer Vernooĳ, #1803898)

* Fix a corner case when moving files.
  (Jelmer Vernooĳ, #533152)

* Fix fastexport output to standard output when
  running under Python 3. (Jelmer Vernooĳ, #1805172)

* Restore absolute URLs in branch reference URLs. This is
  needed for backwards compatibility with Bazaar.
  (Jelmer Vernooĳ, #1803845)

Documentation
*************

 * Various documents have been updated to explain that Breezy is a fork
   of Bazaar.

 * Documentation translations into Japanese, Spanish and Russian have been
   removed since there are no current translators to update them.
   (Jelmer Vernooĳ)

 * A quick introduction about using Breezy with GitHub has been added.
   (Jelmer Vernooĳ, #1803867)

API Changes
***********

 * bzrlib has been renamed to breezy. (Martin Packman, Jelmer Vernooĳ)

 * Signature of ``load_tests`` used by ``TestLoader`` changed to be
   compatible with standard libarary unittest.  (Martin Packman)

 * All previously deprecated functionality has been removed.
   (Jelmer Vernooĳ)

 * ``CommitBuilder.record_entry_contents`` has been removed.
   (Jelmer Vernooĳ, #731433, #604953)

 * Renamed ``breezy.delta.report_delta`` parameter ``filter=`` to
   ``predicate=``. (Martin Packman)

 * ``Branch.bzrdir``, ``Repository.bzrdir`` and ``WorkingTree.bzrdir``
   have been renamed to ``Branch.controldir``, ``Repository.controldir``
   and ``WorkingTree.controldir``, respectively.
   (Jelmer Vernooĳ, #1695774)

 * ``BzrBranch`` and the various bzr branch format implementations
   have been moved to ``breezy.bzr``. (Jelmer Vernooĳ)

 * ``MetaDirBranchFormatFactory`` has been removed.
   Use lazy registration on ``breezy.branch.format_registry``
   instead. (Jelmer Vernooĳ)

 * ``breezy.bzrdir.format_registry`` has been removed; use
   ``breezy.controldir.format_registry`` instead.
   (Jelmer Vernooĳ)

 * ``breezy.api`` has been removed.  (Jelmer Vernooĳ, #742192)

 * ``ControlDir.find_bzrdirs`` has been renamed to
   ``ControlDir.find_controldirs``. (Jelmer Vernooĳ)

 * ``Repository.get_revisions`` no longer accepts ``None`` as
   argument. (Jelmer Vernooĳ)

 * A new ``Repository.iter_revisions`` method has been added.
   (Jelmer Vernooĳ)

 * A new ``WorkingTreeFormat.supports_setting_file_ids`` property
   has been added that can be set to False to indicate a working tree
   doesn't support e.g. passing a file_id into ``WorkingTree.mkdir``.
   (Jelmer Vernooĳ, #1707533)

 * A new ``RepositoryFormat.supports_setting_revision_ids`` property
   has been added that can be set to False to indicate a repository
   doesn't support passing revision ids to ``CommitBuilder.commit``.
   (Jelmer Vernooĳ)

 * A new ``RepositoryFormat.supports_overriding_transport`` property
   has been added that can be set to False to indicate a repository
   doesn't support passing an alternative transport to
   ``RepositoryFormat.open``.
   (Jelmer Vernooĳ)

 * ``Repository.print_file`` and ``Branch.print_file`` have been removed.
   (Jelmer Vernooĳ)

 * Various ``lock_write`` and ``lock_read`` functions now return a
   context manager. (Jelmer Vernooĳ)

 * The ``BranchWriteLockResult.branch_token`` (returned by
   ``Branch.lock_write``) has been renamed to
   ``BranchWriteLockResult.token``. (Jelmer Vernooĳ)

 * ``breezy.decorators.needs_write_lock``,
   ``breezy.decorators.needs_read_lock`` and
   ``breezy.mutabletree.needs_tree_write_lock`` have been deprecated.
   Instead, use the context managers returned by ``.lock_write``,
   ``.lock_read`` and ``.lock_tree_write`` respectively. (Jelmer Vernooĳ)

 * ``Tree`` methods now take a ``path`` as primary key argument, rather
   than a ``file_id``. ``file_id`` is still present as optional argument
   for most functions, and can be specified to speed up lookups.
   (Jelmer Vernooĳ)

Internals
*********

.. Major internal changes, unlikely to be visible to users or plugin 
   developers, but interesting for brz developers.

* Allow overriding of default HTTP headers by caller.
  (Jelmer Vernooĳ, #1753734)

Testing
*******

 * Allow /dev/null to be a symlink to a chardev. (Igo Pashev, #832257)

 * A test isolation issue in ``breezy.tests.test_ui`` was fixed,
   which caused ``output_encoding = iso-8859-1`` to be added to the
   users' bazaar.conf. (Jelmer Vernooĳ)

 * Newer versions of ``pyftpdlib`` are now supported for running FTP tests.
   (Jelmer Vernooĳ)

 * The ``--subunit`` argument for ``brz selftest`` has been renamed to
   ``--subunit1``, and a new argument ``--subunit2`` has been added that
   outputs subunit v2.
   (Jelmer Vernooĳ, #1699346, #661205)

 * Launchpad plugin tests no longer try to connect to production
   Launchpad. (Jelmer Vernooĳ, #723183)

 * Set the ``GPGHOME`` environment variable during testing, to prevent
   e.g. leaking keys into the users' GNUPG directory.
   (Jelmer Vernooĳ, #843885)

 * Allow some slack when comparing times.
   (Jelmer Vernooĳ, #1804121)

 * Fix a spuriously failing fastexport test due to dictionary
   ordering. (Jelmer Vernooĳ, #1808630)

..
   vim: tw=74 ft=rst ff=unix<|MERGE_RESOLUTION|>--- conflicted
+++ resolved
@@ -151,13 +151,11 @@
    ``RevisionTree.annotate_iter`` have been added. (Jelmer Vernooĳ,
    #897781)
 
-<<<<<<< HEAD
  * New ``lp+bzr://`` URL scheme for Bazaar-only branches on Launchpad.
    (Jelmer Vernooĳ)
-=======
+
  * Report colocated branch information in ``brz info``.
    (Jelmer Vernooĳ, #1803846)
->>>>>>> d9ee0e40
 
 Bug Fixes
 *********
