####################
Breezy Release Notes
####################

.. toctree::
   :maxdepth: 1

bzr 3.0.1
#########

:3.0.1: NOT RELEASED YET


External Compatibility Breaks
*****************************

None.

New Features
************

None.

Improvements
************

None.


Bug Fixes
*********

* Fix compatibility with newer versions of Dulwich (>= 0.19.12).
  (Jelmer Vernooĳ)

* Fix a nasty corner case merging changes into a tree with changed
  symlinks when pushing from bzr into git.
  (Jelmer Vernooĳ)

* Fix installation on Windows. (Raoul Snyman, #1818947)

<<<<<<< HEAD
* Fix switching between branches while preserving uncommitted changes in git.
  (Jelmer Vernooĳ, #1820606)
=======
* Return consist errors from ``Branch.get_revid`` and
  ``Repository.get_revid_for_revno`` when the revision
  number is invalid. (Jelmer Vernooĳ, #701953)
>>>>>>> 019a58d5

Documentation
*************

None.

API Changes
***********

None.

Internals
*********

None.

Changed Behaviour
*****************

None.

Testing
*******

None.


brz 3.0.0
#########

:Codename: Pelican
:3.0.0: 2019-03-06

brz 3.0.0 is the first release of ``Breezy``, a fork of Bazaar. For more
information, see our release announcement on the Bazaar mailing list and
README.

External Compatibility Breaks
*****************************

 * The bzr command has been renamed to brz, to prevent clashes with upstream
   Bazaar.
   (Martin Packman, Jelmer Vernooĳ)

 * The --prefix/-p argument for ``brz diff`` now defaults to -p1 rather
   than -p0. (Jelmer Vernooĳ, #1695126)

 * The ``brz register-branch`` command from the Launchpad plugin has been
   removed, because it has not worked for at least five years: it relies on
   password authentication rather than SSO, the relevant systems no longer
   have firewall-level access to the outside world, and in general the
   Mirrored branch type is deprecated.  Either just push the branch to
   Launchpad or use code imports instead
   (https://help.launchpad.net/VcsImports).
   (Colin Watson, #254567, #483689)

 * brz no longer supports building the C extensions using Pyrex.
   Only Cython is supported. (Jelmer Vernooĳ)

 * Support for HTTP support using "pycurl" and the associated
   URL schemes "http+pycurl://" and "https+pycurl://" has been dropped.
   (Jelmer Vernooij, #82086, #377389, #122258, #516222, #545776, #1696602)

 * Support for medusa for FTP tests has been dropped, only
   pyftpdlib is now supported. (Jelmer Vernooĳ)

 * The deprecated ``brz get`` and ``brz clone`` commands have been
   removed. (Jelmer Vernooĳ)

 * The setting to ignore missing C extensions has been changed from
   ``ignore_missing_extensions=True`` to
   ``suppress_warnings=missing_extensions``. (Jelmer Vernooĳ)

 * Remove format names as options to ``brz init`` and ``brz
   init-repository``.. Now you must use ``brz init --format=...``.
   This simplifies ``brz init --help``.
   (Neil Martinsen-Burrell, #330494)

 * ``python-gpg`` is now used for checking GPG signatures rather than
   ``python-gpgme``. (Jelmer Vernooĳ, #1702308)

 * ``python-gpg`` is now used for signing commits, rather than shelling
   out to the gnupg command. The ``gpg_signing_command`` option has been
   removed.  (Jelmer Vernooĳ, #847388)

 * The ``bzr.transform.orphan_policy`` configuration option
   has been renamed to ``transform.orphan_policy``.
   (Jelmer Vernooĳ)

 * Backslash (\) is no longer accepted as a path separator
   on platforms where it is not the default path separator,
   e.g. POSIX systems. This is so that filenames with backslashes
   in their name can be added explicitly. (#176263, #165151)

 * One-letter shortcuts for Ubuntu releases are no
   longer supported after 'ubuntu:'. Bazaar's mapping for
   one-letter distroseries had not been updated since natty.
   (Jelmer Vernooĳ)

 * The ``brz lp-mirror-branch`` subcommand has been removed.
   Please use the ``lp-force-branch-mirror`` command from
   the lptools package instead. (Jelmer Vernooĳ, #518807)

 * Up-to-date checking for Bazaar packaging branches is no
   longer performed, since there are no longer
   any automated imports. (Jelmer Vernooĳ)

 * ``setuptools`` is now required to build and install Breezy.
   (Jelmer Vernooĳ)

New Features
************

 * The 'bisect' plugin is now shipped with brz. (Jelmer Vernooĳ)

 * The 'fastimport' plugin is now bundled with Breezy.
   (Jelmer Vernooĳ)

 * The ``grep`` plugin has been merged into Breezy.
   (Parth Malwankar, Martin Packman, Jelmer Vernooĳ)

 * The 'stats' plugin is now bundled with Breezy.
   (Jelmer Vernooĳ)

 * The 'upload' plugin is now bundled with Breezy.
   (Jelmer Vernooĳ)

 * The 'cvs' and 'mtn' plugins are now bundled with Breezy.
   (Jelmer Vernooĳ)

 * The 'email' plugin is now bundled with Breezy.
   (Jelmer Vernooĳ)

 * The 'import' command is now bundled with brz.
   Imported from bzrtools by Aaron Bentley. (Jelmer Vernooĳ, #773241)

 * The 'link-tree' command is now bundled with brz.
   Imported from bzrtools by Aaron Bentley. (Jelmer Vernooĳ)

 * The 'fetch-ghosts' command is now bundled with brz.
   Imported from bzrtools by Aaron Bentley. (Jelmer Vernooĳ)

 * The 'commitfromnews' plugin is now bundled and
   can be enabled by setting ``commit.template_from_files = NEWS``.
   (Jelmer Vernooĳ)

 * The 'darcs' plugin is now bundled.
   (Jelmer Vernooĳ)

 * The functionality from ``bzr-guess`` is now merged into Breezy.
   It will provide suggestions if the user typoes a command.
   (Jelmer Vernooĳ)

 * Support the creation of colocated branches in ``brz fast-import``.
   (Jelmer Vernooĳ, #1744626)

 * New ``lp-logout`` command to unset launchpad username.
   (Jelmer Vernooĳ, #349143)

 * Plugins can now be registered using the 'entrypoints' mechanism in
   setuptools. (Jelmer Vernooĳ, #1802647)

Improvements
************

 * Doc generators now support the SOURCE_DATE_EPOCH environment
   variable (https://reproducible-builds.org/specs/source-date-epoch/).
   (Jelmer Vernooĳ)

 * The ``repodebug`` plugin is now bundled.
   (Jelmer Vernooĳ)

 * New ``brz cp`` command which copies files (but does not currently track
   history). (Jelmer Vernooĳ, start towards #269095)

 * HPSS calls for ``RevisionTree.archive`` and
   ``RevisionTree.annotate_iter`` have been added. (Jelmer Vernooĳ,
   #897781)

 * New ``lp+bzr://`` URL scheme for Bazaar-only branches on Launchpad.
   (Jelmer Vernooĳ)

 * Report colocated branch information in ``brz info``.
   (Jelmer Vernooĳ, #1803846)

Bug Fixes
*********

* Support Server Name Indication (SNI) when talking to https servers.
  Cherry-picked from lp:~vila/bzr/1089352-sni-support
  (Vincent Ladeuil, #1089352)

* The ``bisect`` command now works in non-``.bzr`` directories.
  (Jelmer Vernooĳ)

* When creating ``authentication.conf``, umask is now set so only the
  current user can read the file. Breezy warns if the file is
  accessible for other users when it starts.
  (Joke de Buhr, Jelmer Vernooĳ, #475501)

* Support ``brz commit -x`` in combination with iter_changes.
  (Jelmer Vernooĳ, #796582, #403811, #694946, #268135, #299879)

* Print a proper error when encountering ghost revisions in
  mainline in ``brz log``. (Jelmer Vernooĳ, #726466)

* Security fix: hostnames starting with a dash in bzr+ssh URLs
  are now filtered out when using a subprocess SSH client.
  .
  Thanks to Augie Fackler for reporting.
  (Jelmer Vernooĳ, #1710979)

* Mark all options as unicode. Allows using non-ASCII values in most
  options. (Jelmer Vernooĳ, #563692)

* Support automatic rename tracking into new directories.
  (mnn, #373319)

* Avoid writing directly to sys.stdout, but use self.outf in
  Command implementations instead. (#268573, B. Clausius)

* It is now possible to version files with backslashes in their name
  on platforms that support it. (Jelmer Vernooij, #81844)

* Support '0' markers in fastimport plugin. (Jelmer Vernooĳ, #1744615)

* Support adding/removing filenames that consist of just
  backslashes in where backslash is not the path separator.
  (Jelmer Vernooĳ, #176263, #165151)

* Report correct path in output of ``brz add``.
  (Brian de Alwis, Jelmer Vernooĳ, #1799482)

* Don't report empty directories in git trees as changes.
  (Jelmer Vernooĳ, #1804072)

* Fix support for 'brz ignore' in Git trees.
  (Jelmer Vernooĳ, #1804053)

* Print a clearer error when GPG can't be found.
  (Jelmer Vernooĳ, #1803898)

* Fix a corner case when moving files.
  (Jelmer Vernooĳ, #533152)

* Fix fastexport output to standard output when
  running under Python 3. (Jelmer Vernooĳ, #1805172)

* Restore absolute URLs in branch reference URLs. This is
  needed for backwards compatibility with Bazaar.
  (Jelmer Vernooĳ, #1803845)

* Don't report .git files as unknown files.
  (Jelmer Vernooĳ, Debian Bug #921240)

* Raise better error when path subsegments lack =.
  (Jelmer Vernooĳ, #891483)

* Display correct pull location argument in
  output of ``brz uncommit``.
  (Jelmer Vernooĳ, #386577)

Documentation
*************

 * Various documents have been updated to explain that Breezy is a fork
   of Bazaar.

 * Documentation translations into Japanese, Spanish and Russian have been
   removed since there are no current translators to update them.
   (Jelmer Vernooĳ)

 * A quick introduction about using Breezy with GitHub has been added.
   (Jelmer Vernooĳ, #1803867)

API Changes
***********

 * bzrlib has been renamed to breezy. (Martin Packman, Jelmer Vernooĳ)

 * Signature of ``load_tests`` used by ``TestLoader`` changed to be
   compatible with standard libarary unittest.  (Martin Packman)

 * All previously deprecated functionality has been removed.
   (Jelmer Vernooĳ)

 * ``CommitBuilder.record_entry_contents`` has been removed.
   (Jelmer Vernooĳ, #731433, #604953)

 * Renamed ``breezy.delta.report_delta`` parameter ``filter=`` to
   ``predicate=``. (Martin Packman)

 * ``Branch.bzrdir``, ``Repository.bzrdir`` and ``WorkingTree.bzrdir``
   have been renamed to ``Branch.controldir``, ``Repository.controldir``
   and ``WorkingTree.controldir``, respectively.
   (Jelmer Vernooĳ, #1695774)

 * ``BzrBranch`` and the various bzr branch format implementations
   have been moved to ``breezy.bzr``. (Jelmer Vernooĳ)

 * ``MetaDirBranchFormatFactory`` has been removed.
   Use lazy registration on ``breezy.branch.format_registry``
   instead. (Jelmer Vernooĳ)

 * ``breezy.bzrdir.format_registry`` has been removed; use
   ``breezy.controldir.format_registry`` instead.
   (Jelmer Vernooĳ)

 * ``breezy.api`` has been removed.  (Jelmer Vernooĳ, #742192)

 * ``ControlDir.find_bzrdirs`` has been renamed to
   ``ControlDir.find_controldirs``. (Jelmer Vernooĳ)

 * ``Repository.get_revisions`` no longer accepts ``None`` as
   argument. (Jelmer Vernooĳ)

 * A new ``Repository.iter_revisions`` method has been added.
   (Jelmer Vernooĳ)

 * A new ``WorkingTreeFormat.supports_setting_file_ids`` property
   has been added that can be set to False to indicate a working tree
   doesn't support e.g. passing a file_id into ``WorkingTree.mkdir``.
   (Jelmer Vernooĳ, #1707533)

 * A new ``RepositoryFormat.supports_setting_revision_ids`` property
   has been added that can be set to False to indicate a repository
   doesn't support passing revision ids to ``CommitBuilder.commit``.
   (Jelmer Vernooĳ)

 * A new ``RepositoryFormat.supports_overriding_transport`` property
   has been added that can be set to False to indicate a repository
   doesn't support passing an alternative transport to
   ``RepositoryFormat.open``.
   (Jelmer Vernooĳ)

 * ``Repository.print_file`` and ``Branch.print_file`` have been removed.
   (Jelmer Vernooĳ)

 * Various ``lock_write`` and ``lock_read`` functions now return a
   context manager. (Jelmer Vernooĳ)

 * The ``BranchWriteLockResult.branch_token`` (returned by
   ``Branch.lock_write``) has been renamed to
   ``BranchWriteLockResult.token``. (Jelmer Vernooĳ)

 * ``breezy.decorators.needs_write_lock``,
   ``breezy.decorators.needs_read_lock`` and
   ``breezy.mutabletree.needs_tree_write_lock`` have been deprecated.
   Instead, use the context managers returned by ``.lock_write``,
   ``.lock_read`` and ``.lock_tree_write`` respectively. (Jelmer Vernooĳ)

 * ``Tree`` methods now take a ``path`` as primary key argument, rather
   than a ``file_id``. ``file_id`` is still present as optional argument
   for most functions, and can be specified to speed up lookups.
   (Jelmer Vernooĳ)

Internals
*********

.. Major internal changes, unlikely to be visible to users or plugin 
   developers, but interesting for brz developers.

* Allow overriding of default HTTP headers by caller.
  (Jelmer Vernooĳ, #1753734)

Testing
*******

 * Allow /dev/null to be a symlink to a chardev. (Igo Pashev, #832257)

 * A test isolation issue in ``breezy.tests.test_ui`` was fixed,
   which caused ``output_encoding = iso-8859-1`` to be added to the
   users' bazaar.conf. (Jelmer Vernooĳ)

 * Newer versions of ``pyftpdlib`` are now supported for running FTP tests.
   (Jelmer Vernooĳ)

 * The ``--subunit`` argument for ``brz selftest`` has been renamed to
   ``--subunit1``, and a new argument ``--subunit2`` has been added that
   outputs subunit v2.
   (Jelmer Vernooĳ, #1699346, #661205)

 * Launchpad plugin tests no longer try to connect to production
   Launchpad. (Jelmer Vernooĳ, #723183)

 * Set the ``GPGHOME`` environment variable during testing, to prevent
   e.g. leaking keys into the users' GNUPG directory.
   (Jelmer Vernooĳ, #843885)

 * Allow some slack when comparing times.
   (Jelmer Vernooĳ, #1804121)

 * Fix a spuriously failing fastexport test due to dictionary
   ordering. (Jelmer Vernooĳ, #1808630)

..
   vim: tw=74 ft=rst ff=unix<|MERGE_RESOLUTION|>--- conflicted
+++ resolved
@@ -39,14 +39,12 @@
 
 * Fix installation on Windows. (Raoul Snyman, #1818947)
 
-<<<<<<< HEAD
 * Fix switching between branches while preserving uncommitted changes in git.
   (Jelmer Vernooĳ, #1820606)
-=======
+
 * Return consist errors from ``Branch.get_revid`` and
   ``Repository.get_revid_for_revno`` when the revision
   number is invalid. (Jelmer Vernooĳ, #701953)
->>>>>>> 019a58d5
 
 Documentation
 *************
