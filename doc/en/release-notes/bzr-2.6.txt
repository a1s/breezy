####################
Bazaar Release Notes
####################

.. toctree::
   :maxdepth: 1

bzr 2.6b2
#########

:2.6b2: NOT RELEASED YET

External Compatibility Breaks
*****************************

.. These may require users to change the way they use Bazaar.

New Features
************

.. New commands, options, etc that users may wish to try out.

* New option ``--overwrite-tags`` for ``bzr pull`` and ``bzr push``.
  (Jelmer Vernooij, #681792)

Improvements
************

.. Improvements to existing commands, especially improved performance 
   or memory usage, or better results.

* Colocated branches can now be addressed using the 'co:NAME' rather than
  the more complex 'file://.,branch=NAME'. (Jelmer Vernooij, #833665)

Bug Fixes
*********

.. Fixes for situations where bzr would previously crash or give incorrect
   or undesirable results.

<<<<<<< HEAD
* When pushing a specific revision, create the new working tree at
  that revision. (#484516, Neil Martinsen-Burrell)
=======
* "bzr missing" now shows tag names when displaying revision information.
  (#559072, Neil Martinsen-Burrell)

* Implement ``ResponseFile.readline`` and ``ReponseFile.tell``,
  fixing some clones over HTTP. (Jelmer Vernooij, #963769)
>>>>>>> 34a62437

Documentation
*************

.. Improved or updated documentation.

* Force format registration to avoid generate_docs.py traceback when the
  registry is empty. (Vincent Ladeuil, #956860)

API Changes
***********

.. Changes that may require updates in plugins or other code that uses
   bzrlib.

* Remove deprecated Branch.import_last_revision(). (Jelmer Vernooij)

* Remove deprecated Repository.iter_reverse_revision_history().
  (Jelmer Vernooij)

* Remove deprecated ``RepositoryFormat.register_format``.
  (Jelmer Vernooij)

* The previously deprecated ``bzrlib.annotate.annotate_file`` function
  has been removed. (Jelmer Vernooij)

Internals
*********

.. Major internal changes, unlikely to be visible to users or plugin 
   developers, but interesting for bzr developers.

Testing
*******

* Fix test failures by removing a remaining reference to ``features.sphinx``
  which isn't needed anymore since we don't test the texinfo sphinx builder
  anymore either. (Vincent Ladeuil)

bzr 2.6b1
#########

:2.6b1: 2012-03-15

This is the first beta for the 2.6 series, leading up to a 2.6.0 release in
August 2012.

This release includes ssl certificates verification from the urllib-based
http implementation turned on by default, fixes some UI issues around
colocated branches, documentation fixes and more.

This release includes all bugs fixed in previous series known at the time of
this release.

Beta releases are suitable for everyday use but may cause some
incompatibilities with plugins.  Some plugins may need small updates to work
with 2.6b1.

External Compatibility Breaks
*****************************

None.

Improvements
************

* Access to HTTPS URLs now uses the urrllib implementation by default.
  For the old pycurl-based implementation, specify ``https+pycurl://`` as
  the URL scheme when accessing a HTTPS location.
  (Jelmer Vernooij, #125055)

* Add short option alias ``-N`` for ``--no-recurse``.
  (Jelmer Vernooij, #945904)

* Avoid 'Invalid range access' errors when whole files are retrieved with
  transport.http.get() . (Vincent Ladeuil, #924746)

* ``bzr rmbranch`` now supports removing colocated branches.
  (Jelmer Vernooij, #920653)

* ``bzr rmbranch`` no longer removes active branches unless ``--force``
  is specified. (Jelmer Vernooij, #922953)

* ``bzr verify-signatures`` now shows a progress bar.
  (Jelmer Vernooij)

* Two new command hooks, ``pre_command`` and ``post_command``,
  provide notification before and after a command has been run.
  (Brian de Alwis, Jelmer Vernooij)

Bug Fixes
*********

* Fix ``bzr config`` display for ``RegistryOption`` values.
  (Vincent Ladeuil, #930182)

* Option values set on locked branches should be saved only when the branch
  is finally unlocked. (Vincent Ladeuil, #948339)

Documentation
*************

.. Improved or updated documentation.

* Document "bzr lp-propose", "bzr register-branch" and
  the other Launchpad plugin commands in bzr(1).
  (Jelmer Vernooij, #843801, #163995)

* Generate ``ENVIRONMENT`` section in bzr(1) from known environment variable
  list rather than hardcoding. (Jelmer Vernooij, #197618)

* Prevent lines of command descriptions starting with a dot to
  accidentally be interpreted as a roff macro in bzr(1).
  (Jelmer Vernooij, #711079)

* Properly format apostrophes in manual page. (Jelmer Vernooij, #234771)

API Changes
***********

* ``GPGStrategy.do_verifications`` has been deprecated.
  (Jelmer Vernooij)

* File ids in the ``Tree`` API can now be bytestring as previously,
  or tuples of bytestrings.
  (Jelmer Vernooij)

* ``mail_client`` now accepts a configuration stack object rather than
  an old style Config object. (Jelmer Vernooij)

* New method ``Repository.verify_revision_signatures``.
  (Jelmer Vernooij)

* New configuration option class ``RegistryOption`` which is backed
  onto a registry. (Jelmer Vernooij)

* New convenience API method ``WorkingTree.get_config_stack``.
  (Jelmer Vernooij)

* ``register_filter_stack_map`` and ``lazy_register_filter_stack_map``
  are noew deprecated. Instead, use ``filter_stacks_registry.register``
  and ``filter_stacks_registry.register_lazy``.
  (Jelmer Vernooij)

* Remove 
  ``branch.PullResult.__int__`` deprecated in 2.3.0,
  ``branch.PushResult.__int__`` deprecated in 2.3.0,
  ``branch.BranchFormat.get_default_format`` deprecated in 2.4.0,
  ``branch.BranchFormat.get_formats`` deprecated in 2.4.0,
  ``branch.BranchFormat.set_default_format`` deprecated in 2.4.0,
  ``branch.BranchFormat.register_format`` deprecated in 2.4.0,
  ``branch.BranchFormat.unregister_format`` deprecated in 2.4.0,
  ``bzrdir.BzrDir.generate_backup_name`` deprecated in 2.3.0,
  ``bzrdir.BzrProber.register_bzrdir_format`` deprecated in 2.4.0,
  ``bzrdir.BzrProber.unregister_bzrdir_format`` deprecated in 2.4.0,
  ``config.Config.get_editor`` deprecated in 2.4.0,
  ``hooks.known_hooks_key_to_parent_and_attribute`` deprecated in 2.3,
  ``hooks.Hooks.create_hook`` deprecated in 2.4,
  ``inventory.Inventory.__contains__`` deprecated in 2.4.0,
  ``merge.Merge3Merger.scalar_three_way`` deprecated in 2.2.0,
  ``merge.Merge3Merger.fix_root`` deprecated in 2.4.0,
  ``transform.TreeTransformBase.has_named_child`` deprecated in 2.3.0,
  ``transform.get_backup_name`` deprecated in 2.3.0,
  ``transform._get_backup_name`` deprecated in 2.3.0,
  ``workingtree.WorkingTreeFormat.get_default_format`` deprecated in 2.4.0,
  ``workingtree.WorkingTreeFormat.register_format`` deprecated in 2.4.0,
  ``workingtree.WorkingTreeFormat.register_extra_format`` deprecated in 2.4.0,
  ``workingtree.WorkingTreeFormat.unregister_extra_format`` deprecated in 2.4.0,
  ``workingtree.WorkingTreeFormat.get_formats`` deprecated in 2.4.0,
  ``workingtree.WorkingTreeFormat.set_default_format`` deprecated in 2.4.0,
  ``workingtree.WorkingTreeFormat.unregister_format`` deprecated in 2.4.0,
  (Vincent Ladeuil)

* Remove deprecated ``Branch.set_revision_history`` and
  ``Branch.revision_history`` methods and the ``set_rh``
  hook on ``Branch``. (Jelmer Vernooij)

Internals
*********

* ``Tree.path2id`` now once again accepts a list of path elements
  in addition to a path. (Jelmer Vernooij)

* Turn config option expansion on by default. The only options for which
  this should be disabled are templates which should already have used
  conf.get(option, expand=False) or conf.get_user_option(option,
  expand=False). (Vincent Ladeuil)

..
   vim: tw=74 ft=rst ff=unix<|MERGE_RESOLUTION|>--- conflicted
+++ resolved
@@ -38,16 +38,14 @@
 .. Fixes for situations where bzr would previously crash or give incorrect
    or undesirable results.
 
-<<<<<<< HEAD
+* "bzr missing" now shows tag names when displaying revision information.
+  (#559072, Neil Martinsen-Burrell)
+
+* Implement ``ResponseFile.readline`` and ``ReponseFile.tell``,
+  fixing some clones over HTTP. (Jelmer Vernooij, #963769)
+
 * When pushing a specific revision, create the new working tree at
   that revision. (#484516, Neil Martinsen-Burrell)
-=======
-* "bzr missing" now shows tag names when displaying revision information.
-  (#559072, Neil Martinsen-Burrell)
-
-* Implement ``ResponseFile.readline`` and ``ReponseFile.tell``,
-  fixing some clones over HTTP. (Jelmer Vernooij, #963769)
->>>>>>> 34a62437
 
 Documentation
 *************
