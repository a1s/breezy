####################
Bazaar Release Notes
####################

.. toctree::
   :maxdepth: 1

bzr 2.6b1
#########

:2.6b1: NOT RELEASED YET

External Compatibility Breaks
*****************************

.. These may require users to change the way they use Bazaar.

New Features
************

.. New commands, options, etc that users may wish to try out.

Improvements
************

.. Improvements to existing commands, especially improved performance 
   or memory usage, or better results.

* Access to HTTPS URLs now uses the urrllib implementation by default.
  For the old pycurl-based implementation, specify ``https+pycurl://`` as
  the URL scheme when accessing a HTTPS location.
  (Jelmer Vernooij, #125055)

* Avoid 'Invalid range access' errors when whole files are retrieved with
  transport.http.get() . (Vincent Ladeuil, #924746)

<<<<<<< HEAD
* Branches with symlinks can now be checked out on Windows. Symlinks are
  ignored with a warning and they are not seen on Windows.
  (Parth Malwankar, #81689)
=======
* Two new command hooks, ``pre_command`` and ``post_command``,
  provide notification before and after a command has been run.
  (Brian de Alwis, Jelmer Vernooij)
>>>>>>> 357a7fc8

Bug Fixes
*********

.. Fixes for situations where bzr would previously crash or give incorrect
   or undesirable results.

* Fix ``bzr config`` display for ``RegistryOption`` values.
  (Vincent Ladeuil, #930182)

Documentation
*************

.. Improved or updated documentation.

API Changes
***********

.. Changes that may require updates in plugins or other code that uses
   bzrlib.

* File ids in the ``Tree`` API can now be bytestring as previously,
  or tuples of bytestrings.
  (Jelmer Vernooij)

* ``mail_client`` now accepts a configuration stack object rather than
  an old style Config object. (Jelmer Vernooij)

* New configuration option class ``RegistryOption`` which is backed
  onto a registry. (Jelmer Vernooij)

* New convenience API method ``WorkingTree.get_config_stack``.
  (Jelmer Vernooij)

Internals
*********

.. Major internal changes, unlikely to be visible to users or plugin 
   developers, but interesting for bzr developers.

Testing
*******

.. Fixes and changes that are only relevant to bzr's test framework and 
   suite.  This can include new facilities for writing tests, fixes to 
   spurious test failures and changes to the way things should be tested.


..
   vim: tw=74 ft=rst ff=unix<|MERGE_RESOLUTION|>--- conflicted
+++ resolved
@@ -34,15 +34,13 @@
 * Avoid 'Invalid range access' errors when whole files are retrieved with
   transport.http.get() . (Vincent Ladeuil, #924746)
 
-<<<<<<< HEAD
 * Branches with symlinks can now be checked out on Windows. Symlinks are
   ignored with a warning and they are not seen on Windows.
   (Parth Malwankar, #81689)
-=======
+
 * Two new command hooks, ``pre_command`` and ``post_command``,
   provide notification before and after a command has been run.
   (Brian de Alwis, Jelmer Vernooij)
->>>>>>> 357a7fc8
 
 Bug Fixes
 *********
