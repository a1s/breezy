--- conflicted
+++ resolved
@@ -64,13 +64,11 @@
 
 .. Improved or updated documentation.
 
-<<<<<<< HEAD
 * Document "bzr lp-propose", "bzr register-branch" and
   the other Launchpad plugin commands in bzr(1).
   (Jelmer Vernooij, #843801, #163995)
-=======
+
 * Properly format apostrophes in manual page. (Jelmer Vernooij, #234771)
->>>>>>> fc7fe8d6
 
 API Changes
 ***********
