--- conflicted
+++ resolved
@@ -103,17 +103,15 @@
 * Report mistake trying to move a removed file with a non-ascii name without
   UnicodeEncodeError being raised. (Martin Packman, #898541)
 
-<<<<<<< HEAD
-* Uncommit no longer removes tags if they are part of the working
-  trees pending merges. (Jelmer Vernooij, #905462)
-=======
 * Safely unquote configuration values in weird edge cases (a section seen as
   a dictionary which is not a supported use case for the configuration
   stacks). (Vincent Ladeuil, #908050)
 
 * Stop altering ``sys.platform`` on OSX when initialising the locale.
   (Martin Packman, #570495)
->>>>>>> d33d1f82
+
+* Uncommit no longer removes tags if they are part of the working
+  trees pending merges. (Jelmer Vernooij, #905462)
 
 Documentation
 *************
