####################
Bazaar Release Notes
####################

.. toctree::
   :maxdepth: 1

bzr 2.5b4
#########

:2.5b4: NOT RELEASED YET

External Compatibility Breaks
*****************************

.. These may require users to change the way they use Bazaar.

New Features
************

.. New commands, options, etc that users may wish to try out.

* Provides a ``po_merge`` plugin to automatically merge ``.po`` files with
  ``msgmerge``. See ``bzr help po_merge`` for details.
  (Vincent Ladeuil, #884270)

Improvements
************

.. Improvements to existing commands, especially improved performance 
   or memory usage, or better results.

* When using ``bzr switch`` to switch to a sibling of the current
  branch, the relative branch name should no longer be url-encoded.
  (Jelmer Vernooij)

* ``bzr rmbranch`` can now remove colocated branches.
  (Jelmer Vernooij, #831464)

* ``bzr switch`` now accepts colocated branch names to switch to.
  (Jelmer Vernooij, #826814)

<<<<<<< HEAD
* ``bzr status`` no longer shows shelves if files are specified.
  (Francis Devereux)
=======
* ``bzr branch --stacked`` now only makes a single connection to the remote
  server rather than three. (Jelmer Vernooij, #444293)

* Plugins can now register additional "location aliases".
  (Jelmer Vernooij)
>>>>>>> 1559a41d

Bug Fixes
*********

.. Fixes for situations where bzr would previously crash or give incorrect
   or undesirable results.

* Allow lazy compiled patterns from ``bzrlib.lazy_regex`` to be
  pickled. (Jelmer Vernooij, #893149)

* A new section local option ``basename`` is available to help support some
  ``bzr-pipeline`` workflows and more generally help mapping local paths to
  remote ones. See ``bzr help configuration`` for more details.
  (Vincent Ladeuil, #843211)

* Add HPSS call for looking up revision numbers from revision ids on
  remote repositories. (Jelmer Vernooij, #640253)

* Add HPSS call for retrieving file contents from remote repositories.
  Should improve performance for lightweight checkouts and exports of
  from remote repositories.  (Jelmer Vernooij, #368717, #762330,
  #608640)

* ``bzr info`` no longer shows empty output if only a control
  directory is present. (Jelmer Vernooij, #159098)

* Cope with missing revision ids being specified to
  ``Repository.gather_stats`` HPSS call. (Jelmer Vernooij, #411290)

* Fix test failures on windows related to locations.conf handling.
  (Vincent Ladeuil, #892992)

* Fixed parsing of the timestamp given to ``commit --commit-time``. Now
  prohibits several invalid strings, reads the correct number of seconds,
  and gives a better error message if the time zone offset is not given.
  (Matt Giuca, #892657)

* Raise BadIndexKey exception in btree_index when a key is too large, fixing 
  an infinite recursion issue. (Shannon Weyrick, #720853)

* Resolve regression from colocated branch path handling, by ensuring that
  unreserved characters are unquoted in URLs. (Martin Packman, #842223)

* Split segments from URLs for colocated branches without assuming the
  combined form is a valid. (Martin Packman, #842233)

* Support looking up revision numbers by revision id in empty branches.
  (Jelmer Vernooij, #535031)

* Support verifying signatures on remote repositories.
  (Jelmer Vernooij, #889694)

* Fixed parsing of the timestamp given to ``commit --commit-time``. Now
  prohibits several invalid strings, reads the correct number of seconds,
  and gives a better error message if the time zone offset is not given.
  (Matt Giuca, #892657)

* Teach the bzr client how to reconnect if we get ``ConnectionReset``
  while making an RPC request. This doesn't handle all possible network
  disconnects, but it should at least handle when the server is asked to
  shutdown gracefully. (John Arbash Meinel, #819604)

* When a remote format is unknown, bzr will now print a single-line error
  message rather than a backtrace. (Jelmer Vernooij, #687226)

Documentation
*************

.. Improved or updated documentation.

API Changes
***********

.. Changes that may require updates in plugins or other code that uses
   bzrlib.

* ``BzrDir.open_branch`` and ``BranchFormat.open`` now take an optional
  ``possible_transports`` argument. (Jelmer Vernooij)

* New method ``Transport.set_segment_parameter``.  (Jelmer Vernooij)

* ``Repository.verify_revision`` has been renamed to
  ``Repository.verify_revision_signature``. (Jelmer Vernooij)

* ``Tree.get_file_by_path`` is now deprecated. Use ``Tree.get_file`` instead.
  (Jelmer Vernooij, #666897)

* Some global options for use with commands have been removed, construct
  an ``Option`` with the name instead. (Martin Packman)

Internals
*********

.. Major internal changes, unlikely to be visible to users or plugin 
   developers, but interesting for bzr developers.

* ``bzr config`` uses the new configuration implementation.
  (Vincent Ladeuil)

* ``RemoteBranch.get_config_stack`` and ``RemoteBzrDir.get_config_stack``
  will now use HPSS calls where possible. (Jelmer Vernooij)

* New HPSS calls ``Repository.has_signature_for_revision_id``,
  ``Repository.make_working_trees``, ``BzrDir.destroy_repository``,
  ``BzrDir.has_workingtree``, ``Repository.get_physical_lock_status``,
  ``Branch.get_physical_lock_status``,
  ``Branch.put_config_file``, ``Branch.break_lock``,
  ``BzrDir.destroy_branch``, ``Repository.break_lock``,
  ``VersionedFileRepository.get_serializer_format``,
  ``Repository.all_revision_ids``, ``Repository.start_write_group``,
  ``Repository.commit_write_group``, ``Repository.abort_write_group``
  ``Repository.check_write_group``, ``Repository.iter_revisions``,
  ``Repository.add_signature_revision_text`` and
  ``Repository.get_revision_signature_text``.
  (Jelmer Vernooij)

* Add HPSS call for ``Repository.pack``. (Jelmer Vernooij, #894461)

* Custom HPSS error handlers can now be installed in the smart server client
  using the ``error_translators`` and ``no_context_error_translators``
  registries. (Jelmer Vernooij)

* The registry of merge types has been moved to ``merge`` from ``option`` but
  ``merge.get_merge_type_registry`` remains as an accessor. (Martin Packman)

Testing
*******

.. Fixes and changes that are only relevant to bzr's test framework and 
   suite.  This can include new facilities for writing tests, fixes to 
   spurious test failures and changes to the way things should be tested.

* Avoid failures in test_transform when OS error messages are localised.
  (Martin Packman, #891582)

* Tests are now subject to a time limit: by default 300s, and 120s when
  run from 'make check', controlled by the `selftest.timeout`
  configuration option.  This is currently not supported on Windows.
  (Martin Pool)

bzr 2.5b3
#########

:2.5b3: 2011-11-10

This is the third beta of the 2.5 series, leading to a 2.5.0 release in
February 2012. Beta releases are suitable for everyday use but may cause
some incompatibilities with plugins.

This release includes log options for ``push`` and ``pull``, more UI polish
for colocated branches, a better and more coherent implementation for UI
dialogs, enhancements to the config framework and more.

This release includes all bug fixed in previous series known at the time of
this release.

External Compatibility Breaks
*****************************

None

New Features
************

* The ``log_format`` configuration can be used with ``-Olog_format=line`` to
  change the format ``push`` and ``pull`` use to display the
  revisions. I.e.: ``bzr pull -v -Olog_format=short`` will use the ``short``
  format instead of the default ``long`` one. (Vincent Ladeuil, #861472)

* The new config scheme allows an alternative syntax for the 'appenpath'
  policy relying on option expansion and defining a new 'relpath' option
  local to a section. Instead of using '<option>:policy=appendpath', the
  option value can de defined as 'option=xxxx/{relpath}'.
  (Vincent Ladeuil, #832013)

Improvements
************

* ``bzr info -v`` now shows the number of colocated branches
  for control directories that support them.
  (Jelmer Vernooij, #863285)

* ``bzr version-info`` now takes a ``--revision`` argument.
  (Jelmer Vernooij, #238705)

* ``bzr revno`` now takes a ``--revision`` argument.
  (Jelmer Vernooij, #870649)

* ``bzr serve`` now can serve from URLs rather than just from the
  file system. I.e.: ``bzr serve -d lp:bzr`` or
  ``bzr serve -d file:///data/bzr`` (Jelmer Vernooij)

* all input prompts are now char-based when possible, and can be forced to
  line-based mode by setting the ``BZR_TEXTUI_INPUT`` environment variable
  to 'line-based'. This replace the previous shelf UI only patch using
  ``INSIDE_EMACS``. (Benoît Pierre)

Bug Fixes
*********

* ``bzr info`` now shows the master branch location too for
  treeless local branches. (Jelmer Vernooij, #258355)

* ``bzr mkdir --quiet`` now does not print a line for every created
  directory. (Martin von Gagern, #869915)

* ``bzr mv`` does not crash when attempting to move the root of a
  branch. (Jonathan Riddell, #809728)

* ``bzr shelve`` now use ``UIFactory.choose`` for input handling, making
  it usable when creating a custom ``UIFactory`` implementation. (Benoît
  Pierre)

* ``bzr clean-tree`` now use ``UIFactory.get_boolean`` for confirmation
  prompt, making it usable when using a custom ``UIFactory``
  implementation. (Benoît Pierre)

* If sending a crash through Apport fails report the Apport failure to
  bzr.log rather than stderr. (Jonathan Riddell, #766735)

* ``bzr upgrade`` no longer treats 'already up-to-date' exceptions as
  errors. (Benoît Pierre, #716560).

* ``bzr version-info`` no longer populates the clean state for custom
  templates unless {clean} is explicitly asked for.
  (Lawrence Mitchell, #882541)

* Fix finding the CPU count when using Python >= 2.6 on BSD-based systems.
  (Jelmer Vernooij, #887151)

* ``WorkingTree.clone()`` now supports its ``revision_id`` being set
  to the null revision. (Jelmer Vernooij, #876423)

* ``WorkingTree.pull`` can now pull ``NULL_REVISION``.
  (Jelmer Vernooij, #887556)

API Changes
***********

* ``Branch.revision_history`` is now deprecated. (Jelmer Vernooij, #799519)

* Methods ``add`` and ``items`` of ``LRUCache`` and ``LRUSizeCache`` are
  deprecated. Use normal dict-style access instead. (Martin Packman)

* New flag ``RepositoryFormat.supports_unreferenced_revisions`` which
  indicates whether revisions can be present in a repository without
  being referenced from e.g. a branch history at the same time.
  (Jelmer Vernooij)

* ``UIFactory.choose`` has been added: prompt the user for a list of
  choices. (Benoît Pierre)

Internals
*********

* ``ControlDirFormat`` now has a new method ``supports_transport``
  which format implementations can use whether or not they can access
  a control dir over a particular transport. (Jelmer Vernooij)

* ``BranchBuilder.build_commit`` now take ``parent_ids`` and
  ``allow_leftmost_as_ghost`` arguments.  (Jelmer Vernooij)

Testing
*******

* Ensure TestCase instances are deallocated immediately after running where
  possible. This greatly reduces the peak resource needs of a full test suite
  run. The new ``-Euncollected_cases`` selftest flag will add failures if any
  case which persists pasts its expected lifetime. (Martin Packman, #613247)

* Report exceptions from child processes during fork instead of swallowing the
  error and reporting that everything went okay. (Martin Packman, #804130)


bzr 2.5b2
#########

This is the second beta of the 2.5 series, leading to a 2.5.0 release in
February 2012. Beta releases are suitable for everyday use but may cause some
incompatibilities with plugins.

This release includes more filtering options for ``bzr log``, idle
connections handling for ``bzr serve``, a ``development-colo`` experimental
format to flesh out the colocated branches UI, better support for foreign
formats, enhancements to the config framework and more.

This release includes all bug fixed in previous series known at the time of
this release.

:2.5b2: 2011-10-06

External Compatibility Breaks
*****************************

None

New Features
************

* A new ``-O`` standard option (common to all commands) have been added. It
  provides a value for a config option in the ``-Oname=value`` form that
  takes precedence over all definitions found in config files.  It can be
  used multiple times to override different options.
  (Vincent Ladeuil, #491196)

* ``bzr log`` now has an option called ``--omit-merges`` to omit
  those commits that merged branches, i.e. those having more than one
  parent.
  In order to avoid confusion, the previous command line option
  ``--include-merges`` has been renamed to ``--include-merged``.
  The old name of the command line option will still be accepted.
  The name change also affects ``bzr missing``.
  (Martin von Gagern)

* ``bzr serve`` will now disconnect clients if they have not issued an RPC
  request after 5minutes. On POSIX platforms, this will also happen for
  ``bzr serve --inet``. This can be overridden with the configuration
  variable ``serve.client_timeout`` or in the command line parameter
  ``bzr serve --client-timeout=X``. Further, it is possible to request
  ``bzr serve [--inet]`` to shutdown gracefully by sending SIGHUP. It will
  finish the current request, and then close the connection.
  (John Arbash Meinel, #824797, #795025)

* The new experimental format ``development-colo`` supports colocated
  branches. This format will eventually be merged back into the ``2a``
  format when it has stabilized and there is adequate UI support for
  colocated branches.
  (Jelmer Vernooij, #831481)

Improvements
************

* Fixed a bug where ``bzr tags -r x..y`` loaded the branch history once for
  every revision in the range; it's now much faster. (Vincent Ladeuil, #857335)

* ``bzr info -v`` can now be run against branches that don't support
  ``last_revision_info``, in which case the branch information will simply
  not be displayed. (Jelmer Vernooij)

Bug Fixes
*********

* ``bzr shelve`` can now be used in emacs shells as the input handling is
  turned into a line-based one when ``INSIDE_EMACS`` is set (which is the
  case for all recent emacs versions). (Vincent Ladeuil, #856261)

* ``bzr tags`` can now be used against remote repositories that do
  not provide access to the revision graph. (Jelmer Vernooij, #858942)

* ``bzr update PATH`` will stop if you seem to be asking it to update
  anything less than a whole tree, because that's not supported by ``bzr``'s
  concept that the whole tree has a single basis revision.  Previously, it
  would go ahead and update the whole tree, which was surprising.
  (Martin Pool, #557886)

* Don't crash if ``bzrlib.initialize()`` has not been called while accessing
  configs.  (Vincent Ladeuil, #863401)

* Redirects between http and https no longer discard path information
  in some cases. (Jelmer Vernooij, #853765)

* The ``--overwrite`` argument to ``bzr push`` and ``bzr pull`` no longer
  reports all tags as changed. (Jelmer Vernooij, #845396)

* ``WorkingTree.get_file_mtime`` now raises NoSuchId if a file id is
  specified that is unknown. (Jelmer Vernooij, #847435)


API Changes
***********

* ``Branch.get_revision_delta`` has been deprecated. Use
  ``Repository.get_revision_delta`` instead. (Jelmer Vernooij, #859712)

* Plugins that implement custom protocols for ``bzr serve`` should now
  also take an argument ``timeout``. This is used by the the bzr protocol
  to close a connection if a client has been idle for more than X seconds.
  (Default 5minutes). (John Arbash Meinel)

* ``Repository.fileids_altered_by_revision_ids`` has been moved to
  ``VersionedFileRepository`` and is no longer part of the standard
  ``Repository`` interface. (Jelmer Vernooij)

* The argument ``include_merges`` to ``missing.find_unmerged`` has
  been renamed to ``include_merged``. The old name is still supported
  for now but will cause a deprecation warning. (Martin von Gagern)

* The new method ``ControlDirFormat.is_initializable()`` returns a boolean
  indicating whether or not it is possible to use any of the
  initialization methods of that format to create a new control dir.
  (Jelmer Vernooij)

Internals
*********

* ``Branch`` objects can now use a config stack with the newly introduced
  ``get_config_stack()``. Both ``get_config`` and ``get_config_stack`` can
  be used for the same branch but it's recommended to stick to one for a
  given option.

Testing
*******

* Test scripts can now use ``bzr shelve`` and provide their input as
  complete lines. (Vincent Ladeuil, #856261)

* Really corrupt the pack file without depending on a special length or value.
  (Vincent Ladeuil, #807032)


bzr 2.5b1
#########

:2.5b1: 2011-09-15

This is the first beta of the 2.5 series, leading up to a 2.5.0
release in February 2012.

This release includes better support for gpg signing, better support for
i18n (mostly command help and error messages), more options to filter ``bzr
log`` output, more support for colocated branches ("location,branch=XXX"
syntax), better feedback on updated tags for various commands, faster
branching into an empty repository, enhancements to the config framework and
more.

Beta releases are suitable for everyday use but may cause some
incompatibilities with plugins.  Some plugins may need small updates to work
with 2.5b1.

External Compatibility Breaks
*****************************

None

New Features
************

* A ``from_unicode`` parameter can be specified when registering a config
  option. This implements boolean, integer and list config options when the
  provided ``bool_from_store``, ``int_from_store`` and ``list_from_store``
  are used for this parameter.  (Vincent Ladeuil)

* Accessing a packaging branch on Launchpad (eg, ``lp:ubuntu/bzr``) now
  checks to see if the most recent published source package version for
  that project is present in the branch tags. This should help developers
  trust whether the packaging branch is up-to-date and can be used for new
  changes. The level of verbosity is controlled by the config item
  ``launchpad.packaging_verbosity``. It can be set to one of

  off
    disable all checks


  minimal
    only display if the branch is out-of-date

  short
    also display single-line up-to-date and missing,


  all
    (default) display multi-line content for all states


  (John Arbash Meinel, #609187, #812928)

* Add a config option gpg_signing_key for setting which GPG key should
  be used to sign commits. Also default to using the gpg user identity
  which matches user_email() as set by whoami.
  (Jonathan Riddell, #68501)

* An ``invalid`` parameter can be specified when registering a config option
  to decide what should be done when invalid values are
  encountered. 'warning' and 'error' will respectively emit a warning and
  ignore the value or errors out. (Vincent Ladeuil)

* bzr add now skips large files in recursive mode. The default "large"
  size is 20MB, and is configurable via the add.maximum_file_size
  option. A value of 0 disables skipping. Named items passed to add are
  never skipped. (Shannon Weyrick, #54624)

* ``bzr help configuration/<option>`` display the help for ``option`` for
  all registered configuration options. (Vincent Ladeuil, #747050)

* ``bzr log -m`` now matches message, author, committer and bugs instead
  of just matching the message.  ``--message`` keeps its original meaning,
  while ``--match-message, --match-author, --match-committer`` and
  ``--match-bugs`` match each of those fields. (Jacek Sieka)

* ``config.Option`` can now declare ``default_from_env``, a list of
  environment variables to get a default value from. (Vincent Ladeuil)

* ``config.NameMatcher`` can be used to implement config stores and stacks
  that need to provide specific option values for arbitrary unique IDs (svn
  repository UUIDs, etc).  (Vincent Ladeuil, #843638)

* New builtin ``bzr branches`` command, which lists all colocated branches
  in a directory. (Jelmer Vernooij, #826820)

* Relative local paths can now be specified in URL syntax by using the
  "file:" prefix.  (Jelmer Vernooij)

* Report commits signed with expired keys in ``verify-signatures``.
  (Jonathan Riddell, #804254)

* Translations are now enabled for command help, errors and globally
  for any message using ``gettext`` given on output.  (Jonathan Riddell,
  INADA Naoki, #83941)

Improvements
************

* ``bzr add`` will now warn about nested subtrees that are skipped.
  (Jelmer Vernooij, #187342)

* ``bzr commit -m ''`` can now be used to force an empty commit message.
  Entering an empty commit message in the message editor still triggers
  an error. (Jelmer Vernooij)

* ``bzr pull`` will now mention how many tags it has updated.
  (Jelmer Vernooij, #164450)

* ``bzr tag`` no longer errors if a tag already exists but refers to the
  same revision, and will mention when a tag has been updated
  rather than created. (Jelmer Vernooij, #381203)

* ``bzr uncommit`` will now remove tags that refer to removed revisions.
  The ``--keep-tags`` option can be used to prevent this behaviour.
  (Jelmer Vernooij, #605814)

* Do not run i18n initialisation twice. (Jonathan Riddell)

* Install translation .mo files. (Jonathan Riddell)

* Locations printed by ``bzr upgrade`` are now formatted before display.
  (Jelmer Vernooij)

* ``Repository.get_parent_map`` now estimates the size of the returned
  content more accurately. This means that we get closer to the desired
  64kB/request. For repositories converted from svn, this can be an
  improvement of approx 5:1 in round trips to discover the whole history.
  (John Arbash Meinel)

* Support a ``bugtracker`` option which is used by ``bzr commit --fixes``
  if no bug tracker was specified on the command line.
  (Jelmer Vernooij, #334860)

* Use ``gettext.NullTranslations`` in i18n to allow use of i18n even when
  translations are not turned on. (Jonathan Riddell)

Bug Fixes
*********

* ``bzr commit`` now correctly reports missing files as "removed", not
  "modified". (Jelmer Vernooij, #553955)

* ``bzr reconfigure`` will now allow multiple non-conflicting requests
  in a single invocation, e.g. ``--branch`` and ``--use-shared``.
  (Martin von Gagern, #842993)

* A call to CHKInventory's filter-method will not result in a
  DuplicateFileId error, if you move a subfolder and change a file in
  that subfolder.
  (Bastian Bowe, #809901)

* Branching from a stacked branch no longer does a ``get_parent_map``
  request for each revisions that is in the stacked-on repository while
  determining what revisions need to be fetched. This mostly impacts
  branching initialy into an empty shared repository when the source is
  not the development focus.  (John Arbash Meinel, #388269)

* Decode ``BZR_HOME`` with fs encoding on posix platforms to avoid unicode
  errors.  (Vincent Ladeuil, #822571)

* Fix fallout from URL handling changes in 2.5 that caused an IndexError to be
  raised whenever a transport at the drive root was opened on windows.
  (Martin [gz], #841322)

* Fixed loading of external merge tools from config to properly decode
  command-lines which contain embedded quotes. (Gordon Tyler, #828803)

* Rather than an error being raised, a warning is now printed when the
  current user does not have permission to read a configuration file.
  (Jelmer Vernooij, #837324)

* The pull command will now always use separate connections for the
  case where the destination is a heavyweight checkout of some remote
  branch on the same host as the source branch.
  (Martin von Gagern, #483661)

* TreeTransformBase.fixup_new_roots no longer forces trees to have a root, so
  operations that use it, like merge, can now create trees without a root.
  (Aaron Bentley)

Documentation
*************

* Release instructions refreshed. (Vincent Ladeuil)

API Changes
***********

* ``BranchFormat.initialize`` now takes a ``append_revisions_only``
  argument. (Jelmer Vernooij)

* ``Branch._get_checkout_format`` now takes a ``lightweight`` argument
  which indicates if the format should be for a lightweight or a
  heavyweight checkout. (Jelmer Vernooij)

* ``ControlDir.create_branch`` now takes a ``append_revisions_only`` argument.
  (Jelmer Vernooij)

* New class ``URL`` in ``bzrlib.utils`` for managing parsed URLs.
  (Jelmer Vernooij)

* New method ``Config.get_user_option_as_int_from_SI`` added for expanding a
  value in SI format (i.e. "20MB", "1GB") into its integer equivalent. 
  (Shannon Weyrick)

* New method ``InterTree.file_content_matches`` which checks that
  two files in different trees have the same contents.
  (Jelmer Vernooij)

* New method ``Tree.get_file_verifier`` which allows tree implementations
  to return non-sha1 checksums to verify files.
  (Jelmer Vernooij, #720831)

* New methods ``get_transport_from_path`` and ``get_transport_from_url``
  have been added that only support opening from a path or a URL,
  unlike ``get_transport``. (Jelmer Vernooij)

* New registry ``OptionRegistry`` specialized for configuration options.
  (Vincent Ladeuil)

* Remove ``AtomicFile.closed`` which has been deprecated in bzr 0.10.
  (Vincent Ladeuil)

* Remove ``commands._builtin_commands``, ``commands.shlex_split_unicode``,
  ``Command._maybe_expand_globs`` and ``Command.run_direct`` deprecated in
  2.10 and 2.2.0. (Vincent Ladeuil)

* Remove ``diff.get_trees_and_branches_to_diff`` deprecated in 2.2.0.

* Remove ``log.calculate_view_revisions``, ``log._filter_revision_range``,
  ``log.get_view_revisions`` which have been deprecated in bzr 2.1.0. Also
  remove ``log.show_one_log`` which was never properly deprecated but wasn't
  used and is easy to inline if needed. (Vincent Ladeuil)

* Remove ``trace.info``, ``trace.error`` and ``trace.show_log_error``
  deprecated in 2.1.0. (Vincent Ladeuil)

* Remove ``TransportListRegistry.set_default_transport``, as the concept of
  a default transport is currently unused. (Jelmer Vernooij)

* Remove ``UIFactory.warn_cross_format_fetch`` and
  ``UIFactory.warn_experimental_format_fetch`` in favor of
  ``UIFactory.show_user_warning``. (Jelmer Vernooij)

* ``Tags`` containers can now declare whether they support versioned
  tags and whether tags can refer to ghost tags.
  (Jelmer Vernooij)

* ``Tags.merge_to`` now returns a dictionary with the updated tags
  and a set of conflicts, rather than just conflicts. (Jelmer Vernooij)

* There is a new class `ContentFilterTree` that provides a facade for 
  content filtering.  The `filtered` parameter to `export` is deprecated 
  in favor of passing a filtered tree, and the specific exporter plugins
  no longer support it.
  (Martin Pool)

* ``Transport`` now has a ``_parsed_url`` attribute instead of
  separate ``_user``, ``_password``, ``_port``, ``_scheme``, ``_host``
  and ``_path`` attributes. Proxies are provided for the moment but
  may be removed in the future. (Jelmer Vernooij)

Internals
*********

* A new debug flag ``hpss_client_no_vfs`` will now cause the HPSS client
  to raise a ``HpssVfsRequestNotAllowed`` exception when a VFS request
  is attempted. (Jelmer Vernooij)

* New method ``ControlDir._get_selected_branch`` which returns the
  colocated branch selected using path segment parameters.
  (Jelmer Vernooij, #380871)

Testing
*******

* Blackbox tests (including test scripts) can be debugged interactively (see
  bzrlib.debug.BzrPdb for details). (Vincent Ladeuil)

* `BranchBuilder.build_snapshot` now supports a "flush" action.  This
  cleanly and reliably allows tests using `BranchBuilder` to construct
  branches that e.g. rename files out of a directory and unversion that
  directory in the same revision.  Previously some changes were impossible
  due to the order that `build_snapshot` performs its actions.
  (Andrew Bennetts)

* Don't require ``os.fdatasync`` to be defined on all supported OSes
  (BSD-based OSes don't define it).  (Vincent Ladeuil, #822649)

* Fix compatibility with testtools 0.9.12. (Jelmer Vernooij, #815423)

* ``LockDir`` can now be run when the local hostname is ``localhost``.
  (Jelmer Vernooij, #825994)

* ``ModuleAvailableFeature`` won't try to import already imported modules,
  allowing it to be used for modules with side-effects.
  (Vincent Ladeuil, #712474)

* Output time stamps while running ``make check`` to get better timings from
  pqm.  (Vincent Ladeuil, #837926)

* `TestCaseWithMemoryTransport` is faster now: `_check_safety_net` now
  just compares the bytes in the dirstate file to its pristine state,
  rather than opening the WorkingTree and calling ``last_revision()``.
  This reduces the overall test suite time by about 10% on my laptop.
  (Andrew Bennetts)

* Update `TestCase.knownFailure` to the testtools way of handling expected
  failures to resolve Python 2.7 incompatibility. (Martin [gz], #607400)

..
   vim: tw=74 ft=rst ff=unix<|MERGE_RESOLUTION|>--- conflicted
+++ resolved
@@ -40,16 +40,14 @@
 * ``bzr switch`` now accepts colocated branch names to switch to.
   (Jelmer Vernooij, #826814)
 
-<<<<<<< HEAD
+* ``bzr branch --stacked`` now only makes a single connection to the remote
+  server rather than three. (Jelmer Vernooij, #444293)
+
+* Plugins can now register additional "location aliases".
+  (Jelmer Vernooij)
+
 * ``bzr status`` no longer shows shelves if files are specified.
   (Francis Devereux)
-=======
-* ``bzr branch --stacked`` now only makes a single connection to the remote
-  server rather than three. (Jelmer Vernooij, #444293)
-
-* Plugins can now register additional "location aliases".
-  (Jelmer Vernooij)
->>>>>>> 1559a41d
 
 Bug Fixes
 *********
