####################
Bazaar Release Notes
####################

.. toctree::
   :maxdepth: 1

bzr 2.5b5
#########

:2.5b5: NOT RELEASED YET

External Compatibility Breaks
*****************************

.. These may require users to change the way they use Bazaar.

* The '.bzr/branch/email' file is no longer read to determine the users'
  identity. Instead, the 'email' setting in '.bzr/branch/branch.conf'
  should be used. (Jelmer Vernooij, #903894)

New Features
************

.. New commands, options, etc that users may wish to try out.

* "bzr mkdir" now includes -p (--parents) option for recursively adding
  parent directories.
  (Jared Hance, Jelmer Vernooij, #253529)

Improvements
************

.. Improvements to existing commands, especially improved performance 
   or memory usage, or better results.

* New HPSS call for ``Repository.reconcile``. (Jelmer Vernooij, #894455)

Bug Fixes
*********

.. Fixes for situations where bzr would previously crash or give incorrect
   or undesirable results.

* Allow configuration option default value to be a python callable at
  registration. (Vincent Ladeuil, #832064)

* Create obsolete_packs directory when repacking if it does not
  exist. (Jonathan Riddell, Jelmer Vernooij, #314314)

* Properly ignore '\n' in an option reference since this cannot be part of a
  config option identifier. (Vincent Ladeuil, #902125)

Documentation
*************

.. Improved or updated documentation.

API Changes
***********

.. Changes that may require updates in plugins or other code that uses
   bzrlib.

Internals
*********

.. Major internal changes, unlikely to be visible to users or plugin 
   developers, but interesting for bzr developers.

<<<<<<< HEAD
* New HPSS call ``BzrDir.checkout_metadir``. (Jelmer Vernooij, #894459)
=======
* ControlDir now has a get_branches method that returns a dictionary
  whose keys are the names of the branches and whose values are the
  branches themselves. The active branch uses the key None.
  (Neil Martinsen-Burrell)
>>>>>>> e5afcd5f

Testing
*******

.. Fixes and changes that are only relevant to bzr's test framework and 
   suite.  This can include new facilities for writing tests, fixes to 
   spurious test failures and changes to the way things should be tested.


bzr 2.5b4
#########

:2.5b4: 2011-12-08

This is the fourth beta of the 2.5 series, leading to a 2.5.0 release in
February 2012. Beta releases are suitable for everyday use but may cause
some incompatibilities with plugins.

This release includes many improvements in the smart server, UI polish for
the colocated branches, optimizations for revision specifiers to avoid
history sized operations, enhancements to the config framework, bug fixes
related to unicode paths and more.

All bug fixed in previous series known at the time of this release are
included.

External Compatibility Breaks
*****************************

None.

New Features
************

* Provides a ``po_merge`` plugin to automatically merge ``.po`` files with
  ``msgmerge``. See ``bzr help po_merge`` for details.
  (Vincent Ladeuil, #884270)

Improvements
************

* ``bzr branch --stacked`` now only makes a single connection to the remote
  server rather than three. (Jelmer Vernooij, #444293)

* ``bzr export --uncommitted`` will export the uncommitted tree.
  (Jelmer Vernooij, #555613)

* ``bzr rmbranch`` can now remove colocated branches.
  (Jelmer Vernooij, #831464)

* ``bzr status`` no longer shows shelves if files are specified.
  (Francis Devereux)

* ``bzr switch`` now accepts colocated branch names to switch to.
  (Jelmer Vernooij, #826814)

* Plugins can now register additional "location aliases".
  (Jelmer Vernooij)

* Revision specifiers will now only browse as much history as they
  need to, rather than grabbing the whole history unnecessarily in some
  cases. (Jelmer Vernooij)

* When using ``bzr switch`` to switch to a sibling of the current
  branch, the relative branch name should no longer be url-encoded.
  (Jelmer Vernooij)

Bug Fixes
*********

* A new section local option ``basename`` is available to help support some
  ``bzr-pipeline`` workflows and more generally help mapping local paths to
  remote ones. See ``bzr help configuration`` for more details.
  (Vincent Ladeuil, #843211)

* Add HPSS call for looking up revision numbers from revision ids on
  remote repositories. (Jelmer Vernooij, #640253)

* Add HPSS call for retrieving file contents from remote repositories.
  Should improve performance for lightweight checkouts and exports of
  from remote repositories.  (Jelmer Vernooij, #368717, #762330,
  #608640)

* Allow lazy compiled patterns from ``bzrlib.lazy_regex`` to be
  pickled. (Jelmer Vernooij, #893149)

* ``bzr info`` no longer shows empty output if only a control
  directory is present. (Jelmer Vernooij, #159098)

* Cope with missing revision ids being specified to
  ``Repository.gather_stats`` HPSS call. (Jelmer Vernooij, #411290)

* Fix test failures on windows related to locations.conf handling.
  (Vincent Ladeuil, #892992)

* Fixed parsing of the timestamp given to ``commit --commit-time``. Now
  prohibits several invalid strings, reads the correct number of seconds,
  and gives a better error message if the time zone offset is not given.
  (Matt Giuca, #892657)

* Give meaningful file/line references when reporting deprecation warnings
  for _CompatabilityThunkFeature based test features.
  (Vincent Ladeuil, #897718)

* Make reporting of mistakes involving unversioned files with non-ascii
  filenames work again without 'Unprintable exception' being shown.
  (Martin Packman, #898408)

* Provide names for lazily registered hooks. 
  (Neil Martinsen-Burrell, #894609)

* Raise BadIndexKey exception in btree_index when a key is too large, fixing 
  an infinite recursion issue. (Shannon Weyrick, #720853)

* Resolve regression from colocated branch path handling, by ensuring that
  unreserved characters are unquoted in URLs. (Martin Packman, #842223)

* Split segments from URLs for colocated branches without assuming the
  combined form is a valid. (Martin Packman, #842233)

* Support looking up revision numbers by revision id in empty branches.
  (Jelmer Vernooij, #535031)

* Support verifying signatures on remote repositories.
  (Jelmer Vernooij, #889694)

* Teach the bzr client how to reconnect if we get ``ConnectionReset``
  while making an RPC request. This doesn't handle all possible network
  disconnects, but it should at least handle when the server is asked to
  shutdown gracefully. (John Arbash Meinel, #819604)

* When a remote format is unknown, bzr will now print a single-line error
  message rather than a backtrace. (Jelmer Vernooij, #687226)

API Changes
***********

* ``BzrDir.open_branch`` and ``BranchFormat.open`` now take an optional
  ``possible_transports`` argument. (Jelmer Vernooij)

* New method ``Transport.set_segment_parameter``.  (Jelmer Vernooij)

* ``Repository.verify_revision`` has been renamed to
  ``Repository.verify_revision_signature``. (Jelmer Vernooij)

* ``RevisionSpec.wants_revision_history`` now defaults to ``False`` and
  is deprecated. The ``revs`` argument of
  ``RevisionInfo.from_revision_id`` is now deprecated. (Jelmer Vernooij)

* ``Tree.get_file_by_path`` is now deprecated. Use ``Tree.get_file`` instead.
  (Jelmer Vernooij, #666897)

* Some global options for use with commands have been removed, construct
  an ``Option`` with the name instead. (Martin Packman)

* The unused exception ``HistoryMissing`` has been removed.
  (Jelmer Vernooij)

Internals
*********

* Add HPSS call for ``Repository.pack``. (Jelmer Vernooij, #894461)

* ``bzr config`` uses the new configuration implementation.
  (Vincent Ladeuil)

* Custom HPSS error handlers can now be installed in the smart server client
  using the ``error_translators`` and ``no_context_error_translators``
  registries. (Jelmer Vernooij)

* New HPSS calls ``Repository.has_signature_for_revision_id``,
  ``Repository.make_working_trees``, ``BzrDir.destroy_repository``,
  ``BzrDir.has_workingtree``, ``Repository.get_physical_lock_status``,
  ``Branch.get_physical_lock_status``,
  ``Branch.put_config_file``, ``Branch.break_lock``,
  ``BzrDir.destroy_branch``, ``Repository.break_lock``,
  ``VersionedFileRepository.get_serializer_format``,
  ``Repository.all_revision_ids``, ``Repository.start_write_group``,
  ``Repository.commit_write_group``, ``Repository.abort_write_group``
  ``Repository.check_write_group``, ``Repository.iter_revisions``,
  ``Repository.add_signature_revision_text`` and
  ``Repository.get_revision_signature_text``.
  (Jelmer Vernooij)

* Add HPSS call for ``Repository.pack``. (Jelmer Vernooij, #894461)

* Custom HPSS error handlers can now be installed in the smart server client
  using the ``error_translators`` and ``no_context_error_translators``
  registries. (Jelmer Vernooij)

* ``RemoteBranch.get_config_stack`` and ``RemoteBzrDir.get_config_stack``
  will now use HPSS calls where possible. (Jelmer Vernooij)

* Custom HPSS error handlers can now be installed in the smart server client
  using the ``error_translators`` and ``no_context_error_translators``
  registries. (Jelmer Vernooij)

* The registry of merge types has been moved to ``merge`` from ``option`` but
  ``merge.get_merge_type_registry`` remains as an accessor. (Martin Packman)

Testing
*******

* Avoid failures in test_transform when OS error messages are localised.
  (Martin Packman, #891582)

* Tests are now subject to a time limit: by default 300s, and 120s when
  run from 'make check', controlled by the `selftest.timeout`
  configuration option.  This is currently not supported on Windows.
  (Martin Pool)

bzr 2.5b3
#########

:2.5b3: 2011-11-10

This is the third beta of the 2.5 series, leading to a 2.5.0 release in
February 2012. Beta releases are suitable for everyday use but may cause
some incompatibilities with plugins.

This release includes log options for ``push`` and ``pull``, more UI polish
for colocated branches, a better and more coherent implementation for UI
dialogs, enhancements to the config framework and more.

This release includes all bug fixed in previous series known at the time of
this release.

External Compatibility Breaks
*****************************

None

New Features
************

* The ``log_format`` configuration can be used with ``-Olog_format=line`` to
  change the format ``push`` and ``pull`` use to display the
  revisions. I.e.: ``bzr pull -v -Olog_format=short`` will use the ``short``
  format instead of the default ``long`` one. (Vincent Ladeuil, #861472)

* The new config scheme allows an alternative syntax for the 'appenpath'
  policy relying on option expansion and defining a new 'relpath' option
  local to a section. Instead of using '<option>:policy=appendpath', the
  option value can de defined as 'option=xxxx/{relpath}'.
  (Vincent Ladeuil, #832013)

Improvements
************

* ``bzr info -v`` now shows the number of colocated branches
  for control directories that support them.
  (Jelmer Vernooij, #863285)

* ``bzr version-info`` now takes a ``--revision`` argument.
  (Jelmer Vernooij, #238705)

* ``bzr revno`` now takes a ``--revision`` argument.
  (Jelmer Vernooij, #870649)

* ``bzr serve`` now can serve from URLs rather than just from the
  file system. I.e.: ``bzr serve -d lp:bzr`` or
  ``bzr serve -d file:///data/bzr`` (Jelmer Vernooij)

* all input prompts are now char-based when possible, and can be forced to
  line-based mode by setting the ``BZR_TEXTUI_INPUT`` environment variable
  to 'line-based'. This replace the previous shelf UI only patch using
  ``INSIDE_EMACS``. (Benoît Pierre)

Bug Fixes
*********

* ``bzr info`` now shows the master branch location too for
  treeless local branches. (Jelmer Vernooij, #258355)

* ``bzr mkdir --quiet`` now does not print a line for every created
  directory. (Martin von Gagern, #869915)

* ``bzr mv`` does not crash when attempting to move the root of a
  branch. (Jonathan Riddell, #809728)

* ``bzr shelve`` now use ``UIFactory.choose`` for input handling, making
  it usable when creating a custom ``UIFactory`` implementation. (Benoît
  Pierre)

* ``bzr clean-tree`` now use ``UIFactory.get_boolean`` for confirmation
  prompt, making it usable when using a custom ``UIFactory``
  implementation. (Benoît Pierre)

* If sending a crash through Apport fails report the Apport failure to
  bzr.log rather than stderr. (Jonathan Riddell, #766735)

* ``bzr upgrade`` no longer treats 'already up-to-date' exceptions as
  errors. (Benoît Pierre, #716560).

* ``bzr version-info`` no longer populates the clean state for custom
  templates unless {clean} is explicitly asked for.
  (Lawrence Mitchell, #882541)

* Fix finding the CPU count when using Python >= 2.6 on BSD-based systems.
  (Jelmer Vernooij, #887151)

* ``WorkingTree.clone()`` now supports its ``revision_id`` being set
  to the null revision. (Jelmer Vernooij, #876423)

* ``WorkingTree.pull`` can now pull ``NULL_REVISION``.
  (Jelmer Vernooij, #887556)

API Changes
***********

* ``Branch.revision_history`` is now deprecated. (Jelmer Vernooij, #799519)

* Methods ``add`` and ``items`` of ``LRUCache`` and ``LRUSizeCache`` are
  deprecated. Use normal dict-style access instead. (Martin Packman)

* New flag ``RepositoryFormat.supports_unreferenced_revisions`` which
  indicates whether revisions can be present in a repository without
  being referenced from e.g. a branch history at the same time.
  (Jelmer Vernooij)

* ``UIFactory.choose`` has been added: prompt the user for a list of
  choices. (Benoît Pierre)

Internals
*********

* ``ControlDirFormat`` now has a new method ``supports_transport``
  which format implementations can use whether or not they can access
  a control dir over a particular transport. (Jelmer Vernooij)

* ``BranchBuilder.build_commit`` now take ``parent_ids`` and
  ``allow_leftmost_as_ghost`` arguments.  (Jelmer Vernooij)

Testing
*******

* Ensure TestCase instances are deallocated immediately after running where
  possible. This greatly reduces the peak resource needs of a full test suite
  run. The new ``-Euncollected_cases`` selftest flag will add failures if any
  case which persists pasts its expected lifetime. (Martin Packman, #613247)

* Report exceptions from child processes during fork instead of swallowing the
  error and reporting that everything went okay. (Martin Packman, #804130)


bzr 2.5b2
#########

This is the second beta of the 2.5 series, leading to a 2.5.0 release in
February 2012. Beta releases are suitable for everyday use but may cause some
incompatibilities with plugins.

This release includes more filtering options for ``bzr log``, idle
connections handling for ``bzr serve``, a ``development-colo`` experimental
format to flesh out the colocated branches UI, better support for foreign
formats, enhancements to the config framework and more.

This release includes all bug fixed in previous series known at the time of
this release.

:2.5b2: 2011-10-06

External Compatibility Breaks
*****************************

None

New Features
************

* A new ``-O`` standard option (common to all commands) have been added. It
  provides a value for a config option in the ``-Oname=value`` form that
  takes precedence over all definitions found in config files.  It can be
  used multiple times to override different options.
  (Vincent Ladeuil, #491196)

* ``bzr log`` now has an option called ``--omit-merges`` to omit
  those commits that merged branches, i.e. those having more than one
  parent.
  In order to avoid confusion, the previous command line option
  ``--include-merges`` has been renamed to ``--include-merged``.
  The old name of the command line option will still be accepted.
  The name change also affects ``bzr missing``.
  (Martin von Gagern)

* ``bzr serve`` will now disconnect clients if they have not issued an RPC
  request after 5minutes. On POSIX platforms, this will also happen for
  ``bzr serve --inet``. This can be overridden with the configuration
  variable ``serve.client_timeout`` or in the command line parameter
  ``bzr serve --client-timeout=X``. Further, it is possible to request
  ``bzr serve [--inet]`` to shutdown gracefully by sending SIGHUP. It will
  finish the current request, and then close the connection.
  (John Arbash Meinel, #824797, #795025)

* The new experimental format ``development-colo`` supports colocated
  branches. This format will eventually be merged back into the ``2a``
  format when it has stabilized and there is adequate UI support for
  colocated branches.
  (Jelmer Vernooij, #831481)

Improvements
************

* Fixed a bug where ``bzr tags -r x..y`` loaded the branch history once for
  every revision in the range; it's now much faster. (Vincent Ladeuil, #857335)

* ``bzr info -v`` can now be run against branches that don't support
  ``last_revision_info``, in which case the branch information will simply
  not be displayed. (Jelmer Vernooij)

Bug Fixes
*********

* ``bzr shelve`` can now be used in emacs shells as the input handling is
  turned into a line-based one when ``INSIDE_EMACS`` is set (which is the
  case for all recent emacs versions). (Vincent Ladeuil, #856261)

* ``bzr tags`` can now be used against remote repositories that do
  not provide access to the revision graph. (Jelmer Vernooij, #858942)

* ``bzr update PATH`` will stop if you seem to be asking it to update
  anything less than a whole tree, because that's not supported by ``bzr``'s
  concept that the whole tree has a single basis revision.  Previously, it
  would go ahead and update the whole tree, which was surprising.
  (Martin Pool, #557886)

* Don't crash if ``bzrlib.initialize()`` has not been called while accessing
  configs.  (Vincent Ladeuil, #863401)

* Redirects between http and https no longer discard path information
  in some cases. (Jelmer Vernooij, #853765)

* The ``--overwrite`` argument to ``bzr push`` and ``bzr pull`` no longer
  reports all tags as changed. (Jelmer Vernooij, #845396)

* ``WorkingTree.get_file_mtime`` now raises NoSuchId if a file id is
  specified that is unknown. (Jelmer Vernooij, #847435)


API Changes
***********

* ``Branch.get_revision_delta`` has been deprecated. Use
  ``Repository.get_revision_delta`` instead. (Jelmer Vernooij, #859712)

* Plugins that implement custom protocols for ``bzr serve`` should now
  also take an argument ``timeout``. This is used by the the bzr protocol
  to close a connection if a client has been idle for more than X seconds.
  (Default 5minutes). (John Arbash Meinel)

* ``Repository.fileids_altered_by_revision_ids`` has been moved to
  ``VersionedFileRepository`` and is no longer part of the standard
  ``Repository`` interface. (Jelmer Vernooij)

* The argument ``include_merges`` to ``missing.find_unmerged`` has
  been renamed to ``include_merged``. The old name is still supported
  for now but will cause a deprecation warning. (Martin von Gagern)

* The new method ``ControlDirFormat.is_initializable()`` returns a boolean
  indicating whether or not it is possible to use any of the
  initialization methods of that format to create a new control dir.
  (Jelmer Vernooij)

Internals
*********

* ``Branch`` objects can now use a config stack with the newly introduced
  ``get_config_stack()``. Both ``get_config`` and ``get_config_stack`` can
  be used for the same branch but it's recommended to stick to one for a
  given option.

Testing
*******

* Test scripts can now use ``bzr shelve`` and provide their input as
  complete lines. (Vincent Ladeuil, #856261)

* Really corrupt the pack file without depending on a special length or value.
  (Vincent Ladeuil, #807032)


bzr 2.5b1
#########

:2.5b1: 2011-09-15

This is the first beta of the 2.5 series, leading up to a 2.5.0
release in February 2012.

This release includes better support for gpg signing, better support for
i18n (mostly command help and error messages), more options to filter ``bzr
log`` output, more support for colocated branches ("location,branch=XXX"
syntax), better feedback on updated tags for various commands, faster
branching into an empty repository, enhancements to the config framework and
more.

Beta releases are suitable for everyday use but may cause some
incompatibilities with plugins.  Some plugins may need small updates to work
with 2.5b1.

External Compatibility Breaks
*****************************

None

New Features
************

* A ``from_unicode`` parameter can be specified when registering a config
  option. This implements boolean, integer and list config options when the
  provided ``bool_from_store``, ``int_from_store`` and ``list_from_store``
  are used for this parameter.  (Vincent Ladeuil)

* Accessing a packaging branch on Launchpad (eg, ``lp:ubuntu/bzr``) now
  checks to see if the most recent published source package version for
  that project is present in the branch tags. This should help developers
  trust whether the packaging branch is up-to-date and can be used for new
  changes. The level of verbosity is controlled by the config item
  ``launchpad.packaging_verbosity``. It can be set to one of

  off
    disable all checks


  minimal
    only display if the branch is out-of-date

  short
    also display single-line up-to-date and missing,


  all
    (default) display multi-line content for all states


  (John Arbash Meinel, #609187, #812928)

* Add a config option gpg_signing_key for setting which GPG key should
  be used to sign commits. Also default to using the gpg user identity
  which matches user_email() as set by whoami.
  (Jonathan Riddell, #68501)

* An ``invalid`` parameter can be specified when registering a config option
  to decide what should be done when invalid values are
  encountered. 'warning' and 'error' will respectively emit a warning and
  ignore the value or errors out. (Vincent Ladeuil)

* bzr add now skips large files in recursive mode. The default "large"
  size is 20MB, and is configurable via the add.maximum_file_size
  option. A value of 0 disables skipping. Named items passed to add are
  never skipped. (Shannon Weyrick, #54624)

* ``bzr help configuration/<option>`` display the help for ``option`` for
  all registered configuration options. (Vincent Ladeuil, #747050)

* ``bzr log -m`` now matches message, author, committer and bugs instead
  of just matching the message.  ``--message`` keeps its original meaning,
  while ``--match-message, --match-author, --match-committer`` and
  ``--match-bugs`` match each of those fields. (Jacek Sieka)

* ``config.Option`` can now declare ``default_from_env``, a list of
  environment variables to get a default value from. (Vincent Ladeuil)

* ``config.NameMatcher`` can be used to implement config stores and stacks
  that need to provide specific option values for arbitrary unique IDs (svn
  repository UUIDs, etc).  (Vincent Ladeuil, #843638)

* New builtin ``bzr branches`` command, which lists all colocated branches
  in a directory. (Jelmer Vernooij, #826820)

* Relative local paths can now be specified in URL syntax by using the
  "file:" prefix.  (Jelmer Vernooij)

* Report commits signed with expired keys in ``verify-signatures``.
  (Jonathan Riddell, #804254)

* Translations are now enabled for command help, errors and globally
  for any message using ``gettext`` given on output.  (Jonathan Riddell,
  INADA Naoki, #83941)

Improvements
************

* ``bzr add`` will now warn about nested subtrees that are skipped.
  (Jelmer Vernooij, #187342)

* ``bzr commit -m ''`` can now be used to force an empty commit message.
  Entering an empty commit message in the message editor still triggers
  an error. (Jelmer Vernooij)

* ``bzr pull`` will now mention how many tags it has updated.
  (Jelmer Vernooij, #164450)

* ``bzr tag`` no longer errors if a tag already exists but refers to the
  same revision, and will mention when a tag has been updated
  rather than created. (Jelmer Vernooij, #381203)

* ``bzr uncommit`` will now remove tags that refer to removed revisions.
  The ``--keep-tags`` option can be used to prevent this behaviour.
  (Jelmer Vernooij, #605814)

* Do not run i18n initialisation twice. (Jonathan Riddell)

* Install translation .mo files. (Jonathan Riddell)

* Locations printed by ``bzr upgrade`` are now formatted before display.
  (Jelmer Vernooij)

* ``Repository.get_parent_map`` now estimates the size of the returned
  content more accurately. This means that we get closer to the desired
  64kB/request. For repositories converted from svn, this can be an
  improvement of approx 5:1 in round trips to discover the whole history.
  (John Arbash Meinel)

* Support a ``bugtracker`` option which is used by ``bzr commit --fixes``
  if no bug tracker was specified on the command line.
  (Jelmer Vernooij, #334860)

* Use ``gettext.NullTranslations`` in i18n to allow use of i18n even when
  translations are not turned on. (Jonathan Riddell)

Bug Fixes
*********

* ``bzr commit`` now correctly reports missing files as "removed", not
  "modified". (Jelmer Vernooij, #553955)

* ``bzr reconfigure`` will now allow multiple non-conflicting requests
  in a single invocation, e.g. ``--branch`` and ``--use-shared``.
  (Martin von Gagern, #842993)

* A call to CHKInventory's filter-method will not result in a
  DuplicateFileId error, if you move a subfolder and change a file in
  that subfolder.
  (Bastian Bowe, #809901)

* Branching from a stacked branch no longer does a ``get_parent_map``
  request for each revisions that is in the stacked-on repository while
  determining what revisions need to be fetched. This mostly impacts
  branching initialy into an empty shared repository when the source is
  not the development focus.  (John Arbash Meinel, #388269)

* Decode ``BZR_HOME`` with fs encoding on posix platforms to avoid unicode
  errors.  (Vincent Ladeuil, #822571)

* Fix fallout from URL handling changes in 2.5 that caused an IndexError to be
  raised whenever a transport at the drive root was opened on windows.
  (Martin [gz], #841322)

* Fixed loading of external merge tools from config to properly decode
  command-lines which contain embedded quotes. (Gordon Tyler, #828803)

* Rather than an error being raised, a warning is now printed when the
  current user does not have permission to read a configuration file.
  (Jelmer Vernooij, #837324)

* The pull command will now always use separate connections for the
  case where the destination is a heavyweight checkout of some remote
  branch on the same host as the source branch.
  (Martin von Gagern, #483661)

* TreeTransformBase.fixup_new_roots no longer forces trees to have a root, so
  operations that use it, like merge, can now create trees without a root.
  (Aaron Bentley)

Documentation
*************

* Release instructions refreshed. (Vincent Ladeuil)

API Changes
***********

* ``BranchFormat.initialize`` now takes a ``append_revisions_only``
  argument. (Jelmer Vernooij)

* ``Branch._get_checkout_format`` now takes a ``lightweight`` argument
  which indicates if the format should be for a lightweight or a
  heavyweight checkout. (Jelmer Vernooij)

* ``ControlDir.create_branch`` now takes a ``append_revisions_only`` argument.
  (Jelmer Vernooij)

* New class ``URL`` in ``bzrlib.utils`` for managing parsed URLs.
  (Jelmer Vernooij)

* New method ``Config.get_user_option_as_int_from_SI`` added for expanding a
  value in SI format (i.e. "20MB", "1GB") into its integer equivalent. 
  (Shannon Weyrick)

* New method ``InterTree.file_content_matches`` which checks that
  two files in different trees have the same contents.
  (Jelmer Vernooij)

* New method ``Tree.get_file_verifier`` which allows tree implementations
  to return non-sha1 checksums to verify files.
  (Jelmer Vernooij, #720831)

* New methods ``get_transport_from_path`` and ``get_transport_from_url``
  have been added that only support opening from a path or a URL,
  unlike ``get_transport``. (Jelmer Vernooij)

* New registry ``OptionRegistry`` specialized for configuration options.
  (Vincent Ladeuil)

* Remove ``AtomicFile.closed`` which has been deprecated in bzr 0.10.
  (Vincent Ladeuil)

* Remove ``commands._builtin_commands``, ``commands.shlex_split_unicode``,
  ``Command._maybe_expand_globs`` and ``Command.run_direct`` deprecated in
  2.10 and 2.2.0. (Vincent Ladeuil)

* Remove ``diff.get_trees_and_branches_to_diff`` deprecated in 2.2.0.

* Remove ``log.calculate_view_revisions``, ``log._filter_revision_range``,
  ``log.get_view_revisions`` which have been deprecated in bzr 2.1.0. Also
  remove ``log.show_one_log`` which was never properly deprecated but wasn't
  used and is easy to inline if needed. (Vincent Ladeuil)

* Remove ``trace.info``, ``trace.error`` and ``trace.show_log_error``
  deprecated in 2.1.0. (Vincent Ladeuil)

* Remove ``TransportListRegistry.set_default_transport``, as the concept of
  a default transport is currently unused. (Jelmer Vernooij)

* Remove ``UIFactory.warn_cross_format_fetch`` and
  ``UIFactory.warn_experimental_format_fetch`` in favor of
  ``UIFactory.show_user_warning``. (Jelmer Vernooij)

* ``Tags`` containers can now declare whether they support versioned
  tags and whether tags can refer to ghost tags.
  (Jelmer Vernooij)

* ``Tags.merge_to`` now returns a dictionary with the updated tags
  and a set of conflicts, rather than just conflicts. (Jelmer Vernooij)

* There is a new class `ContentFilterTree` that provides a facade for 
  content filtering.  The `filtered` parameter to `export` is deprecated 
  in favor of passing a filtered tree, and the specific exporter plugins
  no longer support it.
  (Martin Pool)

* ``Transport`` now has a ``_parsed_url`` attribute instead of
  separate ``_user``, ``_password``, ``_port``, ``_scheme``, ``_host``
  and ``_path`` attributes. Proxies are provided for the moment but
  may be removed in the future. (Jelmer Vernooij)

Internals
*********

* A new debug flag ``hpss_client_no_vfs`` will now cause the HPSS client
  to raise a ``HpssVfsRequestNotAllowed`` exception when a VFS request
  is attempted. (Jelmer Vernooij)

* New method ``ControlDir._get_selected_branch`` which returns the
  colocated branch selected using path segment parameters.
  (Jelmer Vernooij, #380871)

Testing
*******

* Blackbox tests (including test scripts) can be debugged interactively (see
  bzrlib.debug.BzrPdb for details). (Vincent Ladeuil)

* `BranchBuilder.build_snapshot` now supports a "flush" action.  This
  cleanly and reliably allows tests using `BranchBuilder` to construct
  branches that e.g. rename files out of a directory and unversion that
  directory in the same revision.  Previously some changes were impossible
  due to the order that `build_snapshot` performs its actions.
  (Andrew Bennetts)

* Don't require ``os.fdatasync`` to be defined on all supported OSes
  (BSD-based OSes don't define it).  (Vincent Ladeuil, #822649)

* Fix compatibility with testtools 0.9.12. (Jelmer Vernooij, #815423)

* ``LockDir`` can now be run when the local hostname is ``localhost``.
  (Jelmer Vernooij, #825994)

* ``ModuleAvailableFeature`` won't try to import already imported modules,
  allowing it to be used for modules with side-effects.
  (Vincent Ladeuil, #712474)

* Output time stamps while running ``make check`` to get better timings from
  pqm.  (Vincent Ladeuil, #837926)

* `TestCaseWithMemoryTransport` is faster now: `_check_safety_net` now
  just compares the bytes in the dirstate file to its pristine state,
  rather than opening the WorkingTree and calling ``last_revision()``.
  This reduces the overall test suite time by about 10% on my laptop.
  (Andrew Bennetts)

* Update `TestCase.knownFailure` to the testtools way of handling expected
  failures to resolve Python 2.7 incompatibility. (Martin [gz], #607400)

..
   vim: tw=74 ft=rst ff=unix<|MERGE_RESOLUTION|>--- conflicted
+++ resolved
@@ -68,14 +68,12 @@
 .. Major internal changes, unlikely to be visible to users or plugin 
    developers, but interesting for bzr developers.
 
-<<<<<<< HEAD
-* New HPSS call ``BzrDir.checkout_metadir``. (Jelmer Vernooij, #894459)
-=======
 * ControlDir now has a get_branches method that returns a dictionary
   whose keys are the names of the branches and whose values are the
   branches themselves. The active branch uses the key None.
   (Neil Martinsen-Burrell)
->>>>>>> e5afcd5f
+
+* New HPSS call ``BzrDir.checkout_metadir``. (Jelmer Vernooij, #894459)
 
 Testing
 *******
