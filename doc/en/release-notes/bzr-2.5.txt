####################
Bazaar Release Notes
####################

.. toctree::
   :maxdepth: 1

bzr 2.5b4
#########

:2.5b4: NOT RELEASED YET

External Compatibility Breaks
*****************************

.. These may require users to change the way they use Bazaar.

New Features
************

.. New commands, options, etc that users may wish to try out.

Improvements
************

.. Improvements to existing commands, especially improved performance 
   or memory usage, or better results.

* When using ``bzr switch`` to switch to a sibling of the current
  branch, the relative branch name should no longer be url-encoded.
  (Jelmer Vernooij)

* ``bzr switch`` now accepts colocated branch names to switch to.
  (Jelmer Vernooij, #826814)

Bug Fixes
*********

.. Fixes for situations where bzr would previously crash or give incorrect
   or undesirable results.

* Allow lazy compiled patterns from ``bzrlib.lazy_regex`` to be
  pickled. (Jelmer Vernooij, #893149)

* A new section local option ``basename`` is available to help support some
  ``bzr-pipeline`` workflows and more generally help mapping local paths to
  remote ones. See ``bzr help configuration`` for more details.
  (Vincent Ladeuil, #843211)

* Add HPSS call for looking up revision numbers from revision ids on
  remote repositories. (Jelmer Vernooij, #640253)

* Cope with missing revision ids being specified to
  ``Repository.gather_stats`` HPSS call. (Jelmer Vernooij, #411290)

* Fix test failures on windows related to locations.conf handling.
  (Vincent Ladeuil, #892992)

* Fixed parsing of the timestamp given to ``commit --commit-time``. Now
  prohibits several invalid strings, reads the correct number of seconds,
  and gives a better error message if the time zone offset is not given.
  (Matt Giuca, #892657)

* Resolve regression from colocated branch path handling, by ensuring that
  unreserved characters are unquoted in URLs. (Martin Packman, #842223)

* Split segments from URLs for colocated branches without assuming the
  combined form is a valid. (Martin Packman, #842233)

* Support looking up revision numbers by revision id in empty branches.
  (Jelmer Vernooij, #535031)

* Support verifying signatures on remote repositories.
  (Jelmer Vernooij, #889694)

Documentation
*************

.. Improved or updated documentation.

API Changes
***********

.. Changes that may require updates in plugins or other code that uses
   bzrlib.

* ``Repository.verify_revision`` has been renamed to
  ``Repository.verify_revision_signature``. (Jelmer Vernooij)

* ``Tree.get_file_by_path`` is now deprecated. Use ``Tree.get_file`` instead.
  (Jelmer Vernooij, #666897)

* Some global options for use with commands have been removed, construct
  an ``Option`` with the name instead. (Martin Packman)

Internals
*********

.. Major internal changes, unlikely to be visible to users or plugin 
   developers, but interesting for bzr developers.

* ``bzr config`` uses the new configuration implementation.
  (Vincent Ladeuil)

* ``RemoteBranch.get_config_stack`` and ``RemoteBzrDir.get_config_stack``
  will now use HPSS calls where possible. (Jelmer Vernooij)

* New HPSS calls ``Repository.has_signature_for_revision_id``,
  ``Repository.make_working_trees``, ``BzrDir.destroy_repository``,
<<<<<<< HEAD
  ``BzrDir.has_workingtree``, ``Branch.put_config_file``,
  ``BzrDir.has_workingtree``, ``Repository.start_write_group``,
  ``Repository.commit_write_group`` and ``Repository.abort_write_group``.
=======
  ``BzrDir.has_workingtree``, ``Repository.get_physical_lock_status``,
  ``Branch.get_physical_lock_status``,
  ``Branch.put_config_file``, ``Branch.break_lock``,
  ``BzrDir.destroy_branch``, ``Repository.break_lock``,
  ``VersionedFileRepository.get_serializer_format``,
  ``Repository.all_revision_ids``, ``Repository.start_write_group``,
  ``Repository.commit_write_group``, ``Repository.abort_write_group``
  and ``Repository.check_write_group``.
>>>>>>> a2acea18
  (Jelmer Vernooij)

* Custom HPSS error handlers can now be installed in the smart server client
  using the ``error_translators`` and ``no_context_error_translators``
  registries. (Jelmer Vernooij)

Testing
*******

.. Fixes and changes that are only relevant to bzr's test framework and 
   suite.  This can include new facilities for writing tests, fixes to 
   spurious test failures and changes to the way things should be tested.

* Avoid failures in test_transform when OS error messages are localised.
  (Martin Packman, #891582)

bzr 2.5b3
#########

:2.5b3: 2011-11-10

This is the third beta of the 2.5 series, leading to a 2.5.0 release in
February 2012. Beta releases are suitable for everyday use but may cause
some incompatibilities with plugins.

This release includes log options for ``push`` and ``pull``, more UI polish
for colocated branches, a better and more coherent implementation for UI
dialogs, enhancements to the config framework and more.

This release includes all bug fixed in previous series known at the time of
this release.

External Compatibility Breaks
*****************************

None

New Features
************

* The ``log_format`` configuration can be used with ``-Olog_format=line`` to
  change the format ``push`` and ``pull`` use to display the
  revisions. I.e.: ``bzr pull -v -Olog_format=short`` will use the ``short``
  format instead of the default ``long`` one. (Vincent Ladeuil, #861472)

* The new config scheme allows an alternative syntax for the 'appenpath'
  policy relying on option expansion and defining a new 'relpath' option
  local to a section. Instead of using '<option>:policy=appendpath', the
  option value can de defined as 'option=xxxx/{relpath}'.
  (Vincent Ladeuil, #832013)

Improvements
************

* ``bzr info -v`` now shows the number of colocated branches
  for control directories that support them.
  (Jelmer Vernooij, #863285)

* ``bzr version-info`` now takes a ``--revision`` argument.
  (Jelmer Vernooij, #238705)

* ``bzr revno`` now takes a ``--revision`` argument.
  (Jelmer Vernooij, #870649)

* ``bzr rmbranch`` can now remove colocated branches.
  (Jelmer Vernooij, #831464)

* ``bzr serve`` now can serve from URLs rather than just from the
  file system. I.e.: ``bzr serve -d lp:bzr`` or
  ``bzr serve -d file:///data/bzr`` (Jelmer Vernooij)

* all input prompts are now char-based when possible, and can be forced to
  line-based mode by setting the ``BZR_TEXTUI_INPUT`` environment variable
  to 'line-based'. This replace the previous shelf UI only patch using
  ``INSIDE_EMACS``. (Benoît Pierre)

Bug Fixes
*********

* ``bzr info`` now shows the master branch location too for
  treeless local branches. (Jelmer Vernooij, #258355)

* ``bzr info`` no longer shows empty output if only a control
  directory is present. (Jelmer Vernooij, #159098)

* ``bzr mkdir --quiet`` now does not print a line for every created
  directory. (Martin von Gagern, #869915)

* ``bzr mv`` does not crash when attempting to move the root of a
  branch. (Jonathan Riddell, #809728)

* ``bzr shelve`` now use ``UIFactory.choose`` for input handling, making
  it usable when creating a custom ``UIFactory`` implementation. (Benoît
  Pierre)

* ``bzr clean-tree`` now use ``UIFactory.get_boolean`` for confirmation
  prompt, making it usable when using a custom ``UIFactory``
  implementation. (Benoît Pierre)

* If sending a crash through Apport fails report the Apport failure to
  bzr.log rather than stderr. (Jonathan Riddell, #766735)

* ``bzr upgrade`` no longer treats 'already up-to-date' exceptions as
  errors. (Benoît Pierre, #716560).

* ``bzr version-info`` no longer populates the clean state for custom
  templates unless {clean} is explicitly asked for.
  (Lawrence Mitchell, #882541)

* Fix finding the CPU count when using Python >= 2.6 on BSD-based systems.
  (Jelmer Vernooij, #887151)

* ``WorkingTree.clone()`` now supports its ``revision_id`` being set
  to the null revision. (Jelmer Vernooij, #876423)

* ``WorkingTree.pull`` can now pull ``NULL_REVISION``.
  (Jelmer Vernooij, #887556)

API Changes
***********

* ``Branch.revision_history`` is now deprecated. (Jelmer Vernooij, #799519)

* Methods ``add`` and ``items`` of ``LRUCache`` and ``LRUSizeCache`` are
  deprecated. Use normal dict-style access instead. (Martin Packman)

* New flag ``RepositoryFormat.supports_unreferenced_revisions`` which
  indicates whether revisions can be present in a repository without
  being referenced from e.g. a branch history at the same time.
  (Jelmer Vernooij)

* New method ``Transport.set_segment_parameter``.  (Jelmer Vernooij)

* ``UIFactory.choose`` has been added: prompt the user for a list of
  choices. (Benoît Pierre)

Internals
*********

* ``ControlDirFormat`` now has a new method ``supports_transport``
  which format implementations can use whether or not they can access
  a control dir over a particular transport. (Jelmer Vernooij)

* ``BranchBuilder.build_commit`` now take ``parent_ids`` and
  ``allow_leftmost_as_ghost`` arguments.  (Jelmer Vernooij)

Testing
*******

* Ensure TestCase instances are deallocated immediately after running where
  possible. This greatly reduces the peak resource needs of a full test suite
  run. The new ``-Euncollected_cases`` selftest flag will add failures if any
  case which persists pasts its expected lifetime. (Martin Packman, #613247)

* Report exceptions from child processes during fork instead of swallowing the
  error and reporting that everything went okay. (Martin Packman, #804130)


bzr 2.5b2
#########

This is the second beta of the 2.5 series, leading to a 2.5.0 release in
February 2012. Beta releases are suitable for everyday use but may cause some
incompatibilities with plugins.

This release includes more filtering options for ``bzr log``, idle
connections handling for ``bzr serve``, a ``development-colo`` experimental
format to flesh out the colocated branches UI, better support for foreign
formats, enhancements to the config framework and more.

This release includes all bug fixed in previous series known at the time of
this release.

:2.5b2: 2011-10-06

External Compatibility Breaks
*****************************

None

New Features
************

* A new ``-O`` standard option (common to all commands) have been added. It
  provides a value for a config option in the ``-Oname=value`` form that
  takes precedence over all definitions found in config files.  It can be
  used multiple times to override different options.
  (Vincent Ladeuil, #491196)

* ``bzr log`` now has an option called ``--omit-merges`` to omit
  those commits that merged branches, i.e. those having more than one
  parent.
  In order to avoid confusion, the previous command line option
  ``--include-merges`` has been renamed to ``--include-merged``.
  The old name of the command line option will still be accepted.
  The name change also affects ``bzr missing``.
  (Martin von Gagern)

* ``bzr serve`` will now disconnect clients if they have not issued an RPC
  request after 5minutes. On POSIX platforms, this will also happen for
  ``bzr serve --inet``. This can be overridden with the configuration
  variable ``serve.client_timeout`` or in the command line parameter
  ``bzr serve --client-timeout=X``. Further, it is possible to request
  ``bzr serve [--inet]`` to shutdown gracefully by sending SIGHUP. It will
  finish the current request, and then close the connection.
  (John Arbash Meinel, #824797, #795025)

* The new experimental format ``development-colo`` supports colocated
  branches. This format will eventually be merged back into the ``2a``
  format when it has stabilized and there is adequate UI support for
  colocated branches.
  (Jelmer Vernooij, #831481)

Improvements
************

* Fixed a bug where ``bzr tags -r x..y`` loaded the branch history once for
  every revision in the range; it's now much faster. (Vincent Ladeuil, #857335)

* ``bzr info -v`` can now be run against branches that don't support
  ``last_revision_info``, in which case the branch information will simply
  not be displayed. (Jelmer Vernooij)

Bug Fixes
*********

* ``bzr shelve`` can now be used in emacs shells as the input handling is
  turned into a line-based one when ``INSIDE_EMACS`` is set (which is the
  case for all recent emacs versions). (Vincent Ladeuil, #856261)

* ``bzr tags`` can now be used against remote repositories that do
  not provide access to the revision graph. (Jelmer Vernooij, #858942)

* ``bzr update PATH`` will stop if you seem to be asking it to update
  anything less than a whole tree, because that's not supported by ``bzr``'s
  concept that the whole tree has a single basis revision.  Previously, it
  would go ahead and update the whole tree, which was surprising.
  (Martin Pool, #557886)

* Don't crash if ``bzrlib.initialize()`` has not been called while accessing
  configs.  (Vincent Ladeuil, #863401)

* Redirects between http and https no longer discard path information
  in some cases. (Jelmer Vernooij, #853765)

* The ``--overwrite`` argument to ``bzr push`` and ``bzr pull`` no longer
  reports all tags as changed. (Jelmer Vernooij, #845396)

* ``WorkingTree.get_file_mtime`` now raises NoSuchId if a file id is
  specified that is unknown. (Jelmer Vernooij, #847435)


API Changes
***********

* ``Branch.get_revision_delta`` has been deprecated. Use
  ``Repository.get_revision_delta`` instead. (Jelmer Vernooij, #859712)

* Plugins that implement custom protocols for ``bzr serve`` should now
  also take an argument ``timeout``. This is used by the the bzr protocol
  to close a connection if a client has been idle for more than X seconds.
  (Default 5minutes). (John Arbash Meinel)

* ``Repository.fileids_altered_by_revision_ids`` has been moved to
  ``VersionedFileRepository`` and is no longer part of the standard
  ``Repository`` interface. (Jelmer Vernooij)

* The argument ``include_merges`` to ``missing.find_unmerged`` has
  been renamed to ``include_merged``. The old name is still supported
  for now but will cause a deprecation warning. (Martin von Gagern)

* The new method ``ControlDirFormat.is_initializable()`` returns a boolean
  indicating whether or not it is possible to use any of the
  initialization methods of that format to create a new control dir.
  (Jelmer Vernooij)

Internals
*********

* ``Branch`` objects can now use a config stack with the newly introduced
  ``get_config_stack()``. Both ``get_config`` and ``get_config_stack`` can
  be used for the same branch but it's recommended to stick to one for a
  given option.

Testing
*******

* Test scripts can now use ``bzr shelve`` and provide their input as
  complete lines. (Vincent Ladeuil, #856261)

* Really corrupt the pack file without depending on a special length or value.
  (Vincent Ladeuil, #807032)


bzr 2.5b1
#########

:2.5b1: 2011-09-15

This is the first beta of the 2.5 series, leading up to a 2.5.0
release in February 2012.

This release includes better support for gpg signing, better support for
i18n (mostly command help and error messages), more options to filter ``bzr
log`` output, more support for colocated branches ("location,branch=XXX"
syntax), better feedback on updated tags for various commands, faster
branching into an empty repository, enhancements to the config framework and
more.

Beta releases are suitable for everyday use but may cause some
incompatibilities with plugins.  Some plugins may need small updates to work
with 2.5b1.

External Compatibility Breaks
*****************************

None

New Features
************

* A ``from_unicode`` parameter can be specified when registering a config
  option. This implements boolean, integer and list config options when the
  provided ``bool_from_store``, ``int_from_store`` and ``list_from_store``
  are used for this parameter.  (Vincent Ladeuil)

* Accessing a packaging branch on Launchpad (eg, ``lp:ubuntu/bzr``) now
  checks to see if the most recent published source package version for
  that project is present in the branch tags. This should help developers
  trust whether the packaging branch is up-to-date and can be used for new
  changes. The level of verbosity is controlled by the config item
  ``launchpad.packaging_verbosity``. It can be set to one of

  off
    disable all checks


  minimal
    only display if the branch is out-of-date

  short
    also display single-line up-to-date and missing,


  all
    (default) display multi-line content for all states


  (John Arbash Meinel, #609187, #812928)

* Add a config option gpg_signing_key for setting which GPG key should
  be used to sign commits. Also default to using the gpg user identity
  which matches user_email() as set by whoami.
  (Jonathan Riddell, #68501)

* An ``invalid`` parameter can be specified when registering a config option
  to decide what should be done when invalid values are
  encountered. 'warning' and 'error' will respectively emit a warning and
  ignore the value or errors out. (Vincent Ladeuil)

* bzr add now skips large files in recursive mode. The default "large"
  size is 20MB, and is configurable via the add.maximum_file_size
  option. A value of 0 disables skipping. Named items passed to add are
  never skipped. (Shannon Weyrick, #54624)

* ``bzr help configuration/<option>`` display the help for ``option`` for
  all registered configuration options. (Vincent Ladeuil, #747050)

* ``bzr log -m`` now matches message, author, committer and bugs instead
  of just matching the message.  ``--message`` keeps its original meaning,
  while ``--match-message, --match-author, --match-committer`` and
  ``--match-bugs`` match each of those fields. (Jacek Sieka)

* ``config.Option`` can now declare ``default_from_env``, a list of
  environment variables to get a default value from. (Vincent Ladeuil)

* ``config.NameMatcher`` can be used to implement config stores and stacks
  that need to provide specific option values for arbitrary unique IDs (svn
  repository UUIDs, etc).  (Vincent Ladeuil, #843638)

* New builtin ``bzr branches`` command, which lists all colocated branches
  in a directory. (Jelmer Vernooij, #826820)

* Relative local paths can now be specified in URL syntax by using the
  "file:" prefix.  (Jelmer Vernooij)

* Report commits signed with expired keys in ``verify-signatures``.
  (Jonathan Riddell, #804254)

* Translations are now enabled for command help, errors and globally
  for any message using ``gettext`` given on output.  (Jonathan Riddell,
  INADA Naoki, #83941)

Improvements
************

* ``bzr add`` will now warn about nested subtrees that are skipped.
  (Jelmer Vernooij, #187342)

* ``bzr commit -m ''`` can now be used to force an empty commit message.
  Entering an empty commit message in the message editor still triggers
  an error. (Jelmer Vernooij)

* ``bzr pull`` will now mention how many tags it has updated.
  (Jelmer Vernooij, #164450)

* ``bzr tag`` no longer errors if a tag already exists but refers to the
  same revision, and will mention when a tag has been updated
  rather than created. (Jelmer Vernooij, #381203)

* ``bzr uncommit`` will now remove tags that refer to removed revisions.
  The ``--keep-tags`` option can be used to prevent this behaviour.
  (Jelmer Vernooij, #605814)

* Do not run i18n initialisation twice. (Jonathan Riddell)

* Install translation .mo files. (Jonathan Riddell)

* Locations printed by ``bzr upgrade`` are now formatted before display.
  (Jelmer Vernooij)

* ``Repository.get_parent_map`` now estimates the size of the returned
  content more accurately. This means that we get closer to the desired
  64kB/request. For repositories converted from svn, this can be an
  improvement of approx 5:1 in round trips to discover the whole history.
  (John Arbash Meinel)

* Support a ``bugtracker`` option which is used by ``bzr commit --fixes``
  if no bug tracker was specified on the command line.
  (Jelmer Vernooij, #334860)

* Use ``gettext.NullTranslations`` in i18n to allow use of i18n even when
  translations are not turned on. (Jonathan Riddell)

Bug Fixes
*********

* ``bzr commit`` now correctly reports missing files as "removed", not
  "modified". (Jelmer Vernooij, #553955)

* ``bzr reconfigure`` will now allow multiple non-conflicting requests
  in a single invocation, e.g. ``--branch`` and ``--use-shared``.
  (Martin von Gagern, #842993)

* A call to CHKInventory's filter-method will not result in a
  DuplicateFileId error, if you move a subfolder and change a file in
  that subfolder.
  (Bastian Bowe, #809901)

* Branching from a stacked branch no longer does a ``get_parent_map``
  request for each revisions that is in the stacked-on repository while
  determining what revisions need to be fetched. This mostly impacts
  branching initialy into an empty shared repository when the source is
  not the development focus.  (John Arbash Meinel, #388269)

* Decode ``BZR_HOME`` with fs encoding on posix platforms to avoid unicode
  errors.  (Vincent Ladeuil, #822571)

* Fix fallout from URL handling changes in 2.5 that caused an IndexError to be
  raised whenever a transport at the drive root was opened on windows.
  (Martin [gz], #841322)

* Fixed loading of external merge tools from config to properly decode
  command-lines which contain embedded quotes. (Gordon Tyler, #828803)

* Rather than an error being raised, a warning is now printed when the
  current user does not have permission to read a configuration file.
  (Jelmer Vernooij, #837324)

* The pull command will now always use separate connections for the
  case where the destination is a heavyweight checkout of some remote
  branch on the same host as the source branch.
  (Martin von Gagern, #483661)

* TreeTransformBase.fixup_new_roots no longer forces trees to have a root, so
  operations that use it, like merge, can now create trees without a root.
  (Aaron Bentley)

* Raise BadIndexKey exception in btree_index when a key is too large, fixing 
  an infinite recursion issue. (Shannon Weyrick, #720853)

Documentation
*************

* Release instructions refreshed. (Vincent Ladeuil)

API Changes
***********

* ``BranchFormat.initialize`` now takes a ``append_revisions_only``
  argument. (Jelmer Vernooij)

* ``Branch._get_checkout_format`` now takes a ``lightweight`` argument
  which indicates if the format should be for a lightweight or a
  heavyweight checkout. (Jelmer Vernooij)

* ``ControlDir.create_branch`` now takes a ``append_revisions_only`` argument.
  (Jelmer Vernooij)

* New class ``URL`` in ``bzrlib.utils`` for managing parsed URLs.
  (Jelmer Vernooij)

* New method ``Config.get_user_option_as_int_from_SI`` added for expanding a
  value in SI format (i.e. "20MB", "1GB") into its integer equivalent. 
  (Shannon Weyrick)

* New method ``InterTree.file_content_matches`` which checks that
  two files in different trees have the same contents.
  (Jelmer Vernooij)

* New method ``Tree.get_file_verifier`` which allows tree implementations
  to return non-sha1 checksums to verify files.
  (Jelmer Vernooij, #720831)

* New methods ``get_transport_from_path`` and ``get_transport_from_url``
  have been added that only support opening from a path or a URL,
  unlike ``get_transport``. (Jelmer Vernooij)

* New registry ``OptionRegistry`` specialized for configuration options.
  (Vincent Ladeuil)

* Remove ``AtomicFile.closed`` which has been deprecated in bzr 0.10.
  (Vincent Ladeuil)

* Remove ``commands._builtin_commands``, ``commands.shlex_split_unicode``,
  ``Command._maybe_expand_globs`` and ``Command.run_direct`` deprecated in
  2.10 and 2.2.0. (Vincent Ladeuil)

* Remove ``diff.get_trees_and_branches_to_diff`` deprecated in 2.2.0.

* Remove ``log.calculate_view_revisions``, ``log._filter_revision_range``,
  ``log.get_view_revisions`` which have been deprecated in bzr 2.1.0. Also
  remove ``log.show_one_log`` which was never properly deprecated but wasn't
  used and is easy to inline if needed. (Vincent Ladeuil)

* Remove ``trace.info``, ``trace.error`` and ``trace.show_log_error``
  deprecated in 2.1.0. (Vincent Ladeuil)

* Remove ``TransportListRegistry.set_default_transport``, as the concept of
  a default transport is currently unused. (Jelmer Vernooij)

* Remove ``UIFactory.warn_cross_format_fetch`` and
  ``UIFactory.warn_experimental_format_fetch`` in favor of
  ``UIFactory.show_user_warning``. (Jelmer Vernooij)

* ``Tags`` containers can now declare whether they support versioned
  tags and whether tags can refer to ghost tags.
  (Jelmer Vernooij)

* ``Tags.merge_to`` now returns a dictionary with the updated tags
  and a set of conflicts, rather than just conflicts. (Jelmer Vernooij)

* There is a new class `ContentFilterTree` that provides a facade for 
  content filtering.  The `filtered` parameter to `export` is deprecated 
  in favor of passing a filtered tree, and the specific exporter plugins
  no longer support it.
  (Martin Pool)

* ``Transport`` now has a ``_parsed_url`` attribute instead of
  separate ``_user``, ``_password``, ``_port``, ``_scheme``, ``_host``
  and ``_path`` attributes. Proxies are provided for the moment but
  may be removed in the future. (Jelmer Vernooij)

Internals
*********

* A new debug flag ``hpss_client_no_vfs`` will now cause the HPSS client
  to raise a ``HpssVfsRequestNotAllowed`` exception when a VFS request
  is attempted. (Jelmer Vernooij)

* New method ``ControlDir._get_selected_branch`` which returns the
  colocated branch selected using path segment parameters.
  (Jelmer Vernooij, #380871)

Testing
*******

* Blackbox tests (including test scripts) can be debugged interactively (see
  bzrlib.debug.BzrPdb for details). (Vincent Ladeuil)

* `BranchBuilder.build_snapshot` now supports a "flush" action.  This
  cleanly and reliably allows tests using `BranchBuilder` to construct
  branches that e.g. rename files out of a directory and unversion that
  directory in the same revision.  Previously some changes were impossible
  due to the order that `build_snapshot` performs its actions.
  (Andrew Bennetts)

* Don't require ``os.fdatasync`` to be defined on all supported OSes
  (BSD-based OSes don't define it).  (Vincent Ladeuil, #822649)

* Fix compatibility with testtools 0.9.12. (Jelmer Vernooij, #815423)

* ``LockDir`` can now be run when the local hostname is ``localhost``.
  (Jelmer Vernooij, #825994)

* ``ModuleAvailableFeature`` won't try to import already imported modules,
  allowing it to be used for modules with side-effects.
  (Vincent Ladeuil, #712474)

* Output time stamps while running ``make check`` to get better timings from
  pqm.  (Vincent Ladeuil, #837926)

* `TestCaseWithMemoryTransport` is faster now: `_check_safety_net` now
  just compares the bytes in the dirstate file to its pristine state,
  rather than opening the WorkingTree and calling ``last_revision()``.
  This reduces the overall test suite time by about 10% on my laptop.
  (Andrew Bennetts)

* Update `TestCase.knownFailure` to the testtools way of handling expected
  failures to resolve Python 2.7 incompatibility. (Martin [gz], #607400)

..
   vim: tw=74 ft=rst ff=unix<|MERGE_RESOLUTION|>--- conflicted
+++ resolved
@@ -73,6 +73,11 @@
 * Support verifying signatures on remote repositories.
   (Jelmer Vernooij, #889694)
 
+* Fixed parsing of the timestamp given to ``commit --commit-time``. Now
+  prohibits several invalid strings, reads the correct number of seconds,
+  and gives a better error message if the time zone offset is not given.
+  (Matt Giuca, #892657)
+
 Documentation
 *************
 
@@ -107,11 +112,6 @@
 
 * New HPSS calls ``Repository.has_signature_for_revision_id``,
   ``Repository.make_working_trees``, ``BzrDir.destroy_repository``,
-<<<<<<< HEAD
-  ``BzrDir.has_workingtree``, ``Branch.put_config_file``,
-  ``BzrDir.has_workingtree``, ``Repository.start_write_group``,
-  ``Repository.commit_write_group`` and ``Repository.abort_write_group``.
-=======
   ``BzrDir.has_workingtree``, ``Repository.get_physical_lock_status``,
   ``Branch.get_physical_lock_status``,
   ``Branch.put_config_file``, ``Branch.break_lock``,
@@ -119,8 +119,8 @@
   ``VersionedFileRepository.get_serializer_format``,
   ``Repository.all_revision_ids``, ``Repository.start_write_group``,
   ``Repository.commit_write_group``, ``Repository.abort_write_group``
-  and ``Repository.check_write_group``.
->>>>>>> a2acea18
+  ``Repository.check_write_group`` and
+  ``Repository.add_signature_revision_text``.
   (Jelmer Vernooij)
 
 * Custom HPSS error handlers can now be installed in the smart server client
