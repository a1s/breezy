--- conflicted
+++ resolved
@@ -114,15 +114,11 @@
   avoids raising a spurious MemoryError on certain platforms such as AIX.
   (John Arbash Meinel, #856731)
 
-<<<<<<< HEAD
 * Teach the bzr client how to reconnect if we get ``ConnectionReset``
   while making an RPC request. This doesn't handle all possible network
   disconnects, but it should at least handle when the server is asked to
   shutdown gracefully. (John Arbash Meinel, #819604)
 
-=======
-  
->>>>>>> d4524ca5
 Documentation
 *************
 
