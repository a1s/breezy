--- conflicted
+++ resolved
@@ -68,16 +68,15 @@
 .. Changes that may require updates in plugins or other code that uses
    bzrlib.
 
-<<<<<<< HEAD
-* New method ``Repository.get_file_graph`` which can return the
-  per-file revision graph. (Jelmer Vernooij, #775578)
-=======
 * ``annotate_file`` has been deprecated in favor of
   ``annotate_file_revision_tree``. (Jelmer Vernooij, #775598)
 
 * ``Inter.get`` now raises ``NoCompatibleInter`` if there are no
   compatible optimisers rather than an instance of the class it is called
   on. (Jelmer Vernooij)
+
+* New method ``Repository.get_file_graph`` which can return the
+  per-file revision graph. (Jelmer Vernooij, #775578)
 
 * The default implementation of ``Branch`` is now oriented to
   storing the branch tip. Branch implementations which store the full
@@ -87,7 +86,6 @@
 
 * ``Tree.__iter__`` has been deprecated; use ``Tree.all_file_ids``
   instead.  (Jelmer Vernooij)
->>>>>>> 79a25849
 
 Internals
 *********
