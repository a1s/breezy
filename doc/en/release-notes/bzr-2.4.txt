--- conflicted
+++ resolved
@@ -56,16 +56,14 @@
 .. Changes that may require updates in plugins or other code that uses
    bzrlib.
 
-<<<<<<< HEAD
+* ``Hooks.create_hook`` is now deprecated in favour of ``Hooks.add_hook``.
+  (Jelmer Vernooij)
+
 * If you call `bzrlib.initialize` but forget to enter the resulting object
   as a context manager, bzrlib will now be initialized anyhow.
   (Previously simple programs calling bzrlib might find the library was
   mysteriously silent.)
   (Martin Pool)
-=======
-* ``Hooks.create_hook`` is now deprecated in favour of ``Hooks.add_hook``.
-  (Jelmer Vernooij)
->>>>>>> 26e881ac
 
 Internals
 *********
