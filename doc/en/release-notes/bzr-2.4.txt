--- conflicted
+++ resolved
@@ -24,14 +24,12 @@
   exception caused while running bzr serve.  (Jonathan Riddell,
   #274578)
 
-<<<<<<< HEAD
 * New hook set_commit_message in bzrlib.msgeditor to set
   a commit message and revision properties.  (Jonathan Riddell,
   #274578)
-=======
+
 * Support ``-S`` as an alias for ``--short`` for the ``log`` and
   ``missing`` commands. (Martin von Gagern, #38655)
->>>>>>> 0c8a5e9b
 
 Improvements
 ************
