####################
Bazaar Release Notes
####################

.. toctree::
   :maxdepth: 1

bzr 2.4b4
#########

:2.4b4: NOT RELEASED YET

External Compatibility Breaks
*****************************

.. These may require users to change the way they use Bazaar.

New Features
************

.. New commands, options, etc that users may wish to try out.

* New hook server_exception in bzrlib.smart.server to catch any
  exception caused while running bzr serve.  (Jonathan Riddell,
  #274578)

Improvements
************

.. Improvements to existing commands, especially improved performance 
   or memory usage, or better results.

Bug Fixes
*********

.. Fixes for situations where bzr would previously crash or give incorrect
   or undesirable results.

* Fix a race condition for ``server_started`` hooks leading to a spurious
  test failure. (Vincent Ladeuil, #789167)

* Handle files that get created but don't get used during TreeTransform.
  ``open()`` can create a file, and still raise an exception before it
  returns. So anything we might have created, make sure we destroy during
  ``finalize()``. (Martin [gz], #597686)

* ``pack_repo`` now uses ``Transport.move`` instead of
  ``Transport.rename``, deleting any existing targets even on SFTP.
  (Martin von Gagern, #421776)

* Pass the ``build_mo`` command to the rest of the setup() calls in
  setup.py. The ``bdist_wininst`` and ``py2exe`` code paths were failing
  because ``build_mo`` became a required step that they didn't know about.
  (John Arbash Meinel, #787122)

* Reports the original error when an InvalidHttpResponse exception is
  encountered to facilitate debug. (Vincent Ladeuil, #788530)

* Reports a non-existant file error when trying to merge in a file
  that does not exist. (Jonathan Riddell, #330063)

* ``UIFactory.prompt``, ``UIFactory.get_username``,
  ``UIFactory.get_password`` and ``UIFactory.get_boolean`` now require a
  unicode prompt to be passed in. (Jelmer Vernooij, #592083)

Documentation
*************

.. Improved or updated documentation.

* Improve documentation of ``bzr merge --force``.
  (Neil Martinsen-Burrell, #767307)

API Changes
***********

.. Changes that may require updates in plugins or other code that uses
   bzrlib.

Internals
*********

.. Major internal changes, unlikely to be visible to users or plugin 
   developers, but interesting for bzr developers.

* ``tools/check-newsbugs.py`` accepts a ``--browser`` option to open
  corresponding launchpad pages in a browser. (Vincent Ladeuil)

Testing
*******

.. Fixes and changes that are only relevant to bzr's test framework and 
   suite.  This can include new facilities for writing tests, fixes to 
   spurious test failures and changes to the way things should be tested.

* Fix deadlock in `TestImportTariffs.test_simple_serve` when stderr gets
  more output than fits in the default buffer.  This was happening on the
  Windows buildslave, and could easily happen in other circumstances where
  the default OS buffer size for pipes is small or the ``python -v``
  output is large.  (Andrew Bennetts, #784802)

* Fix spurious test failure on OSX for WorkingTreeFormat2.
  (Vincent Ladeuil, #787942)

* Show log file contents from subprocesses started by
  `start_bzr_subprocess` in test failure details.  This may help diagnose
  strange hangs and failures involving subprocesses.  (Andrew Bennetts)

* Skip ``utextwrap`` tests when ``sphinx`` breaks text_wrap by an hostile
  monkeypatch to textwrap.TextWrapper.wordsep_re.
  (Vincent Ladeuil, #785098)

* Multiple ``selftest --exclude`` options are now combined instead of
  overriding each other. (Vincent Ladeuil, #746991)

* `TestImportTariffs` no longer uses the real ``$HOME``.  This prevents it
  from polluting ``$HOME/.bzr.log`` or being accidentally influenced by
  user configuration such as aliases.  It still runs with all the user's
  plugins enabled, as intended.
  (Vincent Ladeuil, Andrew Bennetts, #789505)


bzr 2.4b3
#########

:2.4b3: 2011-05-26

This is the third beta of the 2.4 series, leading to a 2.4.0 release in
August 2011. Beta releases are suitable for everyday use but may cause some
incompatibilities with plugins.

This release includes all bug fixed in previous series known at the time of
this release.


External Compatibility Breaks
*****************************

.. These may require users to change the way they use Bazaar.

* ``bzr-2.4`` has officially dropped support for python2.4 and python2.5.
  We will continue to maintain ``bzr-2.3`` for people who still need to
  use those versions of python. (John Arbash Meinel)

New Features
************

.. New commands, options, etc that users may wish to try out.

* The text compressor used for 2a repositories now has a tweakable
  parameter that can be set in bazaar.conf.
  ``bzr.groupcompress.max_entries_per_source`` default of 65536.
  When doing compression, we build up an index of locations to match
  against. Setting this higher will result in slightly better compression,
  at a cost of more memory. Note that a value of 65k represents fully
  sampling a 1MB file. So this only has an effect when compressing texts
  larger than N*16 bytes. (John Arbash Meinel, #602614)

Improvements
************

.. Improvements to existing commands, especially improved performance 
   or memory usage, or better results.

* ``bzr branch --stacked`` from a smart server uses the network a little
  more efficiently.  For a simple branch it reduces the number of
  round-trips by about 20%.  (Andrew Bennetts)

* ``bzr log --line`` scales the width of the author field with the size of
  the line.  This means that the full author name is shown when the
  environment variable BZR_COLUMNS=0.  (Neil Martinsen-Burrell)

* ``bzr pull`` now properly triggers the fast
  ``CHKInventory.iter_changes`` rather than the slow generic
  inter-Inventory changes. It used to use a ``DirStateRevisionTree`` as
  one of the source trees, which is faster when we have to read the whole
  inventory anyway, but much slower when we can get just the delta out of
  the repository. On a 70k record tree, this changes ``bzr pull`` from 28s
  down to 17s. (John Arbash Meinel, #780677)

* Slightly reduced memory consumption when fetching into a 2a repository
  by reusing existing caching a little better.  (Andrew Bennetts)

* Speed up ``bzr status`` by a little bit when there are a couple of
  modified files. We now track how many files we have seen that need
  updating, and only rewrite the dirstate file if enough of them have
  changed. The default is 10, and can be overridden by setting the branch
  option "``bzr.workingtree.worth_saving_limit``".
  (Ian Clatworthy, John Arbash Meinel, #380202)

* Speed up ``bzr uncommit``. Instead of resetting the dirstate from
  scratch, use ``update_basis_by_delta``, computing the delta from the
  repository. (John Arbash Meinel, #780544)

Bug Fixes
*********

.. Fixes for situations where bzr would previously crash or give incorrect
   or undesirable results.

* All Tree types can now be exported as tar.*, zip or directories.
  (Aaron Bentley)
  
* ``bzr merge --no-remember location`` never sets ``submit_branch``.
  (Vincent Ladeuil, #782169)

* ``bzr pull --no-remember location`` never sets
  ``parent_location``.  ``bzr push --no-remember location`` never
  sets ``push_location``.  ``bzr send --no-remember
  submit_location public_location`` never sets ``submit_branch``
  nor ``public_branch``.  (Vincent Ladeuil)

* Conflicts involving non-ascii filenames are now properly reported rather
  than failing with a UnicodeEncodeError. (Martin [GZ], #686161)

* Correct parent is now set when using 'switch -b' with bound branches.
  (A. S. Budden, #513709)

* Fix `bzr plugins` regression in bzr 2.4 which resulted in a traceback
  from writelines on ckj terminals. (Martin [GZ], #754082)

* ``WT.inventory`` and ``WT.iter_entries_by_dir()`` was not correctly
  reporting subdirectories that were tree references (in formats that
  supported them). (John Arbash Meinel, #764677)

* Merging into empty branches now gives an error as this is currently
  not supported. (Jonathan Riddell, #242175)

* Do not show exception to user on pointless commit error (Jonathan
  Riddell #317357)

* ``WT.update_basis_by_delta`` no longer requires that the deltas match
  the current WT state. This allows ``update_basis_by_delta`` to be used
  by more commands than just commit. Updating with a delta allows us to
  not load the whole inventory, which can take 10+s with large trees.
  (Jonathan Riddell, John Arbash Meinel, #781168)


Documentation
*************

.. Improved or updated documentation.

* Restore the workaround for option names including dots (--1.14) which was
  disabled when we stopped listing --1.9 as a format.
  (Vincent Ladeuil, #782289)

API Changes
***********

.. Changes that may require updates in plugins or other code that uses
   bzrlib.

* ``annotate_file`` has been deprecated in favor of
  ``annotate_file_revision_tree``. (Jelmer Vernooij, #775598)

* ``Branch.fetch`` now takes an optional ``limit`` argument.
  (Andrew Bennetts, Jelmer Vernooij, #750175)

* ``Inter.get`` now raises ``NoCompatibleInter`` if there are no
  compatible optimisers rather than an instance of the class it is called
  on. (Jelmer Vernooij)

* ``Branch.push`` now takes a ``lossy`` argument.
  ``Branch.lossy_push`` has been removed.
  (Jelmer Vernooij)

* New method ``Repository.get_file_graph`` which can return the
  per-file revision graph. (Jelmer Vernooij, #775578)

* The default implementation of ``Branch`` is now oriented to
  storing the branch tip. Branch implementations which store the full
  history should now subclass ``FullHistoryBzrBranch``.
  ``Branch._last_revision_info`` has been renamed to
  ``Branch._read_last_revision_info`` (Jelmer Vernooij)

* ``Tree.__iter__`` has been deprecated; use ``Tree.all_file_ids``
  instead.  (Jelmer Vernooij)

* ``Tree.get_symlink_target`` now takes an optional ``path``
  argument. (Jelmer Vernooij)

Internals
*********

.. Major internal changes, unlikely to be visible to users or plugin 
   developers, but interesting for bzr developers.

<<<<<<< HEAD
* ``MutableTree.smart_add`` now uses inventory deltas.
  (Jelmer Vernooij, #146165)
=======
* Removed ``bzrlib.branch._run_with_write_locked_target`` as
  ``bzrlib.cleanup`` provides the same functionality in a more general
  way.  (Andrew Bennetts)
>>>>>>> 06b77bb1

Testing
*******

.. Fixes and changes that are only relevant to bzr's test framework and 
   suite.  This can include new facilities for writing tests, fixes to 
   spurious test failures and changes to the way things should be tested.

* A test that was expected to fail but passes instead now counts as a failure
  catching up with new testtools and subunit handling. (Martin [GZ], #654474)

* Make it easier for plugins to reuse the per_workingtree scenarios by
  restoring the wt_scenarios helper that was accidentally deleted.
  (Vincent Ladeuil, #783472)

* Removed ``test_breakin`` tests that were excessively prone to hanging,
  did not work on Wine, and partly already disabled.
  (Martin Pool, #408814, #746985)

* Windows locations are different and should be tested accordingly.
  (Vincent Ladeuil, #788131)

bzr 2.4b2
#########

:2.4b2: 2011-04-28

This is the second beta of the 2.4 series, leading to a 2.4.0 release in
August 2011. Beta releases are suitable for everyday use but may cause some
incompatibilities with plugins.

This release includes all bug fixed in previous series known at the time of
this release.


External Compatibility Breaks
*****************************

.. These may require users to change the way they use Bazaar.

* Two command synonyms for ``bzr branch`` have been deprecated, to avoid
  confusion and to allow the names to later be reused.  The removed names
  are: ``get`` and ``clone``.   (Martin Pool, #506265)

New Features
************

.. New commands, options, etc that users may wish to try out.

* ``bzr commit`` now supports a ``--lossy`` argument that can be used
  to discard any data that can not be natively represented when committing
  to a foreign VCS. (Jelmer Vernooij, #587721)

Improvements
************

.. Improvements to existing commands, especially improved performance 
   or memory usage, or better results.

* ``bzr merge`` in large trees is now significantly faster. On a 70k entry
  tree, the time went from ~3min down to 30s. This also effects ``bzr pull``
  and ``bzr update`` since they use the same merge logic to update the
  WorkingTree.  (John Arbash Meinel, #759091)

* ``bzr revert`` now properly uses ``bzr status``'s optimized
  ``iter_changes``. This can be a significant performance difference (33s
  to 5s on large trees). (John Arbash Meinel, #759096)

* Resolve ``lp:FOO`` urls locally rather than doing an XMLRPC request if
  the user has done ``bzr launchpad-login``. The bzr+ssh URLs were already
  being handed off to the remote server anyway (xmlrpc has been mapping
  ``lp:bzr`` to ``bzr+ssh://bazaar.launchpad.net/+branch/bzr``, rather
  than ``bzr+ssh://bazaar.launchpad.net/~bzr-pqm/bzr/bzr.dev`` for a few
  months now.) By doing it ourselves, we can cut out substantial startup
  time. From Netherlands to London it was taking 368ms to do the XMLRPC
  call as much as 2s from Sydney. You can test the local logic by using
  ``-Dlaunchpad``.  (John Arbash Meinel, #397739)

* When building a new WorkingTree (such as during ``bzr co`` or
  ``bzr branch``) we now properly store the stat and hash of files that
  are old enough. This saves a fair amount of time on the first
  ``bzr status`` (on a 500MB tree, it saves about 30+s).
  (John Arbash Meinel, #740932)


Bug Fixes
*********

.. Fixes for situations where bzr would previously crash or give incorrect
   or undesirable results.

* Arguments that can't be decoded to unicode in the current posix locale give
  a clearer error message without a traceback. (Martin [gz], #745712)

* ``bzrlib.log._DEFAULT_REQUEST_PARAMS`` is no longer accidentally
  mutated by ``bzrlib.log._apply_log_request_defaults``.  In practice
  these default values aren't relied on very often so this probably
  wasn't causing any trouble.  (Andrew Bennetts)

* ``bzr log`` now works on revisions which are not in the current branch.
  (Matt Giuca, #241998)

* Don't rewrite the dirstate file when non-interesting changes have
  occurred. This can significantly improve 'bzr status' times when there
  are only small changes to a large tree.
  (Ian Clatworthy, John Arbash Meinel, #380202)

* Lazy hooks are now reset between test runs. (Jelmer Vernooij, #745566)

* ``bzrlib.merge.Merge`` now calls ``iter_changes`` without
  ``include_unversioned=True``. This makes it significantly faster in many
  cases, because it only looks at modified files, rather than building
  information about all files. This can cause failures in other
  TreeTransform code, because it had been expecting to know the names of
  things which had not changed (such as parent directories). All cases we
  know about so far have been fixed, but there may be fallout for edge
  cases that we are missing. (John Arbash Meinel, #759091)

* ``SFTPTransport`` is more pro-active about closing file-handles. This
  reduces the chance of having threads fail from async requests while
  running the test suite. (John Arbash Meinel, #656170)

* Standalone bzr.exe installation on Windows: user can put additional python 
  libraries into ``site-packages`` subdirectory of the installation directory,
  this might be required for "installing" extra dependencies for some plugins.
  (Alexander Belchenko, #743256)

* ``transform.revert()`` has been updated to use
  ``wt.iter_changes(basis_tree)`` rather than
  ``basis_tree.iter_changes(wt)``. This allows the optimized code path to
  kick in, improving ``bzr revert`` times significantly (33s to 4s on
  large trees, 0.7s to 0.3s on small trees.) (John Arbash Meinel, #759096)

* ``TreeTransform.create_file/new_file`` can now take an optional ``sha1``
  parameter. If supplied, when the transform is applied, it will then call
  ``self._tree._observed_sha1`` for those files. This lets us update the
  hash-cache for content that we create, preventing us from re-reading the
  content in the next ``bzr status``.  (John Arbash Meinel, #740932)

Documentation
*************

* Added a section about using a shared SSH account on a server for bzr+ssh
  access.  (Russell Smith)

* The documentation now recommends using SSH rather than SFTP in the
  tutorials and the examples, because that will generally be much faster
  and better in cases where it can be used.  SFTP is still available and
  mentioned as an alternative.  (Martin Pool, #636712)

API Changes
***********

.. Changes that may require updates in plugins or other code that uses
   bzrlib.

* ``Branch.update_revisions`` has been made private and should no
  longer be used by external users. Use ``Branch.pull`` or ``Branch.push``
  instead. (Jelmer Vernooij, #771765)

* Commands now have an `invoked_as` attribute, showing the name under
  which they were called before alias expansion.
  (Martin Pool)

* ``Hooks.create_hook`` is now deprecated in favour of ``Hooks.add_hook``.
  (Jelmer Vernooij)

* If you call `bzrlib.initialize` but forget to enter the resulting object
  as a context manager, bzrlib will now be initialized anyhow.
  (Previously simple programs calling bzrlib might find the library was
  mysteriously silent.)
  (Martin Pool)

* Inventory-specific functionality has been split out of ``Tree`` into
  a new ``InventoryTree`` class. Tree instances no longer
  necessarily provide an ``inventory`` attribute. (Jelmer Vernooij)

* Inventory-specific functionality has been split out of ``RevisionTree``
  into a new ``InventoryRevisionTree`` class. RevisionTree instances no
  longer necessarily provide an ``inventory`` attribute. (Jelmer Vernooij)

* New method ``Hooks.uninstall_named_hook``. (Jelmer Vernooij, #301472)

* ``revision_graph_can_have_wrong_parents`` is now an attribute
  on ``RepositoryFormat`` rather than a method on ``Repository``.
  (Jelmer Vernooij)

* ``Testament`` now takes a ``tree`` rather than an
  ``inventory``. (Jelmer Vernooij, #762608)

* ``TestCase.failUnlessExists`` and ``failIfExists`` are deprecated in
  favour of ``assertPathExists`` and ``assertPathDoesNotExist`` 
  respectively.
  (Martin Pool)

* The ``revno`` parameter of ``log.LogRevision`` may now be None,
  representing a revision which is not in the current branch.
  (Matt Giuca, #241998)

* The various knit pack repository format classes have been moved
  from ``bzrlib.repofmt.pack_repo`` to
  ``bzrlib.repofmt.knitpack_repo``. (Jelmer Vernooij)

* ``RevisionTree`` now has a new method ``get_file_revision``.
  (Jelmer Vernooij)

* ``WorkingTree`` no longer provides an ``inventory``. Instead,
  all inventory-related functionality is now on the subclass
  ``InventoryWorkingTree`` that all native Bazaar working tree
  implementations derive from. (Jelmer Vernooij)

Internals
*********

.. Major internal changes, unlikely to be visible to users or plugin 
   developers, but interesting for bzr developers.

* Added ``osutils.lstat`` and ``osutils.fstat``. These are just the ``os``
  functions on Linux, but they are wrapped on Windows so that fstat
  matches lstat results across all python versions.
  (John Arbash Meinel)

* ``WorkingTree._observed_sha1`` also updates the 'size' column. It
  happened to be updated as a side-effect of commit, but if we start using
  the function elsewhere we might as well do it directly.
  (John Arbash Meinel)

Testing
*******

.. Fixes and changes that are only relevant to bzr's test framework and 
   suite.  This can include new facilities for writing tests, fixes to 
   spurious test failures and changes to the way things should be tested.

* Stop using `failIf`, `failUnless`, `failIfEqual`, etc, that give
  `PendingDeprecationWarnings` on Python2.7. 
  (Martin Pool, #760435)


bzr 2.4b1
#########

:2.4b1: 2011-03-17

This is the first beta of the 2.4 series, leading up to a 2.4.0
release in August 2011.  Beta releases are suitable for everyday use
but may cause some incompatibilities with plugins.  Some plugins may need
small updates to work with 2.4b1.

External Compatibility Breaks
*****************************

(none)

New Features
************

* Added ``changelog_merge`` plugin for merging changes to ``Changelog`` files
  in GNU format.  See ``bzr help changelog_merge`` for details.
  (Andrew Bennetts)
  
* Configuration options can now use references to other options in the same
  file by enclosing them with curly brackets (``{other_opt}``). This makes it
  possible to use, for example,
  ``push_location=lp:~vila/bzr/config-{nickname}`` in ``branch.conf`` when
  using a loom. During the beta period, the default behaviour is to disable
  this feature. It can be activated by declaring ``bzr.config.expand = True``
  in ``bazaar.conf``. (Vincent Ladeuil)

* External merge tools can now be configured in bazaar.conf. See
  ``bzr help configuration`` for more information.  (Gordon Tyler, #489915)

* The ``lp:`` directory service now supports Launchpad's QA staging.
  (Jelmer Vernooij, #667483)

Improvements
************

* A new hidden command ``bzr repair-workingtree``. This is a way to force
  the dirstate file to be rebuilt, rather than using a ``bzr checkout``
  workaround. (John Arbash Meinel)

* Added a ``Branch.heads_to_fetch`` RPC to the smart server protocol.
  This allows formats from plugins (such as looms) to efficiently tell the
  client which revisions need to be fetched.  (Andrew Bennetts)

* Branching, merging and pulling a branch now copies revisions named in
  tags, not just the tag metadata.  (Andrew Bennetts, #309682)

* ``bzr cat-revision`` no longer requires a working tree.
  (Jelmer Vernooij, #704405)

* ``bzr export --per-file-timestamps`` for .tar.gz files will now
  override the mtime for trees exported on Python 2.7 and later, which
  expose the 'mtime' field in gzip files. This makes the output of
  ``bzr export --per-file-timestamps`` for a particular tree
  deterministic.  (Jelmer Vernooij, #711226)

* ``bzr export --format=zip`` can now export to standard output,
  like the other exporters can. (Jelmer Vernooij, #513752)

* ``bzr export`` can now create ``.tar.xz`` and ``.tar.lzma`` files.
  (Jelmer Vernooij, #551714)

* Getting all entries from ``CHKInventory.iter_entries_by_dir()`` has been
  sped up dramatically for large trees. Iterating by dir is not the best
  way to load data from a CHK inventory, so it preloads all the items in
  the correct order. (With the gcc-tree, this changes it (re)reading 8GB
  of CHK data, down to just 150MB.) This has noticeable affects for things
  like building checkouts, etc.  (John Arbash Meinel, #737234)

Bug Fixes
*********

* A MemoryError thrown on the server during a remote operation will now be
  usefully reported, and other unexpected errors will include the class name.
  (Martin [gz], #722416)

* ``bzr annotate -r-1 file`` will now properly annotate a deleted file.
  (Andrew King, #537442)

* ``bzr export`` to zip files will now set a mode on directories.
  (Jelmer Vernooij, #207253)

* ``bzr export`` to tgz files will only write out the basename of the
  tarfile to the gzip file. (Jelmer Vernooij, #102234)

* ``bzr push --overwrite`` with an older revision specified will now correctly
  roll back the target branch. (Jelmer Vernooij, #386576)

* ``bzr lp-propose`` can now propose merges against packaging branches on
  Launchpad without requiring the target branch to be specified.
  (Jelmer Vernooij, #704647)

* ``bzr lp-propose`` no longer requires a reviewer to be specified. It will
  instead leave setting the reviewer up to Launchpad if it was not specified.
  (Jelmer Vernooij, #583772)

* ``bzr pull`` will now exit with exit code 1 if there were tag conflicts.
  (Jelmer Vernooij, #213185)

* ``bzr mv`` user errors no longer throw UnicodeEncodeError with non-ascii
  paths, however they may still print junk if not on a UTF-8 terminal.
  (Martin [gz], #707954)

* ``bzr reconfigure --unstacked`` now copies revisions (and their
  ancestors) named in tags into the unstacked repository, not just the
  ancestry of the branch's tip.  (Andrew Bennetts, #401646)

* ``bzr serve`` no longer crashes when a server_started hook is installed and
  IPv6 support is available on the system. (Jelmer Vernooij, #293697)

* ``bzr status`` will not rewrite the dirstate file if it only has
  'trivial' changes. (Currently limited to dir updates and newly-added
  files changing state.) This saves a bit of time for regular operations.
  eg. ``bzr status`` in a 100k tree takes 1.4s to compute the status, but 1s
  to re-save the dirstate file. (John Arbash Meinel, #765881)

* ``bzr tags`` will no longer choke on branches with ghost revisions in
  their mainline and tags on revisions not in the branch ancestry. 
  (Jelmer Vernooij, #397556)

* ``bzr whoami`` will now display an error if both a new identity and
  ``--email`` were specified. (Jelmer Vernooij, #680449)

* ``launchpadlib`` doesn't provide the ``uris`` module in some old versions.
  (Vincent Ladeuil, #706835)

* Empty entries in the ``NO_PROXY`` variable are no longer treated as matching
  every host.
  (Martin Pool, #586341)

* Plugins incompatible with the current version of bzr no longer produce a
  warning on every command invocation.  Instead, a message is shown by
  ``bzr plugins`` and in crash reports.
  (#704195, Martin Pool)

* The "pretty" version of ``needs_read_lock`` and ``needs_write_lock`` now
  preserves the identity of default parameter values.
  (Andrew Bennetts, #718569)

* ``bzr dump-btree --raw`` no longer tracebacks on a B-Tree file
  containing no rows. (Eric Siegerman, #715508)

* Fix ``bzr lp-mirror`` to work on command line branch URLs and branches
  without an explicit public location. (Max Bowsher)

* On Python 2.6 and higher, use multiprocessing.cpu_count() to retrieve the
  number of available processors. (Jelmer Vernooij, #693140)

API Changes
***********

* Added ``Branch.heads_to_fetch`` method.  Implementations of the Branch API
  must now inherit or implement this method.  (Andrew Bennetts, #721328)
  
* Added ``bzrlib.mergetools`` module with helper functions for working with
  the list of external merge tools. (Gordon Tyler, #489915)

* All methods and arguments that were deprecated before 2.0
  have been removed. (Jelmer Vernooij)

* Branch formats should now be registered on the format registry
  (``bzrlib.branch.format_registry``) rather than using the class
  methods on ``BranchFormat``. (Jelmer Vernooij, #714729)

* ``Branch.set_revision_history`` is now deprecated.
  (Jelmer Vernooij)

* ``BranchFormat.supports_leaving_lock()`` and
  ``RepositoryFormat.supports_leaving_lock`` flags have been added.
  (Jelmer Vernooij)

* ``Branch.fetch`` implementations must now accept an optional
  ``fetch_tags`` keyword argument. (Andrew Bennetts)

* ``Branch.import_last_revision_info`` is deprecated.  Use the
  ``import_last_revision_info_and_tags`` method instead.
  (Andrew Bennetts)

* Because it was too specific to BzrDir implementations,
  ``ControlDir.sprout`` no longer has a default implementation; it now
  raises ``NotImplementedError``. (Jelmer Vernooij, #717937)

* ``bzrlib.deprecated_graph`` has been removed. ``bzrlib.graph``
  scales better tree and should be used instead.
  (Jelmer Vernooij, #733612)

* ``ControlDirFormat.register_format`` has been removed. Instead,
  ``Prober`` implementations should now implement a ``known_formats``
  method. (Jelmer Vernooij)

* ControlDirFormats can now provide a ``check_status`` method and
  raise a custom exception or warning when an unsupported or deprecated
  format is being opened.  (Jelmer Vernooij, #731311)

* ``bzrlib.revionspec.dwim_revspecs`` is deprecated.
  Use ``bzrlib.revisionspec.RevisionSpec_dwim.append_possible_revspec`` and
  ``bzrlib.revisionspec.RevisionSpec_dwim.append_possible_lazy_revspec``
  instead.  (Jelmer Vernooij, #721971)

* ``BzrDirFormat`` has a new attribute ``fixed_components`` that
  indicates whether the components of the bzrdir can be upgraded
  independent of the ``BzrDir``. (Jelmer Vernooij)

* ``BzrProber.register_format`` and ``BzrProber.unregister_format`` are
  now deprecated in favour of the ``BzrProber.formats`` format registry.
  (Jelmer Vernooij)

* ``ControlDir`` implementations no longer have to provide the
  ``get_branch_transport``, ``get_workingtree_transport`` and
  ``get_repository_transport`` methods.  (Jelmer Vernooij, #730325)

* ``Converter`` has been moved from ``bzrlib.bzrdir`` to
  ``bzrlib.controldir``. (Jelmer Vernooij)

* Repository formats can now provide
  ``_get_extra_interrepo_test_combinations`` in the same module 
  to provide extra test combinations for ``bzrlib.tests.per_repository``.
  (Jelmer Vernooij)

* Repository formats should now be registered on the format registry
  (``bzrlib.repository.format_registry``) rather than using the class
  methods on ``RepositoryFormat``. (Jelmer Vernooij)

* Repository formats can now indicate they do not support the full
  VersionedFiles API by setting the ``supports_full_versioned_files``
  attribute to False. A subset of the VersionedFiles API
  (signatures and text graphs) still needs to be supported.
  (Jelmer Vernooij)

* Repository formats have a new method ``is_deprecated`` that
  implementations can override to return True to trigger a deprecation
  warning. (Jelmer Vernooij)

* The ``revision_id`` parameter of
  ``Repository.search_missing_revision_ids`` and
  ``InterRepository.search_missing_revision_ids`` is deprecated.  It is
  replaced by the ``revision_ids`` parameter.  (Andrew Bennetts)

* Working tree formats should now be registered on the format registry
  (``bzrlib.working_tree.format_registry``) rather than using the class
  methods on ``WorkingTreeFormat``. (Jelmer Vernooij, #714730)

Internals
*********

* ``CatchingExceptionThread`` (formerly ThreadWithException) has been moved
  out of the ``bzrlib.tests`` hierarchy to make it clearer that it can be used
  outside of tests. This class makes it easier to track exceptions in threads
  by catching them so they can be re-raised in the controlling thread. It's
  available in the ``bzrlib.cethread`` module.  (Vincent Ladeuil)

* Correctly propogate malloc failures from diff-delta.c code as MemoryError
  so OOM conditions during groupcompress are clearly reported. This entailed a
  change to several function signatures. (Martin [gz], #633336)

* ``HookPoint.lazy_hook`` and ``Hooks.install_named_lazy_hook`` can install 
  hooks for which the callable is loaded lazily.  (Jelmer Vernooij)

Testing
*******

* The Range parsing for HTTP requests will correctly parse incomplete ranges.
  (Vincent Ladeuil, #731240)

..
   vim: tw=74 ft=rst ff=unix<|MERGE_RESOLUTION|>--- conflicted
+++ resolved
@@ -286,14 +286,12 @@
 .. Major internal changes, unlikely to be visible to users or plugin 
    developers, but interesting for bzr developers.
 
-<<<<<<< HEAD
 * ``MutableTree.smart_add`` now uses inventory deltas.
   (Jelmer Vernooij, #146165)
-=======
+
 * Removed ``bzrlib.branch._run_with_write_locked_target`` as
   ``bzrlib.cleanup`` provides the same functionality in a more general
   way.  (Andrew Bennetts)
->>>>>>> 06b77bb1
 
 Testing
 *******
