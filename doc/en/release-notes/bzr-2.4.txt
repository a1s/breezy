####################
Bazaar Release Notes
####################

.. toctree::
   :maxdepth: 1

bzr 2.4.3
#########

:2.4.2: NOT RELEASED YET

External Compatibility Breaks
*****************************

.. These may require users to change the way they use Bazaar.

New Features
************

.. New commands, options, etc that users may wish to try out.

Improvements
************

.. Improvements to existing commands, especially improved performance 
   or memory usage, or better results.

Bug Fixes
*********

.. Fixes for situations where bzr would previously crash or give incorrect
   or undesirable results.

Documentation
*************

.. Improved or updated documentation.

API Changes
***********

.. Changes that may require updates in plugins or other code that uses
   bzrlib.

Internals
*********

.. Major internal changes, unlikely to be visible to users or plugin 
   developers, but interesting for bzr developers.

Testing
*******

.. Fixes and changes that are only relevant to bzr's test framework and 
   suite.  This can include new facilities for writing tests, fixes to 
   spurious test failures and changes to the way things should be tested.


bzr 2.4.2
#########

:2.4.2: 2011-10-27

This is a bugfix release. Most of the bugs dealt with portability
issues. Upgrading is recommended for all users of earlier 2.4 releases.

External Compatibility Breaks
*****************************

None.

New Features
************

None.

Improvements
************

* Fixed a bug where ``bzr tags -r x..y`` loaded the branch history once for
  every revision in the range; it's now much faster. (Vincent Ladeuil, #857335)

Bug Fixes
*********

<<<<<<< HEAD
* During merges, when two entries end up using the same path for two
  different file-ids (the same file being 'bzr added' in two different
  branches) , 'duplicate' conflicts are created instead of 'content'
  ones. This was previously leading to a 'Malformed tramsform' exception.
  (Vincent Ladeuil, #880701)

=======
>>>>>>> 5ba3bcee
* Fixed an infinite loop when creating a repo at the root of the filesystem, 
  i.e. "/", due to posixpath.normpath() not collapsing 2 leading slashes into 
  one, thus respecting the POSIX standard, but making relpath() loop infinitely.
  (Florian Vichot, #861008)

* Fixed loading of external merge tools from config to properly decode
  command-lines which contain embedded quotes. (Gordon Tyler, #828803)

* Include declaration of 'changed' to avoid an UnboundLocalError in dirstate
  pyrex code with new Cython versions. (Denys Duchier, #837221)

* 'Malformed transform' exceptions are now recognized as internal errors
  instead of user errors and report a traceback. This will reduce user
  confusion as there is generally nothing users can do about them.
  (Vincent Ladeuil, #880701)

* Prevent several kinds of OverflowError and other fallout from failing to fit
  stat fields into four bytes in dirstate pack_stat implementations.
  (Martin Packman, #683191 #706957)

* Return early from create_delta_index_from_delta given tiny inputs. This
  avoids raising a spurious MemoryError on certain platforms such as AIX.
  (John Arbash Meinel, #856731)
<<<<<<< HEAD

=======
>>>>>>> 5ba3bcee
  
Documentation
*************

* Corrected documentation for ``bzr serve`` in the Admin Guide.
  (Morten Bøgeskov, Martin Pool, #832576)

API Changes
***********

None.

Internals
*********

No changes.

Testing
*******

* Accept both old and new style testtools output in selftest tests.
  (Jelmer Vernooij, Martin Packman, #815423)

* Fix the race for TestingThreadingTCPServer in
  test_server_crash_while_responding. (Vincent Ladeuil, #869366)

* Really corrupt the pack file without depending on a special length or value.
  (Vincent Ladeuil, #807032)


bzr 2.4.1
#########

:2.4.1: 2011-09-08

This is a bugfix release. Upgrading is recommended for all users of earlier
2.4 releases.

It includes fixes from previous stable releases and address some issues with
the test suite.


External Compatibility Breaks
*****************************

.. These may require users to change the way they use Bazaar.

New Features
************

.. New commands, options, etc that users may wish to try out.

Improvements
************

.. Improvements to existing commands, especially improved performance 
   or memory usage, or better results.

Bug Fixes
*********

.. Fixes for situations where bzr would previously crash or give incorrect
   or undesirable results.

* ``config.LocationMatcher`` properly excludes unrelated sections.
  (Vincent Ladeuil, #829237)

* ``dirstate.fdatasync`` and ``repository.fdatasync`` can now properly be
  disabled. (Vincent Ladeuil, #824513)

* Disable ``os.fsync`` and ``os.fdatasync`` by default when running
  ``bzr selftest``. You can use ``--sync`` to re-enable them.
  (John Arbash Meinel, #837293)

* Fix i18n use when no environment variables are set. (Jelmer Vernooij, #810701)

* Avoid UnicodeDecode error when reporting EINVAL from transports.
  (IWATA Hidetaka, #829237)

Documentation
*************

.. Improved or updated documentation.

* Corrected documentation for BZR_PROGRESS_BAR. 
  (Dennis Benzinger, #735417)

API Changes
***********

.. Changes that may require updates in plugins or other code that uses
   bzrlib.

Internals
*********

.. Major internal changes, unlikely to be visible to users or plugin 
   developers, but interesting for bzr developers.

Testing
*******

.. Fixes and changes that are only relevant to bzr's test framework and 
   suite.  This can include new facilities for writing tests, fixes to 
   spurious test failures and changes to the way things should be tested.

* The test suite should now be able to run under weird environments where
  ``/etc/passwd`` doesn't contain the ``uid`` for the user running selftest
  or where ``fakeroot`` is used but ``/root`` is inacessible.
  (Vincent Ladeuil, #825027)

bzr 2.4.0
#########

:2.4.0: 2011-08-11

This release marks the start of a new long-term-stable series. From here, we
will only make bugfix releases on the 2.4 series (2.4.1, etc, and support it
until February 2013), while 2.5 will become our new development series.

This is a bugfix and polish release over the 2.3 series, with a large number
of bugs fixed (>150 for the 2.4 series alone), and some performance
improvements. Support for python 2.4 and 2.5 has been dropped, many large
working tree operations have been optimized as well as some stacked branches
operations.

Only bugfixes from other stables series have been included since 2.4b5 so
all known fixed bugs are included here.

Users are encouraged to upgrade from the other stable series.


External Compatibility Breaks
*****************************

.. These may require users to change the way they use Bazaar.

New Features
************

.. New commands, options, etc that users may wish to try out.

Improvements
************

.. Improvements to existing commands, especially improved performance 
   or memory usage, or better results.

Bug Fixes
*********

.. Fixes for situations where bzr would previously crash or give incorrect
   or undesirable results.

* A call to CHKInventory's filter-method will not result in a
  DuplicateFileId error, if you move a subfolder and change a file in
  that subfolder.
  (Bastian Bowe, #809901)

* Accessing a packaging branch on Launchpad (eg, ``lp:ubuntu/bzr``) now
  checks to see if the most recent published source package version for
  that project is present in the branch tags. This should help developers
  trust whether the packaging branch is up-to-date and can be used for new
  changes. The level of verbosity is controlled by the config item
  ``launchpad.packaging_verbosity``. It can be set to one of

  off
    disable all checks


  minimal
    only display if the branch is out-of-date

  short
    also display single-line up-to-date and missing,


  all
    (default) display multi-line content for all states


  (John Arbash Meinel, #609187, #812928)

* Cope with not all Python versions having a ``clear`` method on
  ``TestCase._type_equality_funcs``.
  (Martin [gz], Jelmer Vernooij, #809048)

* Fetching tags when fetching the tip revision of a branch is now
  controlled by the config setting ``branch.fetch_tags``. The behavior has
  been reverted to 2.3's not-fetching tagged revisions by default.
  (John Arbash Meinel, #771184)

* The fix for bug #513709 caused us to open a new connection when
  switching a lightweight checkout that was pointing at a bound branch.
  This isn't necessary because we know the master URL without opening it,
  avoiding an extra SSH connection, etc.
  (John Arbash Meinel, #812285)


Documentation
*************

.. Improved or updated documentation.

API Changes
***********

.. Changes that may require updates in plugins or other code that uses
   bzrlib.

Internals
*********

.. Major internal changes, unlikely to be visible to users or plugin 
   developers, but interesting for bzr developers.

Testing
*******

.. Fixes and changes that are only relevant to bzr's test framework and 
   suite.  This can include new facilities for writing tests, fixes to 
   spurious test failures and changes to the way things should be tested.

* `BranchBuilder.build_snapshot` now supports a "flush" action.  This
  cleanly and reliably allows tests using `BranchBuilder` to construct
  branches that e.g. rename files out of a directory and unversion that
  directory in the same revision.  Previously some changes were impossible
  due to the order that `build_snapshot` performs its actions.
  (Andrew Bennetts)

* `TestCaseWithMemoryTransport` is faster now: `_check_safety_net` now
  just compares the bytes in the dirstate file to its pristine state,
  rather than opening the WorkingTree and calling ``last_revision()``.
  This reduces the overall test suite time by about 10% on my laptop.
  (Andrew Bennetts)


bzr 2.4b5
#########

:2.4b5: 2011-07-07

This is the fifth (and last) beta of the 2.4 series leading to
2.4.0 release in August 2011. Beta releases are suitable for
everyday use but may cause some incompatibilities with plugins.

This release includes all bug fixed in previous series known at
the time of this release.

External Compatibility Breaks
*****************************

None.

New Features
************

* New command ``verify-signatures`` to check if all commits or specified commits
  have digital signatures from trusted keys.  Requires python-gpgme to be
  installed.

* New option ``--signatures`` for ``bzr log`` to display digital signature
  verification results for each commit.

* Config option acceptable_keys to list which GPG keys are verified as trusted.

* Config option validate_signatures_in_log to always show signatures in 
  ``bzr log``.

Improvements
************

* ``Branch.open`` is now about 3x faster (about 2ms instead of 6.5ms).
  (Andrew Bennetts).

* Pack, dirstate, and index files are synced to persistent storage if 
  possible when writing finishes, to reduce the risk of problems caused by
  a machine crash or similar problem.  This can be turned off through the
  ``dirstate.fdatasync`` and ``repository.fdatasync`` options, which can
  be set in ``locations.conf`` or ``bazaar.conf``.  (Martin Pool,
  #343427)

Bug Fixes
*********

* Display a proper error message when a config file content cannot be
  decoded as UTF-8 or when it cannot be parsed.
  (Vincent Ladeuil, #502060, #688677, #797246)

* Generate a single conflict (instead of two) when merging a branch
  modifying and renaming a file in a branch that deleted it (or vice-versa).
  (Vincent Ladeuil, #688101)

* Give a more helpful message when the bzr executable doesn't match the
  library.  (This typically happens because of a misconfigured PYTHONPATH
  or half-installed bzr.)  
  (Martin Pool, #804553)

* Properly load utf8-encoded config files. (Vincent Ladeuil, #799212)

* ``GraphThunkIdsToKeys.merge_sort`` now properly returns
  keys rather than ids. (Jelmer Vernooij, #799677)

* ``TreeTransformBase.fixup_new_roots`` can now check that a tree root
  is present. (Jelmer Vernooij, #801257)

API Changes
***********

* New attributes ``WorkingTreeFormat.supports_versioned_directories`` and
  ``RepositoryFormat.supports_versioned_directories``.
  (Jelmer Vernooij, #765815)

* The "revno" field type when using the python version-info format is now
  a string (to handle dotted revnos) (Benoît Pierre, #796259)

Internals
*********

* Start implementing localization, starting with command help text (but not
  the command options themselves). This will allow bootstrapping the bzr
  internationalization process. (Inada Naoki)

Testing
*******

* Fix test failures when running as a homeless user (debian buildd). Tests
  leaking into ``${HOME}/.bzr.log`` should be detected properly now.
  (Vincent Ladeuil, #798698)

bzr 2.4b4
#########

:2.4b4: 2011-06-16

This is the fourth beta of the 2.4 series, leading to a 2.4.0 release in
August 2011. Beta releases are suitable for everyday use but may cause some
incompatibilities with plugins.

This release includes all bug fixed in previous series known at the time of
this release.


External Compatibility Breaks
*****************************

.. These may require users to change the way they use Bazaar.

* Do not treat configuration option 'check_signatures = require' as if
  it were 'create_signatures = always' (Jonathan Riddell)

New Features
************

.. New commands, options, etc that users may wish to try out.

* Hooks have been added for config stacks: ``get``, ``set`` and ``remove``
  are called when an option is respectively read, modified or deleted. Also
  added ``load`` and ``save`` hooks for config stores, called when the
  stores are loaded or saved.  (Vincent Ladeuil)

* New hook server_exception in bzrlib.smart.server to catch any
  exception caused while running bzr serve.
  (Jonathan Riddell, #274578)

* New hook set_commit_message in bzrlib.msgeditor to set a commit message
  and revision properties.  (Jonathan Riddell, #274578)

* Support ``-S`` as an alias for ``--short`` for the ``log`` and
  ``missing`` commands. (Martin von Gagern, #38655)

Improvements
************

.. Improvements to existing commands, especially improved performance 
   or memory usage, or better results.

* ``bzr annotate`` can be run without setting whoami data first.
  (Jonathan Riddell, #667408)

Bug Fixes
*********

.. Fixes for situations where bzr would previously crash or give incorrect
   or undesirable results.

* Bazaar can now detect when a lock file is held by a dead process
  originating from the same machine, and steal the lock after printing a
  message to the user.  This is off by default, for safety, but can be
  turned on by setting the configuration variable ``locks.steal_dead`` to
  ``True``.
  (Martin Pool, #220464)

* ``bzr version-info`` now works when the tree is on a dotted revno.
  (Benoît Pierre, #796259)

* Credentials in the log output produced by ``-Dhttp`` are masked so users
  can more freely post them in bug reports. (Vincent Ladeuil, #723074)

* Fix a race condition for ``server_started`` hooks leading to a spurious
  test failure. (Vincent Ladeuil, #789167)

* Fix exporting subdirectory with ``--per-file-timestamps``.
  (Szilveszter Farkas, #795557)

* Handle files that get created but don't get used during TreeTransform.
  ``open()`` can create a file, and still raise an exception before it
  returns. So anything we might have created, make sure we destroy during
  ``finalize()``. (Martin [gz], #597686)

* ``pack_repo`` now uses ``Transport.move`` instead of
  ``Transport.rename``, deleting any existing targets even on SFTP.
  (Martin von Gagern, #421776)

* Pass the ``build_mo`` command to the rest of the setup() calls in
  setup.py. The ``bdist_wininst`` and ``py2exe`` code paths were failing
  because ``build_mo`` became a required step that they didn't know about.
  (John Arbash Meinel, #787122)

* Preserve existing ``root-id`` when merging an unrelated branch.
  (Aaron Bentley, #806356)

* Properly avoid re-adding a file after it changes case on CICP
  filesystems. (John Arbash Meinel, #798130)

* Reports the original error when an InvalidHttpResponse exception is
  encountered to facilitate debug. (Vincent Ladeuil, #788530)

* Reports a non-existent file error when trying to merge in a file
  that does not exist. (Jonathan Riddell, #330063)

* ``UIFactory.prompt``, ``UIFactory.get_username``,
  ``UIFactory.get_password`` and ``UIFactory.get_boolean`` now require a
  unicode prompt to be passed in. (Jelmer Vernooij, #592083)

* Support merging into the empty tree. (Aaron Bentley, #595328)

Documentation
*************

.. Improved or updated documentation.

* Improve documentation of ``bzr merge --force``.
  (Neil Martinsen-Burrell, #767307)

* Make docs for configuration options for digital signatures match 
  reality. (Jonathan Riddell)

* Add user-guide page on GPG signatures. (Jonathan Riddell)

API Changes
***********

.. Changes that may require updates in plugins or other code that uses
   bzrlib.

* Checking for a file id in a `Tree` or `Inventory` using ``in`` is now
  deprecated.  Instead, use `has_id`.
  (Martin Pool)

* Exporters are now all exposed as generators, rather than as single-call
  functions, so that calling code can take stream the output.
  (Xaav, Martin Pool)

* Information about held lockdir locks returned from eg `LockDir.peek` is
  now represented as a `LockHeldInfo` object, rather than a plain
  Python dict.
  (Martin Pool)

* Remove `file_status` function.
  (Martin Pool)

* ``Repository.iter_reverse_revision_history`` is now deprecated.
  Use ``Graph.iter_lefthand_ancestry`` instead.
  (Jelmer Vernooij, #739481)

* ``Repository.get_ancestry`` has been deprecated. Use
  ``Graph.iter_ancestry`` instead.
  (Jelmer Vernooij, #784511)

Internals
*********

.. Major internal changes, unlikely to be visible to users or plugin 
   developers, but interesting for bzr developers.

* ``tools/check-newsbugs.py`` accepts a ``--browser`` option to open
  corresponding launchpad pages in a browser. (Vincent Ladeuil)

Testing
*******

.. Fixes and changes that are only relevant to bzr's test framework and 
   suite.  This can include new facilities for writing tests, fixes to 
   spurious test failures and changes to the way things should be tested.

* A `ImportTariffTestCase` base class has been added in
  ``bzrlib.tests.test_import_tariff``, which can be used for import tariff
  tests in plugins. (Jelmer Vernooij, #793465)

* Fix deadlock in `TestImportTariffs.test_simple_serve` when stderr gets
  more output than fits in the default buffer.  This was happening on the
  Windows buildslave, and could easily happen in other circumstances where
  the default OS buffer size for pipes is small or the ``python -v``
  output is large.  (Andrew Bennetts, #784802)

* Fix spurious test failure on OSX for WorkingTreeFormat2.
  (Vincent Ladeuil, #787942)

* Re-target ``bb.test_merge.TestMerge.test_merge_reversed_revision_range``
  and rewrite it as a parametrized test to avoid unrelated failures.
  (Vincent Ladeuil, #795456)

* Show log file contents from subprocesses started by
  `start_bzr_subprocess` in test failure details.  This may help diagnose
  strange hangs and failures involving subprocesses.  (Andrew Bennetts)

* Skip ``utextwrap`` tests when ``sphinx`` breaks text_wrap by an hostile
  monkey-patch to textwrap.TextWrapper.wordsep_re.
  (Vincent Ladeuil, #785098)

* Multiple ``selftest --exclude`` options are now combined instead of
  overriding each other. (Vincent Ladeuil, #746991)

* Restore some ``FTPTransport`` test coverage by allowing ``pyftpdlib
  0.6.0`` to be used. Also restore ``medusa`` support while leaving it
  disabled to make it easier to use if/when we can in the future.
  (Vincent Ladeuil, #781140)

* `TestImportTariffs` no longer uses the real ``$HOME``.  This prevents it
  from polluting ``$HOME/.bzr.log`` or being accidentally influenced by
  user configuration such as aliases.  It still runs with all the user's
  plugins enabled, as intended.
  (Vincent Ladeuil, Andrew Bennetts, #789505)


bzr 2.4b3
#########

:2.4b3: 2011-05-26

This is the third beta of the 2.4 series, leading to a 2.4.0 release in
August 2011. Beta releases are suitable for everyday use but may cause some
incompatibilities with plugins.

This release includes all bug fixed in previous series known at the time of
this release.


External Compatibility Breaks
*****************************

.. These may require users to change the way they use Bazaar.

* ``bzr-2.4`` has officially dropped support for python2.4 and python2.5.
  We will continue to maintain ``bzr-2.3`` for people who still need to
  use those versions of python. (John Arbash Meinel)

New Features
************

.. New commands, options, etc that users may wish to try out.

* The text compressor used for 2a repositories now has a tweakable
  parameter that can be set in bazaar.conf.
  ``bzr.groupcompress.max_entries_per_source`` default of 65536.
  When doing compression, we build up an index of locations to match
  against. Setting this higher will result in slightly better compression,
  at a cost of more memory. Note that a value of 65k represents fully
  sampling a 1MB file. So this only has an effect when compressing texts
  larger than N*16 bytes. (John Arbash Meinel, #602614)

Improvements
************

.. Improvements to existing commands, especially improved performance 
   or memory usage, or better results.

* ``bzr branch --stacked`` from a smart server uses the network a little
  more efficiently.  For a simple branch it reduces the number of
  round-trips by about 20%.  (Andrew Bennetts)

* ``bzr log --line`` scales the width of the author field with the size of
  the line.  This means that the full author name is shown when the
  environment variable BZR_COLUMNS=0.  (Neil Martinsen-Burrell)

* ``bzr pull`` now properly triggers the fast
  ``CHKInventory.iter_changes`` rather than the slow generic
  inter-Inventory changes. It used to use a ``DirStateRevisionTree`` as
  one of the source trees, which is faster when we have to read the whole
  inventory anyway, but much slower when we can get just the delta out of
  the repository. On a 70k record tree, this changes ``bzr pull`` from 28s
  down to 17s. (John Arbash Meinel, #780677)

* Slightly reduced memory consumption when fetching into a 2a repository
  by reusing existing caching a little better.  (Andrew Bennetts)

* Speed up ``bzr status`` by a little bit when there are a couple of
  modified files. We now track how many files we have seen that need
  updating, and only rewrite the dirstate file if enough of them have
  changed. The default is 10, and can be overridden by setting the branch
  option "``bzr.workingtree.worth_saving_limit``".
  (Ian Clatworthy, John Arbash Meinel, #380202)

* Speed up ``bzr uncommit``. Instead of resetting the dirstate from
  scratch, use ``update_basis_by_delta``, computing the delta from the
  repository. (John Arbash Meinel, #780544)

Bug Fixes
*********

.. Fixes for situations where bzr would previously crash or give incorrect
   or undesirable results.

* All Tree types can now be exported as tar.*, zip or directories.
  (Aaron Bentley)
  
* ``bzr merge --no-remember location`` never sets ``submit_branch``.
  (Vincent Ladeuil, #782169)

* ``bzr pull --no-remember location`` never sets
  ``parent_location``.  ``bzr push --no-remember location`` never
  sets ``push_location``.  ``bzr send --no-remember
  submit_location public_location`` never sets ``submit_branch``
  nor ``public_branch``.  (Vincent Ladeuil)

* Conflicts involving non-ascii filenames are now properly reported rather
  than failing with a UnicodeEncodeError. (Martin [GZ], #686161)

* Correct parent is now set when using 'switch -b' with bound branches.
  (A. S. Budden, #513709)

* Fix `bzr plugins` regression in bzr 2.4 which resulted in a traceback
  from writelines on ckj terminals. (Martin [GZ], #754082)

* ``WT.inventory`` and ``WT.iter_entries_by_dir()`` was not correctly
  reporting subdirectories that were tree references (in formats that
  supported them). (John Arbash Meinel, #764677)

* Merging into empty branches now gives an error as this is currently
  not supported. (Jonathan Riddell, #242175)

* Do not show exception to user on pointless commit error.
  (Jonathan Riddell #317357)

* ``WT.update_basis_by_delta`` no longer requires that the deltas match
  the current WT state. This allows ``update_basis_by_delta`` to be used
  by more commands than just commit. Updating with a delta allows us to
  not load the whole inventory, which can take 10+s with large trees.
  (Jonathan Riddell, John Arbash Meinel, #781168)

* ``bzr mv --after old_name new_name`` now works if "new_name" is newly
  added. (Benoît Pierre)


Documentation
*************

.. Improved or updated documentation.

* Restore the workaround for option names including dots (--1.14) which was
  disabled when we stopped listing --1.9 as a format.
  (Vincent Ladeuil, #782289)

API Changes
***********

.. Changes that may require updates in plugins or other code that uses
   bzrlib.

* ``annotate_file`` has been deprecated in favor of
  ``annotate_file_revision_tree``. (Jelmer Vernooij, #775598)

* ``Branch.fetch`` now takes an optional ``limit`` argument.
  (Andrew Bennetts, Jelmer Vernooij, #750175)

* ``Inter.get`` now raises ``NoCompatibleInter`` if there are no
  compatible optimisers rather than an instance of the class it is called
  on. (Jelmer Vernooij)

* ``Branch.push`` now takes a ``lossy`` argument.
  ``Branch.lossy_push`` has been removed.
  (Jelmer Vernooij)

* New method ``Repository.get_file_graph`` which can return the
  per-file revision graph. (Jelmer Vernooij, #775578)

* The default implementation of ``Branch`` is now oriented to
  storing the branch tip. Branch implementations which store the full
  history should now subclass ``FullHistoryBzrBranch``.
  ``Branch._last_revision_info`` has been renamed to
  ``Branch._read_last_revision_info`` (Jelmer Vernooij)

* ``Tree.__iter__`` has been deprecated; use ``Tree.all_file_ids``
  instead.  (Jelmer Vernooij)

* ``Tree.get_symlink_target`` now takes an optional ``path``
  argument. (Jelmer Vernooij)

Internals
*********

.. Major internal changes, unlikely to be visible to users or plugin 
   developers, but interesting for bzr developers.

* ``MutableTree.smart_add`` now uses inventory deltas.
  (Jelmer Vernooij, #146165)

* Removed ``bzrlib.branch._run_with_write_locked_target`` as
  ``bzrlib.cleanup`` provides the same functionality in a more general
  way.  (Andrew Bennetts)

Testing
*******

.. Fixes and changes that are only relevant to bzr's test framework and 
   suite.  This can include new facilities for writing tests, fixes to 
   spurious test failures and changes to the way things should be tested.

* A test that was expected to fail but passes instead now counts as a failure
  catching up with new testtools and subunit handling. (Martin [GZ], #654474)

* Make it easier for plugins to reuse the per_workingtree scenarios by
  restoring the wt_scenarios helper that was accidentally deleted.
  (Vincent Ladeuil, #783472)

* Removed ``test_breakin`` tests that were excessively prone to hanging,
  did not work on Wine, and partly already disabled.
  (Martin Pool, #408814, #746985)

* Windows locations are different and should be tested accordingly.
  (Vincent Ladeuil, #788131)

bzr 2.4b2
#########

:2.4b2: 2011-04-28

This is the second beta of the 2.4 series, leading to a 2.4.0 release in
August 2011. Beta releases are suitable for everyday use but may cause some
incompatibilities with plugins.

This release includes all bug fixed in previous series known at the time of
this release.


External Compatibility Breaks
*****************************

.. These may require users to change the way they use Bazaar.

* Two command synonyms for ``bzr branch`` have been deprecated, to avoid
  confusion and to allow the names to later be reused.  The removed names
  are: ``get`` and ``clone``.   (Martin Pool, #506265)

New Features
************

.. New commands, options, etc that users may wish to try out.

* ``bzr commit`` now supports a ``--lossy`` argument that can be used
  to discard any data that can not be natively represented when committing
  to a foreign VCS. (Jelmer Vernooij, #587721)

Improvements
************

.. Improvements to existing commands, especially improved performance 
   or memory usage, or better results.

* ``bzr merge`` in large trees is now significantly faster. On a 70k entry
  tree, the time went from ~3min down to 30s. This also effects ``bzr pull``
  and ``bzr update`` since they use the same merge logic to update the
  WorkingTree.  (John Arbash Meinel, #759091)

* ``bzr revert`` now properly uses ``bzr status``'s optimized
  ``iter_changes``. This can be a significant performance difference (33s
  to 5s on large trees). (John Arbash Meinel, #759096)

* Resolve ``lp:FOO`` urls locally rather than doing an XMLRPC request if
  the user has done ``bzr launchpad-login``. The bzr+ssh URLs were already
  being handed off to the remote server anyway (xmlrpc has been mapping
  ``lp:bzr`` to ``bzr+ssh://bazaar.launchpad.net/+branch/bzr``, rather
  than ``bzr+ssh://bazaar.launchpad.net/~bzr-pqm/bzr/bzr.dev`` for a few
  months now.) By doing it ourselves, we can cut out substantial startup
  time. From Netherlands to London it was taking 368ms to do the XMLRPC
  call as much as 2s from Sydney. You can test the local logic by using
  ``-Dlaunchpad``.  (John Arbash Meinel, #397739)

* When building a new WorkingTree (such as during ``bzr co`` or
  ``bzr branch``) we now properly store the stat and hash of files that
  are old enough. This saves a fair amount of time on the first
  ``bzr status`` (on a 500MB tree, it saves about 30+s).
  (John Arbash Meinel, #740932)


Bug Fixes
*********

.. Fixes for situations where bzr would previously crash or give incorrect
   or undesirable results.

* Arguments that can't be decoded to unicode in the current posix locale give
  a clearer error message without a traceback. (Martin [gz], #745712)

* ``bzrlib.log._DEFAULT_REQUEST_PARAMS`` is no longer accidentally
  mutated by ``bzrlib.log._apply_log_request_defaults``.  In practice
  these default values aren't relied on very often so this probably
  wasn't causing any trouble.  (Andrew Bennetts)

* ``bzr log`` now works on revisions which are not in the current branch.
  (Matt Giuca, #241998)

* Don't rewrite the dirstate file when non-interesting changes have
  occurred. This can significantly improve 'bzr status' times when there
  are only small changes to a large tree.
  (Ian Clatworthy, John Arbash Meinel, #380202)

* Lazy hooks are now reset between test runs. (Jelmer Vernooij, #745566)

* ``bzrlib.merge.Merge`` now calls ``iter_changes`` without
  ``include_unversioned=True``. This makes it significantly faster in many
  cases, because it only looks at modified files, rather than building
  information about all files. This can cause failures in other
  TreeTransform code, because it had been expecting to know the names of
  things which had not changed (such as parent directories). All cases we
  know about so far have been fixed, but there may be fallout for edge
  cases that we are missing. (John Arbash Meinel, #759091)

* ``SFTPTransport`` is more pro-active about closing file-handles. This
  reduces the chance of having threads fail from async requests while
  running the test suite. (John Arbash Meinel, #656170)

* Standalone bzr.exe installation on Windows: user can put additional python 
  libraries into ``site-packages`` subdirectory of the installation directory,
  this might be required for "installing" extra dependencies for some plugins.
  (Alexander Belchenko, #743256)

* ``transform.revert()`` has been updated to use
  ``wt.iter_changes(basis_tree)`` rather than
  ``basis_tree.iter_changes(wt)``. This allows the optimized code path to
  kick in, improving ``bzr revert`` times significantly (33s to 4s on
  large trees, 0.7s to 0.3s on small trees.) (John Arbash Meinel, #759096)

* ``TreeTransform.create_file/new_file`` can now take an optional ``sha1``
  parameter. If supplied, when the transform is applied, it will then call
  ``self._tree._observed_sha1`` for those files. This lets us update the
  hash-cache for content that we create, preventing us from re-reading the
  content in the next ``bzr status``.  (John Arbash Meinel, #740932)

Documentation
*************

* Added a section about using a shared SSH account on a server for bzr+ssh
  access.  (Russell Smith)

* The documentation now recommends using SSH rather than SFTP in the
  tutorials and the examples, because that will generally be much faster
  and better in cases where it can be used.  SFTP is still available and
  mentioned as an alternative.  (Martin Pool, #636712)

API Changes
***********

.. Changes that may require updates in plugins or other code that uses
   bzrlib.

* ``Branch.update_revisions`` has been made private and should no
  longer be used by external users. Use ``Branch.pull`` or ``Branch.push``
  instead. (Jelmer Vernooij, #771765)

* Commands now have an `invoked_as` attribute, showing the name under
  which they were called before alias expansion.
  (Martin Pool)

* ``Hooks.create_hook`` is now deprecated in favour of ``Hooks.add_hook``.
  (Jelmer Vernooij)

* If you call `bzrlib.initialize` but forget to enter the resulting object
  as a context manager, bzrlib will now be initialized anyhow.
  (Previously simple programs calling bzrlib might find the library was
  mysteriously silent.)
  (Martin Pool)

* Inventory-specific functionality has been split out of ``Tree`` into
  a new ``InventoryTree`` class. Tree instances no longer
  necessarily provide an ``inventory`` attribute. (Jelmer Vernooij)

* Inventory-specific functionality has been split out of ``RevisionTree``
  into a new ``InventoryRevisionTree`` class. RevisionTree instances no
  longer necessarily provide an ``inventory`` attribute. (Jelmer Vernooij)

* New method ``Hooks.uninstall_named_hook``. (Jelmer Vernooij, #301472)

* ``revision_graph_can_have_wrong_parents`` is now an attribute
  on ``RepositoryFormat`` rather than a method on ``Repository``.
  (Jelmer Vernooij)

* ``Testament`` now takes a ``tree`` rather than an
  ``inventory``. (Jelmer Vernooij, #762608)

* ``TestCase.failUnlessExists`` and ``failIfExists`` are deprecated in
  favour of ``assertPathExists`` and ``assertPathDoesNotExist`` 
  respectively.
  (Martin Pool)

* The ``revno`` parameter of ``log.LogRevision`` may now be None,
  representing a revision which is not in the current branch.
  (Matt Giuca, #241998)

* The various knit pack repository format classes have been moved
  from ``bzrlib.repofmt.pack_repo`` to
  ``bzrlib.repofmt.knitpack_repo``. (Jelmer Vernooij)

* ``RevisionTree`` now has a new method ``get_file_revision``.
  (Jelmer Vernooij)

* ``WorkingTree`` no longer provides an ``inventory``. Instead,
  all inventory-related functionality is now on the subclass
  ``InventoryWorkingTree`` that all native Bazaar working tree
  implementations derive from. (Jelmer Vernooij)

Internals
*********

.. Major internal changes, unlikely to be visible to users or plugin 
   developers, but interesting for bzr developers.

* Added ``osutils.lstat`` and ``osutils.fstat``. These are just the ``os``
  functions on Linux, but they are wrapped on Windows so that fstat
  matches lstat results across all python versions.
  (John Arbash Meinel)

* ``WorkingTree._observed_sha1`` also updates the 'size' column. It
  happened to be updated as a side-effect of commit, but if we start using
  the function elsewhere we might as well do it directly.
  (John Arbash Meinel)

Testing
*******

.. Fixes and changes that are only relevant to bzr's test framework and 
   suite.  This can include new facilities for writing tests, fixes to 
   spurious test failures and changes to the way things should be tested.

* Stop using `failIf`, `failUnless`, `failIfEqual`, etc, that give
  `PendingDeprecationWarnings` on Python2.7. 
  (Martin Pool, #760435)


bzr 2.4b1
#########

:2.4b1: 2011-03-17

This is the first beta of the 2.4 series, leading up to a 2.4.0
release in August 2011.  Beta releases are suitable for everyday use
but may cause some incompatibilities with plugins.  Some plugins may need
small updates to work with 2.4b1.

External Compatibility Breaks
*****************************

(none)

New Features
************

* Added ``changelog_merge`` plugin for merging changes to ``Changelog`` files
  in GNU format.  See ``bzr help changelog_merge`` for details.
  (Andrew Bennetts)
  
* Configuration options can now use references to other options in the same
  file by enclosing them with curly brackets (``{other_opt}``). This makes it
  possible to use, for example,
  ``push_location=lp:~vila/bzr/config-{nickname}`` in ``branch.conf`` when
  using a loom. During the beta period, the default behaviour is to disable
  this feature. It can be activated by declaring ``bzr.config.expand = True``
  in ``bazaar.conf``. (Vincent Ladeuil)

* External merge tools can now be configured in bazaar.conf. See
  ``bzr help configuration`` for more information.  (Gordon Tyler, #489915)

* The ``lp:`` directory service now supports Launchpad's QA staging.
  (Jelmer Vernooij, #667483)

Improvements
************

* A new hidden command ``bzr repair-workingtree``. This is a way to force
  the dirstate file to be rebuilt, rather than using a ``bzr checkout``
  workaround. (John Arbash Meinel)

* Added a ``Branch.heads_to_fetch`` RPC to the smart server protocol.
  This allows formats from plugins (such as looms) to efficiently tell the
  client which revisions need to be fetched.  (Andrew Bennetts)

* Branching, merging and pulling a branch now copies revisions named in
  tags, not just the tag metadata.  (Andrew Bennetts, #309682)

* ``bzr cat-revision`` no longer requires a working tree.
  (Jelmer Vernooij, #704405)

* ``bzr export --per-file-timestamps`` for .tar.gz files will now
  override the mtime for trees exported on Python 2.7 and later, which
  expose the 'mtime' field in gzip files. This makes the output of
  ``bzr export --per-file-timestamps`` for a particular tree
  deterministic.  (Jelmer Vernooij, #711226)

* ``bzr export --format=zip`` can now export to standard output,
  like the other exporters can. (Jelmer Vernooij, #513752)

* ``bzr export`` can now create ``.tar.xz`` and ``.tar.lzma`` files.
  (Jelmer Vernooij, #551714)

* Getting all entries from ``CHKInventory.iter_entries_by_dir()`` has been
  sped up dramatically for large trees. Iterating by dir is not the best
  way to load data from a CHK inventory, so it preloads all the items in
  the correct order. (With the gcc-tree, this changes it (re)reading 8GB
  of CHK data, down to just 150MB.) This has noticeable affects for things
  like building checkouts, etc.  (John Arbash Meinel, #737234)

Bug Fixes
*********

* A MemoryError thrown on the server during a remote operation will now be
  usefully reported, and other unexpected errors will include the class name.
  (Martin [gz], #722416)

* ``bzr annotate -r-1 file`` will now properly annotate a deleted file.
  (Andrew King, #537442)

* ``bzr export`` to zip files will now set a mode on directories.
  (Jelmer Vernooij, #207253)

* ``bzr export`` to tgz files will only write out the basename of the
  tarfile to the gzip file. (Jelmer Vernooij, #102234)

* ``bzr push --overwrite`` with an older revision specified will now correctly
  roll back the target branch. (Jelmer Vernooij, #386576)

* ``bzr lp-propose`` can now propose merges against packaging branches on
  Launchpad without requiring the target branch to be specified.
  (Jelmer Vernooij, #704647)

* ``bzr lp-propose`` no longer requires a reviewer to be specified. It will
  instead leave setting the reviewer up to Launchpad if it was not specified.
  (Jelmer Vernooij, #583772)

* ``bzr pull`` will now exit with exit code 1 if there were tag conflicts.
  (Jelmer Vernooij, #213185)

* ``bzr mv`` user errors no longer throw UnicodeEncodeError with non-ascii
  paths, however they may still print junk if not on a UTF-8 terminal.
  (Martin [gz], #707954)

* ``bzr reconfigure --unstacked`` now copies revisions (and their
  ancestors) named in tags into the unstacked repository, not just the
  ancestry of the branch's tip.  (Andrew Bennetts, #401646)

* ``bzr serve`` no longer crashes when a server_started hook is installed and
  IPv6 support is available on the system. (Jelmer Vernooij, #293697)

* ``bzr status`` will not rewrite the dirstate file if it only has
  'trivial' changes. (Currently limited to dir updates and newly-added
  files changing state.) This saves a bit of time for regular operations.
  eg. ``bzr status`` in a 100k tree takes 1.4s to compute the status, but 1s
  to re-save the dirstate file. (John Arbash Meinel, #765881)

* ``bzr tags`` will no longer choke on branches with ghost revisions in
  their mainline and tags on revisions not in the branch ancestry. 
  (Jelmer Vernooij, #397556)

* ``bzr whoami`` will now display an error if both a new identity and
  ``--email`` were specified. (Jelmer Vernooij, #680449)

* ``launchpadlib`` doesn't provide the ``uris`` module in some old versions.
  (Vincent Ladeuil, #706835)

* Empty entries in the ``NO_PROXY`` variable are no longer treated as matching
  every host.
  (Martin Pool, #586341)

* Plugins incompatible with the current version of bzr no longer produce a
  warning on every command invocation.  Instead, a message is shown by
  ``bzr plugins`` and in crash reports.
  (#704195, Martin Pool)

* The "pretty" version of ``needs_read_lock`` and ``needs_write_lock`` now
  preserves the identity of default parameter values.
  (Andrew Bennetts, #718569)

* ``bzr dump-btree --raw`` no longer tracebacks on a B-Tree file
  containing no rows. (Eric Siegerman, #715508)

* Fix ``bzr lp-mirror`` to work on command line branch URLs and branches
  without an explicit public location. (Max Bowsher)

* On Python 2.6 and higher, use multiprocessing.cpu_count() to retrieve the
  number of available processors. (Jelmer Vernooij, #693140)

API Changes
***********

* Added ``Branch.heads_to_fetch`` method.  Implementations of the Branch API
  must now inherit or implement this method.  (Andrew Bennetts, #721328)
  
* Added ``bzrlib.mergetools`` module with helper functions for working with
  the list of external merge tools. (Gordon Tyler, #489915)

* All methods and arguments that were deprecated before 2.0
  have been removed. (Jelmer Vernooij)

* Branch formats should now be registered on the format registry
  (``bzrlib.branch.format_registry``) rather than using the class
  methods on ``BranchFormat``. (Jelmer Vernooij, #714729)

* ``Branch.set_revision_history`` is now deprecated.
  (Jelmer Vernooij)

* ``BranchFormat.supports_leaving_lock()`` and
  ``RepositoryFormat.supports_leaving_lock`` flags have been added.
  (Jelmer Vernooij)

* ``Branch.fetch`` implementations must now accept an optional
  ``fetch_tags`` keyword argument. (Andrew Bennetts)

* ``Branch.import_last_revision_info`` is deprecated.  Use the
  ``import_last_revision_info_and_tags`` method instead.
  (Andrew Bennetts)

* Because it was too specific to BzrDir implementations,
  ``ControlDir.sprout`` no longer has a default implementation; it now
  raises ``NotImplementedError``. (Jelmer Vernooij, #717937)

* ``bzrlib.deprecated_graph`` has been removed. ``bzrlib.graph``
  scales better tree and should be used instead.
  (Jelmer Vernooij, #733612)

* ``ControlDirFormat.register_format`` has been removed. Instead,
  ``Prober`` implementations should now implement a ``known_formats``
  method. (Jelmer Vernooij)

* ControlDirFormats can now provide a ``check_status`` method and
  raise a custom exception or warning when an unsupported or deprecated
  format is being opened.  (Jelmer Vernooij, #731311)

* ``bzrlib.revionspec.dwim_revspecs`` is deprecated.
  Use ``bzrlib.revisionspec.RevisionSpec_dwim.append_possible_revspec`` and
  ``bzrlib.revisionspec.RevisionSpec_dwim.append_possible_lazy_revspec``
  instead.  (Jelmer Vernooij, #721971)

* ``BzrDirFormat`` has a new attribute ``fixed_components`` that
  indicates whether the components of the bzrdir can be upgraded
  independent of the ``BzrDir``. (Jelmer Vernooij)

* ``BzrProber.register_format`` and ``BzrProber.unregister_format`` are
  now deprecated in favour of the ``BzrProber.formats`` format registry.
  (Jelmer Vernooij)

* ``ControlDir`` implementations no longer have to provide the
  ``get_branch_transport``, ``get_workingtree_transport`` and
  ``get_repository_transport`` methods.  (Jelmer Vernooij, #730325)

* ``Converter`` has been moved from ``bzrlib.bzrdir`` to
  ``bzrlib.controldir``. (Jelmer Vernooij)

* Repository formats can now provide
  ``_get_extra_interrepo_test_combinations`` in the same module 
  to provide extra test combinations for ``bzrlib.tests.per_repository``.
  (Jelmer Vernooij)

* Repository formats should now be registered on the format registry
  (``bzrlib.repository.format_registry``) rather than using the class
  methods on ``RepositoryFormat``. (Jelmer Vernooij)

* Repository formats can now indicate they do not support the full
  VersionedFiles API by setting the ``supports_full_versioned_files``
  attribute to False. A subset of the VersionedFiles API
  (signatures and text graphs) still needs to be supported.
  (Jelmer Vernooij)

* Repository formats have a new method ``is_deprecated`` that
  implementations can override to return True to trigger a deprecation
  warning. (Jelmer Vernooij)

* The ``revision_id`` parameter of
  ``Repository.search_missing_revision_ids`` and
  ``InterRepository.search_missing_revision_ids`` is deprecated.  It is
  replaced by the ``revision_ids`` parameter.  (Andrew Bennetts)

* Working tree formats should now be registered on the format registry
  (``bzrlib.working_tree.format_registry``) rather than using the class
  methods on ``WorkingTreeFormat``. (Jelmer Vernooij, #714730)

* Exporting may now be done with a generator
  (``bzrlib.export.get_export_generator``) (Geoff/xaav, #791005)

Internals
*********

* ``CatchingExceptionThread`` (formerly ThreadWithException) has been moved
  out of the ``bzrlib.tests`` hierarchy to make it clearer that it can be used
  outside of tests. This class makes it easier to track exceptions in threads
  by catching them so they can be re-raised in the controlling thread. It's
  available in the ``bzrlib.cethread`` module.  (Vincent Ladeuil)

* Correctly propagate malloc failures from diff-delta.c code as MemoryError
  so OOM conditions during groupcompress are clearly reported. This entailed a
  change to several function signatures. (Martin [gz], #633336)

* ``HookPoint.lazy_hook`` and ``Hooks.install_named_lazy_hook`` can install 
  hooks for which the callable is loaded lazily.  (Jelmer Vernooij)

Testing
*******

* The Range parsing for HTTP requests will correctly parse incomplete ranges.
  (Vincent Ladeuil, #731240)

..
   vim: tw=74 ft=rst ff=unix<|MERGE_RESOLUTION|>--- conflicted
+++ resolved
@@ -32,67 +32,69 @@
 .. Fixes for situations where bzr would previously crash or give incorrect
    or undesirable results.
 
-Documentation
-*************
-
-.. Improved or updated documentation.
-
-API Changes
-***********
-
-.. Changes that may require updates in plugins or other code that uses
-   bzrlib.
-
-Internals
-*********
-
-.. Major internal changes, unlikely to be visible to users or plugin 
-   developers, but interesting for bzr developers.
-
-Testing
-*******
-
-.. Fixes and changes that are only relevant to bzr's test framework and 
-   suite.  This can include new facilities for writing tests, fixes to 
-   spurious test failures and changes to the way things should be tested.
-
-
-bzr 2.4.2
-#########
-
-:2.4.2: 2011-10-27
-
-This is a bugfix release. Most of the bugs dealt with portability
-issues. Upgrading is recommended for all users of earlier 2.4 releases.
-
-External Compatibility Breaks
-*****************************
-
-None.
-
-New Features
-************
-
-None.
-
-Improvements
-************
-
-* Fixed a bug where ``bzr tags -r x..y`` loaded the branch history once for
-  every revision in the range; it's now much faster. (Vincent Ladeuil, #857335)
-
-Bug Fixes
-*********
-
-<<<<<<< HEAD
 * During merges, when two entries end up using the same path for two
   different file-ids (the same file being 'bzr added' in two different
   branches) , 'duplicate' conflicts are created instead of 'content'
   ones. This was previously leading to a 'Malformed tramsform' exception.
   (Vincent Ladeuil, #880701)
 
-=======
->>>>>>> 5ba3bcee
+* 'Malformed transform' exceptions are now recognized as internal errors
+  instead of user errors and report a traceback. This will reduce user
+  confusion as there is generally nothing users can do about them.
+  (Vincent Ladeuil, #880701)
+
+Documentation
+*************
+
+.. Improved or updated documentation.
+
+API Changes
+***********
+
+.. Changes that may require updates in plugins or other code that uses
+   bzrlib.
+
+Internals
+*********
+
+.. Major internal changes, unlikely to be visible to users or plugin 
+   developers, but interesting for bzr developers.
+
+Testing
+*******
+
+.. Fixes and changes that are only relevant to bzr's test framework and 
+   suite.  This can include new facilities for writing tests, fixes to 
+   spurious test failures and changes to the way things should be tested.
+
+
+bzr 2.4.2
+#########
+
+:2.4.2: 2011-10-27
+
+This is a bugfix release. Most of the bugs dealt with portability
+issues. Upgrading is recommended for all users of earlier 2.4 releases.
+
+External Compatibility Breaks
+*****************************
+
+None.
+
+New Features
+************
+
+None.
+
+Improvements
+************
+
+* Fixed a bug where ``bzr tags -r x..y`` loaded the branch history once for
+  every revision in the range; it's now much faster. (Vincent Ladeuil, #857335)
+
+Bug Fixes
+*********
+
 * Fixed an infinite loop when creating a repo at the root of the filesystem, 
   i.e. "/", due to posixpath.normpath() not collapsing 2 leading slashes into 
   one, thus respecting the POSIX standard, but making relpath() loop infinitely.
@@ -104,11 +106,6 @@
 * Include declaration of 'changed' to avoid an UnboundLocalError in dirstate
   pyrex code with new Cython versions. (Denys Duchier, #837221)
 
-* 'Malformed transform' exceptions are now recognized as internal errors
-  instead of user errors and report a traceback. This will reduce user
-  confusion as there is generally nothing users can do about them.
-  (Vincent Ladeuil, #880701)
-
 * Prevent several kinds of OverflowError and other fallout from failing to fit
   stat fields into four bytes in dirstate pack_stat implementations.
   (Martin Packman, #683191 #706957)
@@ -116,10 +113,7 @@
 * Return early from create_delta_index_from_delta given tiny inputs. This
   avoids raising a spurious MemoryError on certain platforms such as AIX.
   (John Arbash Meinel, #856731)
-<<<<<<< HEAD
-
-=======
->>>>>>> 5ba3bcee
+
   
 Documentation
 *************
