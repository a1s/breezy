--- conflicted
+++ resolved
@@ -107,14 +107,13 @@
 .. Changes that may require updates in plugins or other code that uses
    bzrlib.
 
-<<<<<<< HEAD
+* Information about held lockdir locks returned from eg `LockDir.peek` is
+  now represented as a `LockHeldInfo` object, rather than a plain
+  Python dict.
+  (Martin Pool)
+
 * Remove `file_status` function.
   (Martin Pool)
-=======
-* Information about held lockdir locks returned from eg `LockDir.peek` is
-  now represented as a `LockHeldInfo` object, rather than a plain Python
-  dict.
->>>>>>> beb5ec06
 
 Internals
 *********
