# Copyright (C) 2005-2011 Canonical Ltd
#   Authors: Robert Collins <robert.collins@canonical.com>
#            and others
#
# This program is free software; you can redistribute it and/or modify
# it under the terms of the GNU General Public License as published by
# the Free Software Foundation; either version 2 of the License, or
# (at your option) any later version.
#
# This program is distributed in the hope that it will be useful,
# but WITHOUT ANY WARRANTY; without even the implied warranty of
# MERCHANTABILITY or FITNESS FOR A PARTICULAR PURPOSE.  See the
# GNU General Public License for more details.
#
# You should have received a copy of the GNU General Public License
# along with this program; if not, write to the Free Software
# Foundation, Inc., 51 Franklin Street, Fifth Floor, Boston, MA 02110-1301 USA

"""Configuration that affects the behaviour of Bazaar.

Currently this configuration resides in ~/.bazaar/bazaar.conf
and ~/.bazaar/locations.conf, which is written to by bzr.

In bazaar.conf the following options may be set:
[DEFAULT]
editor=name-of-program
email=Your Name <your@email.address>
check_signatures=require|ignore|check-available(default)
create_signatures=always|never|when-required(default)
gpg_signing_command=name-of-program
log_format=name-of-format
validate_signatures_in_log=true|false(default)
acceptable_keys=pattern1,pattern2
gpg_signing_key=amy@example.com

in locations.conf, you specify the url of a branch and options for it.
Wildcards may be used - * and ? as normal in shell completion. Options
set in both bazaar.conf and locations.conf are overridden by the locations.conf
setting.
[/home/robertc/source]
recurse=False|True(default)
email= as above
check_signatures= as above
create_signatures= as above.
validate_signatures_in_log=as above
acceptable_keys=as above

explanation of options
----------------------
editor - this option sets the pop up editor to use during commits.
email - this option sets the user id bzr will use when committing.
check_signatures - this option will control whether bzr will require good gpg
                   signatures, ignore them, or check them if they are
                   present.  Currently it is unused except that check_signatures
                   turns on create_signatures.
create_signatures - this option controls whether bzr will always create
                    gpg signatures or not on commits.  There is an unused
                    option which in future is expected to work if               
                    branch settings require signatures.
log_format - this option sets the default log format.  Possible values are
             long, short, line, or a plugin can register new formats.
validate_signatures_in_log - show GPG signature validity in log output
acceptable_keys - comma separated list of key patterns acceptable for
                  verify-signatures command

In bazaar.conf you can also define aliases in the ALIASES sections, example

[ALIASES]
lastlog=log --line -r-10..-1
ll=log --line -r-10..-1
h=help
up=pull
"""

import os
import string
import sys
import re


from bzrlib.decorators import needs_write_lock
from bzrlib.lazy_import import lazy_import
lazy_import(globals(), """
import fnmatch
import re
from cStringIO import StringIO

from bzrlib import (
    atomicfile,
    bzrdir,
    debug,
    errors,
    lazy_regex,
    lockdir,
    mail_client,
    mergetools,
    osutils,
    symbol_versioning,
    trace,
    transport,
    ui,
    urlutils,
    win32utils,
    )
from bzrlib.util.configobj import configobj
""")
from bzrlib import (
    commands,
    hooks,
    registry,
    )
from bzrlib.symbol_versioning import (
    deprecated_in,
    deprecated_method,
    )


CHECK_IF_POSSIBLE=0
CHECK_ALWAYS=1
CHECK_NEVER=2


SIGN_WHEN_REQUIRED=0
SIGN_ALWAYS=1
SIGN_NEVER=2


POLICY_NONE = 0
POLICY_NORECURSE = 1
POLICY_APPENDPATH = 2

_policy_name = {
    POLICY_NONE: None,
    POLICY_NORECURSE: 'norecurse',
    POLICY_APPENDPATH: 'appendpath',
    }
_policy_value = {
    None: POLICY_NONE,
    'none': POLICY_NONE,
    'norecurse': POLICY_NORECURSE,
    'appendpath': POLICY_APPENDPATH,
    }


STORE_LOCATION = POLICY_NONE
STORE_LOCATION_NORECURSE = POLICY_NORECURSE
STORE_LOCATION_APPENDPATH = POLICY_APPENDPATH
STORE_BRANCH = 3
STORE_GLOBAL = 4


class ConfigObj(configobj.ConfigObj):

    def __init__(self, infile=None, **kwargs):
        # We define our own interpolation mechanism calling it option expansion
        super(ConfigObj, self).__init__(infile=infile,
                                        interpolation=False,
                                        **kwargs)

    def get_bool(self, section, key):
        return self[section].as_bool(key)

    def get_value(self, section, name):
        # Try [] for the old DEFAULT section.
        if section == "DEFAULT":
            try:
                return self[name]
            except KeyError:
                pass
        return self[section][name]


# FIXME: Until we can guarantee that each config file is loaded once and
# only once for a given bzrlib session, we don't want to re-read the file every
# time we query for an option so we cache the value (bad ! watch out for tests
# needing to restore the proper value). -- vila 20110219
_expand_default_value = None
def _get_expand_default_value():
    global _expand_default_value
    if _expand_default_value is not None:
        return _expand_default_value
    conf = GlobalConfig()
    # Note that we must not use None for the expand value below or we'll run
    # into infinite recursion. Using False really would be quite silly ;)
    expand = conf.get_user_option_as_bool('bzr.config.expand', expand=True)
    if expand is None:
        # This is an opt-in feature, you *really* need to clearly say you want
        # to activate it !
        expand = False
    _expand_default_value = expand
    return expand


class Config(object):
    """A configuration policy - what username, editor, gpg needs etc."""

    def __init__(self):
        super(Config, self).__init__()

    def config_id(self):
        """Returns a unique ID for the config."""
        raise NotImplementedError(self.config_id)

    @deprecated_method(deprecated_in((2, 4, 0)))
    def get_editor(self):
        """Get the users pop up editor."""
        raise NotImplementedError

    def get_change_editor(self, old_tree, new_tree):
        from bzrlib import diff
        cmd = self._get_change_editor()
        if cmd is None:
            return None
        return diff.DiffFromTool.from_string(cmd, old_tree, new_tree,
                                             sys.stdout)

    def get_mail_client(self):
        """Get a mail client to use"""
        selected_client = self.get_user_option('mail_client')
        _registry = mail_client.mail_client_registry
        try:
            mail_client_class = _registry.get(selected_client)
        except KeyError:
            raise errors.UnknownMailClient(selected_client)
        return mail_client_class(self)

    def _get_signature_checking(self):
        """Template method to override signature checking policy."""

    def _get_signing_policy(self):
        """Template method to override signature creation policy."""

    option_ref_re = None

    def expand_options(self, string, env=None):
        """Expand option references in the string in the configuration context.

        :param string: The string containing option to expand.

        :param env: An option dict defining additional configuration options or
            overriding existing ones.

        :returns: The expanded string.
        """
        return self._expand_options_in_string(string, env)

    def _expand_options_in_list(self, slist, env=None, _ref_stack=None):
        """Expand options in  a list of strings in the configuration context.

        :param slist: A list of strings.

        :param env: An option dict defining additional configuration options or
            overriding existing ones.

        :param _ref_stack: Private list containing the options being
            expanded to detect loops.

        :returns: The flatten list of expanded strings.
        """
        # expand options in each value separately flattening lists
        result = []
        for s in slist:
            value = self._expand_options_in_string(s, env, _ref_stack)
            if isinstance(value, list):
                result.extend(value)
            else:
                result.append(value)
        return result

    def _expand_options_in_string(self, string, env=None, _ref_stack=None):
        """Expand options in the string in the configuration context.

        :param string: The string to be expanded.

        :param env: An option dict defining additional configuration options or
            overriding existing ones.

        :param _ref_stack: Private list containing the options being
            expanded to detect loops.

        :returns: The expanded string.
        """
        if string is None:
            # Not much to expand there
            return None
        if _ref_stack is None:
            # What references are currently resolved (to detect loops)
            _ref_stack = []
        if self.option_ref_re is None:
            # We want to match the most embedded reference first (i.e. for
            # '{{foo}}' we will get '{foo}',
            # for '{bar{baz}}' we will get '{baz}'
            self.option_ref_re = re.compile('({[^{}]+})')
        result = string
        # We need to iterate until no more refs appear ({{foo}} will need two
        # iterations for example).
        while True:
            raw_chunks = self.option_ref_re.split(result)
            if len(raw_chunks) == 1:
                # Shorcut the trivial case: no refs
                return result
            chunks = []
            list_value = False
            # Split will isolate refs so that every other chunk is a ref
            chunk_is_ref = False
            for chunk in raw_chunks:
                if not chunk_is_ref:
                    if chunk:
                        # Keep only non-empty strings (or we get bogus empty
                        # slots when a list value is involved).
                        chunks.append(chunk)
                    chunk_is_ref = True
                else:
                    name = chunk[1:-1]
                    if name in _ref_stack:
                        raise errors.OptionExpansionLoop(string, _ref_stack)
                    _ref_stack.append(name)
                    value = self._expand_option(name, env, _ref_stack)
                    if value is None:
                        raise errors.ExpandingUnknownOption(name, string)
                    if isinstance(value, list):
                        list_value = True
                        chunks.extend(value)
                    else:
                        chunks.append(value)
                    _ref_stack.pop()
                    chunk_is_ref = False
            if list_value:
                # Once a list appears as the result of an expansion, all
                # callers will get a list result. This allows a consistent
                # behavior even when some options in the expansion chain
                # defined as strings (no comma in their value) but their
                # expanded value is a list.
                return self._expand_options_in_list(chunks, env, _ref_stack)
            else:
                result = ''.join(chunks)
        return result

    def _expand_option(self, name, env, _ref_stack):
        if env is not None and name in env:
            # Special case, values provided in env takes precedence over
            # anything else
            value = env[name]
        else:
            # FIXME: This is a limited implementation, what we really need is a
            # way to query the bzr config for the value of an option,
            # respecting the scope rules (That is, once we implement fallback
            # configs, getting the option value should restart from the top
            # config, not the current one) -- vila 20101222
            value = self.get_user_option(name, expand=False)
            if isinstance(value, list):
                value = self._expand_options_in_list(value, env, _ref_stack)
            else:
                value = self._expand_options_in_string(value, env, _ref_stack)
        return value

    def _get_user_option(self, option_name):
        """Template method to provide a user option."""
        return None

    def get_user_option(self, option_name, expand=None):
        """Get a generic option - no special process, no default.

        :param option_name: The queried option.

        :param expand: Whether options references should be expanded.

        :returns: The value of the option.
        """
        if expand is None:
            expand = _get_expand_default_value()
        value = self._get_user_option(option_name)
        if expand:
            if isinstance(value, list):
                value = self._expand_options_in_list(value)
            elif isinstance(value, dict):
                trace.warning('Cannot expand "%s":'
                              ' Dicts do not support option expansion'
                              % (option_name,))
            else:
                value = self._expand_options_in_string(value)
        for hook in OldConfigHooks['get']:
            hook(self, option_name, value)
        return value

    def get_user_option_as_bool(self, option_name, expand=None, default=None):
        """Get a generic option as a boolean.

        :param expand: Allow expanding references to other config values.
        :param default: Default value if nothing is configured
        :return None if the option doesn't exist or its value can't be
            interpreted as a boolean. Returns True or False otherwise.
        """
        s = self.get_user_option(option_name, expand=expand)
        if s is None:
            # The option doesn't exist
            return default
        val = ui.bool_from_string(s)
        if val is None:
            # The value can't be interpreted as a boolean
            trace.warning('Value "%s" is not a boolean for "%s"',
                          s, option_name)
        return val

    def get_user_option_as_list(self, option_name, expand=None):
        """Get a generic option as a list - no special process, no default.

        :return None if the option doesn't exist. Returns the value as a list
            otherwise.
        """
        l = self.get_user_option(option_name, expand=expand)
        if isinstance(l, (str, unicode)):
            # A single value, most probably the user forgot (or didn't care to
            # add) the final ','
            l = [l]
        return l
        
    def get_user_option_as_int_from_SI(self,  option_name,  default=None):
        """Get a generic option from a human readable size in SI units, e.g 10MB
        
        Accepted suffixes are K,M,G. It is case-insensitive and may be followed
        by a trailing b (i.e. Kb, MB). This is intended to be practical and not
        pedantic.
        
        :return Integer, expanded to its base-10 value if a proper SI unit is 
            found. If the option doesn't exist, or isn't a value in 
            SI units, return default (which defaults to None)
        """
        val = self.get_user_option(option_name)
        if isinstance(val, list):
            val = val[0]
        if val is None:
            val = default
        else:
            p = re.compile("^(\d+)([kmg])*b*$", re.IGNORECASE)
            try:
                m = p.match(val)
                if m is not None:
                    val = int(m.group(1))
                    if m.group(2) is not None:
                        if m.group(2).lower() == 'k':
                            val *= 10**3
                        elif m.group(2).lower() == 'm':
                            val *= 10**6
                        elif m.group(2).lower() == 'g':
                            val *= 10**9
                else:
                    ui.ui_factory.show_warning('Invalid config value for "%s" '
                                               ' value %r is not an SI unit.'
                                                % (option_name, val))
                    val = default
            except TypeError:
                val = default
        return val
        

    def gpg_signing_command(self):
        """What program should be used to sign signatures?"""
        result = self._gpg_signing_command()
        if result is None:
            result = "gpg"
        return result

    def _gpg_signing_command(self):
        """See gpg_signing_command()."""
        return None

    def log_format(self):
        """What log format should be used"""
        result = self._log_format()
        if result is None:
            result = "long"
        return result

    def _log_format(self):
        """See log_format()."""
        return None

    def validate_signatures_in_log(self):
        """Show GPG signature validity in log"""
        result = self._validate_signatures_in_log()
        if result == "true":
            result = True
        else:
            result = False
        return result

    def _validate_signatures_in_log(self):
        """See validate_signatures_in_log()."""
        return None

    def acceptable_keys(self):
        """Comma separated list of key patterns acceptable to 
        verify-signatures command"""
        result = self._acceptable_keys()
        return result

    def _acceptable_keys(self):
        """See acceptable_keys()."""
        return None

    def post_commit(self):
        """An ordered list of python functions to call.

        Each function takes branch, rev_id as parameters.
        """
        return self._post_commit()

    def _post_commit(self):
        """See Config.post_commit."""
        return None

    def user_email(self):
        """Return just the email component of a username."""
        return extract_email_address(self.username())

    def username(self):
        """Return email-style username.

        Something similar to 'Martin Pool <mbp@sourcefrog.net>'

        $BZR_EMAIL can be set to override this, then
        the concrete policy type is checked, and finally
        $EMAIL is examined.
        If no username can be found, errors.NoWhoami exception is raised.
        """
        v = os.environ.get('BZR_EMAIL')
        if v:
            return v.decode(osutils.get_user_encoding())
        v = self._get_user_id()
        if v:
            return v
        v = os.environ.get('EMAIL')
        if v:
            return v.decode(osutils.get_user_encoding())
        name, email = _auto_user_id()
        if name and email:
            return '%s <%s>' % (name, email)
        elif email:
            return email
        raise errors.NoWhoami()

    def ensure_username(self):
        """Raise errors.NoWhoami if username is not set.

        This method relies on the username() function raising the error.
        """
        self.username()

    def signature_checking(self):
        """What is the current policy for signature checking?."""
        policy = self._get_signature_checking()
        if policy is not None:
            return policy
        return CHECK_IF_POSSIBLE

    def signing_policy(self):
        """What is the current policy for signature checking?."""
        policy = self._get_signing_policy()
        if policy is not None:
            return policy
        return SIGN_WHEN_REQUIRED

    def signature_needed(self):
        """Is a signature needed when committing ?."""
        policy = self._get_signing_policy()
        if policy is None:
            policy = self._get_signature_checking()
            if policy is not None:
                #this warning should go away once check_signatures is
                #implemented (if not before)
                trace.warning("Please use create_signatures,"
                              " not check_signatures to set signing policy.")
        elif policy == SIGN_ALWAYS:
            return True
        return False

    def gpg_signing_key(self):
        """GPG user-id to sign commits"""
        key = self.get_user_option('gpg_signing_key')
        if key == "default" or key == None:
            return self.user_email()
        else:
            return key

    def get_alias(self, value):
        return self._get_alias(value)

    def _get_alias(self, value):
        pass

    def get_nickname(self):
        return self._get_nickname()

    def _get_nickname(self):
        return None

    def get_bzr_remote_path(self):
        try:
            return os.environ['BZR_REMOTE_PATH']
        except KeyError:
            path = self.get_user_option("bzr_remote_path")
            if path is None:
                path = 'bzr'
            return path

    def suppress_warning(self, warning):
        """Should the warning be suppressed or emitted.

        :param warning: The name of the warning being tested.

        :returns: True if the warning should be suppressed, False otherwise.
        """
        warnings = self.get_user_option_as_list('suppress_warnings')
        if warnings is None or warning not in warnings:
            return False
        else:
            return True

    def get_merge_tools(self):
        tools = {}
        for (oname, value, section, conf_id, parser) in self._get_options():
            if oname.startswith('bzr.mergetool.'):
                tool_name = oname[len('bzr.mergetool.'):]
                tools[tool_name] = value
        trace.mutter('loaded merge tools: %r' % tools)
        return tools

    def find_merge_tool(self, name):
        # We fake a defaults mechanism here by checking if the given name can
        # be found in the known_merge_tools if it's not found in the config.
        # This should be done through the proposed config defaults mechanism
        # when it becomes available in the future.
        command_line = (self.get_user_option('bzr.mergetool.%s' % name,
                                             expand=False)
                        or mergetools.known_merge_tools.get(name, None))
        return command_line


class _ConfigHooks(hooks.Hooks):
    """A dict mapping hook names and a list of callables for configs.
    """

    def __init__(self):
        """Create the default hooks.

        These are all empty initially, because by default nothing should get
        notified.
        """
        super(_ConfigHooks, self).__init__('bzrlib.config', 'ConfigHooks')
        self.add_hook('load',
                      'Invoked when a config store is loaded.'
                      ' The signature is (store).',
                      (2, 4))
        self.add_hook('save',
                      'Invoked when a config store is saved.'
                      ' The signature is (store).',
                      (2, 4))
        # The hooks for config options
        self.add_hook('get',
                      'Invoked when a config option is read.'
                      ' The signature is (stack, name, value).',
                      (2, 4))
        self.add_hook('set',
                      'Invoked when a config option is set.'
                      ' The signature is (stack, name, value).',
                      (2, 4))
        self.add_hook('remove',
                      'Invoked when a config option is removed.'
                      ' The signature is (stack, name).',
                      (2, 4))
ConfigHooks = _ConfigHooks()


class _OldConfigHooks(hooks.Hooks):
    """A dict mapping hook names and a list of callables for configs.
    """

    def __init__(self):
        """Create the default hooks.

        These are all empty initially, because by default nothing should get
        notified.
        """
        super(_OldConfigHooks, self).__init__('bzrlib.config', 'OldConfigHooks')
        self.add_hook('load',
                      'Invoked when a config store is loaded.'
                      ' The signature is (config).',
                      (2, 4))
        self.add_hook('save',
                      'Invoked when a config store is saved.'
                      ' The signature is (config).',
                      (2, 4))
        # The hooks for config options
        self.add_hook('get',
                      'Invoked when a config option is read.'
                      ' The signature is (config, name, value).',
                      (2, 4))
        self.add_hook('set',
                      'Invoked when a config option is set.'
                      ' The signature is (config, name, value).',
                      (2, 4))
        self.add_hook('remove',
                      'Invoked when a config option is removed.'
                      ' The signature is (config, name).',
                      (2, 4))
OldConfigHooks = _OldConfigHooks()


class IniBasedConfig(Config):
    """A configuration policy that draws from ini files."""

    def __init__(self, get_filename=symbol_versioning.DEPRECATED_PARAMETER,
                 file_name=None):
        """Base class for configuration files using an ini-like syntax.

        :param file_name: The configuration file path.
        """
        super(IniBasedConfig, self).__init__()
        self.file_name = file_name
        if symbol_versioning.deprecated_passed(get_filename):
            symbol_versioning.warn(
                'IniBasedConfig.__init__(get_filename) was deprecated in 2.3.'
                ' Use file_name instead.',
                DeprecationWarning,
                stacklevel=2)
            if get_filename is not None:
                self.file_name = get_filename()
        else:
            self.file_name = file_name
        self._content = None
        self._parser = None

    @classmethod
    def from_string(cls, str_or_unicode, file_name=None, save=False):
        """Create a config object from a string.

        :param str_or_unicode: A string representing the file content. This will
            be utf-8 encoded.

        :param file_name: The configuration file path.

        :param _save: Whether the file should be saved upon creation.
        """
        conf = cls(file_name=file_name)
        conf._create_from_string(str_or_unicode, save)
        return conf

    def _create_from_string(self, str_or_unicode, save):
        self._content = StringIO(str_or_unicode.encode('utf-8'))
        # Some tests use in-memory configs, some other always need the config
        # file to exist on disk.
        if save:
            self._write_config_file()

    def _get_parser(self, file=symbol_versioning.DEPRECATED_PARAMETER):
        if self._parser is not None:
            return self._parser
        if symbol_versioning.deprecated_passed(file):
            symbol_versioning.warn(
                'IniBasedConfig._get_parser(file=xxx) was deprecated in 2.3.'
                ' Use IniBasedConfig(_content=xxx) instead.',
                DeprecationWarning,
                stacklevel=2)
        if self._content is not None:
            co_input = self._content
        elif self.file_name is None:
            raise AssertionError('We have no content to create the config')
        else:
            co_input = self.file_name
        try:
            self._parser = ConfigObj(co_input, encoding='utf-8')
        except configobj.ConfigObjError, e:
            raise errors.ParseConfigError(e.errors, e.config.filename)
        except UnicodeDecodeError:
            raise errors.ConfigContentError(self.file_name)
        # Make sure self.reload() will use the right file name
        self._parser.filename = self.file_name
        for hook in OldConfigHooks['load']:
            hook(self)
        return self._parser

    def reload(self):
        """Reload the config file from disk."""
        if self.file_name is None:
            raise AssertionError('We need a file name to reload the config')
        if self._parser is not None:
            self._parser.reload()
        for hook in ConfigHooks['load']:
            hook(self)

    def _get_matching_sections(self):
        """Return an ordered list of (section_name, extra_path) pairs.

        If the section contains inherited configuration, extra_path is
        a string containing the additional path components.
        """
        section = self._get_section()
        if section is not None:
            return [(section, '')]
        else:
            return []

    def _get_section(self):
        """Override this to define the section used by the config."""
        return "DEFAULT"

    def _get_sections(self, name=None):
        """Returns an iterator of the sections specified by ``name``.

        :param name: The section name. If None is supplied, the default
            configurations are yielded.

        :return: A tuple (name, section, config_id) for all sections that will
            be walked by user_get_option() in the 'right' order. The first one
            is where set_user_option() will update the value.
        """
        parser = self._get_parser()
        if name is not None:
            yield (name, parser[name], self.config_id())
        else:
            # No section name has been given so we fallback to the configobj
            # itself which holds the variables defined outside of any section.
            yield (None, parser, self.config_id())

    def _get_options(self, sections=None):
        """Return an ordered list of (name, value, section, config_id) tuples.

        All options are returned with their associated value and the section
        they appeared in. ``config_id`` is a unique identifier for the
        configuration file the option is defined in.

        :param sections: Default to ``_get_matching_sections`` if not
            specified. This gives a better control to daughter classes about
            which sections should be searched. This is a list of (name,
            configobj) tuples.
        """
        opts = []
        if sections is None:
            parser = self._get_parser()
            sections = []
            for (section_name, _) in self._get_matching_sections():
                try:
                    section = parser[section_name]
                except KeyError:
                    # This could happen for an empty file for which we define a
                    # DEFAULT section. FIXME: Force callers to provide sections
                    # instead ? -- vila 20100930
                    continue
                sections.append((section_name, section))
        config_id = self.config_id()
        for (section_name, section) in sections:
            for (name, value) in section.iteritems():
                yield (name, parser._quote(value), section_name,
                       config_id, parser)

    def _get_option_policy(self, section, option_name):
        """Return the policy for the given (section, option_name) pair."""
        return POLICY_NONE

    def _get_change_editor(self):
        return self.get_user_option('change_editor')

    def _get_signature_checking(self):
        """See Config._get_signature_checking."""
        policy = self._get_user_option('check_signatures')
        if policy:
            return self._string_to_signature_policy(policy)

    def _get_signing_policy(self):
        """See Config._get_signing_policy"""
        policy = self._get_user_option('create_signatures')
        if policy:
            return self._string_to_signing_policy(policy)

    def _get_user_id(self):
        """Get the user id from the 'email' key in the current section."""
        return self._get_user_option('email')

    def _get_user_option(self, option_name):
        """See Config._get_user_option."""
        for (section, extra_path) in self._get_matching_sections():
            try:
                value = self._get_parser().get_value(section, option_name)
            except KeyError:
                continue
            policy = self._get_option_policy(section, option_name)
            if policy == POLICY_NONE:
                return value
            elif policy == POLICY_NORECURSE:
                # norecurse items only apply to the exact path
                if extra_path:
                    continue
                else:
                    return value
            elif policy == POLICY_APPENDPATH:
                if extra_path:
                    value = urlutils.join(value, extra_path)
                return value
            else:
                raise AssertionError('Unexpected config policy %r' % policy)
        else:
            return None

    def _gpg_signing_command(self):
        """See Config.gpg_signing_command."""
        return self._get_user_option('gpg_signing_command')

    def _log_format(self):
        """See Config.log_format."""
        return self._get_user_option('log_format')

    def _validate_signatures_in_log(self):
        """See Config.validate_signatures_in_log."""
        return self._get_user_option('validate_signatures_in_log')

    def _acceptable_keys(self):
        """See Config.acceptable_keys."""
        return self._get_user_option('acceptable_keys')

    def _post_commit(self):
        """See Config.post_commit."""
        return self._get_user_option('post_commit')

    def _string_to_signature_policy(self, signature_string):
        """Convert a string to a signing policy."""
        if signature_string.lower() == 'check-available':
            return CHECK_IF_POSSIBLE
        if signature_string.lower() == 'ignore':
            return CHECK_NEVER
        if signature_string.lower() == 'require':
            return CHECK_ALWAYS
        raise errors.BzrError("Invalid signatures policy '%s'"
                              % signature_string)

    def _string_to_signing_policy(self, signature_string):
        """Convert a string to a signing policy."""
        if signature_string.lower() == 'when-required':
            return SIGN_WHEN_REQUIRED
        if signature_string.lower() == 'never':
            return SIGN_NEVER
        if signature_string.lower() == 'always':
            return SIGN_ALWAYS
        raise errors.BzrError("Invalid signing policy '%s'"
                              % signature_string)

    def _get_alias(self, value):
        try:
            return self._get_parser().get_value("ALIASES",
                                                value)
        except KeyError:
            pass

    def _get_nickname(self):
        return self.get_user_option('nickname')

    def remove_user_option(self, option_name, section_name=None):
        """Remove a user option and save the configuration file.

        :param option_name: The option to be removed.

        :param section_name: The section the option is defined in, default to
            the default section.
        """
        self.reload()
        parser = self._get_parser()
        if section_name is None:
            section = parser
        else:
            section = parser[section_name]
        try:
            del section[option_name]
        except KeyError:
            raise errors.NoSuchConfigOption(option_name)
        self._write_config_file()
        for hook in OldConfigHooks['remove']:
            hook(self, option_name)

    def _write_config_file(self):
        if self.file_name is None:
            raise AssertionError('We cannot save, self.file_name is None')
        conf_dir = os.path.dirname(self.file_name)
        ensure_config_dir_exists(conf_dir)
        atomic_file = atomicfile.AtomicFile(self.file_name)
        self._get_parser().write(atomic_file)
        atomic_file.commit()
        atomic_file.close()
        osutils.copy_ownership_from_path(self.file_name)
        for hook in OldConfigHooks['save']:
            hook(self)


class LockableConfig(IniBasedConfig):
    """A configuration needing explicit locking for access.

    If several processes try to write the config file, the accesses need to be
    serialized.

    Daughter classes should decorate all methods that update a config with the
    ``@needs_write_lock`` decorator (they call, directly or indirectly, the
    ``_write_config_file()`` method. These methods (typically ``set_option()``
    and variants must reload the config file from disk before calling
    ``_write_config_file()``), this can be achieved by calling the
    ``self.reload()`` method. Note that the lock scope should cover both the
    reading and the writing of the config file which is why the decorator can't
    be applied to ``_write_config_file()`` only.

    This should be enough to implement the following logic:
    - lock for exclusive write access,
    - reload the config file from disk,
    - set the new value
    - unlock

    This logic guarantees that a writer can update a value without erasing an
    update made by another writer.
    """

    lock_name = 'lock'

    def __init__(self, file_name):
        super(LockableConfig, self).__init__(file_name=file_name)
        self.dir = osutils.dirname(osutils.safe_unicode(self.file_name))
        # FIXME: It doesn't matter that we don't provide possible_transports
        # below since this is currently used only for local config files ;
        # local transports are not shared. But if/when we start using
        # LockableConfig for other kind of transports, we will need to reuse
        # whatever connection is already established -- vila 20100929
        self.transport = transport.get_transport_from_path(self.dir)
        self._lock = lockdir.LockDir(self.transport, self.lock_name)

    def _create_from_string(self, unicode_bytes, save):
        super(LockableConfig, self)._create_from_string(unicode_bytes, False)
        if save:
            # We need to handle the saving here (as opposed to IniBasedConfig)
            # to be able to lock
            self.lock_write()
            self._write_config_file()
            self.unlock()

    def lock_write(self, token=None):
        """Takes a write lock in the directory containing the config file.

        If the directory doesn't exist it is created.
        """
        ensure_config_dir_exists(self.dir)
        return self._lock.lock_write(token)

    def unlock(self):
        self._lock.unlock()

    def break_lock(self):
        self._lock.break_lock()

    @needs_write_lock
    def remove_user_option(self, option_name, section_name=None):
        super(LockableConfig, self).remove_user_option(option_name,
                                                       section_name)

    def _write_config_file(self):
        if self._lock is None or not self._lock.is_held:
            # NB: if the following exception is raised it probably means a
            # missing @needs_write_lock decorator on one of the callers.
            raise errors.ObjectNotLocked(self)
        super(LockableConfig, self)._write_config_file()


class GlobalConfig(LockableConfig):
    """The configuration that should be used for a specific location."""

    def __init__(self):
        super(GlobalConfig, self).__init__(file_name=config_filename())

    def config_id(self):
        return 'bazaar'

    @classmethod
    def from_string(cls, str_or_unicode, save=False):
        """Create a config object from a string.

        :param str_or_unicode: A string representing the file content. This
            will be utf-8 encoded.

        :param save: Whether the file should be saved upon creation.
        """
        conf = cls()
        conf._create_from_string(str_or_unicode, save)
        return conf

    @deprecated_method(deprecated_in((2, 4, 0)))
    def get_editor(self):
        return self._get_user_option('editor')

    @needs_write_lock
    def set_user_option(self, option, value):
        """Save option and its value in the configuration."""
        self._set_option(option, value, 'DEFAULT')

    def get_aliases(self):
        """Return the aliases section."""
        if 'ALIASES' in self._get_parser():
            return self._get_parser()['ALIASES']
        else:
            return {}

    @needs_write_lock
    def set_alias(self, alias_name, alias_command):
        """Save the alias in the configuration."""
        self._set_option(alias_name, alias_command, 'ALIASES')

    @needs_write_lock
    def unset_alias(self, alias_name):
        """Unset an existing alias."""
        self.reload()
        aliases = self._get_parser().get('ALIASES')
        if not aliases or alias_name not in aliases:
            raise errors.NoSuchAlias(alias_name)
        del aliases[alias_name]
        self._write_config_file()

    def _set_option(self, option, value, section):
        self.reload()
        self._get_parser().setdefault(section, {})[option] = value
        self._write_config_file()
        for hook in OldConfigHooks['set']:
            hook(self, option, value)

    def _get_sections(self, name=None):
        """See IniBasedConfig._get_sections()."""
        parser = self._get_parser()
        # We don't give access to options defined outside of any section, we
        # used the DEFAULT section by... default.
        if name in (None, 'DEFAULT'):
            # This could happen for an empty file where the DEFAULT section
            # doesn't exist yet. So we force DEFAULT when yielding
            name = 'DEFAULT'
            if 'DEFAULT' not in parser:
               parser['DEFAULT']= {}
        yield (name, parser[name], self.config_id())

    @needs_write_lock
    def remove_user_option(self, option_name, section_name=None):
        if section_name is None:
            # We need to force the default section.
            section_name = 'DEFAULT'
        # We need to avoid the LockableConfig implementation or we'll lock
        # twice
        super(LockableConfig, self).remove_user_option(option_name,
                                                       section_name)

def _iter_for_location_by_parts(sections, location):
    """Keep only the sessions matching the specified location.

    :param sections: An iterable of section names.

    :param location: An url or a local path to match against.

    :returns: An iterator of (section, extra_path, nb_parts) where nb is the
        number of path components in the section name, section is the section
        name and extra_path is the difference between location and the section
        name.

    ``location`` will always be a local path and never a 'file://' url but the
    section names themselves can be in either form.
    """
    location_parts = location.rstrip('/').split('/')

    for section in sections:
        # location is a local path if possible, so we need to convert 'file://'
        # urls in section names to local paths if necessary.

        # This also avoids having file:///path be a more exact
        # match than '/path'.

        # FIXME: This still raises an issue if a user defines both file:///path
        # *and* /path. Should we raise an error in this case -- vila 20110505

        if section.startswith('file://'):
            section_path = urlutils.local_path_from_url(section)
        else:
            section_path = section
        section_parts = section_path.rstrip('/').split('/')

        matched = True
        if len(section_parts) > len(location_parts):
            # More path components in the section, they can't match
            matched = False
        else:
            # Rely on zip truncating in length to the length of the shortest
            # argument sequence.
            names = zip(location_parts, section_parts)
            for name in names:
                if not fnmatch.fnmatch(name[0], name[1]):
                    matched = False
                    break
        if not matched:
            continue
        # build the path difference between the section and the location
        extra_path = '/'.join(location_parts[len(section_parts):])
        yield section, extra_path, len(section_parts)


class LocationConfig(LockableConfig):
    """A configuration object that gives the policy for a location."""

    def __init__(self, location):
        super(LocationConfig, self).__init__(
            file_name=locations_config_filename())
        # local file locations are looked up by local path, rather than
        # by file url. This is because the config file is a user
        # file, and we would rather not expose the user to file urls.
        if location.startswith('file://'):
            location = urlutils.local_path_from_url(location)
        self.location = location

    def config_id(self):
        return 'locations'

    @classmethod
    def from_string(cls, str_or_unicode, location, save=False):
        """Create a config object from a string.

        :param str_or_unicode: A string representing the file content. This will
            be utf-8 encoded.

        :param location: The location url to filter the configuration.

        :param save: Whether the file should be saved upon creation.
        """
        conf = cls(location)
        conf._create_from_string(str_or_unicode, save)
        return conf

    def _get_matching_sections(self):
        """Return an ordered list of section names matching this location."""
        matches = list(_iter_for_location_by_parts(self._get_parser(),
                                                   self.location))
        # put the longest (aka more specific) locations first
        matches.sort(
            key=lambda (section, extra_path, length): (length, section),
            reverse=True)
        for (section, extra_path, length) in matches:
            yield section, extra_path
            # should we stop looking for parent configs here?
            try:
                if self._get_parser()[section].as_bool('ignore_parents'):
                    break
            except KeyError:
                pass

    def _get_sections(self, name=None):
        """See IniBasedConfig._get_sections()."""
        # We ignore the name here as the only sections handled are named with
        # the location path and we don't expose embedded sections either.
        parser = self._get_parser()
        for name, extra_path in self._get_matching_sections():
            yield (name, parser[name], self.config_id())

    def _get_option_policy(self, section, option_name):
        """Return the policy for the given (section, option_name) pair."""
        # check for the old 'recurse=False' flag
        try:
            recurse = self._get_parser()[section].as_bool('recurse')
        except KeyError:
            recurse = True
        if not recurse:
            return POLICY_NORECURSE

        policy_key = option_name + ':policy'
        try:
            policy_name = self._get_parser()[section][policy_key]
        except KeyError:
            policy_name = None

        return _policy_value[policy_name]

    def _set_option_policy(self, section, option_name, option_policy):
        """Set the policy for the given option name in the given section."""
        # The old recurse=False option affects all options in the
        # section.  To handle multiple policies in the section, we
        # need to convert it to a policy_norecurse key.
        try:
            recurse = self._get_parser()[section].as_bool('recurse')
        except KeyError:
            pass
        else:
            symbol_versioning.warn(
                'The recurse option is deprecated as of 0.14.  '
                'The section "%s" has been converted to use policies.'
                % section,
                DeprecationWarning)
            del self._get_parser()[section]['recurse']
            if not recurse:
                for key in self._get_parser()[section].keys():
                    if not key.endswith(':policy'):
                        self._get_parser()[section][key +
                                                    ':policy'] = 'norecurse'

        policy_key = option_name + ':policy'
        policy_name = _policy_name[option_policy]
        if policy_name is not None:
            self._get_parser()[section][policy_key] = policy_name
        else:
            if policy_key in self._get_parser()[section]:
                del self._get_parser()[section][policy_key]

    @needs_write_lock
    def set_user_option(self, option, value, store=STORE_LOCATION):
        """Save option and its value in the configuration."""
        if store not in [STORE_LOCATION,
                         STORE_LOCATION_NORECURSE,
                         STORE_LOCATION_APPENDPATH]:
            raise ValueError('bad storage policy %r for %r' %
                (store, option))
        self.reload()
        location = self.location
        if location.endswith('/'):
            location = location[:-1]
        parser = self._get_parser()
        if not location in parser and not location + '/' in parser:
            parser[location] = {}
        elif location + '/' in parser:
            location = location + '/'
        parser[location][option]=value
        # the allowed values of store match the config policies
        self._set_option_policy(location, option, store)
        self._write_config_file()
        for hook in OldConfigHooks['set']:
            hook(self, option, value)


class BranchConfig(Config):
    """A configuration object giving the policy for a branch."""

    def __init__(self, branch):
        super(BranchConfig, self).__init__()
        self._location_config = None
        self._branch_data_config = None
        self._global_config = None
        self.branch = branch
        self.option_sources = (self._get_location_config,
                               self._get_branch_data_config,
                               self._get_global_config)

    def config_id(self):
        return 'branch'

    def _get_branch_data_config(self):
        if self._branch_data_config is None:
            self._branch_data_config = TreeConfig(self.branch)
            self._branch_data_config.config_id = self.config_id
        return self._branch_data_config

    def _get_location_config(self):
        if self._location_config is None:
            self._location_config = LocationConfig(self.branch.base)
        return self._location_config

    def _get_global_config(self):
        if self._global_config is None:
            self._global_config = GlobalConfig()
        return self._global_config

    def _get_best_value(self, option_name):
        """This returns a user option from local, tree or global config.

        They are tried in that order.  Use get_safe_value if trusted values
        are necessary.
        """
        for source in self.option_sources:
            value = getattr(source(), option_name)()
            if value is not None:
                return value
        return None

    def _get_safe_value(self, option_name):
        """This variant of get_best_value never returns untrusted values.

        It does not return values from the branch data, because the branch may
        not be controlled by the user.

        We may wish to allow locations.conf to control whether branches are
        trusted in the future.
        """
        for source in (self._get_location_config, self._get_global_config):
            value = getattr(source(), option_name)()
            if value is not None:
                return value
        return None

    def _get_user_id(self):
        """Return the full user id for the branch.

        e.g. "John Hacker <jhacker@example.com>"
        This is looked up in the email controlfile for the branch.
        """
        try:
            return (self.branch._transport.get_bytes("email")
                    .decode(osutils.get_user_encoding())
                    .rstrip("\r\n"))
        except errors.NoSuchFile, e:
            pass

        return self._get_best_value('_get_user_id')

    def _get_change_editor(self):
        return self._get_best_value('_get_change_editor')

    def _get_signature_checking(self):
        """See Config._get_signature_checking."""
        return self._get_best_value('_get_signature_checking')

    def _get_signing_policy(self):
        """See Config._get_signing_policy."""
        return self._get_best_value('_get_signing_policy')

    def _get_user_option(self, option_name):
        """See Config._get_user_option."""
        for source in self.option_sources:
            value = source()._get_user_option(option_name)
            if value is not None:
                return value
        return None

    def _get_sections(self, name=None):
        """See IniBasedConfig.get_sections()."""
        for source in self.option_sources:
            for section in source()._get_sections(name):
                yield section

    def _get_options(self, sections=None):
        opts = []
        # First the locations options
        for option in self._get_location_config()._get_options():
            yield option
        # Then the branch options
        branch_config = self._get_branch_data_config()
        if sections is None:
            sections = [('DEFAULT', branch_config._get_parser())]
        # FIXME: We shouldn't have to duplicate the code in IniBasedConfig but
        # Config itself has no notion of sections :( -- vila 20101001
        config_id = self.config_id()
        for (section_name, section) in sections:
            for (name, value) in section.iteritems():
                yield (name, value, section_name,
                       config_id, branch_config._get_parser())
        # Then the global options
        for option in self._get_global_config()._get_options():
            yield option

    def set_user_option(self, name, value, store=STORE_BRANCH,
        warn_masked=False):
        if store == STORE_BRANCH:
            self._get_branch_data_config().set_option(value, name)
        elif store == STORE_GLOBAL:
            self._get_global_config().set_user_option(name, value)
        else:
            self._get_location_config().set_user_option(name, value, store)
        if not warn_masked:
            return
        if store in (STORE_GLOBAL, STORE_BRANCH):
            mask_value = self._get_location_config().get_user_option(name)
            if mask_value is not None:
                trace.warning('Value "%s" is masked by "%s" from'
                              ' locations.conf', value, mask_value)
            else:
                if store == STORE_GLOBAL:
                    branch_config = self._get_branch_data_config()
                    mask_value = branch_config.get_user_option(name)
                    if mask_value is not None:
                        trace.warning('Value "%s" is masked by "%s" from'
                                      ' branch.conf', value, mask_value)

    def remove_user_option(self, option_name, section_name=None):
        self._get_branch_data_config().remove_option(option_name, section_name)

    def _gpg_signing_command(self):
        """See Config.gpg_signing_command."""
        return self._get_safe_value('_gpg_signing_command')

    def _post_commit(self):
        """See Config.post_commit."""
        return self._get_safe_value('_post_commit')

    def _get_nickname(self):
        value = self._get_explicit_nickname()
        if value is not None:
            return value
        return urlutils.unescape(self.branch.base.split('/')[-2])

    def has_explicit_nickname(self):
        """Return true if a nickname has been explicitly assigned."""
        return self._get_explicit_nickname() is not None

    def _get_explicit_nickname(self):
        return self._get_best_value('_get_nickname')

    def _log_format(self):
        """See Config.log_format."""
        return self._get_best_value('_log_format')

    def _validate_signatures_in_log(self):
        """See Config.validate_signatures_in_log."""
        return self._get_best_value('_validate_signatures_in_log')

    def _acceptable_keys(self):
        """See Config.acceptable_keys."""
        return self._get_best_value('_acceptable_keys')


def ensure_config_dir_exists(path=None):
    """Make sure a configuration directory exists.
    This makes sure that the directory exists.
    On windows, since configuration directories are 2 levels deep,
    it makes sure both the directory and the parent directory exists.
    """
    if path is None:
        path = config_dir()
    if not os.path.isdir(path):
        if sys.platform == 'win32':
            parent_dir = os.path.dirname(path)
            if not os.path.isdir(parent_dir):
                trace.mutter('creating config parent directory: %r', parent_dir)
                os.mkdir(parent_dir)
        trace.mutter('creating config directory: %r', path)
        os.mkdir(path)
        osutils.copy_ownership_from_path(path)


def config_dir():
    """Return per-user configuration directory.

    By default this is %APPDATA%/bazaar/2.0 on Windows, ~/.bazaar on Mac OS X
    and Linux.  On Linux, if there is a $XDG_CONFIG_HOME/bazaar directory,
    that will be used instead.

    TODO: Global option --config-dir to override this.
    """
    base = os.environ.get('BZR_HOME', None)
    if sys.platform == 'win32':
        # environ variables on Windows are in user encoding/mbcs. So decode
        # before using one
        if base is not None:
            base = base.decode('mbcs')
        if base is None:
            base = win32utils.get_appdata_location_unicode()
        if base is None:
            base = os.environ.get('HOME', None)
            if base is not None:
                base = base.decode('mbcs')
        if base is None:
            raise errors.BzrError('You must have one of BZR_HOME, APPDATA,'
                                  ' or HOME set')
        return osutils.pathjoin(base, 'bazaar', '2.0')
    else:
        if base is not None:
            base = base.decode(osutils._fs_enc)
    if sys.platform == 'darwin':
        if base is None:
            # this takes into account $HOME
            base = os.path.expanduser("~")
        return osutils.pathjoin(base, '.bazaar')
    else:
        if base is None:
            xdg_dir = os.environ.get('XDG_CONFIG_HOME', None)
            if xdg_dir is None:
                xdg_dir = osutils.pathjoin(os.path.expanduser("~"), ".config")
            xdg_dir = osutils.pathjoin(xdg_dir, 'bazaar')
            if osutils.isdir(xdg_dir):
                trace.mutter(
                    "Using configuration in XDG directory %s." % xdg_dir)
                return xdg_dir
            base = os.path.expanduser("~")
        return osutils.pathjoin(base, ".bazaar")


def config_filename():
    """Return per-user configuration ini file filename."""
    return osutils.pathjoin(config_dir(), 'bazaar.conf')


def locations_config_filename():
    """Return per-user configuration ini file filename."""
    return osutils.pathjoin(config_dir(), 'locations.conf')


def authentication_config_filename():
    """Return per-user authentication ini file filename."""
    return osutils.pathjoin(config_dir(), 'authentication.conf')


def user_ignore_config_filename():
    """Return the user default ignore filename"""
    return osutils.pathjoin(config_dir(), 'ignore')


def crash_dir():
    """Return the directory name to store crash files.

    This doesn't implicitly create it.

    On Windows it's in the config directory; elsewhere it's /var/crash
    which may be monitored by apport.  It can be overridden by
    $APPORT_CRASH_DIR.
    """
    if sys.platform == 'win32':
        return osutils.pathjoin(config_dir(), 'Crash')
    else:
        # XXX: hardcoded in apport_python_hook.py; therefore here too -- mbp
        # 2010-01-31
        return os.environ.get('APPORT_CRASH_DIR', '/var/crash')


def xdg_cache_dir():
    # See http://standards.freedesktop.org/basedir-spec/latest/ar01s03.html
    # Possibly this should be different on Windows?
    e = os.environ.get('XDG_CACHE_DIR', None)
    if e:
        return e
    else:
        return os.path.expanduser('~/.cache')


def _get_default_mail_domain():
    """If possible, return the assumed default email domain.

    :returns: string mail domain, or None.
    """
    if sys.platform == 'win32':
        # No implementation yet; patches welcome
        return None
    try:
        f = open('/etc/mailname')
    except (IOError, OSError), e:
        return None
    try:
        domain = f.read().strip()
        return domain
    finally:
        f.close()


def _auto_user_id():
    """Calculate automatic user identification.

    :returns: (realname, email), either of which may be None if they can't be
    determined.

    Only used when none is set in the environment or the id file.

    This only returns an email address if we can be fairly sure the 
    address is reasonable, ie if /etc/mailname is set on unix.

    This doesn't use the FQDN as the default domain because that may be 
    slow, and it doesn't use the hostname alone because that's not normally 
    a reasonable address.
    """
    if sys.platform == 'win32':
        # No implementation to reliably determine Windows default mail
        # address; please add one.
        return None, None

    default_mail_domain = _get_default_mail_domain()
    if not default_mail_domain:
        return None, None

    import pwd
    uid = os.getuid()
    try:
        w = pwd.getpwuid(uid)
    except KeyError:
        trace.mutter('no passwd entry for uid %d?' % uid)
        return None, None

    # we try utf-8 first, because on many variants (like Linux),
    # /etc/passwd "should" be in utf-8, and because it's unlikely to give
    # false positives.  (many users will have their user encoding set to
    # latin-1, which cannot raise UnicodeError.)
    try:
        gecos = w.pw_gecos.decode('utf-8')
        encoding = 'utf-8'
    except UnicodeError:
        try:
            encoding = osutils.get_user_encoding()
            gecos = w.pw_gecos.decode(encoding)
        except UnicodeError, e:
            trace.mutter("cannot decode passwd entry %s" % w)
            return None, None
    try:
        username = w.pw_name.decode(encoding)
    except UnicodeError, e:
        trace.mutter("cannot decode passwd entry %s" % w)
        return None, None

    comma = gecos.find(',')
    if comma == -1:
        realname = gecos
    else:
        realname = gecos[:comma]

    return realname, (username + '@' + default_mail_domain)


def parse_username(username):
    """Parse e-mail username and return a (name, address) tuple."""
    match = re.match(r'(.*?)\s*<?([\w+.-]+@[\w+.-]+)>?', username)
    if match is None:
        return (username, '')
    else:
        return (match.group(1), match.group(2))


def extract_email_address(e):
    """Return just the address part of an email string.

    That is just the user@domain part, nothing else.
    This part is required to contain only ascii characters.
    If it can't be extracted, raises an error.

    >>> extract_email_address('Jane Tester <jane@test.com>')
    "jane@test.com"
    """
    name, email = parse_username(e)
    if not email:
        raise errors.NoEmailInUsername(e)
    return email


class TreeConfig(IniBasedConfig):
    """Branch configuration data associated with its contents, not location"""

    # XXX: Really needs a better name, as this is not part of the tree! -- mbp 20080507

    def __init__(self, branch):
        self._config = branch._get_config()
        self.branch = branch

    def _get_parser(self, file=None):
        if file is not None:
            return IniBasedConfig._get_parser(file)
        return self._config._get_configobj()

    def get_option(self, name, section=None, default=None):
        self.branch.lock_read()
        try:
            return self._config.get_option(name, section, default)
        finally:
            self.branch.unlock()

    def set_option(self, value, name, section=None):
        """Set a per-branch configuration option"""
        # FIXME: We shouldn't need to lock explicitly here but rather rely on
        # higher levels providing the right lock -- vila 20101004
        self.branch.lock_write()
        try:
            self._config.set_option(value, name, section)
        finally:
            self.branch.unlock()

    def remove_option(self, option_name, section_name=None):
        # FIXME: We shouldn't need to lock explicitly here but rather rely on
        # higher levels providing the right lock -- vila 20101004
        self.branch.lock_write()
        try:
            self._config.remove_option(option_name, section_name)
        finally:
            self.branch.unlock()


class AuthenticationConfig(object):
    """The authentication configuration file based on a ini file.

    Implements the authentication.conf file described in
    doc/developers/authentication-ring.txt.
    """

    def __init__(self, _file=None):
        self._config = None # The ConfigObj
        if _file is None:
            self._filename = authentication_config_filename()
            self._input = self._filename = authentication_config_filename()
        else:
            # Tests can provide a string as _file
            self._filename = None
            self._input = _file

    def _get_config(self):
        if self._config is not None:
            return self._config
        try:
            # FIXME: Should we validate something here ? Includes: empty
            # sections are useless, at least one of
            # user/password/password_encoding should be defined, etc.

            # Note: the encoding below declares that the file itself is utf-8
            # encoded, but the values in the ConfigObj are always Unicode.
            self._config = ConfigObj(self._input, encoding='utf-8')
        except configobj.ConfigObjError, e:
            raise errors.ParseConfigError(e.errors, e.config.filename)
        except UnicodeError:
            raise errors.ConfigContentError(self._filename)
        return self._config

    def _save(self):
        """Save the config file, only tests should use it for now."""
        conf_dir = os.path.dirname(self._filename)
        ensure_config_dir_exists(conf_dir)
        f = file(self._filename, 'wb')
        try:
            self._get_config().write(f)
        finally:
            f.close()

    def _set_option(self, section_name, option_name, value):
        """Set an authentication configuration option"""
        conf = self._get_config()
        section = conf.get(section_name)
        if section is None:
            conf[section] = {}
            section = conf[section]
        section[option_name] = value
        self._save()

    def get_credentials(self, scheme, host, port=None, user=None, path=None,
                        realm=None):
        """Returns the matching credentials from authentication.conf file.

        :param scheme: protocol

        :param host: the server address

        :param port: the associated port (optional)

        :param user: login (optional)

        :param path: the absolute path on the server (optional)
        
        :param realm: the http authentication realm (optional)

        :return: A dict containing the matching credentials or None.
           This includes:
           - name: the section name of the credentials in the
             authentication.conf file,
           - user: can't be different from the provided user if any,
           - scheme: the server protocol,
           - host: the server address,
           - port: the server port (can be None),
           - path: the absolute server path (can be None),
           - realm: the http specific authentication realm (can be None),
           - password: the decoded password, could be None if the credential
             defines only the user
           - verify_certificates: https specific, True if the server
             certificate should be verified, False otherwise.
        """
        credentials = None
        for auth_def_name, auth_def in self._get_config().items():
            if type(auth_def) is not configobj.Section:
                raise ValueError("%s defined outside a section" % auth_def_name)

            a_scheme, a_host, a_user, a_path = map(
                auth_def.get, ['scheme', 'host', 'user', 'path'])

            try:
                a_port = auth_def.as_int('port')
            except KeyError:
                a_port = None
            except ValueError:
                raise ValueError("'port' not numeric in %s" % auth_def_name)
            try:
                a_verify_certificates = auth_def.as_bool('verify_certificates')
            except KeyError:
                a_verify_certificates = True
            except ValueError:
                raise ValueError(
                    "'verify_certificates' not boolean in %s" % auth_def_name)

            # Attempt matching
            if a_scheme is not None and scheme != a_scheme:
                continue
            if a_host is not None:
                if not (host == a_host
                        or (a_host.startswith('.') and host.endswith(a_host))):
                    continue
            if a_port is not None and port != a_port:
                continue
            if (a_path is not None and path is not None
                and not path.startswith(a_path)):
                continue
            if (a_user is not None and user is not None
                and a_user != user):
                # Never contradict the caller about the user to be used
                continue
            if a_user is None:
                # Can't find a user
                continue
            # Prepare a credentials dictionary with additional keys
            # for the credential providers
            credentials = dict(name=auth_def_name,
                               user=a_user,
                               scheme=a_scheme,
                               host=host,
                               port=port,
                               path=path,
                               realm=realm,
                               password=auth_def.get('password', None),
                               verify_certificates=a_verify_certificates)
            # Decode the password in the credentials (or get one)
            self.decode_password(credentials,
                                 auth_def.get('password_encoding', None))
            if 'auth' in debug.debug_flags:
                trace.mutter("Using authentication section: %r", auth_def_name)
            break

        if credentials is None:
            # No credentials were found in authentication.conf, try the fallback
            # credentials stores.
            credentials = credential_store_registry.get_fallback_credentials(
                scheme, host, port, user, path, realm)

        return credentials

    def set_credentials(self, name, host, user, scheme=None, password=None,
                        port=None, path=None, verify_certificates=None,
                        realm=None):
        """Set authentication credentials for a host.

        Any existing credentials with matching scheme, host, port and path
        will be deleted, regardless of name.

        :param name: An arbitrary name to describe this set of credentials.
        :param host: Name of the host that accepts these credentials.
        :param user: The username portion of these credentials.
        :param scheme: The URL scheme (e.g. ssh, http) the credentials apply
            to.
        :param password: Password portion of these credentials.
        :param port: The IP port on the host that these credentials apply to.
        :param path: A filesystem path on the host that these credentials
            apply to.
        :param verify_certificates: On https, verify server certificates if
            True.
        :param realm: The http authentication realm (optional).
        """
        values = {'host': host, 'user': user}
        if password is not None:
            values['password'] = password
        if scheme is not None:
            values['scheme'] = scheme
        if port is not None:
            values['port'] = '%d' % port
        if path is not None:
            values['path'] = path
        if verify_certificates is not None:
            values['verify_certificates'] = str(verify_certificates)
        if realm is not None:
            values['realm'] = realm
        config = self._get_config()
        for_deletion = []
        for section, existing_values in config.items():
            for key in ('scheme', 'host', 'port', 'path', 'realm'):
                if existing_values.get(key) != values.get(key):
                    break
            else:
                del config[section]
        config.update({name: values})
        self._save()

    def get_user(self, scheme, host, port=None, realm=None, path=None,
                 prompt=None, ask=False, default=None):
        """Get a user from authentication file.

        :param scheme: protocol

        :param host: the server address

        :param port: the associated port (optional)

        :param realm: the realm sent by the server (optional)

        :param path: the absolute path on the server (optional)

        :param ask: Ask the user if there is no explicitly configured username 
                    (optional)

        :param default: The username returned if none is defined (optional).

        :return: The found user.
        """
        credentials = self.get_credentials(scheme, host, port, user=None,
                                           path=path, realm=realm)
        if credentials is not None:
            user = credentials['user']
        else:
            user = None
        if user is None:
            if ask:
                if prompt is None:
                    # Create a default prompt suitable for most cases
                    prompt = u'%s' % (scheme.upper(),) + u' %(host)s username'
                # Special handling for optional fields in the prompt
                if port is not None:
                    prompt_host = '%s:%d' % (host, port)
                else:
                    prompt_host = host
                user = ui.ui_factory.get_username(prompt, host=prompt_host)
            else:
                user = default
        return user

    def get_password(self, scheme, host, user, port=None,
                     realm=None, path=None, prompt=None):
        """Get a password from authentication file or prompt the user for one.

        :param scheme: protocol

        :param host: the server address

        :param port: the associated port (optional)

        :param user: login

        :param realm: the realm sent by the server (optional)

        :param path: the absolute path on the server (optional)

        :return: The found password or the one entered by the user.
        """
        credentials = self.get_credentials(scheme, host, port, user, path,
                                           realm)
        if credentials is not None:
            password = credentials['password']
            if password is not None and scheme is 'ssh':
                trace.warning('password ignored in section [%s],'
                              ' use an ssh agent instead'
                              % credentials['name'])
                password = None
        else:
            password = None
        # Prompt user only if we could't find a password
        if password is None:
            if prompt is None:
                # Create a default prompt suitable for most cases
                prompt = u'%s' % scheme.upper() + u' %(user)s@%(host)s password'
            # Special handling for optional fields in the prompt
            if port is not None:
                prompt_host = '%s:%d' % (host, port)
            else:
                prompt_host = host
            password = ui.ui_factory.get_password(prompt,
                                                  host=prompt_host, user=user)
        return password

    def decode_password(self, credentials, encoding):
        try:
            cs = credential_store_registry.get_credential_store(encoding)
        except KeyError:
            raise ValueError('%r is not a known password_encoding' % encoding)
        credentials['password'] = cs.decode_password(credentials)
        return credentials


class CredentialStoreRegistry(registry.Registry):
    """A class that registers credential stores.

    A credential store provides access to credentials via the password_encoding
    field in authentication.conf sections.

    Except for stores provided by bzr itself, most stores are expected to be
    provided by plugins that will therefore use
    register_lazy(password_encoding, module_name, member_name, help=help,
    fallback=fallback) to install themselves.

    A fallback credential store is one that is queried if no credentials can be
    found via authentication.conf.
    """

    def get_credential_store(self, encoding=None):
        cs = self.get(encoding)
        if callable(cs):
            cs = cs()
        return cs

    def is_fallback(self, name):
        """Check if the named credentials store should be used as fallback."""
        return self.get_info(name)

    def get_fallback_credentials(self, scheme, host, port=None, user=None,
                                 path=None, realm=None):
        """Request credentials from all fallback credentials stores.

        The first credentials store that can provide credentials wins.
        """
        credentials = None
        for name in self.keys():
            if not self.is_fallback(name):
                continue
            cs = self.get_credential_store(name)
            credentials = cs.get_credentials(scheme, host, port, user,
                                             path, realm)
            if credentials is not None:
                # We found some credentials
                break
        return credentials

    def register(self, key, obj, help=None, override_existing=False,
                 fallback=False):
        """Register a new object to a name.

        :param key: This is the key to use to request the object later.
        :param obj: The object to register.
        :param help: Help text for this entry. This may be a string or
                a callable. If it is a callable, it should take two
                parameters (registry, key): this registry and the key that
                the help was registered under.
        :param override_existing: Raise KeyErorr if False and something has
                already been registered for that key. If True, ignore if there
                is an existing key (always register the new value).
        :param fallback: Whether this credential store should be 
                used as fallback.
        """
        return super(CredentialStoreRegistry,
                     self).register(key, obj, help, info=fallback,
                                    override_existing=override_existing)

    def register_lazy(self, key, module_name, member_name,
                      help=None, override_existing=False,
                      fallback=False):
        """Register a new credential store to be loaded on request.

        :param module_name: The python path to the module. Such as 'os.path'.
        :param member_name: The member of the module to return.  If empty or
                None, get() will return the module itself.
        :param help: Help text for this entry. This may be a string or
                a callable.
        :param override_existing: If True, replace the existing object
                with the new one. If False, if there is already something
                registered with the same key, raise a KeyError
        :param fallback: Whether this credential store should be 
                used as fallback.
        """
        return super(CredentialStoreRegistry, self).register_lazy(
            key, module_name, member_name, help,
            info=fallback, override_existing=override_existing)


credential_store_registry = CredentialStoreRegistry()


class CredentialStore(object):
    """An abstract class to implement storage for credentials"""

    def decode_password(self, credentials):
        """Returns a clear text password for the provided credentials."""
        raise NotImplementedError(self.decode_password)

    def get_credentials(self, scheme, host, port=None, user=None, path=None,
                        realm=None):
        """Return the matching credentials from this credential store.

        This method is only called on fallback credential stores.
        """
        raise NotImplementedError(self.get_credentials)



class PlainTextCredentialStore(CredentialStore):
    __doc__ = """Plain text credential store for the authentication.conf file"""

    def decode_password(self, credentials):
        """See CredentialStore.decode_password."""
        return credentials['password']


credential_store_registry.register('plain', PlainTextCredentialStore,
                                   help=PlainTextCredentialStore.__doc__)
credential_store_registry.default_key = 'plain'


class BzrDirConfig(object):

    def __init__(self, bzrdir):
        self._bzrdir = bzrdir
        self._config = bzrdir._get_config()

    def set_default_stack_on(self, value):
        """Set the default stacking location.

        It may be set to a location, or None.

        This policy affects all branches contained by this bzrdir, except for
        those under repositories.
        """
        if self._config is None:
            raise errors.BzrError("Cannot set configuration in %s" % self._bzrdir)
        if value is None:
            self._config.set_option('', 'default_stack_on')
        else:
            self._config.set_option(value, 'default_stack_on')

    def get_default_stack_on(self):
        """Return the default stacking location.

        This will either be a location, or None.

        This policy affects all branches contained by this bzrdir, except for
        those under repositories.
        """
        if self._config is None:
            return None
        value = self._config.get_option('default_stack_on')
        if value == '':
            value = None
        return value


class TransportConfig(object):
    """A Config that reads/writes a config file on a Transport.

    It is a low-level object that considers config data to be name/value pairs
    that may be associated with a section.  Assigning meaning to these values
    is done at higher levels like TreeConfig.
    """

    def __init__(self, transport, filename):
        self._transport = transport
        self._filename = filename

    def get_option(self, name, section=None, default=None):
        """Return the value associated with a named option.

        :param name: The name of the value
        :param section: The section the option is in (if any)
        :param default: The value to return if the value is not set
        :return: The value or default value
        """
        configobj = self._get_configobj()
        if section is None:
            section_obj = configobj
        else:
            try:
                section_obj = configobj[section]
            except KeyError:
                return default
        value = section_obj.get(name, default)
        for hook in OldConfigHooks['get']:
            hook(self, name, value)
        return value

    def set_option(self, value, name, section=None):
        """Set the value associated with a named option.

        :param value: The value to set
        :param name: The name of the value to set
        :param section: The section the option is in (if any)
        """
        configobj = self._get_configobj()
        if section is None:
            configobj[name] = value
        else:
            configobj.setdefault(section, {})[name] = value
        for hook in OldConfigHooks['set']:
            hook(self, name, value)
        self._set_configobj(configobj)

    def remove_option(self, option_name, section_name=None):
        configobj = self._get_configobj()
        if section_name is None:
            del configobj[option_name]
        else:
            del configobj[section_name][option_name]
        for hook in OldConfigHooks['remove']:
            hook(self, option_name)
        self._set_configobj(configobj)

    def _get_config_file(self):
        try:
            f = StringIO(self._transport.get_bytes(self._filename))
            for hook in OldConfigHooks['load']:
                hook(self)
            return f
        except errors.NoSuchFile:
            return StringIO()

    def _external_url(self):
        return urlutils.join(self._transport.external_url(), self._filename)

    def _get_configobj(self):
        f = self._get_config_file()
        try:
            try:
                conf = ConfigObj(f, encoding='utf-8')
            except configobj.ConfigObjError, e:
                raise errors.ParseConfigError(e.errors, self._external_url())
            except UnicodeDecodeError:
                raise errors.ConfigContentError(self._external_url())
        finally:
            f.close()
        return conf

    def _set_configobj(self, configobj):
        out_file = StringIO()
        configobj.write(out_file)
        out_file.seek(0)
        self._transport.put_file(self._filename, out_file)
        for hook in OldConfigHooks['save']:
            hook(self)


class Option(object):
    """An option definition.

    The option *values* are stored in config files and found in sections.

    Here we define various properties about the option itself, its default
    value, how to convert it from stores, what to do when invalid values are
    encoutered, in which config files it can be stored.
    """

    def __init__(self, name, default=None, default_from_env=None,
                 help=None,
                 from_unicode=None, invalid=None):
        """Build an option definition.

        :param name: the name used to refer to the option.

        :param default: the default value to use when none exist in the config
            stores. This must be a string as it appears in the config stores.

        :param default_from_env: A list of environment variables which can
           provide a default value. 'default' will be used only if none of the
           variables specified here are set in the environment.

        :param help: a doc string to explain the option to the user.

        :param from_unicode: a callable to convert the unicode string
            representing the option value in a store. This is not called for
            the default value.

        :param invalid: the action to be taken when an invalid value is
            encountered in a store. This is called only when from_unicode is
            invoked to convert a string and returns None or raise ValueError or
            TypeError. Accepted values are: None (ignore invalid values),
            'warning' (emit a warning), 'error' (emit an error message and
            terminates).
        """
        if default_from_env is None:
            default_from_env = []
        self.name = name
        self.default = default
        self.default_from_env = default_from_env
        self.help = help
        self.from_unicode = from_unicode
        if invalid and invalid not in ('warning', 'error'):
            raise AssertionError("%s not supported for 'invalid'" % (invalid,))
        self.invalid = invalid

    def convert_from_unicode(self, unicode_value):
        if self.from_unicode is None or unicode_value is None:
            # Don't convert or nothing to convert
            return unicode_value
        try:
            converted = self.from_unicode(unicode_value)
        except (ValueError, TypeError):
            # Invalid values are ignored
            converted = None
        if converted is None and self.invalid is not None:
            # The conversion failed
            if self.invalid == 'warning':
                trace.warning('Value "%s" is not valid for "%s"',
                              unicode_value, self.name)
            elif self.invalid == 'error':
                raise errors.ConfigOptionValueError(self.name, unicode_value)
        return converted

    def get_default(self):
        value = None
        for var in self.default_from_env:
            try:
                # If the env variable is defined, its value is the default one
                value = os.environ[var]
                break
            except KeyError:
                continue
        if value is None:
            # Otherwise, fallback to the value defined at registration
            value = self.default
        return value

    def get_help_text(self, additional_see_also=None, plain=True):
        result = self.help
        from bzrlib import help_topics
        result += help_topics._format_see_also(additional_see_also)
        if plain:
            result = help_topics.help_as_plain_text(result)
        return result


# Predefined converters to get proper values from store

def bool_from_store(unicode_str):
    return ui.bool_from_string(unicode_str)


def int_from_store(unicode_str):
    return int(unicode_str)


def list_from_store(unicode_str):
    # ConfigObj return '' instead of u''. Use 'str' below to catch all cases.
    if isinstance(unicode_str, (str, unicode)):
        if unicode_str:
            # A single value, most probably the user forgot (or didn't care to
            # add) the final ','
            l = [unicode_str]
        else:
            # The empty string, convert to empty list
            l = []
    else:
        # We rely on ConfigObj providing us with a list already
        l = unicode_str
    return l


class OptionRegistry(registry.Registry):
    """Register config options by their name.

    This overrides ``registry.Registry`` to simplify registration by acquiring
    some information from the option object itself.
    """

    def register(self, option):
        """Register a new option to its name.

        :param option: The option to register. Its name is used as the key.
        """
        super(OptionRegistry, self).register(option.name, option,
                                             help=option.help)

    def register_lazy(self, key, module_name, member_name):
        """Register a new option to be loaded on request.

        :param key: the key to request the option later. Since the registration
            is lazy, it should be provided and match the option name.

        :param module_name: the python path to the module. Such as 'os.path'.

        :param member_name: the member of the module to return.  If empty or 
                None, get() will return the module itself.
        """
        super(OptionRegistry, self).register_lazy(key,
                                                  module_name, member_name)

    def get_help(self, key=None):
        """Get the help text associated with the given key"""
        option = self.get(key)
        the_help = option.help
        if callable(the_help):
            return the_help(self, key)
        return the_help


option_registry = OptionRegistry()


# Registered options in lexicographical order

option_registry.register(
    Option('bzr.workingtree.worth_saving_limit', default='10',
           from_unicode=int_from_store,  invalid='warning',
           help='''\
How many changes before saving the dirstate.

-1 means that we will never rewrite the dirstate file for only
stat-cache changes. Regardless of this setting, we will always rewrite
the dirstate file if a file is added/removed/renamed/etc. This flag only
affects the behavior of updating the dirstate file after we notice that
a file has been touched.
'''))
option_registry.register(
    Option('dirstate.fdatasync', default='True',
           from_unicode=bool_from_store,
           help='''\
Flush dirstate changes onto physical disk?

If true (default), working tree metadata changes are flushed through the
OS buffers to physical disk.  This is somewhat slower, but means data
should not be lost if the machine crashes.  See also repository.fdatasync.
'''))
option_registry.register(
    Option('debug_flags', default='', from_unicode=list_from_store,
           help='Debug flags to activate.'))
option_registry.register(
    Option('default_format', default='2a',
           help='Format used when creating branches.'))
option_registry.register(
    Option('editor',
           help='The command called to launch an editor to enter a message.'))
option_registry.register(
    Option('ignore_missing_extensions', default='False',
           from_unicode=bool_from_store,
           help='''\
Control the missing extensions warning display.

The warning will not be emitted if set to True.
'''))
option_registry.register(
    Option('language',
           help='Language to translate messages into.'))
option_registry.register(
    Option('locks.steal_dead', default='False', from_unicode=bool_from_store,
           help='''\
Steal locks that appears to be dead.

If set to True, bzr will check if a lock is supposed to be held by an
active process from the same user on the same machine. If the user and
machine match, but no process with the given PID is active, then bzr
will automatically break the stale lock, and create a new lock for
this process.
Otherwise, bzr will prompt as normal to break the lock.
'''))
option_registry.register(
    Option('output_encoding',
           help= 'Unicode encoding for output'
           ' (terminal encoding if not specified).'))
option_registry.register(
    Option('repository.fdatasync', default='True', from_unicode=bool_from_store,
           help='''\
Flush repository changes onto physical disk?

If true (default), repository changes are flushed through the OS buffers
to physical disk.  This is somewhat slower, but means data should not be
lost if the machine crashes.  See also dirstate.fdatasync.
'''))


class Section(object):
    """A section defines a dict of option name => value.

    This is merely a read-only dict which can add some knowledge about the
    options. It is *not* a python dict object though and doesn't try to mimic
    its API.
    """

    def __init__(self, section_id, options):
        self.id = section_id
        # We re-use the dict-like object received
        self.options = options

    def get(self, name, default=None):
        return self.options.get(name, default)

    def __repr__(self):
        # Mostly for debugging use
        return "<config.%s id=%s>" % (self.__class__.__name__, self.id)


_NewlyCreatedOption = object()
"""Was the option created during the MutableSection lifetime"""


class MutableSection(Section):
    """A section allowing changes and keeping track of the original values."""

    def __init__(self, section_id, options):
        super(MutableSection, self).__init__(section_id, options)
        self.orig = {}

    def set(self, name, value):
        if name not in self.options:
            # This is a new option
            self.orig[name] = _NewlyCreatedOption
        elif name not in self.orig:
            self.orig[name] = self.get(name, None)
        self.options[name] = value

    def remove(self, name):
        if name not in self.orig:
            self.orig[name] = self.get(name, None)
        del self.options[name]


class Store(object):
    """Abstract interface to persistent storage for configuration options."""

    readonly_section_class = Section
    mutable_section_class = MutableSection

    def is_loaded(self):
        """Returns True if the Store has been loaded.

        This is used to implement lazy loading and ensure the persistent
        storage is queried only when needed.
        """
        raise NotImplementedError(self.is_loaded)

    def load(self):
        """Loads the Store from persistent storage."""
        raise NotImplementedError(self.load)

    def _load_from_string(self, bytes):
        """Create a store from a string in configobj syntax.

        :param bytes: A string representing the file content.
        """
        raise NotImplementedError(self._load_from_string)

    def unload(self):
        """Unloads the Store.

        This should make is_loaded() return False. This is used when the caller
        knows that the persistent storage has changed or may have change since
        the last load.
        """
        raise NotImplementedError(self.unload)

    def save(self):
        """Saves the Store to persistent storage."""
        raise NotImplementedError(self.save)

    def external_url(self):
        raise NotImplementedError(self.external_url)

    def get_sections(self):
        """Returns an ordered iterable of existing sections.

        :returns: An iterable of (name, dict).
        """
        raise NotImplementedError(self.get_sections)

    def get_mutable_section(self, section_name=None):
        """Returns the specified mutable section.

        :param section_name: The section identifier
        """
        raise NotImplementedError(self.get_mutable_section)

    def __repr__(self):
        # Mostly for debugging use
        return "<config.%s(%s)>" % (self.__class__.__name__,
                                    self.external_url())


class IniFileStore(Store):
    """A config Store using ConfigObj for storage.

    :ivar transport: The transport object where the config file is located.

    :ivar file_name: The config file basename in the transport directory.

    :ivar _config_obj: Private member to hold the ConfigObj instance used to
        serialize/deserialize the config file.
    """

    def __init__(self, transport, file_name):
        """A config Store using ConfigObj for storage.

        :param transport: The transport object where the config file is located.

        :param file_name: The config file basename in the transport directory.
        """
        super(IniFileStore, self).__init__()
        self.transport = transport
        self.file_name = file_name
        self._config_obj = None

    def is_loaded(self):
        return self._config_obj != None

    def unload(self):
        self._config_obj = None

    def load(self):
        """Load the store from the associated file."""
        if self.is_loaded():
            return
        content = self.transport.get_bytes(self.file_name)
        self._load_from_string(content)
        for hook in ConfigHooks['load']:
            hook(self)

    def _load_from_string(self, bytes):
        """Create a config store from a string.

        :param bytes: A string representing the file content.
        """
        if self.is_loaded():
            raise AssertionError('Already loaded: %r' % (self._config_obj,))
        co_input = StringIO(bytes)
        try:
            # The config files are always stored utf8-encoded
            self._config_obj = ConfigObj(co_input, encoding='utf-8')
        except configobj.ConfigObjError, e:
            self._config_obj = None
            raise errors.ParseConfigError(e.errors, self.external_url())
        except UnicodeDecodeError:
            raise errors.ConfigContentError(self.external_url())

    def save(self):
        if not self.is_loaded():
            # Nothing to save
            return
        out = StringIO()
        self._config_obj.write(out)
        self.transport.put_bytes(self.file_name, out.getvalue())
        for hook in ConfigHooks['save']:
            hook(self)

    def external_url(self):
        # FIXME: external_url should really accepts an optional relpath
        # parameter (bug #750169) :-/ -- vila 2011-04-04
        # The following will do in the interim but maybe we don't want to
        # expose a path here but rather a config ID and its associated
        # object </hand wawe>.
        return urlutils.join(self.transport.external_url(), self.file_name)

    def get_sections(self):
        """Get the configobj section in the file order.

        :returns: An iterable of (name, dict).
        """
        # We need a loaded store
        try:
            self.load()
        except errors.NoSuchFile:
            # If the file doesn't exist, there is no sections
            return
        cobj = self._config_obj
        if cobj.scalars:
            yield self.readonly_section_class(None, cobj)
        for section_name in cobj.sections:
            yield self.readonly_section_class(section_name, cobj[section_name])

    def get_mutable_section(self, section_name=None):
        # We need a loaded store
        try:
            self.load()
        except errors.NoSuchFile:
            # The file doesn't exist, let's pretend it was empty
            self._load_from_string('')
        if section_name is None:
            section = self._config_obj
        else:
            section = self._config_obj.setdefault(section_name, {})
        return self.mutable_section_class(section_name, section)


# Note that LockableConfigObjStore inherits from ConfigObjStore because we need
# unlockable stores for use with objects that can already ensure the locking
# (think branches). If different stores (not based on ConfigObj) are created,
# they may face the same issue.


class LockableIniFileStore(IniFileStore):
    """A ConfigObjStore using locks on save to ensure store integrity."""

    def __init__(self, transport, file_name, lock_dir_name=None):
        """A config Store using ConfigObj for storage.

        :param transport: The transport object where the config file is located.

        :param file_name: The config file basename in the transport directory.
        """
        if lock_dir_name is None:
            lock_dir_name = 'lock'
        self.lock_dir_name = lock_dir_name
        super(LockableIniFileStore, self).__init__(transport, file_name)
        self._lock = lockdir.LockDir(self.transport, self.lock_dir_name)

    def lock_write(self, token=None):
        """Takes a write lock in the directory containing the config file.

        If the directory doesn't exist it is created.
        """
        # FIXME: This doesn't check the ownership of the created directories as
        # ensure_config_dir_exists does. It should if the transport is local
        # -- vila 2011-04-06
        self.transport.create_prefix()
        return self._lock.lock_write(token)

    def unlock(self):
        self._lock.unlock()

    def break_lock(self):
        self._lock.break_lock()

    @needs_write_lock
    def save(self):
        # We need to be able to override the undecorated implementation
        self.save_without_locking()

    def save_without_locking(self):
        super(LockableIniFileStore, self).save()


# FIXME: global, bazaar, shouldn't that be 'user' instead or even
# 'user_defaults' as opposed to 'user_overrides', 'system_defaults'
# (/etc/bzr/bazaar.conf) and 'system_overrides' ? -- vila 2011-04-05

# FIXME: Moreover, we shouldn't need classes for these stores either, factory
# functions or a registry will make it easier and clearer for tests, focusing
# on the relevant parts of the API that needs testing -- vila 20110503 (based
# on a poolie's remark)
class GlobalStore(LockableIniFileStore):

    def __init__(self, possible_transports=None):
        t = transport.get_transport_from_path(
            config_dir(), possible_transports=possible_transports)
        super(GlobalStore, self).__init__(t, 'bazaar.conf')


class LocationStore(LockableIniFileStore):

    def __init__(self, possible_transports=None):
        t = transport.get_transport_from_path(
            config_dir(), possible_transports=possible_transports)
        super(LocationStore, self).__init__(t, 'locations.conf')


class BranchStore(IniFileStore):

    def __init__(self, branch):
        super(BranchStore, self).__init__(branch.control_transport,
                                          'branch.conf')
        self.branch = branch

    def lock_write(self, token=None):
        return self.branch.lock_write(token)

    def unlock(self):
        return self.branch.unlock()

    @needs_write_lock
    def save(self):
        # We need to be able to override the undecorated implementation
        self.save_without_locking()

    def save_without_locking(self):
        super(BranchStore, self).save()


class ControlStore(LockableIniFileStore):

    def __init__(self, bzrdir):
        super(ControlStore, self).__init__(bzrdir.transport,
                                          'control.conf',
                                           lock_dir_name='branch_lock')


class SectionMatcher(object):
    """Select sections into a given Store.

    This intended to be used to postpone getting an iterable of sections from a
    store.
    """

    def __init__(self, store):
        self.store = store

    def get_sections(self):
        # This is where we require loading the store so we can see all defined
        # sections.
        sections = self.store.get_sections()
        # Walk the revisions in the order provided
        for s in sections:
            if self.match(s):
                yield s

    def match(self, secion):
        raise NotImplementedError(self.match)


class LocationSection(Section):

    def __init__(self, section, length, extra_path):
        super(LocationSection, self).__init__(section.id, section.options)
        self.length = length
        self.extra_path = extra_path

    def get(self, name, default=None):
        value = super(LocationSection, self).get(name, default)
        if value is not None:
            policy_name = self.get(name + ':policy', None)
            policy = _policy_value.get(policy_name, POLICY_NONE)
            if policy == POLICY_APPENDPATH:
                value = urlutils.join(value, self.extra_path)
        return value


class LocationMatcher(SectionMatcher):

    def __init__(self, store, location):
        super(LocationMatcher, self).__init__(store)
        if location.startswith('file://'):
            location = urlutils.local_path_from_url(location)
        self.location = location

    def _get_matching_sections(self):
        """Get all sections matching ``location``."""
        # We slightly diverge from LocalConfig here by allowing the no-name
        # section as the most generic one and the lower priority.
        no_name_section = None
        all_sections = []
        # Filter out the no_name_section so _iter_for_location_by_parts can be
        # used (it assumes all sections have a name).
        for section in self.store.get_sections():
            if section.id is None:
                no_name_section = section
            else:
                all_sections.append(section)
        # Unfortunately _iter_for_location_by_parts deals with section names so
        # we have to resync.
        filtered_sections = _iter_for_location_by_parts(
            [s.id for s in all_sections], self.location)
        iter_all_sections = iter(all_sections)
        matching_sections = []
        if no_name_section is not None:
            matching_sections.append(
                LocationSection(no_name_section, 0, self.location))
        for section_id, extra_path, length in filtered_sections:
            # a section id is unique for a given store so it's safe to take the
            # first matching section while iterating. Also, all filtered
            # sections are part of 'all_sections' and will always be found
            # there.
            while True:
                section = iter_all_sections.next()
                if section_id == section.id:
                    matching_sections.append(
                        LocationSection(section, length, extra_path))
                    break
        return matching_sections

    def get_sections(self):
        # Override the default implementation as we want to change the order
        matching_sections = self._get_matching_sections()
        # We want the longest (aka more specific) locations first
        sections = sorted(matching_sections,
                          key=lambda section: (section.length, section.id),
                          reverse=True)
        # Sections mentioning 'ignore_parents' restrict the selection
        for section in sections:
            # FIXME: We really want to use as_bool below -- vila 2011-04-07
            ignore = section.get('ignore_parents', None)
            if ignore is not None:
                ignore = ui.bool_from_string(ignore)
            if ignore:
                break
            # Finally, we have a valid section
            yield section


class Stack(object):
    """A stack of configurations where an option can be defined"""

    def __init__(self, sections_def, store=None, mutable_section_name=None):
        """Creates a stack of sections with an optional store for changes.

        :param sections_def: A list of Section or callables that returns an
            iterable of Section. This defines the Sections for the Stack and
            can be called repeatedly if needed.

        :param store: The optional Store where modifications will be
            recorded. If none is specified, no modifications can be done.

        :param mutable_section_name: The name of the MutableSection where
            changes are recorded. This requires the ``store`` parameter to be
            specified.
        """
        self.sections_def = sections_def
        self.store = store
        self.mutable_section_name = mutable_section_name
        # Used to describe an expandable option reference (see
        # _expand_options_in_string)
        self._option_ref_re = None

    def get(self, name, expand=None):
        """Return the *first* option value found in the sections.

        This is where we guarantee that sections coming from Store are loaded
        lazily: the loading is delayed until we need to either check that an
        option exists or get its value, which in turn may require to discover
        in which sections it can be defined. Both of these (section and option
        existence) require loading the store (even partially).

        :param name: The queried option.

        :param expand: Whether options references should be expanded.

        :returns: The value of the option.
        """
        # FIXME: No caching of options nor sections yet -- vila 20110503
        if expand is None:
            expand = _get_expand_default_value()
        value = None
        # Ensuring lazy loading is achieved by delaying section matching (which
        # implies querying the persistent storage) until it can't be avoided
        # anymore by using callables to describe (possibly empty) section
        # lists.
        for section_or_callable in self.sections_def:
            # Each section can expand to multiple ones when a callable is used
            if callable(section_or_callable):
                sections = section_or_callable()
            else:
                sections = [section_or_callable]
            for section in sections:
                value = section.get(name)
                if value is not None:
                    break
            if value is not None:
                break
        # If the option is registered, it may provide additional info about
        # value handling
        try:
            opt = option_registry.get(name)
        except KeyError:
            # Not registered
            opt = None
<<<<<<< HEAD
        if (opt is not None and opt.from_unicode is not None
            and value is not None):
            # If a value exists and the option provides a converter, use it
            try:
                converted = opt.from_unicode(value)
            except (ValueError, TypeError):
                # Invalid values are ignored
                converted = None
            if converted is None and opt.invalid is not None:
                # The conversion failed
                if opt.invalid == 'warning':
                    trace.warning('Value "%s" is not valid for "%s"',
                                  value, name)
                elif opt.invalid == 'error':
                    raise errors.ConfigOptionValueError(name, value)
            value = converted
        if value is None:
            # If the option is registered, it may provide a default value
            if opt is not None:
                value = opt.get_default()
        if expand:
            if isinstance(value, list):
                value = self._expand_options_in_list(value)
            elif isinstance(value, dict):
                trace.warning('Cannot expand "%s":'
                              ' Dicts do not support option expansion'
                              % (name,))
            elif isinstance(value, (str, unicode)):
                value = self._expand_options_in_string(value)
=======
        if opt is not None:
            value = opt.convert_from_unicode(value)
            if value is None:
                # The conversion failed or there was no value to convert,
                # fallback to the default value
                value = opt.convert_from_unicode(opt.get_default())
>>>>>>> 044651cf
        for hook in ConfigHooks['get']:
            hook(self, name, value)
        return value

    def expand_options(self, string, env=None):
        """Expand option references in the string in the configuration context.

        :param string: The string containing option(s) to expand.

        :param env: An option dict defining additional configuration options or
            overriding existing ones.

        :returns: The expanded string.
        """
        return self._expand_options_in_string(string, env)

    def _expand_options_in_list(self, slist, env=None, _refs=None):
        """Expand options in  a list of strings in the configuration context.

        :param slist: A list of strings.

        :param env: An option dict defining additional configuration options or
            overriding existing ones.

        :param _refs: Private list (FIFO) containing the options being
            expanded to detect loops.

        :returns: The flatten list of expanded strings.
        """
        # expand options in each value separately flattening lists
        result = []
        for s in slist:
            value = self._expand_options_in_string(s, env, _refs)
            if isinstance(value, list):
                result.extend(value)
            else:
                result.append(value)
        return result

    def _expand_options_in_string(self, string, env=None, _refs=None):
        """Expand options in the string in the configuration context.

        :param string: The string to be expanded.

        :param env: An option dict defining additional configuration options or
            overriding existing ones.

        :param _refs: Private list (FIFO) containing the options being expanded
            to detect loops.

        :returns: The expanded string.
        """
        if string is None:
            # Not much to expand there
            return None
        if _refs is None:
            # What references are currently resolved (to detect loops)
            _refs = []
        if self._option_ref_re is None:
            # We want to match the most embedded reference first (i.e. for
            # '{{foo}}' we will get '{foo}',
            # for '{bar{baz}}' we will get '{baz}'
            self._option_ref_re = re.compile('({[^{}]+})')
        result = string
        # We need to iterate until no more refs appear ({{foo}} will need two
        # iterations for example).
        while True:
            raw_chunks = self._option_ref_re.split(result)
            if len(raw_chunks) == 1:
                # Shorcut the trivial case: no refs
                return result
            chunks = []
            list_value = False
            # Split will isolate refs so that every other chunk is a ref
            chunk_is_ref = False
            for chunk in raw_chunks:
                if not chunk_is_ref:
                    if chunk:
                        # Keep only non-empty strings (or we get bogus empty
                        # slots when a list value is involved).
                        chunks.append(chunk)
                    chunk_is_ref = True
                else:
                    name = chunk[1:-1]
                    if name in _refs:
                        raise errors.OptionExpansionLoop(string, _refs)
                    _refs.append(name)
                    value = self._expand_option(name, env, _refs)
                    if value is None:
                        raise errors.ExpandingUnknownOption(name, string)
                    if isinstance(value, list):
                        list_value = True
                        chunks.extend(value)
                    else:
                        chunks.append(value)
                    _refs.pop()
                    chunk_is_ref = False
            if list_value:
                # Once a list appears as the result of an expansion, all
                # callers will get a list result. This allows a consistent
                # behavior even when some options in the expansion chain
                # defined as strings (no comma in their value) but their
                # expanded value is a list.
                return self._expand_options_in_list(chunks, env, _refs)
            else:
                result = ''.join(chunks)
        return result

    def _expand_option(self, name, env, _refs):
        if env is not None and name in env:
            # Special case, values provided in env takes precedence over
            # anything else
            value = env[name]
        else:
            # FIXME: This is a limited implementation, what we really need is a
            # way to query the bzr config for the value of an option,
            # respecting the scope rules (That is, once we implement fallback
            # configs, getting the option value should restart from the top
            # config, not the current one) -- vila 20101222
            value = self.get(name, expand=False)
            if isinstance(value, list):
                value = self._expand_options_in_list(value, env, _refs)
            else:
                value = self._expand_options_in_string(value, env, _refs)
        return value

    def _get_mutable_section(self):
        """Get the MutableSection for the Stack.

        This is where we guarantee that the mutable section is lazily loaded:
        this means we won't load the corresponding store before setting a value
        or deleting an option. In practice the store will often be loaded but
        this allows helps catching some programming errors.
        """
        section = self.store.get_mutable_section(self.mutable_section_name)
        return section

    def set(self, name, value):
        """Set a new value for the option."""
        section = self._get_mutable_section()
        section.set(name, value)
        for hook in ConfigHooks['set']:
            hook(self, name, value)

    def remove(self, name):
        """Remove an existing option."""
        section = self._get_mutable_section()
        section.remove(name)
        for hook in ConfigHooks['remove']:
            hook(self, name)

    def __repr__(self):
        # Mostly for debugging use
        return "<config.%s(%s)>" % (self.__class__.__name__, id(self))


class _CompatibleStack(Stack):
    """Place holder for compatibility with previous design.

    This is intended to ease the transition from the Config-based design to the
    Stack-based design and should not be used nor relied upon by plugins.

    One assumption made here is that the daughter classes will all use Stores
    derived from LockableIniFileStore).

    It implements set() by re-loading the store before applying the
    modification and saving it.

    The long term plan being to implement a single write by store to save
    all modifications, this class should not be used in the interim.
    """

    def set(self, name, value):
        # Force a reload
        self.store.unload()
        super(_CompatibleStack, self).set(name, value)
        # Force a write to persistent storage
        self.store.save()


class GlobalStack(_CompatibleStack):
    """Global options only stack."""

    def __init__(self):
        # Get a GlobalStore
        gstore = GlobalStore()
        super(GlobalStack, self).__init__([gstore.get_sections], gstore)


class LocationStack(_CompatibleStack):
    """Per-location options falling back to global options stack."""

    def __init__(self, location):
        """Make a new stack for a location and global configuration.
        
        :param location: A URL prefix to """
        lstore = LocationStore()
        matcher = LocationMatcher(lstore, location)
        gstore = GlobalStore()
        super(LocationStack, self).__init__(
            [matcher.get_sections, gstore.get_sections], lstore)


class BranchStack(_CompatibleStack):
    """Per-location options falling back to branch then global options stack."""

    def __init__(self, branch):
        bstore = BranchStore(branch)
        lstore = LocationStore()
        matcher = LocationMatcher(lstore, branch.base)
        gstore = GlobalStore()
        super(BranchStack, self).__init__(
            [matcher.get_sections, bstore.get_sections, gstore.get_sections],
            bstore)
        self.branch = branch


class RemoteControlStack(_CompatibleStack):
    """Remote control-only options stack."""

    def __init__(self, bzrdir):
        cstore = ControlStore(bzrdir)
        super(RemoteControlStack, self).__init__(
            [cstore.get_sections],
            cstore)
        self.bzrdir = bzrdir


class RemoteBranchStack(_CompatibleStack):
    """Remote branch-only options stack."""

    def __init__(self, branch):
        bstore = BranchStore(branch)
        super(RemoteBranchStack, self).__init__(
            [bstore.get_sections],
            bstore)
        self.branch = branch


class cmd_config(commands.Command):
    __doc__ = """Display, set or remove a configuration option.

    Display the active value for a given option.

    If --all is specified, NAME is interpreted as a regular expression and all
    matching options are displayed mentioning their scope. The active value
    that bzr will take into account is the first one displayed for each option.

    If no NAME is given, --all .* is implied.

    Setting a value is achieved by using name=value without spaces. The value
    is set in the most relevant scope and can be checked by displaying the
    option again.
    """

    takes_args = ['name?']

    takes_options = [
        'directory',
        # FIXME: This should be a registry option so that plugins can register
        # their own config files (or not) -- vila 20101002
        commands.Option('scope', help='Reduce the scope to the specified'
                        ' configuration file',
                        type=unicode),
        commands.Option('all',
            help='Display all the defined values for the matching options.',
            ),
        commands.Option('remove', help='Remove the option from'
                        ' the configuration file'),
        ]

    _see_also = ['configuration']

    @commands.display_command
    def run(self, name=None, all=False, directory=None, scope=None,
            remove=False):
        if directory is None:
            directory = '.'
        directory = urlutils.normalize_url(directory)
        if remove and all:
            raise errors.BzrError(
                '--all and --remove are mutually exclusive.')
        elif remove:
            # Delete the option in the given scope
            self._remove_config_option(name, directory, scope)
        elif name is None:
            # Defaults to all options
            self._show_matching_options('.*', directory, scope)
        else:
            try:
                name, value = name.split('=', 1)
            except ValueError:
                # Display the option(s) value(s)
                if all:
                    self._show_matching_options(name, directory, scope)
                else:
                    self._show_value(name, directory, scope)
            else:
                if all:
                    raise errors.BzrError(
                        'Only one option can be set.')
                # Set the option value
                self._set_config_option(name, value, directory, scope)

    def _get_configs(self, directory, scope=None):
        """Iterate the configurations specified by ``directory`` and ``scope``.

        :param directory: Where the configurations are derived from.

        :param scope: A specific config to start from.
        """
        if scope is not None:
            if scope == 'bazaar':
                yield GlobalConfig()
            elif scope == 'locations':
                yield LocationConfig(directory)
            elif scope == 'branch':
                (_, br, _) = bzrdir.BzrDir.open_containing_tree_or_branch(
                    directory)
                yield br.get_config()
        else:
            try:
                (_, br, _) = bzrdir.BzrDir.open_containing_tree_or_branch(
                    directory)
                yield br.get_config()
            except errors.NotBranchError:
                yield LocationConfig(directory)
                yield GlobalConfig()

    def _show_value(self, name, directory, scope):
        displayed = False
        for c in self._get_configs(directory, scope):
            if displayed:
                break
            for (oname, value, section, conf_id, parser) in c._get_options():
                if name == oname:
                    # Display only the first value and exit

                    # FIXME: We need to use get_user_option to take policies
                    # into account and we need to make sure the option exists
                    # too (hence the two for loops), this needs a better API
                    # -- vila 20101117
                    value = c.get_user_option(name)
                    # Quote the value appropriately
                    value = parser._quote(value)
                    self.outf.write('%s\n' % (value,))
                    displayed = True
                    break
        if not displayed:
            raise errors.NoSuchConfigOption(name)

    def _show_matching_options(self, name, directory, scope):
        name = lazy_regex.lazy_compile(name)
        # We want any error in the regexp to be raised *now* so we need to
        # avoid the delay introduced by the lazy regexp.  But, we still do
        # want the nicer errors raised by lazy_regex.
        name._compile_and_collapse()
        cur_conf_id = None
        cur_section = None
        for c in self._get_configs(directory, scope):
            for (oname, value, section, conf_id, parser) in c._get_options():
                if name.search(oname):
                    if cur_conf_id != conf_id:
                        # Explain where the options are defined
                        self.outf.write('%s:\n' % (conf_id,))
                        cur_conf_id = conf_id
                        cur_section = None
                    if (section not in (None, 'DEFAULT')
                        and cur_section != section):
                        # Display the section if it's not the default (or only)
                        # one.
                        self.outf.write('  [%s]\n' % (section,))
                        cur_section = section
                    self.outf.write('  %s = %s\n' % (oname, value))

    def _set_config_option(self, name, value, directory, scope):
        for conf in self._get_configs(directory, scope):
            conf.set_user_option(name, value)
            break
        else:
            raise errors.NoSuchConfig(scope)

    def _remove_config_option(self, name, directory, scope):
        if name is None:
            raise errors.BzrCommandError(
                '--remove expects an option to remove.')
        removed = False
        for conf in self._get_configs(directory, scope):
            for (section_name, section, conf_id) in conf._get_sections():
                if scope is not None and conf_id != scope:
                    # Not the right configuration file
                    continue
                if name in section:
                    if conf_id != conf.config_id():
                        conf = self._get_configs(directory, conf_id).next()
                    # We use the first section in the first config where the
                    # option is defined to remove it
                    conf.remove_user_option(name, section_name)
                    removed = True
                    break
            break
        else:
            raise errors.NoSuchConfig(scope)
        if not removed:
            raise errors.NoSuchConfigOption(name)

# Test registries
#
# We need adapters that can build a Store or a Stack in a test context. Test
# classes, based on TestCaseWithTransport, can use the registry to parametrize
# themselves. The builder will receive a test instance and should return a
# ready-to-use store or stack.  Plugins that define new store/stacks can also
# register themselves here to be tested against the tests defined in
# bzrlib.tests.test_config. Note that the builder can be called multiple times
# for the same tests.

# The registered object should be a callable receiving a test instance
# parameter (inheriting from tests.TestCaseWithTransport) and returning a Store
# object.
test_store_builder_registry = registry.Registry()

# The registered object should be a callable receiving a test instance
# parameter (inheriting from tests.TestCaseWithTransport) and returning a Stack
# object.
test_stack_builder_registry = registry.Registry()<|MERGE_RESOLUTION|>--- conflicted
+++ resolved
@@ -3012,23 +3012,6 @@
         except KeyError:
             # Not registered
             opt = None
-<<<<<<< HEAD
-        if (opt is not None and opt.from_unicode is not None
-            and value is not None):
-            # If a value exists and the option provides a converter, use it
-            try:
-                converted = opt.from_unicode(value)
-            except (ValueError, TypeError):
-                # Invalid values are ignored
-                converted = None
-            if converted is None and opt.invalid is not None:
-                # The conversion failed
-                if opt.invalid == 'warning':
-                    trace.warning('Value "%s" is not valid for "%s"',
-                                  value, name)
-                elif opt.invalid == 'error':
-                    raise errors.ConfigOptionValueError(name, value)
-            value = converted
         if value is None:
             # If the option is registered, it may provide a default value
             if opt is not None:
@@ -3042,14 +3025,12 @@
                               % (name,))
             elif isinstance(value, (str, unicode)):
                 value = self._expand_options_in_string(value)
-=======
         if opt is not None:
             value = opt.convert_from_unicode(value)
             if value is None:
                 # The conversion failed or there was no value to convert,
                 # fallback to the default value
                 value = opt.convert_from_unicode(opt.get_default())
->>>>>>> 044651cf
         for hook in ConfigHooks['get']:
             hook(self, name, value)
         return value
