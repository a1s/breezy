# Copyright (C) 2005-2010 Canonical Ltd
#   Authors: Robert Collins <robert.collins@canonical.com>
#            and others
#
# This program is free software; you can redistribute it and/or modify
# it under the terms of the GNU General Public License as published by
# the Free Software Foundation; either version 2 of the License, or
# (at your option) any later version.
#
# This program is distributed in the hope that it will be useful,
# but WITHOUT ANY WARRANTY; without even the implied warranty of
# MERCHANTABILITY or FITNESS FOR A PARTICULAR PURPOSE.  See the
# GNU General Public License for more details.
#
# You should have received a copy of the GNU General Public License
# along with this program; if not, write to the Free Software
# Foundation, Inc., 51 Franklin Street, Fifth Floor, Boston, MA 02110-1301 USA

"""Configuration that affects the behaviour of Bazaar.

Currently this configuration resides in ~/.bazaar/bazaar.conf
and ~/.bazaar/locations.conf, which is written to by bzr.

In bazaar.conf the following options may be set:
[DEFAULT]
editor=name-of-program
email=Your Name <your@email.address>
check_signatures=require|ignore|check-available(default)
create_signatures=always|never|when-required(default)
gpg_signing_command=name-of-program
log_format=name-of-format

in locations.conf, you specify the url of a branch and options for it.
Wildcards may be used - * and ? as normal in shell completion. Options
set in both bazaar.conf and locations.conf are overridden by the locations.conf
setting.
[/home/robertc/source]
recurse=False|True(default)
email= as above
check_signatures= as above
create_signatures= as above.

explanation of options
----------------------
editor - this option sets the pop up editor to use during commits.
email - this option sets the user id bzr will use when committing.
check_signatures - this option controls whether bzr will require good gpg
                   signatures, ignore them, or check them if they are
                   present.
create_signatures - this option controls whether bzr will always create
                    gpg signatures, never create them, or create them if the
                    branch is configured to require them.
log_format - this option sets the default log format.  Possible values are
             long, short, line, or a plugin can register new formats.

In bazaar.conf you can also define aliases in the ALIASES sections, example

[ALIASES]
lastlog=log --line -r-10..-1
ll=log --line -r-10..-1
h=help
up=pull
"""

import os
import sys

from bzrlib.lazy_import import lazy_import
lazy_import(globals(), """
import errno
from fnmatch import fnmatch
import re
from cStringIO import StringIO

import bzrlib
from bzrlib import (
    atomicfile,
    debug,
    errors,
    mail_client,
    osutils,
    registry,
    symbol_versioning,
    trace,
    ui,
    urlutils,
    win32utils,
    )
from bzrlib.util.configobj import configobj
""")


CHECK_IF_POSSIBLE=0
CHECK_ALWAYS=1
CHECK_NEVER=2


SIGN_WHEN_REQUIRED=0
SIGN_ALWAYS=1
SIGN_NEVER=2


POLICY_NONE = 0
POLICY_NORECURSE = 1
POLICY_APPENDPATH = 2

_policy_name = {
    POLICY_NONE: None,
    POLICY_NORECURSE: 'norecurse',
    POLICY_APPENDPATH: 'appendpath',
    }
_policy_value = {
    None: POLICY_NONE,
    'none': POLICY_NONE,
    'norecurse': POLICY_NORECURSE,
    'appendpath': POLICY_APPENDPATH,
    }


STORE_LOCATION = POLICY_NONE
STORE_LOCATION_NORECURSE = POLICY_NORECURSE
STORE_LOCATION_APPENDPATH = POLICY_APPENDPATH
STORE_BRANCH = 3
STORE_GLOBAL = 4

_ConfigObj = None
def ConfigObj(*args, **kwargs):
    global _ConfigObj
    if _ConfigObj is None:
        class ConfigObj(configobj.ConfigObj):

            def get_bool(self, section, key):
                return self[section].as_bool(key)

            def get_value(self, section, name):
                # Try [] for the old DEFAULT section.
                if section == "DEFAULT":
                    try:
                        return self[name]
                    except KeyError:
                        pass
                return self[section][name]
        _ConfigObj = ConfigObj
    return _ConfigObj(*args, **kwargs)


class Config(object):
    """A configuration policy - what username, editor, gpg needs etc."""

    def __init__(self):
        super(Config, self).__init__()

    def get_editor(self):
        """Get the users pop up editor."""
        raise NotImplementedError

    def get_change_editor(self, old_tree, new_tree):
        from bzrlib import diff
        cmd = self._get_change_editor()
        if cmd is None:
            return None
        return diff.DiffFromTool.from_string(cmd, old_tree, new_tree,
                                             sys.stdout)


    def get_mail_client(self):
        """Get a mail client to use"""
        selected_client = self.get_user_option('mail_client')
        _registry = mail_client.mail_client_registry
        try:
            mail_client_class = _registry.get(selected_client)
        except KeyError:
            raise errors.UnknownMailClient(selected_client)
        return mail_client_class(self)

    def _get_signature_checking(self):
        """Template method to override signature checking policy."""

    def _get_signing_policy(self):
        """Template method to override signature creation policy."""

    def _get_user_option(self, option_name):
        """Template method to provide a user option."""
        return None

    def get_user_option(self, option_name):
        """Get a generic option - no special process, no default."""
        return self._get_user_option(option_name)

    def get_user_option_as_bool(self, option_name):
        """Get a generic option as a boolean - no special process, no default.

        :return None if the option doesn't exist or its value can't be
            interpreted as a boolean. Returns True or False otherwise.
        """
        s = self._get_user_option(option_name)
        if s is None:
            # The option doesn't exist
            return None
        val = ui.bool_from_string(s)
        if val is None:
            # The value can't be interpreted as a boolean
            trace.warning('Value "%s" is not a boolean for "%s"',
                          s, option_name)
        return val

    def get_user_option_as_list(self, option_name):
        """Get a generic option as a list - no special process, no default.

        :return None if the option doesn't exist. Returns the value as a list
            otherwise.
        """
        l = self._get_user_option(option_name)
        if isinstance(l, (str, unicode)):
            # A single value, most probably the user forgot the final ','
            l = [l]
        return l

    def gpg_signing_command(self):
        """What program should be used to sign signatures?"""
        result = self._gpg_signing_command()
        if result is None:
            result = "gpg"
        return result

    def _gpg_signing_command(self):
        """See gpg_signing_command()."""
        return None

    def log_format(self):
        """What log format should be used"""
        result = self._log_format()
        if result is None:
            result = "long"
        return result

    def _log_format(self):
        """See log_format()."""
        return None

    def post_commit(self):
        """An ordered list of python functions to call.

        Each function takes branch, rev_id as parameters.
        """
        return self._post_commit()

    def _post_commit(self):
        """See Config.post_commit."""
        return None

    def user_email(self):
        """Return just the email component of a username."""
        return extract_email_address(self.username())

    def username(self):
        """Return email-style username.

        Something similar to 'Martin Pool <mbp@sourcefrog.net>'

        $BZR_EMAIL can be set to override this, then
        the concrete policy type is checked, and finally
        $EMAIL is examined.
        If no username can be found, errors.NoWhoami exception is raised.

        TODO: Check it's reasonably well-formed.
        """
        v = os.environ.get('BZR_EMAIL')
        if v:
            return v.decode(osutils.get_user_encoding())

        v = self._get_user_id()
        if v:
            return v

        v = os.environ.get('EMAIL')
        if v:
            return v.decode(osutils.get_user_encoding())

        raise errors.NoWhoami()

    def ensure_username(self):
        """Raise errors.NoWhoami if username is not set.

        This method relies on the username() function raising the error.
        """
        self.username()

    def signature_checking(self):
        """What is the current policy for signature checking?."""
        policy = self._get_signature_checking()
        if policy is not None:
            return policy
        return CHECK_IF_POSSIBLE

    def signing_policy(self):
        """What is the current policy for signature checking?."""
        policy = self._get_signing_policy()
        if policy is not None:
            return policy
        return SIGN_WHEN_REQUIRED

    def signature_needed(self):
        """Is a signature needed when committing ?."""
        policy = self._get_signing_policy()
        if policy is None:
            policy = self._get_signature_checking()
            if policy is not None:
                trace.warning("Please use create_signatures,"
                              " not check_signatures to set signing policy.")
            if policy == CHECK_ALWAYS:
                return True
        elif policy == SIGN_ALWAYS:
            return True
        return False

    def get_alias(self, value):
        return self._get_alias(value)

    def _get_alias(self, value):
        pass

    def get_nickname(self):
        return self._get_nickname()

    def _get_nickname(self):
        return None

    def get_bzr_remote_path(self):
        try:
            return os.environ['BZR_REMOTE_PATH']
        except KeyError:
            path = self.get_user_option("bzr_remote_path")
            if path is None:
                path = 'bzr'
            return path

    def suppress_warning(self, warning):
        """Should the warning be suppressed or emitted.

        :param warning: The name of the warning being tested.

        :returns: True if the warning should be suppressed, False otherwise.
        """
        warnings = self.get_user_option_as_list('suppress_warnings')
        if warnings is None or warning not in warnings:
            return False
        else:
            return True


class IniBasedConfig(Config):
    """A configuration policy that draws from ini files."""

    def __init__(self, get_filename):
        super(IniBasedConfig, self).__init__()
        self._get_filename = get_filename
        self._parser = None

    def _get_parser(self, file=None):
        if self._parser is not None:
            return self._parser
        if file is None:
            input = self._get_filename()
        else:
            input = file
        try:
            self._parser = ConfigObj(input, encoding='utf-8')
        except configobj.ConfigObjError, e:
            raise errors.ParseConfigError(e.errors, e.config.filename)
        return self._parser

    def _get_matching_sections(self):
        """Return an ordered list of (section_name, extra_path) pairs.

        If the section contains inherited configuration, extra_path is
        a string containing the additional path components.
        """
        section = self._get_section()
        if section is not None:
            return [(section, '')]
        else:
            return []

    def _get_section(self):
        """Override this to define the section used by the config."""
        return "DEFAULT"

    def _get_option_policy(self, section, option_name):
        """Return the policy for the given (section, option_name) pair."""
        return POLICY_NONE

    def _get_change_editor(self):
        return self.get_user_option('change_editor')

    def _get_signature_checking(self):
        """See Config._get_signature_checking."""
        policy = self._get_user_option('check_signatures')
        if policy:
            return self._string_to_signature_policy(policy)

    def _get_signing_policy(self):
        """See Config._get_signing_policy"""
        policy = self._get_user_option('create_signatures')
        if policy:
            return self._string_to_signing_policy(policy)

    def _get_user_id(self):
        """Get the user id from the 'email' key in the current section."""
        return self._get_user_option('email')

    def _get_user_option(self, option_name):
        """See Config._get_user_option."""
        for (section, extra_path) in self._get_matching_sections():
            try:
                value = self._get_parser().get_value(section, option_name)
            except KeyError:
                continue
            policy = self._get_option_policy(section, option_name)
            if policy == POLICY_NONE:
                return value
            elif policy == POLICY_NORECURSE:
                # norecurse items only apply to the exact path
                if extra_path:
                    continue
                else:
                    return value
            elif policy == POLICY_APPENDPATH:
                if extra_path:
                    value = urlutils.join(value, extra_path)
                return value
            else:
                raise AssertionError('Unexpected config policy %r' % policy)
        else:
            return None

    def _gpg_signing_command(self):
        """See Config.gpg_signing_command."""
        return self._get_user_option('gpg_signing_command')

    def _log_format(self):
        """See Config.log_format."""
        return self._get_user_option('log_format')

    def _post_commit(self):
        """See Config.post_commit."""
        return self._get_user_option('post_commit')

    def _string_to_signature_policy(self, signature_string):
        """Convert a string to a signing policy."""
        if signature_string.lower() == 'check-available':
            return CHECK_IF_POSSIBLE
        if signature_string.lower() == 'ignore':
            return CHECK_NEVER
        if signature_string.lower() == 'require':
            return CHECK_ALWAYS
        raise errors.BzrError("Invalid signatures policy '%s'"
                              % signature_string)

    def _string_to_signing_policy(self, signature_string):
        """Convert a string to a signing policy."""
        if signature_string.lower() == 'when-required':
            return SIGN_WHEN_REQUIRED
        if signature_string.lower() == 'never':
            return SIGN_NEVER
        if signature_string.lower() == 'always':
            return SIGN_ALWAYS
        raise errors.BzrError("Invalid signing policy '%s'"
                              % signature_string)

    def _get_alias(self, value):
        try:
            return self._get_parser().get_value("ALIASES",
                                                value)
        except KeyError:
            pass

    def _get_nickname(self):
        return self.get_user_option('nickname')

    def _write_config_file(self):
<<<<<<< HEAD
        atomic_file = atomicfile.AtomicFile(self._get_filename())
        self._get_parser().write(atomic_file)
        atomic_file.commit()
        atomic_file.close()
=======
        filename = self._get_filename()
        atomic_file = atomicfile.AtomicFile(filename)
        self._get_parser().write(atomic_file)
        atomic_file.commit()
        atomic_file.close()
        osutils.copy_ownership_from_path(filename)
>>>>>>> 8704c1c7


class GlobalConfig(IniBasedConfig):
    """The configuration that should be used for a specific location."""

    def get_editor(self):
        return self._get_user_option('editor')

    def __init__(self):
        super(GlobalConfig, self).__init__(config_filename)

    def set_user_option(self, option, value):
        """Save option and its value in the configuration."""
        self._set_option(option, value, 'DEFAULT')

    def get_aliases(self):
        """Return the aliases section."""
        if 'ALIASES' in self._get_parser():
            return self._get_parser()['ALIASES']
        else:
            return {}

    def set_alias(self, alias_name, alias_command):
        """Save the alias in the configuration."""
        self._set_option(alias_name, alias_command, 'ALIASES')

    def unset_alias(self, alias_name):
        """Unset an existing alias."""
        aliases = self._get_parser().get('ALIASES')
        if not aliases or alias_name not in aliases:
            raise errors.NoSuchAlias(alias_name)
        del aliases[alias_name]
        self._write_config_file()

    def _set_option(self, option, value, section):
        # FIXME: RBC 20051029 This should refresh the parser and also take a
        # file lock on bazaar.conf.
        conf_dir = os.path.dirname(self._get_filename())
        ensure_config_dir_exists(conf_dir)
        self._get_parser().setdefault(section, {})[option] = value
        self._write_config_file()


class LocationConfig(IniBasedConfig):
    """A configuration object that gives the policy for a location."""

    def __init__(self, location):
        name_generator = locations_config_filename
        if (not os.path.exists(name_generator()) and
                os.path.exists(branches_config_filename())):
            if sys.platform == 'win32':
                trace.warning('Please rename %s to %s'
                              % (branches_config_filename(),
                                 locations_config_filename()))
            else:
                trace.warning('Please rename ~/.bazaar/branches.conf'
                              ' to ~/.bazaar/locations.conf')
            name_generator = branches_config_filename
        super(LocationConfig, self).__init__(name_generator)
        # local file locations are looked up by local path, rather than
        # by file url. This is because the config file is a user
        # file, and we would rather not expose the user to file urls.
        if location.startswith('file://'):
            location = urlutils.local_path_from_url(location)
        self.location = location

    def _get_matching_sections(self):
        """Return an ordered list of section names matching this location."""
        sections = self._get_parser()
        location_names = self.location.split('/')
        if self.location.endswith('/'):
            del location_names[-1]
        matches=[]
        for section in sections:
            # location is a local path if possible, so we need
            # to convert 'file://' urls to local paths if necessary.
            # This also avoids having file:///path be a more exact
            # match than '/path'.
            if section.startswith('file://'):
                section_path = urlutils.local_path_from_url(section)
            else:
                section_path = section
            section_names = section_path.split('/')
            if section.endswith('/'):
                del section_names[-1]
            names = zip(location_names, section_names)
            matched = True
            for name in names:
                if not fnmatch(name[0], name[1]):
                    matched = False
                    break
            if not matched:
                continue
            # so, for the common prefix they matched.
            # if section is longer, no match.
            if len(section_names) > len(location_names):
                continue
            matches.append((len(section_names), section,
                            '/'.join(location_names[len(section_names):])))
        matches.sort(reverse=True)
        sections = []
        for (length, section, extra_path) in matches:
            sections.append((section, extra_path))
            # should we stop looking for parent configs here?
            try:
                if self._get_parser()[section].as_bool('ignore_parents'):
                    break
            except KeyError:
                pass
        return sections

    def _get_option_policy(self, section, option_name):
        """Return the policy for the given (section, option_name) pair."""
        # check for the old 'recurse=False' flag
        try:
            recurse = self._get_parser()[section].as_bool('recurse')
        except KeyError:
            recurse = True
        if not recurse:
            return POLICY_NORECURSE

        policy_key = option_name + ':policy'
        try:
            policy_name = self._get_parser()[section][policy_key]
        except KeyError:
            policy_name = None

        return _policy_value[policy_name]

    def _set_option_policy(self, section, option_name, option_policy):
        """Set the policy for the given option name in the given section."""
        # The old recurse=False option affects all options in the
        # section.  To handle multiple policies in the section, we
        # need to convert it to a policy_norecurse key.
        try:
            recurse = self._get_parser()[section].as_bool('recurse')
        except KeyError:
            pass
        else:
            symbol_versioning.warn(
                'The recurse option is deprecated as of 0.14.  '
                'The section "%s" has been converted to use policies.'
                % section,
                DeprecationWarning)
            del self._get_parser()[section]['recurse']
            if not recurse:
                for key in self._get_parser()[section].keys():
                    if not key.endswith(':policy'):
                        self._get_parser()[section][key +
                                                    ':policy'] = 'norecurse'

        policy_key = option_name + ':policy'
        policy_name = _policy_name[option_policy]
        if policy_name is not None:
            self._get_parser()[section][policy_key] = policy_name
        else:
            if policy_key in self._get_parser()[section]:
                del self._get_parser()[section][policy_key]

    def set_user_option(self, option, value, store=STORE_LOCATION):
        """Save option and its value in the configuration."""
        if store not in [STORE_LOCATION,
                         STORE_LOCATION_NORECURSE,
                         STORE_LOCATION_APPENDPATH]:
            raise ValueError('bad storage policy %r for %r' %
                (store, option))
        # FIXME: RBC 20051029 This should refresh the parser and also take a
        # file lock on locations.conf.
        conf_dir = os.path.dirname(self._get_filename())
        ensure_config_dir_exists(conf_dir)
        location = self.location
        if location.endswith('/'):
            location = location[:-1]
        if (not location in self._get_parser() and
            not location + '/' in self._get_parser()):
            self._get_parser()[location]={}
        elif location + '/' in self._get_parser():
            location = location + '/'
        self._get_parser()[location][option]=value
        # the allowed values of store match the config policies
        self._set_option_policy(location, option, store)
        self._write_config_file()


class BranchConfig(Config):
    """A configuration object giving the policy for a branch."""

    def _get_branch_data_config(self):
        if self._branch_data_config is None:
            self._branch_data_config = TreeConfig(self.branch)
        return self._branch_data_config

    def _get_location_config(self):
        if self._location_config is None:
            self._location_config = LocationConfig(self.branch.base)
        return self._location_config

    def _get_global_config(self):
        if self._global_config is None:
            self._global_config = GlobalConfig()
        return self._global_config

    def _get_best_value(self, option_name):
        """This returns a user option from local, tree or global config.

        They are tried in that order.  Use get_safe_value if trusted values
        are necessary.
        """
        for source in self.option_sources:
            value = getattr(source(), option_name)()
            if value is not None:
                return value
        return None

    def _get_safe_value(self, option_name):
        """This variant of get_best_value never returns untrusted values.

        It does not return values from the branch data, because the branch may
        not be controlled by the user.

        We may wish to allow locations.conf to control whether branches are
        trusted in the future.
        """
        for source in (self._get_location_config, self._get_global_config):
            value = getattr(source(), option_name)()
            if value is not None:
                return value
        return None

    def _get_user_id(self):
        """Return the full user id for the branch.

        e.g. "John Hacker <jhacker@example.com>"
        This is looked up in the email controlfile for the branch.
        """
        try:
            return (self.branch._transport.get_bytes("email")
                    .decode(osutils.get_user_encoding())
                    .rstrip("\r\n"))
        except errors.NoSuchFile, e:
            pass

        return self._get_best_value('_get_user_id')

    def _get_change_editor(self):
        return self._get_best_value('_get_change_editor')

    def _get_signature_checking(self):
        """See Config._get_signature_checking."""
        return self._get_best_value('_get_signature_checking')

    def _get_signing_policy(self):
        """See Config._get_signing_policy."""
        return self._get_best_value('_get_signing_policy')

    def _get_user_option(self, option_name):
        """See Config._get_user_option."""
        for source in self.option_sources:
            value = source()._get_user_option(option_name)
            if value is not None:
                return value
        return None

    def set_user_option(self, name, value, store=STORE_BRANCH,
        warn_masked=False):
        if store == STORE_BRANCH:
            self._get_branch_data_config().set_option(value, name)
        elif store == STORE_GLOBAL:
            self._get_global_config().set_user_option(name, value)
        else:
            self._get_location_config().set_user_option(name, value, store)
        if not warn_masked:
            return
        if store in (STORE_GLOBAL, STORE_BRANCH):
            mask_value = self._get_location_config().get_user_option(name)
            if mask_value is not None:
                trace.warning('Value "%s" is masked by "%s" from'
                              ' locations.conf', value, mask_value)
            else:
                if store == STORE_GLOBAL:
                    branch_config = self._get_branch_data_config()
                    mask_value = branch_config.get_user_option(name)
                    if mask_value is not None:
                        trace.warning('Value "%s" is masked by "%s" from'
                                      ' branch.conf', value, mask_value)

    def _gpg_signing_command(self):
        """See Config.gpg_signing_command."""
        return self._get_safe_value('_gpg_signing_command')

    def __init__(self, branch):
        super(BranchConfig, self).__init__()
        self._location_config = None
        self._branch_data_config = None
        self._global_config = None
        self.branch = branch
        self.option_sources = (self._get_location_config,
                               self._get_branch_data_config,
                               self._get_global_config)

    def _post_commit(self):
        """See Config.post_commit."""
        return self._get_safe_value('_post_commit')

    def _get_nickname(self):
        value = self._get_explicit_nickname()
        if value is not None:
            return value
        return urlutils.unescape(self.branch.base.split('/')[-2])

    def has_explicit_nickname(self):
        """Return true if a nickname has been explicitly assigned."""
        return self._get_explicit_nickname() is not None

    def _get_explicit_nickname(self):
        return self._get_best_value('_get_nickname')

    def _log_format(self):
        """See Config.log_format."""
        return self._get_best_value('_log_format')


def ensure_config_dir_exists(path=None):
    """Make sure a configuration directory exists.
    This makes sure that the directory exists.
    On windows, since configuration directories are 2 levels deep,
    it makes sure both the directory and the parent directory exists.
    """
    if path is None:
        path = config_dir()
    if not os.path.isdir(path):
        if sys.platform == 'win32':
            parent_dir = os.path.dirname(path)
            if not os.path.isdir(parent_dir):
                trace.mutter('creating config parent directory: %r', parent_dir)
            os.mkdir(parent_dir)
        trace.mutter('creating config directory: %r', path)
        os.mkdir(path)
        osutils.copy_ownership_from_path(path)


def config_dir():
    """Return per-user configuration directory.

    By default this is ~/.bazaar/

    TODO: Global option --config-dir to override this.
    """
    base = os.environ.get('BZR_HOME', None)
    if sys.platform == 'win32':
        if base is None:
            base = win32utils.get_appdata_location_unicode()
        if base is None:
            base = os.environ.get('HOME', None)
        if base is None:
            raise errors.BzrError('You must have one of BZR_HOME, APPDATA,'
                                  ' or HOME set')
        return osutils.pathjoin(base, 'bazaar', '2.0')
    else:
        if base is None:
            base = os.path.expanduser("~")
        return osutils.pathjoin(base, ".bazaar")


def config_filename():
    """Return per-user configuration ini file filename."""
    return osutils.pathjoin(config_dir(), 'bazaar.conf')


def branches_config_filename():
    """Return per-user configuration ini file filename."""
    return osutils.pathjoin(config_dir(), 'branches.conf')


def locations_config_filename():
    """Return per-user configuration ini file filename."""
    return osutils.pathjoin(config_dir(), 'locations.conf')


def authentication_config_filename():
    """Return per-user authentication ini file filename."""
    return osutils.pathjoin(config_dir(), 'authentication.conf')


def user_ignore_config_filename():
    """Return the user default ignore filename"""
    return osutils.pathjoin(config_dir(), 'ignore')


def crash_dir():
    """Return the directory name to store crash files.

    This doesn't implicitly create it.

    On Windows it's in the config directory; elsewhere it's /var/crash
    which may be monitored by apport.  It can be overridden by
    $APPORT_CRASH_DIR.
    """
    if sys.platform == 'win32':
        return osutils.pathjoin(config_dir(), 'Crash')
    else:
        # XXX: hardcoded in apport_python_hook.py; therefore here too -- mbp
        # 2010-01-31
        return os.environ.get('APPORT_CRASH_DIR', '/var/crash')


def xdg_cache_dir():
    # See http://standards.freedesktop.org/basedir-spec/latest/ar01s03.html
    # Possibly this should be different on Windows?
    e = os.environ.get('XDG_CACHE_DIR', None)
    if e:
        return e
    else:
        return os.path.expanduser('~/.cache')


def parse_username(username):
    """Parse e-mail username and return a (name, address) tuple."""
    match = re.match(r'(.*?)\s*<?([\w+.-]+@[\w+.-]+)>?', username)
    if match is None:
        return (username, '')
    else:
        return (match.group(1), match.group(2))


def extract_email_address(e):
    """Return just the address part of an email string.

    That is just the user@domain part, nothing else.
    This part is required to contain only ascii characters.
    If it can't be extracted, raises an error.

    >>> extract_email_address('Jane Tester <jane@test.com>')
    "jane@test.com"
    """
    name, email = parse_username(e)
    if not email:
        raise errors.NoEmailInUsername(e)
    return email


class TreeConfig(IniBasedConfig):
    """Branch configuration data associated with its contents, not location"""

    # XXX: Really needs a better name, as this is not part of the tree! -- mbp 20080507

    def __init__(self, branch):
        self._config = branch._get_config()
        self.branch = branch

    def _get_parser(self, file=None):
        if file is not None:
            return IniBasedConfig._get_parser(file)
        return self._config._get_configobj()

    def get_option(self, name, section=None, default=None):
        self.branch.lock_read()
        try:
            return self._config.get_option(name, section, default)
        finally:
            self.branch.unlock()

    def set_option(self, value, name, section=None):
        """Set a per-branch configuration option"""
        self.branch.lock_write()
        try:
            self._config.set_option(value, name, section)
        finally:
            self.branch.unlock()


class AuthenticationConfig(object):
    """The authentication configuration file based on a ini file.

    Implements the authentication.conf file described in
    doc/developers/authentication-ring.txt.
    """

    def __init__(self, _file=None):
        self._config = None # The ConfigObj
        if _file is None:
            self._filename = authentication_config_filename()
            self._input = self._filename = authentication_config_filename()
        else:
            # Tests can provide a string as _file
            self._filename = None
            self._input = _file

    def _get_config(self):
        if self._config is not None:
            return self._config
        try:
            # FIXME: Should we validate something here ? Includes: empty
            # sections are useless, at least one of
            # user/password/password_encoding should be defined, etc.

            # Note: the encoding below declares that the file itself is utf-8
            # encoded, but the values in the ConfigObj are always Unicode.
            self._config = ConfigObj(self._input, encoding='utf-8')
        except configobj.ConfigObjError, e:
            raise errors.ParseConfigError(e.errors, e.config.filename)
        return self._config

    def _save(self):
        """Save the config file, only tests should use it for now."""
        conf_dir = os.path.dirname(self._filename)
        ensure_config_dir_exists(conf_dir)
        f = file(self._filename, 'wb')
        try:
            self._get_config().write(f)
        finally:
            f.close()

    def _set_option(self, section_name, option_name, value):
        """Set an authentication configuration option"""
        conf = self._get_config()
        section = conf.get(section_name)
        if section is None:
            conf[section] = {}
            section = conf[section]
        section[option_name] = value
        self._save()

    def get_credentials(self, scheme, host, port=None, user=None, path=None, 
                        realm=None):
        """Returns the matching credentials from authentication.conf file.

        :param scheme: protocol

        :param host: the server address

        :param port: the associated port (optional)

        :param user: login (optional)

        :param path: the absolute path on the server (optional)
        
        :param realm: the http authentication realm (optional)

        :return: A dict containing the matching credentials or None.
           This includes:
           - name: the section name of the credentials in the
             authentication.conf file,
           - user: can't be different from the provided user if any,
           - scheme: the server protocol,
           - host: the server address,
           - port: the server port (can be None),
           - path: the absolute server path (can be None),
           - realm: the http specific authentication realm (can be None),
           - password: the decoded password, could be None if the credential
             defines only the user
           - verify_certificates: https specific, True if the server
             certificate should be verified, False otherwise.
        """
        credentials = None
        for auth_def_name, auth_def in self._get_config().items():
            if type(auth_def) is not configobj.Section:
                raise ValueError("%s defined outside a section" % auth_def_name)

            a_scheme, a_host, a_user, a_path = map(
                auth_def.get, ['scheme', 'host', 'user', 'path'])

            try:
                a_port = auth_def.as_int('port')
            except KeyError:
                a_port = None
            except ValueError:
                raise ValueError("'port' not numeric in %s" % auth_def_name)
            try:
                a_verify_certificates = auth_def.as_bool('verify_certificates')
            except KeyError:
                a_verify_certificates = True
            except ValueError:
                raise ValueError(
                    "'verify_certificates' not boolean in %s" % auth_def_name)

            # Attempt matching
            if a_scheme is not None and scheme != a_scheme:
                continue
            if a_host is not None:
                if not (host == a_host
                        or (a_host.startswith('.') and host.endswith(a_host))):
                    continue
            if a_port is not None and port != a_port:
                continue
            if (a_path is not None and path is not None
                and not path.startswith(a_path)):
                continue
            if (a_user is not None and user is not None
                and a_user != user):
                # Never contradict the caller about the user to be used
                continue
            if a_user is None:
                # Can't find a user
                continue
            # Prepare a credentials dictionary with additional keys
            # for the credential providers
            credentials = dict(name=auth_def_name,
                               user=a_user,
                               scheme=a_scheme,
                               host=host,
                               port=port,
                               path=path,
                               realm=realm,
                               password=auth_def.get('password', None),
                               verify_certificates=a_verify_certificates)
            # Decode the password in the credentials (or get one)
            self.decode_password(credentials,
                                 auth_def.get('password_encoding', None))
            if 'auth' in debug.debug_flags:
                trace.mutter("Using authentication section: %r", auth_def_name)
            break

        if credentials is None:
            # No credentials were found in authentication.conf, try the fallback
            # credentials stores.
            credentials = credential_store_registry.get_fallback_credentials(
                scheme, host, port, user, path, realm)

        return credentials

    def set_credentials(self, name, host, user, scheme=None, password=None,
                        port=None, path=None, verify_certificates=None,
                        realm=None):
        """Set authentication credentials for a host.

        Any existing credentials with matching scheme, host, port and path
        will be deleted, regardless of name.

        :param name: An arbitrary name to describe this set of credentials.
        :param host: Name of the host that accepts these credentials.
        :param user: The username portion of these credentials.
        :param scheme: The URL scheme (e.g. ssh, http) the credentials apply
            to.
        :param password: Password portion of these credentials.
        :param port: The IP port on the host that these credentials apply to.
        :param path: A filesystem path on the host that these credentials
            apply to.
        :param verify_certificates: On https, verify server certificates if
            True.
        :param realm: The http authentication realm (optional).
        """
        values = {'host': host, 'user': user}
        if password is not None:
            values['password'] = password
        if scheme is not None:
            values['scheme'] = scheme
        if port is not None:
            values['port'] = '%d' % port
        if path is not None:
            values['path'] = path
        if verify_certificates is not None:
            values['verify_certificates'] = str(verify_certificates)
        if realm is not None:
            values['realm'] = realm
        config = self._get_config()
        for_deletion = []
        for section, existing_values in config.items():
            for key in ('scheme', 'host', 'port', 'path', 'realm'):
                if existing_values.get(key) != values.get(key):
                    break
            else:
                del config[section]
        config.update({name: values})
        self._save()

    def get_user(self, scheme, host, port=None, realm=None, path=None,
                 prompt=None, ask=False, default=None):
        """Get a user from authentication file.

        :param scheme: protocol

        :param host: the server address

        :param port: the associated port (optional)

        :param realm: the realm sent by the server (optional)

        :param path: the absolute path on the server (optional)

        :param ask: Ask the user if there is no explicitly configured username 
                    (optional)

        :param default: The username returned if none is defined (optional).

        :return: The found user.
        """
        credentials = self.get_credentials(scheme, host, port, user=None,
                                           path=path, realm=realm)
        if credentials is not None:
            user = credentials['user']
        else:
            user = None
        if user is None:
            if ask:
                if prompt is None:
                    # Create a default prompt suitable for most cases
                    prompt = scheme.upper() + ' %(host)s username'
                # Special handling for optional fields in the prompt
                if port is not None:
                    prompt_host = '%s:%d' % (host, port)
                else:
                    prompt_host = host
                user = ui.ui_factory.get_username(prompt, host=prompt_host)
            else:
                user = default
        return user

    def get_password(self, scheme, host, user, port=None,
                     realm=None, path=None, prompt=None):
        """Get a password from authentication file or prompt the user for one.

        :param scheme: protocol

        :param host: the server address

        :param port: the associated port (optional)

        :param user: login

        :param realm: the realm sent by the server (optional)

        :param path: the absolute path on the server (optional)

        :return: The found password or the one entered by the user.
        """
        credentials = self.get_credentials(scheme, host, port, user, path,
                                           realm)
        if credentials is not None:
            password = credentials['password']
            if password is not None and scheme is 'ssh':
                trace.warning('password ignored in section [%s],'
                              ' use an ssh agent instead'
                              % credentials['name'])
                password = None
        else:
            password = None
        # Prompt user only if we could't find a password
        if password is None:
            if prompt is None:
                # Create a default prompt suitable for most cases
                prompt = '%s' % scheme.upper() + ' %(user)s@%(host)s password'
            # Special handling for optional fields in the prompt
            if port is not None:
                prompt_host = '%s:%d' % (host, port)
            else:
                prompt_host = host
            password = ui.ui_factory.get_password(prompt,
                                                  host=prompt_host, user=user)
        return password

    def decode_password(self, credentials, encoding):
        try:
            cs = credential_store_registry.get_credential_store(encoding)
        except KeyError:
            raise ValueError('%r is not a known password_encoding' % encoding)
        credentials['password'] = cs.decode_password(credentials)
        return credentials


class CredentialStoreRegistry(registry.Registry):
    """A class that registers credential stores.

    A credential store provides access to credentials via the password_encoding
    field in authentication.conf sections.

    Except for stores provided by bzr itself, most stores are expected to be
    provided by plugins that will therefore use
    register_lazy(password_encoding, module_name, member_name, help=help,
    fallback=fallback) to install themselves.

    A fallback credential store is one that is queried if no credentials can be
    found via authentication.conf.
    """

    def get_credential_store(self, encoding=None):
        cs = self.get(encoding)
        if callable(cs):
            cs = cs()
        return cs

    def is_fallback(self, name):
        """Check if the named credentials store should be used as fallback."""
        return self.get_info(name)

    def get_fallback_credentials(self, scheme, host, port=None, user=None,
                                 path=None, realm=None):
        """Request credentials from all fallback credentials stores.

        The first credentials store that can provide credentials wins.
        """
        credentials = None
        for name in self.keys():
            if not self.is_fallback(name):
                continue
            cs = self.get_credential_store(name)
            credentials = cs.get_credentials(scheme, host, port, user,
                                             path, realm)
            if credentials is not None:
                # We found some credentials
                break
        return credentials

    def register(self, key, obj, help=None, override_existing=False,
                 fallback=False):
        """Register a new object to a name.

        :param key: This is the key to use to request the object later.
        :param obj: The object to register.
        :param help: Help text for this entry. This may be a string or
                a callable. If it is a callable, it should take two
                parameters (registry, key): this registry and the key that
                the help was registered under.
        :param override_existing: Raise KeyErorr if False and something has
                already been registered for that key. If True, ignore if there
                is an existing key (always register the new value).
        :param fallback: Whether this credential store should be 
                used as fallback.
        """
        return super(CredentialStoreRegistry,
                     self).register(key, obj, help, info=fallback,
                                    override_existing=override_existing)

    def register_lazy(self, key, module_name, member_name,
                      help=None, override_existing=False,
                      fallback=False):
        """Register a new credential store to be loaded on request.

        :param module_name: The python path to the module. Such as 'os.path'.
        :param member_name: The member of the module to return.  If empty or
                None, get() will return the module itself.
        :param help: Help text for this entry. This may be a string or
                a callable.
        :param override_existing: If True, replace the existing object
                with the new one. If False, if there is already something
                registered with the same key, raise a KeyError
        :param fallback: Whether this credential store should be 
                used as fallback.
        """
        return super(CredentialStoreRegistry, self).register_lazy(
            key, module_name, member_name, help,
            info=fallback, override_existing=override_existing)


credential_store_registry = CredentialStoreRegistry()


class CredentialStore(object):
    """An abstract class to implement storage for credentials"""

    def decode_password(self, credentials):
        """Returns a clear text password for the provided credentials."""
        raise NotImplementedError(self.decode_password)

    def get_credentials(self, scheme, host, port=None, user=None, path=None,
                        realm=None):
        """Return the matching credentials from this credential store.

        This method is only called on fallback credential stores.
        """
        raise NotImplementedError(self.get_credentials)



class PlainTextCredentialStore(CredentialStore):
    __doc__ = """Plain text credential store for the authentication.conf file"""

    def decode_password(self, credentials):
        """See CredentialStore.decode_password."""
        return credentials['password']


credential_store_registry.register('plain', PlainTextCredentialStore,
                                   help=PlainTextCredentialStore.__doc__)
credential_store_registry.default_key = 'plain'


class BzrDirConfig(object):

    def __init__(self, bzrdir):
        self._bzrdir = bzrdir
        self._config = bzrdir._get_config()

    def set_default_stack_on(self, value):
        """Set the default stacking location.

        It may be set to a location, or None.

        This policy affects all branches contained by this bzrdir, except for
        those under repositories.
        """
        if self._config is None:
            raise errors.BzrError("Cannot set configuration in %s" % self._bzrdir)
        if value is None:
            self._config.set_option('', 'default_stack_on')
        else:
            self._config.set_option(value, 'default_stack_on')

    def get_default_stack_on(self):
        """Return the default stacking location.

        This will either be a location, or None.

        This policy affects all branches contained by this bzrdir, except for
        those under repositories.
        """
        if self._config is None:
            return None
        value = self._config.get_option('default_stack_on')
        if value == '':
            value = None
        return value


class TransportConfig(object):
    """A Config that reads/writes a config file on a Transport.

    It is a low-level object that considers config data to be name/value pairs
    that may be associated with a section.  Assigning meaning to the these
    values is done at higher levels like TreeConfig.
    """

    def __init__(self, transport, filename):
        self._transport = transport
        self._filename = filename

    def get_option(self, name, section=None, default=None):
        """Return the value associated with a named option.

        :param name: The name of the value
        :param section: The section the option is in (if any)
        :param default: The value to return if the value is not set
        :return: The value or default value
        """
        configobj = self._get_configobj()
        if section is None:
            section_obj = configobj
        else:
            try:
                section_obj = configobj[section]
            except KeyError:
                return default
        return section_obj.get(name, default)

    def set_option(self, value, name, section=None):
        """Set the value associated with a named option.

        :param value: The value to set
        :param name: The name of the value to set
        :param section: The section the option is in (if any)
        """
        configobj = self._get_configobj()
        if section is None:
            configobj[name] = value
        else:
            configobj.setdefault(section, {})[name] = value
        self._set_configobj(configobj)

    def _get_config_file(self):
        try:
            return StringIO(self._transport.get_bytes(self._filename))
        except errors.NoSuchFile:
            return StringIO()

    def _get_configobj(self):
        f = self._get_config_file()
        try:
            return ConfigObj(f, encoding='utf-8')
        finally:
            f.close()

    def _set_configobj(self, configobj):
        out_file = StringIO()
        configobj.write(out_file)
        out_file.seek(0)
        self._transport.put_file(self._filename, out_file)<|MERGE_RESOLUTION|>--- conflicted
+++ resolved
@@ -479,19 +479,12 @@
         return self.get_user_option('nickname')
 
     def _write_config_file(self):
-<<<<<<< HEAD
-        atomic_file = atomicfile.AtomicFile(self._get_filename())
-        self._get_parser().write(atomic_file)
-        atomic_file.commit()
-        atomic_file.close()
-=======
         filename = self._get_filename()
         atomic_file = atomicfile.AtomicFile(filename)
         self._get_parser().write(atomic_file)
         atomic_file.commit()
         atomic_file.close()
         osutils.copy_ownership_from_path(filename)
->>>>>>> 8704c1c7
 
 
 class GlobalConfig(IniBasedConfig):
