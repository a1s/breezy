# Copyright (C) 2005, 2006, 2007 Canonical Ltd
#
# This program is free software; you can redistribute it and/or modify
# it under the terms of the GNU General Public License as published by
# the Free Software Foundation; either version 2 of the License, or
# (at your option) any later version.
#
# This program is distributed in the hope that it will be useful,
# but WITHOUT ANY WARRANTY; without even the implied warranty of
# MERCHANTABILITY or FITNESS FOR A PARTICULAR PURPOSE.  See the
# GNU General Public License for more details.
#
# You should have received a copy of the GNU General Public License
# along with this program; if not, write to the Free Software
# Foundation, Inc., 59 Temple Place, Suite 330, Boston, MA  02111-1307  USA



"""Code to show logs of changes.

Various flavors of log can be produced:

* for one file, or the whole tree, and (not done yet) for
  files in a given directory

* in "verbose" mode with a description of what changed from one
  version to the next

* with file-ids and revision-ids shown

Logs are actually written out through an abstract LogFormatter
interface, which allows for different preferred formats.  Plugins can
register formats too.

Logs can be produced in either forward (oldest->newest) or reverse
(newest->oldest) order.

Logs can be filtered to show only revisions matching a particular
search string, or within a particular range of revisions.  The range
can be given as date/times, which are reduced to revisions before
calling in here.

In verbose mode we show a summary of what changed in each particular
revision.  Note that this is the delta for changes in that revision
relative to its left-most parent, not the delta relative to the last
logged revision.  So for example if you ask for a verbose log of
changes touching hello.c you will get a list of those revisions also
listing other things that were changed in the same revision, but not
all the changes since the previous revision that touched hello.c.
"""

import codecs
from itertools import (
    izip,
    )
import re
import sys
from warnings import (
    warn,
    )

from bzrlib.lazy_import import lazy_import
lazy_import(globals(), """
<<<<<<< HEAD
from bzrlib import (
    errors,
    revision,
    revisionspec,
    tsort,
    )
""")

from bzrlib import (
    config,
    registry,
    )
=======

from bzrlib import (
    config,
    errors,
    repository as _mod_repository,
    revision as _mod_revision,
    revisionspec,
    trace,
    tsort,
    )
""")

from bzrlib import (
    registry,
    )
>>>>>>> 5303a2bc
from bzrlib.osutils import (
    format_date,
    get_terminal_encoding,
    terminal_width,
    )
<<<<<<< HEAD
from bzrlib.repository import _strip_NULL_ghosts
from bzrlib.trace import mutter
=======
>>>>>>> 5303a2bc


def find_touching_revisions(branch, file_id):
    """Yield a description of revisions which affect the file_id.

    Each returned element is (revno, revision_id, description)

    This is the list of revisions where the file is either added,
    modified, renamed or deleted.

    TODO: Perhaps some way to limit this to only particular revisions,
    or to traverse a non-mainline set of revisions?
    """
    last_ie = None
    last_path = None
    revno = 1
    for revision_id in branch.revision_history():
        this_inv = branch.repository.get_revision_inventory(revision_id)
        if file_id in this_inv:
            this_ie = this_inv[file_id]
            this_path = this_inv.id2path(file_id)
        else:
            this_ie = this_path = None

        # now we know how it was last time, and how it is in this revision.
        # are those two states effectively the same or not?

        if not this_ie and not last_ie:
            # not present in either
            pass
        elif this_ie and not last_ie:
            yield revno, revision_id, "added " + this_path
        elif not this_ie and last_ie:
            # deleted here
            yield revno, revision_id, "deleted " + last_path
        elif this_path != last_path:
            yield revno, revision_id, ("renamed %s => %s" % (last_path, this_path))
        elif (this_ie.text_size != last_ie.text_size
              or this_ie.text_sha1 != last_ie.text_sha1):
            yield revno, revision_id, "modified " + this_path

        last_ie = this_ie
        last_path = this_path
        revno += 1


def _enumerate_history(branch):
    rh = []
    revno = 1
    for rev_id in branch.revision_history():
        rh.append((revno, rev_id))
        revno += 1
    return rh


def show_log(branch,
             lf,
             specific_fileid=None,
             verbose=False,
             direction='reverse',
             start_revision=None,
             end_revision=None,
             search=None,
             limit=None):
    """Write out human-readable log of commits to this branch.

    lf
        LogFormatter object to show the output.

    specific_fileid
        If true, list only the commits affecting the specified
        file, rather than all commits.

    verbose
        If true show added/changed/deleted/renamed files.

    direction
        'reverse' (default) is latest to earliest;
        'forward' is earliest to latest.

    start_revision
        If not None, only show revisions >= start_revision

    end_revision
        If not None, only show revisions <= end_revision

    search
        If not None, only show revisions with matching commit messages

    limit
        If not None or 0, only show limit revisions
    """
    branch.lock_read()
    try:
        if getattr(lf, 'begin_log', None):
            lf.begin_log()

        _show_log(branch, lf, specific_fileid, verbose, direction,
                  start_revision, end_revision, search, limit)

        if getattr(lf, 'end_log', None):
            lf.end_log()
    finally:
        branch.unlock()


def _show_log(branch,
             lf,
             specific_fileid=None,
             verbose=False,
             direction='reverse',
             start_revision=None,
             end_revision=None,
             search=None,
             limit=None):
    """Worker function for show_log - see show_log."""
    if not isinstance(lf, LogFormatter):
        warn("not a LogFormatter instance: %r" % lf)

    if specific_fileid:
        trace.mutter('get log for file_id %r', specific_fileid)
    generate_merge_revisions = getattr(lf, 'supports_merge_revisions', False)
    allow_single_merge_revision = getattr(lf,
        'supports_single_merge_revision', False)
    view_revisions = calculate_view_revisions(branch, start_revision,
                                              end_revision, direction,
                                              specific_fileid,
                                              generate_merge_revisions,
                                              allow_single_merge_revision)
    rev_tag_dict = {}
    generate_tags = getattr(lf, 'supports_tags', False)
    if generate_tags:
        if branch.supports_tags():
            rev_tag_dict = branch.tags.get_reverse_tag_dict()

    generate_delta = verbose and getattr(lf, 'supports_delta', False)

    # now we just print all the revisions
    log_count = 0
    revision_iterator = make_log_rev_iterator(branch, view_revisions,
        generate_delta, search)
    for revs in revision_iterator:
        for (rev_id, revno, merge_depth), rev, delta in revs:
            lr = LogRevision(rev, revno, merge_depth, delta,
                             rev_tag_dict.get(rev_id))
            lf.log_revision(lr)
            if limit:
                log_count += 1
                if log_count >= limit:
                    return


def calculate_view_revisions(branch, start_revision, end_revision, direction,
                             specific_fileid, generate_merge_revisions,
                             allow_single_merge_revision):
    if (not generate_merge_revisions and start_revision is end_revision is
        None and direction == 'reverse' and specific_fileid is None):
        return _linear_view_revisions(branch)

    mainline_revs, rev_nos, start_rev_id, end_rev_id = \
        _get_mainline_revs(branch, start_revision, end_revision)
    if not mainline_revs:
        return []

    if direction == 'reverse':
        start_rev_id, end_rev_id = end_rev_id, start_rev_id

    generate_single_revision = False
    if ((not generate_merge_revisions)
        and ((start_rev_id and (start_rev_id not in rev_nos))
            or (end_rev_id and (end_rev_id not in rev_nos)))):
        generate_single_revision = ((start_rev_id == end_rev_id)
            and allow_single_merge_revision)
        if not generate_single_revision:
<<<<<<< HEAD
            raise errors.BzrCommandError('Selected log formatter only supports '
                'mainline revisions.')
=======
            raise errors.BzrCommandError('Selected log formatter only supports'
                ' mainline revisions.')
>>>>>>> 5303a2bc
        generate_merge_revisions = generate_single_revision
    view_revs_iter = get_view_revisions(mainline_revs, rev_nos, branch,
                          direction, include_merges=generate_merge_revisions)
    view_revisions = _filter_revision_range(list(view_revs_iter),
                                            start_rev_id,
                                            end_rev_id)
    if view_revisions and generate_single_revision:
        view_revisions = view_revisions[0:1]
    if specific_fileid:
        view_revisions = _filter_revisions_touching_file_id(branch,
                                                         specific_fileid,
                                                         mainline_revs,
                                                         view_revisions)

    # rebase merge_depth - unless there are no revisions or 
    # either the first or last revision have merge_depth = 0.
    if view_revisions and view_revisions[0][2] and view_revisions[-1][2]:
        min_depth = min([d for r,n,d in view_revisions])
        if min_depth != 0:
            view_revisions = [(r,n,d-min_depth) for r,n,d in view_revisions]
    return view_revisions


def _linear_view_revisions(branch):
    start_revno, start_revision_id = branch.last_revision_info()
    repo = branch.repository
    revision_ids = repo.iter_reverse_revision_history(start_revision_id)
    for num, revision_id in enumerate(revision_ids):
        yield revision_id, str(start_revno - num), 0


def make_log_rev_iterator(branch, view_revisions, generate_delta, search):
    """Create a revision iterator for log.

    :param branch: The branch being logged.
    :param view_revisions: The revisions being viewed.
    :param generate_delta: Whether to generate a delta for each revision.
    :param search: A user text search string.
    :return: An iterator over lists of ((rev_id, revno, merge_depth), rev,
        delta).
    """
    # Convert view_revisions into (view, None, None) groups to fit with
    # the standard interface here.
    if type(view_revisions) == list:
        # A single batch conversion is faster than many incremental ones.
        # As we have all the data, do a batch conversion.
        nones = [None] * len(view_revisions)
        log_rev_iterator = iter([zip(view_revisions, nones, nones)])
    else:
        def _convert():
            for view in view_revisions:
                yield (view, None, None)
        log_rev_iterator = iter([_convert()])
    for adapter in log_adapters:
        log_rev_iterator = adapter(branch, generate_delta, search,
            log_rev_iterator)
    return log_rev_iterator


def _make_search_filter(branch, generate_delta, search, log_rev_iterator):
    """Create a filtered iterator of log_rev_iterator matching on a regex.

    :param branch: The branch being logged.
    :param generate_delta: Whether to generate a delta for each revision.
    :param search: A user text search string.
    :param log_rev_iterator: An input iterator containing all revisions that
        could be displayed, in lists.
    :return: An iterator over lists of ((rev_id, revno, merge_depth), rev,
        delta).
    """
    if search is None:
        return log_rev_iterator
    # Compile the search now to get early errors.
    searchRE = re.compile(search, re.IGNORECASE)
    return _filter_message_re(searchRE, log_rev_iterator)


def _filter_message_re(searchRE, log_rev_iterator):
    for revs in log_rev_iterator:
        new_revs = []
        for (rev_id, revno, merge_depth), rev, delta in revs:
            if searchRE.search(rev.message):
                new_revs.append(((rev_id, revno, merge_depth), rev, delta))
        yield new_revs


def _make_delta_filter(branch, generate_delta, search, log_rev_iterator):
    """Add revision deltas to a log iterator if needed.

    :param branch: The branch being logged.
    :param generate_delta: Whether to generate a delta for each revision.
    :param search: A user text search string.
    :param log_rev_iterator: An input iterator containing all revisions that
        could be displayed, in lists.
    :return: An iterator over lists of ((rev_id, revno, merge_depth), rev,
        delta).
    """
    if not generate_delta:
        return log_rev_iterator
    return _generate_deltas(branch.repository, log_rev_iterator)


def _generate_deltas(repository, log_rev_iterator):
    """Create deltas for each batch of revisions in log_rev_iterator."""
    for revs in log_rev_iterator:
        revisions = [rev[1] for rev in revs]
        deltas = repository.get_deltas_for_revisions(revisions)
        revs = [(rev[0], rev[1], delta) for rev, delta in izip(revs, deltas)]
        yield revs


def _make_revision_objects(branch, generate_delta, search, log_rev_iterator):
    """Extract revision objects from the repository

    :param branch: The branch being logged.
    :param generate_delta: Whether to generate a delta for each revision.
    :param search: A user text search string.
    :param log_rev_iterator: An input iterator containing all revisions that
        could be displayed, in lists.
    :return: An iterator over lists of ((rev_id, revno, merge_depth), rev,
        delta).
    """
    repository = branch.repository
    for revs in log_rev_iterator:
        # r = revision_id, n = revno, d = merge depth
        revision_ids = [view[0] for view, _, _ in revs]
        revisions = repository.get_revisions(revision_ids)
        revs = [(rev[0], revision, rev[2]) for rev, revision in
            izip(revs, revisions)]
        yield revs


def _make_batch_filter(branch, generate_delta, search, log_rev_iterator):
    """Group up a single large batch into smaller ones.

    :param branch: The branch being logged.
    :param generate_delta: Whether to generate a delta for each revision.
    :param search: A user text search string.
    :param log_rev_iterator: An input iterator containing all revisions that
        could be displayed, in lists.
    :return: An iterator over lists of ((rev_id, revno, merge_depth), rev, delta).
    """
    repository = branch.repository
    num = 9
    for batch in log_rev_iterator:
        batch = iter(batch)
        while True:
            step = [detail for _, detail in zip(range(num), batch)]
            if len(step) == 0:
                break
            yield step
            num = min(int(num * 1.5), 200)


def _get_mainline_revs(branch, start_revision, end_revision):
    """Get the mainline revisions from the branch.
    
    Generates the list of mainline revisions for the branch.
    
    :param  branch: The branch containing the revisions. 

    :param  start_revision: The first revision to be logged.
            For backwards compatibility this may be a mainline integer revno,
            but for merge revision support a RevisionInfo is expected.

    :param  end_revision: The last revision to be logged.
            For backwards compatibility this may be a mainline integer revno,
            but for merge revision support a RevisionInfo is expected.

    :return: A (mainline_revs, rev_nos, start_rev_id, end_rev_id) tuple.
    """
    branch_revno, branch_last_revision = branch.last_revision_info()
    if branch_revno == 0:
        return None, None, None, None

    # For mainline generation, map start_revision and end_revision to 
    # mainline revnos. If the revision is not on the mainline choose the 
    # appropriate extreme of the mainline instead - the extra will be 
    # filtered later.
    # Also map the revisions to rev_ids, to be used in the later filtering
    # stage.
    start_rev_id = None 
    if start_revision is None:
        start_revno = 1
    else:
        if isinstance(start_revision, revisionspec.RevisionInfo):
            start_rev_id = start_revision.rev_id
            start_revno = start_revision.revno or 1
        else:
            branch.check_real_revno(start_revision)
            start_revno = start_revision
    
    end_rev_id = None
    if end_revision is None:
        end_revno = branch_revno
    else:
        if isinstance(end_revision, revisionspec.RevisionInfo):
            end_rev_id = end_revision.rev_id
            end_revno = end_revision.revno or branch_revno
        else:
            branch.check_real_revno(end_revision)
            end_revno = end_revision

<<<<<<< HEAD
    if ((start_rev_id == revision.NULL_REVISION)
        or (end_rev_id == revision.NULL_REVISION)):
=======
    if ((start_rev_id == _mod_revision.NULL_REVISION)
        or (end_rev_id == _mod_revision.NULL_REVISION)):
>>>>>>> 5303a2bc
        raise errors.BzrCommandError('Logging revision 0 is invalid.')
    if start_revno > end_revno:
        raise errors.BzrCommandError("Start revision must be older than "
                                     "the end revision.")

    if end_revno < start_revno:
        return None, None, None, None
    cur_revno = branch_revno
    rev_nos = {}
    mainline_revs = []
    for revision_id in branch.repository.iter_reverse_revision_history(
                        branch_last_revision):
        if cur_revno < start_revno:
            # We have gone far enough, but we always add 1 more revision
            rev_nos[revision_id] = cur_revno
            mainline_revs.append(revision_id)
            break
        if cur_revno <= end_revno:
            rev_nos[revision_id] = cur_revno
            mainline_revs.append(revision_id)
        cur_revno -= 1
    else:
        # We walked off the edge of all revisions, so we add a 'None' marker
        mainline_revs.append(None)

    mainline_revs.reverse()

    # override the mainline to look like the revision history.
    return mainline_revs, rev_nos, start_rev_id, end_rev_id


def _filter_revision_range(view_revisions, start_rev_id, end_rev_id):
    """Filter view_revisions based on revision ranges.

    :param view_revisions: A list of (revision_id, dotted_revno, merge_depth) 
            tuples to be filtered.

    :param start_rev_id: If not NONE specifies the first revision to be logged.
            If NONE then all revisions up to the end_rev_id are logged.

    :param end_rev_id: If not NONE specifies the last revision to be logged.
            If NONE then all revisions up to the end of the log are logged.

    :return: The filtered view_revisions.
    """
    if start_rev_id or end_rev_id: 
        revision_ids = [r for r, n, d in view_revisions]
        if start_rev_id:
            start_index = revision_ids.index(start_rev_id)
        else:
            start_index = 0
        if start_rev_id == end_rev_id:
            end_index = start_index
        else:
            if end_rev_id:
                end_index = revision_ids.index(end_rev_id)
            else:
                end_index = len(view_revisions) - 1
        # To include the revisions merged into the last revision, 
        # extend end_rev_id down to, but not including, the next rev
        # with the same or lesser merge_depth
        end_merge_depth = view_revisions[end_index][2]
        try:
            for index in xrange(end_index+1, len(view_revisions)+1):
                if view_revisions[index][2] <= end_merge_depth:
                    end_index = index - 1
                    break
        except IndexError:
            # if the search falls off the end then log to the end as well
            end_index = len(view_revisions) - 1
        view_revisions = view_revisions[start_index:end_index+1]
    return view_revisions


def _filter_revisions_touching_file_id(branch, file_id, mainline_revisions,
                                       view_revs_iter):
    """Return the list of revision ids which touch a given file id.

    The function filters view_revisions and returns a subset.
    This includes the revisions which directly change the file id,
    and the revisions which merge these changes. So if the
    revision graph is::
        A
        |\
        B C
        |/
        D

    And 'C' changes a file, then both C and D will be returned.

    This will also can be restricted based on a subset of the mainline.

    :return: A list of (revision_id, dotted_revno, merge_depth) tuples.
    """
    # find all the revisions that change the specific file
    # build the ancestry of each revision in the graph
    # - only listing the ancestors that change the specific file.
    graph = branch.repository.get_graph()
    # This asks for all mainline revisions, which means we only have to spider
    # sideways, rather than depth history. That said, its still size-of-history
    # and should be addressed.
    # mainline_revisions always includes an extra revision at the beginning, so
    # don't request it.
    parent_map = dict(((key, value) for key, value in
<<<<<<< HEAD
        graph.iter_ancestry(mainline_revisions) if value is not None))
    sorted_rev_list = tsort.topo_sort(parent_map.items())
=======
        graph.iter_ancestry(mainline_revisions[1:]) if value is not None))
    sorted_rev_list = tsort.topo_sort(parent_map.items())
    text_keys = [(file_id, rev_id) for rev_id in sorted_rev_list]
    modified_text_versions = branch.repository.texts.get_parent_map(text_keys)
>>>>>>> 5303a2bc
    ancestry = {}
    for rev in sorted_rev_list:
        text_key = (file_id, rev)
        parents = parent_map[rev]
        if text_key not in modified_text_versions and len(parents) == 1:
            # We will not be adding anything new, so just use a reference to
            # the parent ancestry.
            rev_ancestry = ancestry[parents[0]]
        else:
            rev_ancestry = set()
            if text_key in modified_text_versions:
                rev_ancestry.add(rev)
            for parent in parents:
                if parent not in ancestry:
                    # parent is a Ghost, which won't be present in
                    # sorted_rev_list, but we may access it later, so create an
                    # empty node for it
                    ancestry[parent] = set()
                rev_ancestry = rev_ancestry.union(ancestry[parent])
        ancestry[rev] = rev_ancestry

    def is_merging_rev(r):
        parents = parent_map[r]
        if len(parents) > 1:
            leftparent = parents[0]
            for rightparent in parents[1:]:
                if not ancestry[leftparent].issuperset(
                        ancestry[rightparent]):
                    return True
        return False

    # filter from the view the revisions that did not change or merge 
    # the specific file
    return [(r, n, d) for r, n, d in view_revs_iter
            if (file_id, r) in modified_text_versions or is_merging_rev(r)]


def get_view_revisions(mainline_revs, rev_nos, branch, direction,
                       include_merges=True):
    """Produce an iterator of revisions to show
    :return: an iterator of (revision_id, revno, merge_depth)
    (if there is no revno for a revision, None is supplied)
    """
    if include_merges is False:
        revision_ids = mainline_revs[1:]
        if direction == 'reverse':
            revision_ids.reverse()
        for revision_id in revision_ids:
            yield revision_id, str(rev_nos[revision_id]), 0
        return
    graph = branch.repository.get_graph()
    # This asks for all mainline revisions, which means we only have to spider
    # sideways, rather than depth history. That said, its still size-of-history
    # and should be addressed.
    # mainline_revisions always includes an extra revision at the beginning, so
    # don't request it.
    parent_map = dict(((key, value) for key, value in
        graph.iter_ancestry(mainline_revs[1:]) if value is not None))
    # filter out ghosts; merge_sort errors on ghosts.
<<<<<<< HEAD
    rev_graph = _strip_NULL_ghosts(parent_map)
=======
    rev_graph = _mod_repository._strip_NULL_ghosts(parent_map)
>>>>>>> 5303a2bc
    merge_sorted_revisions = tsort.merge_sort(
        rev_graph,
        mainline_revs[-1],
        mainline_revs,
        generate_revno=True)

    if direction == 'forward':
        # forward means oldest first.
        merge_sorted_revisions = reverse_by_depth(merge_sorted_revisions)
    elif direction != 'reverse':
        raise ValueError('invalid direction %r' % direction)

    for sequence, rev_id, merge_depth, revno, end_of_merge in merge_sorted_revisions:
        yield rev_id, '.'.join(map(str, revno)), merge_depth


def reverse_by_depth(merge_sorted_revisions, _depth=0):
    """Reverse revisions by depth.

    Revisions with a different depth are sorted as a group with the previous
    revision of that depth.  There may be no topological justification for this,
    but it looks much nicer.
    """
    zd_revisions = []
    for val in merge_sorted_revisions:
        if val[2] == _depth:
            zd_revisions.append([val])
        else:
            zd_revisions[-1].append(val)
    for revisions in zd_revisions:
        if len(revisions) > 1:
            revisions[1:] = reverse_by_depth(revisions[1:], _depth + 1)
    zd_revisions.reverse()
    result = []
    for chunk in zd_revisions:
        result.extend(chunk)
    return result


class LogRevision(object):
    """A revision to be logged (by LogFormatter.log_revision).

    A simple wrapper for the attributes of a revision to be logged.
    The attributes may or may not be populated, as determined by the 
    logging options and the log formatter capabilities.
    """

    def __init__(self, rev=None, revno=None, merge_depth=0, delta=None,
                 tags=None):
        self.rev = rev
        self.revno = revno
        self.merge_depth = merge_depth
        self.delta = delta
        self.tags = tags


class LogFormatter(object):
    """Abstract class to display log messages.

    At a minimum, a derived class must implement the log_revision method.

    If the LogFormatter needs to be informed of the beginning or end of
    a log it should implement the begin_log and/or end_log hook methods.

    A LogFormatter should define the following supports_XXX flags 
    to indicate which LogRevision attributes it supports:

    - supports_delta must be True if this log formatter supports delta.
        Otherwise the delta attribute may not be populated.
    - supports_merge_revisions must be True if this log formatter supports 
        merge revisions.  If not, and if supports_single_merge_revisions is
        also not True, then only mainline revisions will be passed to the 
        formatter.
    - supports_single_merge_revision must be True if this log formatter
        supports logging only a single merge revision.  This flag is
        only relevant if supports_merge_revisions is not True.
    - supports_tags must be True if this log formatter supports tags.
        Otherwise the tags attribute may not be populated.

    Plugins can register functions to show custom revision properties using
    the properties_handler_registry. The registered function
    must respect the following interface description:
        def my_show_properties(properties_dict):
            # code that returns a dict {'name':'value'} of the properties 
            # to be shown
    """

    def __init__(self, to_file, show_ids=False, show_timezone='original'):
        self.to_file = to_file
        self.show_ids = show_ids
        self.show_timezone = show_timezone

# TODO: uncomment this block after show() has been removed.
# Until then defining log_revision would prevent _show_log calling show() 
# in legacy formatters.
#    def log_revision(self, revision):
#        """Log a revision.
#
#        :param  revision:   The LogRevision to be logged.
#        """
#        raise NotImplementedError('not implemented in abstract base')

    def short_committer(self, rev):
        name, address = config.parse_username(rev.committer)
        if name:
            return name
        return address

    def short_author(self, rev):
        name, address = config.parse_username(rev.get_apparent_author())
        if name:
            return name
        return address

    def show_properties(self, revision, indent):
        """Displays the custom properties returned by each registered handler.
        
        If a registered handler raises an error it is propagated.
        """
        for key, handler in properties_handler_registry.iteritems():
            for key, value in handler(revision).items():
                self.to_file.write(indent + key + ': ' + value + '\n')


class LongLogFormatter(LogFormatter):

    supports_merge_revisions = True
    supports_delta = True
    supports_tags = True

    def log_revision(self, revision):
        """Log a revision, either merged or not."""
        indent = '    ' * revision.merge_depth
        to_file = self.to_file
        to_file.write(indent + '-' * 60 + '\n')
        if revision.revno is not None:
            to_file.write(indent + 'revno: %s\n' % (revision.revno,))
        if revision.tags:
            to_file.write(indent + 'tags: %s\n' % (', '.join(revision.tags)))
        if self.show_ids:
            to_file.write(indent + 'revision-id: ' + revision.rev.revision_id)
            to_file.write('\n')
            for parent_id in revision.rev.parent_ids:
                to_file.write(indent + 'parent: %s\n' % (parent_id,))
        self.show_properties(revision.rev, indent)

        author = revision.rev.properties.get('author', None)
        if author is not None:
            to_file.write(indent + 'author: %s\n' % (author,))
        to_file.write(indent + 'committer: %s\n' % (revision.rev.committer,))

        branch_nick = revision.rev.properties.get('branch-nick', None)
        if branch_nick is not None:
            to_file.write(indent + 'branch nick: %s\n' % (branch_nick,))

        date_str = format_date(revision.rev.timestamp,
                               revision.rev.timezone or 0,
                               self.show_timezone)
        to_file.write(indent + 'timestamp: %s\n' % (date_str,))

        to_file.write(indent + 'message:\n')
        if not revision.rev.message:
            to_file.write(indent + '  (no message)\n')
        else:
            message = revision.rev.message.rstrip('\r\n')
            for l in message.split('\n'):
                to_file.write(indent + '  %s\n' % (l,))
        if revision.delta is not None:
            revision.delta.show(to_file, self.show_ids, indent=indent)


class ShortLogFormatter(LogFormatter):

    supports_delta = True
    supports_single_merge_revision = True

    def log_revision(self, revision):
        to_file = self.to_file
        is_merge = ''
        if len(revision.rev.parent_ids) > 1:
            is_merge = ' [merge]'
        to_file.write("%5s %s\t%s%s\n" % (revision.revno,
                self.short_author(revision.rev),
                format_date(revision.rev.timestamp,
                            revision.rev.timezone or 0,
                            self.show_timezone, date_fmt="%Y-%m-%d",
                            show_offset=False),
                is_merge))
        if self.show_ids:
            to_file.write('      revision-id:%s\n' % (revision.rev.revision_id,))
        if not revision.rev.message:
            to_file.write('      (no message)\n')
        else:
            message = revision.rev.message.rstrip('\r\n')
            for l in message.split('\n'):
                to_file.write('      %s\n' % (l,))

        # TODO: Why not show the modified files in a shorter form as
        # well? rewrap them single lines of appropriate length
        if revision.delta is not None:
            revision.delta.show(to_file, self.show_ids)
        to_file.write('\n')


class LineLogFormatter(LogFormatter):

    supports_single_merge_revision = True

    def __init__(self, *args, **kwargs):
        super(LineLogFormatter, self).__init__(*args, **kwargs)
        self._max_chars = terminal_width() - 1

    def truncate(self, str, max_len):
        if len(str) <= max_len:
            return str
        return str[:max_len-3]+'...'

    def date_string(self, rev):
        return format_date(rev.timestamp, rev.timezone or 0, 
                           self.show_timezone, date_fmt="%Y-%m-%d",
                           show_offset=False)

    def message(self, rev):
        if not rev.message:
            return '(no message)'
        else:
            return rev.message

    def log_revision(self, revision):
        self.to_file.write(self.log_string(revision.revno, revision.rev,
                                              self._max_chars))
        self.to_file.write('\n')

    def log_string(self, revno, rev, max_chars):
        """Format log info into one string. Truncate tail of string
        :param  revno:      revision number (int) or None.
                            Revision numbers counts from 1.
        :param  rev:        revision info object
        :param  max_chars:  maximum length of resulting string
        :return:            formatted truncated string
        """
        out = []
        if revno:
            # show revno only when is not None
            out.append("%s:" % revno)
        out.append(self.truncate(self.short_author(rev), 20))
        out.append(self.date_string(rev))
        out.append(rev.get_summary())
        return self.truncate(" ".join(out).rstrip('\n'), max_chars)


def line_log(rev, max_chars):
    lf = LineLogFormatter(None)
    return lf.log_string(None, rev, max_chars)


class LogFormatterRegistry(registry.Registry):
    """Registry for log formatters"""

    def make_formatter(self, name, *args, **kwargs):
        """Construct a formatter from arguments.

        :param name: Name of the formatter to construct.  'short', 'long' and
            'line' are built-in.
        """
        return self.get(name)(*args, **kwargs)

    def get_default(self, branch):
        return self.get(branch.get_config().log_format())


log_formatter_registry = LogFormatterRegistry()


log_formatter_registry.register('short', ShortLogFormatter,
                                'Moderately short log format')
log_formatter_registry.register('long', LongLogFormatter,
                                'Detailed log format')
log_formatter_registry.register('line', LineLogFormatter,
                                'Log format with one line per revision')


def register_formatter(name, formatter):
    log_formatter_registry.register(name, formatter)


def log_formatter(name, *args, **kwargs):
    """Construct a formatter from arguments.

    name -- Name of the formatter to construct; currently 'long', 'short' and
        'line' are supported.
    """
    try:
        return log_formatter_registry.make_formatter(name, *args, **kwargs)
    except KeyError:
        raise errors.BzrCommandError("unknown log formatter: %r" % name)


def show_one_log(revno, rev, delta, verbose, to_file, show_timezone):
    # deprecated; for compatibility
    lf = LongLogFormatter(to_file=to_file, show_timezone=show_timezone)
    lf.show(revno, rev, delta)


def show_changed_revisions(branch, old_rh, new_rh, to_file=None,
                           log_format='long'):
    """Show the change in revision history comparing the old revision history to the new one.

    :param branch: The branch where the revisions exist
    :param old_rh: The old revision history
    :param new_rh: The new revision history
    :param to_file: A file to write the results to. If None, stdout will be used
    """
    if to_file is None:
        to_file = codecs.getwriter(get_terminal_encoding())(sys.stdout,
            errors='replace')
    lf = log_formatter(log_format,
                       show_ids=False,
                       to_file=to_file,
                       show_timezone='original')

    # This is the first index which is different between
    # old and new
    base_idx = None
    for i in xrange(max(len(new_rh),
                        len(old_rh))):
        if (len(new_rh) <= i
            or len(old_rh) <= i
            or new_rh[i] != old_rh[i]):
            base_idx = i
            break

    if base_idx is None:
        to_file.write('Nothing seems to have changed\n')
        return
    ## TODO: It might be nice to do something like show_log
    ##       and show the merged entries. But since this is the
    ##       removed revisions, it shouldn't be as important
    if base_idx < len(old_rh):
        to_file.write('*'*60)
        to_file.write('\nRemoved Revisions:\n')
        for i in range(base_idx, len(old_rh)):
            rev = branch.repository.get_revision(old_rh[i])
            lr = LogRevision(rev, i+1, 0, None)
            lf.log_revision(lr)
        to_file.write('*'*60)
        to_file.write('\n\n')
    if base_idx < len(new_rh):
        to_file.write('Added Revisions:\n')
        show_log(branch,
                 lf,
                 None,
                 verbose=False,
                 direction='forward',
                 start_revision=base_idx+1,
                 end_revision=len(new_rh),
                 search=None)


properties_handler_registry = registry.Registry()

# adapters which revision ids to log are filtered. When log is called, the
# log_rev_iterator is adapted through each of these factory methods.
# Plugins are welcome to mutate this list in any way they like - as long
# as the overall behaviour is preserved. At this point there is no extensible
# mechanism for getting parameters to each factory method, and until there is
# this won't be considered a stable api.
log_adapters = [
    # core log logic
    _make_batch_filter,
    # read revision objects
    _make_revision_objects,
    # filter on log messages
    _make_search_filter,
    # generate deltas for things we will show
    _make_delta_filter
    ]<|MERGE_RESOLUTION|>--- conflicted
+++ resolved
@@ -61,20 +61,6 @@
 
 from bzrlib.lazy_import import lazy_import
 lazy_import(globals(), """
-<<<<<<< HEAD
-from bzrlib import (
-    errors,
-    revision,
-    revisionspec,
-    tsort,
-    )
-""")
-
-from bzrlib import (
-    config,
-    registry,
-    )
-=======
 
 from bzrlib import (
     config,
@@ -90,17 +76,11 @@
 from bzrlib import (
     registry,
     )
->>>>>>> 5303a2bc
 from bzrlib.osutils import (
     format_date,
     get_terminal_encoding,
     terminal_width,
     )
-<<<<<<< HEAD
-from bzrlib.repository import _strip_NULL_ghosts
-from bzrlib.trace import mutter
-=======
->>>>>>> 5303a2bc
 
 
 def find_touching_revisions(branch, file_id):
@@ -275,13 +255,8 @@
         generate_single_revision = ((start_rev_id == end_rev_id)
             and allow_single_merge_revision)
         if not generate_single_revision:
-<<<<<<< HEAD
-            raise errors.BzrCommandError('Selected log formatter only supports '
-                'mainline revisions.')
-=======
             raise errors.BzrCommandError('Selected log formatter only supports'
                 ' mainline revisions.')
->>>>>>> 5303a2bc
         generate_merge_revisions = generate_single_revision
     view_revs_iter = get_view_revisions(mainline_revs, rev_nos, branch,
                           direction, include_merges=generate_merge_revisions)
@@ -485,13 +460,8 @@
             branch.check_real_revno(end_revision)
             end_revno = end_revision
 
-<<<<<<< HEAD
-    if ((start_rev_id == revision.NULL_REVISION)
-        or (end_rev_id == revision.NULL_REVISION)):
-=======
     if ((start_rev_id == _mod_revision.NULL_REVISION)
         or (end_rev_id == _mod_revision.NULL_REVISION)):
->>>>>>> 5303a2bc
         raise errors.BzrCommandError('Logging revision 0 is invalid.')
     if start_revno > end_revno:
         raise errors.BzrCommandError("Start revision must be older than "
@@ -596,15 +566,10 @@
     # mainline_revisions always includes an extra revision at the beginning, so
     # don't request it.
     parent_map = dict(((key, value) for key, value in
-<<<<<<< HEAD
-        graph.iter_ancestry(mainline_revisions) if value is not None))
-    sorted_rev_list = tsort.topo_sort(parent_map.items())
-=======
         graph.iter_ancestry(mainline_revisions[1:]) if value is not None))
     sorted_rev_list = tsort.topo_sort(parent_map.items())
     text_keys = [(file_id, rev_id) for rev_id in sorted_rev_list]
     modified_text_versions = branch.repository.texts.get_parent_map(text_keys)
->>>>>>> 5303a2bc
     ancestry = {}
     for rev in sorted_rev_list:
         text_key = (file_id, rev)
@@ -664,11 +629,7 @@
     parent_map = dict(((key, value) for key, value in
         graph.iter_ancestry(mainline_revs[1:]) if value is not None))
     # filter out ghosts; merge_sort errors on ghosts.
-<<<<<<< HEAD
-    rev_graph = _strip_NULL_ghosts(parent_map)
-=======
     rev_graph = _mod_repository._strip_NULL_ghosts(parent_map)
->>>>>>> 5303a2bc
     merge_sorted_revisions = tsort.merge_sort(
         rev_graph,
         mainline_revs[-1],
