--- conflicted
+++ resolved
@@ -1975,11 +1975,7 @@
                 pass
         else:
             self._transport.put_bytes('no-working-trees', '',
-<<<<<<< HEAD
-                mode=self.control_files._file_mode)
-=======
                 mode=self.bzrdir._get_file_mode())
->>>>>>> 37a9ddf0
     
     def make_working_trees(self):
         """Returns the policy for making working trees on new branches."""
