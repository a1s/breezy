--- conflicted
+++ resolved
@@ -223,12 +223,9 @@
             content - stat, length, exec, sha/link target. This is only
             accessed when the entry has a revision of None - that is when it is
             a candidate to commit.
-<<<<<<< HEAD
-=======
         :return: True if a new version of the entry has been recorded.
             (Committing a merge where a file was only changed on the other side
             will not return True.)
->>>>>>> 1cc8b1f2
         """
         if self.new_inventory.root is None:
             self._check_root(ie, parent_invs, tree)
@@ -370,10 +367,7 @@
         else:
             raise NotImplementedError('unknown kind')
         ie.revision = self._new_revision_id
-<<<<<<< HEAD
-=======
         return True
->>>>>>> 1cc8b1f2
 
     def _add_text_to_weave(self, file_id, new_lines, parents, nostore_sha):
         versionedfile = self.repository.weave_store.get_weave_or_empty(
