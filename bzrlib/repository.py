# Copyright (C) 2005, 2006, 2007 Canonical Ltd
#
# This program is free software; you can redistribute it and/or modify
# it under the terms of the GNU General Public License as published by
# the Free Software Foundation; either version 2 of the License, or
# (at your option) any later version.
#
# This program is distributed in the hope that it will be useful,
# but WITHOUT ANY WARRANTY; without even the implied warranty of
# MERCHANTABILITY or FITNESS FOR A PARTICULAR PURPOSE.  See the
# GNU General Public License for more details.
#
# You should have received a copy of the GNU General Public License
# along with this program; if not, write to the Free Software
# Foundation, Inc., 59 Temple Place, Suite 330, Boston, MA  02111-1307  USA

from cStringIO import StringIO

from bzrlib.lazy_import import lazy_import
lazy_import(globals(), """
import re
import time
import unittest

from bzrlib import (
    bzrdir,
    check,
    errors,
    generate_ids,
    gpg,
    graph,
    lazy_regex,
    lockable_files,
    lockdir,
    osutils,
    registry,
    revision as _mod_revision,
    symbol_versioning,
    transactions,
    ui,
    )
from bzrlib.revisiontree import RevisionTree
from bzrlib.store.versioned import VersionedFileStore
from bzrlib.store.text import TextStore
from bzrlib.testament import Testament

""")

from bzrlib.decorators import needs_read_lock, needs_write_lock
from bzrlib.inter import InterObject
from bzrlib.inventory import Inventory, InventoryDirectory, ROOT_ID
from bzrlib.symbol_versioning import (
        deprecated_method,
        zero_nine,
        )
from bzrlib.trace import mutter, note, warning


# Old formats display a warning, but only once
_deprecation_warning_done = False


######################################################################
# Repositories

class Repository(object):
    """Repository holding history for one or more branches.

    The repository holds and retrieves historical information including
    revisions and file history.  It's normally accessed only by the Branch,
    which views a particular line of development through that history.

    The Repository builds on top of Stores and a Transport, which respectively 
    describe the disk data format and the way of accessing the (possibly 
    remote) disk.
    """

    _file_ids_altered_regex = lazy_regex.lazy_compile(
        r'file_id="(?P<file_id>[^"]+)"'
        r'.*revision="(?P<revision_id>[^"]+)"'
        )

    @needs_write_lock
    def add_inventory(self, revid, inv, parents):
        """Add the inventory inv to the repository as revid.
        
        :param parents: The revision ids of the parents that revid
                        is known to have and are in the repository already.

        returns the sha1 of the serialized inventory.
        """
        _mod_revision.check_not_reserved_id(revid)
        assert inv.revision_id is None or inv.revision_id == revid, \
            "Mismatch between inventory revision" \
            " id and insertion revid (%r, %r)" % (inv.revision_id, revid)
        assert inv.root is not None
        inv_text = self.serialise_inventory(inv)
        inv_sha1 = osutils.sha_string(inv_text)
        inv_vf = self.control_weaves.get_weave('inventory',
                                               self.get_transaction())
        self._inventory_add_lines(inv_vf, revid, parents, osutils.split_lines(inv_text))
        return inv_sha1

    def _inventory_add_lines(self, inv_vf, revid, parents, lines):
        final_parents = []
        for parent in parents:
            if parent in inv_vf:
                final_parents.append(parent)

        inv_vf.add_lines(revid, final_parents, lines)

    @needs_write_lock
    def add_revision(self, rev_id, rev, inv=None, config=None):
        """Add rev to the revision store as rev_id.

        :param rev_id: the revision id to use.
        :param rev: The revision object.
        :param inv: The inventory for the revision. if None, it will be looked
                    up in the inventory storer
        :param config: If None no digital signature will be created.
                       If supplied its signature_needed method will be used
                       to determine if a signature should be made.
        """
        _mod_revision.check_not_reserved_id(rev_id)
        if config is not None and config.signature_needed():
            if inv is None:
                inv = self.get_inventory(rev_id)
            plaintext = Testament(rev, inv).as_short_text()
            self.store_revision_signature(
                gpg.GPGStrategy(config), plaintext, rev_id)
        if not rev_id in self.get_inventory_weave():
            if inv is None:
                raise errors.WeaveRevisionNotPresent(rev_id,
                                                     self.get_inventory_weave())
            else:
                # yes, this is not suitable for adding with ghosts.
                self.add_inventory(rev_id, inv, rev.parent_ids)
        self._revision_store.add_revision(rev, self.get_transaction())

    @needs_read_lock
    def _all_possible_ids(self):
        """Return all the possible revisions that we could find."""
        return self.get_inventory_weave().versions()

    def all_revision_ids(self):
        """Returns a list of all the revision ids in the repository. 

        This is deprecated because code should generally work on the graph
        reachable from a particular revision, and ignore any other revisions
        that might be present.  There is no direct replacement method.
        """
        return self._all_revision_ids()

    @needs_read_lock
    def _all_revision_ids(self):
        """Returns a list of all the revision ids in the repository. 

        These are in as much topological order as the underlying store can 
        present: for weaves ghosts may lead to a lack of correctness until
        the reweave updates the parents list.
        """
        if self._revision_store.text_store.listable():
            return self._revision_store.all_revision_ids(self.get_transaction())
        result = self._all_possible_ids()
        return self._eliminate_revisions_not_present(result)

    def break_lock(self):
        """Break a lock if one is present from another instance.

        Uses the ui factory to ask for confirmation if the lock may be from
        an active process.
        """
        self.control_files.break_lock()

    @needs_read_lock
    def _eliminate_revisions_not_present(self, revision_ids):
        """Check every revision id in revision_ids to see if we have it.

        Returns a set of the present revisions.
        """
        result = []
        for id in revision_ids:
            if self.has_revision(id):
               result.append(id)
        return result

    @staticmethod
    def create(a_bzrdir):
        """Construct the current default format repository in a_bzrdir."""
        return RepositoryFormat.get_default_format().initialize(a_bzrdir)

    def __init__(self, _format, a_bzrdir, control_files, _revision_store, control_store, text_store):
        """instantiate a Repository.

        :param _format: The format of the repository on disk.
        :param a_bzrdir: The BzrDir of the repository.

        In the future we will have a single api for all stores for
        getting file texts, inventories and revisions, then
        this construct will accept instances of those things.
        """
        super(Repository, self).__init__()
        self._format = _format
        # the following are part of the public API for Repository:
        self.bzrdir = a_bzrdir
        self.control_files = control_files
        self._revision_store = _revision_store
        self.text_store = text_store
        # backwards compatibility
        self.weave_store = text_store
        # not right yet - should be more semantically clear ? 
        # 
        self.control_store = control_store
        self.control_weaves = control_store
        # TODO: make sure to construct the right store classes, etc, depending
        # on whether escaping is required.
        self._warn_if_deprecated()

    def __repr__(self):
        return '%s(%r)' % (self.__class__.__name__, 
                           self.bzrdir.transport.base)

    def is_locked(self):
        return self.control_files.is_locked()

    def lock_write(self):
        self.control_files.lock_write()

    def lock_read(self):
        self.control_files.lock_read()

    def get_physical_lock_status(self):
        return self.control_files.get_physical_lock_status()

    @needs_read_lock
    def gather_stats(self, revid=None, committers=None):
        """Gather statistics from a revision id.

        :param revid: The revision id to gather statistics from, if None, then
            no revision specific statistics are gathered.
        :param committers: Optional parameter controlling whether to grab
            a count of committers from the revision specific statistics.
        :return: A dictionary of statistics. Currently this contains:
            committers: The number of committers if requested.
            firstrev: A tuple with timestamp, timezone for the penultimate left
                most ancestor of revid, if revid is not the NULL_REVISION.
            latestrev: A tuple with timestamp, timezone for revid, if revid is
                not the NULL_REVISION.
            revisions: The total revision count in the repository.
            size: An estimate disk size of the repository in bytes.
        """
        result = {}
        if revid and committers:
            result['committers'] = 0
        if revid and revid != _mod_revision.NULL_REVISION:
            if committers:
                all_committers = set()
            revisions = self.get_ancestry(revid)
            # pop the leading None
            revisions.pop(0)
            first_revision = None
            if not committers:
                # ignore the revisions in the middle - just grab first and last
                revisions = revisions[0], revisions[-1]
            for revision in self.get_revisions(revisions):
                if not first_revision:
                    first_revision = revision
                if committers:
                    all_committers.add(revision.committer)
            last_revision = revision
            if committers:
                result['committers'] = len(all_committers)
            result['firstrev'] = (first_revision.timestamp,
                first_revision.timezone)
            result['latestrev'] = (last_revision.timestamp,
                last_revision.timezone)

        # now gather global repository information
        if self.bzrdir.root_transport.listable():
            c, t = self._revision_store.total_size(self.get_transaction())
            result['revisions'] = c
            result['size'] = t
        return result

    @needs_read_lock
    def missing_revision_ids(self, other, revision_id=None):
        """Return the revision ids that other has that this does not.
        
        These are returned in topological order.

        revision_id: only return revision ids included by revision_id.
        """
        return InterRepository.get(other, self).missing_revision_ids(revision_id)

    @staticmethod
    def open(base):
        """Open the repository rooted at base.

        For instance, if the repository is at URL/.bzr/repository,
        Repository.open(URL) -> a Repository instance.
        """
        control = bzrdir.BzrDir.open(base)
        return control.open_repository()

    def copy_content_into(self, destination, revision_id=None, basis=None):
        """Make a complete copy of the content in self into destination.
        
        This is a destructive operation! Do not use it on existing 
        repositories.
        """
        return InterRepository.get(self, destination).copy_content(revision_id, basis)

    def fetch(self, source, revision_id=None, pb=None):
        """Fetch the content required to construct revision_id from source.

        If revision_id is None all content is copied.
        """
        return InterRepository.get(source, self).fetch(revision_id=revision_id,
                                                       pb=pb)

    def get_commit_builder(self, branch, parents, config, timestamp=None, 
                           timezone=None, committer=None, revprops=None, 
                           revision_id=None):
        """Obtain a CommitBuilder for this repository.
        
        :param branch: Branch to commit to.
        :param parents: Revision ids of the parents of the new revision.
        :param config: Configuration to use.
        :param timestamp: Optional timestamp recorded for commit.
        :param timezone: Optional timezone for timestamp.
        :param committer: Optional committer to set for commit.
        :param revprops: Optional dictionary of revision properties.
        :param revision_id: Optional revision id.
        """
        return _CommitBuilder(self, parents, config, timestamp, timezone,
                              committer, revprops, revision_id)

    def unlock(self):
        self.control_files.unlock()

    @needs_read_lock
    def clone(self, a_bzrdir, revision_id=None, basis=None):
        """Clone this repository into a_bzrdir using the current format.

        Currently no check is made that the format of this repository and
        the bzrdir format are compatible. FIXME RBC 20060201.

        :return: The newly created destination repository.
        """
        if not isinstance(a_bzrdir._format, self.bzrdir._format.__class__):
            # use target default format.
            dest_repo = a_bzrdir.create_repository()
        else:
            # Most control formats need the repository to be specifically
            # created, but on some old all-in-one formats it's not needed
            try:
                dest_repo = self._format.initialize(a_bzrdir, shared=self.is_shared())
            except errors.UninitializableFormat:
                dest_repo = a_bzrdir.open_repository()
        self.copy_content_into(dest_repo, revision_id, basis)
        return dest_repo

    @needs_read_lock
    def has_revision(self, revision_id):
        """True if this repository has a copy of the revision."""
        return self._revision_store.has_revision_id(revision_id,
                                                    self.get_transaction())

    @needs_read_lock
    def get_revision_reconcile(self, revision_id):
        """'reconcile' helper routine that allows access to a revision always.
        
        This variant of get_revision does not cross check the weave graph
        against the revision one as get_revision does: but it should only
        be used by reconcile, or reconcile-alike commands that are correcting
        or testing the revision graph.
        """
        if not revision_id or not isinstance(revision_id, basestring):
            raise errors.InvalidRevisionId(revision_id=revision_id,
                                           branch=self)
        return self._revision_store.get_revisions([revision_id],
                                                  self.get_transaction())[0]
    @needs_read_lock
    def get_revisions(self, revision_ids):
        return self._revision_store.get_revisions(revision_ids,
                                                  self.get_transaction())

    @needs_read_lock
    def get_revision_xml(self, revision_id):
        rev = self.get_revision(revision_id) 
        rev_tmp = StringIO()
        # the current serializer..
        self._revision_store._serializer.write_revision(rev, rev_tmp)
        rev_tmp.seek(0)
        return rev_tmp.getvalue()

    @needs_read_lock
    def get_revision(self, revision_id):
        """Return the Revision object for a named revision"""
        r = self.get_revision_reconcile(revision_id)
        # weave corruption can lead to absent revision markers that should be
        # present.
        # the following test is reasonably cheap (it needs a single weave read)
        # and the weave is cached in read transactions. In write transactions
        # it is not cached but typically we only read a small number of
        # revisions. For knits when they are introduced we will probably want
        # to ensure that caching write transactions are in use.
        inv = self.get_inventory_weave()
        self._check_revision_parents(r, inv)
        return r

    @needs_read_lock
    def get_deltas_for_revisions(self, revisions):
        """Produce a generator of revision deltas.
        
        Note that the input is a sequence of REVISIONS, not revision_ids.
        Trees will be held in memory until the generator exits.
        Each delta is relative to the revision's lefthand predecessor.
        """
        required_trees = set()
        for revision in revisions:
            required_trees.add(revision.revision_id)
            required_trees.update(revision.parent_ids[:1])
        trees = dict((t.get_revision_id(), t) for 
                     t in self.revision_trees(required_trees))
        for revision in revisions:
            if not revision.parent_ids:
                old_tree = self.revision_tree(None)
            else:
                old_tree = trees[revision.parent_ids[0]]
            yield trees[revision.revision_id].changes_from(old_tree)

    @needs_read_lock
    def get_revision_delta(self, revision_id):
        """Return the delta for one revision.

        The delta is relative to the left-hand predecessor of the
        revision.
        """
        r = self.get_revision(revision_id)
        return list(self.get_deltas_for_revisions([r]))[0]

    def _check_revision_parents(self, revision, inventory):
        """Private to Repository and Fetch.
        
        This checks the parentage of revision in an inventory weave for 
        consistency and is only applicable to inventory-weave-for-ancestry
        using repository formats & fetchers.
        """
        weave_parents = inventory.get_parents(revision.revision_id)
        weave_names = inventory.versions()
        for parent_id in revision.parent_ids:
            if parent_id in weave_names:
                # this parent must not be a ghost.
                if not parent_id in weave_parents:
                    # but it is a ghost
                    raise errors.CorruptRepository(self)

    @needs_write_lock
    def store_revision_signature(self, gpg_strategy, plaintext, revision_id):
        signature = gpg_strategy.sign(plaintext)
        self._revision_store.add_revision_signature_text(revision_id,
                                                         signature,
                                                         self.get_transaction())

    def fileids_altered_by_revision_ids(self, revision_ids):
        """Find the file ids and versions affected by revisions.

        :param revisions: an iterable containing revision ids.
        :return: a dictionary mapping altered file-ids to an iterable of
        revision_ids. Each altered file-ids has the exact revision_ids that
        altered it listed explicitly.
        """
        assert self._serializer.support_altered_by_hack, \
            ("fileids_altered_by_revision_ids only supported for branches " 
             "which store inventory as unnested xml, not on %r" % self)
        selected_revision_ids = set(revision_ids)
        w = self.get_inventory_weave()
        result = {}

        # this code needs to read every new line in every inventory for the
        # inventories [revision_ids]. Seeing a line twice is ok. Seeing a line
        # not present in one of those inventories is unnecessary but not 
        # harmful because we are filtering by the revision id marker in the
        # inventory lines : we only select file ids altered in one of those  
        # revisions. We don't need to see all lines in the inventory because
        # only those added in an inventory in rev X can contain a revision=X
        # line.
        unescape_revid_cache = {}
        unescape_fileid_cache = {}

        # jam 20061218 In a big fetch, this handles hundreds of thousands
        # of lines, so it has had a lot of inlining and optimizing done.
        # Sorry that it is a little bit messy.
        # Move several functions to be local variables, since this is a long
        # running loop.
        search = self._file_ids_altered_regex.search
        unescape = _unescape_xml
        setdefault = result.setdefault
        pb = ui.ui_factory.nested_progress_bar()
        try:
            for line in w.iter_lines_added_or_present_in_versions(
                                        selected_revision_ids, pb=pb):
                match = search(line)
                if match is None:
                    continue
                # One call to match.group() returning multiple items is quite a
                # bit faster than 2 calls to match.group() each returning 1
                file_id, revision_id = match.group('file_id', 'revision_id')

                # Inlining the cache lookups helps a lot when you make 170,000
                # lines and 350k ids, versus 8.4 unique ids.
                # Using a cache helps in 2 ways:
                #   1) Avoids unnecessary decoding calls
                #   2) Re-uses cached strings, which helps in future set and
                #      equality checks.
                # (2) is enough that removing encoding entirely along with
                # the cache (so we are using plain strings) results in no
                # performance improvement.
                try:
                    revision_id = unescape_revid_cache[revision_id]
                except KeyError:
                    unescaped = unescape(revision_id)
                    unescape_revid_cache[revision_id] = unescaped
                    revision_id = unescaped

                if revision_id in selected_revision_ids:
                    try:
                        file_id = unescape_fileid_cache[file_id]
                    except KeyError:
                        unescaped = unescape(file_id)
                        unescape_fileid_cache[file_id] = unescaped
                        file_id = unescaped
                    setdefault(file_id, set()).add(revision_id)
        finally:
            pb.finished()
        return result

    @needs_read_lock
    def get_inventory_weave(self):
        return self.control_weaves.get_weave('inventory',
            self.get_transaction())

    @needs_read_lock
    def get_inventory(self, revision_id):
        """Get Inventory object by hash."""
        return self.deserialise_inventory(
            revision_id, self.get_inventory_xml(revision_id))

    def deserialise_inventory(self, revision_id, xml):
        """Transform the xml into an inventory object. 

        :param revision_id: The expected revision id of the inventory.
        :param xml: A serialised inventory.
        """
        result = self._serializer.read_inventory_from_string(xml)
        result.root.revision = revision_id
        return result

    def serialise_inventory(self, inv):
        return self._serializer.write_inventory_to_string(inv)

    @needs_read_lock
    def get_inventory_xml(self, revision_id):
        """Get inventory XML as a file object."""
        try:
            assert isinstance(revision_id, basestring), type(revision_id)
            iw = self.get_inventory_weave()
            return iw.get_text(revision_id)
        except IndexError:
            raise errors.HistoryMissing(self, 'inventory', revision_id)

    @needs_read_lock
    def get_inventory_sha1(self, revision_id):
        """Return the sha1 hash of the inventory entry
        """
        return self.get_revision(revision_id).inventory_sha1

    @needs_read_lock
    def get_revision_graph(self, revision_id=None):
        """Return a dictionary containing the revision graph.
        
        :param revision_id: The revision_id to get a graph from. If None, then
        the entire revision graph is returned. This is a deprecated mode of
        operation and will be removed in the future.
        :return: a dictionary of revision_id->revision_parents_list.
        """
        # special case NULL_REVISION
        if revision_id == _mod_revision.NULL_REVISION:
            return {}
        a_weave = self.get_inventory_weave()
        all_revisions = self._eliminate_revisions_not_present(
                                a_weave.versions())
        entire_graph = dict([(node, a_weave.get_parents(node)) for 
                             node in all_revisions])
        if revision_id is None:
            return entire_graph
        elif revision_id not in entire_graph:
            raise errors.NoSuchRevision(self, revision_id)
        else:
            # add what can be reached from revision_id
            result = {}
            pending = set([revision_id])
            while len(pending) > 0:
                node = pending.pop()
                result[node] = entire_graph[node]
                for revision_id in result[node]:
                    if revision_id not in result:
                        pending.add(revision_id)
            return result

    @needs_read_lock
    def get_revision_graph_with_ghosts(self, revision_ids=None):
        """Return a graph of the revisions with ghosts marked as applicable.

        :param revision_ids: an iterable of revisions to graph or None for all.
        :return: a Graph object with the graph reachable from revision_ids.
        """
        result = graph.Graph()
        if not revision_ids:
            pending = set(self.all_revision_ids())
            required = set([])
        else:
            pending = set(revision_ids)
            # special case NULL_REVISION
            if _mod_revision.NULL_REVISION in pending:
                pending.remove(_mod_revision.NULL_REVISION)
            required = set(pending)
        done = set([])
        while len(pending):
            revision_id = pending.pop()
            try:
                rev = self.get_revision(revision_id)
            except errors.NoSuchRevision:
                if revision_id in required:
                    raise
                # a ghost
                result.add_ghost(revision_id)
                continue
            for parent_id in rev.parent_ids:
                # is this queued or done ?
                if (parent_id not in pending and
                    parent_id not in done):
                    # no, queue it.
                    pending.add(parent_id)
            result.add_node(revision_id, rev.parent_ids)
            done.add(revision_id)
        return result

    @needs_read_lock
    def get_revision_inventory(self, revision_id):
        """Return inventory of a past revision."""
        # TODO: Unify this with get_inventory()
        # bzr 0.0.6 and later imposes the constraint that the inventory_id
        # must be the same as its revision, so this is trivial.
        if revision_id is None:
            # This does not make sense: if there is no revision,
            # then it is the current tree inventory surely ?!
            # and thus get_root_id() is something that looks at the last
            # commit on the branch, and the get_root_id is an inventory check.
            raise NotImplementedError
            # return Inventory(self.get_root_id())
        else:
            return self.get_inventory(revision_id)

    @needs_read_lock
    def is_shared(self):
        """Return True if this repository is flagged as a shared repository."""
        raise NotImplementedError(self.is_shared)

    @needs_write_lock
    def reconcile(self, other=None, thorough=False):
        """Reconcile this repository."""
        from bzrlib.reconcile import RepoReconciler
        reconciler = RepoReconciler(self, thorough=thorough)
        reconciler.reconcile()
        return reconciler
    
    @needs_read_lock
    def revision_tree(self, revision_id):
        """Return Tree for a revision on this branch.

        `revision_id` may be None for the empty tree revision.
        """
        # TODO: refactor this to use an existing revision object
        # so we don't need to read it in twice.
        if revision_id is None or revision_id == _mod_revision.NULL_REVISION:
            return RevisionTree(self, Inventory(root_id=None), 
                                _mod_revision.NULL_REVISION)
        else:
            inv = self.get_revision_inventory(revision_id)
            return RevisionTree(self, inv, revision_id)

    @needs_read_lock
    def revision_trees(self, revision_ids):
        """Return Tree for a revision on this branch.

        `revision_id` may not be None or 'null:'"""
        assert None not in revision_ids
        assert _mod_revision.NULL_REVISION not in revision_ids
        texts = self.get_inventory_weave().get_texts(revision_ids)
        for text, revision_id in zip(texts, revision_ids):
            inv = self.deserialise_inventory(revision_id, text)
            yield RevisionTree(self, inv, revision_id)

    @needs_read_lock
    def get_ancestry(self, revision_id):
        """Return a list of revision-ids integrated by a revision.

        The first element of the list is always None, indicating the origin 
        revision.  This might change when we have history horizons, or 
        perhaps we should have a new API.
        
        This is topologically sorted.
        """
        if revision_id is None:
            return [None]
        if not self.has_revision(revision_id):
            raise errors.NoSuchRevision(self, revision_id)
        w = self.get_inventory_weave()
        candidates = w.get_ancestry(revision_id)
        return [None] + candidates # self._eliminate_revisions_not_present(candidates)

    @needs_read_lock
    def print_file(self, file, revision_id):
        """Print `file` to stdout.
        
        FIXME RBC 20060125 as John Meinel points out this is a bad api
        - it writes to stdout, it assumes that that is valid etc. Fix
        by creating a new more flexible convenience function.
        """
        tree = self.revision_tree(revision_id)
        # use inventory as it was in that revision
        file_id = tree.inventory.path2id(file)
        if not file_id:
            # TODO: jam 20060427 Write a test for this code path
            #       it had a bug in it, and was raising the wrong
            #       exception.
            raise errors.BzrError("%r is not present in revision %s" % (file, revision_id))
        tree.print_file(file_id)

    def get_transaction(self):
        return self.control_files.get_transaction()

    def revision_parents(self, revid):
        return self.get_inventory_weave().parent_names(revid)

    @needs_write_lock
    def set_make_working_trees(self, new_value):
        """Set the policy flag for making working trees when creating branches.

        This only applies to branches that use this repository.

        The default is 'True'.
        :param new_value: True to restore the default, False to disable making
                          working trees.
        """
        raise NotImplementedError(self.set_make_working_trees)
    
    def make_working_trees(self):
        """Returns the policy for making working trees on new branches."""
        raise NotImplementedError(self.make_working_trees)

    @needs_write_lock
    def sign_revision(self, revision_id, gpg_strategy):
        plaintext = Testament.from_revision(self, revision_id).as_short_text()
        self.store_revision_signature(gpg_strategy, plaintext, revision_id)

    @needs_read_lock
    def has_signature_for_revision_id(self, revision_id):
        """Query for a revision signature for revision_id in the repository."""
        return self._revision_store.has_signature(revision_id,
                                                  self.get_transaction())

    @needs_read_lock
    def get_signature_text(self, revision_id):
        """Return the text for a signature."""
        return self._revision_store.get_signature_text(revision_id,
                                                       self.get_transaction())

    @needs_read_lock
    def check(self, revision_ids):
        """Check consistency of all history of given revision_ids.

        Different repository implementations should override _check().

        :param revision_ids: A non-empty list of revision_ids whose ancestry
             will be checked.  Typically the last revision_id of a branch.
        """
        if not revision_ids:
            raise ValueError("revision_ids must be non-empty in %s.check" 
                    % (self,))
        return self._check(revision_ids)

    def _check(self, revision_ids):
        result = check.Check(self)
        result.check()
        return result

    def _warn_if_deprecated(self):
        global _deprecation_warning_done
        if _deprecation_warning_done:
            return
        _deprecation_warning_done = True
        warning("Format %s for %s is deprecated - please use 'bzr upgrade' to get better performance"
                % (self._format, self.bzrdir.transport.base))

    def supports_rich_root(self):
        return self._format.rich_root_data

    def _check_ascii_revisionid(self, revision_id, method):
        """Private helper for ascii-only repositories."""
        # weave repositories refuse to store revisionids that are non-ascii.
        if revision_id is not None:
            # weaves require ascii revision ids.
            if isinstance(revision_id, unicode):
                try:
                    revision_id.encode('ascii')
                except UnicodeEncodeError:
                    raise errors.NonAsciiRevisionId(method, self)



# remove these delegates a while after bzr 0.15
def __make_delegated(name, from_module):
    def _deprecated_repository_forwarder():
        symbol_versioning.warn('%s moved to %s in bzr 0.15'
            % (name, from_module),
            DeprecationWarning,
            stacklevel=2)
        m = __import__(from_module, globals(), locals(), [name])
        try:
            return getattr(m, name)
        except AttributeError:
            raise AttributeError('module %s has no name %s'
                    % (m, name))
    globals()[name] = _deprecated_repository_forwarder

for _name in [
        'AllInOneRepository',
        'WeaveMetaDirRepository',
        'PreSplitOutRepositoryFormat',
        'RepositoryFormat4',
        'RepositoryFormat5',
        'RepositoryFormat6',
        'RepositoryFormat7',
        ]:
    __make_delegated(_name, 'bzrlib.repofmt.weaverepo')

for _name in [
        'KnitRepository',
        'KnitRepository2',
        'RepositoryFormatKnit',
        'RepositoryFormatKnit1',
        'RepositoryFormatKnit2',
        ]:
    __make_delegated(_name, 'bzrlib.repofmt.knitrepo')


def install_revision(repository, rev, revision_tree):
    """Install all revision data into a repository."""
    present_parents = []
    parent_trees = {}
    for p_id in rev.parent_ids:
        if repository.has_revision(p_id):
            present_parents.append(p_id)
            parent_trees[p_id] = repository.revision_tree(p_id)
        else:
            parent_trees[p_id] = repository.revision_tree(None)

    inv = revision_tree.inventory
    entries = inv.iter_entries()
    # backwards compatability hack: skip the root id.
    if not repository.supports_rich_root():
        path, root = entries.next()
        if root.revision != rev.revision_id:
            raise errors.IncompatibleRevision(repr(repository))
    # Add the texts that are not already present
    for path, ie in entries:
        w = repository.weave_store.get_weave_or_empty(ie.file_id,
                repository.get_transaction())
        if ie.revision not in w:
            text_parents = []
            # FIXME: TODO: The following loop *may* be overlapping/duplicate
            # with InventoryEntry.find_previous_heads(). if it is, then there
            # is a latent bug here where the parents may have ancestors of each
            # other. RBC, AB
            for revision, tree in parent_trees.iteritems():
                if ie.file_id not in tree:
                    continue
                parent_id = tree.inventory[ie.file_id].revision
                if parent_id in text_parents:
                    continue
                text_parents.append(parent_id)
                    
            vfile = repository.weave_store.get_weave_or_empty(ie.file_id, 
                repository.get_transaction())
            lines = revision_tree.get_file(ie.file_id).readlines()
            vfile.add_lines(rev.revision_id, text_parents, lines)
    try:
        # install the inventory
        repository.add_inventory(rev.revision_id, inv, present_parents)
    except errors.RevisionAlreadyPresent:
        pass
    repository.add_revision(rev.revision_id, rev, inv)


class MetaDirRepository(Repository):
    """Repositories in the new meta-dir layout."""

    def __init__(self, _format, a_bzrdir, control_files, _revision_store, control_store, text_store):
        super(MetaDirRepository, self).__init__(_format,
                                                a_bzrdir,
                                                control_files,
                                                _revision_store,
                                                control_store,
                                                text_store)
        dir_mode = self.control_files._dir_mode
        file_mode = self.control_files._file_mode

    @needs_read_lock
    def is_shared(self):
        """Return True if this repository is flagged as a shared repository."""
        return self.control_files._transport.has('shared-storage')

    @needs_write_lock
    def set_make_working_trees(self, new_value):
        """Set the policy flag for making working trees when creating branches.

        This only applies to branches that use this repository.

        The default is 'True'.
        :param new_value: True to restore the default, False to disable making
                          working trees.
        """
        if new_value:
            try:
                self.control_files._transport.delete('no-working-trees')
            except errors.NoSuchFile:
                pass
        else:
            self.control_files.put_utf8('no-working-trees', '')
    
    def make_working_trees(self):
        """Returns the policy for making working trees on new branches."""
        return not self.control_files._transport.has('no-working-trees')


class RepositoryFormatRegistry(registry.Registry):
    """Registry of RepositoryFormats.
    """

    def get(self, format_string):
        r = registry.Registry.get(self, format_string)
        if callable(r):
            r = r()
        return r
    

<<<<<<< HEAD
class KnitRepository2(KnitRepository):
    """Experimental enhanced knit format"""

    # corresponds to RepositoryFormatKnit2
    
    def __init__(self, _format, a_bzrdir, control_files, _revision_store,
                 control_store, text_store):
        KnitRepository.__init__(self, _format, a_bzrdir, control_files,
                              _revision_store, control_store, text_store)
        self._transport = control_files._transport
        self._serializer = xml6.serializer_v6

    def deserialise_inventory(self, revision_id, xml):
        """Transform the xml into an inventory object. 

        :param revision_id: The expected revision id of the inventory.
        :param xml: A serialised inventory.
        """
        result = self._serializer.read_inventory_from_string(xml)
        assert result.root.revision is not None
        return result
=======
format_registry = RepositoryFormatRegistry()
"""Registry of formats, indexed by their identifying format string.
>>>>>>> 4c9ed8bd

This can contain either format instances themselves, or classes/factories that
can be called to obtain one.
"""


#####################################################################
# Repository Formats

class RepositoryFormat(object):
    """A repository format.

    Formats provide three things:
     * An initialization routine to construct repository data on disk.
     * a format string which is used when the BzrDir supports versioned
       children.
     * an open routine which returns a Repository instance.

    Formats are placed in an dict by their format string for reference 
    during opening. These should be subclasses of RepositoryFormat
    for consistency.

    Once a format is deprecated, just deprecate the initialize and open
    methods on the format class. Do not deprecate the object, as the 
    object will be created every system load.

    Common instance attributes:
    _matchingbzrdir - the bzrdir format that the repository format was
    originally written to work with. This can be used if manually
    constructing a bzrdir and repository, or more commonly for test suite
    parameterisation.
    """

    def __str__(self):
        return "<%s>" % self.__class__.__name__

    def __eq__(self, other):
        # format objects are generally stateless
        return isinstance(other, self.__class__)

    @classmethod
    def find_format(klass, a_bzrdir):
        """Return the format for the repository object in a_bzrdir.
        
        This is used by bzr native formats that have a "format" file in
        the repository.  Other methods may be used by different types of 
        control directory.
        """
        try:
            transport = a_bzrdir.get_repository_transport(None)
            format_string = transport.get("format").read()
            return format_registry.get(format_string)
        except errors.NoSuchFile:
            raise errors.NoRepositoryPresent(a_bzrdir)
        except KeyError:
            raise errors.UnknownFormatError(format=format_string)

    @classmethod
    def register_format(klass, format):
        format_registry.register(format.get_format_string(), format)

    @classmethod
    def unregister_format(klass, format):
        format_registry.remove(format.get_format_string())
    
    @classmethod
    def get_default_format(klass):
        """Return the current default format."""
        from bzrlib import bzrdir
        return bzrdir.format_registry.make_bzrdir('default').repository_format

    def _get_control_store(self, repo_transport, control_files):
        """Return the control store for this repository."""
        raise NotImplementedError(self._get_control_store)

    def get_format_string(self):
        """Return the ASCII format string that identifies this format.
        
        Note that in pre format ?? repositories the format string is 
        not permitted nor written to disk.
        """
        raise NotImplementedError(self.get_format_string)

    def get_format_description(self):
        """Return the short description for this format."""
        raise NotImplementedError(self.get_format_description)

    def _get_revision_store(self, repo_transport, control_files):
        """Return the revision store object for this a_bzrdir."""
        raise NotImplementedError(self._get_revision_store)

    def _get_text_rev_store(self,
                            transport,
                            control_files,
                            name,
                            compressed=True,
                            prefixed=False,
                            serializer=None):
        """Common logic for getting a revision store for a repository.
        
        see self._get_revision_store for the subclass-overridable method to 
        get the store for a repository.
        """
        from bzrlib.store.revision.text import TextRevisionStore
        dir_mode = control_files._dir_mode
        file_mode = control_files._file_mode
        text_store = TextStore(transport.clone(name),
                              prefixed=prefixed,
                              compressed=compressed,
                              dir_mode=dir_mode,
                              file_mode=file_mode)
        _revision_store = TextRevisionStore(text_store, serializer)
        return _revision_store

    # TODO: this shouldn't be in the base class, it's specific to things that
    # use weaves or knits -- mbp 20070207
    def _get_versioned_file_store(self,
                                  name,
                                  transport,
                                  control_files,
                                  prefixed=True,
                                  versionedfile_class=None,
                                  versionedfile_kwargs={},
                                  escaped=False):
        if versionedfile_class is None:
            versionedfile_class = self._versionedfile_class
        weave_transport = control_files._transport.clone(name)
        dir_mode = control_files._dir_mode
        file_mode = control_files._file_mode
        return VersionedFileStore(weave_transport, prefixed=prefixed,
                                  dir_mode=dir_mode,
                                  file_mode=file_mode,
                                  versionedfile_class=versionedfile_class,
                                  versionedfile_kwargs=versionedfile_kwargs,
                                  escaped=escaped)

    def initialize(self, a_bzrdir, shared=False):
        """Initialize a repository of this format in a_bzrdir.

        :param a_bzrdir: The bzrdir to put the new repository in it.
        :param shared: The repository should be initialized as a sharable one.

        This may raise UninitializableFormat if shared repository are not
        compatible the a_bzrdir.
        """

    def is_supported(self):
        """Is this format supported?

        Supported formats must be initializable and openable.
        Unsupported formats may not support initialization or committing or 
        some other features depending on the reason for not being supported.
        """
        return True

    def check_conversion_target(self, target_format):
        raise NotImplementedError(self.check_conversion_target)

    def open(self, a_bzrdir, _found=False):
        """Return an instance of this format for the bzrdir a_bzrdir.
        
        _found is a private parameter, do not use it.
        """
        raise NotImplementedError(self.open)


class MetaDirRepositoryFormat(RepositoryFormat):
    """Common base class for the new repositories using the metadir layout."""

    rich_root_data = False
    _matchingbzrdir = bzrdir.BzrDirMetaFormat1()

    def __init__(self):
        super(MetaDirRepositoryFormat, self).__init__()

    def _create_control_files(self, a_bzrdir):
        """Create the required files and the initial control_files object."""
        # FIXME: RBC 20060125 don't peek under the covers
        # NB: no need to escape relative paths that are url safe.
        repository_transport = a_bzrdir.get_repository_transport(self)
        control_files = lockable_files.LockableFiles(repository_transport,
                                'lock', lockdir.LockDir)
        control_files.create_lock()
        return control_files

    def _upload_blank_content(self, a_bzrdir, dirs, files, utf8_files, shared):
        """Upload the initial blank content."""
        control_files = self._create_control_files(a_bzrdir)
        control_files.lock_write()
        try:
            control_files._transport.mkdir_multi(dirs,
                    mode=control_files._dir_mode)
            for file, content in files:
                control_files.put(file, content)
            for file, content in utf8_files:
                control_files.put_utf8(file, content)
            if shared == True:
                control_files.put_utf8('shared-storage', '')
        finally:
            control_files.unlock()


<<<<<<< HEAD
class RepositoryFormat7(MetaDirRepositoryFormat):
    """Bzr repository 7.

    This repository format has:
     - weaves for file texts and inventory
     - hash subdirectory based stores.
     - TextStores for revisions and signatures.
     - a format marker of its own
     - an optional 'shared-storage' flag
     - an optional 'no-working-trees' flag
    """

    def _get_control_store(self, repo_transport, control_files):
        """Return the control store for this repository."""
        return self._get_versioned_file_store('',
                                              repo_transport,
                                              control_files,
                                              prefixed=False)

    def get_format_string(self):
        """See RepositoryFormat.get_format_string()."""
        return "Bazaar-NG Repository format 7"

    def get_format_description(self):
        """See RepositoryFormat.get_format_description()."""
        return "Weave repository format 7"

    def check_conversion_target(self, target_format):
        pass

    def _get_revision_store(self, repo_transport, control_files):
        """See RepositoryFormat._get_revision_store()."""
        return self._get_text_rev_store(repo_transport,
                                        control_files,
                                        'revision-store',
                                        compressed=False,
                                        prefixed=True,
                                        )

    def _get_text_store(self, transport, control_files):
        """See RepositoryFormat._get_text_store()."""
        return self._get_versioned_file_store('weaves',
                                              transport,
                                              control_files)

    def initialize(self, a_bzrdir, shared=False):
        """Create a weave repository.

        :param shared: If true the repository will be initialized as a shared
                       repository.
        """
        # Create an empty weave
        sio = StringIO()
        weavefile.write_weave_v5(weave.Weave(), sio)
        empty_weave = sio.getvalue()

        mutter('creating repository in %s.', a_bzrdir.transport.base)
        dirs = ['revision-store', 'weaves']
        files = [('inventory.weave', StringIO(empty_weave)), 
                 ]
        utf8_files = [('format', self.get_format_string())]
 
        self._upload_blank_content(a_bzrdir, dirs, files, utf8_files, shared)
        return self.open(a_bzrdir=a_bzrdir, _found=True)

    def open(self, a_bzrdir, _found=False, _override_transport=None):
        """See RepositoryFormat.open().
        
        :param _override_transport: INTERNAL USE ONLY. Allows opening the
                                    repository at a slightly different url
                                    than normal. I.e. during 'upgrade'.
        """
        if not _found:
            format = RepositoryFormat.find_format(a_bzrdir)
            assert format.__class__ ==  self.__class__
        if _override_transport is not None:
            repo_transport = _override_transport
        else:
            repo_transport = a_bzrdir.get_repository_transport(None)
        control_files = lockable_files.LockableFiles(repo_transport,
                                'lock', lockdir.LockDir)
        text_store = self._get_text_store(repo_transport, control_files)
        control_store = self._get_control_store(repo_transport, control_files)
        _revision_store = self._get_revision_store(repo_transport, control_files)
        return WeaveMetaDirRepository(_format=self,
            a_bzrdir=a_bzrdir,
            control_files=control_files,
            _revision_store=_revision_store,
            control_store=control_store,
            text_store=text_store)


class RepositoryFormatKnit(MetaDirRepositoryFormat):
    """Bzr repository knit format (generalized). 

    This repository format has:
     - knits for file texts and inventory
     - hash subdirectory based stores.
     - knits for revisions and signatures
     - TextStores for revisions and signatures.
     - a format marker of its own
     - an optional 'shared-storage' flag
     - an optional 'no-working-trees' flag
     - a LockDir lock
    """

    def _get_control_store(self, repo_transport, control_files):
        """Return the control store for this repository."""
        return VersionedFileStore(
            repo_transport,
            prefixed=False,
            file_mode=control_files._file_mode,
            versionedfile_class=knit.KnitVersionedFile,
            versionedfile_kwargs={'factory':knit.KnitPlainFactory()},
            )

    def _get_revision_store(self, repo_transport, control_files):
        """See RepositoryFormat._get_revision_store()."""
        from bzrlib.store.revision.knit import KnitRevisionStore
        versioned_file_store = VersionedFileStore(
            repo_transport,
            file_mode=control_files._file_mode,
            prefixed=False,
            precious=True,
            versionedfile_class=knit.KnitVersionedFile,
            versionedfile_kwargs={'delta':False,
                                  'factory':knit.KnitPlainFactory(),
                                 },
            escaped=True,
            )
        return KnitRevisionStore(versioned_file_store)

    def _get_text_store(self, transport, control_files):
        """See RepositoryFormat._get_text_store()."""
        return self._get_versioned_file_store('knits',
                                  transport,
                                  control_files,
                                  versionedfile_class=knit.KnitVersionedFile,
                                  versionedfile_kwargs={
                                      'create_parent_dir':True,
                                      'delay_create':True,
                                      'dir_mode':control_files._dir_mode,
                                  },
                                  escaped=True)

    def initialize(self, a_bzrdir, shared=False):
        """Create a knit format 1 repository.

        :param a_bzrdir: bzrdir to contain the new repository; must already
            be initialized.
        :param shared: If true the repository will be initialized as a shared
                       repository.
        """
        mutter('creating repository in %s.', a_bzrdir.transport.base)
        dirs = ['revision-store', 'knits']
        files = []
        utf8_files = [('format', self.get_format_string())]
        
        self._upload_blank_content(a_bzrdir, dirs, files, utf8_files, shared)
        repo_transport = a_bzrdir.get_repository_transport(None)
        control_files = lockable_files.LockableFiles(repo_transport,
                                'lock', lockdir.LockDir)
        control_store = self._get_control_store(repo_transport, control_files)
        transaction = transactions.WriteTransaction()
        # trigger a write of the inventory store.
        control_store.get_weave_or_empty('inventory', transaction)
        _revision_store = self._get_revision_store(repo_transport, control_files)
        # the revision id here is irrelevant: it will not be stored, and cannot
        # already exist.
        _revision_store.has_revision_id('A', transaction)
        _revision_store.get_signature_file(transaction)
        return self.open(a_bzrdir=a_bzrdir, _found=True)

    def open(self, a_bzrdir, _found=False, _override_transport=None):
        """See RepositoryFormat.open().
        
        :param _override_transport: INTERNAL USE ONLY. Allows opening the
                                    repository at a slightly different url
                                    than normal. I.e. during 'upgrade'.
        """
        if not _found:
            format = RepositoryFormat.find_format(a_bzrdir)
            assert format.__class__ ==  self.__class__
        if _override_transport is not None:
            repo_transport = _override_transport
        else:
            repo_transport = a_bzrdir.get_repository_transport(None)
        control_files = lockable_files.LockableFiles(repo_transport,
                                'lock', lockdir.LockDir)
        text_store = self._get_text_store(repo_transport, control_files)
        control_store = self._get_control_store(repo_transport, control_files)
        _revision_store = self._get_revision_store(repo_transport, control_files)
        return KnitRepository(_format=self,
                              a_bzrdir=a_bzrdir,
                              control_files=control_files,
                              _revision_store=_revision_store,
                              control_store=control_store,
                              text_store=text_store)


class RepositoryFormatKnit1(RepositoryFormatKnit):
    """Bzr repository knit format 1.

    This repository format has:
     - knits for file texts and inventory
     - hash subdirectory based stores.
     - knits for revisions and signatures
     - TextStores for revisions and signatures.
     - a format marker of its own
     - an optional 'shared-storage' flag
     - an optional 'no-working-trees' flag
     - a LockDir lock

    This format was introduced in bzr 0.8.
    """
    def get_format_string(self):
        """See RepositoryFormat.get_format_string()."""
        return "Bazaar-NG Knit Repository Format 1"

    def get_format_description(self):
        """See RepositoryFormat.get_format_description()."""
        return "Knit repository format 1"

    def check_conversion_target(self, target_format):
        pass


class RepositoryFormatKnit2(RepositoryFormatKnit):
    """Bzr repository knit format 2.

    THIS FORMAT IS EXPERIMENTAL
    This repository format has:
     - knits for file texts and inventory
     - hash subdirectory based stores.
     - knits for revisions and signatures
     - TextStores for revisions and signatures.
     - a format marker of its own
     - an optional 'shared-storage' flag
     - an optional 'no-working-trees' flag
     - a LockDir lock
     - Support for recording full info about the tree root
    """
    
    rich_root_data = True

    def get_format_string(self):
        """See RepositoryFormat.get_format_string()."""
        return "Bazaar Knit Repository Format 2\n"

    def get_format_description(self):
        """See RepositoryFormat.get_format_description()."""
        return "Knit repository format 2"

    def check_conversion_target(self, target_format):
        if not target_format.rich_root_data:
            raise errors.BadConversionTarget(
                'Does not support rich root data.', target_format)

    def open(self, a_bzrdir, _found=False, _override_transport=None):
        """See RepositoryFormat.open().
        
        :param _override_transport: INTERNAL USE ONLY. Allows opening the
                                    repository at a slightly different url
                                    than normal. I.e. during 'upgrade'.
        """
        if not _found:
            format = RepositoryFormat.find_format(a_bzrdir)
            assert format.__class__ ==  self.__class__
        if _override_transport is not None:
            repo_transport = _override_transport
        else:
            repo_transport = a_bzrdir.get_repository_transport(None)
        control_files = lockable_files.LockableFiles(repo_transport, 'lock',
                                                     lockdir.LockDir)
        text_store = self._get_text_store(repo_transport, control_files)
        control_store = self._get_control_store(repo_transport, control_files)
        _revision_store = self._get_revision_store(repo_transport, control_files)
        return KnitRepository2(_format=self,
                               a_bzrdir=a_bzrdir,
                               control_files=control_files,
                               _revision_store=_revision_store,
                               control_store=control_store,
                                text_store=text_store)

    def initialize(self, a_bzrdir, shared=False):
        repo = super(RepositoryFormatKnit2, self).initialize(a_bzrdir, shared)
        repo._transport.put_bytes_non_atomic('tags', '')
        return repo

    def supports_tags(self):
        return True

=======
# formats which have no format string are not discoverable
# and not independently creatable, so are not registered.  They're 
# all in bzrlib.repofmt.weaverepo now.  When an instance of one of these is
# needed, it's constructed directly by the BzrDir.  Non-native formats where
# the repository is not separately opened are similar.

format_registry.register_lazy(
    'Bazaar-NG Repository format 7',
    'bzrlib.repofmt.weaverepo',
    'RepositoryFormat7'
    )
# KEEP in sync with bzrdir.format_registry default, which controls the overall
# default control directory format
>>>>>>> 4c9ed8bd

format_registry.register_lazy(
    'Bazaar-NG Knit Repository Format 1',
    'bzrlib.repofmt.knitrepo',
    'RepositoryFormatKnit1',
    )
format_registry.default_key = 'Bazaar-NG Knit Repository Format 1'

format_registry.register_lazy(
    'Bazaar Knit Repository Format 2\n',
    'bzrlib.repofmt.knitrepo',
    'RepositoryFormatKnit2',
    )


class InterRepository(InterObject):
    """This class represents operations taking place between two repositories.

    Its instances have methods like copy_content and fetch, and contain
    references to the source and target repositories these operations can be 
    carried out on.

    Often we will provide convenience methods on 'repository' which carry out
    operations with another repository - they will always forward to
    InterRepository.get(other).method_name(parameters).
    """

    _optimisers = []
    """The available optimised InterRepository types."""

    def copy_content(self, revision_id=None, basis=None):
        raise NotImplementedError(self.copy_content)

    def fetch(self, revision_id=None, pb=None):
        """Fetch the content required to construct revision_id.

        The content is copied from self.source to self.target.

        :param revision_id: if None all content is copied, if NULL_REVISION no
                            content is copied.
        :param pb: optional progress bar to use for progress reports. If not
                   provided a default one will be created.

        Returns the copied revision count and the failed revisions in a tuple:
        (copied, failures).
        """
        raise NotImplementedError(self.fetch)
   
    @needs_read_lock
    def missing_revision_ids(self, revision_id=None):
        """Return the revision ids that source has that target does not.
        
        These are returned in topological order.

        :param revision_id: only return revision ids included by this
                            revision_id.
        """
        # generic, possibly worst case, slow code path.
        target_ids = set(self.target.all_revision_ids())
        if revision_id is not None:
            source_ids = self.source.get_ancestry(revision_id)
            assert source_ids[0] is None
            source_ids.pop(0)
        else:
            source_ids = self.source.all_revision_ids()
        result_set = set(source_ids).difference(target_ids)
        # this may look like a no-op: its not. It preserves the ordering
        # other_ids had while only returning the members from other_ids
        # that we've decided we need.
        return [rev_id for rev_id in source_ids if rev_id in result_set]

    def copy_tags(self):
        """Copy all tags from source to the target."""
        # A default implementation is provided even though not all
        # Repositories will support tags... we'll just get an error back from
        # the underlying method.
        if self.target == self.source:
            return
        self.target.lock_write()
        try:
            self.target._set_tag_dict(self.source.get_tag_dict())
        finally:
            self.target.unlock()


class InterSameDataRepository(InterRepository):
    """Code for converting between repositories that represent the same data.
    
    Data format and model must match for this to work.
    """

    @classmethod
    def _get_repo_format_to_test(self):
        """Repository format for testing with."""
        return RepositoryFormat.get_default_format()

    @staticmethod
    def is_compatible(source, target):
        if not isinstance(source, Repository):
            return False
        if not isinstance(target, Repository):
            return False
        if source._format.rich_root_data == target._format.rich_root_data:
            return True
        else:
            return False

    @needs_write_lock
    def copy_content(self, revision_id=None, basis=None):
        """Make a complete copy of the content in self into destination.
        
        This is a destructive operation! Do not use it on existing 
        repositories.

        :param revision_id: Only copy the content needed to construct
                            revision_id and its parents.
        :param basis: Copy the needed data preferentially from basis.
        """
        try:
            self.target.set_make_working_trees(self.source.make_working_trees())
        except NotImplementedError:
            pass
        # grab the basis available data
        if basis is not None:
            self.target.fetch(basis, revision_id=revision_id)
        # but don't bother fetching if we have the needed data now.
        if (revision_id not in (None, _mod_revision.NULL_REVISION) and 
            self.target.has_revision(revision_id)):
            return
        self.target.fetch(self.source, revision_id=revision_id)

    @needs_write_lock
    def fetch(self, revision_id=None, pb=None):
        """See InterRepository.fetch()."""
        from bzrlib.fetch import GenericRepoFetcher
        mutter("Using fetch logic to copy between %s(%s) and %s(%s)",
               self.source, self.source._format, self.target, 
               self.target._format)
        f = GenericRepoFetcher(to_repository=self.target,
                               from_repository=self.source,
                               last_revision=revision_id,
                               pb=pb)
        return f.count_copied, f.failed_revisions


class InterWeaveRepo(InterSameDataRepository):
    """Optimised code paths between Weave based repositories."""

    @classmethod
    def _get_repo_format_to_test(self):
        from bzrlib.repofmt import weaverepo
        return weaverepo.RepositoryFormat7()

    @staticmethod
    def is_compatible(source, target):
        """Be compatible with known Weave formats.
        
        We don't test for the stores being of specific types because that
        could lead to confusing results, and there is no need to be 
        overly general.
        """
        from bzrlib.repofmt.weaverepo import (
                RepositoryFormat5,
                RepositoryFormat6,
                RepositoryFormat7,
                )
        try:
            return (isinstance(source._format, (RepositoryFormat5,
                                                RepositoryFormat6,
                                                RepositoryFormat7)) and
                    isinstance(target._format, (RepositoryFormat5,
                                                RepositoryFormat6,
                                                RepositoryFormat7)))
        except AttributeError:
            return False
    
    @needs_write_lock
    def copy_content(self, revision_id=None, basis=None):
        """See InterRepository.copy_content()."""
        # weave specific optimised path:
        if basis is not None:
            # copy the basis in, then fetch remaining data.
            basis.copy_content_into(self.target, revision_id)
            # the basis copy_content_into could miss-set this.
            try:
                self.target.set_make_working_trees(self.source.make_working_trees())
            except NotImplementedError:
                pass
            self.target.fetch(self.source, revision_id=revision_id)
        else:
            try:
                self.target.set_make_working_trees(self.source.make_working_trees())
            except NotImplementedError:
                pass
            # FIXME do not peek!
            if self.source.control_files._transport.listable():
                pb = ui.ui_factory.nested_progress_bar()
                try:
                    self.target.weave_store.copy_all_ids(
                        self.source.weave_store,
                        pb=pb,
                        from_transaction=self.source.get_transaction(),
                        to_transaction=self.target.get_transaction())
                    pb.update('copying inventory', 0, 1)
                    self.target.control_weaves.copy_multi(
                        self.source.control_weaves, ['inventory'],
                        from_transaction=self.source.get_transaction(),
                        to_transaction=self.target.get_transaction())
                    self.target._revision_store.text_store.copy_all_ids(
                        self.source._revision_store.text_store,
                        pb=pb)
                finally:
                    pb.finished()
            else:
                self.target.fetch(self.source, revision_id=revision_id)

    @needs_write_lock
    def fetch(self, revision_id=None, pb=None):
        """See InterRepository.fetch()."""
        from bzrlib.fetch import GenericRepoFetcher
        mutter("Using fetch logic to copy between %s(%s) and %s(%s)",
               self.source, self.source._format, self.target, self.target._format)
        f = GenericRepoFetcher(to_repository=self.target,
                               from_repository=self.source,
                               last_revision=revision_id,
                               pb=pb)
        return f.count_copied, f.failed_revisions

    @needs_read_lock
    def missing_revision_ids(self, revision_id=None):
        """See InterRepository.missing_revision_ids()."""
        # we want all revisions to satisfy revision_id in source.
        # but we don't want to stat every file here and there.
        # we want then, all revisions other needs to satisfy revision_id 
        # checked, but not those that we have locally.
        # so the first thing is to get a subset of the revisions to 
        # satisfy revision_id in source, and then eliminate those that
        # we do already have. 
        # this is slow on high latency connection to self, but as as this
        # disk format scales terribly for push anyway due to rewriting 
        # inventory.weave, this is considered acceptable.
        # - RBC 20060209
        if revision_id is not None:
            source_ids = self.source.get_ancestry(revision_id)
            assert source_ids[0] is None
            source_ids.pop(0)
        else:
            source_ids = self.source._all_possible_ids()
        source_ids_set = set(source_ids)
        # source_ids is the worst possible case we may need to pull.
        # now we want to filter source_ids against what we actually
        # have in target, but don't try to check for existence where we know
        # we do not have a revision as that would be pointless.
        target_ids = set(self.target._all_possible_ids())
        possibly_present_revisions = target_ids.intersection(source_ids_set)
        actually_present_revisions = set(self.target._eliminate_revisions_not_present(possibly_present_revisions))
        required_revisions = source_ids_set.difference(actually_present_revisions)
        required_topo_revisions = [rev_id for rev_id in source_ids if rev_id in required_revisions]
        if revision_id is not None:
            # we used get_ancestry to determine source_ids then we are assured all
            # revisions referenced are present as they are installed in topological order.
            # and the tip revision was validated by get_ancestry.
            return required_topo_revisions
        else:
            # if we just grabbed the possibly available ids, then 
            # we only have an estimate of whats available and need to validate
            # that against the revision records.
            return self.source._eliminate_revisions_not_present(required_topo_revisions)


class InterKnitRepo(InterSameDataRepository):
    """Optimised code paths between Knit based repositories."""

    @classmethod
    def _get_repo_format_to_test(self):
        from bzrlib.repofmt import knitrepo
        return knitrepo.RepositoryFormatKnit1()

    @staticmethod
    def is_compatible(source, target):
        """Be compatible with known Knit formats.
        
        We don't test for the stores being of specific types because that
        could lead to confusing results, and there is no need to be 
        overly general.
        """
        from bzrlib.repofmt.knitrepo import RepositoryFormatKnit1
        try:
            return (isinstance(source._format, (RepositoryFormatKnit1)) and
                    isinstance(target._format, (RepositoryFormatKnit1)))
        except AttributeError:
            return False

    @needs_write_lock
    def fetch(self, revision_id=None, pb=None):
        """See InterRepository.fetch()."""
        from bzrlib.fetch import KnitRepoFetcher
        mutter("Using fetch logic to copy between %s(%s) and %s(%s)",
               self.source, self.source._format, self.target, self.target._format)
        f = KnitRepoFetcher(to_repository=self.target,
                            from_repository=self.source,
                            last_revision=revision_id,
                            pb=pb)
        return f.count_copied, f.failed_revisions

    @needs_read_lock
    def missing_revision_ids(self, revision_id=None):
        """See InterRepository.missing_revision_ids()."""
        if revision_id is not None:
            source_ids = self.source.get_ancestry(revision_id)
            assert source_ids[0] is None
            source_ids.pop(0)
        else:
            source_ids = self.source._all_possible_ids()
        source_ids_set = set(source_ids)
        # source_ids is the worst possible case we may need to pull.
        # now we want to filter source_ids against what we actually
        # have in target, but don't try to check for existence where we know
        # we do not have a revision as that would be pointless.
        target_ids = set(self.target._all_possible_ids())
        possibly_present_revisions = target_ids.intersection(source_ids_set)
        actually_present_revisions = set(self.target._eliminate_revisions_not_present(possibly_present_revisions))
        required_revisions = source_ids_set.difference(actually_present_revisions)
        required_topo_revisions = [rev_id for rev_id in source_ids if rev_id in required_revisions]
        if revision_id is not None:
            # we used get_ancestry to determine source_ids then we are assured all
            # revisions referenced are present as they are installed in topological order.
            # and the tip revision was validated by get_ancestry.
            return required_topo_revisions
        else:
            # if we just grabbed the possibly available ids, then 
            # we only have an estimate of whats available and need to validate
            # that against the revision records.
            return self.source._eliminate_revisions_not_present(required_topo_revisions)


class InterModel1and2(InterRepository):

    @classmethod
    def _get_repo_format_to_test(self):
        return None

    @staticmethod
    def is_compatible(source, target):
        if not isinstance(source, Repository):
            return False
        if not isinstance(target, Repository):
            return False
        if not source._format.rich_root_data and target._format.rich_root_data:
            return True
        else:
            return False

    @needs_write_lock
    def fetch(self, revision_id=None, pb=None):
        """See InterRepository.fetch()."""
        from bzrlib.fetch import Model1toKnit2Fetcher
        f = Model1toKnit2Fetcher(to_repository=self.target,
                                 from_repository=self.source,
                                 last_revision=revision_id,
                                 pb=pb)
        return f.count_copied, f.failed_revisions

    @needs_write_lock
    def copy_content(self, revision_id=None, basis=None):
        """Make a complete copy of the content in self into destination.
        
        This is a destructive operation! Do not use it on existing 
        repositories.

        :param revision_id: Only copy the content needed to construct
                            revision_id and its parents.
        :param basis: Copy the needed data preferentially from basis.
        """
        try:
            self.target.set_make_working_trees(self.source.make_working_trees())
        except NotImplementedError:
            pass
        # grab the basis available data
        if basis is not None:
            self.target.fetch(basis, revision_id=revision_id)
        # but don't bother fetching if we have the needed data now.
        if (revision_id not in (None, _mod_revision.NULL_REVISION) and 
            self.target.has_revision(revision_id)):
            return
        self.target.fetch(self.source, revision_id=revision_id)


class InterKnit1and2(InterKnitRepo):

    @classmethod
    def _get_repo_format_to_test(self):
        return None

    @staticmethod
    def is_compatible(source, target):
        """Be compatible with Knit1 source and Knit2 target"""
        from bzrlib.repofmt.knitrepo import RepositoryFormatKnit2
        try:
            from bzrlib.repofmt.knitrepo import RepositoryFormatKnit1, \
                    RepositoryFormatKnit2
            return (isinstance(source._format, (RepositoryFormatKnit1)) and
                    isinstance(target._format, (RepositoryFormatKnit2)))
        except AttributeError:
            return False

    @needs_write_lock
    def fetch(self, revision_id=None, pb=None):
        """See InterRepository.fetch()."""
        from bzrlib.fetch import Knit1to2Fetcher
        mutter("Using fetch logic to copy between %s(%s) and %s(%s)",
               self.source, self.source._format, self.target, 
               self.target._format)
        f = Knit1to2Fetcher(to_repository=self.target,
                            from_repository=self.source,
                            last_revision=revision_id,
                            pb=pb)
        return f.count_copied, f.failed_revisions


InterRepository.register_optimiser(InterSameDataRepository)
InterRepository.register_optimiser(InterWeaveRepo)
InterRepository.register_optimiser(InterKnitRepo)
InterRepository.register_optimiser(InterModel1and2)
InterRepository.register_optimiser(InterKnit1and2)


class RepositoryTestProviderAdapter(object):
    """A tool to generate a suite testing multiple repository formats at once.

    This is done by copying the test once for each transport and injecting
    the transport_server, transport_readonly_server, and bzrdir_format and
    repository_format classes into each copy. Each copy is also given a new id()
    to make it easy to identify.
    """

    def __init__(self, transport_server, transport_readonly_server, formats):
        self._transport_server = transport_server
        self._transport_readonly_server = transport_readonly_server
        self._formats = formats
    
    def adapt(self, test):
        result = unittest.TestSuite()
        for repository_format, bzrdir_format in self._formats:
            from copy import deepcopy
            new_test = deepcopy(test)
            new_test.transport_server = self._transport_server
            new_test.transport_readonly_server = self._transport_readonly_server
            new_test.bzrdir_format = bzrdir_format
            new_test.repository_format = repository_format
            def make_new_test_id():
                new_id = "%s(%s)" % (new_test.id(), repository_format.__class__.__name__)
                return lambda: new_id
            new_test.id = make_new_test_id()
            result.addTest(new_test)
        return result


class InterRepositoryTestProviderAdapter(object):
    """A tool to generate a suite testing multiple inter repository formats.

    This is done by copying the test once for each interrepo provider and injecting
    the transport_server, transport_readonly_server, repository_format and 
    repository_to_format classes into each copy.
    Each copy is also given a new id() to make it easy to identify.
    """

    def __init__(self, transport_server, transport_readonly_server, formats):
        self._transport_server = transport_server
        self._transport_readonly_server = transport_readonly_server
        self._formats = formats
    
    def adapt(self, test):
        result = unittest.TestSuite()
        for interrepo_class, repository_format, repository_format_to in self._formats:
            from copy import deepcopy
            new_test = deepcopy(test)
            new_test.transport_server = self._transport_server
            new_test.transport_readonly_server = self._transport_readonly_server
            new_test.interrepo_class = interrepo_class
            new_test.repository_format = repository_format
            new_test.repository_format_to = repository_format_to
            def make_new_test_id():
                new_id = "%s(%s)" % (new_test.id(), interrepo_class.__name__)
                return lambda: new_id
            new_test.id = make_new_test_id()
            result.addTest(new_test)
        return result

    @staticmethod
    def default_test_list():
        """Generate the default list of interrepo permutations to test."""
        from bzrlib.repofmt import knitrepo, weaverepo
        result = []
        # test the default InterRepository between format 6 and the current 
        # default format.
        # XXX: robertc 20060220 reinstate this when there are two supported
        # formats which do not have an optimal code path between them.
        #result.append((InterRepository,
        #               RepositoryFormat6(),
        #               RepositoryFormatKnit1()))
        for optimiser_class in InterRepository._optimisers:
            format_to_test = optimiser_class._get_repo_format_to_test()
            if format_to_test is not None:
                result.append((optimiser_class,
                               format_to_test, format_to_test))
        # if there are specific combinations we want to use, we can add them 
        # here.
        result.append((InterModel1and2,
                       weaverepo.RepositoryFormat5(),
                       knitrepo.RepositoryFormatKnit2()))
        result.append((InterKnit1and2,
                       knitrepo.RepositoryFormatKnit1(),
                       knitrepo.RepositoryFormatKnit2()))
        return result


class CopyConverter(object):
    """A repository conversion tool which just performs a copy of the content.
    
    This is slow but quite reliable.
    """

    def __init__(self, target_format):
        """Create a CopyConverter.

        :param target_format: The format the resulting repository should be.
        """
        self.target_format = target_format
        
    def convert(self, repo, pb):
        """Perform the conversion of to_convert, giving feedback via pb.

        :param to_convert: The disk object to convert.
        :param pb: a progress bar to use for progress information.
        """
        self.pb = pb
        self.count = 0
        self.total = 4
        # this is only useful with metadir layouts - separated repo content.
        # trigger an assertion if not such
        repo._format.get_format_string()
        self.repo_dir = repo.bzrdir
        self.step('Moving repository to repository.backup')
        self.repo_dir.transport.move('repository', 'repository.backup')
        backup_transport =  self.repo_dir.transport.clone('repository.backup')
        repo._format.check_conversion_target(self.target_format)
        self.source_repo = repo._format.open(self.repo_dir,
            _found=True,
            _override_transport=backup_transport)
        self.step('Creating new repository')
        converted = self.target_format.initialize(self.repo_dir,
                                                  self.source_repo.is_shared())
        converted.lock_write()
        try:
            self.step('Copying content into repository.')
            self.source_repo.copy_content_into(converted)
        finally:
            converted.unlock()
        self.step('Deleting old repository content.')
        self.repo_dir.transport.delete_tree('repository.backup')
        self.pb.note('repository converted')

    def step(self, message):
        """Update the pb by a step."""
        self.count +=1
        self.pb.update(message, self.count, self.total)


class CommitBuilder(object):
    """Provides an interface to build up a commit.

    This allows describing a tree to be committed without needing to 
    know the internals of the format of the repository.
    """
    
    record_root_entry = False
    def __init__(self, repository, parents, config, timestamp=None, 
                 timezone=None, committer=None, revprops=None, 
                 revision_id=None):
        """Initiate a CommitBuilder.

        :param repository: Repository to commit to.
        :param parents: Revision ids of the parents of the new revision.
        :param config: Configuration to use.
        :param timestamp: Optional timestamp recorded for commit.
        :param timezone: Optional timezone for timestamp.
        :param committer: Optional committer to set for commit.
        :param revprops: Optional dictionary of revision properties.
        :param revision_id: Optional revision id.
        """
        self._config = config

        if committer is None:
            self._committer = self._config.username()
        else:
            assert isinstance(committer, basestring), type(committer)
            self._committer = committer

        self.new_inventory = Inventory(None)
        self._new_revision_id = revision_id
        self.parents = parents
        self.repository = repository

        self._revprops = {}
        if revprops is not None:
            self._revprops.update(revprops)

        if timestamp is None:
            timestamp = time.time()
        # Restrict resolution to 1ms
        self._timestamp = round(timestamp, 3)

        if timezone is None:
            self._timezone = osutils.local_time_offset()
        else:
            self._timezone = int(timezone)

        self._generate_revision_if_needed()

    def commit(self, message):
        """Make the actual commit.

        :return: The revision id of the recorded revision.
        """
        rev = _mod_revision.Revision(
                       timestamp=self._timestamp,
                       timezone=self._timezone,
                       committer=self._committer,
                       message=message,
                       inventory_sha1=self.inv_sha1,
                       revision_id=self._new_revision_id,
                       properties=self._revprops)
        rev.parent_ids = self.parents
        self.repository.add_revision(self._new_revision_id, rev, 
            self.new_inventory, self._config)
        return self._new_revision_id

    def revision_tree(self):
        """Return the tree that was just committed.

        After calling commit() this can be called to get a RevisionTree
        representing the newly committed tree. This is preferred to
        calling Repository.revision_tree() because that may require
        deserializing the inventory, while we already have a copy in
        memory.
        """
        return RevisionTree(self.repository, self.new_inventory,
                            self._new_revision_id)

    def finish_inventory(self):
        """Tell the builder that the inventory is finished."""
        if self.new_inventory.root is None:
            symbol_versioning.warn('Root entry should be supplied to'
                ' record_entry_contents, as of bzr 0.10.',
                 DeprecationWarning, stacklevel=2)
            self.new_inventory.add(InventoryDirectory(ROOT_ID, '', None))
        self.new_inventory.revision_id = self._new_revision_id
        self.inv_sha1 = self.repository.add_inventory(
            self._new_revision_id,
            self.new_inventory,
            self.parents
            )

    def _gen_revision_id(self):
        """Return new revision-id."""
        return generate_ids.gen_revision_id(self._config.username(),
                                            self._timestamp)

    def _generate_revision_if_needed(self):
        """Create a revision id if None was supplied.
        
        If the repository can not support user-specified revision ids
        they should override this function and raise CannotSetRevisionId
        if _new_revision_id is not None.

        :raises: CannotSetRevisionId
        """
        if self._new_revision_id is None:
            self._new_revision_id = self._gen_revision_id()

    def record_entry_contents(self, ie, parent_invs, path, tree):
        """Record the content of ie from tree into the commit if needed.

        Side effect: sets ie.revision when unchanged

        :param ie: An inventory entry present in the commit.
        :param parent_invs: The inventories of the parent revisions of the
            commit.
        :param path: The path the entry is at in the tree.
        :param tree: The tree which contains this entry and should be used to 
        obtain content.
        """
        if self.new_inventory.root is None and ie.parent_id is not None:
            symbol_versioning.warn('Root entry should be supplied to'
                ' record_entry_contents, as of bzr 0.10.',
                 DeprecationWarning, stacklevel=2)
            self.record_entry_contents(tree.inventory.root.copy(), parent_invs,
                                       '', tree)
        self.new_inventory.add(ie)

        # ie.revision is always None if the InventoryEntry is considered
        # for committing. ie.snapshot will record the correct revision 
        # which may be the sole parent if it is untouched.
        if ie.revision is not None:
            return

        # In this revision format, root entries have no knit or weave
        if ie is self.new_inventory.root:
            # When serializing out to disk and back in
            # root.revision is always _new_revision_id
            ie.revision = self._new_revision_id
            return
        previous_entries = ie.find_previous_heads(
            parent_invs,
            self.repository.weave_store,
            self.repository.get_transaction())
        # we are creating a new revision for ie in the history store
        # and inventory.
        ie.snapshot(self._new_revision_id, path, previous_entries, tree, self)

    def modified_directory(self, file_id, file_parents):
        """Record the presence of a symbolic link.

        :param file_id: The file_id of the link to record.
        :param file_parents: The per-file parent revision ids.
        """
        self._add_text_to_weave(file_id, [], file_parents.keys())
    
    def modified_file_text(self, file_id, file_parents,
                           get_content_byte_lines, text_sha1=None,
                           text_size=None):
        """Record the text of file file_id

        :param file_id: The file_id of the file to record the text of.
        :param file_parents: The per-file parent revision ids.
        :param get_content_byte_lines: A callable which will return the byte
            lines for the file.
        :param text_sha1: Optional SHA1 of the file contents.
        :param text_size: Optional size of the file contents.
        """
        # mutter('storing text of file {%s} in revision {%s} into %r',
        #        file_id, self._new_revision_id, self.repository.weave_store)
        # special case to avoid diffing on renames or 
        # reparenting
        if (len(file_parents) == 1
            and text_sha1 == file_parents.values()[0].text_sha1
            and text_size == file_parents.values()[0].text_size):
            previous_ie = file_parents.values()[0]
            versionedfile = self.repository.weave_store.get_weave(file_id, 
                self.repository.get_transaction())
            versionedfile.clone_text(self._new_revision_id, 
                previous_ie.revision, file_parents.keys())
            return text_sha1, text_size
        else:
            new_lines = get_content_byte_lines()
            # TODO: Rather than invoking sha_strings here, _add_text_to_weave
            # should return the SHA1 and size
            self._add_text_to_weave(file_id, new_lines, file_parents.keys())
            return osutils.sha_strings(new_lines), \
                sum(map(len, new_lines))

    def modified_link(self, file_id, file_parents, link_target):
        """Record the presence of a symbolic link.

        :param file_id: The file_id of the link to record.
        :param file_parents: The per-file parent revision ids.
        :param link_target: Target location of this link.
        """
        self._add_text_to_weave(file_id, [], file_parents.keys())

    def _add_text_to_weave(self, file_id, new_lines, parents):
        versionedfile = self.repository.weave_store.get_weave_or_empty(
            file_id, self.repository.get_transaction())
        versionedfile.add_lines(self._new_revision_id, parents, new_lines)
        versionedfile.clear_cache()


class _CommitBuilder(CommitBuilder):
    """Temporary class so old CommitBuilders are detected properly
    
    Note: CommitBuilder works whether or not root entry is recorded.
    """

    record_root_entry = True


class RootCommitBuilder(CommitBuilder):
    """This commitbuilder actually records the root id"""
    
    record_root_entry = True

    def record_entry_contents(self, ie, parent_invs, path, tree):
        """Record the content of ie from tree into the commit if needed.

        Side effect: sets ie.revision when unchanged

        :param ie: An inventory entry present in the commit.
        :param parent_invs: The inventories of the parent revisions of the
            commit.
        :param path: The path the entry is at in the tree.
        :param tree: The tree which contains this entry and should be used to 
        obtain content.
        """
        assert self.new_inventory.root is not None or ie.parent_id is None
        self.new_inventory.add(ie)

        # ie.revision is always None if the InventoryEntry is considered
        # for committing. ie.snapshot will record the correct revision 
        # which may be the sole parent if it is untouched.
        if ie.revision is not None:
            return

        previous_entries = ie.find_previous_heads(
            parent_invs,
            self.repository.weave_store,
            self.repository.get_transaction())
        # we are creating a new revision for ie in the history store
        # and inventory.
        ie.snapshot(self._new_revision_id, path, previous_entries, tree, self)


_unescape_map = {
    'apos':"'",
    'quot':'"',
    'amp':'&',
    'lt':'<',
    'gt':'>'
}


def _unescaper(match, _map=_unescape_map):
    return _map[match.group(1)]


_unescape_re = None


def _unescape_xml(data):
    """Unescape predefined XML entities in a string of data."""
    global _unescape_re
    if _unescape_re is None:
        _unescape_re = re.compile('\&([^;]*);')
    return _unescape_re.sub(_unescaper, data)<|MERGE_RESOLUTION|>--- conflicted
+++ resolved
@@ -957,32 +957,8 @@
         return r
     
 
-<<<<<<< HEAD
-class KnitRepository2(KnitRepository):
-    """Experimental enhanced knit format"""
-
-    # corresponds to RepositoryFormatKnit2
-    
-    def __init__(self, _format, a_bzrdir, control_files, _revision_store,
-                 control_store, text_store):
-        KnitRepository.__init__(self, _format, a_bzrdir, control_files,
-                              _revision_store, control_store, text_store)
-        self._transport = control_files._transport
-        self._serializer = xml6.serializer_v6
-
-    def deserialise_inventory(self, revision_id, xml):
-        """Transform the xml into an inventory object. 
-
-        :param revision_id: The expected revision id of the inventory.
-        :param xml: A serialised inventory.
-        """
-        result = self._serializer.read_inventory_from_string(xml)
-        assert result.root.revision is not None
-        return result
-=======
 format_registry = RepositoryFormatRegistry()
 """Registry of formats, indexed by their identifying format string.
->>>>>>> 4c9ed8bd
 
 This can contain either format instances themselves, or classes/factories that
 can be called to obtain one.
@@ -1185,300 +1161,6 @@
             control_files.unlock()
 
 
-<<<<<<< HEAD
-class RepositoryFormat7(MetaDirRepositoryFormat):
-    """Bzr repository 7.
-
-    This repository format has:
-     - weaves for file texts and inventory
-     - hash subdirectory based stores.
-     - TextStores for revisions and signatures.
-     - a format marker of its own
-     - an optional 'shared-storage' flag
-     - an optional 'no-working-trees' flag
-    """
-
-    def _get_control_store(self, repo_transport, control_files):
-        """Return the control store for this repository."""
-        return self._get_versioned_file_store('',
-                                              repo_transport,
-                                              control_files,
-                                              prefixed=False)
-
-    def get_format_string(self):
-        """See RepositoryFormat.get_format_string()."""
-        return "Bazaar-NG Repository format 7"
-
-    def get_format_description(self):
-        """See RepositoryFormat.get_format_description()."""
-        return "Weave repository format 7"
-
-    def check_conversion_target(self, target_format):
-        pass
-
-    def _get_revision_store(self, repo_transport, control_files):
-        """See RepositoryFormat._get_revision_store()."""
-        return self._get_text_rev_store(repo_transport,
-                                        control_files,
-                                        'revision-store',
-                                        compressed=False,
-                                        prefixed=True,
-                                        )
-
-    def _get_text_store(self, transport, control_files):
-        """See RepositoryFormat._get_text_store()."""
-        return self._get_versioned_file_store('weaves',
-                                              transport,
-                                              control_files)
-
-    def initialize(self, a_bzrdir, shared=False):
-        """Create a weave repository.
-
-        :param shared: If true the repository will be initialized as a shared
-                       repository.
-        """
-        # Create an empty weave
-        sio = StringIO()
-        weavefile.write_weave_v5(weave.Weave(), sio)
-        empty_weave = sio.getvalue()
-
-        mutter('creating repository in %s.', a_bzrdir.transport.base)
-        dirs = ['revision-store', 'weaves']
-        files = [('inventory.weave', StringIO(empty_weave)), 
-                 ]
-        utf8_files = [('format', self.get_format_string())]
- 
-        self._upload_blank_content(a_bzrdir, dirs, files, utf8_files, shared)
-        return self.open(a_bzrdir=a_bzrdir, _found=True)
-
-    def open(self, a_bzrdir, _found=False, _override_transport=None):
-        """See RepositoryFormat.open().
-        
-        :param _override_transport: INTERNAL USE ONLY. Allows opening the
-                                    repository at a slightly different url
-                                    than normal. I.e. during 'upgrade'.
-        """
-        if not _found:
-            format = RepositoryFormat.find_format(a_bzrdir)
-            assert format.__class__ ==  self.__class__
-        if _override_transport is not None:
-            repo_transport = _override_transport
-        else:
-            repo_transport = a_bzrdir.get_repository_transport(None)
-        control_files = lockable_files.LockableFiles(repo_transport,
-                                'lock', lockdir.LockDir)
-        text_store = self._get_text_store(repo_transport, control_files)
-        control_store = self._get_control_store(repo_transport, control_files)
-        _revision_store = self._get_revision_store(repo_transport, control_files)
-        return WeaveMetaDirRepository(_format=self,
-            a_bzrdir=a_bzrdir,
-            control_files=control_files,
-            _revision_store=_revision_store,
-            control_store=control_store,
-            text_store=text_store)
-
-
-class RepositoryFormatKnit(MetaDirRepositoryFormat):
-    """Bzr repository knit format (generalized). 
-
-    This repository format has:
-     - knits for file texts and inventory
-     - hash subdirectory based stores.
-     - knits for revisions and signatures
-     - TextStores for revisions and signatures.
-     - a format marker of its own
-     - an optional 'shared-storage' flag
-     - an optional 'no-working-trees' flag
-     - a LockDir lock
-    """
-
-    def _get_control_store(self, repo_transport, control_files):
-        """Return the control store for this repository."""
-        return VersionedFileStore(
-            repo_transport,
-            prefixed=False,
-            file_mode=control_files._file_mode,
-            versionedfile_class=knit.KnitVersionedFile,
-            versionedfile_kwargs={'factory':knit.KnitPlainFactory()},
-            )
-
-    def _get_revision_store(self, repo_transport, control_files):
-        """See RepositoryFormat._get_revision_store()."""
-        from bzrlib.store.revision.knit import KnitRevisionStore
-        versioned_file_store = VersionedFileStore(
-            repo_transport,
-            file_mode=control_files._file_mode,
-            prefixed=False,
-            precious=True,
-            versionedfile_class=knit.KnitVersionedFile,
-            versionedfile_kwargs={'delta':False,
-                                  'factory':knit.KnitPlainFactory(),
-                                 },
-            escaped=True,
-            )
-        return KnitRevisionStore(versioned_file_store)
-
-    def _get_text_store(self, transport, control_files):
-        """See RepositoryFormat._get_text_store()."""
-        return self._get_versioned_file_store('knits',
-                                  transport,
-                                  control_files,
-                                  versionedfile_class=knit.KnitVersionedFile,
-                                  versionedfile_kwargs={
-                                      'create_parent_dir':True,
-                                      'delay_create':True,
-                                      'dir_mode':control_files._dir_mode,
-                                  },
-                                  escaped=True)
-
-    def initialize(self, a_bzrdir, shared=False):
-        """Create a knit format 1 repository.
-
-        :param a_bzrdir: bzrdir to contain the new repository; must already
-            be initialized.
-        :param shared: If true the repository will be initialized as a shared
-                       repository.
-        """
-        mutter('creating repository in %s.', a_bzrdir.transport.base)
-        dirs = ['revision-store', 'knits']
-        files = []
-        utf8_files = [('format', self.get_format_string())]
-        
-        self._upload_blank_content(a_bzrdir, dirs, files, utf8_files, shared)
-        repo_transport = a_bzrdir.get_repository_transport(None)
-        control_files = lockable_files.LockableFiles(repo_transport,
-                                'lock', lockdir.LockDir)
-        control_store = self._get_control_store(repo_transport, control_files)
-        transaction = transactions.WriteTransaction()
-        # trigger a write of the inventory store.
-        control_store.get_weave_or_empty('inventory', transaction)
-        _revision_store = self._get_revision_store(repo_transport, control_files)
-        # the revision id here is irrelevant: it will not be stored, and cannot
-        # already exist.
-        _revision_store.has_revision_id('A', transaction)
-        _revision_store.get_signature_file(transaction)
-        return self.open(a_bzrdir=a_bzrdir, _found=True)
-
-    def open(self, a_bzrdir, _found=False, _override_transport=None):
-        """See RepositoryFormat.open().
-        
-        :param _override_transport: INTERNAL USE ONLY. Allows opening the
-                                    repository at a slightly different url
-                                    than normal. I.e. during 'upgrade'.
-        """
-        if not _found:
-            format = RepositoryFormat.find_format(a_bzrdir)
-            assert format.__class__ ==  self.__class__
-        if _override_transport is not None:
-            repo_transport = _override_transport
-        else:
-            repo_transport = a_bzrdir.get_repository_transport(None)
-        control_files = lockable_files.LockableFiles(repo_transport,
-                                'lock', lockdir.LockDir)
-        text_store = self._get_text_store(repo_transport, control_files)
-        control_store = self._get_control_store(repo_transport, control_files)
-        _revision_store = self._get_revision_store(repo_transport, control_files)
-        return KnitRepository(_format=self,
-                              a_bzrdir=a_bzrdir,
-                              control_files=control_files,
-                              _revision_store=_revision_store,
-                              control_store=control_store,
-                              text_store=text_store)
-
-
-class RepositoryFormatKnit1(RepositoryFormatKnit):
-    """Bzr repository knit format 1.
-
-    This repository format has:
-     - knits for file texts and inventory
-     - hash subdirectory based stores.
-     - knits for revisions and signatures
-     - TextStores for revisions and signatures.
-     - a format marker of its own
-     - an optional 'shared-storage' flag
-     - an optional 'no-working-trees' flag
-     - a LockDir lock
-
-    This format was introduced in bzr 0.8.
-    """
-    def get_format_string(self):
-        """See RepositoryFormat.get_format_string()."""
-        return "Bazaar-NG Knit Repository Format 1"
-
-    def get_format_description(self):
-        """See RepositoryFormat.get_format_description()."""
-        return "Knit repository format 1"
-
-    def check_conversion_target(self, target_format):
-        pass
-
-
-class RepositoryFormatKnit2(RepositoryFormatKnit):
-    """Bzr repository knit format 2.
-
-    THIS FORMAT IS EXPERIMENTAL
-    This repository format has:
-     - knits for file texts and inventory
-     - hash subdirectory based stores.
-     - knits for revisions and signatures
-     - TextStores for revisions and signatures.
-     - a format marker of its own
-     - an optional 'shared-storage' flag
-     - an optional 'no-working-trees' flag
-     - a LockDir lock
-     - Support for recording full info about the tree root
-    """
-    
-    rich_root_data = True
-
-    def get_format_string(self):
-        """See RepositoryFormat.get_format_string()."""
-        return "Bazaar Knit Repository Format 2\n"
-
-    def get_format_description(self):
-        """See RepositoryFormat.get_format_description()."""
-        return "Knit repository format 2"
-
-    def check_conversion_target(self, target_format):
-        if not target_format.rich_root_data:
-            raise errors.BadConversionTarget(
-                'Does not support rich root data.', target_format)
-
-    def open(self, a_bzrdir, _found=False, _override_transport=None):
-        """See RepositoryFormat.open().
-        
-        :param _override_transport: INTERNAL USE ONLY. Allows opening the
-                                    repository at a slightly different url
-                                    than normal. I.e. during 'upgrade'.
-        """
-        if not _found:
-            format = RepositoryFormat.find_format(a_bzrdir)
-            assert format.__class__ ==  self.__class__
-        if _override_transport is not None:
-            repo_transport = _override_transport
-        else:
-            repo_transport = a_bzrdir.get_repository_transport(None)
-        control_files = lockable_files.LockableFiles(repo_transport, 'lock',
-                                                     lockdir.LockDir)
-        text_store = self._get_text_store(repo_transport, control_files)
-        control_store = self._get_control_store(repo_transport, control_files)
-        _revision_store = self._get_revision_store(repo_transport, control_files)
-        return KnitRepository2(_format=self,
-                               a_bzrdir=a_bzrdir,
-                               control_files=control_files,
-                               _revision_store=_revision_store,
-                               control_store=control_store,
-                                text_store=text_store)
-
-    def initialize(self, a_bzrdir, shared=False):
-        repo = super(RepositoryFormatKnit2, self).initialize(a_bzrdir, shared)
-        repo._transport.put_bytes_non_atomic('tags', '')
-        return repo
-
-    def supports_tags(self):
-        return True
-
-=======
 # formats which have no format string are not discoverable
 # and not independently creatable, so are not registered.  They're 
 # all in bzrlib.repofmt.weaverepo now.  When an instance of one of these is
@@ -1492,7 +1174,6 @@
     )
 # KEEP in sync with bzrdir.format_registry default, which controls the overall
 # default control directory format
->>>>>>> 4c9ed8bd
 
 format_registry.register_lazy(
     'Bazaar-NG Knit Repository Format 1',
@@ -1563,19 +1244,6 @@
         # other_ids had while only returning the members from other_ids
         # that we've decided we need.
         return [rev_id for rev_id in source_ids if rev_id in result_set]
-
-    def copy_tags(self):
-        """Copy all tags from source to the target."""
-        # A default implementation is provided even though not all
-        # Repositories will support tags... we'll just get an error back from
-        # the underlying method.
-        if self.target == self.source:
-            return
-        self.target.lock_write()
-        try:
-            self.target._set_tag_dict(self.source.get_tag_dict())
-        finally:
-            self.target.unlock()
 
 
 class InterSameDataRepository(InterRepository):
