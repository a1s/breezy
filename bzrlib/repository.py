# Copyright (C) 2005, 2006 Canonical Ltd
#
# This program is free software; you can redistribute it and/or modify
# it under the terms of the GNU General Public License as published by
# the Free Software Foundation; either version 2 of the License, or
# (at your option) any later version.
#
# This program is distributed in the hope that it will be useful,
# but WITHOUT ANY WARRANTY; without even the implied warranty of
# MERCHANTABILITY or FITNESS FOR A PARTICULAR PURPOSE.  See the
# GNU General Public License for more details.
#
# You should have received a copy of the GNU General Public License
# along with this program; if not, write to the Free Software
# Foundation, Inc., 59 Temple Place, Suite 330, Boston, MA  02111-1307  USA

from binascii import hexlify
from copy import deepcopy
from cStringIO import StringIO
import re
import time
from unittest import TestSuite

from bzrlib import (
    bzrdir, 
    check, 
    delta, 
    gpg, 
    errors, 
    osutils,
    transactions,
    ui, 
    xml5, 
    xml6,
    )
from bzrlib.decorators import needs_read_lock, needs_write_lock
from bzrlib.errors import InvalidRevisionId
from bzrlib.graph import Graph
from bzrlib.inter import InterObject
from bzrlib.inventory import Inventory, InventoryDirectory, ROOT_ID
from bzrlib.knit import KnitVersionedFile, KnitPlainFactory
from bzrlib.lockable_files import LockableFiles, TransportLock
from bzrlib.lockdir import LockDir
from bzrlib.osutils import (safe_unicode, rand_bytes, compact_date, 
                            local_time_offset)
from bzrlib.revision import NULL_REVISION, Revision
from bzrlib.revisiontree import RevisionTree
from bzrlib.store.versioned import VersionedFileStore, WeaveStore
from bzrlib.store.text import TextStore
from bzrlib import symbol_versioning
from bzrlib.symbol_versioning import (deprecated_method,
        zero_nine, 
        )
from bzrlib.testament import Testament
from bzrlib.trace import mutter, note, warning
from bzrlib.tsort import topo_sort
from bzrlib.weave import WeaveFile


# Old formats display a warning, but only once
_deprecation_warning_done = False


class Repository(object):
    """Repository holding history for one or more branches.

    The repository holds and retrieves historical information including
    revisions and file history.  It's normally accessed only by the Branch,
    which views a particular line of development through that history.

    The Repository builds on top of Stores and a Transport, which respectively 
    describe the disk data format and the way of accessing the (possibly 
    remote) disk.
    """

    @needs_write_lock
    def add_inventory(self, revid, inv, parents):
        """Add the inventory inv to the repository as revid.
        
        :param parents: The revision ids of the parents that revid
                        is known to have and are in the repository already.

        returns the sha1 of the serialized inventory.
        """
        assert inv.revision_id is None or inv.revision_id == revid, \
            "Mismatch between inventory revision" \
            " id and insertion revid (%r, %r)" % (inv.revision_id, revid)
        assert inv.root is not None
        inv_text = self.serialise_inventory(inv)
        inv_sha1 = osutils.sha_string(inv_text)
        inv_vf = self.control_weaves.get_weave('inventory',
                                               self.get_transaction())
        self._inventory_add_lines(inv_vf, revid, parents, osutils.split_lines(inv_text))
        return inv_sha1

    def _inventory_add_lines(self, inv_vf, revid, parents, lines):
        final_parents = []
        for parent in parents:
            if parent in inv_vf:
                final_parents.append(parent)

        inv_vf.add_lines(revid, final_parents, lines)

    @needs_write_lock
    def add_revision(self, rev_id, rev, inv=None, config=None):
        """Add rev to the revision store as rev_id.

        :param rev_id: the revision id to use.
        :param rev: The revision object.
        :param inv: The inventory for the revision. if None, it will be looked
                    up in the inventory storer
        :param config: If None no digital signature will be created.
                       If supplied its signature_needed method will be used
                       to determine if a signature should be made.
        """
        if config is not None and config.signature_needed():
            if inv is None:
                inv = self.get_inventory(rev_id)
            plaintext = Testament(rev, inv).as_short_text()
            self.store_revision_signature(
                gpg.GPGStrategy(config), plaintext, rev_id)
        if not rev_id in self.get_inventory_weave():
            if inv is None:
                raise errors.WeaveRevisionNotPresent(rev_id,
                                                     self.get_inventory_weave())
            else:
                # yes, this is not suitable for adding with ghosts.
                self.add_inventory(rev_id, inv, rev.parent_ids)
        self._revision_store.add_revision(rev, self.get_transaction())

    @needs_read_lock
    def _all_possible_ids(self):
        """Return all the possible revisions that we could find."""
        return self.get_inventory_weave().versions()

    def all_revision_ids(self):
        """Returns a list of all the revision ids in the repository. 

        This is deprecated because code should generally work on the graph
        reachable from a particular revision, and ignore any other revisions
        that might be present.  There is no direct replacement method.
        """
        return self._all_revision_ids()

    @needs_read_lock
    def _all_revision_ids(self):
        """Returns a list of all the revision ids in the repository. 

        These are in as much topological order as the underlying store can 
        present: for weaves ghosts may lead to a lack of correctness until
        the reweave updates the parents list.
        """
        if self._revision_store.text_store.listable():
            return self._revision_store.all_revision_ids(self.get_transaction())
        result = self._all_possible_ids()
        return self._eliminate_revisions_not_present(result)

    def break_lock(self):
        """Break a lock if one is present from another instance.

        Uses the ui factory to ask for confirmation if the lock may be from
        an active process.
        """
        self.control_files.break_lock()

    @needs_read_lock
    def _eliminate_revisions_not_present(self, revision_ids):
        """Check every revision id in revision_ids to see if we have it.

        Returns a set of the present revisions.
        """
        result = []
        for id in revision_ids:
            if self.has_revision(id):
               result.append(id)
        return result

    @staticmethod
    def create(a_bzrdir):
        """Construct the current default format repository in a_bzrdir."""
        return RepositoryFormat.get_default_format().initialize(a_bzrdir)

    def __init__(self, _format, a_bzrdir, control_files, _revision_store, control_store, text_store):
        """instantiate a Repository.

        :param _format: The format of the repository on disk.
        :param a_bzrdir: The BzrDir of the repository.

        In the future we will have a single api for all stores for
        getting file texts, inventories and revisions, then
        this construct will accept instances of those things.
        """
        super(Repository, self).__init__()
        self._format = _format
        # the following are part of the public API for Repository:
        self.bzrdir = a_bzrdir
        self.control_files = control_files
        self._revision_store = _revision_store
        self.text_store = text_store
        # backwards compatibility
        self.weave_store = text_store
        # not right yet - should be more semantically clear ? 
        # 
        self.control_store = control_store
        self.control_weaves = control_store
        # TODO: make sure to construct the right store classes, etc, depending
        # on whether escaping is required.
        self._warn_if_deprecated()
        self._serializer = xml5.serializer_v5

    def __repr__(self):
        return '%s(%r)' % (self.__class__.__name__, 
                           self.bzrdir.transport.base)

    def is_locked(self):
        return self.control_files.is_locked()

    def lock_write(self):
        self.control_files.lock_write()

    def lock_read(self):
        self.control_files.lock_read()

    def get_physical_lock_status(self):
        return self.control_files.get_physical_lock_status()

    @needs_read_lock
    def missing_revision_ids(self, other, revision_id=None):
        """Return the revision ids that other has that this does not.
        
        These are returned in topological order.

        revision_id: only return revision ids included by revision_id.
        """
        return InterRepository.get(other, self).missing_revision_ids(revision_id)

    @staticmethod
    def open(base):
        """Open the repository rooted at base.

        For instance, if the repository is at URL/.bzr/repository,
        Repository.open(URL) -> a Repository instance.
        """
        control = bzrdir.BzrDir.open(base)
        return control.open_repository()

    def copy_content_into(self, destination, revision_id=None, basis=None):
        """Make a complete copy of the content in self into destination.
        
        This is a destructive operation! Do not use it on existing 
        repositories.
        """
        return InterRepository.get(self, destination).copy_content(revision_id, basis)

    def fetch(self, source, revision_id=None, pb=None):
        """Fetch the content required to construct revision_id from source.

        If revision_id is None all content is copied.
        """
        return InterRepository.get(source, self).fetch(revision_id=revision_id,
                                                       pb=pb)

    def get_commit_builder(self, branch, parents, config, timestamp=None, 
                           timezone=None, committer=None, revprops=None, 
                           revision_id=None):
        """Obtain a CommitBuilder for this repository.
        
        :param branch: Branch to commit to.
        :param parents: Revision ids of the parents of the new revision.
        :param config: Configuration to use.
        :param timestamp: Optional timestamp recorded for commit.
        :param timezone: Optional timezone for timestamp.
        :param committer: Optional committer to set for commit.
        :param revprops: Optional dictionary of revision properties.
        :param revision_id: Optional revision id.
        """
        return _CommitBuilder(self, parents, config, timestamp, timezone,
                              committer, revprops, revision_id)

    def unlock(self):
        self.control_files.unlock()

    @needs_read_lock
    def clone(self, a_bzrdir, revision_id=None, basis=None):
        """Clone this repository into a_bzrdir using the current format.

        Currently no check is made that the format of this repository and
        the bzrdir format are compatible. FIXME RBC 20060201.
        """
        if not isinstance(a_bzrdir._format, self.bzrdir._format.__class__):
            # use target default format.
            result = a_bzrdir.create_repository()
        # FIXME RBC 20060209 split out the repository type to avoid this check ?
        elif isinstance(a_bzrdir._format,
                      (bzrdir.BzrDirFormat4,
                       bzrdir.BzrDirFormat5,
                       bzrdir.BzrDirFormat6)):
            result = a_bzrdir.open_repository()
        else:
            result = self._format.initialize(a_bzrdir, shared=self.is_shared())
        self.copy_content_into(result, revision_id, basis)
        return result

    @needs_read_lock
    def has_revision(self, revision_id):
        """True if this repository has a copy of the revision."""
        return self._revision_store.has_revision_id(revision_id,
                                                    self.get_transaction())

    @needs_read_lock
    def get_revision_reconcile(self, revision_id):
        """'reconcile' helper routine that allows access to a revision always.
        
        This variant of get_revision does not cross check the weave graph
        against the revision one as get_revision does: but it should only
        be used by reconcile, or reconcile-alike commands that are correcting
        or testing the revision graph.
        """
        if not revision_id or not isinstance(revision_id, basestring):
            raise InvalidRevisionId(revision_id=revision_id, branch=self)
        return self._revision_store.get_revisions([revision_id],
                                                  self.get_transaction())[0]
    @needs_read_lock
    def get_revisions(self, revision_ids):
        return self._revision_store.get_revisions(revision_ids,
                                                  self.get_transaction())

    @needs_read_lock
    def get_revision_xml(self, revision_id):
        rev = self.get_revision(revision_id) 
        rev_tmp = StringIO()
        # the current serializer..
        self._revision_store._serializer.write_revision(rev, rev_tmp)
        rev_tmp.seek(0)
        return rev_tmp.getvalue()

    @needs_read_lock
    def get_revision(self, revision_id):
        """Return the Revision object for a named revision"""
        r = self.get_revision_reconcile(revision_id)
        # weave corruption can lead to absent revision markers that should be
        # present.
        # the following test is reasonably cheap (it needs a single weave read)
        # and the weave is cached in read transactions. In write transactions
        # it is not cached but typically we only read a small number of
        # revisions. For knits when they are introduced we will probably want
        # to ensure that caching write transactions are in use.
        inv = self.get_inventory_weave()
        self._check_revision_parents(r, inv)
        return r

    @needs_read_lock
    def get_deltas_for_revisions(self, revisions):
        """Produce a generator of revision deltas.
        
        Note that the input is a sequence of REVISIONS, not revision_ids.
        Trees will be held in memory until the generator exits.
        Each delta is relative to the revision's lefthand predecessor.
        """
        required_trees = set()
        for revision in revisions:
            required_trees.add(revision.revision_id)
            required_trees.update(revision.parent_ids[:1])
        trees = dict((t.get_revision_id(), t) for 
                     t in self.revision_trees(required_trees))
        for revision in revisions:
            if not revision.parent_ids:
                old_tree = self.revision_tree(None)
            else:
                old_tree = trees[revision.parent_ids[0]]
            yield trees[revision.revision_id].changes_from(old_tree)

    @needs_read_lock
    def get_revision_delta(self, revision_id):
        """Return the delta for one revision.

        The delta is relative to the left-hand predecessor of the
        revision.
        """
        r = self.get_revision(revision_id)
        return list(self.get_deltas_for_revisions([r]))[0]

    def _check_revision_parents(self, revision, inventory):
        """Private to Repository and Fetch.
        
        This checks the parentage of revision in an inventory weave for 
        consistency and is only applicable to inventory-weave-for-ancestry
        using repository formats & fetchers.
        """
        weave_parents = inventory.get_parents(revision.revision_id)
        weave_names = inventory.versions()
        for parent_id in revision.parent_ids:
            if parent_id in weave_names:
                # this parent must not be a ghost.
                if not parent_id in weave_parents:
                    # but it is a ghost
                    raise errors.CorruptRepository(self)

    @needs_write_lock
    def store_revision_signature(self, gpg_strategy, plaintext, revision_id):
        signature = gpg_strategy.sign(plaintext)
        self._revision_store.add_revision_signature_text(revision_id,
                                                         signature,
                                                         self.get_transaction())

    def fileids_altered_by_revision_ids(self, revision_ids):
        """Find the file ids and versions affected by revisions.

        :param revisions: an iterable containing revision ids.
        :return: a dictionary mapping altered file-ids to an iterable of
        revision_ids. Each altered file-ids has the exact revision_ids that
        altered it listed explicitly.
        """
        assert self._serializer.support_altered_by_hack, \
            ("fileids_altered_by_revision_ids only supported for branches " 
             "which store inventory as unnested xml, not on %r" % self)
        selected_revision_ids = set(revision_ids)
        w = self.get_inventory_weave()
        result = {}

        # this code needs to read every new line in every inventory for the
        # inventories [revision_ids]. Seeing a line twice is ok. Seeing a line
        # not present in one of those inventories is unnecessary but not 
        # harmful because we are filtering by the revision id marker in the
        # inventory lines : we only select file ids altered in one of those  
        # revisions. We don't need to see all lines in the inventory because
        # only those added in an inventory in rev X can contain a revision=X
        # line.
        pb = ui.ui_factory.nested_progress_bar()
        try:
            for line in w.iter_lines_added_or_present_in_versions(
                selected_revision_ids, pb=pb):
                start = line.find('file_id="')+9
                if start < 9: continue
                end = line.find('"', start)
                assert end>= 0
                file_id = _unescape_xml(line[start:end])

                start = line.find('revision="')+10
                if start < 10: continue
                end = line.find('"', start)
                assert end>= 0
                revision_id = _unescape_xml(line[start:end])
                if revision_id in selected_revision_ids:
                    result.setdefault(file_id, set()).add(revision_id)
        finally:
            pb.finished()
        return result

    @needs_read_lock
    def get_inventory_weave(self):
        return self.control_weaves.get_weave('inventory',
            self.get_transaction())

    @needs_read_lock
    def get_inventory(self, revision_id):
        """Get Inventory object by hash."""
        return self.deserialise_inventory(
            revision_id, self.get_inventory_xml(revision_id))

    def deserialise_inventory(self, revision_id, xml):
        """Transform the xml into an inventory object. 

        :param revision_id: The expected revision id of the inventory.
        :param xml: A serialised inventory.
        """
        result = self._serializer.read_inventory_from_string(xml)
        result.root.revision = revision_id
        return result

    def serialise_inventory(self, inv):
        return self._serializer.write_inventory_to_string(inv)

    @needs_read_lock
    def get_inventory_xml(self, revision_id):
        """Get inventory XML as a file object."""
        try:
            assert isinstance(revision_id, basestring), type(revision_id)
            iw = self.get_inventory_weave()
            return iw.get_text(revision_id)
        except IndexError:
            raise errors.HistoryMissing(self, 'inventory', revision_id)

    @needs_read_lock
    def get_inventory_sha1(self, revision_id):
        """Return the sha1 hash of the inventory entry
        """
        return self.get_revision(revision_id).inventory_sha1

    @needs_read_lock
    def get_revision_graph(self, revision_id=None):
        """Return a dictionary containing the revision graph.
        
        :param revision_id: The revision_id to get a graph from. If None, then
        the entire revision graph is returned. This is a deprecated mode of
        operation and will be removed in the future.
        :return: a dictionary of revision_id->revision_parents_list.
        """
        # special case NULL_REVISION
        if revision_id == NULL_REVISION:
            return {}
        weave = self.get_inventory_weave()
        all_revisions = self._eliminate_revisions_not_present(weave.versions())
        entire_graph = dict([(node, weave.get_parents(node)) for 
                             node in all_revisions])
        if revision_id is None:
            return entire_graph
        elif revision_id not in entire_graph:
            raise errors.NoSuchRevision(self, revision_id)
        else:
            # add what can be reached from revision_id
            result = {}
            pending = set([revision_id])
            while len(pending) > 0:
                node = pending.pop()
                result[node] = entire_graph[node]
                for revision_id in result[node]:
                    if revision_id not in result:
                        pending.add(revision_id)
            return result

    @needs_read_lock
    def get_revision_graph_with_ghosts(self, revision_ids=None):
        """Return a graph of the revisions with ghosts marked as applicable.

        :param revision_ids: an iterable of revisions to graph or None for all.
        :return: a Graph object with the graph reachable from revision_ids.
        """
        result = Graph()
        if not revision_ids:
            pending = set(self.all_revision_ids())
            required = set([])
        else:
            pending = set(revision_ids)
            # special case NULL_REVISION
            if NULL_REVISION in pending:
                pending.remove(NULL_REVISION)
            required = set(pending)
        done = set([])
        while len(pending):
            revision_id = pending.pop()
            try:
                rev = self.get_revision(revision_id)
            except errors.NoSuchRevision:
                if revision_id in required:
                    raise
                # a ghost
                result.add_ghost(revision_id)
                continue
            for parent_id in rev.parent_ids:
                # is this queued or done ?
                if (parent_id not in pending and
                    parent_id not in done):
                    # no, queue it.
                    pending.add(parent_id)
            result.add_node(revision_id, rev.parent_ids)
            done.add(revision_id)
        return result

    @needs_read_lock
    def get_revision_inventory(self, revision_id):
        """Return inventory of a past revision."""
        # TODO: Unify this with get_inventory()
        # bzr 0.0.6 and later imposes the constraint that the inventory_id
        # must be the same as its revision, so this is trivial.
        if revision_id is None:
            # This does not make sense: if there is no revision,
            # then it is the current tree inventory surely ?!
            # and thus get_root_id() is something that looks at the last
            # commit on the branch, and the get_root_id is an inventory check.
            raise NotImplementedError
            # return Inventory(self.get_root_id())
        else:
            return self.get_inventory(revision_id)

    @needs_read_lock
    def is_shared(self):
        """Return True if this repository is flagged as a shared repository."""
        raise NotImplementedError(self.is_shared)

    @needs_write_lock
    def reconcile(self, other=None, thorough=False):
        """Reconcile this repository."""
        from bzrlib.reconcile import RepoReconciler
        reconciler = RepoReconciler(self, thorough=thorough)
        reconciler.reconcile()
        return reconciler
    
    @needs_read_lock
    def revision_tree(self, revision_id):
        """Return Tree for a revision on this branch.

        `revision_id` may be None for the empty tree revision.
        """
        # TODO: refactor this to use an existing revision object
        # so we don't need to read it in twice.
        if revision_id is None or revision_id == NULL_REVISION:
            return RevisionTree(self, Inventory(root_id=None), NULL_REVISION)
        else:
            inv = self.get_revision_inventory(revision_id)
            return RevisionTree(self, inv, revision_id)

    @needs_read_lock
    def revision_trees(self, revision_ids):
        """Return Tree for a revision on this branch.

        `revision_id` may not be None or 'null:'"""
        assert None not in revision_ids
        assert NULL_REVISION not in revision_ids
        texts = self.get_inventory_weave().get_texts(revision_ids)
        for text, revision_id in zip(texts, revision_ids):
            inv = self.deserialise_inventory(revision_id, text)
            yield RevisionTree(self, inv, revision_id)

    @needs_read_lock
    def get_ancestry(self, revision_id):
        """Return a list of revision-ids integrated by a revision.

        The first element of the list is always None, indicating the origin 
        revision.  This might change when we have history horizons, or 
        perhaps we should have a new API.
        
        This is topologically sorted.
        """
        if revision_id is None:
            return [None]
        if not self.has_revision(revision_id):
            raise errors.NoSuchRevision(self, revision_id)
        w = self.get_inventory_weave()
        candidates = w.get_ancestry(revision_id)
        return [None] + candidates # self._eliminate_revisions_not_present(candidates)

    @needs_read_lock
    def print_file(self, file, revision_id):
        """Print `file` to stdout.
        
        FIXME RBC 20060125 as John Meinel points out this is a bad api
        - it writes to stdout, it assumes that that is valid etc. Fix
        by creating a new more flexible convenience function.
        """
        tree = self.revision_tree(revision_id)
        # use inventory as it was in that revision
        file_id = tree.inventory.path2id(file)
        if not file_id:
            # TODO: jam 20060427 Write a test for this code path
            #       it had a bug in it, and was raising the wrong
            #       exception.
            raise errors.BzrError("%r is not present in revision %s" % (file, revision_id))
        tree.print_file(file_id)

    def get_transaction(self):
        return self.control_files.get_transaction()

    def revision_parents(self, revid):
        return self.get_inventory_weave().parent_names(revid)

    @needs_write_lock
    def set_make_working_trees(self, new_value):
        """Set the policy flag for making working trees when creating branches.

        This only applies to branches that use this repository.

        The default is 'True'.
        :param new_value: True to restore the default, False to disable making
                          working trees.
        """
        raise NotImplementedError(self.set_make_working_trees)
    
    def make_working_trees(self):
        """Returns the policy for making working trees on new branches."""
        raise NotImplementedError(self.make_working_trees)

    @needs_write_lock
    def sign_revision(self, revision_id, gpg_strategy):
        plaintext = Testament.from_revision(self, revision_id).as_short_text()
        self.store_revision_signature(gpg_strategy, plaintext, revision_id)

    @needs_read_lock
    def has_signature_for_revision_id(self, revision_id):
        """Query for a revision signature for revision_id in the repository."""
        return self._revision_store.has_signature(revision_id,
                                                  self.get_transaction())

    @needs_read_lock
    def get_signature_text(self, revision_id):
        """Return the text for a signature."""
        return self._revision_store.get_signature_text(revision_id,
                                                       self.get_transaction())

    @needs_read_lock
    def check(self, revision_ids):
        """Check consistency of all history of given revision_ids.

        Different repository implementations should override _check().

        :param revision_ids: A non-empty list of revision_ids whose ancestry
             will be checked.  Typically the last revision_id of a branch.
        """
        if not revision_ids:
            raise ValueError("revision_ids must be non-empty in %s.check" 
                    % (self,))
        return self._check(revision_ids)

    def _check(self, revision_ids):
        result = check.Check(self)
        result.check()
        return result

    def _warn_if_deprecated(self):
        global _deprecation_warning_done
        if _deprecation_warning_done:
            return
        _deprecation_warning_done = True
        warning("Format %s for %s is deprecated - please use 'bzr upgrade' to get better performance"
                % (self._format, self.bzrdir.transport.base))


class AllInOneRepository(Repository):
    """Legacy support - the repository behaviour for all-in-one branches."""

    def __init__(self, _format, a_bzrdir, _revision_store, control_store, text_store):
        # we reuse one control files instance.
        dir_mode = a_bzrdir._control_files._dir_mode
        file_mode = a_bzrdir._control_files._file_mode

        def get_store(name, compressed=True, prefixed=False):
            # FIXME: This approach of assuming stores are all entirely compressed
            # or entirely uncompressed is tidy, but breaks upgrade from 
            # some existing branches where there's a mixture; we probably 
            # still want the option to look for both.
            relpath = a_bzrdir._control_files._escape(name)
            store = TextStore(a_bzrdir._control_files._transport.clone(relpath),
                              prefixed=prefixed, compressed=compressed,
                              dir_mode=dir_mode,
                              file_mode=file_mode)
            #if self._transport.should_cache():
            #    cache_path = os.path.join(self.cache_root, name)
            #    os.mkdir(cache_path)
            #    store = bzrlib.store.CachedStore(store, cache_path)
            return store

        # not broken out yet because the controlweaves|inventory_store
        # and text_store | weave_store bits are still different.
        if isinstance(_format, RepositoryFormat4):
            # cannot remove these - there is still no consistent api 
            # which allows access to this old info.
            self.inventory_store = get_store('inventory-store')
            text_store = get_store('text-store')
        super(AllInOneRepository, self).__init__(_format, a_bzrdir, a_bzrdir._control_files, _revision_store, control_store, text_store)

    @needs_read_lock
    def is_shared(self):
        """AllInOne repositories cannot be shared."""
        return False

    @needs_write_lock
    def set_make_working_trees(self, new_value):
        """Set the policy flag for making working trees when creating branches.

        This only applies to branches that use this repository.

        The default is 'True'.
        :param new_value: True to restore the default, False to disable making
                          working trees.
        """
        raise NotImplementedError(self.set_make_working_trees)
    
    def make_working_trees(self):
        """Returns the policy for making working trees on new branches."""
        return True


def install_revision(repository, rev, revision_tree):
    """Install all revision data into a repository."""
    present_parents = []
    parent_trees = {}
    for p_id in rev.parent_ids:
        if repository.has_revision(p_id):
            present_parents.append(p_id)
            parent_trees[p_id] = repository.revision_tree(p_id)
        else:
            parent_trees[p_id] = repository.revision_tree(None)

    inv = revision_tree.inventory
    
    # backwards compatability hack: skip the root id.
    entries = inv.iter_entries()
    entries.next()
    # Add the texts that are not already present
    for path, ie in entries:
        w = repository.weave_store.get_weave_or_empty(ie.file_id,
                repository.get_transaction())
        if ie.revision not in w:
            text_parents = []
            # FIXME: TODO: The following loop *may* be overlapping/duplicate
            # with InventoryEntry.find_previous_heads(). if it is, then there
            # is a latent bug here where the parents may have ancestors of each
            # other. RBC, AB
            for revision, tree in parent_trees.iteritems():
                if ie.file_id not in tree:
                    continue
                parent_id = tree.inventory[ie.file_id].revision
                if parent_id in text_parents:
                    continue
                text_parents.append(parent_id)
                    
            vfile = repository.weave_store.get_weave_or_empty(ie.file_id, 
                repository.get_transaction())
            lines = revision_tree.get_file(ie.file_id).readlines()
            vfile.add_lines(rev.revision_id, text_parents, lines)
    try:
        # install the inventory
        repository.add_inventory(rev.revision_id, inv, present_parents)
    except errors.RevisionAlreadyPresent:
        pass
    repository.add_revision(rev.revision_id, rev, inv)


class MetaDirRepository(Repository):
    """Repositories in the new meta-dir layout."""

    def __init__(self, _format, a_bzrdir, control_files, _revision_store, control_store, text_store):
        super(MetaDirRepository, self).__init__(_format,
                                                a_bzrdir,
                                                control_files,
                                                _revision_store,
                                                control_store,
                                                text_store)
        dir_mode = self.control_files._dir_mode
        file_mode = self.control_files._file_mode

    @needs_read_lock
    def is_shared(self):
        """Return True if this repository is flagged as a shared repository."""
        return self.control_files._transport.has('shared-storage')

    @needs_write_lock
    def set_make_working_trees(self, new_value):
        """Set the policy flag for making working trees when creating branches.

        This only applies to branches that use this repository.

        The default is 'True'.
        :param new_value: True to restore the default, False to disable making
                          working trees.
        """
        if new_value:
            try:
                self.control_files._transport.delete('no-working-trees')
            except errors.NoSuchFile:
                pass
        else:
            self.control_files.put_utf8('no-working-trees', '')
    
    def make_working_trees(self):
        """Returns the policy for making working trees on new branches."""
        return not self.control_files._transport.has('no-working-trees')


class KnitRepository(MetaDirRepository):
    """Knit format repository."""

    def _warn_if_deprecated(self):
        # This class isn't deprecated
        pass

    def _inventory_add_lines(self, inv_vf, revid, parents, lines):
        inv_vf.add_lines_with_ghosts(revid, parents, lines)

    @needs_read_lock
    def _all_revision_ids(self):
        """See Repository.all_revision_ids()."""
        # Knits get the revision graph from the index of the revision knit, so
        # it's always possible even if they're on an unlistable transport.
        return self._revision_store.all_revision_ids(self.get_transaction())

    def fileid_involved_between_revs(self, from_revid, to_revid):
        """Find file_id(s) which are involved in the changes between revisions.

        This determines the set of revisions which are involved, and then
        finds all file ids affected by those revisions.
        """
        vf = self._get_revision_vf()
        from_set = set(vf.get_ancestry(from_revid))
        to_set = set(vf.get_ancestry(to_revid))
        changed = to_set.difference(from_set)
        return self._fileid_involved_by_set(changed)

    def fileid_involved(self, last_revid=None):
        """Find all file_ids modified in the ancestry of last_revid.

        :param last_revid: If None, last_revision() will be used.
        """
        if not last_revid:
            changed = set(self.all_revision_ids())
        else:
            changed = set(self.get_ancestry(last_revid))
        if None in changed:
            changed.remove(None)
        return self._fileid_involved_by_set(changed)

    @needs_read_lock
    def get_ancestry(self, revision_id):
        """Return a list of revision-ids integrated by a revision.
        
        This is topologically sorted.
        """
        if revision_id is None:
            return [None]
        vf = self._get_revision_vf()
        try:
            return [None] + vf.get_ancestry(revision_id)
        except errors.RevisionNotPresent:
            raise errors.NoSuchRevision(self, revision_id)

    @needs_read_lock
    def get_revision(self, revision_id):
        """Return the Revision object for a named revision"""
        return self.get_revision_reconcile(revision_id)

    @needs_read_lock
    def get_revision_graph(self, revision_id=None):
        """Return a dictionary containing the revision graph.

        :param revision_id: The revision_id to get a graph from. If None, then
        the entire revision graph is returned. This is a deprecated mode of
        operation and will be removed in the future.
        :return: a dictionary of revision_id->revision_parents_list.
        """
        # special case NULL_REVISION
        if revision_id == NULL_REVISION:
            return {}
        weave = self._get_revision_vf()
        entire_graph = weave.get_graph()
        if revision_id is None:
            return weave.get_graph()
        elif revision_id not in weave:
            raise errors.NoSuchRevision(self, revision_id)
        else:
            # add what can be reached from revision_id
            result = {}
            pending = set([revision_id])
            while len(pending) > 0:
                node = pending.pop()
                result[node] = weave.get_parents(node)
                for revision_id in result[node]:
                    if revision_id not in result:
                        pending.add(revision_id)
            return result

    @needs_read_lock
    def get_revision_graph_with_ghosts(self, revision_ids=None):
        """Return a graph of the revisions with ghosts marked as applicable.

        :param revision_ids: an iterable of revisions to graph or None for all.
        :return: a Graph object with the graph reachable from revision_ids.
        """
        result = Graph()
        vf = self._get_revision_vf()
        versions = set(vf.versions())
        if not revision_ids:
            pending = set(self.all_revision_ids())
            required = set([])
        else:
            pending = set(revision_ids)
            # special case NULL_REVISION
            if NULL_REVISION in pending:
                pending.remove(NULL_REVISION)
            required = set(pending)
        done = set([])
        while len(pending):
            revision_id = pending.pop()
            if not revision_id in versions:
                if revision_id in required:
                    raise errors.NoSuchRevision(self, revision_id)
                # a ghost
                result.add_ghost(revision_id)
                # mark it as done so we don't try for it again.
                done.add(revision_id)
                continue
            parent_ids = vf.get_parents_with_ghosts(revision_id)
            for parent_id in parent_ids:
                # is this queued or done ?
                if (parent_id not in pending and
                    parent_id not in done):
                    # no, queue it.
                    pending.add(parent_id)
            result.add_node(revision_id, parent_ids)
            done.add(revision_id)
        return result

    def _get_revision_vf(self):
        """:return: a versioned file containing the revisions."""
        vf = self._revision_store.get_revision_file(self.get_transaction())
        return vf

    @needs_write_lock
    def reconcile(self, other=None, thorough=False):
        """Reconcile this repository."""
        from bzrlib.reconcile import KnitReconciler
        reconciler = KnitReconciler(self, thorough=thorough)
        reconciler.reconcile()
        return reconciler
    
    def revision_parents(self, revision_id):
        return self._get_revision_vf().get_parents(revision_id)


class KnitRepository2(KnitRepository):
    """"""
    def __init__(self, _format, a_bzrdir, control_files, _revision_store,
                 control_store, text_store):
        KnitRepository.__init__(self, _format, a_bzrdir, control_files,
                              _revision_store, control_store, text_store)
        self._serializer = xml6.serializer_v6

    def deserialise_inventory(self, revision_id, xml):
        """Transform the xml into an inventory object. 

        :param revision_id: The expected revision id of the inventory.
        :param xml: A serialised inventory.
        """
        result = self._serializer.read_inventory_from_string(xml)
        assert result.root.revision is not None
        return result

    def serialise_inventory(self, inv):
        """Transform the inventory object into XML text.

        :param revision_id: The expected revision id of the inventory.
        :param xml: A serialised inventory.
        """
        assert inv.revision_id is not None
        assert inv.root.revision is not None
        return KnitRepository.serialise_inventory(self, inv)

    def get_commit_builder(self, branch, parents, config, timestamp=None, 
                           timezone=None, committer=None, revprops=None, 
                           revision_id=None):
        """Obtain a CommitBuilder for this repository.
        
        :param branch: Branch to commit to.
        :param parents: Revision ids of the parents of the new revision.
        :param config: Configuration to use.
        :param timestamp: Optional timestamp recorded for commit.
        :param timezone: Optional timezone for timestamp.
        :param committer: Optional committer to set for commit.
        :param revprops: Optional dictionary of revision properties.
        :param revision_id: Optional revision id.
        """
        return RootCommitBuilder(self, parents, config, timestamp, timezone,
                                 committer, revprops, revision_id)


class RepositoryFormat(object):
    """A repository format.

    Formats provide three things:
     * An initialization routine to construct repository data on disk.
     * a format string which is used when the BzrDir supports versioned
       children.
     * an open routine which returns a Repository instance.

    Formats are placed in an dict by their format string for reference 
    during opening. These should be subclasses of RepositoryFormat
    for consistency.

    Once a format is deprecated, just deprecate the initialize and open
    methods on the format class. Do not deprecate the object, as the 
    object will be created every system load.

    Common instance attributes:
    _matchingbzrdir - the bzrdir format that the repository format was
    originally written to work with. This can be used if manually
    constructing a bzrdir and repository, or more commonly for test suite
    parameterisation.
    """

    _default_format = None
    """The default format used for new repositories."""

    _formats = {}
    """The known formats."""

    def __str__(self):
        return "<%s>" % self.__class__.__name__

    @classmethod
    def find_format(klass, a_bzrdir):
        """Return the format for the repository object in a_bzrdir."""
        try:
            transport = a_bzrdir.get_repository_transport(None)
            format_string = transport.get("format").read()
            return klass._formats[format_string]
        except errors.NoSuchFile:
            raise errors.NoRepositoryPresent(a_bzrdir)
        except KeyError:
            raise errors.UnknownFormatError(format=format_string)

    def _get_control_store(self, repo_transport, control_files):
        """Return the control store for this repository."""
        raise NotImplementedError(self._get_control_store)
    
    @classmethod
    def get_default_format(klass):
        """Return the current default format."""
        return klass._default_format

    def get_format_string(self):
        """Return the ASCII format string that identifies this format.
        
        Note that in pre format ?? repositories the format string is 
        not permitted nor written to disk.
        """
        raise NotImplementedError(self.get_format_string)

    def get_format_description(self):
        """Return the short description for this format."""
        raise NotImplementedError(self.get_format_description)

    def _get_revision_store(self, repo_transport, control_files):
        """Return the revision store object for this a_bzrdir."""
        raise NotImplementedError(self._get_revision_store)

    def _get_text_rev_store(self,
                            transport,
                            control_files,
                            name,
                            compressed=True,
                            prefixed=False,
                            serializer=None):
        """Common logic for getting a revision store for a repository.
        
        see self._get_revision_store for the subclass-overridable method to 
        get the store for a repository.
        """
        from bzrlib.store.revision.text import TextRevisionStore
        dir_mode = control_files._dir_mode
        file_mode = control_files._file_mode
        text_store =TextStore(transport.clone(name),
                              prefixed=prefixed,
                              compressed=compressed,
                              dir_mode=dir_mode,
                              file_mode=file_mode)
        _revision_store = TextRevisionStore(text_store, serializer)
        return _revision_store

    def _get_versioned_file_store(self,
                                  name,
                                  transport,
                                  control_files,
                                  prefixed=True,
                                  versionedfile_class=WeaveFile,
                                  versionedfile_kwargs={},
                                  escaped=False):
        weave_transport = control_files._transport.clone(name)
        dir_mode = control_files._dir_mode
        file_mode = control_files._file_mode
        return VersionedFileStore(weave_transport, prefixed=prefixed,
                                  dir_mode=dir_mode,
                                  file_mode=file_mode,
                                  versionedfile_class=versionedfile_class,
                                  versionedfile_kwargs=versionedfile_kwargs,
                                  escaped=escaped)

    def initialize(self, a_bzrdir, shared=False):
        """Initialize a repository of this format in a_bzrdir.

        :param a_bzrdir: The bzrdir to put the new repository in it.
        :param shared: The repository should be initialized as a sharable one.

        This may raise UninitializableFormat if shared repository are not
        compatible the a_bzrdir.
        """

    def is_supported(self):
        """Is this format supported?

        Supported formats must be initializable and openable.
        Unsupported formats may not support initialization or committing or 
        some other features depending on the reason for not being supported.
        """
        return True

    def check_conversion_target(self, target_format):
        raise NotImplementedError(self.check_conversion_target)

    def open(self, a_bzrdir, _found=False):
        """Return an instance of this format for the bzrdir a_bzrdir.
        
        _found is a private parameter, do not use it.
        """
        raise NotImplementedError(self.open)

    @classmethod
    def register_format(klass, format):
        klass._formats[format.get_format_string()] = format

    @classmethod
    def set_default_format(klass, format):
        klass._default_format = format

    @classmethod
    def unregister_format(klass, format):
        assert klass._formats[format.get_format_string()] is format
        del klass._formats[format.get_format_string()]


class PreSplitOutRepositoryFormat(RepositoryFormat):
    """Base class for the pre split out repository formats."""

    rich_root_data = False

    def initialize(self, a_bzrdir, shared=False, _internal=False):
        """Create a weave repository.
        
        TODO: when creating split out bzr branch formats, move this to a common
        base for Format5, Format6. or something like that.
        """
        from bzrlib.weavefile import write_weave_v5
        from bzrlib.weave import Weave

        if shared:
            raise errors.IncompatibleFormat(self, a_bzrdir._format)

        if not _internal:
            # always initialized when the bzrdir is.
            return self.open(a_bzrdir, _found=True)
        
        # Create an empty weave
        sio = StringIO()
        write_weave_v5(Weave(), sio)
        empty_weave = sio.getvalue()

        mutter('creating repository in %s.', a_bzrdir.transport.base)
        dirs = ['revision-store', 'weaves']
        files = [('inventory.weave', StringIO(empty_weave)),
                 ]
        
        # FIXME: RBC 20060125 don't peek under the covers
        # NB: no need to escape relative paths that are url safe.
        control_files = LockableFiles(a_bzrdir.transport, 'branch-lock',
                                      TransportLock)
        control_files.create_lock()
        control_files.lock_write()
        control_files._transport.mkdir_multi(dirs,
                mode=control_files._dir_mode)
        try:
            for file, content in files:
                control_files.put(file, content)
        finally:
            control_files.unlock()
        return self.open(a_bzrdir, _found=True)

    def _get_control_store(self, repo_transport, control_files):
        """Return the control store for this repository."""
        return self._get_versioned_file_store('',
                                              repo_transport,
                                              control_files,
                                              prefixed=False)

    def _get_text_store(self, transport, control_files):
        """Get a store for file texts for this format."""
        raise NotImplementedError(self._get_text_store)

    def open(self, a_bzrdir, _found=False):
        """See RepositoryFormat.open()."""
        if not _found:
            # we are being called directly and must probe.
            raise NotImplementedError

        repo_transport = a_bzrdir.get_repository_transport(None)
        control_files = a_bzrdir._control_files
        text_store = self._get_text_store(repo_transport, control_files)
        control_store = self._get_control_store(repo_transport, control_files)
        _revision_store = self._get_revision_store(repo_transport, control_files)
        return AllInOneRepository(_format=self,
                                  a_bzrdir=a_bzrdir,
                                  _revision_store=_revision_store,
                                  control_store=control_store,
                                  text_store=text_store)

    def check_conversion_target(self, target_format):
        pass


class RepositoryFormat4(PreSplitOutRepositoryFormat):
    """Bzr repository format 4.

    This repository format has:
     - flat stores
     - TextStores for texts, inventories,revisions.

    This format is deprecated: it indexes texts using a text id which is
    removed in format 5; initialization and write support for this format
    has been removed.
    """

    def __init__(self):
        super(RepositoryFormat4, self).__init__()
        self._matchingbzrdir = bzrdir.BzrDirFormat4()

    def get_format_description(self):
        """See RepositoryFormat.get_format_description()."""
        return "Repository format 4"

    def initialize(self, url, shared=False, _internal=False):
        """Format 4 branches cannot be created."""
        raise errors.UninitializableFormat(self)

    def is_supported(self):
        """Format 4 is not supported.

        It is not supported because the model changed from 4 to 5 and the
        conversion logic is expensive - so doing it on the fly was not 
        feasible.
        """
        return False

    def _get_control_store(self, repo_transport, control_files):
        """Format 4 repositories have no formal control store at this point.
        
        This will cause any control-file-needing apis to fail - this is desired.
        """
        return None
    
    def _get_revision_store(self, repo_transport, control_files):
        """See RepositoryFormat._get_revision_store()."""
        from bzrlib.xml4 import serializer_v4
        return self._get_text_rev_store(repo_transport,
                                        control_files,
                                        'revision-store',
                                        serializer=serializer_v4)

    def _get_text_store(self, transport, control_files):
        """See RepositoryFormat._get_text_store()."""


class RepositoryFormat5(PreSplitOutRepositoryFormat):
    """Bzr control format 5.

    This repository format has:
     - weaves for file texts and inventory
     - flat stores
     - TextStores for revisions and signatures.
    """

    def __init__(self):
        super(RepositoryFormat5, self).__init__()
        self._matchingbzrdir = bzrdir.BzrDirFormat5()

    def get_format_description(self):
        """See RepositoryFormat.get_format_description()."""
        return "Weave repository format 5"

    def _get_revision_store(self, repo_transport, control_files):
        """See RepositoryFormat._get_revision_store()."""
        """Return the revision store object for this a_bzrdir."""
        return self._get_text_rev_store(repo_transport,
                                        control_files,
                                        'revision-store',
                                        compressed=False)

    def _get_text_store(self, transport, control_files):
        """See RepositoryFormat._get_text_store()."""
        return self._get_versioned_file_store('weaves', transport, control_files, prefixed=False)


class RepositoryFormat6(PreSplitOutRepositoryFormat):
    """Bzr control format 6.

    This repository format has:
     - weaves for file texts and inventory
     - hash subdirectory based stores.
     - TextStores for revisions and signatures.
    """

    def __init__(self):
        super(RepositoryFormat6, self).__init__()
        self._matchingbzrdir = bzrdir.BzrDirFormat6()

    def get_format_description(self):
        """See RepositoryFormat.get_format_description()."""
        return "Weave repository format 6"

    def _get_revision_store(self, repo_transport, control_files):
        """See RepositoryFormat._get_revision_store()."""
        return self._get_text_rev_store(repo_transport,
                                        control_files,
                                        'revision-store',
                                        compressed=False,
                                        prefixed=True)

    def _get_text_store(self, transport, control_files):
        """See RepositoryFormat._get_text_store()."""
        return self._get_versioned_file_store('weaves', transport, control_files)


class MetaDirRepositoryFormat(RepositoryFormat):
    """Common base class for the new repositories using the metadir layout."""

    rich_root_data = False

    def __init__(self):
        super(MetaDirRepositoryFormat, self).__init__()
        self._matchingbzrdir = bzrdir.BzrDirMetaFormat1()

    def _create_control_files(self, a_bzrdir):
        """Create the required files and the initial control_files object."""
        # FIXME: RBC 20060125 don't peek under the covers
        # NB: no need to escape relative paths that are url safe.
        repository_transport = a_bzrdir.get_repository_transport(self)
        control_files = LockableFiles(repository_transport, 'lock', LockDir)
        control_files.create_lock()
        return control_files

    def _upload_blank_content(self, a_bzrdir, dirs, files, utf8_files, shared):
        """Upload the initial blank content."""
        control_files = self._create_control_files(a_bzrdir)
        control_files.lock_write()
        try:
            control_files._transport.mkdir_multi(dirs,
                    mode=control_files._dir_mode)
            for file, content in files:
                control_files.put(file, content)
            for file, content in utf8_files:
                control_files.put_utf8(file, content)
            if shared == True:
                control_files.put_utf8('shared-storage', '')
        finally:
            control_files.unlock()


class RepositoryFormat7(MetaDirRepositoryFormat):
    """Bzr repository 7.

    This repository format has:
     - weaves for file texts and inventory
     - hash subdirectory based stores.
     - TextStores for revisions and signatures.
     - a format marker of its own
     - an optional 'shared-storage' flag
     - an optional 'no-working-trees' flag
    """

    def _get_control_store(self, repo_transport, control_files):
        """Return the control store for this repository."""
        return self._get_versioned_file_store('',
                                              repo_transport,
                                              control_files,
                                              prefixed=False)

    def get_format_string(self):
        """See RepositoryFormat.get_format_string()."""
        return "Bazaar-NG Repository format 7"

    def get_format_description(self):
        """See RepositoryFormat.get_format_description()."""
        return "Weave repository format 7"

    def check_conversion_target(self, target_format):
        pass

    def _get_revision_store(self, repo_transport, control_files):
        """See RepositoryFormat._get_revision_store()."""
        return self._get_text_rev_store(repo_transport,
                                        control_files,
                                        'revision-store',
                                        compressed=False,
                                        prefixed=True,
                                        )

    def _get_text_store(self, transport, control_files):
        """See RepositoryFormat._get_text_store()."""
        return self._get_versioned_file_store('weaves',
                                              transport,
                                              control_files)

    def initialize(self, a_bzrdir, shared=False):
        """Create a weave repository.

        :param shared: If true the repository will be initialized as a shared
                       repository.
        """
        from bzrlib.weavefile import write_weave_v5
        from bzrlib.weave import Weave

        # Create an empty weave
        sio = StringIO()
        write_weave_v5(Weave(), sio)
        empty_weave = sio.getvalue()

        mutter('creating repository in %s.', a_bzrdir.transport.base)
        dirs = ['revision-store', 'weaves']
        files = [('inventory.weave', StringIO(empty_weave)), 
                 ]
        utf8_files = [('format', self.get_format_string())]
 
        self._upload_blank_content(a_bzrdir, dirs, files, utf8_files, shared)
        return self.open(a_bzrdir=a_bzrdir, _found=True)

    def open(self, a_bzrdir, _found=False, _override_transport=None):
        """See RepositoryFormat.open().
        
        :param _override_transport: INTERNAL USE ONLY. Allows opening the
                                    repository at a slightly different url
                                    than normal. I.e. during 'upgrade'.
        """
        if not _found:
            format = RepositoryFormat.find_format(a_bzrdir)
            assert format.__class__ ==  self.__class__
        if _override_transport is not None:
            repo_transport = _override_transport
        else:
            repo_transport = a_bzrdir.get_repository_transport(None)
        control_files = LockableFiles(repo_transport, 'lock', LockDir)
        text_store = self._get_text_store(repo_transport, control_files)
        control_store = self._get_control_store(repo_transport, control_files)
        _revision_store = self._get_revision_store(repo_transport, control_files)
        return MetaDirRepository(_format=self,
                                 a_bzrdir=a_bzrdir,
                                 control_files=control_files,
                                 _revision_store=_revision_store,
                                 control_store=control_store,
                                 text_store=text_store)


class RepositoryFormatKnit(MetaDirRepositoryFormat):
    """Bzr repository knit format (generalized). 

    This repository format has:
     - knits for file texts and inventory
     - hash subdirectory based stores.
     - knits for revisions and signatures
     - TextStores for revisions and signatures.
     - a format marker of its own
     - an optional 'shared-storage' flag
     - an optional 'no-working-trees' flag
     - a LockDir lock
    """

    def _get_control_store(self, repo_transport, control_files):
        """Return the control store for this repository."""
        return VersionedFileStore(
            repo_transport,
            prefixed=False,
            file_mode=control_files._file_mode,
            versionedfile_class=KnitVersionedFile,
            versionedfile_kwargs={'factory':KnitPlainFactory()},
            )

    def _get_revision_store(self, repo_transport, control_files):
        """See RepositoryFormat._get_revision_store()."""
        from bzrlib.store.revision.knit import KnitRevisionStore
        versioned_file_store = VersionedFileStore(
            repo_transport,
            file_mode=control_files._file_mode,
            prefixed=False,
            precious=True,
            versionedfile_class=KnitVersionedFile,
            versionedfile_kwargs={'delta':False, 'factory':KnitPlainFactory(),},
            escaped=True,
            )
        return KnitRevisionStore(versioned_file_store)

    def _get_text_store(self, transport, control_files):
        """See RepositoryFormat._get_text_store()."""
        return self._get_versioned_file_store('knits',
                                              transport,
                                              control_files,
                                              versionedfile_class=KnitVersionedFile,
                                              versionedfile_kwargs={
                                                  'create_parent_dir':True,
                                                  'delay_create':True,
                                                  'dir_mode':control_files._dir_mode,
                                              },
                                              escaped=True)

    def initialize(self, a_bzrdir, shared=False):
        """Create a knit format 1 repository.

        :param a_bzrdir: bzrdir to contain the new repository; must already
            be initialized.
        :param shared: If true the repository will be initialized as a shared
                       repository.
        """
        mutter('creating repository in %s.', a_bzrdir.transport.base)
        dirs = ['revision-store', 'knits']
        files = []
        utf8_files = [('format', self.get_format_string())]
        
        self._upload_blank_content(a_bzrdir, dirs, files, utf8_files, shared)
        repo_transport = a_bzrdir.get_repository_transport(None)
        control_files = LockableFiles(repo_transport, 'lock', LockDir)
        control_store = self._get_control_store(repo_transport, control_files)
        transaction = transactions.WriteTransaction()
        # trigger a write of the inventory store.
        control_store.get_weave_or_empty('inventory', transaction)
        _revision_store = self._get_revision_store(repo_transport, control_files)
        _revision_store.has_revision_id('A', transaction)
        _revision_store.get_signature_file(transaction)
        return self.open(a_bzrdir=a_bzrdir, _found=True)

    def open(self, a_bzrdir, _found=False, _override_transport=None):
        """See RepositoryFormat.open().
        
        :param _override_transport: INTERNAL USE ONLY. Allows opening the
                                    repository at a slightly different url
                                    than normal. I.e. during 'upgrade'.
        """
        if not _found:
            format = RepositoryFormat.find_format(a_bzrdir)
            assert format.__class__ ==  self.__class__
        if _override_transport is not None:
            repo_transport = _override_transport
        else:
            repo_transport = a_bzrdir.get_repository_transport(None)
        control_files = LockableFiles(repo_transport, 'lock', LockDir)
        text_store = self._get_text_store(repo_transport, control_files)
        control_store = self._get_control_store(repo_transport, control_files)
        _revision_store = self._get_revision_store(repo_transport, control_files)
        return KnitRepository(_format=self,
                              a_bzrdir=a_bzrdir,
                              control_files=control_files,
                              _revision_store=_revision_store,
                              control_store=control_store,
                              text_store=text_store)


class RepositoryFormatKnit1(RepositoryFormatKnit):
    """Bzr repository knit format 1.

    This repository format has:
     - knits for file texts and inventory
     - hash subdirectory based stores.
     - knits for revisions and signatures
     - TextStores for revisions and signatures.
     - a format marker of its own
     - an optional 'shared-storage' flag
     - an optional 'no-working-trees' flag
     - a LockDir lock

    This format was introduced in bzr 0.8.
    """
    def get_format_string(self):
        """See RepositoryFormat.get_format_string()."""
        return "Bazaar-NG Knit Repository Format 1"

    def get_format_description(self):
        """See RepositoryFormat.get_format_description()."""
        return "Knit repository format 1"

    def check_conversion_target(self, target_format):
        pass


class RepositoryFormatKnit2(RepositoryFormatKnit):
    """Bzr repository knit format 2.

    THIS FORMAT IS EXPERIMENTAL
    This repository format has:
     - knits for file texts and inventory
     - hash subdirectory based stores.
     - knits for revisions and signatures
     - TextStores for revisions and signatures.
     - a format marker of its own
     - an optional 'shared-storage' flag
     - an optional 'no-working-trees' flag
     - a LockDir lock
     - Support for recording full info about the tree root

    """
    
    rich_root_data = True

    def get_format_string(self):
        """See RepositoryFormat.get_format_string()."""
        return "Bazaar Knit Repository Format 2\n"

    def get_format_description(self):
        """See RepositoryFormat.get_format_description()."""
        return "Knit repository format 2"

    def check_conversion_target(self, target_format):
        if not target_format.rich_root_data:
            raise errors.BadConversionTarget(
                'Does not support rich root data.', target_format)

    def open(self, a_bzrdir, _found=False, _override_transport=None):
        """See RepositoryFormat.open().
        
        :param _override_transport: INTERNAL USE ONLY. Allows opening the
                                    repository at a slightly different url
                                    than normal. I.e. during 'upgrade'.
        """
        if not _found:
            format = RepositoryFormat.find_format(a_bzrdir)
            assert format.__class__ ==  self.__class__
        if _override_transport is not None:
            repo_transport = _override_transport
        else:
            repo_transport = a_bzrdir.get_repository_transport(None)
        control_files = LockableFiles(repo_transport, 'lock', LockDir)
        text_store = self._get_text_store(repo_transport, control_files)
        control_store = self._get_control_store(repo_transport, control_files)
        _revision_store = self._get_revision_store(repo_transport, control_files)
        return KnitRepository2(_format=self,
                               a_bzrdir=a_bzrdir,
                               control_files=control_files,
                               _revision_store=_revision_store,
                               control_store=control_store,
                               text_store=text_store)



# formats which have no format string are not discoverable
# and not independently creatable, so are not registered.
RepositoryFormat.register_format(RepositoryFormat7())
_default_format = RepositoryFormatKnit1()
RepositoryFormat.register_format(_default_format)
RepositoryFormat.register_format(RepositoryFormatKnit2())
RepositoryFormat.set_default_format(_default_format)
_legacy_formats = [RepositoryFormat4(),
                   RepositoryFormat5(),
                   RepositoryFormat6()]


class InterRepository(InterObject):
    """This class represents operations taking place between two repositories.

    Its instances have methods like copy_content and fetch, and contain
    references to the source and target repositories these operations can be 
    carried out on.

    Often we will provide convenience methods on 'repository' which carry out
    operations with another repository - they will always forward to
    InterRepository.get(other).method_name(parameters).
    """

    _optimisers = []
    """The available optimised InterRepository types."""

    def copy_content(self, revision_id=None, basis=None):
        raise NotImplementedError(self.copy_content)

    def fetch(self, revision_id=None, pb=None):
        """Fetch the content required to construct revision_id.

        The content is copied from self.source to self.target.

        :param revision_id: if None all content is copied, if NULL_REVISION no
                            content is copied.
        :param pb: optional progress bar to use for progress reports. If not
                   provided a default one will be created.

        Returns the copied revision count and the failed revisions in a tuple:
        (copied, failures).
        """
        raise NotImplementedError(self.fetch)
   
    @needs_read_lock
    def missing_revision_ids(self, revision_id=None):
        """Return the revision ids that source has that target does not.
        
        These are returned in topological order.

        :param revision_id: only return revision ids included by this
                            revision_id.
        """
        # generic, possibly worst case, slow code path.
        target_ids = set(self.target.all_revision_ids())
        if revision_id is not None:
            source_ids = self.source.get_ancestry(revision_id)
            assert source_ids[0] is None
            source_ids.pop(0)
        else:
            source_ids = self.source.all_revision_ids()
        result_set = set(source_ids).difference(target_ids)
        # this may look like a no-op: its not. It preserves the ordering
        # other_ids had while only returning the members from other_ids
        # that we've decided we need.
        return [rev_id for rev_id in source_ids if rev_id in result_set]


class InterSameDataRepository(InterRepository):
    """Code for converting between repositories that represent the same data.
    
    Data format and model must match for this to work.
    """

    _matching_repo_format = RepositoryFormat4()
    """Repository format for testing with."""

    @staticmethod
    def is_compatible(source, target):
        if not isinstance(source, Repository):
            return False
        if not isinstance(target, Repository):
            return False
        if source._format.rich_root_data == target._format.rich_root_data:
            return True
        else:
            return False

    @needs_write_lock
    def copy_content(self, revision_id=None, basis=None):
        """Make a complete copy of the content in self into destination.
        
        This is a destructive operation! Do not use it on existing 
        repositories.

        :param revision_id: Only copy the content needed to construct
                            revision_id and its parents.
        :param basis: Copy the needed data preferentially from basis.
        """
        try:
            self.target.set_make_working_trees(self.source.make_working_trees())
        except NotImplementedError:
            pass
        # grab the basis available data
        if basis is not None:
            self.target.fetch(basis, revision_id=revision_id)
        # but don't bother fetching if we have the needed data now.
        if (revision_id not in (None, NULL_REVISION) and 
            self.target.has_revision(revision_id)):
            return
        self.target.fetch(self.source, revision_id=revision_id)

    @needs_write_lock
    def fetch(self, revision_id=None, pb=None):
        """See InterRepository.fetch()."""
        from bzrlib.fetch import GenericRepoFetcher
        mutter("Using fetch logic to copy between %s(%s) and %s(%s)",
               self.source, self.source._format, self.target, 
               self.target._format)
        f = GenericRepoFetcher(to_repository=self.target,
                               from_repository=self.source,
                               last_revision=revision_id,
                               pb=pb)
        return f.count_copied, f.failed_revisions


class InterWeaveRepo(InterSameDataRepository):
    """Optimised code paths between Weave based repositories."""

    _matching_repo_format = RepositoryFormat7()
    """Repository format for testing with."""

    @staticmethod
    def is_compatible(source, target):
        """Be compatible with known Weave formats.
        
        We don't test for the stores being of specific types because that
        could lead to confusing results, and there is no need to be 
        overly general.
        """
        try:
            return (isinstance(source._format, (RepositoryFormat5,
                                                RepositoryFormat6,
                                                RepositoryFormat7)) and
                    isinstance(target._format, (RepositoryFormat5,
                                                RepositoryFormat6,
                                                RepositoryFormat7)))
        except AttributeError:
            return False
    
    @needs_write_lock
    def copy_content(self, revision_id=None, basis=None):
        """See InterRepository.copy_content()."""
        # weave specific optimised path:
        if basis is not None:
            # copy the basis in, then fetch remaining data.
            basis.copy_content_into(self.target, revision_id)
            # the basis copy_content_into could miss-set this.
            try:
                self.target.set_make_working_trees(self.source.make_working_trees())
            except NotImplementedError:
                pass
            self.target.fetch(self.source, revision_id=revision_id)
        else:
            try:
                self.target.set_make_working_trees(self.source.make_working_trees())
            except NotImplementedError:
                pass
            # FIXME do not peek!
            if self.source.control_files._transport.listable():
                pb = ui.ui_factory.nested_progress_bar()
                try:
                    self.target.weave_store.copy_all_ids(
                        self.source.weave_store,
                        pb=pb,
                        from_transaction=self.source.get_transaction(),
                        to_transaction=self.target.get_transaction())
                    pb.update('copying inventory', 0, 1)
                    self.target.control_weaves.copy_multi(
                        self.source.control_weaves, ['inventory'],
                        from_transaction=self.source.get_transaction(),
                        to_transaction=self.target.get_transaction())
                    self.target._revision_store.text_store.copy_all_ids(
                        self.source._revision_store.text_store,
                        pb=pb)
                finally:
                    pb.finished()
            else:
                self.target.fetch(self.source, revision_id=revision_id)

    @needs_write_lock
    def fetch(self, revision_id=None, pb=None):
        """See InterRepository.fetch()."""
        from bzrlib.fetch import GenericRepoFetcher
        mutter("Using fetch logic to copy between %s(%s) and %s(%s)",
               self.source, self.source._format, self.target, self.target._format)
        f = GenericRepoFetcher(to_repository=self.target,
                               from_repository=self.source,
                               last_revision=revision_id,
                               pb=pb)
        return f.count_copied, f.failed_revisions

    @needs_read_lock
    def missing_revision_ids(self, revision_id=None):
        """See InterRepository.missing_revision_ids()."""
        # we want all revisions to satisfy revision_id in source.
        # but we don't want to stat every file here and there.
        # we want then, all revisions other needs to satisfy revision_id 
        # checked, but not those that we have locally.
        # so the first thing is to get a subset of the revisions to 
        # satisfy revision_id in source, and then eliminate those that
        # we do already have. 
        # this is slow on high latency connection to self, but as as this
        # disk format scales terribly for push anyway due to rewriting 
        # inventory.weave, this is considered acceptable.
        # - RBC 20060209
        if revision_id is not None:
            source_ids = self.source.get_ancestry(revision_id)
            assert source_ids[0] is None
            source_ids.pop(0)
        else:
            source_ids = self.source._all_possible_ids()
        source_ids_set = set(source_ids)
        # source_ids is the worst possible case we may need to pull.
        # now we want to filter source_ids against what we actually
        # have in target, but don't try to check for existence where we know
        # we do not have a revision as that would be pointless.
        target_ids = set(self.target._all_possible_ids())
        possibly_present_revisions = target_ids.intersection(source_ids_set)
        actually_present_revisions = set(self.target._eliminate_revisions_not_present(possibly_present_revisions))
        required_revisions = source_ids_set.difference(actually_present_revisions)
        required_topo_revisions = [rev_id for rev_id in source_ids if rev_id in required_revisions]
        if revision_id is not None:
            # we used get_ancestry to determine source_ids then we are assured all
            # revisions referenced are present as they are installed in topological order.
            # and the tip revision was validated by get_ancestry.
            return required_topo_revisions
        else:
            # if we just grabbed the possibly available ids, then 
            # we only have an estimate of whats available and need to validate
            # that against the revision records.
            return self.source._eliminate_revisions_not_present(required_topo_revisions)


class InterKnitRepo(InterSameDataRepository):
    """Optimised code paths between Knit based repositories."""

    _matching_repo_format = RepositoryFormatKnit1()
    """Repository format for testing with."""

    @staticmethod
    def is_compatible(source, target):
        """Be compatible with known Knit formats.
        
        We don't test for the stores being of specific types because that
        could lead to confusing results, and there is no need to be 
        overly general.
        """
        try:
            return (isinstance(source._format, (RepositoryFormatKnit1)) and
                    isinstance(target._format, (RepositoryFormatKnit1)))
        except AttributeError:
            return False

    @needs_write_lock
    def fetch(self, revision_id=None, pb=None):
        """See InterRepository.fetch()."""
        from bzrlib.fetch import KnitRepoFetcher
        mutter("Using fetch logic to copy between %s(%s) and %s(%s)",
               self.source, self.source._format, self.target, self.target._format)
        f = KnitRepoFetcher(to_repository=self.target,
                            from_repository=self.source,
                            last_revision=revision_id,
                            pb=pb)
        return f.count_copied, f.failed_revisions

    @needs_read_lock
    def missing_revision_ids(self, revision_id=None):
        """See InterRepository.missing_revision_ids()."""
        if revision_id is not None:
            source_ids = self.source.get_ancestry(revision_id)
            assert source_ids[0] is None
            source_ids.pop(0)
        else:
            source_ids = self.source._all_possible_ids()
        source_ids_set = set(source_ids)
        # source_ids is the worst possible case we may need to pull.
        # now we want to filter source_ids against what we actually
        # have in target, but don't try to check for existence where we know
        # we do not have a revision as that would be pointless.
        target_ids = set(self.target._all_possible_ids())
        possibly_present_revisions = target_ids.intersection(source_ids_set)
        actually_present_revisions = set(self.target._eliminate_revisions_not_present(possibly_present_revisions))
        required_revisions = source_ids_set.difference(actually_present_revisions)
        required_topo_revisions = [rev_id for rev_id in source_ids if rev_id in required_revisions]
        if revision_id is not None:
            # we used get_ancestry to determine source_ids then we are assured all
            # revisions referenced are present as they are installed in topological order.
            # and the tip revision was validated by get_ancestry.
            return required_topo_revisions
        else:
            # if we just grabbed the possibly available ids, then 
            # we only have an estimate of whats available and need to validate
            # that against the revision records.
            return self.source._eliminate_revisions_not_present(required_topo_revisions)


class InterModel1and2(InterRepository):

    _matching_repo_format = None

    @staticmethod
    def is_compatible(source, target):
        if not isinstance(source, Repository):
            return False
        if not isinstance(target, Repository):
            return False
        if not source._format.rich_root_data and target._format.rich_root_data:
            return True
        else:
            return False

    @needs_write_lock
    def fetch(self, revision_id=None, pb=None):
        """See InterRepository.fetch()."""
        from bzrlib.fetch import Model1toKnit2Fetcher
        f = Model1toKnit2Fetcher(to_repository=self.target,
                                 from_repository=self.source,
                                 last_revision=revision_id,
                                 pb=pb)
        return f.count_copied, f.failed_revisions

    @needs_write_lock
    def copy_content(self, revision_id=None, basis=None):
        """Make a complete copy of the content in self into destination.
        
        This is a destructive operation! Do not use it on existing 
        repositories.

        :param revision_id: Only copy the content needed to construct
                            revision_id and its parents.
        :param basis: Copy the needed data preferentially from basis.
        """
        try:
            self.target.set_make_working_trees(self.source.make_working_trees())
        except NotImplementedError:
            pass
        # grab the basis available data
        if basis is not None:
            self.target.fetch(basis, revision_id=revision_id)
        # but don't bother fetching if we have the needed data now.
        if (revision_id not in (None, NULL_REVISION) and 
            self.target.has_revision(revision_id)):
            return
        self.target.fetch(self.source, revision_id=revision_id)


class InterKnit1and2(InterKnitRepo):

    _matching_repo_format = None

    @staticmethod
    def is_compatible(source, target):
        """Be compatible with Knit1 source and Knit2 target"""
        try:
            return (isinstance(source._format, (RepositoryFormatKnit1)) and
                    isinstance(target._format, (RepositoryFormatKnit2)))
        except AttributeError:
            return False

    @needs_write_lock
    def fetch(self, revision_id=None, pb=None):
        """See InterRepository.fetch()."""
        from bzrlib.fetch import Knit1to2Fetcher
        mutter("Using fetch logic to copy between %s(%s) and %s(%s)",
               self.source, self.source._format, self.target, 
               self.target._format)
        f = Knit1to2Fetcher(to_repository=self.target,
                            from_repository=self.source,
                            last_revision=revision_id,
                            pb=pb)
        return f.count_copied, f.failed_revisions


InterRepository.register_optimiser(InterSameDataRepository)
InterRepository.register_optimiser(InterWeaveRepo)
InterRepository.register_optimiser(InterKnitRepo)
InterRepository.register_optimiser(InterModel1and2)
InterRepository.register_optimiser(InterKnit1and2)


class RepositoryTestProviderAdapter(object):
    """A tool to generate a suite testing multiple repository formats at once.

    This is done by copying the test once for each transport and injecting
    the transport_server, transport_readonly_server, and bzrdir_format and
    repository_format classes into each copy. Each copy is also given a new id()
    to make it easy to identify.
    """

    def __init__(self, transport_server, transport_readonly_server, formats):
        self._transport_server = transport_server
        self._transport_readonly_server = transport_readonly_server
        self._formats = formats
    
    def adapt(self, test):
        result = TestSuite()
        for repository_format, bzrdir_format in self._formats:
            new_test = deepcopy(test)
            new_test.transport_server = self._transport_server
            new_test.transport_readonly_server = self._transport_readonly_server
            new_test.bzrdir_format = bzrdir_format
            new_test.repository_format = repository_format
            def make_new_test_id():
                new_id = "%s(%s)" % (new_test.id(), repository_format.__class__.__name__)
                return lambda: new_id
            new_test.id = make_new_test_id()
            result.addTest(new_test)
        return result


class InterRepositoryTestProviderAdapter(object):
    """A tool to generate a suite testing multiple inter repository formats.

    This is done by copying the test once for each interrepo provider and injecting
    the transport_server, transport_readonly_server, repository_format and 
    repository_to_format classes into each copy.
    Each copy is also given a new id() to make it easy to identify.
    """

    def __init__(self, transport_server, transport_readonly_server, formats):
        self._transport_server = transport_server
        self._transport_readonly_server = transport_readonly_server
        self._formats = formats
    
    def adapt(self, test):
        result = TestSuite()
        for interrepo_class, repository_format, repository_format_to in self._formats:
            new_test = deepcopy(test)
            new_test.transport_server = self._transport_server
            new_test.transport_readonly_server = self._transport_readonly_server
            new_test.interrepo_class = interrepo_class
            new_test.repository_format = repository_format
            new_test.repository_format_to = repository_format_to
            def make_new_test_id():
                new_id = "%s(%s)" % (new_test.id(), interrepo_class.__name__)
                return lambda: new_id
            new_test.id = make_new_test_id()
            result.addTest(new_test)
        return result

    @staticmethod
    def default_test_list():
        """Generate the default list of interrepo permutations to test."""
        result = []
        # test the default InterRepository between format 6 and the current 
        # default format.
        # XXX: robertc 20060220 reinstate this when there are two supported
        # formats which do not have an optimal code path between them.
        #result.append((InterRepository,
        #               RepositoryFormat6(),
        #               RepositoryFormatKnit1()))
        for optimiser in InterRepository._optimisers:
            if optimiser._matching_repo_format is not None:
                result.append((optimiser,
                               optimiser._matching_repo_format,
                               optimiser._matching_repo_format
                               ))
        # if there are specific combinations we want to use, we can add them 
        # here.
        result.append((InterModel1and2, RepositoryFormat5(),
                       RepositoryFormatKnit2()))
        result.append((InterKnit1and2, RepositoryFormatKnit1(),
                       RepositoryFormatKnit2()))
        return result


class CopyConverter(object):
    """A repository conversion tool which just performs a copy of the content.
    
    This is slow but quite reliable.
    """

    def __init__(self, target_format):
        """Create a CopyConverter.

        :param target_format: The format the resulting repository should be.
        """
        self.target_format = target_format
        
    def convert(self, repo, pb):
        """Perform the conversion of to_convert, giving feedback via pb.

        :param to_convert: The disk object to convert.
        :param pb: a progress bar to use for progress information.
        """
        self.pb = pb
        self.count = 0
        self.total = 4
        # this is only useful with metadir layouts - separated repo content.
        # trigger an assertion if not such
        repo._format.get_format_string()
        self.repo_dir = repo.bzrdir
        self.step('Moving repository to repository.backup')
        self.repo_dir.transport.move('repository', 'repository.backup')
        backup_transport =  self.repo_dir.transport.clone('repository.backup')
        repo._format.check_conversion_target(self.target_format)
        self.source_repo = repo._format.open(self.repo_dir,
            _found=True,
            _override_transport=backup_transport)
        self.step('Creating new repository')
        converted = self.target_format.initialize(self.repo_dir,
                                                  self.source_repo.is_shared())
        converted.lock_write()
        try:
            self.step('Copying content into repository.')
            self.source_repo.copy_content_into(converted)
        finally:
            converted.unlock()
        self.step('Deleting old repository content.')
        self.repo_dir.transport.delete_tree('repository.backup')
        self.pb.note('repository converted')

    def step(self, message):
        """Update the pb by a step."""
        self.count +=1
        self.pb.update(message, self.count, self.total)


class CommitBuilder(object):
    """Provides an interface to build up a commit.

    This allows describing a tree to be committed without needing to 
    know the internals of the format of the repository.
    """
    
    record_root_entry = False
    def __init__(self, repository, parents, config, timestamp=None, 
                 timezone=None, committer=None, revprops=None, 
                 revision_id=None):
        """Initiate a CommitBuilder.

        :param repository: Repository to commit to.
        :param parents: Revision ids of the parents of the new revision.
        :param config: Configuration to use.
        :param timestamp: Optional timestamp recorded for commit.
        :param timezone: Optional timezone for timestamp.
        :param committer: Optional committer to set for commit.
        :param revprops: Optional dictionary of revision properties.
        :param revision_id: Optional revision id.
        """
        self._config = config

        if committer is None:
            self._committer = self._config.username()
        else:
            assert isinstance(committer, basestring), type(committer)
            self._committer = committer

        self.new_inventory = Inventory(None)
        self._new_revision_id = revision_id
        self.parents = parents
        self.repository = repository

        self._revprops = {}
        if revprops is not None:
            self._revprops.update(revprops)

        if timestamp is None:
            timestamp = time.time()
        # Restrict resolution to 1ms
        self._timestamp = round(timestamp, 3)

        if timezone is None:
            self._timezone = local_time_offset()
        else:
            self._timezone = int(timezone)

        self._generate_revision_if_needed()

    def commit(self, message):
        """Make the actual commit.

        :return: The revision id of the recorded revision.
        """
        rev = Revision(timestamp=self._timestamp,
                       timezone=self._timezone,
                       committer=self._committer,
                       message=message,
                       inventory_sha1=self.inv_sha1,
                       revision_id=self._new_revision_id,
                       properties=self._revprops)
        rev.parent_ids = self.parents
        self.repository.add_revision(self._new_revision_id, rev, 
            self.new_inventory, self._config)
        return self._new_revision_id

    def revision_tree(self):
        """Return the tree that was just committed.

        After calling commit() this can be called to get a RevisionTree
        representing the newly committed tree. This is preferred to
        calling Repository.revision_tree() because that may require
        deserializing the inventory, while we already have a copy in
        memory.
        """
        return RevisionTree(self.repository, self.new_inventory,
                            self._new_revision_id)

    def finish_inventory(self):
        """Tell the builder that the inventory is finished."""
        if self.new_inventory.root is None:
            symbol_versioning.warn('Root entry should be supplied to'
                ' record_entry_contents, as of bzr 0.10.',
                 DeprecationWarning, stacklevel=2)
            self.new_inventory.add(InventoryDirectory(ROOT_ID, '', None))
        self.new_inventory.revision_id = self._new_revision_id
        self.inv_sha1 = self.repository.add_inventory(
            self._new_revision_id,
            self.new_inventory,
            self.parents
            )

    def _gen_revision_id(self):
        """Return new revision-id."""
        s = '%s-%s-' % (self._config.user_email(), 
                        compact_date(self._timestamp))
        s += hexlify(rand_bytes(8))
        return s

    def _generate_revision_if_needed(self):
        """Create a revision id if None was supplied.
        
        If the repository can not support user-specified revision ids
        they should override this function and raise UnsupportedOperation
        if _new_revision_id is not None.

        :raises: UnsupportedOperation
        """
        if self._new_revision_id is None:
            self._new_revision_id = self._gen_revision_id()

    def record_entry_contents(self, ie, parent_invs, path, tree):
        """Record the content of ie from tree into the commit if needed.

        Side effect: sets ie.revision when unchanged

        :param ie: An inventory entry present in the commit.
        :param parent_invs: The inventories of the parent revisions of the
            commit.
        :param path: The path the entry is at in the tree.
        :param tree: The tree which contains this entry and should be used to 
        obtain content.
        """
        if self.new_inventory.root is None and ie.parent_id is not None:
            symbol_versioning.warn('Root entry should be supplied to'
                ' record_entry_contents, as of bzr 0.10.',
                 DeprecationWarning, stacklevel=2)
            self.record_entry_contents(tree.inventory.root.copy(), parent_invs,
                                       '', tree)
        self.new_inventory.add(ie)

        # ie.revision is always None if the InventoryEntry is considered
        # for committing. ie.snapshot will record the correct revision 
        # which may be the sole parent if it is untouched.
        if ie.revision is not None:
            return

        # In this revision format, root entries have no knit or weave
        if ie is self.new_inventory.root:
<<<<<<< HEAD
            if len(parent_invs) > 0 and parent_invs[0].root is not None:
                ie.revision = parent_invs[0].root.revision
            else:
                ie.revision = None
=======
            # When serializing out to disk and back in
            # root.revision is always _new_revision_id
            ie.revision = self._new_revision_id
>>>>>>> 23982117
            return
        previous_entries = ie.find_previous_heads(
            parent_invs,
            self.repository.weave_store,
            self.repository.get_transaction())
        # we are creating a new revision for ie in the history store
        # and inventory.
        ie.snapshot(self._new_revision_id, path, previous_entries, tree, self)

    def modified_directory(self, file_id, file_parents):
        """Record the presence of a symbolic link.

        :param file_id: The file_id of the link to record.
        :param file_parents: The per-file parent revision ids.
        """
        self._add_text_to_weave(file_id, [], file_parents.keys())
    
    def modified_file_text(self, file_id, file_parents,
                           get_content_byte_lines, text_sha1=None,
                           text_size=None):
        """Record the text of file file_id

        :param file_id: The file_id of the file to record the text of.
        :param file_parents: The per-file parent revision ids.
        :param get_content_byte_lines: A callable which will return the byte
            lines for the file.
        :param text_sha1: Optional SHA1 of the file contents.
        :param text_size: Optional size of the file contents.
        """
        # mutter('storing text of file {%s} in revision {%s} into %r',
        #        file_id, self._new_revision_id, self.repository.weave_store)
        # special case to avoid diffing on renames or 
        # reparenting
        if (len(file_parents) == 1
            and text_sha1 == file_parents.values()[0].text_sha1
            and text_size == file_parents.values()[0].text_size):
            previous_ie = file_parents.values()[0]
            versionedfile = self.repository.weave_store.get_weave(file_id, 
                self.repository.get_transaction())
            versionedfile.clone_text(self._new_revision_id, 
                previous_ie.revision, file_parents.keys())
            return text_sha1, text_size
        else:
            new_lines = get_content_byte_lines()
            # TODO: Rather than invoking sha_strings here, _add_text_to_weave
            # should return the SHA1 and size
            self._add_text_to_weave(file_id, new_lines, file_parents.keys())
            return osutils.sha_strings(new_lines), \
                sum(map(len, new_lines))

    def modified_link(self, file_id, file_parents, link_target):
        """Record the presence of a symbolic link.

        :param file_id: The file_id of the link to record.
        :param file_parents: The per-file parent revision ids.
        :param link_target: Target location of this link.
        """
        self._add_text_to_weave(file_id, [], file_parents.keys())

    def _add_text_to_weave(self, file_id, new_lines, parents):
        versionedfile = self.repository.weave_store.get_weave_or_empty(
            file_id, self.repository.get_transaction())
        versionedfile.add_lines(self._new_revision_id, parents, new_lines)
        versionedfile.clear_cache()


class _CommitBuilder(CommitBuilder):
    """Temporary class so old CommitBuilders are detected properly
    
    Note: CommitBuilder works whether or not root entry is recorded.
    """

    record_root_entry = True


class RootCommitBuilder(CommitBuilder):
    """This commitbuilder actually records the root id"""
    
    record_root_entry = True

    def record_entry_contents(self, ie, parent_invs, path, tree):
        """Record the content of ie from tree into the commit if needed.

        Side effect: sets ie.revision when unchanged

        :param ie: An inventory entry present in the commit.
        :param parent_invs: The inventories of the parent revisions of the
            commit.
        :param path: The path the entry is at in the tree.
        :param tree: The tree which contains this entry and should be used to 
        obtain content.
        """
        assert self.new_inventory.root is not None or ie.parent_id is None
        self.new_inventory.add(ie)

        # ie.revision is always None if the InventoryEntry is considered
        # for committing. ie.snapshot will record the correct revision 
        # which may be the sole parent if it is untouched.
        if ie.revision is not None:
            return

        previous_entries = ie.find_previous_heads(
            parent_invs,
            self.repository.weave_store,
            self.repository.get_transaction())
        # we are creating a new revision for ie in the history store
        # and inventory.
        ie.snapshot(self._new_revision_id, path, previous_entries, tree, self)


_unescape_map = {
    'apos':"'",
    'quot':'"',
    'amp':'&',
    'lt':'<',
    'gt':'>'
}


def _unescaper(match, _map=_unescape_map):
    return _map[match.group(1)]


_unescape_re = None


def _unescape_xml(data):
    """Unescape predefined XML entities in a string of data."""
    global _unescape_re
    if _unescape_re is None:
	_unescape_re = re.compile('\&([^;]*);')
    return _unescape_re.sub(_unescaper, data)<|MERGE_RESOLUTION|>--- conflicted
+++ resolved
@@ -2384,16 +2384,9 @@
 
         # In this revision format, root entries have no knit or weave
         if ie is self.new_inventory.root:
-<<<<<<< HEAD
-            if len(parent_invs) > 0 and parent_invs[0].root is not None:
-                ie.revision = parent_invs[0].root.revision
-            else:
-                ie.revision = None
-=======
             # When serializing out to disk and back in
             # root.revision is always _new_revision_id
             ie.revision = self._new_revision_id
->>>>>>> 23982117
             return
         previous_entries = ie.find_previous_heads(
             parent_invs,
