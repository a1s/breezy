--- conflicted
+++ resolved
@@ -663,12 +663,8 @@
         # on whether escaping is required.
         self._warn_if_deprecated()
         self._write_group = None
-<<<<<<< HEAD
-        self.base = control_files._transport.base
         # Additional places to query for data.
         self._fallback_repositories = []
-=======
->>>>>>> 3be4e83b
 
     def __repr__(self):
         return '%s(%r)' % (self.__class__.__name__,
