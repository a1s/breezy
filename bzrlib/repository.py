--- conflicted
+++ resolved
@@ -3364,13 +3364,6 @@
     def fetch(self, revision_id=None, pb=None, find_ghosts=False,
             fetch_spec=None):
         """See InterRepository.fetch()."""
-<<<<<<< HEAD
-        # Override the fetch from InterPackRepo to always fetch using the
-        # generic streaming fetch code, to allow streaming fetching into
-        # remote servers.
-        return InterSameDataRepository.fetch(self, revision_id,
-                pb, find_ghosts, fetch_spec)
-=======
         if self.target._client._medium._is_remote_before((1, 13)):
             # The server won't support the insert_stream RPC, so just use
             # regular InterPackRepo logic.  This avoids a bug that causes many
@@ -3382,7 +3375,6 @@
         from bzrlib.fetch import RepoFetcher
         fetcher = RepoFetcher(self.target, self.source, revision_id,
                               pb, find_ghosts, fetch_spec=fetch_spec)
->>>>>>> 047d3bc1
 
     def _get_target_pack_collection(self):
         return self.target._real_repository._pack_collection
