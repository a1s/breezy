--- conflicted
+++ resolved
@@ -604,13 +604,9 @@
         """
         # TODO: refactor this to use an existing revision object
         # so we don't need to read it in twice.
-<<<<<<< HEAD
-        if revision_id is None or revision_id == NULL_REVISION:
-            return RevisionTree(self, Inventory(root_id=None), NULL_REVISION)
-=======
         if revision_id is None or revision_id == _mod_revision.NULL_REVISION:
-            return RevisionTree(self, Inventory(), _mod_revision.NULL_REVISION)
->>>>>>> 5230d049
+            return RevisionTree(self, Inventory(root_id=None), 
+                                _mod_revision.NULL_REVISION)
         else:
             inv = self.get_revision_inventory(revision_id)
             return RevisionTree(self, inv, revision_id)
