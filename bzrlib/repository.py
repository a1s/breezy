# Copyright (C) 2005, 2006, 2007 Canonical Ltd
#
# This program is free software; you can redistribute it and/or modify
# it under the terms of the GNU General Public License as published by
# the Free Software Foundation; either version 2 of the License, or
# (at your option) any later version.
#
# This program is distributed in the hope that it will be useful,
# but WITHOUT ANY WARRANTY; without even the implied warranty of
# MERCHANTABILITY or FITNESS FOR A PARTICULAR PURPOSE.  See the
# GNU General Public License for more details.
#
# You should have received a copy of the GNU General Public License
# along with this program; if not, write to the Free Software
# Foundation, Inc., 59 Temple Place, Suite 330, Boston, MA  02111-1307  USA

from cStringIO import StringIO

from bzrlib.lazy_import import lazy_import
lazy_import(globals(), """
import re
import time

from bzrlib import (
    bzrdir,
    check,
    debug,
    errors,
    generate_ids,
    gpg,
    graph,
    lazy_regex,
    lockable_files,
    lockdir,
    lru_cache,
    osutils,
    registry,
    remote,
    revision as _mod_revision,
    symbol_versioning,
    transactions,
    tsort,
    ui,
    )
from bzrlib.bundle import serializer
from bzrlib.revisiontree import RevisionTree
from bzrlib.store.versioned import VersionedFileStore
from bzrlib.store.text import TextStore
from bzrlib.testament import Testament
from bzrlib.util import bencode
""")

from bzrlib.decorators import needs_read_lock, needs_write_lock
from bzrlib.inter import InterObject
from bzrlib.inventory import Inventory, InventoryDirectory, ROOT_ID
from bzrlib.symbol_versioning import (
        deprecated_method,
        )
from bzrlib.trace import mutter, mutter_callsite, note, warning


# Old formats display a warning, but only once
_deprecation_warning_done = False


class CommitBuilder(object):
    """Provides an interface to build up a commit.

    This allows describing a tree to be committed without needing to 
    know the internals of the format of the repository.
    """
    
    # all clients should supply tree roots.
    record_root_entry = True
    # the default CommitBuilder does not manage trees whose root is versioned.
    _versioned_root = False

    def __init__(self, repository, parents, config, timestamp=None,
                 timezone=None, committer=None, revprops=None,
                 revision_id=None):
        """Initiate a CommitBuilder.

        :param repository: Repository to commit to.
        :param parents: Revision ids of the parents of the new revision.
        :param config: Configuration to use.
        :param timestamp: Optional timestamp recorded for commit.
        :param timezone: Optional timezone for timestamp.
        :param committer: Optional committer to set for commit.
        :param revprops: Optional dictionary of revision properties.
        :param revision_id: Optional revision id.
        """
        self._config = config

        if committer is None:
            self._committer = self._config.username()
        else:
            self._committer = committer

        self.new_inventory = Inventory(None)
        self._new_revision_id = revision_id
        self.parents = parents
        self.repository = repository

        self._revprops = {}
        if revprops is not None:
            self._revprops.update(revprops)

        if timestamp is None:
            timestamp = time.time()
        # Restrict resolution to 1ms
        self._timestamp = round(timestamp, 3)

        if timezone is None:
            self._timezone = osutils.local_time_offset()
        else:
            self._timezone = int(timezone)

        self._generate_revision_if_needed()
        self.__heads = graph.HeadsCache(repository.get_graph()).heads

    def commit(self, message):
        """Make the actual commit.

        :return: The revision id of the recorded revision.
        """
        rev = _mod_revision.Revision(
                       timestamp=self._timestamp,
                       timezone=self._timezone,
                       committer=self._committer,
                       message=message,
                       inventory_sha1=self.inv_sha1,
                       revision_id=self._new_revision_id,
                       properties=self._revprops)
        rev.parent_ids = self.parents
        self.repository.add_revision(self._new_revision_id, rev,
            self.new_inventory, self._config)
        self.repository.commit_write_group()
        return self._new_revision_id

    def abort(self):
        """Abort the commit that is being built.
        """
        self.repository.abort_write_group()

    def revision_tree(self):
        """Return the tree that was just committed.

        After calling commit() this can be called to get a RevisionTree
        representing the newly committed tree. This is preferred to
        calling Repository.revision_tree() because that may require
        deserializing the inventory, while we already have a copy in
        memory.
        """
        return RevisionTree(self.repository, self.new_inventory,
                            self._new_revision_id)

    def finish_inventory(self):
        """Tell the builder that the inventory is finished."""
        if self.new_inventory.root is None:
            raise AssertionError('Root entry should be supplied to'
                ' record_entry_contents, as of bzr 0.10.',
                 DeprecationWarning, stacklevel=2)
            self.new_inventory.add(InventoryDirectory(ROOT_ID, '', None))
        self.new_inventory.revision_id = self._new_revision_id
        self.inv_sha1 = self.repository.add_inventory(
            self._new_revision_id,
            self.new_inventory,
            self.parents
            )

    def _gen_revision_id(self):
        """Return new revision-id."""
        return generate_ids.gen_revision_id(self._config.username(),
                                            self._timestamp)

    def _generate_revision_if_needed(self):
        """Create a revision id if None was supplied.
        
        If the repository can not support user-specified revision ids
        they should override this function and raise CannotSetRevisionId
        if _new_revision_id is not None.

        :raises: CannotSetRevisionId
        """
        if self._new_revision_id is None:
            self._new_revision_id = self._gen_revision_id()
            self.random_revid = True
        else:
            self.random_revid = False

    def _heads(self, file_id, revision_ids):
        """Calculate the graph heads for revision_ids in the graph of file_id.

        This can use either a per-file graph or a global revision graph as we
        have an identity relationship between the two graphs.
        """
        return self.__heads(revision_ids)

    def _check_root(self, ie, parent_invs, tree):
        """Helper for record_entry_contents.

        :param ie: An entry being added.
        :param parent_invs: The inventories of the parent revisions of the
            commit.
        :param tree: The tree that is being committed.
        """
        # In this revision format, root entries have no knit or weave When
        # serializing out to disk and back in root.revision is always
        # _new_revision_id
        ie.revision = self._new_revision_id

    def _get_delta(self, ie, basis_inv, path):
        """Get a delta against the basis inventory for ie."""
        if ie.file_id not in basis_inv:
            # add
            return (None, path, ie.file_id, ie)
        elif ie != basis_inv[ie.file_id]:
            # common but altered
            # TODO: avoid tis id2path call.
            return (basis_inv.id2path(ie.file_id), path, ie.file_id, ie)
        else:
            # common, unaltered
            return None

    def record_entry_contents(self, ie, parent_invs, path, tree,
        content_summary):
        """Record the content of ie from tree into the commit if needed.

        Side effect: sets ie.revision when unchanged

        :param ie: An inventory entry present in the commit.
        :param parent_invs: The inventories of the parent revisions of the
            commit.
        :param path: The path the entry is at in the tree.
        :param tree: The tree which contains this entry and should be used to 
            obtain content.
        :param content_summary: Summary data from the tree about the paths
            content - stat, length, exec, sha/link target. This is only
            accessed when the entry has a revision of None - that is when it is
            a candidate to commit.
        :return: A tuple (change_delta, version_recorded). change_delta is 
            an inventory_delta change for this entry against the basis tree of
            the commit, or None if no change occured against the basis tree.
            version_recorded is True if a new version of the entry has been
            recorded. For instance, committing a merge where a file was only
            changed on the other side will return (delta, False).
        """
        if self.new_inventory.root is None:
            if ie.parent_id is not None:
                raise errors.RootMissing()
            self._check_root(ie, parent_invs, tree)
        if ie.revision is None:
            kind = content_summary[0]
        else:
            # ie is carried over from a prior commit
            kind = ie.kind
        # XXX: repository specific check for nested tree support goes here - if
        # the repo doesn't want nested trees we skip it ?
        if (kind == 'tree-reference' and
            not self.repository._format.supports_tree_reference):
            # mismatch between commit builder logic and repository:
            # this needs the entry creation pushed down into the builder.
            raise NotImplementedError('Missing repository subtree support.')
        self.new_inventory.add(ie)

        # TODO: slow, take it out of the inner loop.
        try:
            basis_inv = parent_invs[0]
        except IndexError:
            basis_inv = Inventory(root_id=None)

        # ie.revision is always None if the InventoryEntry is considered
        # for committing. We may record the previous parents revision if the
        # content is actually unchanged against a sole head.
        if ie.revision is not None:
            if not self._versioned_root and path == '':
                # repositories that do not version the root set the root's
                # revision to the new commit even when no change occurs, and
                # this masks when a change may have occurred against the basis,
                # so calculate if one happened.
                if ie.file_id in basis_inv:
                    delta = (basis_inv.id2path(ie.file_id), path,
                        ie.file_id, ie)
                else:
                    # add
                    delta = (None, path, ie.file_id, ie)
                return delta, False
            else:
                # we don't need to commit this, because the caller already
                # determined that an existing revision of this file is
                # appropriate.
                return None, (ie.revision == self._new_revision_id)
        # XXX: Friction: parent_candidates should return a list not a dict
        #      so that we don't have to walk the inventories again.
        parent_candiate_entries = ie.parent_candidates(parent_invs)
        head_set = self._heads(ie.file_id, parent_candiate_entries.keys())
        heads = []
        for inv in parent_invs:
            if ie.file_id in inv:
                old_rev = inv[ie.file_id].revision
                if old_rev in head_set:
                    heads.append(inv[ie.file_id].revision)
                    head_set.remove(inv[ie.file_id].revision)

        store = False
        # now we check to see if we need to write a new record to the
        # file-graph.
        # We write a new entry unless there is one head to the ancestors, and
        # the kind-derived content is unchanged.

        # Cheapest check first: no ancestors, or more the one head in the
        # ancestors, we write a new node.
        if len(heads) != 1:
            store = True
        if not store:
            # There is a single head, look it up for comparison
            parent_entry = parent_candiate_entries[heads[0]]
            # if the non-content specific data has changed, we'll be writing a
            # node:
            if (parent_entry.parent_id != ie.parent_id or
                parent_entry.name != ie.name):
                store = True
        # now we need to do content specific checks:
        if not store:
            # if the kind changed the content obviously has
            if kind != parent_entry.kind:
                store = True
        if kind == 'file':
            if content_summary[2] is None:
                raise ValueError("Files must not have executable = None")
            if not store:
                if (# if the file length changed we have to store:
                    parent_entry.text_size != content_summary[1] or
                    # if the exec bit has changed we have to store:
                    parent_entry.executable != content_summary[2]):
                    store = True
                elif parent_entry.text_sha1 == content_summary[3]:
                    # all meta and content is unchanged (using a hash cache
                    # hit to check the sha)
                    ie.revision = parent_entry.revision
                    ie.text_size = parent_entry.text_size
                    ie.text_sha1 = parent_entry.text_sha1
                    ie.executable = parent_entry.executable
                    return self._get_delta(ie, basis_inv, path), False
                else:
                    # Either there is only a hash change(no hash cache entry,
                    # or same size content change), or there is no change on
                    # this file at all.
                    # Provide the parent's hash to the store layer, so that the
                    # content is unchanged we will not store a new node.
                    nostore_sha = parent_entry.text_sha1
            if store:
                # We want to record a new node regardless of the presence or
                # absence of a content change in the file.
                nostore_sha = None
            ie.executable = content_summary[2]
            lines = tree.get_file(ie.file_id, path).readlines()
            try:
                ie.text_sha1, ie.text_size = self._add_text_to_weave(
                    ie.file_id, lines, heads, nostore_sha)
            except errors.ExistingContent:
                # Turns out that the file content was unchanged, and we were
                # only going to store a new node if it was changed. Carry over
                # the entry.
                ie.revision = parent_entry.revision
                ie.text_size = parent_entry.text_size
                ie.text_sha1 = parent_entry.text_sha1
                ie.executable = parent_entry.executable
                return self._get_delta(ie, basis_inv, path), False
        elif kind == 'directory':
            if not store:
                # all data is meta here, nothing specific to directory, so
                # carry over:
                ie.revision = parent_entry.revision
                return self._get_delta(ie, basis_inv, path), False
            lines = []
            self._add_text_to_weave(ie.file_id, lines, heads, None)
        elif kind == 'symlink':
            current_link_target = content_summary[3]
            if not store:
                # symlink target is not generic metadata, check if it has
                # changed.
                if current_link_target != parent_entry.symlink_target:
                    store = True
            if not store:
                # unchanged, carry over.
                ie.revision = parent_entry.revision
                ie.symlink_target = parent_entry.symlink_target
                return self._get_delta(ie, basis_inv, path), False
            ie.symlink_target = current_link_target
            lines = []
            self._add_text_to_weave(ie.file_id, lines, heads, None)
        elif kind == 'tree-reference':
            if not store:
                if content_summary[3] != parent_entry.reference_revision:
                    store = True
            if not store:
                # unchanged, carry over.
                ie.reference_revision = parent_entry.reference_revision
                ie.revision = parent_entry.revision
                return self._get_delta(ie, basis_inv, path), False
            ie.reference_revision = content_summary[3]
            lines = []
            self._add_text_to_weave(ie.file_id, lines, heads, None)
        else:
            raise NotImplementedError('unknown kind')
        ie.revision = self._new_revision_id
        return self._get_delta(ie, basis_inv, path), True

    def _add_text_to_weave(self, file_id, new_lines, parents, nostore_sha):
        # Note: as we read the content directly from the tree, we know its not
        # been turned into unicode or badly split - but a broken tree
        # implementation could give us bad output from readlines() so this is
        # not a guarantee of safety. What would be better is always checking
        # the content during test suite execution. RBC 20070912
        parent_keys = tuple((file_id, parent) for parent in parents)
        return self.repository.texts.add_lines(
            (file_id, self._new_revision_id), parent_keys, new_lines,
            nostore_sha=nostore_sha, random_id=self.random_revid,
            check_content=False)[0:2]


class RootCommitBuilder(CommitBuilder):
    """This commitbuilder actually records the root id"""
    
    # the root entry gets versioned properly by this builder.
    _versioned_root = True

    def _check_root(self, ie, parent_invs, tree):
        """Helper for record_entry_contents.

        :param ie: An entry being added.
        :param parent_invs: The inventories of the parent revisions of the
            commit.
        :param tree: The tree that is being committed.
        """


######################################################################
# Repositories

class Repository(object):
    """Repository holding history for one or more branches.

    The repository holds and retrieves historical information including
    revisions and file history.  It's normally accessed only by the Branch,
    which views a particular line of development through that history.

    The Repository builds on top of some byte storage facilies (the revisions,
    signatures, inventories and texts attributes) and a Transport, which
    respectively provide byte storage and a means to access the (possibly
    remote) disk.

    The byte storage facilities are addressed via tuples, which we refer to
    as 'keys' throughout the code base. Revision_keys, inventory_keys and
    signature_keys are all 1-tuples: (revision_id,). text_keys are two-tuples:
    (file_id, revision_id). We use this interface because it allows low
    friction with the underlying code that implements disk indices, network
    encoding and other parts of bzrlib.

    :ivar revisions: A bzrlib.versionedfile.VersionedFiles instance containing
        the serialised revisions for the repository. This can be used to obtain
        revision graph information or to access raw serialised revisions.
        The result of trying to insert data into the repository via this store
        is undefined: it should be considered read-only except for implementors
        of repositories.
    :ivar signatures: A bzrlib.versionedfile.VersionedFiles instance containing
        the serialised signatures for the repository. This can be used to
        obtain access to raw serialised signatures.  The result of trying to
        insert data into the repository via this store is undefined: it should
        be considered read-only except for implementors of repositories.
    :ivar inventories: A bzrlib.versionedfile.VersionedFiles instance containing
        the serialised inventories for the repository. This can be used to
        obtain unserialised inventories.  The result of trying to insert data
        into the repository via this store is undefined: it should be
        considered read-only except for implementors of repositories.
    :ivar texts: A bzrlib.versionedfile.VersionedFiles instance containing the
        texts of files and directories for the repository. This can be used to
        obtain file texts or file graphs. Note that Repository.iter_file_bytes
        is usually a better interface for accessing file texts.
        The result of trying to insert data into the repository via this store
        is undefined: it should be considered read-only except for implementors
        of repositories.
    :ivar _transport: Transport for file access to repository, typically
        pointing to .bzr/repository.
    """

    # What class to use for a CommitBuilder. Often its simpler to change this
    # in a Repository class subclass rather than to override
    # get_commit_builder.
    _commit_builder_class = CommitBuilder
    # The search regex used by xml based repositories to determine what things
    # where changed in a single commit.
    _file_ids_altered_regex = lazy_regex.lazy_compile(
        r'file_id="(?P<file_id>[^"]+)"'
        r'.* revision="(?P<revision_id>[^"]+)"'
        )

    def abort_write_group(self):
        """Commit the contents accrued within the current write group.

        :seealso: start_write_group.
        """
        if self._write_group is not self.get_transaction():
            # has an unlock or relock occured ?
            raise errors.BzrError('mismatched lock context and write group.')
        self._abort_write_group()
        self._write_group = None

    def _abort_write_group(self):
        """Template method for per-repository write group cleanup.
        
        This is called during abort before the write group is considered to be 
        finished and should cleanup any internal state accrued during the write
        group. There is no requirement that data handed to the repository be
        *not* made available - this is not a rollback - but neither should any
        attempt be made to ensure that data added is fully commited. Abort is
        invoked when an error has occured so futher disk or network operations
        may not be possible or may error and if possible should not be
        attempted.
        """

    def add_inventory(self, revision_id, inv, parents):
        """Add the inventory inv to the repository as revision_id.
        
        :param parents: The revision ids of the parents that revision_id
                        is known to have and are in the repository already.

        :returns: The validator(which is a sha1 digest, though what is sha'd is
            repository format specific) of the serialized inventory.
        """
        if not self.is_in_write_group():
            raise AssertionError("%r not in write group" % (self,))
        _mod_revision.check_not_reserved_id(revision_id)
        if not (inv.revision_id is None or inv.revision_id == revision_id):
            raise AssertionError(
                "Mismatch between inventory revision"
                " id and insertion revid (%r, %r)"
                % (inv.revision_id, revision_id))
        if inv.root is None:
            raise AssertionError()
        inv_lines = self._serialise_inventory_to_lines(inv)
        return self._inventory_add_lines(revision_id, parents,
            inv_lines, check_content=False)

    def _inventory_add_lines(self, revision_id, parents, lines,
        check_content=True):
        """Store lines in inv_vf and return the sha1 of the inventory."""
        parents = [(parent,) for parent in parents]
        return self.inventories.add_lines((revision_id,), parents, lines,
            check_content=check_content)[0]

    def add_revision(self, revision_id, rev, inv=None, config=None):
        """Add rev to the revision store as revision_id.

        :param revision_id: the revision id to use.
        :param rev: The revision object.
        :param inv: The inventory for the revision. if None, it will be looked
                    up in the inventory storer
        :param config: If None no digital signature will be created.
                       If supplied its signature_needed method will be used
                       to determine if a signature should be made.
        """
        # TODO: jam 20070210 Shouldn't we check rev.revision_id and
        #       rev.parent_ids?
        _mod_revision.check_not_reserved_id(revision_id)
        if config is not None and config.signature_needed():
            if inv is None:
                inv = self.get_inventory(revision_id)
            plaintext = Testament(rev, inv).as_short_text()
            self.store_revision_signature(
                gpg.GPGStrategy(config), plaintext, revision_id)
        # check inventory present
        if not self.inventories.get_parent_map([(revision_id,)]):
            if inv is None:
                raise errors.WeaveRevisionNotPresent(revision_id,
                                                     self.inventories)
            else:
                # yes, this is not suitable for adding with ghosts.
                rev.inventory_sha1 = self.add_inventory(revision_id, inv,
                                                        rev.parent_ids)
        else:
            rev.inventory_sha1 = self.inventories.get_sha1s([(revision_id,)])[0]
        self._add_revision(rev)

    def _add_revision(self, revision):
        text = self._serializer.write_revision_to_string(revision)
        key = (revision.revision_id,)
        parents = tuple((parent,) for parent in revision.parent_ids)
        self.revisions.add_lines(key, parents, osutils.split_lines(text))

    def all_revision_ids(self):
        """Returns a list of all the revision ids in the repository. 

        This is deprecated because code should generally work on the graph
        reachable from a particular revision, and ignore any other revisions
        that might be present.  There is no direct replacement method.
        """
        if 'evil' in debug.debug_flags:
            mutter_callsite(2, "all_revision_ids is linear with history.")
        return self._all_revision_ids()

    def _all_revision_ids(self):
        """Returns a list of all the revision ids in the repository. 

        These are in as much topological order as the underlying store can 
        present.
        """
        raise NotImplementedError(self._all_revision_ids)

    def break_lock(self):
        """Break a lock if one is present from another instance.

        Uses the ui factory to ask for confirmation if the lock may be from
        an active process.
        """
        self.control_files.break_lock()

    @needs_read_lock
    def _eliminate_revisions_not_present(self, revision_ids):
        """Check every revision id in revision_ids to see if we have it.

        Returns a set of the present revisions.
        """
        result = []
        graph = self.get_graph()
        parent_map = graph.get_parent_map(revision_ids)
        # The old API returned a list, should this actually be a set?
        return parent_map.keys()

    @staticmethod
    def create(a_bzrdir):
        """Construct the current default format repository in a_bzrdir."""
        return RepositoryFormat.get_default_format().initialize(a_bzrdir)

    def __init__(self, _format, a_bzrdir, control_files):
        """instantiate a Repository.

        :param _format: The format of the repository on disk.
        :param a_bzrdir: The BzrDir of the repository.

        In the future we will have a single api for all stores for
        getting file texts, inventories and revisions, then
        this construct will accept instances of those things.
        """
        super(Repository, self).__init__()
        self._format = _format
        # the following are part of the public API for Repository:
        self.bzrdir = a_bzrdir
        self.control_files = control_files
        self._transport = control_files._transport
        self.base = self._transport.base
        # for tests
        self._reconcile_does_inventory_gc = True
        self._reconcile_fixes_text_parents = False
        self._reconcile_backsup_inventory = True
        # not right yet - should be more semantically clear ? 
        # 
        # TODO: make sure to construct the right store classes, etc, depending
        # on whether escaping is required.
        self._warn_if_deprecated()
        self._write_group = None

    def __repr__(self):
        return '%s(%r)' % (self.__class__.__name__,
                           self.base)

    def has_same_location(self, other):
        """Returns a boolean indicating if this repository is at the same
        location as another repository.

        This might return False even when two repository objects are accessing
        the same physical repository via different URLs.
        """
        if self.__class__ is not other.__class__:
            return False
        return (self._transport.base == other._transport.base)

    def is_in_write_group(self):
        """Return True if there is an open write group.

        :seealso: start_write_group.
        """
        return self._write_group is not None

    def is_locked(self):
        return self.control_files.is_locked()

    def is_write_locked(self):
        """Return True if this object is write locked."""
        return self.is_locked() and self.control_files._lock_mode == 'w'

    def lock_write(self, token=None):
        """Lock this repository for writing.

        This causes caching within the repository obejct to start accumlating
        data during reads, and allows a 'write_group' to be obtained. Write
        groups must be used for actual data insertion.
        
        :param token: if this is already locked, then lock_write will fail
            unless the token matches the existing lock.
        :returns: a token if this instance supports tokens, otherwise None.
        :raises TokenLockingNotSupported: when a token is given but this
            instance doesn't support using token locks.
        :raises MismatchedToken: if the specified token doesn't match the token
            of the existing lock.
        :seealso: start_write_group.

        A token should be passed in if you know that you have locked the object
        some other way, and need to synchronise this object's state with that
        fact.

        XXX: this docstring is duplicated in many places, e.g. lockable_files.py
        """
        result = self.control_files.lock_write(token=token)
        self._refresh_data()
        return result

    def lock_read(self):
        self.control_files.lock_read()
        self._refresh_data()

    def get_physical_lock_status(self):
        return self.control_files.get_physical_lock_status()

    def leave_lock_in_place(self):
        """Tell this repository not to release the physical lock when this
        object is unlocked.
        
        If lock_write doesn't return a token, then this method is not supported.
        """
        self.control_files.leave_in_place()

    def dont_leave_lock_in_place(self):
        """Tell this repository to release the physical lock when this
        object is unlocked, even if it didn't originally acquire it.

        If lock_write doesn't return a token, then this method is not supported.
        """
        self.control_files.dont_leave_in_place()

    @needs_read_lock
    def gather_stats(self, revid=None, committers=None):
        """Gather statistics from a revision id.

        :param revid: The revision id to gather statistics from, if None, then
            no revision specific statistics are gathered.
        :param committers: Optional parameter controlling whether to grab
            a count of committers from the revision specific statistics.
        :return: A dictionary of statistics. Currently this contains:
            committers: The number of committers if requested.
            firstrev: A tuple with timestamp, timezone for the penultimate left
                most ancestor of revid, if revid is not the NULL_REVISION.
            latestrev: A tuple with timestamp, timezone for revid, if revid is
                not the NULL_REVISION.
            revisions: The total revision count in the repository.
            size: An estimate disk size of the repository in bytes.
        """
        result = {}
        if revid and committers:
            result['committers'] = 0
        if revid and revid != _mod_revision.NULL_REVISION:
            if committers:
                all_committers = set()
            revisions = self.get_ancestry(revid)
            # pop the leading None
            revisions.pop(0)
            first_revision = None
            if not committers:
                # ignore the revisions in the middle - just grab first and last
                revisions = revisions[0], revisions[-1]
            for revision in self.get_revisions(revisions):
                if not first_revision:
                    first_revision = revision
                if committers:
                    all_committers.add(revision.committer)
            last_revision = revision
            if committers:
                result['committers'] = len(all_committers)
            result['firstrev'] = (first_revision.timestamp,
                first_revision.timezone)
            result['latestrev'] = (last_revision.timestamp,
                last_revision.timezone)

        # now gather global repository information
        # XXX: This is available for many repos regardless of listability.
        if self.bzrdir.root_transport.listable():
            # XXX: do we want to __define len__() ?
            # Maybe the versionedfiles object should provide a different
            # method to get the number of keys.
            result['revisions'] = len(self.revisions.keys())
            # result['size'] = t
        return result

    def find_branches(self, using=False):
        """Find branches underneath this repository.

        This will include branches inside other branches.

        :param using: If True, list only branches using this repository.
        """
        if using and not self.is_shared():
            try:
                return [self.bzrdir.open_branch()]
            except errors.NotBranchError:
                return []
        class Evaluator(object):

            def __init__(self):
                self.first_call = True

            def __call__(self, bzrdir):
                # On the first call, the parameter is always the bzrdir
                # containing the current repo.
                if not self.first_call:
                    try:
                        repository = bzrdir.open_repository()
                    except errors.NoRepositoryPresent:
                        pass
                    else:
                        return False, (None, repository)
                self.first_call = False
                try:
                    value = (bzrdir.open_branch(), None)
                except errors.NotBranchError:
                    value = (None, None)
                return True, value

        branches = []
        for branch, repository in bzrdir.BzrDir.find_bzrdirs(
                self.bzrdir.root_transport, evaluate=Evaluator()):
            if branch is not None:
                branches.append(branch)
            if not using and repository is not None:
                branches.extend(repository.find_branches())
        return branches

<<<<<<< HEAD
=======
    def get_data_stream(self, revision_ids):
        raise NotImplementedError(self.get_data_stream)

    def get_data_stream_for_search(self, search_result):
        """Get a data stream that can be inserted to a repository.

        :param search_result: A bzrlib.graph.SearchResult selecting the
            revisions to get.
        :return: A data stream that can be inserted into a repository using
            insert_data_stream.
        """
        raise NotImplementedError(self.get_data_stream_for_search)

    def insert_data_stream(self, stream):
        """XXX What does this really do? 
        
        Is it a substitute for fetch? 
        Should it manage its own write group ?
        """
        revisions_inserted = 0
        for item_key, bytes in stream:
            if item_key[0] == 'file':
                (file_id,) = item_key[1:]
                knit = self.weave_store.get_weave_or_empty(
                    file_id, self.get_transaction())
            elif item_key == ('inventory',):
                knit = self.get_inventory_weave()
            elif item_key == ('revisions',):
                knit = self._revision_store.get_revision_file(
                    self.get_transaction())
                revisions_inserted += 1
            elif item_key == ('signatures',):
                knit = self._revision_store.get_signature_file(
                    self.get_transaction())
            else:
                raise errors.RepositoryDataStreamError(
                    "Unrecognised data stream key '%s'" % (item_key,))
            decoded_list = bencode.bdecode(bytes)
            format = decoded_list.pop(0)
            data_list = []
            knit_bytes = ''
            for version, options, parents, some_bytes in decoded_list:
                data_list.append((version, options, len(some_bytes), parents))
                knit_bytes += some_bytes
            buffer = StringIO(knit_bytes)
            def reader_func(count):
                if count is None:
                    return buffer.read()
                else:
                    return buffer.read(count)
            knit.insert_data_stream(
                (format, data_list, reader_func))
        return revisions_inserted

>>>>>>> 31cfad0d
    @needs_read_lock
    def search_missing_revision_ids(self, other, revision_id=None, find_ghosts=True):
        """Return the revision ids that other has that this does not.
        
        These are returned in topological order.

        revision_id: only return revision ids included by revision_id.
        """
        return InterRepository.get(other, self).search_missing_revision_ids(
            revision_id, find_ghosts)

    @deprecated_method(symbol_versioning.one_two)
    @needs_read_lock
    def missing_revision_ids(self, other, revision_id=None, find_ghosts=True):
        """Return the revision ids that other has that this does not.
        
        These are returned in topological order.

        revision_id: only return revision ids included by revision_id.
        """
        keys =  self.search_missing_revision_ids(
            other, revision_id, find_ghosts).get_keys()
        other.lock_read()
        try:
            parents = other.get_graph().get_parent_map(keys)
        finally:
            other.unlock()
        return tsort.topo_sort(parents)

    @staticmethod
    def open(base):
        """Open the repository rooted at base.

        For instance, if the repository is at URL/.bzr/repository,
        Repository.open(URL) -> a Repository instance.
        """
        control = bzrdir.BzrDir.open(base)
        return control.open_repository()

    def copy_content_into(self, destination, revision_id=None):
        """Make a complete copy of the content in self into destination.
        
        This is a destructive operation! Do not use it on existing 
        repositories.
        """
        return InterRepository.get(self, destination).copy_content(revision_id)

    def commit_write_group(self):
        """Commit the contents accrued within the current write group.

        :seealso: start_write_group.
        """
        if self._write_group is not self.get_transaction():
            # has an unlock or relock occured ?
            raise errors.BzrError('mismatched lock context %r and '
                'write group %r.' %
                (self.get_transaction(), self._write_group))
        self._commit_write_group()
        self._write_group = None

    def _commit_write_group(self):
        """Template method for per-repository write group cleanup.
        
        This is called before the write group is considered to be 
        finished and should ensure that all data handed to the repository
        for writing during the write group is safely committed (to the 
        extent possible considering file system caching etc).
        """

    def fetch(self, source, revision_id=None, pb=None, find_ghosts=False):
        """Fetch the content required to construct revision_id from source.

        If revision_id is None all content is copied.
        :param find_ghosts: Find and copy revisions in the source that are
            ghosts in the target (and not reachable directly by walking out to
            the first-present revision in target from revision_id).
        """
        # fast path same-url fetch operations
        if self.has_same_location(source):
            # check that last_revision is in 'from' and then return a
            # no-operation.
            if (revision_id is not None and
                not _mod_revision.is_null(revision_id)):
                self.get_revision(revision_id)
            return 0, []
        inter = InterRepository.get(source, self)
        try:
            return inter.fetch(revision_id=revision_id, pb=pb, find_ghosts=find_ghosts)
        except NotImplementedError:
            raise errors.IncompatibleRepositories(source, self)

    def create_bundle(self, target, base, fileobj, format=None):
        return serializer.write_bundle(self, target, base, fileobj, format)

    def get_commit_builder(self, branch, parents, config, timestamp=None,
                           timezone=None, committer=None, revprops=None,
                           revision_id=None):
        """Obtain a CommitBuilder for this repository.
        
        :param branch: Branch to commit to.
        :param parents: Revision ids of the parents of the new revision.
        :param config: Configuration to use.
        :param timestamp: Optional timestamp recorded for commit.
        :param timezone: Optional timezone for timestamp.
        :param committer: Optional committer to set for commit.
        :param revprops: Optional dictionary of revision properties.
        :param revision_id: Optional revision id.
        """
        result = self._commit_builder_class(self, parents, config,
            timestamp, timezone, committer, revprops, revision_id)
        self.start_write_group()
        return result

    def unlock(self):
        if (self.control_files._lock_count == 1 and
            self.control_files._lock_mode == 'w'):
            if self._write_group is not None:
                self.abort_write_group()
                self.control_files.unlock()
                raise errors.BzrError(
                    'Must end write groups before releasing write locks.')
        self.control_files.unlock()

    @needs_read_lock
    def clone(self, a_bzrdir, revision_id=None):
        """Clone this repository into a_bzrdir using the current format.

        Currently no check is made that the format of this repository and
        the bzrdir format are compatible. FIXME RBC 20060201.

        :return: The newly created destination repository.
        """
        # TODO: deprecate after 0.16; cloning this with all its settings is
        # probably not very useful -- mbp 20070423
        dest_repo = self._create_sprouting_repo(a_bzrdir, shared=self.is_shared())
        self.copy_content_into(dest_repo, revision_id)
        return dest_repo

    def start_write_group(self):
        """Start a write group in the repository.

        Write groups are used by repositories which do not have a 1:1 mapping
        between file ids and backend store to manage the insertion of data from
        both fetch and commit operations.

        A write lock is required around the start_write_group/commit_write_group
        for the support of lock-requiring repository formats.

        One can only insert data into a repository inside a write group.

        :return: None.
        """
        if not self.is_write_locked():
            raise errors.NotWriteLocked(self)
        if self._write_group:
            raise errors.BzrError('already in a write group')
        self._start_write_group()
        # so we can detect unlock/relock - the write group is now entered.
        self._write_group = self.get_transaction()

    def _start_write_group(self):
        """Template method for per-repository write group startup.
        
        This is called before the write group is considered to be 
        entered.
        """

    @needs_read_lock
    def sprout(self, to_bzrdir, revision_id=None):
        """Create a descendent repository for new development.

        Unlike clone, this does not copy the settings of the repository.
        """
        dest_repo = self._create_sprouting_repo(to_bzrdir, shared=False)
        dest_repo.fetch(self, revision_id=revision_id)
        return dest_repo

    def _create_sprouting_repo(self, a_bzrdir, shared):
        if not isinstance(a_bzrdir._format, self.bzrdir._format.__class__):
            # use target default format.
            dest_repo = a_bzrdir.create_repository()
        else:
            # Most control formats need the repository to be specifically
            # created, but on some old all-in-one formats it's not needed
            try:
                dest_repo = self._format.initialize(a_bzrdir, shared=shared)
            except errors.UninitializableFormat:
                dest_repo = a_bzrdir.open_repository()
        return dest_repo

    @needs_read_lock
    def has_revision(self, revision_id):
        """True if this repository has a copy of the revision."""
        return revision_id in self.has_revisions((revision_id,))

    @needs_read_lock
    def has_revisions(self, revision_ids):
        """Probe to find out the presence of multiple revisions.

        :param revision_ids: An iterable of revision_ids.
        :return: A set of the revision_ids that were present.
        """
        parent_map = self.revisions.get_parent_map(
            [(rev_id,) for rev_id in revision_ids])
        result = set()
        if _mod_revision.NULL_REVISION in revision_ids:
            result.add(_mod_revision.NULL_REVISION)
        result.update([key[0] for key in parent_map])
        return result

    @needs_read_lock
    def get_revision(self, revision_id):
        """Return the Revision object for a named revision."""
        return self.get_revisions([revision_id])[0]

    @needs_read_lock
    def get_revision_reconcile(self, revision_id):
        """'reconcile' helper routine that allows access to a revision always.
        
        This variant of get_revision does not cross check the weave graph
        against the revision one as get_revision does: but it should only
        be used by reconcile, or reconcile-alike commands that are correcting
        or testing the revision graph.
        """
        return self._get_revisions([revision_id])[0]

    @needs_read_lock
    def get_revisions(self, revision_ids):
        """Get many revisions at once."""
        return self._get_revisions(revision_ids)

    @needs_read_lock
    def _get_revisions(self, revision_ids):
        """Core work logic to get many revisions without sanity checks."""
        for rev_id in revision_ids:
            if not rev_id or not isinstance(rev_id, basestring):
                raise errors.InvalidRevisionId(revision_id=rev_id, branch=self)
        keys = [(key,) for key in revision_ids]
        stream = self.revisions.get_record_stream(keys, 'unordered', True)
        revs = {}
        for record in stream:
            if record.storage_kind == 'absent':
                raise errors.NoSuchRevision(self, record.key[0])
            text = record.get_bytes_as('fulltext')
            rev = self._serializer.read_revision_from_string(text)
            revs[record.key[0]] = rev
        return [revs[revid] for revid in revision_ids]

    @needs_read_lock
    def get_revision_xml(self, revision_id):
        # TODO: jam 20070210 This shouldn't be necessary since get_revision
        #       would have already do it.
        # TODO: jam 20070210 Just use _serializer.write_revision_to_string()
        rev = self.get_revision(revision_id)
        rev_tmp = StringIO()
        # the current serializer..
        self._serializer.write_revision(rev, rev_tmp)
        rev_tmp.seek(0)
        return rev_tmp.getvalue()

    def get_deltas_for_revisions(self, revisions):
        """Produce a generator of revision deltas.
        
        Note that the input is a sequence of REVISIONS, not revision_ids.
        Trees will be held in memory until the generator exits.
        Each delta is relative to the revision's lefthand predecessor.
        """
        required_trees = set()
        for revision in revisions:
            required_trees.add(revision.revision_id)
            required_trees.update(revision.parent_ids[:1])
        trees = dict((t.get_revision_id(), t) for 
                     t in self.revision_trees(required_trees))
        for revision in revisions:
            if not revision.parent_ids:
                old_tree = self.revision_tree(None)
            else:
                old_tree = trees[revision.parent_ids[0]]
            yield trees[revision.revision_id].changes_from(old_tree)

    @needs_read_lock
    def get_revision_delta(self, revision_id):
        """Return the delta for one revision.

        The delta is relative to the left-hand predecessor of the
        revision.
        """
        r = self.get_revision(revision_id)
        return list(self.get_deltas_for_revisions([r]))[0]

    @needs_write_lock
    def store_revision_signature(self, gpg_strategy, plaintext, revision_id):
        signature = gpg_strategy.sign(plaintext)
        self.add_signature_text(revision_id, signature)

    @needs_write_lock
    def add_signature_text(self, revision_id, signature):
        self.signatures.add_lines((revision_id,), (),
            osutils.split_lines(signature))

    def find_text_key_references(self):
        """Find the text key references within the repository.

        :return: a dictionary mapping (file_id, revision_id) tuples to altered file-ids to an iterable of
        revision_ids. Each altered file-ids has the exact revision_ids that
        altered it listed explicitly.
        :return: A dictionary mapping text keys ((fileid, revision_id) tuples)
            to whether they were referred to by the inventory of the
            revision_id that they contain. The inventory texts from all present
            revision ids are assessed to generate this report.
        """
        revision_keys = self.revisions.keys()
        w = self.inventories
        pb = ui.ui_factory.nested_progress_bar()
        try:
            return self._find_text_key_references_from_xml_inventory_lines(
                w.iter_lines_added_or_present_in_keys(revision_keys, pb=pb))
        finally:
            pb.finished()

    def _find_text_key_references_from_xml_inventory_lines(self,
        line_iterator):
        """Core routine for extracting references to texts from inventories.

        This performs the translation of xml lines to revision ids.

        :param line_iterator: An iterator of lines, origin_version_id
        :return: A dictionary mapping text keys ((fileid, revision_id) tuples)
            to whether they were referred to by the inventory of the
            revision_id that they contain. Note that if that revision_id was
            not part of the line_iterator's output then False will be given -
            even though it may actually refer to that key.
        """
        if not self._serializer.support_altered_by_hack:
            raise AssertionError(
                "_find_text_key_references_from_xml_inventory_lines only "
                "supported for branches which store inventory as unnested xml"
                ", not on %r" % self)
        result = {}

        # this code needs to read every new line in every inventory for the
        # inventories [revision_ids]. Seeing a line twice is ok. Seeing a line
        # not present in one of those inventories is unnecessary but not 
        # harmful because we are filtering by the revision id marker in the
        # inventory lines : we only select file ids altered in one of those  
        # revisions. We don't need to see all lines in the inventory because
        # only those added in an inventory in rev X can contain a revision=X
        # line.
        unescape_revid_cache = {}
        unescape_fileid_cache = {}

        # jam 20061218 In a big fetch, this handles hundreds of thousands
        # of lines, so it has had a lot of inlining and optimizing done.
        # Sorry that it is a little bit messy.
        # Move several functions to be local variables, since this is a long
        # running loop.
        search = self._file_ids_altered_regex.search
        unescape = _unescape_xml
        setdefault = result.setdefault
        for line, line_key in line_iterator:
            match = search(line)
            if match is None:
                continue
            # One call to match.group() returning multiple items is quite a
            # bit faster than 2 calls to match.group() each returning 1
            file_id, revision_id = match.group('file_id', 'revision_id')

            # Inlining the cache lookups helps a lot when you make 170,000
            # lines and 350k ids, versus 8.4 unique ids.
            # Using a cache helps in 2 ways:
            #   1) Avoids unnecessary decoding calls
            #   2) Re-uses cached strings, which helps in future set and
            #      equality checks.
            # (2) is enough that removing encoding entirely along with
            # the cache (so we are using plain strings) results in no
            # performance improvement.
            try:
                revision_id = unescape_revid_cache[revision_id]
            except KeyError:
                unescaped = unescape(revision_id)
                unescape_revid_cache[revision_id] = unescaped
                revision_id = unescaped

            # Note that unconditionally unescaping means that we deserialise
            # every fileid, which for general 'pull' is not great, but we don't
            # really want to have some many fulltexts that this matters anyway.
            # RBC 20071114.
            try:
                file_id = unescape_fileid_cache[file_id]
            except KeyError:
                unescaped = unescape(file_id)
                unescape_fileid_cache[file_id] = unescaped
                file_id = unescaped

            key = (file_id, revision_id)
            setdefault(key, False)
            if revision_id == line_key[-1]:
                result[key] = True
        return result

    def _find_file_ids_from_xml_inventory_lines(self, line_iterator,
        revision_ids):
        """Helper routine for fileids_altered_by_revision_ids.

        This performs the translation of xml lines to revision ids.

        :param line_iterator: An iterator of lines, origin_version_id
        :param revision_ids: The revision ids to filter for. This should be a
            set or other type which supports efficient __contains__ lookups, as
            the revision id from each parsed line will be looked up in the
            revision_ids filter.
        :return: a dictionary mapping altered file-ids to an iterable of
        revision_ids. Each altered file-ids has the exact revision_ids that
        altered it listed explicitly.
        """
        result = {}
        setdefault = result.setdefault
        for key in \
            self._find_text_key_references_from_xml_inventory_lines(
                line_iterator).iterkeys():
            # once data is all ensured-consistent; then this is
            # if revision_id == version_id
            if key[-1:] in revision_ids:
                setdefault(key[0], set()).add(key[-1])
        return result

    def fileids_altered_by_revision_ids(self, revision_ids, _inv_weave=None):
        """Find the file ids and versions affected by revisions.

        :param revisions: an iterable containing revision ids.
        :param _inv_weave: The inventory weave from this repository or None.
            If None, the inventory weave will be opened automatically.
        :return: a dictionary mapping altered file-ids to an iterable of
        revision_ids. Each altered file-ids has the exact revision_ids that
        altered it listed explicitly.
        """
        selected_keys = set((revid,) for revid in revision_ids)
        w = _inv_weave or self.inventories
        pb = ui.ui_factory.nested_progress_bar()
        try:
            return self._find_file_ids_from_xml_inventory_lines(
                w.iter_lines_added_or_present_in_keys(
                    selected_keys, pb=pb),
                selected_keys)
        finally:
            pb.finished()

    def iter_files_bytes(self, desired_files):
        """Iterate through file versions.

        Files will not necessarily be returned in the order they occur in
        desired_files.  No specific order is guaranteed.

        Yields pairs of identifier, bytes_iterator.  identifier is an opaque
        value supplied by the caller as part of desired_files.  It should
        uniquely identify the file version in the caller's context.  (Examples:
        an index number or a TreeTransform trans_id.)

        bytes_iterator is an iterable of bytestrings for the file.  The
        kind of iterable and length of the bytestrings are unspecified, but for
        this implementation, it is a list of bytes produced by
        VersionedFile.get_record_stream().

        :param desired_files: a list of (file_id, revision_id, identifier)
            triples
        """
        transaction = self.get_transaction()
        text_keys = {}
        for file_id, revision_id, callable_data in desired_files:
            text_keys[(file_id, revision_id)] = callable_data
        for record in self.texts.get_record_stream(text_keys, 'unordered', True):
            if record.storage_kind == 'absent':
                raise errors.RevisionNotPresent(record.key, self)
            yield text_keys[record.key], record.get_bytes_as('fulltext')

    def _generate_text_key_index(self, text_key_references=None,
        ancestors=None):
        """Generate a new text key index for the repository.

        This is an expensive function that will take considerable time to run.

        :return: A dict mapping text keys ((file_id, revision_id) tuples) to a
            list of parents, also text keys. When a given key has no parents,
            the parents list will be [NULL_REVISION].
        """
        # All revisions, to find inventory parents.
        if ancestors is None:
            graph = self.get_graph()
            ancestors = graph.get_parent_map(self.all_revision_ids())
        if text_key_references is None:
            text_key_references = self.find_text_key_references()
        pb = ui.ui_factory.nested_progress_bar()
        try:
            return self._do_generate_text_key_index(ancestors,
                text_key_references, pb)
        finally:
            pb.finished()

    def _do_generate_text_key_index(self, ancestors, text_key_references, pb):
        """Helper for _generate_text_key_index to avoid deep nesting."""
        revision_order = tsort.topo_sort(ancestors)
        invalid_keys = set()
        revision_keys = {}
        for revision_id in revision_order:
            revision_keys[revision_id] = set()
        text_count = len(text_key_references)
        # a cache of the text keys to allow reuse; costs a dict of all the
        # keys, but saves a 2-tuple for every child of a given key.
        text_key_cache = {}
        for text_key, valid in text_key_references.iteritems():
            if not valid:
                invalid_keys.add(text_key)
            else:
                revision_keys[text_key[1]].add(text_key)
            text_key_cache[text_key] = text_key
        del text_key_references
        text_index = {}
        text_graph = graph.Graph(graph.DictParentsProvider(text_index))
        NULL_REVISION = _mod_revision.NULL_REVISION
        # Set a cache with a size of 10 - this suffices for bzr.dev but may be
        # too small for large or very branchy trees. However, for 55K path
        # trees, it would be easy to use too much memory trivially. Ideally we
        # could gauge this by looking at available real memory etc, but this is
        # always a tricky proposition.
        inventory_cache = lru_cache.LRUCache(10)
        batch_size = 10 # should be ~150MB on a 55K path tree
        batch_count = len(revision_order) / batch_size + 1
        processed_texts = 0
        pb.update("Calculating text parents.", processed_texts, text_count)
        for offset in xrange(batch_count):
            to_query = revision_order[offset * batch_size:(offset + 1) *
                batch_size]
            if not to_query:
                break
            for rev_tree in self.revision_trees(to_query):
                revision_id = rev_tree.get_revision_id()
                parent_ids = ancestors[revision_id]
                for text_key in revision_keys[revision_id]:
                    pb.update("Calculating text parents.", processed_texts)
                    processed_texts += 1
                    candidate_parents = []
                    for parent_id in parent_ids:
                        parent_text_key = (text_key[0], parent_id)
                        try:
                            check_parent = parent_text_key not in \
                                revision_keys[parent_id]
                        except KeyError:
                            # the parent parent_id is a ghost:
                            check_parent = False
                            # truncate the derived graph against this ghost.
                            parent_text_key = None
                        if check_parent:
                            # look at the parent commit details inventories to
                            # determine possible candidates in the per file graph.
                            # TODO: cache here.
                            try:
                                inv = inventory_cache[parent_id]
                            except KeyError:
                                inv = self.revision_tree(parent_id).inventory
                                inventory_cache[parent_id] = inv
                            parent_entry = inv._byid.get(text_key[0], None)
                            if parent_entry is not None:
                                parent_text_key = (
                                    text_key[0], parent_entry.revision)
                            else:
                                parent_text_key = None
                        if parent_text_key is not None:
                            candidate_parents.append(
                                text_key_cache[parent_text_key])
                    parent_heads = text_graph.heads(candidate_parents)
                    new_parents = list(parent_heads)
                    new_parents.sort(key=lambda x:candidate_parents.index(x))
                    if new_parents == []:
                        new_parents = [NULL_REVISION]
                    text_index[text_key] = new_parents

        for text_key in invalid_keys:
            text_index[text_key] = [NULL_REVISION]
        return text_index

    def item_keys_introduced_by(self, revision_ids, _files_pb=None):
        """Get an iterable listing the keys of all the data introduced by a set
        of revision IDs.

        The keys will be ordered so that the corresponding items can be safely
        fetched and inserted in that order.

        :returns: An iterable producing tuples of (knit-kind, file-id,
            versions).  knit-kind is one of 'file', 'inventory', 'signatures',
            'revisions'.  file-id is None unless knit-kind is 'file'.
        """
        # XXX: it's a bit weird to control the inventory weave caching in this
        # generator.  Ideally the caching would be done in fetch.py I think.  Or
        # maybe this generator should explicitly have the contract that it
        # should not be iterated until the previously yielded item has been
        # processed?
        inv_w = self.inventories

        # file ids that changed
        file_ids = self.fileids_altered_by_revision_ids(revision_ids, inv_w)
        count = 0
        num_file_ids = len(file_ids)
        for file_id, altered_versions in file_ids.iteritems():
            if _files_pb is not None:
                _files_pb.update("fetch texts", count, num_file_ids)
            count += 1
            yield ("file", file_id, altered_versions)
        # We're done with the files_pb.  Note that it finished by the caller,
        # just as it was created by the caller.
        del _files_pb

        # inventory
        yield ("inventory", None, revision_ids)

        # signatures
        revisions_with_signatures = set()
        for rev_id in revision_ids:
            try:
                self.get_signature_text(rev_id)
            except errors.NoSuchRevision:
                # not signed.
                pass
            else:
                revisions_with_signatures.add(rev_id)
        yield ("signatures", None, revisions_with_signatures)

        # revisions
        yield ("revisions", None, revision_ids)

    @needs_read_lock
    def get_inventory(self, revision_id):
        """Get Inventory object by revision id."""
        return self.iter_inventories([revision_id]).next()

    def iter_inventories(self, revision_ids):
        """Get many inventories by revision_ids.

        This will buffer some or all of the texts used in constructing the
        inventories in memory, but will only parse a single inventory at a
        time.

        :return: An iterator of inventories.
        """
        if ((None in revision_ids)
            or (_mod_revision.NULL_REVISION in revision_ids)):
            raise ValueError('cannot get null revision inventory')
        return self._iter_inventories(revision_ids)

    def _iter_inventories(self, revision_ids):
        """single-document based inventory iteration."""
        for text, revision_id in self._iter_inventory_xmls(revision_ids):
            yield self.deserialise_inventory(revision_id, text)

    def _iter_inventory_xmls(self, revision_ids):
        keys = [(revision_id,) for revision_id in revision_ids]
        stream = self.inventories.get_record_stream(keys, 'unordered', True)
        texts = {}
        for record in stream:
            if record.storage_kind != 'absent':
                texts[record.key] = record.get_bytes_as('fulltext')
            else:
                raise errors.NoSuchRevision(self, record.key)
        for key in keys:
            yield texts[key], key[-1]

    def deserialise_inventory(self, revision_id, xml):
        """Transform the xml into an inventory object. 

        :param revision_id: The expected revision id of the inventory.
        :param xml: A serialised inventory.
        """
        result = self._serializer.read_inventory_from_string(xml, revision_id)
        if result.revision_id != revision_id:
            raise AssertionError('revision id mismatch %s != %s' % (
                result.revision_id, revision_id))
        return result

    def serialise_inventory(self, inv):
        return self._serializer.write_inventory_to_string(inv)

    def _serialise_inventory_to_lines(self, inv):
        return self._serializer.write_inventory_to_lines(inv)

    def get_serializer_format(self):
        return self._serializer.format_num

    @needs_read_lock
    def get_inventory_xml(self, revision_id):
        """Get inventory XML as a file object."""
        texts = self._iter_inventory_xmls([revision_id])
        try:
            text, revision_id = texts.next()
        except StopIteration:
            raise errors.HistoryMissing(self, 'inventory', revision_id)
        return text

    @needs_read_lock
    def get_inventory_sha1(self, revision_id):
        """Return the sha1 hash of the inventory entry
        """
        return self.get_revision(revision_id).inventory_sha1

    def iter_reverse_revision_history(self, revision_id):
        """Iterate backwards through revision ids in the lefthand history

        :param revision_id: The revision id to start with.  All its lefthand
            ancestors will be traversed.
        """
        graph = self.get_graph()
        next_id = revision_id
        while True:
            if next_id in (None, _mod_revision.NULL_REVISION):
                return
            yield next_id
            # Note: The following line may raise KeyError in the event of
            # truncated history. We decided not to have a try:except:raise
            # RevisionNotPresent here until we see a use for it, because of the
            # cost in an inner loop that is by its very nature O(history).
            # Robert Collins 20080326
            parents = graph.get_parent_map([next_id])[next_id]
            if len(parents) == 0:
                return
            else:
                next_id = parents[0]

    @needs_read_lock
    def get_revision_inventory(self, revision_id):
        """Return inventory of a past revision."""
        # TODO: Unify this with get_inventory()
        # bzr 0.0.6 and later imposes the constraint that the inventory_id
        # must be the same as its revision, so this is trivial.
        if revision_id is None:
            # This does not make sense: if there is no revision,
            # then it is the current tree inventory surely ?!
            # and thus get_root_id() is something that looks at the last
            # commit on the branch, and the get_root_id is an inventory check.
            raise NotImplementedError
            # return Inventory(self.get_root_id())
        else:
            return self.get_inventory(revision_id)

    @needs_read_lock
    def is_shared(self):
        """Return True if this repository is flagged as a shared repository."""
        raise NotImplementedError(self.is_shared)

    @needs_write_lock
    def reconcile(self, other=None, thorough=False):
        """Reconcile this repository."""
        from bzrlib.reconcile import RepoReconciler
        reconciler = RepoReconciler(self, thorough=thorough)
        reconciler.reconcile()
        return reconciler

    def _refresh_data(self):
        """Helper called from lock_* to ensure coherency with disk.

        The default implementation does nothing; it is however possible
        for repositories to maintain loaded indices across multiple locks
        by checking inside their implementation of this method to see
        whether their indices are still valid. This depends of course on
        the disk format being validatable in this manner.
        """

    @needs_read_lock
    def revision_tree(self, revision_id):
        """Return Tree for a revision on this branch.

        `revision_id` may be None for the empty tree revision.
        """
        # TODO: refactor this to use an existing revision object
        # so we don't need to read it in twice.
        if revision_id is None or revision_id == _mod_revision.NULL_REVISION:
            return RevisionTree(self, Inventory(root_id=None), 
                                _mod_revision.NULL_REVISION)
        else:
            inv = self.get_revision_inventory(revision_id)
            return RevisionTree(self, inv, revision_id)

    def revision_trees(self, revision_ids):
        """Return Tree for a revision on this branch.

        `revision_id` may not be None or 'null:'"""
        inventories = self.iter_inventories(revision_ids)
        for inv in inventories:
            yield RevisionTree(self, inv, inv.revision_id)

    @needs_read_lock
    def get_ancestry(self, revision_id, topo_sorted=True):
        """Return a list of revision-ids integrated by a revision.

        The first element of the list is always None, indicating the origin 
        revision.  This might change when we have history horizons, or 
        perhaps we should have a new API.
        
        This is topologically sorted.
        """
        if _mod_revision.is_null(revision_id):
            return [None]
        if not self.has_revision(revision_id):
            raise errors.NoSuchRevision(self, revision_id)
        graph = self.get_graph()
        keys = set()
        search = graph._make_breadth_first_searcher([revision_id])
        while True:
            try:
                found, ghosts = search.next_with_ghosts()
            except StopIteration:
                break
            keys.update(found)
        if _mod_revision.NULL_REVISION in keys:
            keys.remove(_mod_revision.NULL_REVISION)
        if topo_sorted:
            parent_map = graph.get_parent_map(keys)
            keys = tsort.topo_sort(parent_map)
        return [None] + list(keys)

    def pack(self):
        """Compress the data within the repository.

        This operation only makes sense for some repository types. For other
        types it should be a no-op that just returns.

        This stub method does not require a lock, but subclasses should use
        @needs_write_lock as this is a long running call its reasonable to 
        implicitly lock for the user.
        """

    @needs_read_lock
    def print_file(self, file, revision_id):
        """Print `file` to stdout.
        
        FIXME RBC 20060125 as John Meinel points out this is a bad api
        - it writes to stdout, it assumes that that is valid etc. Fix
        by creating a new more flexible convenience function.
        """
        tree = self.revision_tree(revision_id)
        # use inventory as it was in that revision
        file_id = tree.inventory.path2id(file)
        if not file_id:
            # TODO: jam 20060427 Write a test for this code path
            #       it had a bug in it, and was raising the wrong
            #       exception.
            raise errors.BzrError("%r is not present in revision %s" % (file, revision_id))
        tree.print_file(file_id)

    def get_transaction(self):
        return self.control_files.get_transaction()

    @deprecated_method(symbol_versioning.one_one)
    def get_parents(self, revision_ids):
        """See StackedParentsProvider.get_parents"""
        parent_map = self.get_parent_map(revision_ids)
        return [parent_map.get(r, None) for r in revision_ids]

    def get_parent_map(self, keys):
        """See graph._StackedParentsProvider.get_parent_map"""
        parent_map = {}
        for revision_id in keys:
            if revision_id is None:
                raise ValueError('get_parent_map(None) is not valid')
            if revision_id == _mod_revision.NULL_REVISION:
                parent_map[revision_id] = ()
            else:
                try:
                    parent_id_list = self.get_revision(revision_id).parent_ids
                except errors.NoSuchRevision:
                    pass
                else:
                    if len(parent_id_list) == 0:
                        parent_ids = (_mod_revision.NULL_REVISION,)
                    else:
                        parent_ids = tuple(parent_id_list)
                    parent_map[revision_id] = parent_ids
        return parent_map

    def _make_parents_provider(self):
        return self

    def get_graph(self, other_repository=None):
        """Return the graph walker for this repository format"""
        parents_provider = self._make_parents_provider()
        if (other_repository is not None and
            not self.has_same_location(other_repository)):
            parents_provider = graph._StackedParentsProvider(
                [parents_provider, other_repository._make_parents_provider()])
        return graph.Graph(parents_provider)

    def _get_versioned_file_checker(self):
        """Return an object suitable for checking versioned files."""
        return _VersionedFileChecker(self)

    def revision_ids_to_search_result(self, result_set):
        """Convert a set of revision ids to a graph SearchResult."""
        result_parents = set()
        for parents in self.get_graph().get_parent_map(
            result_set).itervalues():
            result_parents.update(parents)
        included_keys = result_set.intersection(result_parents)
        start_keys = result_set.difference(included_keys)
        exclude_keys = result_parents.difference(result_set)
        result = graph.SearchResult(start_keys, exclude_keys,
            len(result_set), result_set)
        return result

    @needs_write_lock
    def set_make_working_trees(self, new_value):
        """Set the policy flag for making working trees when creating branches.

        This only applies to branches that use this repository.

        The default is 'True'.
        :param new_value: True to restore the default, False to disable making
                          working trees.
        """
        raise NotImplementedError(self.set_make_working_trees)
    
    def make_working_trees(self):
        """Returns the policy for making working trees on new branches."""
        raise NotImplementedError(self.make_working_trees)

    @needs_write_lock
    def sign_revision(self, revision_id, gpg_strategy):
        plaintext = Testament.from_revision(self, revision_id).as_short_text()
        self.store_revision_signature(gpg_strategy, plaintext, revision_id)

    @needs_read_lock
    def has_signature_for_revision_id(self, revision_id):
        """Query for a revision signature for revision_id in the repository."""
        if not self.has_revision(revision_id):
            raise errors.NoSuchRevision(self, revision_id)
        sig_present = (1 == len(
            self.signatures.get_parent_map([(revision_id,)])))
        return sig_present

    @needs_read_lock
    def get_signature_text(self, revision_id):
        """Return the text for a signature."""
        stream = self.signatures.get_record_stream([(revision_id,)],
            'unordered', True)
        record = stream.next()
        if record.storage_kind == 'absent':
            raise errors.NoSuchRevision(self, revision_id)
        return record.get_bytes_as('fulltext')

    @needs_read_lock
    def check(self, revision_ids=None):
        """Check consistency of all history of given revision_ids.

        Different repository implementations should override _check().

        :param revision_ids: A non-empty list of revision_ids whose ancestry
             will be checked.  Typically the last revision_id of a branch.
        """
        return self._check(revision_ids)

    def _check(self, revision_ids):
        result = check.Check(self)
        result.check()
        return result

    def _warn_if_deprecated(self):
        global _deprecation_warning_done
        if _deprecation_warning_done:
            return
        _deprecation_warning_done = True
        warning("Format %s for %s is deprecated - please use 'bzr upgrade' to get better performance"
                % (self._format, self.bzrdir.transport.base))

    def supports_rich_root(self):
        return self._format.rich_root_data

    def _check_ascii_revisionid(self, revision_id, method):
        """Private helper for ascii-only repositories."""
        # weave repositories refuse to store revisionids that are non-ascii.
        if revision_id is not None:
            # weaves require ascii revision ids.
            if isinstance(revision_id, unicode):
                try:
                    revision_id.encode('ascii')
                except UnicodeEncodeError:
                    raise errors.NonAsciiRevisionId(method, self)
            else:
                try:
                    revision_id.decode('ascii')
                except UnicodeDecodeError:
                    raise errors.NonAsciiRevisionId(method, self)
    
    def revision_graph_can_have_wrong_parents(self):
        """Is it possible for this repository to have a revision graph with
        incorrect parents?

        If True, then this repository must also implement
        _find_inconsistent_revision_parents so that check and reconcile can
        check for inconsistencies before proceeding with other checks that may
        depend on the revision index being consistent.
        """
        raise NotImplementedError(self.revision_graph_can_have_wrong_parents)


# remove these delegates a while after bzr 0.15
def __make_delegated(name, from_module):
    def _deprecated_repository_forwarder():
        symbol_versioning.warn('%s moved to %s in bzr 0.15'
            % (name, from_module),
            DeprecationWarning,
            stacklevel=2)
        m = __import__(from_module, globals(), locals(), [name])
        try:
            return getattr(m, name)
        except AttributeError:
            raise AttributeError('module %s has no name %s'
                    % (m, name))
    globals()[name] = _deprecated_repository_forwarder

for _name in [
        'AllInOneRepository',
        'WeaveMetaDirRepository',
        'PreSplitOutRepositoryFormat',
        'RepositoryFormat4',
        'RepositoryFormat5',
        'RepositoryFormat6',
        'RepositoryFormat7',
        ]:
    __make_delegated(_name, 'bzrlib.repofmt.weaverepo')

for _name in [
        'KnitRepository',
        'RepositoryFormatKnit',
        'RepositoryFormatKnit1',
        ]:
    __make_delegated(_name, 'bzrlib.repofmt.knitrepo')


def install_revision(repository, rev, revision_tree):
    """Install all revision data into a repository."""
    install_revisions(repository, [(rev, revision_tree, None)])


def install_revisions(repository, iterable, num_revisions=None, pb=None):
    """Install all revision data into a repository.

    Accepts an iterable of revision, tree, signature tuples.  The signature
    may be None.
    """
    repository.start_write_group()
    try:
        for n, (revision, revision_tree, signature) in enumerate(iterable):
            _install_revision(repository, revision, revision_tree, signature)
            if pb is not None:
                pb.update('Transferring revisions', n + 1, num_revisions)
    except:
        repository.abort_write_group()
        raise
    else:
        repository.commit_write_group()


def _install_revision(repository, rev, revision_tree, signature):
    """Install all revision data into a repository."""
    present_parents = []
    parent_trees = {}
    for p_id in rev.parent_ids:
        if repository.has_revision(p_id):
            present_parents.append(p_id)
            parent_trees[p_id] = repository.revision_tree(p_id)
        else:
            parent_trees[p_id] = repository.revision_tree(None)

    inv = revision_tree.inventory
    entries = inv.iter_entries()
    # backwards compatibility hack: skip the root id.
    if not repository.supports_rich_root():
        path, root = entries.next()
        if root.revision != rev.revision_id:
            raise errors.IncompatibleRevision(repr(repository))
    text_keys = {}
    for path, ie in entries:
        text_keys[(ie.file_id, ie.revision)] = ie
    text_parent_map = repository.texts.get_parent_map(text_keys)
    missing_texts = set(text_keys) - set(text_parent_map)
    # Add the texts that are not already present
    for text_key in missing_texts:
        ie = text_keys[text_key]
        text_parents = []
        # FIXME: TODO: The following loop overlaps/duplicates that done by
        # commit to determine parents. There is a latent/real bug here where
        # the parents inserted are not those commit would do - in particular
        # they are not filtered by heads(). RBC, AB
        for revision, tree in parent_trees.iteritems():
            if ie.file_id not in tree:
                continue
            parent_id = tree.inventory[ie.file_id].revision
            if parent_id in text_parents:
                continue
            text_parents.append((ie.file_id, parent_id))
        lines = revision_tree.get_file(ie.file_id).readlines()
        repository.texts.add_lines(text_key, text_parents, lines)
    try:
        # install the inventory
        repository.add_inventory(rev.revision_id, inv, present_parents)
    except errors.RevisionAlreadyPresent:
        pass
    if signature is not None:
        repository.add_signature_text(rev.revision_id, signature)
    repository.add_revision(rev.revision_id, rev, inv)


class MetaDirRepository(Repository):
    """Repositories in the new meta-dir layout.
    
    :ivar _transport: Transport for access to repository control files,
        typically pointing to .bzr/repository.
    """

    def __init__(self, _format, a_bzrdir, control_files):
        super(MetaDirRepository, self).__init__(_format, a_bzrdir, control_files)
        self._transport = control_files._transport

    @needs_read_lock
    def is_shared(self):
        """Return True if this repository is flagged as a shared repository."""
        return self._transport.has('shared-storage')

    @needs_write_lock
    def set_make_working_trees(self, new_value):
        """Set the policy flag for making working trees when creating branches.

        This only applies to branches that use this repository.

        The default is 'True'.
        :param new_value: True to restore the default, False to disable making
                          working trees.
        """
        if new_value:
            try:
                self._transport.delete('no-working-trees')
            except errors.NoSuchFile:
                pass
        else:
            self._transport.put_bytes('no-working-trees', '',
                mode=self.bzrdir._get_file_mode())
    
    def make_working_trees(self):
        """Returns the policy for making working trees on new branches."""
        return not self._transport.has('no-working-trees')


class MetaDirVersionedFileRepository(MetaDirRepository):
    """Repositories in a meta-dir, that work via versioned file objects."""

    def __init__(self, _format, a_bzrdir, control_files):
        super(MetaDirVersionedFileRepository, self).__init__(_format, a_bzrdir,
            control_files)


class RepositoryFormatRegistry(registry.Registry):
    """Registry of RepositoryFormats."""

    def get(self, format_string):
        r = registry.Registry.get(self, format_string)
        if callable(r):
            r = r()
        return r
    

format_registry = RepositoryFormatRegistry()
"""Registry of formats, indexed by their identifying format string.

This can contain either format instances themselves, or classes/factories that
can be called to obtain one.
"""


#####################################################################
# Repository Formats

class RepositoryFormat(object):
    """A repository format.

    Formats provide three things:
     * An initialization routine to construct repository data on disk.
     * a format string which is used when the BzrDir supports versioned
       children.
     * an open routine which returns a Repository instance.

    There is one and only one Format subclass for each on-disk format. But
    there can be one Repository subclass that is used for several different
    formats. The _format attribute on a Repository instance can be used to
    determine the disk format.

    Formats are placed in an dict by their format string for reference 
    during opening. These should be subclasses of RepositoryFormat
    for consistency.

    Once a format is deprecated, just deprecate the initialize and open
    methods on the format class. Do not deprecate the object, as the 
    object will be created every system load.

    Common instance attributes:
    _matchingbzrdir - the bzrdir format that the repository format was
    originally written to work with. This can be used if manually
    constructing a bzrdir and repository, or more commonly for test suite
    parameterization.
    """

    # Set to True or False in derived classes. True indicates that the format
    # supports ghosts gracefully.
    supports_ghosts = None
    # Can this repository be given external locations to lookup additional
    # data. Set to True or False in derived classes.
    supports_external_lookups = None

    def __str__(self):
        return "<%s>" % self.__class__.__name__

    def __eq__(self, other):
        # format objects are generally stateless
        return isinstance(other, self.__class__)

    def __ne__(self, other):
        return not self == other

    @classmethod
    def find_format(klass, a_bzrdir):
        """Return the format for the repository object in a_bzrdir.
        
        This is used by bzr native formats that have a "format" file in
        the repository.  Other methods may be used by different types of 
        control directory.
        """
        try:
            transport = a_bzrdir.get_repository_transport(None)
            format_string = transport.get("format").read()
            return format_registry.get(format_string)
        except errors.NoSuchFile:
            raise errors.NoRepositoryPresent(a_bzrdir)
        except KeyError:
            raise errors.UnknownFormatError(format=format_string,
                                            kind='repository')

    @classmethod
    def register_format(klass, format):
        format_registry.register(format.get_format_string(), format)

    @classmethod
    def unregister_format(klass, format):
        format_registry.remove(format.get_format_string())
    
    @classmethod
    def get_default_format(klass):
        """Return the current default format."""
        from bzrlib import bzrdir
        return bzrdir.format_registry.make_bzrdir('default').repository_format

    def get_format_string(self):
        """Return the ASCII format string that identifies this format.
        
        Note that in pre format ?? repositories the format string is 
        not permitted nor written to disk.
        """
        raise NotImplementedError(self.get_format_string)

    def get_format_description(self):
        """Return the short description for this format."""
        raise NotImplementedError(self.get_format_description)

    # TODO: this shouldn't be in the base class, it's specific to things that
    # use weaves or knits -- mbp 20070207
    def _get_versioned_file_store(self,
                                  name,
                                  transport,
                                  control_files,
                                  prefixed=True,
                                  versionedfile_class=None,
                                  versionedfile_kwargs={},
                                  escaped=False):
        if versionedfile_class is None:
            versionedfile_class = self._versionedfile_class
        weave_transport = control_files._transport.clone(name)
        dir_mode = control_files._dir_mode
        file_mode = control_files._file_mode
        return VersionedFileStore(weave_transport, prefixed=prefixed,
                                  dir_mode=dir_mode,
                                  file_mode=file_mode,
                                  versionedfile_class=versionedfile_class,
                                  versionedfile_kwargs=versionedfile_kwargs,
                                  escaped=escaped)

    def initialize(self, a_bzrdir, shared=False):
        """Initialize a repository of this format in a_bzrdir.

        :param a_bzrdir: The bzrdir to put the new repository in it.
        :param shared: The repository should be initialized as a sharable one.
        :returns: The new repository object.
        
        This may raise UninitializableFormat if shared repository are not
        compatible the a_bzrdir.
        """
        raise NotImplementedError(self.initialize)

    def is_supported(self):
        """Is this format supported?

        Supported formats must be initializable and openable.
        Unsupported formats may not support initialization or committing or 
        some other features depending on the reason for not being supported.
        """
        return True

    def check_conversion_target(self, target_format):
        raise NotImplementedError(self.check_conversion_target)

    def open(self, a_bzrdir, _found=False):
        """Return an instance of this format for the bzrdir a_bzrdir.
        
        _found is a private parameter, do not use it.
        """
        raise NotImplementedError(self.open)


class MetaDirRepositoryFormat(RepositoryFormat):
    """Common base class for the new repositories using the metadir layout."""

    rich_root_data = False
    supports_tree_reference = False
    supports_external_lookups = False
    _matchingbzrdir = bzrdir.BzrDirMetaFormat1()

    def __init__(self):
        super(MetaDirRepositoryFormat, self).__init__()

    def _create_control_files(self, a_bzrdir):
        """Create the required files and the initial control_files object."""
        # FIXME: RBC 20060125 don't peek under the covers
        # NB: no need to escape relative paths that are url safe.
        repository_transport = a_bzrdir.get_repository_transport(self)
        control_files = lockable_files.LockableFiles(repository_transport,
                                'lock', lockdir.LockDir)
        control_files.create_lock()
        return control_files

    def _upload_blank_content(self, a_bzrdir, dirs, files, utf8_files, shared):
        """Upload the initial blank content."""
        control_files = self._create_control_files(a_bzrdir)
        control_files.lock_write()
        transport = control_files._transport
        if shared == True:
            utf8_files += [('shared-storage', '')]
        try:
            transport.mkdir_multi(dirs, mode=a_bzrdir._get_dir_mode())
            for (filename, content_stream) in files:
                transport.put_file(filename, content_stream,
                    mode=a_bzrdir._get_file_mode())
            for (filename, content_bytes) in utf8_files:
                transport.put_bytes_non_atomic(filename, content_bytes,
                    mode=a_bzrdir._get_file_mode())
        finally:
            control_files.unlock()


# formats which have no format string are not discoverable
# and not independently creatable, so are not registered.  They're 
# all in bzrlib.repofmt.weaverepo now.  When an instance of one of these is
# needed, it's constructed directly by the BzrDir.  Non-native formats where
# the repository is not separately opened are similar.

format_registry.register_lazy(
    'Bazaar-NG Repository format 7',
    'bzrlib.repofmt.weaverepo',
    'RepositoryFormat7'
    )

format_registry.register_lazy(
    'Bazaar-NG Knit Repository Format 1',
    'bzrlib.repofmt.knitrepo',
    'RepositoryFormatKnit1',
    )

format_registry.register_lazy(
    'Bazaar Knit Repository Format 3 (bzr 0.15)\n',
    'bzrlib.repofmt.knitrepo',
    'RepositoryFormatKnit3',
    )

format_registry.register_lazy(
    'Bazaar Knit Repository Format 4 (bzr 1.0)\n',
    'bzrlib.repofmt.knitrepo',
    'RepositoryFormatKnit4',
    )

# Pack-based formats. There is one format for pre-subtrees, and one for
# post-subtrees to allow ease of testing.
# NOTE: These are experimental in 0.92. Stable in 1.0 and above
format_registry.register_lazy(
    'Bazaar pack repository format 1 (needs bzr 0.92)\n',
    'bzrlib.repofmt.pack_repo',
    'RepositoryFormatKnitPack1',
    )
format_registry.register_lazy(
    'Bazaar pack repository format 1 with subtree support (needs bzr 0.92)\n',
    'bzrlib.repofmt.pack_repo',
    'RepositoryFormatKnitPack3',
    )
format_registry.register_lazy(
    'Bazaar pack repository format 1 with rich root (needs bzr 1.0)\n',
    'bzrlib.repofmt.pack_repo',
    'RepositoryFormatKnitPack4',
    )
# Development formats. 
# 1.2->1.3
# development 0 - stub to introduce development versioning scheme.
format_registry.register_lazy(
    "Bazaar development format 0 (needs bzr.dev from before 1.3)\n",
    'bzrlib.repofmt.pack_repo',
    'RepositoryFormatPackDevelopment0',
    )
format_registry.register_lazy(
    ("Bazaar development format 0 with subtree support "
        "(needs bzr.dev from before 1.3)\n"),
    'bzrlib.repofmt.pack_repo',
    'RepositoryFormatPackDevelopment0Subtree',
    )
# 1.3->1.4 go below here


class InterRepository(InterObject):
    """This class represents operations taking place between two repositories.

    Its instances have methods like copy_content and fetch, and contain
    references to the source and target repositories these operations can be 
    carried out on.

    Often we will provide convenience methods on 'repository' which carry out
    operations with another repository - they will always forward to
    InterRepository.get(other).method_name(parameters).
    """

    _optimisers = []
    """The available optimised InterRepository types."""

    def copy_content(self, revision_id=None):
        raise NotImplementedError(self.copy_content)

    def fetch(self, revision_id=None, pb=None, find_ghosts=False):
        """Fetch the content required to construct revision_id.

        The content is copied from self.source to self.target.

        :param revision_id: if None all content is copied, if NULL_REVISION no
                            content is copied.
        :param pb: optional progress bar to use for progress reports. If not
                   provided a default one will be created.

        Returns the copied revision count and the failed revisions in a tuple:
        (copied, failures).
        """
        raise NotImplementedError(self.fetch)

    def _walk_to_common_revisions(self, revision_ids):
        """Walk out from revision_ids in source to revisions target has.

        :param revision_ids: The start point for the search.
        :return: A set of revision ids.
        """
        target_graph = self.target.get_graph()
        revision_ids = frozenset(revision_ids)
        if set(target_graph.get_parent_map(revision_ids)) == revision_ids:
            return graph.SearchResult(revision_ids, set(), 0, set())
        missing_revs = set()
        source_graph = self.source.get_graph()
        # ensure we don't pay silly lookup costs.
        searcher = source_graph._make_breadth_first_searcher(revision_ids)
        null_set = frozenset([_mod_revision.NULL_REVISION])
        while True:
            try:
                next_revs, ghosts = searcher.next_with_ghosts()
            except StopIteration:
                break
            if revision_ids.intersection(ghosts):
                absent_ids = set(revision_ids.intersection(ghosts))
                # If all absent_ids are present in target, no error is needed.
                absent_ids.difference_update(
                    set(target_graph.get_parent_map(absent_ids)))
                if absent_ids:
                    raise errors.NoSuchRevision(self.source, absent_ids.pop())
            # we don't care about other ghosts as we can't fetch them and
            # haven't been asked to.
            next_revs = set(next_revs)
            # we always have NULL_REVISION present.
            have_revs = set(target_graph.get_parent_map(next_revs)).union(null_set)
            missing_revs.update(next_revs - have_revs)
            searcher.stop_searching_any(have_revs)
        return searcher.get_result()
   
    @deprecated_method(symbol_versioning.one_two)
    @needs_read_lock
    def missing_revision_ids(self, revision_id=None, find_ghosts=True):
        """Return the revision ids that source has that target does not.
        
        These are returned in topological order.

        :param revision_id: only return revision ids included by this
                            revision_id.
        :param find_ghosts: If True find missing revisions in deep history
            rather than just finding the surface difference.
        """
        return list(self.search_missing_revision_ids(
            revision_id, find_ghosts).get_keys())

    @needs_read_lock
    def search_missing_revision_ids(self, revision_id=None, find_ghosts=True):
        """Return the revision ids that source has that target does not.
        
        :param revision_id: only return revision ids included by this
                            revision_id.
        :param find_ghosts: If True find missing revisions in deep history
            rather than just finding the surface difference.
        :return: A bzrlib.graph.SearchResult.
        """
        # stop searching at found target revisions.
        if not find_ghosts and revision_id is not None:
            return self._walk_to_common_revisions([revision_id])
        # generic, possibly worst case, slow code path.
        target_ids = set(self.target.all_revision_ids())
        if revision_id is not None:
            source_ids = self.source.get_ancestry(revision_id)
            if source_ids[0] is not None:
                raise AssertionError()
            source_ids.pop(0)
        else:
            source_ids = self.source.all_revision_ids()
        result_set = set(source_ids).difference(target_ids)
        return self.source.revision_ids_to_search_result(result_set)

    @staticmethod
    def _same_model(source, target):
        """True if source and target have the same data representation."""
        if source.supports_rich_root() != target.supports_rich_root():
            return False
        if source._serializer != target._serializer:
            return False
        return True


class InterSameDataRepository(InterRepository):
    """Code for converting between repositories that represent the same data.
    
    Data format and model must match for this to work.
    """

    @classmethod
    def _get_repo_format_to_test(self):
        """Repository format for testing with.
        
        InterSameData can pull from subtree to subtree and from non-subtree to
        non-subtree, so we test this with the richest repository format.
        """
        from bzrlib.repofmt import knitrepo
        return knitrepo.RepositoryFormatKnit3()

    @staticmethod
    def is_compatible(source, target):
        return InterRepository._same_model(source, target)

    @needs_write_lock
    def copy_content(self, revision_id=None):
        """Make a complete copy of the content in self into destination.

        This copies both the repository's revision data, and configuration information
        such as the make_working_trees setting.
        
        This is a destructive operation! Do not use it on existing 
        repositories.

        :param revision_id: Only copy the content needed to construct
                            revision_id and its parents.
        """
        try:
            self.target.set_make_working_trees(self.source.make_working_trees())
        except NotImplementedError:
            pass
        # but don't bother fetching if we have the needed data now.
        if (revision_id not in (None, _mod_revision.NULL_REVISION) and 
            self.target.has_revision(revision_id)):
            return
        self.target.fetch(self.source, revision_id=revision_id)

    @needs_write_lock
    def fetch(self, revision_id=None, pb=None, find_ghosts=False):
        """See InterRepository.fetch()."""
        from bzrlib.fetch import GenericRepoFetcher
        mutter("Using fetch logic to copy between %s(%s) and %s(%s)",
               self.source, self.source._format, self.target,
               self.target._format)
        f = GenericRepoFetcher(to_repository=self.target,
                               from_repository=self.source,
                               last_revision=revision_id,
                               pb=pb, find_ghosts=find_ghosts)
        return f.count_copied, f.failed_revisions


class InterWeaveRepo(InterSameDataRepository):
    """Optimised code paths between Weave based repositories.
    
    This should be in bzrlib/repofmt/weaverepo.py but we have not yet
    implemented lazy inter-object optimisation.
    """

    @classmethod
    def _get_repo_format_to_test(self):
        from bzrlib.repofmt import weaverepo
        return weaverepo.RepositoryFormat7()

    @staticmethod
    def is_compatible(source, target):
        """Be compatible with known Weave formats.
        
        We don't test for the stores being of specific types because that
        could lead to confusing results, and there is no need to be 
        overly general.
        """
        from bzrlib.repofmt.weaverepo import (
                RepositoryFormat5,
                RepositoryFormat6,
                RepositoryFormat7,
                )
        try:
            return (isinstance(source._format, (RepositoryFormat5,
                                                RepositoryFormat6,
                                                RepositoryFormat7)) and
                    isinstance(target._format, (RepositoryFormat5,
                                                RepositoryFormat6,
                                                RepositoryFormat7)))
        except AttributeError:
            return False
    
    @needs_write_lock
    def copy_content(self, revision_id=None):
        """See InterRepository.copy_content()."""
        # weave specific optimised path:
        try:
            self.target.set_make_working_trees(self.source.make_working_trees())
        except (errors.RepositoryUpgradeRequired, NotImplemented):
            pass
        # FIXME do not peek!
        if self.source._transport.listable():
            pb = ui.ui_factory.nested_progress_bar()
            try:
                self.target.texts.insert_record_stream(
                    self.source.texts.get_record_stream(
                        self.source.texts.keys(), 'topological', False))
                pb.update('copying inventory', 0, 1)
                self.target.inventories.insert_record_stream(
                    self.source.inventories.get_record_stream(
                        self.source.inventories.keys(), 'topological', False))
                self.target.signatures.insert_record_stream(
                    self.source.signatures.get_record_stream(
                        self.source.signatures.keys(),
                        'unordered', True))
                self.target.revisions.insert_record_stream(
                    self.source.revisions.get_record_stream(
                        self.source.revisions.keys(),
                        'topological', True))
            finally:
                pb.finished()
        else:
            self.target.fetch(self.source, revision_id=revision_id)

    @needs_write_lock
    def fetch(self, revision_id=None, pb=None, find_ghosts=False):
        """See InterRepository.fetch()."""
        from bzrlib.fetch import GenericRepoFetcher
        mutter("Using fetch logic to copy between %s(%s) and %s(%s)",
               self.source, self.source._format, self.target, self.target._format)
        f = GenericRepoFetcher(to_repository=self.target,
                               from_repository=self.source,
                               last_revision=revision_id,
                               pb=pb, find_ghosts=find_ghosts)
        return f.count_copied, f.failed_revisions

    @needs_read_lock
    def search_missing_revision_ids(self, revision_id=None, find_ghosts=True):
        """See InterRepository.missing_revision_ids()."""
        # we want all revisions to satisfy revision_id in source.
        # but we don't want to stat every file here and there.
        # we want then, all revisions other needs to satisfy revision_id 
        # checked, but not those that we have locally.
        # so the first thing is to get a subset of the revisions to 
        # satisfy revision_id in source, and then eliminate those that
        # we do already have. 
        # this is slow on high latency connection to self, but as as this
        # disk format scales terribly for push anyway due to rewriting 
        # inventory.weave, this is considered acceptable.
        # - RBC 20060209
        if revision_id is not None:
            source_ids = self.source.get_ancestry(revision_id)
            if source_ids[0] is not None:
                raise AssertionError()
            source_ids.pop(0)
        else:
            source_ids = self.source._all_possible_ids()
        source_ids_set = set(source_ids)
        # source_ids is the worst possible case we may need to pull.
        # now we want to filter source_ids against what we actually
        # have in target, but don't try to check for existence where we know
        # we do not have a revision as that would be pointless.
        target_ids = set(self.target._all_possible_ids())
        possibly_present_revisions = target_ids.intersection(source_ids_set)
        actually_present_revisions = set(
            self.target._eliminate_revisions_not_present(possibly_present_revisions))
        required_revisions = source_ids_set.difference(actually_present_revisions)
        if revision_id is not None:
            # we used get_ancestry to determine source_ids then we are assured all
            # revisions referenced are present as they are installed in topological order.
            # and the tip revision was validated by get_ancestry.
            result_set = required_revisions
        else:
            # if we just grabbed the possibly available ids, then 
            # we only have an estimate of whats available and need to validate
            # that against the revision records.
            result_set = set(
                self.source._eliminate_revisions_not_present(required_revisions))
        return self.source.revision_ids_to_search_result(result_set)


class InterKnitRepo(InterSameDataRepository):
    """Optimised code paths between Knit based repositories."""

    @classmethod
    def _get_repo_format_to_test(self):
        from bzrlib.repofmt import knitrepo
        return knitrepo.RepositoryFormatKnit1()

    @staticmethod
    def is_compatible(source, target):
        """Be compatible with known Knit formats.
        
        We don't test for the stores being of specific types because that
        could lead to confusing results, and there is no need to be 
        overly general.
        """
        from bzrlib.repofmt.knitrepo import RepositoryFormatKnit
        try:
            are_knits = (isinstance(source._format, RepositoryFormatKnit) and
                isinstance(target._format, RepositoryFormatKnit))
        except AttributeError:
            return False
        return are_knits and InterRepository._same_model(source, target)

    @needs_write_lock
    def fetch(self, revision_id=None, pb=None, find_ghosts=False):
        """See InterRepository.fetch()."""
        from bzrlib.fetch import KnitRepoFetcher
        mutter("Using fetch logic to copy between %s(%s) and %s(%s)",
               self.source, self.source._format, self.target, self.target._format)
        f = KnitRepoFetcher(to_repository=self.target,
                            from_repository=self.source,
                            last_revision=revision_id,
                            pb=pb, find_ghosts=find_ghosts)
        return f.count_copied, f.failed_revisions

    @needs_read_lock
    def search_missing_revision_ids(self, revision_id=None, find_ghosts=True):
        """See InterRepository.missing_revision_ids()."""
        if revision_id is not None:
            source_ids = self.source.get_ancestry(revision_id)
            if source_ids[0] is not None:
                raise AssertionError()
            source_ids.pop(0)
        else:
            source_ids = self.source.all_revision_ids()
        source_ids_set = set(source_ids)
        # source_ids is the worst possible case we may need to pull.
        # now we want to filter source_ids against what we actually
        # have in target, but don't try to check for existence where we know
        # we do not have a revision as that would be pointless.
        target_ids = set(self.target.all_revision_ids())
        possibly_present_revisions = target_ids.intersection(source_ids_set)
        actually_present_revisions = set(
            self.target._eliminate_revisions_not_present(possibly_present_revisions))
        required_revisions = source_ids_set.difference(actually_present_revisions)
        if revision_id is not None:
            # we used get_ancestry to determine source_ids then we are assured all
            # revisions referenced are present as they are installed in topological order.
            # and the tip revision was validated by get_ancestry.
            result_set = required_revisions
        else:
            # if we just grabbed the possibly available ids, then 
            # we only have an estimate of whats available and need to validate
            # that against the revision records.
            result_set = set(
                self.source._eliminate_revisions_not_present(required_revisions))
        return self.source.revision_ids_to_search_result(result_set)


class InterPackRepo(InterSameDataRepository):
    """Optimised code paths between Pack based repositories."""

    @classmethod
    def _get_repo_format_to_test(self):
        from bzrlib.repofmt import pack_repo
        return pack_repo.RepositoryFormatKnitPack1()

    @staticmethod
    def is_compatible(source, target):
        """Be compatible with known Pack formats.
        
        We don't test for the stores being of specific types because that
        could lead to confusing results, and there is no need to be 
        overly general.
        """
        from bzrlib.repofmt.pack_repo import RepositoryFormatPack
        try:
            are_packs = (isinstance(source._format, RepositoryFormatPack) and
                isinstance(target._format, RepositoryFormatPack))
        except AttributeError:
            return False
        return are_packs and InterRepository._same_model(source, target)

    @needs_write_lock
    def fetch(self, revision_id=None, pb=None, find_ghosts=False):
        """See InterRepository.fetch()."""
        from bzrlib.repofmt.pack_repo import Packer
        mutter("Using fetch logic to copy between %s(%s) and %s(%s)",
               self.source, self.source._format, self.target, self.target._format)
        self.count_copied = 0
        if revision_id is None:
            # TODO:
            # everything to do - use pack logic
            # to fetch from all packs to one without
            # inventory parsing etc, IFF nothing to be copied is in the target.
            # till then:
            revision_ids = self.source.all_revision_ids()
            revision_keys = [(revid,) for revid in revision_ids]
            index = self.target._pack_collection.revision_index.combined_index
            present_revision_ids = set(item[1][0] for item in
                index.iter_entries(revision_keys))
            revision_ids = set(revision_ids) - present_revision_ids
            # implementing the TODO will involve:
            # - detecting when all of a pack is selected
            # - avoiding as much as possible pre-selection, so the
            # more-core routines such as create_pack_from_packs can filter in
            # a just-in-time fashion. (though having a HEADS list on a
            # repository might make this a lot easier, because we could
            # sensibly detect 'new revisions' without doing a full index scan.
        elif _mod_revision.is_null(revision_id):
            # nothing to do:
            return (0, [])
        else:
            try:
                revision_ids = self.search_missing_revision_ids(revision_id,
                    find_ghosts=find_ghosts).get_keys()
            except errors.NoSuchRevision:
                raise errors.InstallFailed([revision_id])
            if len(revision_ids) == 0:
                return (0, [])
        packs = self.source._pack_collection.all_packs()
        pack = Packer(self.target._pack_collection, packs, '.fetch',
            revision_ids).pack()
        if pack is not None:
            self.target._pack_collection._save_pack_names()
            # Trigger an autopack. This may duplicate effort as we've just done
            # a pack creation, but for now it is simpler to think about as
            # 'upload data, then repack if needed'.
            self.target._pack_collection.autopack()
            return (pack.get_revision_count(), [])
        else:
            return (0, [])

    @needs_read_lock
    def search_missing_revision_ids(self, revision_id=None, find_ghosts=True):
        """See InterRepository.missing_revision_ids().
        
        :param find_ghosts: Find ghosts throughout the ancestry of
            revision_id.
        """
        if not find_ghosts and revision_id is not None:
            return self._walk_to_common_revisions([revision_id])
        elif revision_id is not None:
            source_ids = self.source.get_ancestry(revision_id)
            if source_ids[0] is not None:
                raise AssertionError()
            source_ids.pop(0)
        else:
            source_ids = self.source.all_revision_ids()
        # source_ids is the worst possible case we may need to pull.
        # now we want to filter source_ids against what we actually
        # have in target, but don't try to check for existence where we know
        # we do not have a revision as that would be pointless.
        target_ids = set(self.target.all_revision_ids())
        result_set = set(source_ids).difference(target_ids)
        return self.source.revision_ids_to_search_result(result_set)


class InterModel1and2(InterRepository):

    @classmethod
    def _get_repo_format_to_test(self):
        return None

    @staticmethod
    def is_compatible(source, target):
        if not source.supports_rich_root() and target.supports_rich_root():
            return True
        else:
            return False

    @needs_write_lock
    def fetch(self, revision_id=None, pb=None, find_ghosts=False):
        """See InterRepository.fetch()."""
        from bzrlib.fetch import Model1toKnit2Fetcher
        f = Model1toKnit2Fetcher(to_repository=self.target,
                                 from_repository=self.source,
                                 last_revision=revision_id,
                                 pb=pb, find_ghosts=find_ghosts)
        return f.count_copied, f.failed_revisions

    @needs_write_lock
    def copy_content(self, revision_id=None):
        """Make a complete copy of the content in self into destination.
        
        This is a destructive operation! Do not use it on existing 
        repositories.

        :param revision_id: Only copy the content needed to construct
                            revision_id and its parents.
        """
        try:
            self.target.set_make_working_trees(self.source.make_working_trees())
        except NotImplementedError:
            pass
        # but don't bother fetching if we have the needed data now.
        if (revision_id not in (None, _mod_revision.NULL_REVISION) and 
            self.target.has_revision(revision_id)):
            return
        self.target.fetch(self.source, revision_id=revision_id)


class InterKnit1and2(InterKnitRepo):

    @classmethod
    def _get_repo_format_to_test(self):
        return None

    @staticmethod
    def is_compatible(source, target):
        """Be compatible with Knit1 source and Knit3 target"""
        from bzrlib.repofmt.knitrepo import RepositoryFormatKnit3
        try:
            from bzrlib.repofmt.knitrepo import (RepositoryFormatKnit1,
                RepositoryFormatKnit3)
            from bzrlib.repofmt.pack_repo import (
                RepositoryFormatKnitPack1,
                RepositoryFormatKnitPack3,
                RepositoryFormatPackDevelopment0,
                RepositoryFormatPackDevelopment0Subtree,
                )
            nosubtrees = (
                RepositoryFormatKnit1,
                RepositoryFormatKnitPack1,
                RepositoryFormatPackDevelopment0,
                )
            subtrees = (
                RepositoryFormatKnit3,
                RepositoryFormatKnitPack3,
                RepositoryFormatPackDevelopment0Subtree,
                )
            return (isinstance(source._format, nosubtrees) and
                isinstance(target._format, subtrees))
        except AttributeError:
            return False

    @needs_write_lock
    def fetch(self, revision_id=None, pb=None, find_ghosts=False):
        """See InterRepository.fetch()."""
        from bzrlib.fetch import Knit1to2Fetcher
        mutter("Using fetch logic to copy between %s(%s) and %s(%s)",
               self.source, self.source._format, self.target, 
               self.target._format)
        f = Knit1to2Fetcher(to_repository=self.target,
                            from_repository=self.source,
                            last_revision=revision_id,
                            pb=pb, find_ghosts=find_ghosts)
        return f.count_copied, f.failed_revisions


class InterDifferingSerializer(InterKnitRepo):

    @classmethod
    def _get_repo_format_to_test(self):
        return None

    @staticmethod
    def is_compatible(source, target):
        """Be compatible with Knit2 source and Knit3 target"""
        if source.supports_rich_root() != target.supports_rich_root():
            return False
        # Ideally, we'd support fetching if the source had no tree references
        # even if it supported them...
        if (getattr(source, '_format.supports_tree_reference', False) and
            not getattr(target, '_format.supports_tree_reference', False)):
            return False
        return True

    @needs_write_lock
    def fetch(self, revision_id=None, pb=None, find_ghosts=False):
        """See InterRepository.fetch()."""
        revision_ids = self.target.search_missing_revision_ids(self.source,
            revision_id, find_ghosts=find_ghosts).get_keys()
        revision_ids = tsort.topo_sort(
            self.source.get_graph().get_parent_map(revision_ids))
        def revisions_iterator():
            for current_revision_id in revision_ids:
                revision = self.source.get_revision(current_revision_id)
                tree = self.source.revision_tree(current_revision_id)
                try:
                    signature = self.source.get_signature_text(
                        current_revision_id)
                except errors.NoSuchRevision:
                    signature = None
                yield revision, tree, signature
        if pb is None:
            my_pb = ui.ui_factory.nested_progress_bar()
            pb = my_pb
        else:
            my_pb = None
        try:
            install_revisions(self.target, revisions_iterator(),
                              len(revision_ids), pb)
        finally:
            if my_pb is not None:
                my_pb.finished()
        return len(revision_ids), 0


class InterOtherToRemote(InterRepository):

    def __init__(self, source, target):
        InterRepository.__init__(self, source, target)
        self._real_inter = None

    @staticmethod
    def is_compatible(source, target):
        if isinstance(target, remote.RemoteRepository):
            return True
        return False

    def _ensure_real_inter(self):
        if self._real_inter is None:
            self.target._ensure_real()
            real_target = self.target._real_repository
            self._real_inter = InterRepository.get(self.source, real_target)
    
    def copy_content(self, revision_id=None):
        self._ensure_real_inter()
        self._real_inter.copy_content(revision_id=revision_id)

    def fetch(self, revision_id=None, pb=None, find_ghosts=False):
        self._ensure_real_inter()
        return self._real_inter.fetch(revision_id=revision_id, pb=pb,
            find_ghosts=find_ghosts)

    @classmethod
    def _get_repo_format_to_test(self):
        return None


InterRepository.register_optimiser(InterDifferingSerializer)
InterRepository.register_optimiser(InterSameDataRepository)
InterRepository.register_optimiser(InterWeaveRepo)
InterRepository.register_optimiser(InterKnitRepo)
InterRepository.register_optimiser(InterModel1and2)
InterRepository.register_optimiser(InterKnit1and2)
InterRepository.register_optimiser(InterPackRepo)
InterRepository.register_optimiser(InterOtherToRemote)


class CopyConverter(object):
    """A repository conversion tool which just performs a copy of the content.
    
    This is slow but quite reliable.
    """

    def __init__(self, target_format):
        """Create a CopyConverter.

        :param target_format: The format the resulting repository should be.
        """
        self.target_format = target_format
        
    def convert(self, repo, pb):
        """Perform the conversion of to_convert, giving feedback via pb.

        :param to_convert: The disk object to convert.
        :param pb: a progress bar to use for progress information.
        """
        self.pb = pb
        self.count = 0
        self.total = 4
        # this is only useful with metadir layouts - separated repo content.
        # trigger an assertion if not such
        repo._format.get_format_string()
        self.repo_dir = repo.bzrdir
        self.step('Moving repository to repository.backup')
        self.repo_dir.transport.move('repository', 'repository.backup')
        backup_transport =  self.repo_dir.transport.clone('repository.backup')
        repo._format.check_conversion_target(self.target_format)
        self.source_repo = repo._format.open(self.repo_dir,
            _found=True,
            _override_transport=backup_transport)
        self.step('Creating new repository')
        converted = self.target_format.initialize(self.repo_dir,
                                                  self.source_repo.is_shared())
        converted.lock_write()
        try:
            self.step('Copying content into repository.')
            self.source_repo.copy_content_into(converted)
        finally:
            converted.unlock()
        self.step('Deleting old repository content.')
        self.repo_dir.transport.delete_tree('repository.backup')
        self.pb.note('repository converted')

    def step(self, message):
        """Update the pb by a step."""
        self.count +=1
        self.pb.update(message, self.count, self.total)


_unescape_map = {
    'apos':"'",
    'quot':'"',
    'amp':'&',
    'lt':'<',
    'gt':'>'
}


def _unescaper(match, _map=_unescape_map):
    code = match.group(1)
    try:
        return _map[code]
    except KeyError:
        if not code.startswith('#'):
            raise
        return unichr(int(code[1:])).encode('utf8')


_unescape_re = None


def _unescape_xml(data):
    """Unescape predefined XML entities in a string of data."""
    global _unescape_re
    if _unescape_re is None:
        _unescape_re = re.compile('\&([^;]*);')
    return _unescape_re.sub(_unescaper, data)


class _VersionedFileChecker(object):

    def __init__(self, repository):
        self.repository = repository
        self.text_index = self.repository._generate_text_key_index()
    
    def calculate_file_version_parents(self, text_key):
        """Calculate the correct parents for a file version according to
        the inventories.
        """
        parent_keys = self.text_index[text_key]
        if parent_keys == [_mod_revision.NULL_REVISION]:
            return ()
        return tuple(parent_keys)

    def check_file_version_parents(self, texts, progress_bar=None):
        """Check the parents stored in a versioned file are correct.

        It also detects file versions that are not referenced by their
        corresponding revision's inventory.

        :returns: A tuple of (wrong_parents, dangling_file_versions).
            wrong_parents is a dict mapping {revision_id: (stored_parents,
            correct_parents)} for each revision_id where the stored parents
            are not correct.  dangling_file_versions is a set of (file_id,
            revision_id) tuples for versions that are present in this versioned
            file, but not used by the corresponding inventory.
        """
        wrong_parents = {}
        self.file_ids = set([file_id for file_id, _ in
            self.text_index.iterkeys()])
        # text keys is now grouped by file_id
        n_weaves = len(self.file_ids)
        files_in_revisions = {}
        revisions_of_files = {}
        n_versions = len(self.text_index)
        progress_bar.update('loading text store', 0, n_versions)
        parent_map = self.repository.texts.get_parent_map(self.text_index)
        # On unlistable transports this could well be empty/error...
        text_keys = self.repository.texts.keys()
        unused_keys = frozenset(text_keys) - set(self.text_index)
        for num, key in enumerate(self.text_index.iterkeys()):
            if progress_bar is not None:
                progress_bar.update('checking text graph', num, n_versions)
            correct_parents = self.calculate_file_version_parents(key)
            try:
                knit_parents = parent_map[key]
            except errors.RevisionNotPresent:
                # Missing text!
                knit_parents = None
            if correct_parents != knit_parents:
                wrong_parents[key] = (knit_parents, correct_parents)
        return wrong_parents, unused_keys


def _old_get_graph(repository, revision_id):
    """DO NOT USE. That is all. I'm serious."""
    graph = repository.get_graph()
    revision_graph = dict(((key, value) for key, value in
        graph.iter_ancestry([revision_id]) if value is not None))
    return _strip_NULL_ghosts(revision_graph)


def _strip_NULL_ghosts(revision_graph):
    """Also don't use this. more compatibility code for unmigrated clients."""
    # Filter ghosts, and null:
    if _mod_revision.NULL_REVISION in revision_graph:
        del revision_graph[_mod_revision.NULL_REVISION]
    for key, parents in revision_graph.items():
        revision_graph[key] = tuple(parent for parent in parents if parent
            in revision_graph)
    return revision_graph<|MERGE_RESOLUTION|>--- conflicted
+++ resolved
@@ -1,4 +1,4 @@
-# Copyright (C) 2005, 2006, 2007 Canonical Ltd
+# Copyright (C) 2005, 2006, 2007, 2008 Canonical Ltd
 #
 # This program is free software; you can redistribute it and/or modify
 # it under the terms of the GNU General Public License as published by
@@ -835,63 +835,6 @@
                 branches.extend(repository.find_branches())
         return branches
 
-<<<<<<< HEAD
-=======
-    def get_data_stream(self, revision_ids):
-        raise NotImplementedError(self.get_data_stream)
-
-    def get_data_stream_for_search(self, search_result):
-        """Get a data stream that can be inserted to a repository.
-
-        :param search_result: A bzrlib.graph.SearchResult selecting the
-            revisions to get.
-        :return: A data stream that can be inserted into a repository using
-            insert_data_stream.
-        """
-        raise NotImplementedError(self.get_data_stream_for_search)
-
-    def insert_data_stream(self, stream):
-        """XXX What does this really do? 
-        
-        Is it a substitute for fetch? 
-        Should it manage its own write group ?
-        """
-        revisions_inserted = 0
-        for item_key, bytes in stream:
-            if item_key[0] == 'file':
-                (file_id,) = item_key[1:]
-                knit = self.weave_store.get_weave_or_empty(
-                    file_id, self.get_transaction())
-            elif item_key == ('inventory',):
-                knit = self.get_inventory_weave()
-            elif item_key == ('revisions',):
-                knit = self._revision_store.get_revision_file(
-                    self.get_transaction())
-                revisions_inserted += 1
-            elif item_key == ('signatures',):
-                knit = self._revision_store.get_signature_file(
-                    self.get_transaction())
-            else:
-                raise errors.RepositoryDataStreamError(
-                    "Unrecognised data stream key '%s'" % (item_key,))
-            decoded_list = bencode.bdecode(bytes)
-            format = decoded_list.pop(0)
-            data_list = []
-            knit_bytes = ''
-            for version, options, parents, some_bytes in decoded_list:
-                data_list.append((version, options, len(some_bytes), parents))
-                knit_bytes += some_bytes
-            buffer = StringIO(knit_bytes)
-            def reader_func(count):
-                if count is None:
-                    return buffer.read()
-                else:
-                    return buffer.read(count)
-            knit.insert_data_stream(
-                (format, data_list, reader_func))
-        return revisions_inserted
-
->>>>>>> 31cfad0d
     @needs_read_lock
     def search_missing_revision_ids(self, other, revision_id=None, find_ghosts=True):
         """Return the revision ids that other has that this does not.
