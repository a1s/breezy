# Copyright (C) 2005, 2006, 2007 Canonical Ltd
#
# This program is free software; you can redistribute it and/or modify
# it under the terms of the GNU General Public License as published by
# the Free Software Foundation; either version 2 of the License, or
# (at your option) any later version.
#
# This program is distributed in the hope that it will be useful,
# but WITHOUT ANY WARRANTY; without even the implied warranty of
# MERCHANTABILITY or FITNESS FOR A PARTICULAR PURPOSE.  See the
# GNU General Public License for more details.
#
# You should have received a copy of the GNU General Public License
# along with this program; if not, write to the Free Software
# Foundation, Inc., 59 Temple Place, Suite 330, Boston, MA  02111-1307  USA

from cStringIO import StringIO

from bzrlib.lazy_import import lazy_import
lazy_import(globals(), """
import re
import time

from bzrlib import (
    bzrdir,
    check,
    debug,
    deprecated_graph,
    errors,
    generate_ids,
    gpg,
    graph,
    lazy_regex,
    lockable_files,
    lockdir,
    osutils,
    registry,
    remote,
    revision as _mod_revision,
    symbol_versioning,
    transactions,
    ui,
    )
from bzrlib.bundle import serializer
from bzrlib.revisiontree import RevisionTree
from bzrlib.store.versioned import VersionedFileStore
from bzrlib.store.text import TextStore
from bzrlib.testament import Testament
""")

from bzrlib.decorators import needs_read_lock, needs_write_lock
from bzrlib.inter import InterObject
from bzrlib.inventory import Inventory, InventoryDirectory, ROOT_ID
from bzrlib.symbol_versioning import (
        deprecated_method,
        )
from bzrlib.trace import mutter, mutter_callsite, note, warning


# Old formats display a warning, but only once
_deprecation_warning_done = False


class CommitBuilder(object):
    """Provides an interface to build up a commit.

    This allows describing a tree to be committed without needing to 
    know the internals of the format of the repository.
    """
    
    # all clients should supply tree roots.
    record_root_entry = True

    def __init__(self, repository, parents, config, timestamp=None, 
                 timezone=None, committer=None, revprops=None, 
                 revision_id=None):
        """Initiate a CommitBuilder.

        :param repository: Repository to commit to.
        :param parents: Revision ids of the parents of the new revision.
        :param config: Configuration to use.
        :param timestamp: Optional timestamp recorded for commit.
        :param timezone: Optional timezone for timestamp.
        :param committer: Optional committer to set for commit.
        :param revprops: Optional dictionary of revision properties.
        :param revision_id: Optional revision id.
        """
        self._config = config

        if committer is None:
            self._committer = self._config.username()
        else:
            assert isinstance(committer, basestring), type(committer)
            self._committer = committer

        self.new_inventory = Inventory(None)
        self._new_revision_id = osutils.safe_revision_id(revision_id)
        self.parents = parents
        self.repository = repository

        self._revprops = {}
        if revprops is not None:
            self._revprops.update(revprops)

        if timestamp is None:
            timestamp = time.time()
        # Restrict resolution to 1ms
        self._timestamp = round(timestamp, 3)

        if timezone is None:
            self._timezone = osutils.local_time_offset()
        else:
            self._timezone = int(timezone)

        self._generate_revision_if_needed()

    def commit(self, message):
        """Make the actual commit.

        :return: The revision id of the recorded revision.
        """
        rev = _mod_revision.Revision(
                       timestamp=self._timestamp,
                       timezone=self._timezone,
                       committer=self._committer,
                       message=message,
                       inventory_sha1=self.inv_sha1,
                       revision_id=self._new_revision_id,
                       properties=self._revprops)
        rev.parent_ids = self.parents
        self.repository.add_revision(self._new_revision_id, rev,
            self.new_inventory, self._config)
        self.repository.commit_write_group()
        return self._new_revision_id

    def abort(self):
        """Abort the commit that is being built.
        """
        self.repository.abort_write_group()

    def revision_tree(self):
        """Return the tree that was just committed.

        After calling commit() this can be called to get a RevisionTree
        representing the newly committed tree. This is preferred to
        calling Repository.revision_tree() because that may require
        deserializing the inventory, while we already have a copy in
        memory.
        """
        return RevisionTree(self.repository, self.new_inventory,
                            self._new_revision_id)

    def finish_inventory(self):
        """Tell the builder that the inventory is finished."""
        if self.new_inventory.root is None:
            symbol_versioning.warn('Root entry should be supplied to'
                ' record_entry_contents, as of bzr 0.10.',
                 DeprecationWarning, stacklevel=2)
            self.new_inventory.add(InventoryDirectory(ROOT_ID, '', None))
        self.new_inventory.revision_id = self._new_revision_id
        self.inv_sha1 = self.repository.add_inventory(
            self._new_revision_id,
            self.new_inventory,
            self.parents
            )

    def _gen_revision_id(self):
        """Return new revision-id."""
        return generate_ids.gen_revision_id(self._config.username(),
                                            self._timestamp)

    def _generate_revision_if_needed(self):
        """Create a revision id if None was supplied.
        
        If the repository can not support user-specified revision ids
        they should override this function and raise CannotSetRevisionId
        if _new_revision_id is not None.

        :raises: CannotSetRevisionId
        """
        if self._new_revision_id is None:
            self._new_revision_id = self._gen_revision_id()
            self.random_revid = True
        else:
            self.random_revid = False

    def _check_root(self, ie, parent_invs, tree):
        """Helper for record_entry_contents.

        :param ie: An entry being added.
        :param parent_invs: The inventories of the parent revisions of the
            commit.
        :param tree: The tree that is being committed.
        """
        if ie.parent_id is not None:
            # if ie is not root, add a root automatically.
            symbol_versioning.warn('Root entry should be supplied to'
                ' record_entry_contents, as of bzr 0.10.',
                 DeprecationWarning, stacklevel=2)
            self.record_entry_contents(tree.inventory.root.copy(), parent_invs,
                                       '', tree, tree.path_content_summary(''))
        else:
            # In this revision format, root entries have no knit or weave When
            # serializing out to disk and back in root.revision is always
            # _new_revision_id
            ie.revision = self._new_revision_id

    def record_entry_contents(self, ie, parent_invs, path, tree,
        content_summary):
        """Record the content of ie from tree into the commit if needed.

        Side effect: sets ie.revision when unchanged

        :param ie: An inventory entry present in the commit.
        :param parent_invs: The inventories of the parent revisions of the
            commit.
        :param path: The path the entry is at in the tree.
        :param tree: The tree which contains this entry and should be used to 
            obtain content.
        :param content_summary: Summary data from the tree about the paths
            content - stat, length, exec, sha/link target. This is only
            accessed when the entry has a revision of None - that is when it is
            a candidate to commit.
        """
        if self.new_inventory.root is None:
            self._check_root(ie, parent_invs, tree)
        if ie.revision is None:
            kind = content_summary[0]
        else:
            # ie is carried over from a prior commit
            kind = ie.kind
        # XXX: repository specific check for nested tree support goes here - if
        # the repo doesn't want nested trees we skip it ?
        if (kind == 'tree-reference' and
            not self.repository._format.supports_tree_reference):
            # mismatch between commit builder logic and repository:
            # this needs the entry creation pushed down into the builder.
            raise NotImplementedError
        # transitional assert only, will remove before release.
        assert ie.kind == kind
        self.new_inventory.add(ie)

        # ie.revision is always None if the InventoryEntry is considered
        # for committing. ie.snapshot will record the correct revision 
        # which may be the sole parent if it is untouched.
        if ie.revision is not None:
            return

        # XXX: Friction: parent_candidates should return a list not a dict
        #      so that we don't have to walk the inventories again.
        parent_candiate_entries = ie.parent_candidates(parent_invs)
        head_set = self.repository.get_graph().heads(parent_candiate_entries.keys())
        heads = []
        for inv in parent_invs:
            if ie.file_id in inv:
                old_rev = inv[ie.file_id].revision
                if old_rev in head_set:
                    heads.append(inv[ie.file_id].revision)
                    head_set.remove(inv[ie.file_id].revision)

        store = False
        # now we check to see if we need to write a new record to the
        # file-graph.
        # We write a new entry unless there is one head to the ancestors, and
        # the kind-derived content is unchanged.

        # Cheapest check first: no ancestors, or more the one head in the
        # ancestors, we write a new node.
        if len(heads) != 1:
            store = True
        if not store:
            # There is a single head, look it up for comparison
            parent_entry = parent_candiate_entries[heads[0]]
            # if the non-content specific data has changed, we'll be writing a
            # node:
            if (parent_entry.parent_id != ie.parent_id or
                parent_entry.name != ie.name):
                store = True
        # now we need to do content specific checks:
        if not store:
            # if the kind changed the content obviously has
            if kind != parent_entry.kind:
                store = True
        if kind == 'file':
            if not store:
                if (# if the file length changed we have to store:
                    parent_entry.text_size != content_summary[1] or
                    # if the exec bit has changed we have to store:
                    parent_entry.executable != content_summary[2]):
                    store = True
                elif parent_entry.text_sha1 == content_summary[3]:
                    # all meta and content is unchanged (using a hash cache
                    # hit to check the sha)
                    ie.revision = parent_entry.revision
                    ie.text_size = parent_entry.text_size
                    ie.text_sha1 = parent_entry.text_sha1
                    ie.executable = parent_entry.executable
                    return
                else:
                    # Either there is only a hash change(no hash cache entry,
                    # or same size content change), or there is no change on
                    # this file at all.
                    # There is a race condition when inserting content into the
                    # knit though that can result in different content being
                    # inserted so even though we may have had a hash cache hit
                    # here we still tell the store the hash we would *not*
                    # store a new text on, which means that it can avoid for us
                    # without a race condition and without double-shaing the
                    # lines.
                    nostore_sha = parent_entry.text_sha1
            if store:
                nostore_sha = None
            try:
                ie.executable = content_summary[2]
                lines = tree.get_file(ie.file_id, path).readlines()
                ie.text_sha1, ie.text_size = self._add_text_to_weave(
                    ie.file_id, lines, heads, nostore_sha)
            except errors.ExistingContent:
                # we are not going to store a new file graph node as it turns
                # out to be unchanged.
                ie.revision = parent_entry.revision
                ie.text_size = parent_entry.text_size
                ie.text_sha1 = parent_entry.text_sha1
                ie.executable = parent_entry.executable
                return
        elif kind == 'directory':
            if not store:
                # all data is meta here, nothing specific to directory, so
                # carry over:
                ie.revision = parent_entry.revision
                return
            lines = []
            self._add_text_to_weave(ie.file_id, lines, heads, None)
        elif kind == 'symlink':
            current_link_target = content_summary[3]
            if not store:
                # symmlink target is not generic metadata, check if it has
                # changed.
                if current_link_target != parent_entry.symlink_target:
                    store = True
            if not store:
                # unchanged, carry over.
                ie.revision = parent_entry.revision
                ie.symlink_target = parent_entry.symlink_target
                return
            ie.symlink_target = current_link_target
            lines = []
            self._add_text_to_weave(ie.file_id, lines, heads, None)
        elif kind == 'tree-reference':
            if not store:
                if content_summary[3] != parent_entry.reference_revision:
                    store = True
            if not store:
                # unchanged, carry over.
                ie.reference_revision = parent_entry.reference_revision
                ie.revision = parent_entry.revision
                return
            ie.reference_revision = content_summary[3]
            lines = []
            self._add_text_to_weave(ie.file_id, lines, heads, None)
        else:
            raise NotImplementedError('unknown kind')
        ie.revision = self._new_revision_id

    def _add_text_to_weave(self, file_id, new_lines, parents, nostore_sha):
        versionedfile = self.repository.weave_store.get_weave_or_empty(
            file_id, self.repository.get_transaction())
        # Don't change this to add_lines - add_lines_with_ghosts is cheaper
        # than add_lines, and allows committing when a parent is ghosted for
        # some reason.
        # Note: as we read the content directly from the tree, we know its not
        # been turned into unicode or badly split - but a broken tree
        # implementation could give us bad output from readlines() so this is
        # not a guarantee of safety. What would be better is always checking
        # the content during test suite execution. RBC 20070912
        try:
            return versionedfile.add_lines_with_ghosts(
                self._new_revision_id, parents, new_lines,
                nostore_sha=nostore_sha, random_id=self.random_revid,
                check_content=False)[0:2]
        finally:
            versionedfile.clear_cache()


class RootCommitBuilder(CommitBuilder):
    """This commitbuilder actually records the root id"""
    
    def _check_root(self, ie, parent_invs, tree):
        """Helper for record_entry_contents.

        :param ie: An entry being added.
        :param parent_invs: The inventories of the parent revisions of the
            commit.
        :param tree: The tree that is being committed.
        """
        # ie must be root for this builder
        assert ie.parent_id is None


######################################################################
# Repositories

class Repository(object):
    """Repository holding history for one or more branches.

    The repository holds and retrieves historical information including
    revisions and file history.  It's normally accessed only by the Branch,
    which views a particular line of development through that history.

    The Repository builds on top of Stores and a Transport, which respectively 
    describe the disk data format and the way of accessing the (possibly 
    remote) disk.
    """

    # What class to use for a CommitBuilder. Often its simpler to change this
    # in a Repository class subclass rather than to override
    # get_commit_builder.
    _commit_builder_class = CommitBuilder
    # The search regex used by xml based repositories to determine what things
    # where changed in a single commit.
    _file_ids_altered_regex = lazy_regex.lazy_compile(
        r'file_id="(?P<file_id>[^"]+)"'
        r'.* revision="(?P<revision_id>[^"]+)"'
        )

    def abort_write_group(self):
        """Commit the contents accrued within the current write group.

        :seealso: start_write_group.
        """
        if self._write_group is not self.get_transaction():
            # has an unlock or relock occured ?
            raise errors.BzrError('mismatched lock context and write group.')
        self._abort_write_group()
        self._write_group = None

    def _abort_write_group(self):
        """Template method for per-repository write group cleanup.
        
        This is called during abort before the write group is considered to be 
        finished and should cleanup any internal state accrued during the write
        group. There is no requirement that data handed to the repository be
        *not* made available - this is not a rollback - but neither should any
        attempt be made to ensure that data added is fully commited. Abort is
        invoked when an error has occured so futher disk or network operations
        may not be possible or may error and if possible should not be
        attempted.
        """

    @needs_write_lock
    def add_inventory(self, revision_id, inv, parents):
        """Add the inventory inv to the repository as revision_id.
        
        :param parents: The revision ids of the parents that revision_id
                        is known to have and are in the repository already.

        returns the sha1 of the serialized inventory.
        """
        assert self.is_in_write_group()
        revision_id = osutils.safe_revision_id(revision_id)
        _mod_revision.check_not_reserved_id(revision_id)
        assert inv.revision_id is None or inv.revision_id == revision_id, \
            "Mismatch between inventory revision" \
            " id and insertion revid (%r, %r)" % (inv.revision_id, revision_id)
        assert inv.root is not None
        inv_lines = self._serialise_inventory_to_lines(inv)
        inv_vf = self.get_inventory_weave()
        return self._inventory_add_lines(inv_vf, revision_id, parents,
            inv_lines, check_content=False)

    def _inventory_add_lines(self, inv_vf, revision_id, parents, lines,
        check_content=True):
        """Store lines in inv_vf and return the sha1 of the inventory."""
        final_parents = []
        for parent in parents:
            if parent in inv_vf:
                final_parents.append(parent)
        return inv_vf.add_lines(revision_id, final_parents, lines,
            check_content=check_content)[0]

    @needs_write_lock
    def add_revision(self, revision_id, rev, inv=None, config=None):
        """Add rev to the revision store as revision_id.

        :param revision_id: the revision id to use.
        :param rev: The revision object.
        :param inv: The inventory for the revision. if None, it will be looked
                    up in the inventory storer
        :param config: If None no digital signature will be created.
                       If supplied its signature_needed method will be used
                       to determine if a signature should be made.
        """
        revision_id = osutils.safe_revision_id(revision_id)
        # TODO: jam 20070210 Shouldn't we check rev.revision_id and
        #       rev.parent_ids?
        _mod_revision.check_not_reserved_id(revision_id)
        if config is not None and config.signature_needed():
            if inv is None:
                inv = self.get_inventory(revision_id)
            plaintext = Testament(rev, inv).as_short_text()
            self.store_revision_signature(
                gpg.GPGStrategy(config), plaintext, revision_id)
        if not revision_id in self.get_inventory_weave():
            if inv is None:
                raise errors.WeaveRevisionNotPresent(revision_id,
                                                     self.get_inventory_weave())
            else:
                # yes, this is not suitable for adding with ghosts.
                self.add_inventory(revision_id, inv, rev.parent_ids)
        self._revision_store.add_revision(rev, self.get_transaction())

    def _add_revision_text(self, revision_id, text):
        revision = self._revision_store._serializer.read_revision_from_string(
            text)
        self._revision_store._add_revision(revision, StringIO(text),
                                           self.get_transaction())

    @needs_read_lock
    def _all_possible_ids(self):
        """Return all the possible revisions that we could find."""
        if 'evil' in debug.debug_flags:
            mutter_callsite(3, "_all_possible_ids scales with size of history.")
        return self.get_inventory_weave().versions()

    def all_revision_ids(self):
        """Returns a list of all the revision ids in the repository. 

        This is deprecated because code should generally work on the graph
        reachable from a particular revision, and ignore any other revisions
        that might be present.  There is no direct replacement method.
        """
        if 'evil' in debug.debug_flags:
            mutter_callsite(2, "all_revision_ids scales with size of history.")
        return self._all_revision_ids()

    @needs_read_lock
    def _all_revision_ids(self):
        """Returns a list of all the revision ids in the repository. 

        These are in as much topological order as the underlying store can 
        present: for weaves ghosts may lead to a lack of correctness until
        the reweave updates the parents list.
        """
        if self._revision_store.text_store.listable():
            return self._revision_store.all_revision_ids(self.get_transaction())
        result = self._all_possible_ids()
        # TODO: jam 20070210 Ensure that _all_possible_ids returns non-unicode
        #       ids. (It should, since _revision_store's API should change to
        #       return utf8 revision_ids)
        return self._eliminate_revisions_not_present(result)

    def break_lock(self):
        """Break a lock if one is present from another instance.

        Uses the ui factory to ask for confirmation if the lock may be from
        an active process.
        """
        self.control_files.break_lock()

    @needs_read_lock
    def _eliminate_revisions_not_present(self, revision_ids):
        """Check every revision id in revision_ids to see if we have it.

        Returns a set of the present revisions.
        """
        result = []
        for id in revision_ids:
            if self.has_revision(id):
               result.append(id)
        return result

    @staticmethod
    def create(a_bzrdir):
        """Construct the current default format repository in a_bzrdir."""
        return RepositoryFormat.get_default_format().initialize(a_bzrdir)

    def __init__(self, _format, a_bzrdir, control_files, _revision_store, control_store, text_store):
        """instantiate a Repository.

        :param _format: The format of the repository on disk.
        :param a_bzrdir: The BzrDir of the repository.

        In the future we will have a single api for all stores for
        getting file texts, inventories and revisions, then
        this construct will accept instances of those things.
        """
        super(Repository, self).__init__()
        self._format = _format
        # the following are part of the public API for Repository:
        self.bzrdir = a_bzrdir
        self.control_files = control_files
        self._revision_store = _revision_store
        # backwards compatibility
        self.weave_store = text_store
        # for tests
        self._reconcile_does_inventory_gc = True
        # not right yet - should be more semantically clear ? 
        # 
        self.control_store = control_store
        self.control_weaves = control_store
        # TODO: make sure to construct the right store classes, etc, depending
        # on whether escaping is required.
        self._warn_if_deprecated()
        self._write_group = None
        self.base = control_files._transport.base

    def __repr__(self):
        return '%s(%r)' % (self.__class__.__name__,
                           self.base)

    def has_same_location(self, other):
        """Returns a boolean indicating if this repository is at the same
        location as another repository.

        This might return False even when two repository objects are accessing
        the same physical repository via different URLs.
        """
        ## if self.__class__ is not other.__class__:
        ##     return False
        return (self.base == other.base)

    def is_in_write_group(self):
        """Return True if there is an open write group.

        :seealso: start_write_group.
        """
        return self._write_group is not None

    def is_locked(self):
        return self.control_files.is_locked()

    def lock_write(self, token=None):
        """Lock this repository for writing.

        This causes caching within the repository obejct to start accumlating
        data during reads, and allows a 'write_group' to be obtained. Write
        groups must be used for actual data insertion.
        
        :param token: if this is already locked, then lock_write will fail
            unless the token matches the existing lock.
        :returns: a token if this instance supports tokens, otherwise None.
        :raises TokenLockingNotSupported: when a token is given but this
            instance doesn't support using token locks.
        :raises MismatchedToken: if the specified token doesn't match the token
            of the existing lock.
        :seealso: start_write_group.

        A token should be passed in if you know that you have locked the object
        some other way, and need to synchronise this object's state with that
        fact.

        XXX: this docstring is duplicated in many places, e.g. lockable_files.py
        """
        result = self.control_files.lock_write(token=token)
        self._refresh_data()
        return result

    def lock_read(self):
        self.control_files.lock_read()
        self._refresh_data()

    def get_physical_lock_status(self):
        return self.control_files.get_physical_lock_status()

    def leave_lock_in_place(self):
        """Tell this repository not to release the physical lock when this
        object is unlocked.
        
        If lock_write doesn't return a token, then this method is not supported.
        """
        self.control_files.leave_in_place()

    def dont_leave_lock_in_place(self):
        """Tell this repository to release the physical lock when this
        object is unlocked, even if it didn't originally acquire it.

        If lock_write doesn't return a token, then this method is not supported.
        """
        self.control_files.dont_leave_in_place()

    @needs_read_lock
    def gather_stats(self, revid=None, committers=None):
        """Gather statistics from a revision id.

        :param revid: The revision id to gather statistics from, if None, then
            no revision specific statistics are gathered.
        :param committers: Optional parameter controlling whether to grab
            a count of committers from the revision specific statistics.
        :return: A dictionary of statistics. Currently this contains:
            committers: The number of committers if requested.
            firstrev: A tuple with timestamp, timezone for the penultimate left
                most ancestor of revid, if revid is not the NULL_REVISION.
            latestrev: A tuple with timestamp, timezone for revid, if revid is
                not the NULL_REVISION.
            revisions: The total revision count in the repository.
            size: An estimate disk size of the repository in bytes.
        """
        result = {}
        if revid and committers:
            result['committers'] = 0
        if revid and revid != _mod_revision.NULL_REVISION:
            if committers:
                all_committers = set()
            revisions = self.get_ancestry(revid)
            # pop the leading None
            revisions.pop(0)
            first_revision = None
            if not committers:
                # ignore the revisions in the middle - just grab first and last
                revisions = revisions[0], revisions[-1]
            for revision in self.get_revisions(revisions):
                if not first_revision:
                    first_revision = revision
                if committers:
                    all_committers.add(revision.committer)
            last_revision = revision
            if committers:
                result['committers'] = len(all_committers)
            result['firstrev'] = (first_revision.timestamp,
                first_revision.timezone)
            result['latestrev'] = (last_revision.timestamp,
                last_revision.timezone)

        # now gather global repository information
        if self.bzrdir.root_transport.listable():
            c, t = self._revision_store.total_size(self.get_transaction())
            result['revisions'] = c
            result['size'] = t
        return result

    @needs_read_lock
    def missing_revision_ids(self, other, revision_id=None):
        """Return the revision ids that other has that this does not.
        
        These are returned in topological order.

        revision_id: only return revision ids included by revision_id.
        """
        revision_id = osutils.safe_revision_id(revision_id)
        return InterRepository.get(other, self).missing_revision_ids(revision_id)

    @staticmethod
    def open(base):
        """Open the repository rooted at base.

        For instance, if the repository is at URL/.bzr/repository,
        Repository.open(URL) -> a Repository instance.
        """
        control = bzrdir.BzrDir.open(base)
        return control.open_repository()

    def copy_content_into(self, destination, revision_id=None):
        """Make a complete copy of the content in self into destination.
        
        This is a destructive operation! Do not use it on existing 
        repositories.
        """
        revision_id = osutils.safe_revision_id(revision_id)
        return InterRepository.get(self, destination).copy_content(revision_id)

    def commit_write_group(self):
        """Commit the contents accrued within the current write group.

        :seealso: start_write_group.
        """
        if self._write_group is not self.get_transaction():
            # has an unlock or relock occured ?
            raise errors.BzrError('mismatched lock context %r and '
                'write group %r.' %
                (self.get_transaction(), self._write_group))
        self._commit_write_group()
        self._write_group = None

    def _commit_write_group(self):
        """Template method for per-repository write group cleanup.
        
        This is called before the write group is considered to be 
        finished and should ensure that all data handed to the repository
        for writing during the write group is safely committed (to the 
        extent possible considering file system caching etc).
        """

    def fetch(self, source, revision_id=None, pb=None):
        """Fetch the content required to construct revision_id from source.

        If revision_id is None all content is copied.
        """
        revision_id = osutils.safe_revision_id(revision_id)
        # fast path same-url fetch operations
        if self.has_same_location(source):
            # check that last_revision is in 'from' and then return a
            # no-operation.
            if (revision_id is not None and
                not _mod_revision.is_null(revision_id)):
                self.get_revision(revision_id)
            return 0, []
        inter = InterRepository.get(source, self)
        try:
            return inter.fetch(revision_id=revision_id, pb=pb)
        except NotImplementedError:
            raise errors.IncompatibleRepositories(source, self)

    def create_bundle(self, target, base, fileobj, format=None):
        return serializer.write_bundle(self, target, base, fileobj, format)

    def get_commit_builder(self, branch, parents, config, timestamp=None,
                           timezone=None, committer=None, revprops=None,
                           revision_id=None):
        """Obtain a CommitBuilder for this repository.
        
        :param branch: Branch to commit to.
        :param parents: Revision ids of the parents of the new revision.
        :param config: Configuration to use.
        :param timestamp: Optional timestamp recorded for commit.
        :param timezone: Optional timezone for timestamp.
        :param committer: Optional committer to set for commit.
        :param revprops: Optional dictionary of revision properties.
        :param revision_id: Optional revision id.
        """
        revision_id = osutils.safe_revision_id(revision_id)
<<<<<<< HEAD
        result = self.__class__._commit_builder_class(self, parents, config,
=======
        result = self._commit_builder_class(self, parents, config,
>>>>>>> 9e74fb18
            timestamp, timezone, committer, revprops, revision_id)
        self.start_write_group()
        return result

    def unlock(self):
        if (self.control_files._lock_count == 1 and
            self.control_files._lock_mode == 'w'):
            if self._write_group is not None:
                raise errors.BzrError(
                    'Must end write groups before releasing write locks.')
        self.control_files.unlock()

    @needs_read_lock
    def clone(self, a_bzrdir, revision_id=None):
        """Clone this repository into a_bzrdir using the current format.

        Currently no check is made that the format of this repository and
        the bzrdir format are compatible. FIXME RBC 20060201.

        :return: The newly created destination repository.
        """
        # TODO: deprecate after 0.16; cloning this with all its settings is
        # probably not very useful -- mbp 20070423
        dest_repo = self._create_sprouting_repo(a_bzrdir, shared=self.is_shared())
        self.copy_content_into(dest_repo, revision_id)
        return dest_repo

    def start_write_group(self):
        """Start a write group in the repository.

        Write groups are used by repositories which do not have a 1:1 mapping
        between file ids and backend store to manage the insertion of data from
        both fetch and commit operations.

        A write lock is required around the start_write_group/commit_write_group
        for the support of lock-requiring repository formats.

        One can only insert data into a repository inside a write group.

        :return: None.
        """
        if not self.is_locked() or self.control_files._lock_mode != 'w':
            raise errors.NotWriteLocked(self)
        if self._write_group:
            raise errors.BzrError('already in a write group')
        self._start_write_group()
        # so we can detect unlock/relock - the write group is now entered.
        self._write_group = self.get_transaction()

    @needs_write_lock
    def call_in_write_group(self, fn, *args, **kwargs):
        """Call a callable within a write group.

        On error the write group is aborted and on success it is commited.

        This method may not be called if the repository is already in a 
        write group.

        This can be used for testing methods normally used within a larger 
        write group.
        """
        self.start_write_group()
        try:
            result = fn(*args, **kwargs)
        except:
            self.abort_write_group()
            raise
        self.commit_write_group()
        return result

    def _start_write_group(self):
        """Template method for per-repository write group startup.
        
        This is called before the write group is considered to be 
        entered.
        """

    @needs_read_lock
    def sprout(self, to_bzrdir, revision_id=None):
        """Create a descendent repository for new development.

        Unlike clone, this does not copy the settings of the repository.
        """
        dest_repo = self._create_sprouting_repo(to_bzrdir, shared=False)
        dest_repo.fetch(self, revision_id=revision_id)
        return dest_repo

    def _create_sprouting_repo(self, a_bzrdir, shared):
        if not isinstance(a_bzrdir._format, self.bzrdir._format.__class__):
            # use target default format.
            dest_repo = a_bzrdir.create_repository()
        else:
            # Most control formats need the repository to be specifically
            # created, but on some old all-in-one formats it's not needed
            try:
                dest_repo = self._format.initialize(a_bzrdir, shared=shared)
            except errors.UninitializableFormat:
                dest_repo = a_bzrdir.open_repository()
        return dest_repo

    @needs_read_lock
    def has_revision(self, revision_id):
        """True if this repository has a copy of the revision."""
        if 'evil' in debug.debug_flags:
            mutter_callsite(3, "has_revision is a LBYL symptom.")
        revision_id = osutils.safe_revision_id(revision_id)
        return self._revision_store.has_revision_id(revision_id,
                                                    self.get_transaction())

    @needs_read_lock
    def get_revision_reconcile(self, revision_id):
        """'reconcile' helper routine that allows access to a revision always.
        
        This variant of get_revision does not cross check the weave graph
        against the revision one as get_revision does: but it should only
        be used by reconcile, or reconcile-alike commands that are correcting
        or testing the revision graph.
        """
        if not revision_id or not isinstance(revision_id, basestring):
            raise errors.InvalidRevisionId(revision_id=revision_id,
                                           branch=self)
        return self.get_revisions([revision_id])[0]

    @needs_read_lock
    def get_revisions(self, revision_ids):
        revision_ids = [osutils.safe_revision_id(r) for r in revision_ids]
        revs = self._revision_store.get_revisions(revision_ids,
                                                  self.get_transaction())
        for rev in revs:
            assert not isinstance(rev.revision_id, unicode)
            for parent_id in rev.parent_ids:
                assert not isinstance(parent_id, unicode)
        return revs

    @needs_read_lock
    def get_revision_xml(self, revision_id):
        # TODO: jam 20070210 This shouldn't be necessary since get_revision
        #       would have already do it.
        # TODO: jam 20070210 Just use _serializer.write_revision_to_string()
        revision_id = osutils.safe_revision_id(revision_id)
        rev = self.get_revision(revision_id)
        rev_tmp = StringIO()
        # the current serializer..
        self._revision_store._serializer.write_revision(rev, rev_tmp)
        rev_tmp.seek(0)
        return rev_tmp.getvalue()

    @needs_read_lock
    def get_revision(self, revision_id):
        """Return the Revision object for a named revision"""
        # TODO: jam 20070210 get_revision_reconcile should do this for us
        revision_id = osutils.safe_revision_id(revision_id)
        r = self.get_revision_reconcile(revision_id)
        # weave corruption can lead to absent revision markers that should be
        # present.
        # the following test is reasonably cheap (it needs a single weave read)
        # and the weave is cached in read transactions. In write transactions
        # it is not cached but typically we only read a small number of
        # revisions. For knits when they are introduced we will probably want
        # to ensure that caching write transactions are in use.
        inv = self.get_inventory_weave()
        self._check_revision_parents(r, inv)
        return r

    @needs_read_lock
    def get_deltas_for_revisions(self, revisions):
        """Produce a generator of revision deltas.
        
        Note that the input is a sequence of REVISIONS, not revision_ids.
        Trees will be held in memory until the generator exits.
        Each delta is relative to the revision's lefthand predecessor.
        """
        required_trees = set()
        for revision in revisions:
            required_trees.add(revision.revision_id)
            required_trees.update(revision.parent_ids[:1])
        trees = dict((t.get_revision_id(), t) for 
                     t in self.revision_trees(required_trees))
        for revision in revisions:
            if not revision.parent_ids:
                old_tree = self.revision_tree(None)
            else:
                old_tree = trees[revision.parent_ids[0]]
            yield trees[revision.revision_id].changes_from(old_tree)

    @needs_read_lock
    def get_revision_delta(self, revision_id):
        """Return the delta for one revision.

        The delta is relative to the left-hand predecessor of the
        revision.
        """
        r = self.get_revision(revision_id)
        return list(self.get_deltas_for_revisions([r]))[0]

    def _check_revision_parents(self, revision, inventory):
        """Private to Repository and Fetch.
        
        This checks the parentage of revision in an inventory weave for 
        consistency and is only applicable to inventory-weave-for-ancestry
        using repository formats & fetchers.
        """
        weave_parents = inventory.get_parents(revision.revision_id)
        weave_names = inventory.versions()
        for parent_id in revision.parent_ids:
            if parent_id in weave_names:
                # this parent must not be a ghost.
                if not parent_id in weave_parents:
                    # but it is a ghost
                    raise errors.CorruptRepository(self)

    @needs_write_lock
    def store_revision_signature(self, gpg_strategy, plaintext, revision_id):
        revision_id = osutils.safe_revision_id(revision_id)
        signature = gpg_strategy.sign(plaintext)
        self._revision_store.add_revision_signature_text(revision_id,
                                                         signature,
                                                         self.get_transaction())

    def _find_file_ids_from_xml_inventory_lines(self, line_iterator,
        revision_ids):
        """Helper routine for fileids_altered_by_revision_ids.

        This performs the translation of xml lines to revision ids.

        :param line_iterator: An iterator of lines
        :param revision_ids: The revision ids to filter for.
        :return: a dictionary mapping altered file-ids to an iterable of
        revision_ids. Each altered file-ids has the exact revision_ids that
        altered it listed explicitly.
        """
        result = {}

        # this code needs to read every new line in every inventory for the
        # inventories [revision_ids]. Seeing a line twice is ok. Seeing a line
        # not present in one of those inventories is unnecessary but not 
        # harmful because we are filtering by the revision id marker in the
        # inventory lines : we only select file ids altered in one of those  
        # revisions. We don't need to see all lines in the inventory because
        # only those added in an inventory in rev X can contain a revision=X
        # line.
        unescape_revid_cache = {}
        unescape_fileid_cache = {}

        # jam 20061218 In a big fetch, this handles hundreds of thousands
        # of lines, so it has had a lot of inlining and optimizing done.
        # Sorry that it is a little bit messy.
        # Move several functions to be local variables, since this is a long
        # running loop.
        search = self._file_ids_altered_regex.search
        unescape = _unescape_xml
        setdefault = result.setdefault
        for line in line_iterator:
            match = search(line)
            if match is None:
                continue
            # One call to match.group() returning multiple items is quite a
            # bit faster than 2 calls to match.group() each returning 1
            file_id, revision_id = match.group('file_id', 'revision_id')

            # Inlining the cache lookups helps a lot when you make 170,000
            # lines and 350k ids, versus 8.4 unique ids.
            # Using a cache helps in 2 ways:
            #   1) Avoids unnecessary decoding calls
            #   2) Re-uses cached strings, which helps in future set and
            #      equality checks.
            # (2) is enough that removing encoding entirely along with
            # the cache (so we are using plain strings) results in no
            # performance improvement.
            try:
                revision_id = unescape_revid_cache[revision_id]
            except KeyError:
                unescaped = unescape(revision_id)
                unescape_revid_cache[revision_id] = unescaped
                revision_id = unescaped

            if revision_id in revision_ids:
                try:
                    file_id = unescape_fileid_cache[file_id]
                except KeyError:
                    unescaped = unescape(file_id)
                    unescape_fileid_cache[file_id] = unescaped
                    file_id = unescaped
                setdefault(file_id, set()).add(revision_id)
        return result

    def fileids_altered_by_revision_ids(self, revision_ids):
        """Find the file ids and versions affected by revisions.

        :param revisions: an iterable containing revision ids.
        :return: a dictionary mapping altered file-ids to an iterable of
        revision_ids. Each altered file-ids has the exact revision_ids that
        altered it listed explicitly.
        """
        assert self._serializer.support_altered_by_hack, \
            ("fileids_altered_by_revision_ids only supported for branches " 
             "which store inventory as unnested xml, not on %r" % self)
        selected_revision_ids = set(osutils.safe_revision_id(r)
                                    for r in revision_ids)
        w = self.get_inventory_weave()
        pb = ui.ui_factory.nested_progress_bar()
        try:
            return self._find_file_ids_from_xml_inventory_lines(
                w.iter_lines_added_or_present_in_versions(
                    selected_revision_ids, pb=pb),
                selected_revision_ids)
        finally:
            pb.finished()

    def iter_files_bytes(self, desired_files):
        """Iterate through file versions.

        Files will not necessarily be returned in the order they occur in
        desired_files.  No specific order is guaranteed.

        Yields pairs of identifier, bytes_iterator.  identifier is an opaque
        value supplied by the caller as part of desired_files.  It should
        uniquely identify the file version in the caller's context.  (Examples:
        an index number or a TreeTransform trans_id.)

        bytes_iterator is an iterable of bytestrings for the file.  The
        kind of iterable and length of the bytestrings are unspecified, but for
        this implementation, it is a list of lines produced by
        VersionedFile.get_lines().

        :param desired_files: a list of (file_id, revision_id, identifier)
            triples
        """
        transaction = self.get_transaction()
        for file_id, revision_id, callable_data in desired_files:
            try:
                weave = self.weave_store.get_weave(file_id, transaction)
            except errors.NoSuchFile:
                raise errors.NoSuchIdInRepository(self, file_id)
            yield callable_data, weave.get_lines(revision_id)

    def item_keys_introduced_by(self, revision_ids, _files_pb=None):
        """Get an iterable listing the keys of all the data introduced by a set
        of revision IDs.

        The keys will be ordered so that the corresponding items can be safely
        fetched and inserted in that order.

        :returns: An iterable producing tuples of (knit-kind, file-id,
            versions).  knit-kind is one of 'file', 'inventory', 'signatures',
            'revisions'.  file-id is None unless knit-kind is 'file'.
        """
        # XXX: it's a bit weird to control the inventory weave caching in this
        # generator.  Ideally the caching would be done in fetch.py I think.  Or
        # maybe this generator should explicitly have the contract that it
        # should not be iterated until the previously yielded item has been
        # processed?
        inv_w = self.get_inventory_weave()
        inv_w.enable_cache()

        # file ids that changed
        file_ids = self.fileids_altered_by_revision_ids(revision_ids)
        count = 0
        num_file_ids = len(file_ids)
        for file_id, altered_versions in file_ids.iteritems():
            if _files_pb is not None:
                _files_pb.update("fetch texts", count, num_file_ids)
            count += 1
            yield ("file", file_id, altered_versions)
        # We're done with the files_pb.  Note that it finished by the caller,
        # just as it was created by the caller.
        del _files_pb

        # inventory
        yield ("inventory", None, revision_ids)
        inv_w.clear_cache()

        # signatures
        revisions_with_signatures = set()
        for rev_id in revision_ids:
            try:
                self.get_signature_text(rev_id)
            except errors.NoSuchRevision:
                # not signed.
                pass
            else:
                revisions_with_signatures.add(rev_id)
        yield ("signatures", None, revisions_with_signatures)

        # revisions
        yield ("revisions", None, revision_ids)

    @needs_read_lock
    def get_inventory_weave(self):
        return self.control_weaves.get_weave('inventory',
            self.get_transaction())

    @needs_read_lock
    def get_inventory(self, revision_id):
        """Get Inventory object by hash."""
        # TODO: jam 20070210 Technically we don't need to sanitize, since all
        #       called functions must sanitize.
        revision_id = osutils.safe_revision_id(revision_id)
        return self.deserialise_inventory(
            revision_id, self.get_inventory_xml(revision_id))

    def deserialise_inventory(self, revision_id, xml):
        """Transform the xml into an inventory object. 

        :param revision_id: The expected revision id of the inventory.
        :param xml: A serialised inventory.
        """
        revision_id = osutils.safe_revision_id(revision_id)
        result = self._serializer.read_inventory_from_string(xml)
        result.root.revision = revision_id
        return result

    def serialise_inventory(self, inv):
        return self._serializer.write_inventory_to_string(inv)

    def _serialise_inventory_to_lines(self, inv):
        return self._serializer.write_inventory_to_lines(inv)

    def get_serializer_format(self):
        return self._serializer.format_num

    @needs_read_lock
    def get_inventory_xml(self, revision_id):
        """Get inventory XML as a file object."""
        revision_id = osutils.safe_revision_id(revision_id)
        try:
            assert isinstance(revision_id, str), type(revision_id)
            iw = self.get_inventory_weave()
            return iw.get_text(revision_id)
        except IndexError:
            raise errors.HistoryMissing(self, 'inventory', revision_id)

    @needs_read_lock
    def get_inventory_sha1(self, revision_id):
        """Return the sha1 hash of the inventory entry
        """
        # TODO: jam 20070210 Shouldn't this be deprecated / removed?
        revision_id = osutils.safe_revision_id(revision_id)
        return self.get_revision(revision_id).inventory_sha1

    @needs_read_lock
    def get_revision_graph(self, revision_id=None):
        """Return a dictionary containing the revision graph.
        
        :param revision_id: The revision_id to get a graph from. If None, then
        the entire revision graph is returned. This is a deprecated mode of
        operation and will be removed in the future.
        :return: a dictionary of revision_id->revision_parents_list.
        """
        if 'evil' in debug.debug_flags:
            mutter_callsite(3,
                "get_revision_graph scales with size of history.")
        # special case NULL_REVISION
        if revision_id == _mod_revision.NULL_REVISION:
            return {}
        revision_id = osutils.safe_revision_id(revision_id)
        a_weave = self.get_inventory_weave()
        all_revisions = self._eliminate_revisions_not_present(
                                a_weave.versions())
        entire_graph = dict([(node, tuple(a_weave.get_parents(node))) for 
                             node in all_revisions])
        if revision_id is None:
            return entire_graph
        elif revision_id not in entire_graph:
            raise errors.NoSuchRevision(self, revision_id)
        else:
            # add what can be reached from revision_id
            result = {}
            pending = set([revision_id])
            while len(pending) > 0:
                node = pending.pop()
                result[node] = entire_graph[node]
                for revision_id in result[node]:
                    if revision_id not in result:
                        pending.add(revision_id)
            return result

    @needs_read_lock
    def get_revision_graph_with_ghosts(self, revision_ids=None):
        """Return a graph of the revisions with ghosts marked as applicable.

        :param revision_ids: an iterable of revisions to graph or None for all.
        :return: a Graph object with the graph reachable from revision_ids.
        """
        if 'evil' in debug.debug_flags:
            mutter_callsite(3,
                "get_revision_graph_with_ghosts scales with size of history.")
        result = deprecated_graph.Graph()
        if not revision_ids:
            pending = set(self.all_revision_ids())
            required = set([])
        else:
            pending = set(osutils.safe_revision_id(r) for r in revision_ids)
            # special case NULL_REVISION
            if _mod_revision.NULL_REVISION in pending:
                pending.remove(_mod_revision.NULL_REVISION)
            required = set(pending)
        done = set([])
        while len(pending):
            revision_id = pending.pop()
            try:
                rev = self.get_revision(revision_id)
            except errors.NoSuchRevision:
                if revision_id in required:
                    raise
                # a ghost
                result.add_ghost(revision_id)
                continue
            for parent_id in rev.parent_ids:
                # is this queued or done ?
                if (parent_id not in pending and
                    parent_id not in done):
                    # no, queue it.
                    pending.add(parent_id)
            result.add_node(revision_id, rev.parent_ids)
            done.add(revision_id)
        return result

    def _get_history_vf(self):
        """Get a versionedfile whose history graph reflects all revisions.

        For weave repositories, this is the inventory weave.
        """
        return self.get_inventory_weave()

    def iter_reverse_revision_history(self, revision_id):
        """Iterate backwards through revision ids in the lefthand history

        :param revision_id: The revision id to start with.  All its lefthand
            ancestors will be traversed.
        """
        revision_id = osutils.safe_revision_id(revision_id)
        if revision_id in (None, _mod_revision.NULL_REVISION):
            return
        next_id = revision_id
        versionedfile = self._get_history_vf()
        while True:
            yield next_id
            parents = versionedfile.get_parents(next_id)
            if len(parents) == 0:
                return
            else:
                next_id = parents[0]

    @needs_read_lock
    def get_revision_inventory(self, revision_id):
        """Return inventory of a past revision."""
        # TODO: Unify this with get_inventory()
        # bzr 0.0.6 and later imposes the constraint that the inventory_id
        # must be the same as its revision, so this is trivial.
        if revision_id is None:
            # This does not make sense: if there is no revision,
            # then it is the current tree inventory surely ?!
            # and thus get_root_id() is something that looks at the last
            # commit on the branch, and the get_root_id is an inventory check.
            raise NotImplementedError
            # return Inventory(self.get_root_id())
        else:
            return self.get_inventory(revision_id)

    @needs_read_lock
    def is_shared(self):
        """Return True if this repository is flagged as a shared repository."""
        raise NotImplementedError(self.is_shared)

    @needs_write_lock
    def reconcile(self, other=None, thorough=False):
        """Reconcile this repository."""
        from bzrlib.reconcile import RepoReconciler
        reconciler = RepoReconciler(self, thorough=thorough)
        reconciler.reconcile()
        return reconciler

    def _refresh_data(self):
        """Helper called from lock_* to ensure coherency with disk.

        The default implementation does nothing; it is however possible
        for repositories to maintain loaded indices across multiple locks
        by checking inside their implementation of this method to see
        whether their indices are still valid. This depends of course on
        the disk format being validatable in this manner.
        """

    @needs_read_lock
    def revision_tree(self, revision_id):
        """Return Tree for a revision on this branch.

        `revision_id` may be None for the empty tree revision.
        """
        # TODO: refactor this to use an existing revision object
        # so we don't need to read it in twice.
        if revision_id is None or revision_id == _mod_revision.NULL_REVISION:
            return RevisionTree(self, Inventory(root_id=None), 
                                _mod_revision.NULL_REVISION)
        else:
            revision_id = osutils.safe_revision_id(revision_id)
            inv = self.get_revision_inventory(revision_id)
            return RevisionTree(self, inv, revision_id)

    @needs_read_lock
    def revision_trees(self, revision_ids):
        """Return Tree for a revision on this branch.

        `revision_id` may not be None or 'null:'"""
        assert None not in revision_ids
        assert _mod_revision.NULL_REVISION not in revision_ids
        texts = self.get_inventory_weave().get_texts(revision_ids)
        for text, revision_id in zip(texts, revision_ids):
            inv = self.deserialise_inventory(revision_id, text)
            yield RevisionTree(self, inv, revision_id)

    @needs_read_lock
    def get_ancestry(self, revision_id, topo_sorted=True):
        """Return a list of revision-ids integrated by a revision.

        The first element of the list is always None, indicating the origin 
        revision.  This might change when we have history horizons, or 
        perhaps we should have a new API.
        
        This is topologically sorted.
        """
        if _mod_revision.is_null(revision_id):
            return [None]
        revision_id = osutils.safe_revision_id(revision_id)
        if not self.has_revision(revision_id):
            raise errors.NoSuchRevision(self, revision_id)
        w = self.get_inventory_weave()
        candidates = w.get_ancestry(revision_id, topo_sorted)
        return [None] + candidates # self._eliminate_revisions_not_present(candidates)

    def pack(self):
        """Compress the data within the repository.

        This operation only makes sense for some repository types. For other
        types it should be a no-op that just returns.

        This stub method does not require a lock, but subclasses should use
        @needs_write_lock as this is a long running call its reasonable to 
        implicitly lock for the user.
        """

    @needs_read_lock
    def print_file(self, file, revision_id):
        """Print `file` to stdout.
        
        FIXME RBC 20060125 as John Meinel points out this is a bad api
        - it writes to stdout, it assumes that that is valid etc. Fix
        by creating a new more flexible convenience function.
        """
        revision_id = osutils.safe_revision_id(revision_id)
        tree = self.revision_tree(revision_id)
        # use inventory as it was in that revision
        file_id = tree.inventory.path2id(file)
        if not file_id:
            # TODO: jam 20060427 Write a test for this code path
            #       it had a bug in it, and was raising the wrong
            #       exception.
            raise errors.BzrError("%r is not present in revision %s" % (file, revision_id))
        tree.print_file(file_id)

    def get_transaction(self):
        return self.control_files.get_transaction()

    def revision_parents(self, revision_id):
        revision_id = osutils.safe_revision_id(revision_id)
        return self.get_inventory_weave().parent_names(revision_id)

    def get_parents(self, revision_ids):
        """See StackedParentsProvider.get_parents"""
        parents_list = []
        for revision_id in revision_ids:
            if revision_id == _mod_revision.NULL_REVISION:
                parents = []
            else:
                try:
                    parents = self.get_revision(revision_id).parent_ids
                except errors.NoSuchRevision:
                    parents = None
                else:
                    if len(parents) == 0:
                        parents = [_mod_revision.NULL_REVISION]
            parents_list.append(parents)
        return parents_list

    def _make_parents_provider(self):
        return self

    def get_graph(self, other_repository=None):
        """Return the graph walker for this repository format"""
        parents_provider = self._make_parents_provider()
        if (other_repository is not None and
            other_repository.bzrdir.transport.base !=
            self.bzrdir.transport.base):
            parents_provider = graph._StackedParentsProvider(
                [parents_provider, other_repository._make_parents_provider()])
        return graph.Graph(parents_provider)

    @needs_write_lock
    def set_make_working_trees(self, new_value):
        """Set the policy flag for making working trees when creating branches.

        This only applies to branches that use this repository.

        The default is 'True'.
        :param new_value: True to restore the default, False to disable making
                          working trees.
        """
        raise NotImplementedError(self.set_make_working_trees)
    
    def make_working_trees(self):
        """Returns the policy for making working trees on new branches."""
        raise NotImplementedError(self.make_working_trees)

    @needs_write_lock
    def sign_revision(self, revision_id, gpg_strategy):
        revision_id = osutils.safe_revision_id(revision_id)
        plaintext = Testament.from_revision(self, revision_id).as_short_text()
        self.store_revision_signature(gpg_strategy, plaintext, revision_id)

    @needs_read_lock
    def has_signature_for_revision_id(self, revision_id):
        """Query for a revision signature for revision_id in the repository."""
        revision_id = osutils.safe_revision_id(revision_id)
        return self._revision_store.has_signature(revision_id,
                                                  self.get_transaction())

    @needs_read_lock
    def get_signature_text(self, revision_id):
        """Return the text for a signature."""
        revision_id = osutils.safe_revision_id(revision_id)
        return self._revision_store.get_signature_text(revision_id,
                                                       self.get_transaction())

    @needs_read_lock
    def check(self, revision_ids):
        """Check consistency of all history of given revision_ids.

        Different repository implementations should override _check().

        :param revision_ids: A non-empty list of revision_ids whose ancestry
             will be checked.  Typically the last revision_id of a branch.
        """
        if not revision_ids:
            raise ValueError("revision_ids must be non-empty in %s.check" 
                    % (self,))
        revision_ids = [osutils.safe_revision_id(r) for r in revision_ids]
        return self._check(revision_ids)

    def _check(self, revision_ids):
        result = check.Check(self)
        result.check()
        return result

    def _warn_if_deprecated(self):
        global _deprecation_warning_done
        if _deprecation_warning_done:
            return
        _deprecation_warning_done = True
        warning("Format %s for %s is deprecated - please use 'bzr upgrade' to get better performance"
                % (self._format, self.bzrdir.transport.base))

    def supports_rich_root(self):
        return self._format.rich_root_data

    def _check_ascii_revisionid(self, revision_id, method):
        """Private helper for ascii-only repositories."""
        # weave repositories refuse to store revisionids that are non-ascii.
        if revision_id is not None:
            # weaves require ascii revision ids.
            if isinstance(revision_id, unicode):
                try:
                    revision_id.encode('ascii')
                except UnicodeEncodeError:
                    raise errors.NonAsciiRevisionId(method, self)
            else:
                try:
                    revision_id.decode('ascii')
                except UnicodeDecodeError:
                    raise errors.NonAsciiRevisionId(method, self)



# remove these delegates a while after bzr 0.15
def __make_delegated(name, from_module):
    def _deprecated_repository_forwarder():
        symbol_versioning.warn('%s moved to %s in bzr 0.15'
            % (name, from_module),
            DeprecationWarning,
            stacklevel=2)
        m = __import__(from_module, globals(), locals(), [name])
        try:
            return getattr(m, name)
        except AttributeError:
            raise AttributeError('module %s has no name %s'
                    % (m, name))
    globals()[name] = _deprecated_repository_forwarder

for _name in [
        'AllInOneRepository',
        'WeaveMetaDirRepository',
        'PreSplitOutRepositoryFormat',
        'RepositoryFormat4',
        'RepositoryFormat5',
        'RepositoryFormat6',
        'RepositoryFormat7',
        ]:
    __make_delegated(_name, 'bzrlib.repofmt.weaverepo')

for _name in [
        'KnitRepository',
        'RepositoryFormatKnit',
        'RepositoryFormatKnit1',
        ]:
    __make_delegated(_name, 'bzrlib.repofmt.knitrepo')


def install_revision(repository, rev, revision_tree):
    """Install all revision data into a repository."""
    repository.start_write_group()
    try:
        _install_revision(repository, rev, revision_tree)
    except:
        repository.abort_write_group()
        raise
    else:
        repository.commit_write_group()


def _install_revision(repository, rev, revision_tree):
    """Install all revision data into a repository."""
    present_parents = []
    parent_trees = {}
    for p_id in rev.parent_ids:
        if repository.has_revision(p_id):
            present_parents.append(p_id)
            parent_trees[p_id] = repository.revision_tree(p_id)
        else:
            parent_trees[p_id] = repository.revision_tree(None)

    inv = revision_tree.inventory
    entries = inv.iter_entries()
    # backwards compatibility hack: skip the root id.
    if not repository.supports_rich_root():
        path, root = entries.next()
        if root.revision != rev.revision_id:
            raise errors.IncompatibleRevision(repr(repository))
    # Add the texts that are not already present
    for path, ie in entries:
        w = repository.weave_store.get_weave_or_empty(ie.file_id,
                repository.get_transaction())
        if ie.revision not in w:
            text_parents = []
            # FIXME: TODO: The following loop *may* be overlapping/duplicate
            # with InventoryEntry.find_previous_heads(). if it is, then there
            # is a latent bug here where the parents may have ancestors of each
            # other. RBC, AB
            for revision, tree in parent_trees.iteritems():
                if ie.file_id not in tree:
                    continue
                parent_id = tree.inventory[ie.file_id].revision
                if parent_id in text_parents:
                    continue
                text_parents.append(parent_id)
                    
            vfile = repository.weave_store.get_weave_or_empty(ie.file_id, 
                repository.get_transaction())
            lines = revision_tree.get_file(ie.file_id).readlines()
            vfile.add_lines(rev.revision_id, text_parents, lines)
    try:
        # install the inventory
        repository.add_inventory(rev.revision_id, inv, present_parents)
    except errors.RevisionAlreadyPresent:
        pass
    repository.add_revision(rev.revision_id, rev, inv)


class MetaDirRepository(Repository):
    """Repositories in the new meta-dir layout."""

    def __init__(self, _format, a_bzrdir, control_files, _revision_store, control_store, text_store):
        super(MetaDirRepository, self).__init__(_format,
                                                a_bzrdir,
                                                control_files,
                                                _revision_store,
                                                control_store,
                                                text_store)
        dir_mode = self.control_files._dir_mode
        file_mode = self.control_files._file_mode

    @needs_read_lock
    def is_shared(self):
        """Return True if this repository is flagged as a shared repository."""
        return self.control_files._transport.has('shared-storage')

    @needs_write_lock
    def set_make_working_trees(self, new_value):
        """Set the policy flag for making working trees when creating branches.

        This only applies to branches that use this repository.

        The default is 'True'.
        :param new_value: True to restore the default, False to disable making
                          working trees.
        """
        if new_value:
            try:
                self.control_files._transport.delete('no-working-trees')
            except errors.NoSuchFile:
                pass
        else:
            self.control_files.put_utf8('no-working-trees', '')
    
    def make_working_trees(self):
        """Returns the policy for making working trees on new branches."""
        return not self.control_files._transport.has('no-working-trees')


class RepositoryFormatRegistry(registry.Registry):
    """Registry of RepositoryFormats.
    """

    def get(self, format_string):
        r = registry.Registry.get(self, format_string)
        if callable(r):
            r = r()
        return r
    

format_registry = RepositoryFormatRegistry()
"""Registry of formats, indexed by their identifying format string.

This can contain either format instances themselves, or classes/factories that
can be called to obtain one.
"""


#####################################################################
# Repository Formats

class RepositoryFormat(object):
    """A repository format.

    Formats provide three things:
     * An initialization routine to construct repository data on disk.
     * a format string which is used when the BzrDir supports versioned
       children.
     * an open routine which returns a Repository instance.

    Formats are placed in an dict by their format string for reference 
    during opening. These should be subclasses of RepositoryFormat
    for consistency.

    Once a format is deprecated, just deprecate the initialize and open
    methods on the format class. Do not deprecate the object, as the 
    object will be created every system load.

    Common instance attributes:
    _matchingbzrdir - the bzrdir format that the repository format was
    originally written to work with. This can be used if manually
    constructing a bzrdir and repository, or more commonly for test suite
    parameterisation.
    """

    def __str__(self):
        return "<%s>" % self.__class__.__name__

    def __eq__(self, other):
        # format objects are generally stateless
        return isinstance(other, self.__class__)

    def __ne__(self, other):
        return not self == other

    @classmethod
    def find_format(klass, a_bzrdir):
        """Return the format for the repository object in a_bzrdir.
        
        This is used by bzr native formats that have a "format" file in
        the repository.  Other methods may be used by different types of 
        control directory.
        """
        try:
            transport = a_bzrdir.get_repository_transport(None)
            format_string = transport.get("format").read()
            return format_registry.get(format_string)
        except errors.NoSuchFile:
            raise errors.NoRepositoryPresent(a_bzrdir)
        except KeyError:
            raise errors.UnknownFormatError(format=format_string)

    @classmethod
    def register_format(klass, format):
        format_registry.register(format.get_format_string(), format)

    @classmethod
    def unregister_format(klass, format):
        format_registry.remove(format.get_format_string())
    
    @classmethod
    def get_default_format(klass):
        """Return the current default format."""
        from bzrlib import bzrdir
        return bzrdir.format_registry.make_bzrdir('default').repository_format

    def _get_control_store(self, repo_transport, control_files):
        """Return the control store for this repository."""
        raise NotImplementedError(self._get_control_store)

    def get_format_string(self):
        """Return the ASCII format string that identifies this format.
        
        Note that in pre format ?? repositories the format string is 
        not permitted nor written to disk.
        """
        raise NotImplementedError(self.get_format_string)

    def get_format_description(self):
        """Return the short description for this format."""
        raise NotImplementedError(self.get_format_description)

    def _get_revision_store(self, repo_transport, control_files):
        """Return the revision store object for this a_bzrdir."""
        raise NotImplementedError(self._get_revision_store)

    def _get_text_rev_store(self,
                            transport,
                            control_files,
                            name,
                            compressed=True,
                            prefixed=False,
                            serializer=None):
        """Common logic for getting a revision store for a repository.
        
        see self._get_revision_store for the subclass-overridable method to 
        get the store for a repository.
        """
        from bzrlib.store.revision.text import TextRevisionStore
        dir_mode = control_files._dir_mode
        file_mode = control_files._file_mode
        text_store = TextStore(transport.clone(name),
                              prefixed=prefixed,
                              compressed=compressed,
                              dir_mode=dir_mode,
                              file_mode=file_mode)
        _revision_store = TextRevisionStore(text_store, serializer)
        return _revision_store

    # TODO: this shouldn't be in the base class, it's specific to things that
    # use weaves or knits -- mbp 20070207
    def _get_versioned_file_store(self,
                                  name,
                                  transport,
                                  control_files,
                                  prefixed=True,
                                  versionedfile_class=None,
                                  versionedfile_kwargs={},
                                  escaped=False):
        if versionedfile_class is None:
            versionedfile_class = self._versionedfile_class
        weave_transport = control_files._transport.clone(name)
        dir_mode = control_files._dir_mode
        file_mode = control_files._file_mode
        return VersionedFileStore(weave_transport, prefixed=prefixed,
                                  dir_mode=dir_mode,
                                  file_mode=file_mode,
                                  versionedfile_class=versionedfile_class,
                                  versionedfile_kwargs=versionedfile_kwargs,
                                  escaped=escaped)

    def initialize(self, a_bzrdir, shared=False):
        """Initialize a repository of this format in a_bzrdir.

        :param a_bzrdir: The bzrdir to put the new repository in it.
        :param shared: The repository should be initialized as a sharable one.
        :returns: The new repository object.
        
        This may raise UninitializableFormat if shared repository are not
        compatible the a_bzrdir.
        """
        raise NotImplementedError(self.initialize)

    def is_supported(self):
        """Is this format supported?

        Supported formats must be initializable and openable.
        Unsupported formats may not support initialization or committing or 
        some other features depending on the reason for not being supported.
        """
        return True

    def check_conversion_target(self, target_format):
        raise NotImplementedError(self.check_conversion_target)

    def open(self, a_bzrdir, _found=False):
        """Return an instance of this format for the bzrdir a_bzrdir.
        
        _found is a private parameter, do not use it.
        """
        raise NotImplementedError(self.open)


class MetaDirRepositoryFormat(RepositoryFormat):
    """Common base class for the new repositories using the metadir layout."""

    rich_root_data = False
    supports_tree_reference = False
    _matchingbzrdir = bzrdir.BzrDirMetaFormat1()

    def __init__(self):
        super(MetaDirRepositoryFormat, self).__init__()

    def _create_control_files(self, a_bzrdir):
        """Create the required files and the initial control_files object."""
        # FIXME: RBC 20060125 don't peek under the covers
        # NB: no need to escape relative paths that are url safe.
        repository_transport = a_bzrdir.get_repository_transport(self)
        control_files = lockable_files.LockableFiles(repository_transport,
                                'lock', lockdir.LockDir)
        control_files.create_lock()
        return control_files

    def _upload_blank_content(self, a_bzrdir, dirs, files, utf8_files, shared):
        """Upload the initial blank content."""
        control_files = self._create_control_files(a_bzrdir)
        control_files.lock_write()
        try:
            control_files._transport.mkdir_multi(dirs,
                    mode=control_files._dir_mode)
            for file, content in files:
                control_files.put(file, content)
            for file, content in utf8_files:
                control_files.put_utf8(file, content)
            if shared == True:
                control_files.put_utf8('shared-storage', '')
        finally:
            control_files.unlock()


# formats which have no format string are not discoverable
# and not independently creatable, so are not registered.  They're 
# all in bzrlib.repofmt.weaverepo now.  When an instance of one of these is
# needed, it's constructed directly by the BzrDir.  Non-native formats where
# the repository is not separately opened are similar.

format_registry.register_lazy(
    'Bazaar-NG Repository format 7',
    'bzrlib.repofmt.weaverepo',
    'RepositoryFormat7'
    )

# KEEP in sync with bzrdir.format_registry default, which controls the overall
# default control directory format
format_registry.register_lazy(
    'Bazaar-NG Knit Repository Format 1',
    'bzrlib.repofmt.knitrepo',
    'RepositoryFormatKnit1',
    )
format_registry.default_key = 'Bazaar-NG Knit Repository Format 1'

format_registry.register_lazy(
    'Bazaar Knit Repository Format 3 (bzr 0.15)\n',
    'bzrlib.repofmt.knitrepo',
    'RepositoryFormatKnit3',
    )

# Experimental formats. These make no guarantee about data stability.
# There is one format for pre-subtrees, and one for post-subtrees to
# allow ease of testing.
format_registry.register_lazy(
    'Bazaar Experimental no-subtrees\n',
    'bzrlib.repofmt.pack_repo',
    'RepositoryFormatGraphKnit1',
    )
format_registry.register_lazy(
    'Bazaar Experimental subtrees\n',
    'bzrlib.repofmt.pack_repo',
    'RepositoryFormatGraphKnit3',
    )


class InterRepository(InterObject):
    """This class represents operations taking place between two repositories.

    Its instances have methods like copy_content and fetch, and contain
    references to the source and target repositories these operations can be 
    carried out on.

    Often we will provide convenience methods on 'repository' which carry out
    operations with another repository - they will always forward to
    InterRepository.get(other).method_name(parameters).
    """

    _optimisers = []
    """The available optimised InterRepository types."""

    def copy_content(self, revision_id=None):
        raise NotImplementedError(self.copy_content)

    def fetch(self, revision_id=None, pb=None):
        """Fetch the content required to construct revision_id.

        The content is copied from self.source to self.target.

        :param revision_id: if None all content is copied, if NULL_REVISION no
                            content is copied.
        :param pb: optional progress bar to use for progress reports. If not
                   provided a default one will be created.

        Returns the copied revision count and the failed revisions in a tuple:
        (copied, failures).
        """
        raise NotImplementedError(self.fetch)
   
    @needs_read_lock
    def missing_revision_ids(self, revision_id=None):
        """Return the revision ids that source has that target does not.
        
        These are returned in topological order.

        :param revision_id: only return revision ids included by this
                            revision_id.
        """
        # generic, possibly worst case, slow code path.
        target_ids = set(self.target.all_revision_ids())
        if revision_id is not None:
            # TODO: jam 20070210 InterRepository is internal enough that it
            #       should assume revision_ids are already utf-8
            revision_id = osutils.safe_revision_id(revision_id)
            source_ids = self.source.get_ancestry(revision_id)
            assert source_ids[0] is None
            source_ids.pop(0)
        else:
            source_ids = self.source.all_revision_ids()
        result_set = set(source_ids).difference(target_ids)
        # this may look like a no-op: its not. It preserves the ordering
        # other_ids had while only returning the members from other_ids
        # that we've decided we need.
        return [rev_id for rev_id in source_ids if rev_id in result_set]

    @staticmethod
    def _same_model(source, target):
        """True if source and target have the same data representation."""
        if source.supports_rich_root() != target.supports_rich_root():
            return False
        if source._serializer != target._serializer:
            return False
        return True


class InterSameDataRepository(InterRepository):
    """Code for converting between repositories that represent the same data.
    
    Data format and model must match for this to work.
    """

    @classmethod
    def _get_repo_format_to_test(self):
        """Repository format for testing with.
        
        InterSameData can pull from subtree to subtree and from non-subtree to
        non-subtree, so we test this with the richest repository format.
        """
        from bzrlib.repofmt import knitrepo
        return knitrepo.RepositoryFormatKnit3()

    @staticmethod
    def is_compatible(source, target):
        return InterRepository._same_model(source, target)

    @needs_write_lock
    def copy_content(self, revision_id=None):
        """Make a complete copy of the content in self into destination.

        This copies both the repository's revision data, and configuration information
        such as the make_working_trees setting.
        
        This is a destructive operation! Do not use it on existing 
        repositories.

        :param revision_id: Only copy the content needed to construct
                            revision_id and its parents.
        """
        try:
            self.target.set_make_working_trees(self.source.make_working_trees())
        except NotImplementedError:
            pass
        # TODO: jam 20070210 This is fairly internal, so we should probably
        #       just assert that revision_id is not unicode.
        revision_id = osutils.safe_revision_id(revision_id)
        # but don't bother fetching if we have the needed data now.
        if (revision_id not in (None, _mod_revision.NULL_REVISION) and 
            self.target.has_revision(revision_id)):
            return
        self.target.fetch(self.source, revision_id=revision_id)

    @needs_write_lock
    def fetch(self, revision_id=None, pb=None):
        """See InterRepository.fetch()."""
        from bzrlib.fetch import GenericRepoFetcher
        mutter("Using fetch logic to copy between %s(%s) and %s(%s)",
               self.source, self.source._format, self.target, 
               self.target._format)
        # TODO: jam 20070210 This should be an assert, not a translate
        revision_id = osutils.safe_revision_id(revision_id)
        f = GenericRepoFetcher(to_repository=self.target,
                               from_repository=self.source,
                               last_revision=revision_id,
                               pb=pb)
        return f.count_copied, f.failed_revisions


class InterWeaveRepo(InterSameDataRepository):
    """Optimised code paths between Weave based repositories."""

    @classmethod
    def _get_repo_format_to_test(self):
        from bzrlib.repofmt import weaverepo
        return weaverepo.RepositoryFormat7()

    @staticmethod
    def is_compatible(source, target):
        """Be compatible with known Weave formats.
        
        We don't test for the stores being of specific types because that
        could lead to confusing results, and there is no need to be 
        overly general.
        """
        from bzrlib.repofmt.weaverepo import (
                RepositoryFormat5,
                RepositoryFormat6,
                RepositoryFormat7,
                )
        try:
            return (isinstance(source._format, (RepositoryFormat5,
                                                RepositoryFormat6,
                                                RepositoryFormat7)) and
                    isinstance(target._format, (RepositoryFormat5,
                                                RepositoryFormat6,
                                                RepositoryFormat7)))
        except AttributeError:
            return False
    
    @needs_write_lock
    def copy_content(self, revision_id=None):
        """See InterRepository.copy_content()."""
        # weave specific optimised path:
        # TODO: jam 20070210 Internal, should be an assert, not translate
        revision_id = osutils.safe_revision_id(revision_id)
        try:
            self.target.set_make_working_trees(self.source.make_working_trees())
        except NotImplementedError:
            pass
        # FIXME do not peek!
        if self.source.control_files._transport.listable():
            pb = ui.ui_factory.nested_progress_bar()
            try:
                self.target.weave_store.copy_all_ids(
                    self.source.weave_store,
                    pb=pb,
                    from_transaction=self.source.get_transaction(),
                    to_transaction=self.target.get_transaction())
                pb.update('copying inventory', 0, 1)
                self.target.control_weaves.copy_multi(
                    self.source.control_weaves, ['inventory'],
                    from_transaction=self.source.get_transaction(),
                    to_transaction=self.target.get_transaction())
                self.target._revision_store.text_store.copy_all_ids(
                    self.source._revision_store.text_store,
                    pb=pb)
            finally:
                pb.finished()
        else:
            self.target.fetch(self.source, revision_id=revision_id)

    @needs_write_lock
    def fetch(self, revision_id=None, pb=None):
        """See InterRepository.fetch()."""
        from bzrlib.fetch import GenericRepoFetcher
        mutter("Using fetch logic to copy between %s(%s) and %s(%s)",
               self.source, self.source._format, self.target, self.target._format)
        # TODO: jam 20070210 This should be an assert, not a translate
        revision_id = osutils.safe_revision_id(revision_id)
        f = GenericRepoFetcher(to_repository=self.target,
                               from_repository=self.source,
                               last_revision=revision_id,
                               pb=pb)
        return f.count_copied, f.failed_revisions

    @needs_read_lock
    def missing_revision_ids(self, revision_id=None):
        """See InterRepository.missing_revision_ids()."""
        # we want all revisions to satisfy revision_id in source.
        # but we don't want to stat every file here and there.
        # we want then, all revisions other needs to satisfy revision_id 
        # checked, but not those that we have locally.
        # so the first thing is to get a subset of the revisions to 
        # satisfy revision_id in source, and then eliminate those that
        # we do already have. 
        # this is slow on high latency connection to self, but as as this
        # disk format scales terribly for push anyway due to rewriting 
        # inventory.weave, this is considered acceptable.
        # - RBC 20060209
        if revision_id is not None:
            source_ids = self.source.get_ancestry(revision_id)
            assert source_ids[0] is None
            source_ids.pop(0)
        else:
            source_ids = self.source._all_possible_ids()
        source_ids_set = set(source_ids)
        # source_ids is the worst possible case we may need to pull.
        # now we want to filter source_ids against what we actually
        # have in target, but don't try to check for existence where we know
        # we do not have a revision as that would be pointless.
        target_ids = set(self.target._all_possible_ids())
        possibly_present_revisions = target_ids.intersection(source_ids_set)
        actually_present_revisions = set(self.target._eliminate_revisions_not_present(possibly_present_revisions))
        required_revisions = source_ids_set.difference(actually_present_revisions)
        required_topo_revisions = [rev_id for rev_id in source_ids if rev_id in required_revisions]
        if revision_id is not None:
            # we used get_ancestry to determine source_ids then we are assured all
            # revisions referenced are present as they are installed in topological order.
            # and the tip revision was validated by get_ancestry.
            return required_topo_revisions
        else:
            # if we just grabbed the possibly available ids, then 
            # we only have an estimate of whats available and need to validate
            # that against the revision records.
            return self.source._eliminate_revisions_not_present(required_topo_revisions)


class InterKnitRepo(InterSameDataRepository):
    """Optimised code paths between Knit based repositories."""

    @classmethod
    def _get_repo_format_to_test(self):
        from bzrlib.repofmt import knitrepo
        return knitrepo.RepositoryFormatKnit1()

    @staticmethod
    def is_compatible(source, target):
        """Be compatible with known Knit formats.
        
        We don't test for the stores being of specific types because that
        could lead to confusing results, and there is no need to be 
        overly general.
        """
        from bzrlib.repofmt.knitrepo import RepositoryFormatKnit
        try:
            are_knits = (isinstance(source._format, RepositoryFormatKnit) and
                isinstance(target._format, RepositoryFormatKnit))
        except AttributeError:
            return False
        return are_knits and InterRepository._same_model(source, target)

    @needs_write_lock
    def fetch(self, revision_id=None, pb=None):
        """See InterRepository.fetch()."""
        from bzrlib.fetch import KnitRepoFetcher
        mutter("Using fetch logic to copy between %s(%s) and %s(%s)",
               self.source, self.source._format, self.target, self.target._format)
        # TODO: jam 20070210 This should be an assert, not a translate
        revision_id = osutils.safe_revision_id(revision_id)
        f = KnitRepoFetcher(to_repository=self.target,
                            from_repository=self.source,
                            last_revision=revision_id,
                            pb=pb)
        return f.count_copied, f.failed_revisions

    @needs_read_lock
    def missing_revision_ids(self, revision_id=None):
        """See InterRepository.missing_revision_ids()."""
        if revision_id is not None:
            source_ids = self.source.get_ancestry(revision_id)
            assert source_ids[0] is None
            source_ids.pop(0)
        else:
            source_ids = self.source._all_possible_ids()
        source_ids_set = set(source_ids)
        # source_ids is the worst possible case we may need to pull.
        # now we want to filter source_ids against what we actually
        # have in target, but don't try to check for existence where we know
        # we do not have a revision as that would be pointless.
        target_ids = set(self.target._all_possible_ids())
        possibly_present_revisions = target_ids.intersection(source_ids_set)
        actually_present_revisions = set(self.target._eliminate_revisions_not_present(possibly_present_revisions))
        required_revisions = source_ids_set.difference(actually_present_revisions)
        required_topo_revisions = [rev_id for rev_id in source_ids if rev_id in required_revisions]
        if revision_id is not None:
            # we used get_ancestry to determine source_ids then we are assured all
            # revisions referenced are present as they are installed in topological order.
            # and the tip revision was validated by get_ancestry.
            return required_topo_revisions
        else:
            # if we just grabbed the possibly available ids, then 
            # we only have an estimate of whats available and need to validate
            # that against the revision records.
            return self.source._eliminate_revisions_not_present(required_topo_revisions)


class InterPackRepo(InterSameDataRepository):
    """Optimised code paths between Pack based repositories."""

    @classmethod
    def _get_repo_format_to_test(self):
        from bzrlib.repofmt import pack_repo
        return pack_repo.RepositoryFormatGraphKnit1()

    @staticmethod
    def is_compatible(source, target):
        """Be compatible with known Pack formats.
        
        We don't test for the stores being of specific types because that
        could lead to confusing results, and there is no need to be 
        overly general.
        """
        from bzrlib.repofmt.pack_repo import RepositoryFormatPack
        try:
            are_packs = (isinstance(source._format, RepositoryFormatPack) and
                isinstance(target._format, RepositoryFormatPack))
        except AttributeError:
            return False
        return are_packs and InterRepository._same_model(source, target)

    @needs_write_lock
    def fetch(self, revision_id=None, pb=None):
        """See InterRepository.fetch()."""
        mutter("Using fetch logic to copy between %s(%s) and %s(%s)",
               self.source, self.source._format, self.target, self.target._format)
        # TODO: jam 20070210 This should be an assert, not a translate
        revision_id = osutils.safe_revision_id(revision_id)
        self.count_copied = 0
        if revision_id is None:
            # TODO:
            # everything to do - use pack logic
            # to fetch from all packs to one without
            # inventory parsing etc, IFF nothing to be copied is in the target.
            # till then:
            revision_ids = self.source.all_revision_ids()
            # implementing the TODO will involve:
            # - detecting when all of a pack is selected
            # - avoiding as much as possible pre-selection, so the
            # more-core routines such as create_pack_from_packs can filter in
            # a just-in-time fashion. (though having a HEADS list on a
            # repository might make this a lot easier, because we could
            # sensibly detect 'new revisions' without doing a full index scan.
        elif _mod_revision.is_null(revision_id):
            # nothing to do:
            return
        else:
            try:
                revision_ids = self.missing_revision_ids(revision_id)
            except errors.NoSuchRevision:
                raise errors.InstallFailed([revision_id])
        packs = self.source._packs.all_pack_details()
        revision_index_map = self.source._packs._revision_index_map(packs)
        inventory_index_map = self.source._packs._inv_index_map(packs)
        text_index_map = self.source._packs._text_index_map(packs)
        signature_index_map = self.source._packs._signature_index_map(packs)
        pack = self.target._packs.create_pack_from_packs(
            revision_index_map,
            inventory_index_map,
            text_index_map,
            signature_index_map,
            '.fetch',
            revision_ids,
            )
        if pack is not None:
            self.target._packs.save()
            self.target._packs.add_pack_to_memory(pack)
            # Trigger an autopack. This may duplicate effort as we've just done
            # a pack creation, but for now it is simpler to think about as
            # 'upload data, then repack if needed'.
            self.target._packs.autopack()
            return pack.get_revision_count()
        else:
            return 0

    @needs_read_lock
    def missing_revision_ids(self, revision_id=None):
        """See InterRepository.missing_revision_ids()."""
        if revision_id is not None:
            source_ids = self.source.get_ancestry(revision_id)
            assert source_ids[0] is None
            source_ids.pop(0)
        else:
            source_ids = self.source._all_possible_ids()
        source_ids_set = set(source_ids)
        # source_ids is the worst possible case we may need to pull.
        # now we want to filter source_ids against what we actually
        # have in target, but don't try to check for existence where we know
        # we do not have a revision as that would be pointless.
        target_ids = set(self.target._all_possible_ids())
        actually_present_revisions = target_ids.intersection(source_ids_set)
        required_revisions = source_ids_set.difference(actually_present_revisions)
        required_topo_revisions = [rev_id for rev_id in source_ids if rev_id in required_revisions]
        return required_topo_revisions


class InterModel1and2(InterRepository):

    @classmethod
    def _get_repo_format_to_test(self):
        return None

    @staticmethod
    def is_compatible(source, target):
        if not source.supports_rich_root() and target.supports_rich_root():
            return True
        else:
            return False

    @needs_write_lock
    def fetch(self, revision_id=None, pb=None):
        """See InterRepository.fetch()."""
        from bzrlib.fetch import Model1toKnit2Fetcher
        # TODO: jam 20070210 This should be an assert, not a translate
        revision_id = osutils.safe_revision_id(revision_id)
        f = Model1toKnit2Fetcher(to_repository=self.target,
                                 from_repository=self.source,
                                 last_revision=revision_id,
                                 pb=pb)
        return f.count_copied, f.failed_revisions

    @needs_write_lock
    def copy_content(self, revision_id=None):
        """Make a complete copy of the content in self into destination.
        
        This is a destructive operation! Do not use it on existing 
        repositories.

        :param revision_id: Only copy the content needed to construct
                            revision_id and its parents.
        """
        try:
            self.target.set_make_working_trees(self.source.make_working_trees())
        except NotImplementedError:
            pass
        # TODO: jam 20070210 Internal, assert, don't translate
        revision_id = osutils.safe_revision_id(revision_id)
        # but don't bother fetching if we have the needed data now.
        if (revision_id not in (None, _mod_revision.NULL_REVISION) and 
            self.target.has_revision(revision_id)):
            return
        self.target.fetch(self.source, revision_id=revision_id)


class InterKnit1and2(InterKnitRepo):

    @classmethod
    def _get_repo_format_to_test(self):
        return None

    @staticmethod
    def is_compatible(source, target):
        """Be compatible with Knit1 source and Knit3 target"""
        from bzrlib.repofmt.knitrepo import RepositoryFormatKnit3
        try:
            from bzrlib.repofmt.knitrepo import (RepositoryFormatKnit1,
                RepositoryFormatKnit3)
            from bzrlib.repofmt.pack_repo import (RepositoryFormatGraphKnit1,
                RepositoryFormatGraphKnit3)
            return (isinstance(source._format, RepositoryFormatKnit1) and
                    isinstance(target._format, RepositoryFormatKnit3) or
                    isinstance(source._format, (RepositoryFormatGraphKnit1)) and
                    isinstance(target._format, (RepositoryFormatGraphKnit3))
                    )
        except AttributeError:
            return False

    @needs_write_lock
    def fetch(self, revision_id=None, pb=None):
        """See InterRepository.fetch()."""
        from bzrlib.fetch import Knit1to2Fetcher
        mutter("Using fetch logic to copy between %s(%s) and %s(%s)",
               self.source, self.source._format, self.target, 
               self.target._format)
        # TODO: jam 20070210 This should be an assert, not a translate
        revision_id = osutils.safe_revision_id(revision_id)
        f = Knit1to2Fetcher(to_repository=self.target,
                            from_repository=self.source,
                            last_revision=revision_id,
                            pb=pb)
        return f.count_copied, f.failed_revisions


class InterRemoteRepository(InterRepository):
    """Code for converting between RemoteRepository objects.

    This just gets an non-remote repository from the RemoteRepository, and calls
    InterRepository.get again.
    """

    def __init__(self, source, target):
        if isinstance(source, remote.RemoteRepository):
            source._ensure_real()
            real_source = source._real_repository
        else:
            real_source = source
        if isinstance(target, remote.RemoteRepository):
            target._ensure_real()
            real_target = target._real_repository
        else:
            real_target = target
        self.real_inter = InterRepository.get(real_source, real_target)

    @staticmethod
    def is_compatible(source, target):
        if isinstance(source, remote.RemoteRepository):
            return True
        if isinstance(target, remote.RemoteRepository):
            return True
        return False

    def copy_content(self, revision_id=None):
        self.real_inter.copy_content(revision_id=revision_id)

    def fetch(self, revision_id=None, pb=None):
        self.real_inter.fetch(revision_id=revision_id, pb=pb)

    @classmethod
    def _get_repo_format_to_test(self):
        return None


InterRepository.register_optimiser(InterSameDataRepository)
InterRepository.register_optimiser(InterWeaveRepo)
InterRepository.register_optimiser(InterKnitRepo)
InterRepository.register_optimiser(InterModel1and2)
InterRepository.register_optimiser(InterKnit1and2)
InterRepository.register_optimiser(InterPackRepo)
InterRepository.register_optimiser(InterRemoteRepository)


class CopyConverter(object):
    """A repository conversion tool which just performs a copy of the content.
    
    This is slow but quite reliable.
    """

    def __init__(self, target_format):
        """Create a CopyConverter.

        :param target_format: The format the resulting repository should be.
        """
        self.target_format = target_format
        
    def convert(self, repo, pb):
        """Perform the conversion of to_convert, giving feedback via pb.

        :param to_convert: The disk object to convert.
        :param pb: a progress bar to use for progress information.
        """
        self.pb = pb
        self.count = 0
        self.total = 4
        # this is only useful with metadir layouts - separated repo content.
        # trigger an assertion if not such
        repo._format.get_format_string()
        self.repo_dir = repo.bzrdir
        self.step('Moving repository to repository.backup')
        self.repo_dir.transport.move('repository', 'repository.backup')
        backup_transport =  self.repo_dir.transport.clone('repository.backup')
        repo._format.check_conversion_target(self.target_format)
        self.source_repo = repo._format.open(self.repo_dir,
            _found=True,
            _override_transport=backup_transport)
        self.step('Creating new repository')
        converted = self.target_format.initialize(self.repo_dir,
                                                  self.source_repo.is_shared())
        converted.lock_write()
        try:
            self.step('Copying content into repository.')
            self.source_repo.copy_content_into(converted)
        finally:
            converted.unlock()
        self.step('Deleting old repository content.')
        self.repo_dir.transport.delete_tree('repository.backup')
        self.pb.note('repository converted')

    def step(self, message):
        """Update the pb by a step."""
        self.count +=1
        self.pb.update(message, self.count, self.total)


_unescape_map = {
    'apos':"'",
    'quot':'"',
    'amp':'&',
    'lt':'<',
    'gt':'>'
}


def _unescaper(match, _map=_unescape_map):
    code = match.group(1)
    try:
        return _map[code]
    except KeyError:
        if not code.startswith('#'):
            raise
        return unichr(int(code[1:])).encode('utf8')


_unescape_re = None


def _unescape_xml(data):
    """Unescape predefined XML entities in a string of data."""
    global _unescape_re
    if _unescape_re is None:
        _unescape_re = re.compile('\&([^;]*);')
    return _unescape_re.sub(_unescaper, data)<|MERGE_RESOLUTION|>--- conflicted
+++ resolved
@@ -818,11 +818,7 @@
         :param revision_id: Optional revision id.
         """
         revision_id = osutils.safe_revision_id(revision_id)
-<<<<<<< HEAD
-        result = self.__class__._commit_builder_class(self, parents, config,
-=======
         result = self._commit_builder_class(self, parents, config,
->>>>>>> 9e74fb18
             timestamp, timezone, committer, revprops, revision_id)
         self.start_write_group()
         return result
