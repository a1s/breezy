--- conflicted
+++ resolved
@@ -1766,7 +1766,7 @@
         target_ids = set(self.target.all_revision_ids())
         if revision_id is not None:
             source_ids = self.source.get_ancestry(revision_id)
-            assert source_ids[0] == None
+            assert source_ids[0] is None
             source_ids.pop(0)
         else:
             source_ids = self.source.all_revision_ids()
@@ -1845,32 +1845,6 @@
                                pb=pb)
         return f.count_copied, f.failed_revisions
 
-<<<<<<< HEAD
-=======
-    @needs_read_lock
-    def missing_revision_ids(self, revision_id=None):
-        """Return the revision ids that source has that target does not.
-        
-        These are returned in topological order.
-
-        :param revision_id: only return revision ids included by this
-                            revision_id.
-        """
-        # generic, possibly worst case, slow code path.
-        target_ids = set(self.target.all_revision_ids())
-        if revision_id is not None:
-            source_ids = self.source.get_ancestry(revision_id)
-            assert source_ids[0] is None
-            source_ids.pop(0)
-        else:
-            source_ids = self.source.all_revision_ids()
-        result_set = set(source_ids).difference(target_ids)
-        # this may look like a no-op: its not. It preserves the ordering
-        # other_ids had while only returning the members from other_ids
-        # that we've decided we need.
-        return [rev_id for rev_id in source_ids if rev_id in result_set]
-
->>>>>>> 13ec04df
 
 class InterWeaveRepo(InterSameDataRepository):
     """Optimised code paths between Weave based repositories."""
