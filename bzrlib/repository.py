# Copyright (C) 2005, 2006, 2007 Canonical Ltd
#
# This program is free software; you can redistribute it and/or modify
# it under the terms of the GNU General Public License as published by
# the Free Software Foundation; either version 2 of the License, or
# (at your option) any later version.
#
# This program is distributed in the hope that it will be useful,
# but WITHOUT ANY WARRANTY; without even the implied warranty of
# MERCHANTABILITY or FITNESS FOR A PARTICULAR PURPOSE.  See the
# GNU General Public License for more details.
#
# You should have received a copy of the GNU General Public License
# along with this program; if not, write to the Free Software
# Foundation, Inc., 59 Temple Place, Suite 330, Boston, MA  02111-1307  USA

from cStringIO import StringIO

from bzrlib.lazy_import import lazy_import
lazy_import(globals(), """
import re
import time

from bzrlib import (
    bzrdir,
    check,
    debug,
    deprecated_graph,
    errors,
    generate_ids,
    gpg,
    graph,
    lazy_regex,
    lockable_files,
    lockdir,
    osutils,
    registry,
    remote,
    revision as _mod_revision,
    symbol_versioning,
    transactions,
    ui,
    )
from bzrlib.bundle import serializer
from bzrlib.revisiontree import RevisionTree
from bzrlib.store.versioned import VersionedFileStore
from bzrlib.store.text import TextStore
from bzrlib.testament import Testament
""")

from bzrlib.decorators import needs_read_lock, needs_write_lock
from bzrlib.inter import InterObject
from bzrlib.inventory import Inventory, InventoryDirectory, ROOT_ID
from bzrlib.symbol_versioning import (
        deprecated_method,
        )
from bzrlib.trace import mutter, mutter_callsite, note, warning


# Old formats display a warning, but only once
_deprecation_warning_done = False


class CommitBuilder(object):
    """Provides an interface to build up a commit.

    This allows describing a tree to be committed without needing to 
    know the internals of the format of the repository.
    """
    
    # all clients should supply tree roots.
    record_root_entry = True

    def __init__(self, repository, parents, config, timestamp=None, 
                 timezone=None, committer=None, revprops=None, 
                 revision_id=None):
        """Initiate a CommitBuilder.

        :param repository: Repository to commit to.
        :param parents: Revision ids of the parents of the new revision.
        :param config: Configuration to use.
        :param timestamp: Optional timestamp recorded for commit.
        :param timezone: Optional timezone for timestamp.
        :param committer: Optional committer to set for commit.
        :param revprops: Optional dictionary of revision properties.
        :param revision_id: Optional revision id.
        """
        self._config = config

<<<<<<< HEAD
        if committer is None:
            self._committer = self._config.username()
        else:
            assert isinstance(committer, basestring), type(committer)
            self._committer = committer

        self.new_inventory = Inventory(None)
        self._new_revision_id = osutils.safe_revision_id(revision_id)
        self.parents = parents
        self.repository = repository
=======
    @needs_write_lock
    def add_inventory(self, revision_id, inv, parents):
        """Add the inventory inv to the repository as revision_id.
        
        :param parents: The revision ids of the parents that revision_id
                        is known to have and are in the repository already.

        returns the sha1 of the serialized inventory.
        """
        revision_id = osutils.safe_revision_id(revision_id)
        _mod_revision.check_not_reserved_id(revision_id)
        assert inv.revision_id is None or inv.revision_id == revision_id, \
            "Mismatch between inventory revision" \
            " id and insertion revid (%r, %r)" % (inv.revision_id, revision_id)
        assert inv.root is not None
        inv_lines = self._serialise_inventory_to_lines(inv)
        inv_vf = self.get_inventory_weave()
        return self._inventory_add_lines(inv_vf, revision_id, parents,
            inv_lines, check_content=False)

    def _inventory_add_lines(self, inv_vf, revision_id, parents, lines,
        check_content=True):
        """Store lines in inv_vf and return the sha1 of the inventory."""
        final_parents = []
        for parent in parents:
            if parent in inv_vf:
                final_parents.append(parent)
        return inv_vf.add_lines(revision_id, final_parents, lines,
            check_content=check_content)[0]
>>>>>>> 47004fff

        self._revprops = {}
        if revprops is not None:
            self._revprops.update(revprops)

        if timestamp is None:
            timestamp = time.time()
        # Restrict resolution to 1ms
        self._timestamp = round(timestamp, 3)

        if timezone is None:
            self._timezone = osutils.local_time_offset()
        else:
            self._timezone = int(timezone)

        self._generate_revision_if_needed()

    def commit(self, message):
        """Make the actual commit.

        :return: The revision id of the recorded revision.
        """
        rev = _mod_revision.Revision(
                       timestamp=self._timestamp,
                       timezone=self._timezone,
                       committer=self._committer,
                       message=message,
                       inventory_sha1=self.inv_sha1,
                       revision_id=self._new_revision_id,
                       properties=self._revprops)
        rev.parent_ids = self.parents
        self.repository.add_revision(self._new_revision_id, rev,
            self.new_inventory, self._config)
        self.repository.commit_write_group()
        return self._new_revision_id

    def abort(self):
        """Abort the commit that is being built.
        """
        self.repository.abort_write_group()

    def revision_tree(self):
        """Return the tree that was just committed.

        After calling commit() this can be called to get a RevisionTree
        representing the newly committed tree. This is preferred to
        calling Repository.revision_tree() because that may require
        deserializing the inventory, while we already have a copy in
        memory.
        """
        return RevisionTree(self.repository, self.new_inventory,
                            self._new_revision_id)

    def finish_inventory(self):
        """Tell the builder that the inventory is finished."""
        if self.new_inventory.root is None:
            symbol_versioning.warn('Root entry should be supplied to'
                ' record_entry_contents, as of bzr 0.10.',
                 DeprecationWarning, stacklevel=2)
            self.new_inventory.add(InventoryDirectory(ROOT_ID, '', None))
        self.new_inventory.revision_id = self._new_revision_id
        self.inv_sha1 = self.repository.add_inventory(
            self._new_revision_id,
            self.new_inventory,
            self.parents
            )

    def _gen_revision_id(self):
        """Return new revision-id."""
        return generate_ids.gen_revision_id(self._config.username(),
                                            self._timestamp)

    def _generate_revision_if_needed(self):
        """Create a revision id if None was supplied.
        
        If the repository can not support user-specified revision ids
        they should override this function and raise CannotSetRevisionId
        if _new_revision_id is not None.

        :raises: CannotSetRevisionId
        """
        if self._new_revision_id is None:
            self._new_revision_id = self._gen_revision_id()
            self.random_revid = True
        else:
            self.random_revid = False

    def _check_root(self, ie, parent_invs, tree):
        """Helper for record_entry_contents.

        :param ie: An entry being added.
        :param parent_invs: The inventories of the parent revisions of the
            commit.
        :param tree: The tree that is being committed.
        """
        if ie.parent_id is not None:
            # if ie is not root, add a root automatically.
            symbol_versioning.warn('Root entry should be supplied to'
                ' record_entry_contents, as of bzr 0.10.',
                 DeprecationWarning, stacklevel=2)
            self.record_entry_contents(tree.inventory.root.copy(), parent_invs,
                                       '', tree)
        else:
            # In this revision format, root entries have no knit or weave When
            # serializing out to disk and back in root.revision is always
            # _new_revision_id
            ie.revision = self._new_revision_id

    def record_entry_contents(self, ie, parent_invs, path, tree):
        """Record the content of ie from tree into the commit if needed.

        Side effect: sets ie.revision when unchanged

        :param ie: An inventory entry present in the commit.
        :param parent_invs: The inventories of the parent revisions of the
            commit.
        :param path: The path the entry is at in the tree.
        :param tree: The tree which contains this entry and should be used to 
        obtain content.
        """
        if self.new_inventory.root is None:
            self._check_root(ie, parent_invs, tree)
        self.new_inventory.add(ie)

        # ie.revision is always None if the InventoryEntry is considered
        # for committing. ie.snapshot will record the correct revision 
        # which may be the sole parent if it is untouched.
        if ie.revision is not None:
            return

        parent_candiate_entries = ie.parent_candidates(parent_invs)
        heads = self.repository.get_graph().heads(parent_candiate_entries.keys())
        # XXX: Note that this is unordered - and this is tolerable because 
        # the previous code was also unordered.
        previous_entries = dict((head, parent_candiate_entries[head]) for head
            in heads)
        # we are creating a new revision for ie in the history store and
        # inventory.
        ie.snapshot(self._new_revision_id, path, previous_entries, tree, self)

    def modified_directory(self, file_id, file_parents):
        """Record the presence of a symbolic link.

        :param file_id: The file_id of the link to record.
        :param file_parents: The per-file parent revision ids.
        """
        self._add_text_to_weave(file_id, [], file_parents.keys())

    def modified_reference(self, file_id, file_parents):
        """Record the modification of a reference.

        :param file_id: The file_id of the link to record.
        :param file_parents: The per-file parent revision ids.
        """
        self._add_text_to_weave(file_id, [], file_parents.keys())
    
    def modified_file_text(self, file_id, file_parents,
                           get_content_byte_lines, text_sha1=None,
                           text_size=None):
        """Record the text of file file_id

        :param file_id: The file_id of the file to record the text of.
        :param file_parents: The per-file parent revision ids.
        :param get_content_byte_lines: A callable which will return the byte
            lines for the file.
        :param text_sha1: Optional SHA1 of the file contents.
        :param text_size: Optional size of the file contents.
        """
        # mutter('storing text of file {%s} in revision {%s} into %r',
        #        file_id, self._new_revision_id, self.repository.weave_store)
        # special case to avoid diffing on renames or 
        # reparenting
        if (len(file_parents) == 1
            and text_sha1 == file_parents.values()[0].text_sha1
            and text_size == file_parents.values()[0].text_size):
            previous_ie = file_parents.values()[0]
            versionedfile = self.repository.weave_store.get_weave(file_id,
                self.repository.get_transaction())
            versionedfile.clone_text(self._new_revision_id,
                previous_ie.revision, file_parents.keys())
            return text_sha1, text_size
        else:
            new_lines = get_content_byte_lines()
            return self._add_text_to_weave(file_id, new_lines,
                file_parents.keys())

    def modified_link(self, file_id, file_parents, link_target):
        """Record the presence of a symbolic link.

        :param file_id: The file_id of the link to record.
        :param file_parents: The per-file parent revision ids.
        :param link_target: Target location of this link.
        """
        self._add_text_to_weave(file_id, [], file_parents.keys())

    def _add_text_to_weave(self, file_id, new_lines, parents):
        versionedfile = self.repository.weave_store.get_weave_or_empty(
            file_id, self.repository.get_transaction())
        # Don't change this to add_lines - add_lines_with_ghosts is cheaper
        # than add_lines, and allows committing when a parent is ghosted for
        # some reason.
        # Note: as we read the content directly from the tree, we know its not
        # been turned into unicode or badly split - but a broken tree
        # implementation could give us bad output from readlines() so this is
        # not a guarantee of safety. What would be better is always checking
        # the content during test suite execution. RBC 20070912
        result = versionedfile.add_lines_with_ghosts(
            self._new_revision_id, parents, new_lines,
            random_id=self.random_revid, check_content=False)[0:2]
        versionedfile.clear_cache()
        return result


class RootCommitBuilder(CommitBuilder):
    """This commitbuilder actually records the root id"""
    
    def _check_root(self, ie, parent_invs, tree):
        """Helper for record_entry_contents.

        :param ie: An entry being added.
        :param parent_invs: The inventories of the parent revisions of the
            commit.
        :param tree: The tree that is being committed.
        """
        # ie must be root for this builder
        assert ie.parent_id is None


######################################################################
# Repositories

class Repository(object):
    """Repository holding history for one or more branches.

    The repository holds and retrieves historical information including
    revisions and file history.  It's normally accessed only by the Branch,
    which views a particular line of development through that history.

    The Repository builds on top of Stores and a Transport, which respectively 
    describe the disk data format and the way of accessing the (possibly 
    remote) disk.
    """

    # What class to use for a CommitBuilder. Often its simpler to change this
    # in a Repository class subclass rather than to override
    # get_commit_builder.
    _commit_builder_class = CommitBuilder
    # The search regex used by xml based repositories to determine what things
    # where changed in a single commit.
    _file_ids_altered_regex = lazy_regex.lazy_compile(
        r'file_id="(?P<file_id>[^"]+)"'
        r'.* revision="(?P<revision_id>[^"]+)"'
        )

    def abort_write_group(self):
        """Commit the contents accrued within the current write group.

        :seealso: start_write_group.
        """
        if self._write_group is not self.get_transaction():
            # has an unlock or relock occured ?
            raise errors.BzrError('mismatched lock context and write group.')
        self._abort_write_group()
        self._write_group = None

    def _abort_write_group(self):
        """Template method for per-repository write group cleanup.
        
        This is called during abort before the write group is considered to be 
        finished and should cleanup any internal state accrued during the write
        group. There is no requirement that data handed to the repository be
        *not* made available - this is not a rollback - but neither should any
        attempt be made to ensure that data added is fully commited. Abort is
        invoked when an error has occured so futher disk or network operations
        may not be possible or may error and if possible should not be
        attempted.
        """

    @needs_write_lock
    def add_inventory(self, revision_id, inv, parents):
        """Add the inventory inv to the repository as revision_id.
        
        :param parents: The revision ids of the parents that revision_id
                        is known to have and are in the repository already.

        returns the sha1 of the serialized inventory.
        """
        revision_id = osutils.safe_revision_id(revision_id)
        _mod_revision.check_not_reserved_id(revision_id)
        assert inv.revision_id is None or inv.revision_id == revision_id, \
            "Mismatch between inventory revision" \
            " id and insertion revid (%r, %r)" % (inv.revision_id, revision_id)
        assert inv.root is not None
        inv_text = self.serialise_inventory(inv)
        inv_sha1 = osutils.sha_string(inv_text)
        inv_vf = self.control_weaves.get_weave('inventory',
                                               self.get_transaction())
        self._inventory_add_lines(inv_vf, revision_id, parents,
            osutils.split_lines(inv_text), check_content=False)
        return inv_sha1

    def _inventory_add_lines(self, inv_vf, revision_id, parents, lines,
        check_content=True):
        final_parents = []
        for parent in parents:
            if parent in inv_vf:
                final_parents.append(parent)
        inv_vf.add_lines(revision_id, final_parents, lines,
            check_content=check_content)

    @needs_write_lock
    def add_revision(self, revision_id, rev, inv=None, config=None):
        """Add rev to the revision store as revision_id.

        :param revision_id: the revision id to use.
        :param rev: The revision object.
        :param inv: The inventory for the revision. if None, it will be looked
                    up in the inventory storer
        :param config: If None no digital signature will be created.
                       If supplied its signature_needed method will be used
                       to determine if a signature should be made.
        """
        revision_id = osutils.safe_revision_id(revision_id)
        # TODO: jam 20070210 Shouldn't we check rev.revision_id and
        #       rev.parent_ids?
        _mod_revision.check_not_reserved_id(revision_id)
        if config is not None and config.signature_needed():
            if inv is None:
                inv = self.get_inventory(revision_id)
            plaintext = Testament(rev, inv).as_short_text()
            self.store_revision_signature(
                gpg.GPGStrategy(config), plaintext, revision_id)
        if not revision_id in self.get_inventory_weave():
            if inv is None:
                raise errors.WeaveRevisionNotPresent(revision_id,
                                                     self.get_inventory_weave())
            else:
                # yes, this is not suitable for adding with ghosts.
                self.add_inventory(revision_id, inv, rev.parent_ids)
        self._revision_store.add_revision(rev, self.get_transaction())

    def _add_revision_text(self, revision_id, text):
        revision = self._revision_store._serializer.read_revision_from_string(
            text)
        self._revision_store._add_revision(revision, StringIO(text),
                                           self.get_transaction())

    @needs_read_lock
    def _all_possible_ids(self):
        """Return all the possible revisions that we could find."""
        return self.get_inventory_weave().versions()

    def all_revision_ids(self):
        """Returns a list of all the revision ids in the repository. 

        This is deprecated because code should generally work on the graph
        reachable from a particular revision, and ignore any other revisions
        that might be present.  There is no direct replacement method.
        """
        return self._all_revision_ids()

    @needs_read_lock
    def _all_revision_ids(self):
        """Returns a list of all the revision ids in the repository. 

        These are in as much topological order as the underlying store can 
        present: for weaves ghosts may lead to a lack of correctness until
        the reweave updates the parents list.
        """
        if self._revision_store.text_store.listable():
            return self._revision_store.all_revision_ids(self.get_transaction())
        result = self._all_possible_ids()
        # TODO: jam 20070210 Ensure that _all_possible_ids returns non-unicode
        #       ids. (It should, since _revision_store's API should change to
        #       return utf8 revision_ids)
        return self._eliminate_revisions_not_present(result)

    def break_lock(self):
        """Break a lock if one is present from another instance.

        Uses the ui factory to ask for confirmation if the lock may be from
        an active process.
        """
        self.control_files.break_lock()

    @needs_read_lock
    def _eliminate_revisions_not_present(self, revision_ids):
        """Check every revision id in revision_ids to see if we have it.

        Returns a set of the present revisions.
        """
        result = []
        for id in revision_ids:
            if self.has_revision(id):
               result.append(id)
        return result

    @staticmethod
    def create(a_bzrdir):
        """Construct the current default format repository in a_bzrdir."""
        return RepositoryFormat.get_default_format().initialize(a_bzrdir)

    def __init__(self, _format, a_bzrdir, control_files, _revision_store, control_store, text_store):
        """instantiate a Repository.

        :param _format: The format of the repository on disk.
        :param a_bzrdir: The BzrDir of the repository.

        In the future we will have a single api for all stores for
        getting file texts, inventories and revisions, then
        this construct will accept instances of those things.
        """
        super(Repository, self).__init__()
        self._format = _format
        # the following are part of the public API for Repository:
        self.bzrdir = a_bzrdir
        self.control_files = control_files
        self._revision_store = _revision_store
        # backwards compatibility
        self.weave_store = text_store
        # for tests
        self._reconcile_does_inventory_gc = True
        # not right yet - should be more semantically clear ? 
        # 
        self.control_store = control_store
        self.control_weaves = control_store
        # TODO: make sure to construct the right store classes, etc, depending
        # on whether escaping is required.
        self._warn_if_deprecated()
        self._write_group = None

    def __repr__(self):
        return '%s(%r)' % (self.__class__.__name__, 
                           self.bzrdir.transport.base)

    def has_same_location(self, other):
        """Returns a boolean indicating if this repository is at the same
        location as another repository.

        This might return False even when two repository objects are accessing
        the same physical repository via different URLs.
        """
        if self.__class__ is not other.__class__:
            return False
        return (self.control_files._transport.base ==
                other.control_files._transport.base)

    def is_in_write_group(self):
        """Return True if there is an open write group.

        :seealso: start_write_group.
        """
        return self._write_group is not None

    def is_locked(self):
        return self.control_files.is_locked()

    def lock_write(self, token=None):
        """Lock this repository for writing.

        This causes caching within the repository obejct to start accumlating
        data during reads, and allows a 'write_group' to be obtained. Write
        groups must be used for actual data insertion.
        
        :param token: if this is already locked, then lock_write will fail
            unless the token matches the existing lock.
        :returns: a token if this instance supports tokens, otherwise None.
        :raises TokenLockingNotSupported: when a token is given but this
            instance doesn't support using token locks.
        :raises MismatchedToken: if the specified token doesn't match the token
            of the existing lock.
        :seealso: start_write_group.

        A token should be passed in if you know that you have locked the object
        some other way, and need to synchronise this object's state with that
        fact.

        XXX: this docstring is duplicated in many places, e.g. lockable_files.py
        """
        result = self.control_files.lock_write(token=token)
        self._refresh_data()
        return result

    def lock_read(self):
        self.control_files.lock_read()
        self._refresh_data()

    def get_physical_lock_status(self):
        return self.control_files.get_physical_lock_status()

    def leave_lock_in_place(self):
        """Tell this repository not to release the physical lock when this
        object is unlocked.
        
        If lock_write doesn't return a token, then this method is not supported.
        """
        self.control_files.leave_in_place()

    def dont_leave_lock_in_place(self):
        """Tell this repository to release the physical lock when this
        object is unlocked, even if it didn't originally acquire it.

        If lock_write doesn't return a token, then this method is not supported.
        """
        self.control_files.dont_leave_in_place()

    @needs_read_lock
    def gather_stats(self, revid=None, committers=None):
        """Gather statistics from a revision id.

        :param revid: The revision id to gather statistics from, if None, then
            no revision specific statistics are gathered.
        :param committers: Optional parameter controlling whether to grab
            a count of committers from the revision specific statistics.
        :return: A dictionary of statistics. Currently this contains:
            committers: The number of committers if requested.
            firstrev: A tuple with timestamp, timezone for the penultimate left
                most ancestor of revid, if revid is not the NULL_REVISION.
            latestrev: A tuple with timestamp, timezone for revid, if revid is
                not the NULL_REVISION.
            revisions: The total revision count in the repository.
            size: An estimate disk size of the repository in bytes.
        """
        result = {}
        if revid and committers:
            result['committers'] = 0
        if revid and revid != _mod_revision.NULL_REVISION:
            if committers:
                all_committers = set()
            revisions = self.get_ancestry(revid)
            # pop the leading None
            revisions.pop(0)
            first_revision = None
            if not committers:
                # ignore the revisions in the middle - just grab first and last
                revisions = revisions[0], revisions[-1]
            for revision in self.get_revisions(revisions):
                if not first_revision:
                    first_revision = revision
                if committers:
                    all_committers.add(revision.committer)
            last_revision = revision
            if committers:
                result['committers'] = len(all_committers)
            result['firstrev'] = (first_revision.timestamp,
                first_revision.timezone)
            result['latestrev'] = (last_revision.timestamp,
                last_revision.timezone)

        # now gather global repository information
        if self.bzrdir.root_transport.listable():
            c, t = self._revision_store.total_size(self.get_transaction())
            result['revisions'] = c
            result['size'] = t
        return result

    @needs_read_lock
    def missing_revision_ids(self, other, revision_id=None):
        """Return the revision ids that other has that this does not.
        
        These are returned in topological order.

        revision_id: only return revision ids included by revision_id.
        """
        revision_id = osutils.safe_revision_id(revision_id)
        return InterRepository.get(other, self).missing_revision_ids(revision_id)

    @staticmethod
    def open(base):
        """Open the repository rooted at base.

        For instance, if the repository is at URL/.bzr/repository,
        Repository.open(URL) -> a Repository instance.
        """
        control = bzrdir.BzrDir.open(base)
        return control.open_repository()

    def copy_content_into(self, destination, revision_id=None):
        """Make a complete copy of the content in self into destination.
        
        This is a destructive operation! Do not use it on existing 
        repositories.
        """
        revision_id = osutils.safe_revision_id(revision_id)
        return InterRepository.get(self, destination).copy_content(revision_id)

    def commit_write_group(self):
        """Commit the contents accrued within the current write group.

        :seealso: start_write_group.
        """
        if self._write_group is not self.get_transaction():
            # has an unlock or relock occured ?
            raise errors.BzrError('mismatched lock context and write group.')
        self._commit_write_group()
        self._write_group = None

    def _commit_write_group(self):
        """Template method for per-repository write group cleanup.
        
        This is called before the write group is considered to be 
        finished and should ensure that all data handed to the repository
        for writing during the write group is safely committed (to the 
        extent possible considering file system caching etc).
        """

    def fetch(self, source, revision_id=None, pb=None):
        """Fetch the content required to construct revision_id from source.

        If revision_id is None all content is copied.
        """
        revision_id = osutils.safe_revision_id(revision_id)
        inter = InterRepository.get(source, self)
        try:
            return inter.fetch(revision_id=revision_id, pb=pb)
        except NotImplementedError:
            raise errors.IncompatibleRepositories(source, self)

    def create_bundle(self, target, base, fileobj, format=None):
        return serializer.write_bundle(self, target, base, fileobj, format)

    def get_commit_builder(self, branch, parents, config, timestamp=None,
                           timezone=None, committer=None, revprops=None,
                           revision_id=None):
        """Obtain a CommitBuilder for this repository.
        
        :param branch: Branch to commit to.
        :param parents: Revision ids of the parents of the new revision.
        :param config: Configuration to use.
        :param timestamp: Optional timestamp recorded for commit.
        :param timezone: Optional timezone for timestamp.
        :param committer: Optional committer to set for commit.
        :param revprops: Optional dictionary of revision properties.
        :param revision_id: Optional revision id.
        """
        revision_id = osutils.safe_revision_id(revision_id)
        result = self._commit_builder_class(self, parents, config,
            timestamp, timezone, committer, revprops, revision_id)
        self.start_write_group()
        return result

    def unlock(self):
        if (self.control_files._lock_count == 1 and
            self.control_files._lock_mode == 'w'):
            if self._write_group is not None:
                raise errors.BzrError(
                    'Must end write groups before releasing write locks.')
        self.control_files.unlock()

    @needs_read_lock
    def clone(self, a_bzrdir, revision_id=None):
        """Clone this repository into a_bzrdir using the current format.

        Currently no check is made that the format of this repository and
        the bzrdir format are compatible. FIXME RBC 20060201.

        :return: The newly created destination repository.
        """
        # TODO: deprecate after 0.16; cloning this with all its settings is
        # probably not very useful -- mbp 20070423
        dest_repo = self._create_sprouting_repo(a_bzrdir, shared=self.is_shared())
        self.copy_content_into(dest_repo, revision_id)
        return dest_repo

    def start_write_group(self):
        """Start a write group in the repository.

        Write groups are used by repositories which do not have a 1:1 mapping
        between file ids and backend store to manage the insertion of data from
        both fetch and commit operations.

        A write lock is required around the start_write_group/commit_write_group
        for the support of lock-requiring repository formats.

        One can only insert data into a repository inside a write group.

        :return: None.
        """
        if not self.is_locked() or self.control_files._lock_mode != 'w':
            raise errors.NotWriteLocked(self)
        if self._write_group:
            raise errors.BzrError('already in a write group')
        self._start_write_group()
        # so we can detect unlock/relock - the write group is now entered.
        self._write_group = self.get_transaction()

    def _start_write_group(self):
        """Template method for per-repository write group startup.
        
        This is called before the write group is considered to be 
        entered.
        """

    @needs_read_lock
    def sprout(self, to_bzrdir, revision_id=None):
        """Create a descendent repository for new development.

        Unlike clone, this does not copy the settings of the repository.
        """
        dest_repo = self._create_sprouting_repo(to_bzrdir, shared=False)
        dest_repo.fetch(self, revision_id=revision_id)
        return dest_repo

    def _create_sprouting_repo(self, a_bzrdir, shared):
        if not isinstance(a_bzrdir._format, self.bzrdir._format.__class__):
            # use target default format.
            dest_repo = a_bzrdir.create_repository()
        else:
            # Most control formats need the repository to be specifically
            # created, but on some old all-in-one formats it's not needed
            try:
                dest_repo = self._format.initialize(a_bzrdir, shared=shared)
            except errors.UninitializableFormat:
                dest_repo = a_bzrdir.open_repository()
        return dest_repo

    @needs_read_lock
    def has_revision(self, revision_id):
        """True if this repository has a copy of the revision."""
        if 'evil' in debug.debug_flags:
            mutter_callsite(2, "has_revision is a LBYL symptom.")
        revision_id = osutils.safe_revision_id(revision_id)
        return self._revision_store.has_revision_id(revision_id,
                                                    self.get_transaction())

    @needs_read_lock
    def get_revision_reconcile(self, revision_id):
        """'reconcile' helper routine that allows access to a revision always.
        
        This variant of get_revision does not cross check the weave graph
        against the revision one as get_revision does: but it should only
        be used by reconcile, or reconcile-alike commands that are correcting
        or testing the revision graph.
        """
        if not revision_id or not isinstance(revision_id, basestring):
            raise errors.InvalidRevisionId(revision_id=revision_id,
                                           branch=self)
        return self.get_revisions([revision_id])[0]

    @needs_read_lock
    def get_revisions(self, revision_ids):
        revision_ids = [osutils.safe_revision_id(r) for r in revision_ids]
        revs = self._revision_store.get_revisions(revision_ids,
                                                  self.get_transaction())
        for rev in revs:
            assert not isinstance(rev.revision_id, unicode)
            for parent_id in rev.parent_ids:
                assert not isinstance(parent_id, unicode)
        return revs

    @needs_read_lock
    def get_revision_xml(self, revision_id):
        # TODO: jam 20070210 This shouldn't be necessary since get_revision
        #       would have already do it.
        # TODO: jam 20070210 Just use _serializer.write_revision_to_string()
        revision_id = osutils.safe_revision_id(revision_id)
        rev = self.get_revision(revision_id)
        rev_tmp = StringIO()
        # the current serializer..
        self._revision_store._serializer.write_revision(rev, rev_tmp)
        rev_tmp.seek(0)
        return rev_tmp.getvalue()

    @needs_read_lock
    def get_revision(self, revision_id):
        """Return the Revision object for a named revision"""
        # TODO: jam 20070210 get_revision_reconcile should do this for us
        revision_id = osutils.safe_revision_id(revision_id)
        r = self.get_revision_reconcile(revision_id)
        # weave corruption can lead to absent revision markers that should be
        # present.
        # the following test is reasonably cheap (it needs a single weave read)
        # and the weave is cached in read transactions. In write transactions
        # it is not cached but typically we only read a small number of
        # revisions. For knits when they are introduced we will probably want
        # to ensure that caching write transactions are in use.
        inv = self.get_inventory_weave()
        self._check_revision_parents(r, inv)
        return r

    @needs_read_lock
    def get_deltas_for_revisions(self, revisions):
        """Produce a generator of revision deltas.
        
        Note that the input is a sequence of REVISIONS, not revision_ids.
        Trees will be held in memory until the generator exits.
        Each delta is relative to the revision's lefthand predecessor.
        """
        required_trees = set()
        for revision in revisions:
            required_trees.add(revision.revision_id)
            required_trees.update(revision.parent_ids[:1])
        trees = dict((t.get_revision_id(), t) for 
                     t in self.revision_trees(required_trees))
        for revision in revisions:
            if not revision.parent_ids:
                old_tree = self.revision_tree(None)
            else:
                old_tree = trees[revision.parent_ids[0]]
            yield trees[revision.revision_id].changes_from(old_tree)

    @needs_read_lock
    def get_revision_delta(self, revision_id):
        """Return the delta for one revision.

        The delta is relative to the left-hand predecessor of the
        revision.
        """
        r = self.get_revision(revision_id)
        return list(self.get_deltas_for_revisions([r]))[0]

    def _check_revision_parents(self, revision, inventory):
        """Private to Repository and Fetch.
        
        This checks the parentage of revision in an inventory weave for 
        consistency and is only applicable to inventory-weave-for-ancestry
        using repository formats & fetchers.
        """
        weave_parents = inventory.get_parents(revision.revision_id)
        weave_names = inventory.versions()
        for parent_id in revision.parent_ids:
            if parent_id in weave_names:
                # this parent must not be a ghost.
                if not parent_id in weave_parents:
                    # but it is a ghost
                    raise errors.CorruptRepository(self)

    @needs_write_lock
    def store_revision_signature(self, gpg_strategy, plaintext, revision_id):
        revision_id = osutils.safe_revision_id(revision_id)
        signature = gpg_strategy.sign(plaintext)
        self._revision_store.add_revision_signature_text(revision_id,
                                                         signature,
                                                         self.get_transaction())

    def fileids_altered_by_revision_ids(self, revision_ids):
        """Find the file ids and versions affected by revisions.

        :param revisions: an iterable containing revision ids.
        :return: a dictionary mapping altered file-ids to an iterable of
        revision_ids. Each altered file-ids has the exact revision_ids that
        altered it listed explicitly.
        """
        assert self._serializer.support_altered_by_hack, \
            ("fileids_altered_by_revision_ids only supported for branches " 
             "which store inventory as unnested xml, not on %r" % self)
        selected_revision_ids = set(osutils.safe_revision_id(r)
                                    for r in revision_ids)
        w = self.get_inventory_weave()
        result = {}

        # this code needs to read every new line in every inventory for the
        # inventories [revision_ids]. Seeing a line twice is ok. Seeing a line
        # not present in one of those inventories is unnecessary but not 
        # harmful because we are filtering by the revision id marker in the
        # inventory lines : we only select file ids altered in one of those  
        # revisions. We don't need to see all lines in the inventory because
        # only those added in an inventory in rev X can contain a revision=X
        # line.
        unescape_revid_cache = {}
        unescape_fileid_cache = {}

        # jam 20061218 In a big fetch, this handles hundreds of thousands
        # of lines, so it has had a lot of inlining and optimizing done.
        # Sorry that it is a little bit messy.
        # Move several functions to be local variables, since this is a long
        # running loop.
        search = self._file_ids_altered_regex.search
        unescape = _unescape_xml
        setdefault = result.setdefault
        pb = ui.ui_factory.nested_progress_bar()
        try:
            for line in w.iter_lines_added_or_present_in_versions(
                                        selected_revision_ids, pb=pb):
                match = search(line)
                if match is None:
                    continue
                # One call to match.group() returning multiple items is quite a
                # bit faster than 2 calls to match.group() each returning 1
                file_id, revision_id = match.group('file_id', 'revision_id')

                # Inlining the cache lookups helps a lot when you make 170,000
                # lines and 350k ids, versus 8.4 unique ids.
                # Using a cache helps in 2 ways:
                #   1) Avoids unnecessary decoding calls
                #   2) Re-uses cached strings, which helps in future set and
                #      equality checks.
                # (2) is enough that removing encoding entirely along with
                # the cache (so we are using plain strings) results in no
                # performance improvement.
                try:
                    revision_id = unescape_revid_cache[revision_id]
                except KeyError:
                    unescaped = unescape(revision_id)
                    unescape_revid_cache[revision_id] = unescaped
                    revision_id = unescaped

                if revision_id in selected_revision_ids:
                    try:
                        file_id = unescape_fileid_cache[file_id]
                    except KeyError:
                        unescaped = unescape(file_id)
                        unescape_fileid_cache[file_id] = unescaped
                        file_id = unescaped
                    setdefault(file_id, set()).add(revision_id)
        finally:
            pb.finished()
        return result

    def iter_files_bytes(self, desired_files):
        """Iterate through file versions.

        Files will not necessarily be returned in the order they occur in
        desired_files.  No specific order is guaranteed.

        Yields pairs of identifier, bytes_iterator.  identifier is an opaque
        value supplied by the caller as part of desired_files.  It should
        uniquely identify the file version in the caller's context.  (Examples:
        an index number or a TreeTransform trans_id.)

        bytes_iterator is an iterable of bytestrings for the file.  The
        kind of iterable and length of the bytestrings are unspecified, but for
        this implementation, it is a list of lines produced by
        VersionedFile.get_lines().

        :param desired_files: a list of (file_id, revision_id, identifier)
            triples
        """
        transaction = self.get_transaction()
        for file_id, revision_id, callable_data in desired_files:
            try:
                weave = self.weave_store.get_weave(file_id, transaction)
            except errors.NoSuchFile:
                raise errors.NoSuchIdInRepository(self, file_id)
            yield callable_data, weave.get_lines(revision_id)

    def item_keys_introduced_by(self, revision_ids, _files_pb=None):
        """Get an iterable listing the keys of all the data introduced by a set
        of revision IDs.

        The keys will be ordered so that the corresponding items can be safely
        fetched and inserted in that order.

        :returns: An iterable producing tuples of (knit-kind, file-id,
            versions).  knit-kind is one of 'file', 'inventory', 'signatures',
            'revisions'.  file-id is None unless knit-kind is 'file'.
        """
        # XXX: it's a bit weird to control the inventory weave caching in this
        # generator.  Ideally the caching would be done in fetch.py I think.  Or
        # maybe this generator should explicitly have the contract that it
        # should not be iterated until the previously yielded item has been
        # processed?
        inv_w = self.get_inventory_weave()
        inv_w.enable_cache()

        # file ids that changed
        file_ids = self.fileids_altered_by_revision_ids(revision_ids)
        count = 0
        num_file_ids = len(file_ids)
        for file_id, altered_versions in file_ids.iteritems():
            if _files_pb is not None:
                _files_pb.update("fetch texts", count, num_file_ids)
            count += 1
            yield ("file", file_id, altered_versions)
        # We're done with the files_pb.  Note that it finished by the caller,
        # just as it was created by the caller.
        del _files_pb

        # inventory
        yield ("inventory", None, revision_ids)
        inv_w.clear_cache()

        # signatures
        revisions_with_signatures = set()
        for rev_id in revision_ids:
            try:
                self.get_signature_text(rev_id)
            except errors.NoSuchRevision:
                # not signed.
                pass
            else:
                revisions_with_signatures.add(rev_id)
        yield ("signatures", None, revisions_with_signatures)

        # revisions
        yield ("revisions", None, revision_ids)

    @needs_read_lock
    def get_inventory_weave(self):
        return self.control_weaves.get_weave('inventory',
            self.get_transaction())

    @needs_read_lock
    def get_inventory(self, revision_id):
        """Get Inventory object by hash."""
        # TODO: jam 20070210 Technically we don't need to sanitize, since all
        #       called functions must sanitize.
        revision_id = osutils.safe_revision_id(revision_id)
        return self.deserialise_inventory(
            revision_id, self.get_inventory_xml(revision_id))

    def deserialise_inventory(self, revision_id, xml):
        """Transform the xml into an inventory object. 

        :param revision_id: The expected revision id of the inventory.
        :param xml: A serialised inventory.
        """
        revision_id = osutils.safe_revision_id(revision_id)
        result = self._serializer.read_inventory_from_string(xml)
        result.root.revision = revision_id
        return result

    def serialise_inventory(self, inv):
        return self._serializer.write_inventory_to_string(inv)

    def _serialise_inventory_to_lines(self, inv):
        return self._serializer.write_inventory_to_lines(inv)

    def get_serializer_format(self):
        return self._serializer.format_num

    @needs_read_lock
    def get_inventory_xml(self, revision_id):
        """Get inventory XML as a file object."""
        revision_id = osutils.safe_revision_id(revision_id)
        try:
            assert isinstance(revision_id, str), type(revision_id)
            iw = self.get_inventory_weave()
            return iw.get_text(revision_id)
        except IndexError:
            raise errors.HistoryMissing(self, 'inventory', revision_id)

    @needs_read_lock
    def get_inventory_sha1(self, revision_id):
        """Return the sha1 hash of the inventory entry
        """
        # TODO: jam 20070210 Shouldn't this be deprecated / removed?
        revision_id = osutils.safe_revision_id(revision_id)
        return self.get_revision(revision_id).inventory_sha1

    @needs_read_lock
    def get_revision_graph(self, revision_id=None):
        """Return a dictionary containing the revision graph.
        
        :param revision_id: The revision_id to get a graph from. If None, then
        the entire revision graph is returned. This is a deprecated mode of
        operation and will be removed in the future.
        :return: a dictionary of revision_id->revision_parents_list.
        """
        if 'evil' in debug.debug_flags:
            mutter_callsite(2,
                "get_revision_graph scales with size of history.")
        # special case NULL_REVISION
        if revision_id == _mod_revision.NULL_REVISION:
            return {}
        revision_id = osutils.safe_revision_id(revision_id)
        a_weave = self.get_inventory_weave()
        all_revisions = self._eliminate_revisions_not_present(
                                a_weave.versions())
        entire_graph = dict([(node, tuple(a_weave.get_parents(node))) for 
                             node in all_revisions])
        if revision_id is None:
            return entire_graph
        elif revision_id not in entire_graph:
            raise errors.NoSuchRevision(self, revision_id)
        else:
            # add what can be reached from revision_id
            result = {}
            pending = set([revision_id])
            while len(pending) > 0:
                node = pending.pop()
                result[node] = entire_graph[node]
                for revision_id in result[node]:
                    if revision_id not in result:
                        pending.add(revision_id)
            return result

    @needs_read_lock
    def get_revision_graph_with_ghosts(self, revision_ids=None):
        """Return a graph of the revisions with ghosts marked as applicable.

        :param revision_ids: an iterable of revisions to graph or None for all.
        :return: a Graph object with the graph reachable from revision_ids.
        """
        if 'evil' in debug.debug_flags:
            mutter_callsite(2,
                "get_revision_graph_with_ghosts scales with size of history.")
        result = deprecated_graph.Graph()
        if not revision_ids:
            pending = set(self.all_revision_ids())
            required = set([])
        else:
            pending = set(osutils.safe_revision_id(r) for r in revision_ids)
            # special case NULL_REVISION
            if _mod_revision.NULL_REVISION in pending:
                pending.remove(_mod_revision.NULL_REVISION)
            required = set(pending)
        done = set([])
        while len(pending):
            revision_id = pending.pop()
            try:
                rev = self.get_revision(revision_id)
            except errors.NoSuchRevision:
                if revision_id in required:
                    raise
                # a ghost
                result.add_ghost(revision_id)
                continue
            for parent_id in rev.parent_ids:
                # is this queued or done ?
                if (parent_id not in pending and
                    parent_id not in done):
                    # no, queue it.
                    pending.add(parent_id)
            result.add_node(revision_id, rev.parent_ids)
            done.add(revision_id)
        return result

    def _get_history_vf(self):
        """Get a versionedfile whose history graph reflects all revisions.

        For weave repositories, this is the inventory weave.
        """
        return self.get_inventory_weave()

    def iter_reverse_revision_history(self, revision_id):
        """Iterate backwards through revision ids in the lefthand history

        :param revision_id: The revision id to start with.  All its lefthand
            ancestors will be traversed.
        """
        revision_id = osutils.safe_revision_id(revision_id)
        if revision_id in (None, _mod_revision.NULL_REVISION):
            return
        next_id = revision_id
        versionedfile = self._get_history_vf()
        while True:
            yield next_id
            parents = versionedfile.get_parents(next_id)
            if len(parents) == 0:
                return
            else:
                next_id = parents[0]

    @needs_read_lock
    def get_revision_inventory(self, revision_id):
        """Return inventory of a past revision."""
        # TODO: Unify this with get_inventory()
        # bzr 0.0.6 and later imposes the constraint that the inventory_id
        # must be the same as its revision, so this is trivial.
        if revision_id is None:
            # This does not make sense: if there is no revision,
            # then it is the current tree inventory surely ?!
            # and thus get_root_id() is something that looks at the last
            # commit on the branch, and the get_root_id is an inventory check.
            raise NotImplementedError
            # return Inventory(self.get_root_id())
        else:
            return self.get_inventory(revision_id)

    @needs_read_lock
    def is_shared(self):
        """Return True if this repository is flagged as a shared repository."""
        raise NotImplementedError(self.is_shared)

    @needs_write_lock
    def reconcile(self, other=None, thorough=False):
        """Reconcile this repository."""
        from bzrlib.reconcile import RepoReconciler
        reconciler = RepoReconciler(self, thorough=thorough)
        reconciler.reconcile()
        return reconciler

    def _refresh_data(self):
        """Helper called from lock_* to ensure coherency with disk.

        The default implementation does nothing; it is however possible
        for repositories to maintain loaded indices across multiple locks
        by checking inside their implementation of this method to see
        whether their indices are still valid. This depends of course on
        the disk format being validatable in this manner.
        """

    @needs_read_lock
    def revision_tree(self, revision_id):
        """Return Tree for a revision on this branch.

        `revision_id` may be None for the empty tree revision.
        """
        # TODO: refactor this to use an existing revision object
        # so we don't need to read it in twice.
        if revision_id is None or revision_id == _mod_revision.NULL_REVISION:
            return RevisionTree(self, Inventory(root_id=None), 
                                _mod_revision.NULL_REVISION)
        else:
            revision_id = osutils.safe_revision_id(revision_id)
            inv = self.get_revision_inventory(revision_id)
            return RevisionTree(self, inv, revision_id)

    @needs_read_lock
    def revision_trees(self, revision_ids):
        """Return Tree for a revision on this branch.

        `revision_id` may not be None or 'null:'"""
        assert None not in revision_ids
        assert _mod_revision.NULL_REVISION not in revision_ids
        texts = self.get_inventory_weave().get_texts(revision_ids)
        for text, revision_id in zip(texts, revision_ids):
            inv = self.deserialise_inventory(revision_id, text)
            yield RevisionTree(self, inv, revision_id)

    @needs_read_lock
    def get_ancestry(self, revision_id, topo_sorted=True):
        """Return a list of revision-ids integrated by a revision.

        The first element of the list is always None, indicating the origin 
        revision.  This might change when we have history horizons, or 
        perhaps we should have a new API.
        
        This is topologically sorted.
        """
        if _mod_revision.is_null(revision_id):
            return [None]
        revision_id = osutils.safe_revision_id(revision_id)
        if not self.has_revision(revision_id):
            raise errors.NoSuchRevision(self, revision_id)
        w = self.get_inventory_weave()
        candidates = w.get_ancestry(revision_id, topo_sorted)
        return [None] + candidates # self._eliminate_revisions_not_present(candidates)

    def pack(self):
        """Compress the data within the repository.

        This operation only makes sense for some repository types. For other
        types it should be a no-op that just returns.

        This stub method does not require a lock, but subclasses should use
        @needs_write_lock as this is a long running call its reasonable to 
        implicitly lock for the user.
        """

    @needs_read_lock
    def print_file(self, file, revision_id):
        """Print `file` to stdout.
        
        FIXME RBC 20060125 as John Meinel points out this is a bad api
        - it writes to stdout, it assumes that that is valid etc. Fix
        by creating a new more flexible convenience function.
        """
        revision_id = osutils.safe_revision_id(revision_id)
        tree = self.revision_tree(revision_id)
        # use inventory as it was in that revision
        file_id = tree.inventory.path2id(file)
        if not file_id:
            # TODO: jam 20060427 Write a test for this code path
            #       it had a bug in it, and was raising the wrong
            #       exception.
            raise errors.BzrError("%r is not present in revision %s" % (file, revision_id))
        tree.print_file(file_id)

    def get_transaction(self):
        return self.control_files.get_transaction()

    def revision_parents(self, revision_id):
        revision_id = osutils.safe_revision_id(revision_id)
        return self.get_inventory_weave().parent_names(revision_id)

    def get_parents(self, revision_ids):
        """See StackedParentsProvider.get_parents"""
        parents_list = []
        for revision_id in revision_ids:
            if revision_id == _mod_revision.NULL_REVISION:
                parents = []
            else:
                try:
                    parents = self.get_revision(revision_id).parent_ids
                except errors.NoSuchRevision:
                    parents = None
                else:
                    if len(parents) == 0:
                        parents = [_mod_revision.NULL_REVISION]
            parents_list.append(parents)
        return parents_list

    def _make_parents_provider(self):
        return self

    def get_graph(self, other_repository=None):
        """Return the graph walker for this repository format"""
        parents_provider = self._make_parents_provider()
        if (other_repository is not None and
            other_repository.bzrdir.transport.base !=
            self.bzrdir.transport.base):
            parents_provider = graph._StackedParentsProvider(
                [parents_provider, other_repository._make_parents_provider()])
        return graph.Graph(parents_provider)

    @needs_write_lock
    def set_make_working_trees(self, new_value):
        """Set the policy flag for making working trees when creating branches.

        This only applies to branches that use this repository.

        The default is 'True'.
        :param new_value: True to restore the default, False to disable making
                          working trees.
        """
        raise NotImplementedError(self.set_make_working_trees)
    
    def make_working_trees(self):
        """Returns the policy for making working trees on new branches."""
        raise NotImplementedError(self.make_working_trees)

    @needs_write_lock
    def sign_revision(self, revision_id, gpg_strategy):
        revision_id = osutils.safe_revision_id(revision_id)
        plaintext = Testament.from_revision(self, revision_id).as_short_text()
        self.store_revision_signature(gpg_strategy, plaintext, revision_id)

    @needs_read_lock
    def has_signature_for_revision_id(self, revision_id):
        """Query for a revision signature for revision_id in the repository."""
        revision_id = osutils.safe_revision_id(revision_id)
        return self._revision_store.has_signature(revision_id,
                                                  self.get_transaction())

    @needs_read_lock
    def get_signature_text(self, revision_id):
        """Return the text for a signature."""
        revision_id = osutils.safe_revision_id(revision_id)
        return self._revision_store.get_signature_text(revision_id,
                                                       self.get_transaction())

    @needs_read_lock
    def check(self, revision_ids):
        """Check consistency of all history of given revision_ids.

        Different repository implementations should override _check().

        :param revision_ids: A non-empty list of revision_ids whose ancestry
             will be checked.  Typically the last revision_id of a branch.
        """
        if not revision_ids:
            raise ValueError("revision_ids must be non-empty in %s.check" 
                    % (self,))
        revision_ids = [osutils.safe_revision_id(r) for r in revision_ids]
        return self._check(revision_ids)

    def _check(self, revision_ids):
        result = check.Check(self)
        result.check()
        return result

    def _warn_if_deprecated(self):
        global _deprecation_warning_done
        if _deprecation_warning_done:
            return
        _deprecation_warning_done = True
        warning("Format %s for %s is deprecated - please use 'bzr upgrade' to get better performance"
                % (self._format, self.bzrdir.transport.base))

    def supports_rich_root(self):
        return self._format.rich_root_data

    def _check_ascii_revisionid(self, revision_id, method):
        """Private helper for ascii-only repositories."""
        # weave repositories refuse to store revisionids that are non-ascii.
        if revision_id is not None:
            # weaves require ascii revision ids.
            if isinstance(revision_id, unicode):
                try:
                    revision_id.encode('ascii')
                except UnicodeEncodeError:
                    raise errors.NonAsciiRevisionId(method, self)
            else:
                try:
                    revision_id.decode('ascii')
                except UnicodeDecodeError:
                    raise errors.NonAsciiRevisionId(method, self)



# remove these delegates a while after bzr 0.15
def __make_delegated(name, from_module):
    def _deprecated_repository_forwarder():
        symbol_versioning.warn('%s moved to %s in bzr 0.15'
            % (name, from_module),
            DeprecationWarning,
            stacklevel=2)
        m = __import__(from_module, globals(), locals(), [name])
        try:
            return getattr(m, name)
        except AttributeError:
            raise AttributeError('module %s has no name %s'
                    % (m, name))
    globals()[name] = _deprecated_repository_forwarder

for _name in [
        'AllInOneRepository',
        'WeaveMetaDirRepository',
        'PreSplitOutRepositoryFormat',
        'RepositoryFormat4',
        'RepositoryFormat5',
        'RepositoryFormat6',
        'RepositoryFormat7',
        ]:
    __make_delegated(_name, 'bzrlib.repofmt.weaverepo')

for _name in [
        'KnitRepository',
        'RepositoryFormatKnit',
        'RepositoryFormatKnit1',
        ]:
    __make_delegated(_name, 'bzrlib.repofmt.knitrepo')


def install_revision(repository, rev, revision_tree):
    """Install all revision data into a repository."""
    present_parents = []
    parent_trees = {}
    for p_id in rev.parent_ids:
        if repository.has_revision(p_id):
            present_parents.append(p_id)
            parent_trees[p_id] = repository.revision_tree(p_id)
        else:
            parent_trees[p_id] = repository.revision_tree(None)

    inv = revision_tree.inventory
    entries = inv.iter_entries()
    # backwards compatibility hack: skip the root id.
    if not repository.supports_rich_root():
        path, root = entries.next()
        if root.revision != rev.revision_id:
            raise errors.IncompatibleRevision(repr(repository))
    # Add the texts that are not already present
    for path, ie in entries:
        w = repository.weave_store.get_weave_or_empty(ie.file_id,
                repository.get_transaction())
        if ie.revision not in w:
            text_parents = []
            # FIXME: TODO: The following loop *may* be overlapping/duplicate
            # with InventoryEntry.find_previous_heads(). if it is, then there
            # is a latent bug here where the parents may have ancestors of each
            # other. RBC, AB
            for revision, tree in parent_trees.iteritems():
                if ie.file_id not in tree:
                    continue
                parent_id = tree.inventory[ie.file_id].revision
                if parent_id in text_parents:
                    continue
                text_parents.append(parent_id)
                    
            vfile = repository.weave_store.get_weave_or_empty(ie.file_id, 
                repository.get_transaction())
            lines = revision_tree.get_file(ie.file_id).readlines()
            vfile.add_lines(rev.revision_id, text_parents, lines)
    try:
        # install the inventory
        repository.add_inventory(rev.revision_id, inv, present_parents)
    except errors.RevisionAlreadyPresent:
        pass
    repository.add_revision(rev.revision_id, rev, inv)


class MetaDirRepository(Repository):
    """Repositories in the new meta-dir layout."""

    def __init__(self, _format, a_bzrdir, control_files, _revision_store, control_store, text_store):
        super(MetaDirRepository, self).__init__(_format,
                                                a_bzrdir,
                                                control_files,
                                                _revision_store,
                                                control_store,
                                                text_store)
        dir_mode = self.control_files._dir_mode
        file_mode = self.control_files._file_mode

    @needs_read_lock
    def is_shared(self):
        """Return True if this repository is flagged as a shared repository."""
        return self.control_files._transport.has('shared-storage')

    @needs_write_lock
    def set_make_working_trees(self, new_value):
        """Set the policy flag for making working trees when creating branches.

        This only applies to branches that use this repository.

        The default is 'True'.
        :param new_value: True to restore the default, False to disable making
                          working trees.
        """
        if new_value:
            try:
                self.control_files._transport.delete('no-working-trees')
            except errors.NoSuchFile:
                pass
        else:
            self.control_files.put_utf8('no-working-trees', '')
    
    def make_working_trees(self):
        """Returns the policy for making working trees on new branches."""
        return not self.control_files._transport.has('no-working-trees')


class RepositoryFormatRegistry(registry.Registry):
    """Registry of RepositoryFormats.
    """

    def get(self, format_string):
        r = registry.Registry.get(self, format_string)
        if callable(r):
            r = r()
        return r
    

format_registry = RepositoryFormatRegistry()
"""Registry of formats, indexed by their identifying format string.

This can contain either format instances themselves, or classes/factories that
can be called to obtain one.
"""


#####################################################################
# Repository Formats

class RepositoryFormat(object):
    """A repository format.

    Formats provide three things:
     * An initialization routine to construct repository data on disk.
     * a format string which is used when the BzrDir supports versioned
       children.
     * an open routine which returns a Repository instance.

    Formats are placed in an dict by their format string for reference 
    during opening. These should be subclasses of RepositoryFormat
    for consistency.

    Once a format is deprecated, just deprecate the initialize and open
    methods on the format class. Do not deprecate the object, as the 
    object will be created every system load.

    Common instance attributes:
    _matchingbzrdir - the bzrdir format that the repository format was
    originally written to work with. This can be used if manually
    constructing a bzrdir and repository, or more commonly for test suite
    parameterisation.
    """

    def __str__(self):
        return "<%s>" % self.__class__.__name__

    def __eq__(self, other):
        # format objects are generally stateless
        return isinstance(other, self.__class__)

    def __ne__(self, other):
        return not self == other

    @classmethod
    def find_format(klass, a_bzrdir):
        """Return the format for the repository object in a_bzrdir.
        
        This is used by bzr native formats that have a "format" file in
        the repository.  Other methods may be used by different types of 
        control directory.
        """
        try:
            transport = a_bzrdir.get_repository_transport(None)
            format_string = transport.get("format").read()
            return format_registry.get(format_string)
        except errors.NoSuchFile:
            raise errors.NoRepositoryPresent(a_bzrdir)
        except KeyError:
            raise errors.UnknownFormatError(format=format_string)

    @classmethod
    def register_format(klass, format):
        format_registry.register(format.get_format_string(), format)

    @classmethod
    def unregister_format(klass, format):
        format_registry.remove(format.get_format_string())
    
    @classmethod
    def get_default_format(klass):
        """Return the current default format."""
        from bzrlib import bzrdir
        return bzrdir.format_registry.make_bzrdir('default').repository_format

    def _get_control_store(self, repo_transport, control_files):
        """Return the control store for this repository."""
        raise NotImplementedError(self._get_control_store)

    def get_format_string(self):
        """Return the ASCII format string that identifies this format.
        
        Note that in pre format ?? repositories the format string is 
        not permitted nor written to disk.
        """
        raise NotImplementedError(self.get_format_string)

    def get_format_description(self):
        """Return the short description for this format."""
        raise NotImplementedError(self.get_format_description)

    def _get_revision_store(self, repo_transport, control_files):
        """Return the revision store object for this a_bzrdir."""
        raise NotImplementedError(self._get_revision_store)

    def _get_text_rev_store(self,
                            transport,
                            control_files,
                            name,
                            compressed=True,
                            prefixed=False,
                            serializer=None):
        """Common logic for getting a revision store for a repository.
        
        see self._get_revision_store for the subclass-overridable method to 
        get the store for a repository.
        """
        from bzrlib.store.revision.text import TextRevisionStore
        dir_mode = control_files._dir_mode
        file_mode = control_files._file_mode
        text_store = TextStore(transport.clone(name),
                              prefixed=prefixed,
                              compressed=compressed,
                              dir_mode=dir_mode,
                              file_mode=file_mode)
        _revision_store = TextRevisionStore(text_store, serializer)
        return _revision_store

    # TODO: this shouldn't be in the base class, it's specific to things that
    # use weaves or knits -- mbp 20070207
    def _get_versioned_file_store(self,
                                  name,
                                  transport,
                                  control_files,
                                  prefixed=True,
                                  versionedfile_class=None,
                                  versionedfile_kwargs={},
                                  escaped=False):
        if versionedfile_class is None:
            versionedfile_class = self._versionedfile_class
        weave_transport = control_files._transport.clone(name)
        dir_mode = control_files._dir_mode
        file_mode = control_files._file_mode
        return VersionedFileStore(weave_transport, prefixed=prefixed,
                                  dir_mode=dir_mode,
                                  file_mode=file_mode,
                                  versionedfile_class=versionedfile_class,
                                  versionedfile_kwargs=versionedfile_kwargs,
                                  escaped=escaped)

    def initialize(self, a_bzrdir, shared=False):
        """Initialize a repository of this format in a_bzrdir.

        :param a_bzrdir: The bzrdir to put the new repository in it.
        :param shared: The repository should be initialized as a sharable one.
        :returns: The new repository object.
        
        This may raise UninitializableFormat if shared repository are not
        compatible the a_bzrdir.
        """
        raise NotImplementedError(self.initialize)

    def is_supported(self):
        """Is this format supported?

        Supported formats must be initializable and openable.
        Unsupported formats may not support initialization or committing or 
        some other features depending on the reason for not being supported.
        """
        return True

    def check_conversion_target(self, target_format):
        raise NotImplementedError(self.check_conversion_target)

    def open(self, a_bzrdir, _found=False):
        """Return an instance of this format for the bzrdir a_bzrdir.
        
        _found is a private parameter, do not use it.
        """
        raise NotImplementedError(self.open)


class MetaDirRepositoryFormat(RepositoryFormat):
    """Common base class for the new repositories using the metadir layout."""

    rich_root_data = False
    supports_tree_reference = False
    _matchingbzrdir = bzrdir.BzrDirMetaFormat1()

    def __init__(self):
        super(MetaDirRepositoryFormat, self).__init__()

    def _create_control_files(self, a_bzrdir):
        """Create the required files and the initial control_files object."""
        # FIXME: RBC 20060125 don't peek under the covers
        # NB: no need to escape relative paths that are url safe.
        repository_transport = a_bzrdir.get_repository_transport(self)
        control_files = lockable_files.LockableFiles(repository_transport,
                                'lock', lockdir.LockDir)
        control_files.create_lock()
        return control_files

    def _upload_blank_content(self, a_bzrdir, dirs, files, utf8_files, shared):
        """Upload the initial blank content."""
        control_files = self._create_control_files(a_bzrdir)
        control_files.lock_write()
        try:
            control_files._transport.mkdir_multi(dirs,
                    mode=control_files._dir_mode)
            for file, content in files:
                control_files.put(file, content)
            for file, content in utf8_files:
                control_files.put_utf8(file, content)
            if shared == True:
                control_files.put_utf8('shared-storage', '')
        finally:
            control_files.unlock()


# formats which have no format string are not discoverable
# and not independently creatable, so are not registered.  They're 
# all in bzrlib.repofmt.weaverepo now.  When an instance of one of these is
# needed, it's constructed directly by the BzrDir.  Non-native formats where
# the repository is not separately opened are similar.

format_registry.register_lazy(
    'Bazaar-NG Repository format 7',
    'bzrlib.repofmt.weaverepo',
    'RepositoryFormat7'
    )
# KEEP in sync with bzrdir.format_registry default, which controls the overall
# default control directory format

format_registry.register_lazy(
    'Bazaar-NG Knit Repository Format 1',
    'bzrlib.repofmt.knitrepo',
    'RepositoryFormatKnit1',
    )
format_registry.default_key = 'Bazaar-NG Knit Repository Format 1'

format_registry.register_lazy(
    'Bazaar Knit Repository Format 3 (bzr 0.15)\n',
    'bzrlib.repofmt.knitrepo',
    'RepositoryFormatKnit3',
    )


class InterRepository(InterObject):
    """This class represents operations taking place between two repositories.

    Its instances have methods like copy_content and fetch, and contain
    references to the source and target repositories these operations can be 
    carried out on.

    Often we will provide convenience methods on 'repository' which carry out
    operations with another repository - they will always forward to
    InterRepository.get(other).method_name(parameters).
    """

    _optimisers = []
    """The available optimised InterRepository types."""

    def copy_content(self, revision_id=None):
        raise NotImplementedError(self.copy_content)

    def fetch(self, revision_id=None, pb=None):
        """Fetch the content required to construct revision_id.

        The content is copied from self.source to self.target.

        :param revision_id: if None all content is copied, if NULL_REVISION no
                            content is copied.
        :param pb: optional progress bar to use for progress reports. If not
                   provided a default one will be created.

        Returns the copied revision count and the failed revisions in a tuple:
        (copied, failures).
        """
        raise NotImplementedError(self.fetch)
   
    @needs_read_lock
    def missing_revision_ids(self, revision_id=None):
        """Return the revision ids that source has that target does not.
        
        These are returned in topological order.

        :param revision_id: only return revision ids included by this
                            revision_id.
        """
        # generic, possibly worst case, slow code path.
        target_ids = set(self.target.all_revision_ids())
        if revision_id is not None:
            # TODO: jam 20070210 InterRepository is internal enough that it
            #       should assume revision_ids are already utf-8
            revision_id = osutils.safe_revision_id(revision_id)
            source_ids = self.source.get_ancestry(revision_id)
            assert source_ids[0] is None
            source_ids.pop(0)
        else:
            source_ids = self.source.all_revision_ids()
        result_set = set(source_ids).difference(target_ids)
        # this may look like a no-op: its not. It preserves the ordering
        # other_ids had while only returning the members from other_ids
        # that we've decided we need.
        return [rev_id for rev_id in source_ids if rev_id in result_set]


class InterSameDataRepository(InterRepository):
    """Code for converting between repositories that represent the same data.
    
    Data format and model must match for this to work.
    """

    @classmethod
    def _get_repo_format_to_test(self):
        """Repository format for testing with.
        
        InterSameData can pull from subtree to subtree and from non-subtree to
        non-subtree, so we test this with the richest repository format.
        """
        from bzrlib.repofmt import knitrepo
        return knitrepo.RepositoryFormatKnit3()

    @staticmethod
    def is_compatible(source, target):
        if source.supports_rich_root() != target.supports_rich_root():
            return False
        if source._serializer != target._serializer:
            return False
        return True

    @needs_write_lock
    def copy_content(self, revision_id=None):
        """Make a complete copy of the content in self into destination.

        This copies both the repository's revision data, and configuration information
        such as the make_working_trees setting.
        
        This is a destructive operation! Do not use it on existing 
        repositories.

        :param revision_id: Only copy the content needed to construct
                            revision_id and its parents.
        """
        try:
            self.target.set_make_working_trees(self.source.make_working_trees())
        except NotImplementedError:
            pass
        # TODO: jam 20070210 This is fairly internal, so we should probably
        #       just assert that revision_id is not unicode.
        revision_id = osutils.safe_revision_id(revision_id)
        # but don't bother fetching if we have the needed data now.
        if (revision_id not in (None, _mod_revision.NULL_REVISION) and 
            self.target.has_revision(revision_id)):
            return
        self.target.fetch(self.source, revision_id=revision_id)

    @needs_write_lock
    def fetch(self, revision_id=None, pb=None):
        """See InterRepository.fetch()."""
        from bzrlib.fetch import GenericRepoFetcher
        mutter("Using fetch logic to copy between %s(%s) and %s(%s)",
               self.source, self.source._format, self.target, 
               self.target._format)
        # TODO: jam 20070210 This should be an assert, not a translate
        revision_id = osutils.safe_revision_id(revision_id)
        f = GenericRepoFetcher(to_repository=self.target,
                               from_repository=self.source,
                               last_revision=revision_id,
                               pb=pb)
        return f.count_copied, f.failed_revisions


class InterWeaveRepo(InterSameDataRepository):
    """Optimised code paths between Weave based repositories."""

    @classmethod
    def _get_repo_format_to_test(self):
        from bzrlib.repofmt import weaverepo
        return weaverepo.RepositoryFormat7()

    @staticmethod
    def is_compatible(source, target):
        """Be compatible with known Weave formats.
        
        We don't test for the stores being of specific types because that
        could lead to confusing results, and there is no need to be 
        overly general.
        """
        from bzrlib.repofmt.weaverepo import (
                RepositoryFormat5,
                RepositoryFormat6,
                RepositoryFormat7,
                )
        try:
            return (isinstance(source._format, (RepositoryFormat5,
                                                RepositoryFormat6,
                                                RepositoryFormat7)) and
                    isinstance(target._format, (RepositoryFormat5,
                                                RepositoryFormat6,
                                                RepositoryFormat7)))
        except AttributeError:
            return False
    
    @needs_write_lock
    def copy_content(self, revision_id=None):
        """See InterRepository.copy_content()."""
        # weave specific optimised path:
        # TODO: jam 20070210 Internal, should be an assert, not translate
        revision_id = osutils.safe_revision_id(revision_id)
        try:
            self.target.set_make_working_trees(self.source.make_working_trees())
        except NotImplementedError:
            pass
        # FIXME do not peek!
        if self.source.control_files._transport.listable():
            pb = ui.ui_factory.nested_progress_bar()
            try:
                self.target.weave_store.copy_all_ids(
                    self.source.weave_store,
                    pb=pb,
                    from_transaction=self.source.get_transaction(),
                    to_transaction=self.target.get_transaction())
                pb.update('copying inventory', 0, 1)
                self.target.control_weaves.copy_multi(
                    self.source.control_weaves, ['inventory'],
                    from_transaction=self.source.get_transaction(),
                    to_transaction=self.target.get_transaction())
                self.target._revision_store.text_store.copy_all_ids(
                    self.source._revision_store.text_store,
                    pb=pb)
            finally:
                pb.finished()
        else:
            self.target.fetch(self.source, revision_id=revision_id)

    @needs_write_lock
    def fetch(self, revision_id=None, pb=None):
        """See InterRepository.fetch()."""
        from bzrlib.fetch import GenericRepoFetcher
        mutter("Using fetch logic to copy between %s(%s) and %s(%s)",
               self.source, self.source._format, self.target, self.target._format)
        # TODO: jam 20070210 This should be an assert, not a translate
        revision_id = osutils.safe_revision_id(revision_id)
        f = GenericRepoFetcher(to_repository=self.target,
                               from_repository=self.source,
                               last_revision=revision_id,
                               pb=pb)
        return f.count_copied, f.failed_revisions

    @needs_read_lock
    def missing_revision_ids(self, revision_id=None):
        """See InterRepository.missing_revision_ids()."""
        # we want all revisions to satisfy revision_id in source.
        # but we don't want to stat every file here and there.
        # we want then, all revisions other needs to satisfy revision_id 
        # checked, but not those that we have locally.
        # so the first thing is to get a subset of the revisions to 
        # satisfy revision_id in source, and then eliminate those that
        # we do already have. 
        # this is slow on high latency connection to self, but as as this
        # disk format scales terribly for push anyway due to rewriting 
        # inventory.weave, this is considered acceptable.
        # - RBC 20060209
        if revision_id is not None:
            source_ids = self.source.get_ancestry(revision_id)
            assert source_ids[0] is None
            source_ids.pop(0)
        else:
            source_ids = self.source._all_possible_ids()
        source_ids_set = set(source_ids)
        # source_ids is the worst possible case we may need to pull.
        # now we want to filter source_ids against what we actually
        # have in target, but don't try to check for existence where we know
        # we do not have a revision as that would be pointless.
        target_ids = set(self.target._all_possible_ids())
        possibly_present_revisions = target_ids.intersection(source_ids_set)
        actually_present_revisions = set(self.target._eliminate_revisions_not_present(possibly_present_revisions))
        required_revisions = source_ids_set.difference(actually_present_revisions)
        required_topo_revisions = [rev_id for rev_id in source_ids if rev_id in required_revisions]
        if revision_id is not None:
            # we used get_ancestry to determine source_ids then we are assured all
            # revisions referenced are present as they are installed in topological order.
            # and the tip revision was validated by get_ancestry.
            return required_topo_revisions
        else:
            # if we just grabbed the possibly available ids, then 
            # we only have an estimate of whats available and need to validate
            # that against the revision records.
            return self.source._eliminate_revisions_not_present(required_topo_revisions)


class InterKnitRepo(InterSameDataRepository):
    """Optimised code paths between Knit based repositories."""

    @classmethod
    def _get_repo_format_to_test(self):
        from bzrlib.repofmt import knitrepo
        return knitrepo.RepositoryFormatKnit1()

    @staticmethod
    def is_compatible(source, target):
        """Be compatible with known Knit formats.
        
        We don't test for the stores being of specific types because that
        could lead to confusing results, and there is no need to be 
        overly general.
        """
        from bzrlib.repofmt.knitrepo import RepositoryFormatKnit1
        try:
            return (isinstance(source._format, (RepositoryFormatKnit1)) and
                    isinstance(target._format, (RepositoryFormatKnit1)))
        except AttributeError:
            return False

    @needs_write_lock
    def fetch(self, revision_id=None, pb=None):
        """See InterRepository.fetch()."""
        from bzrlib.fetch import KnitRepoFetcher
        mutter("Using fetch logic to copy between %s(%s) and %s(%s)",
               self.source, self.source._format, self.target, self.target._format)
        # TODO: jam 20070210 This should be an assert, not a translate
        revision_id = osutils.safe_revision_id(revision_id)
        f = KnitRepoFetcher(to_repository=self.target,
                            from_repository=self.source,
                            last_revision=revision_id,
                            pb=pb)
        return f.count_copied, f.failed_revisions

    @needs_read_lock
    def missing_revision_ids(self, revision_id=None):
        """See InterRepository.missing_revision_ids()."""
        if revision_id is not None:
            source_ids = self.source.get_ancestry(revision_id)
            assert source_ids[0] is None
            source_ids.pop(0)
        else:
            source_ids = self.source._all_possible_ids()
        source_ids_set = set(source_ids)
        # source_ids is the worst possible case we may need to pull.
        # now we want to filter source_ids against what we actually
        # have in target, but don't try to check for existence where we know
        # we do not have a revision as that would be pointless.
        target_ids = set(self.target._all_possible_ids())
        possibly_present_revisions = target_ids.intersection(source_ids_set)
        actually_present_revisions = set(self.target._eliminate_revisions_not_present(possibly_present_revisions))
        required_revisions = source_ids_set.difference(actually_present_revisions)
        required_topo_revisions = [rev_id for rev_id in source_ids if rev_id in required_revisions]
        if revision_id is not None:
            # we used get_ancestry to determine source_ids then we are assured all
            # revisions referenced are present as they are installed in topological order.
            # and the tip revision was validated by get_ancestry.
            return required_topo_revisions
        else:
            # if we just grabbed the possibly available ids, then 
            # we only have an estimate of whats available and need to validate
            # that against the revision records.
            return self.source._eliminate_revisions_not_present(required_topo_revisions)


class InterModel1and2(InterRepository):

    @classmethod
    def _get_repo_format_to_test(self):
        return None

    @staticmethod
    def is_compatible(source, target):
        if not source.supports_rich_root() and target.supports_rich_root():
            return True
        else:
            return False

    @needs_write_lock
    def fetch(self, revision_id=None, pb=None):
        """See InterRepository.fetch()."""
        from bzrlib.fetch import Model1toKnit2Fetcher
        # TODO: jam 20070210 This should be an assert, not a translate
        revision_id = osutils.safe_revision_id(revision_id)
        f = Model1toKnit2Fetcher(to_repository=self.target,
                                 from_repository=self.source,
                                 last_revision=revision_id,
                                 pb=pb)
        return f.count_copied, f.failed_revisions

    @needs_write_lock
    def copy_content(self, revision_id=None):
        """Make a complete copy of the content in self into destination.
        
        This is a destructive operation! Do not use it on existing 
        repositories.

        :param revision_id: Only copy the content needed to construct
                            revision_id and its parents.
        """
        try:
            self.target.set_make_working_trees(self.source.make_working_trees())
        except NotImplementedError:
            pass
        # TODO: jam 20070210 Internal, assert, don't translate
        revision_id = osutils.safe_revision_id(revision_id)
        # but don't bother fetching if we have the needed data now.
        if (revision_id not in (None, _mod_revision.NULL_REVISION) and 
            self.target.has_revision(revision_id)):
            return
        self.target.fetch(self.source, revision_id=revision_id)


class InterKnit1and2(InterKnitRepo):

    @classmethod
    def _get_repo_format_to_test(self):
        return None

    @staticmethod
    def is_compatible(source, target):
        """Be compatible with Knit1 source and Knit3 target"""
        from bzrlib.repofmt.knitrepo import RepositoryFormatKnit3
        try:
            from bzrlib.repofmt.knitrepo import RepositoryFormatKnit1, \
                    RepositoryFormatKnit3
            return (isinstance(source._format, (RepositoryFormatKnit1)) and
                    isinstance(target._format, (RepositoryFormatKnit3)))
        except AttributeError:
            return False

    @needs_write_lock
    def fetch(self, revision_id=None, pb=None):
        """See InterRepository.fetch()."""
        from bzrlib.fetch import Knit1to2Fetcher
        mutter("Using fetch logic to copy between %s(%s) and %s(%s)",
               self.source, self.source._format, self.target, 
               self.target._format)
        # TODO: jam 20070210 This should be an assert, not a translate
        revision_id = osutils.safe_revision_id(revision_id)
        f = Knit1to2Fetcher(to_repository=self.target,
                            from_repository=self.source,
                            last_revision=revision_id,
                            pb=pb)
        return f.count_copied, f.failed_revisions


class InterRemoteRepository(InterRepository):
    """Code for converting between RemoteRepository objects.

    This just gets an non-remote repository from the RemoteRepository, and calls
    InterRepository.get again.
    """

    def __init__(self, source, target):
        if isinstance(source, remote.RemoteRepository):
            source._ensure_real()
            real_source = source._real_repository
        else:
            real_source = source
        if isinstance(target, remote.RemoteRepository):
            target._ensure_real()
            real_target = target._real_repository
        else:
            real_target = target
        self.real_inter = InterRepository.get(real_source, real_target)

    @staticmethod
    def is_compatible(source, target):
        if isinstance(source, remote.RemoteRepository):
            return True
        if isinstance(target, remote.RemoteRepository):
            return True
        return False

    def copy_content(self, revision_id=None):
        self.real_inter.copy_content(revision_id=revision_id)

    def fetch(self, revision_id=None, pb=None):
        self.real_inter.fetch(revision_id=revision_id, pb=pb)

    @classmethod
    def _get_repo_format_to_test(self):
        return None


InterRepository.register_optimiser(InterSameDataRepository)
InterRepository.register_optimiser(InterWeaveRepo)
InterRepository.register_optimiser(InterKnitRepo)
InterRepository.register_optimiser(InterModel1and2)
InterRepository.register_optimiser(InterKnit1and2)
InterRepository.register_optimiser(InterRemoteRepository)


class CopyConverter(object):
    """A repository conversion tool which just performs a copy of the content.
    
    This is slow but quite reliable.
    """

    def __init__(self, target_format):
        """Create a CopyConverter.

        :param target_format: The format the resulting repository should be.
        """
        self.target_format = target_format
        
    def convert(self, repo, pb):
        """Perform the conversion of to_convert, giving feedback via pb.

        :param to_convert: The disk object to convert.
        :param pb: a progress bar to use for progress information.
        """
        self.pb = pb
        self.count = 0
        self.total = 4
        # this is only useful with metadir layouts - separated repo content.
        # trigger an assertion if not such
        repo._format.get_format_string()
        self.repo_dir = repo.bzrdir
        self.step('Moving repository to repository.backup')
        self.repo_dir.transport.move('repository', 'repository.backup')
        backup_transport =  self.repo_dir.transport.clone('repository.backup')
        repo._format.check_conversion_target(self.target_format)
        self.source_repo = repo._format.open(self.repo_dir,
            _found=True,
            _override_transport=backup_transport)
        self.step('Creating new repository')
        converted = self.target_format.initialize(self.repo_dir,
                                                  self.source_repo.is_shared())
        converted.lock_write()
        try:
            self.step('Copying content into repository.')
            self.source_repo.copy_content_into(converted)
        finally:
            converted.unlock()
        self.step('Deleting old repository content.')
        self.repo_dir.transport.delete_tree('repository.backup')
        self.pb.note('repository converted')

    def step(self, message):
        """Update the pb by a step."""
        self.count +=1
        self.pb.update(message, self.count, self.total)


_unescape_map = {
    'apos':"'",
    'quot':'"',
    'amp':'&',
    'lt':'<',
    'gt':'>'
}


def _unescaper(match, _map=_unescape_map):
    code = match.group(1)
    try:
        return _map[code]
    except KeyError:
        if not code.startswith('#'):
            raise
        return unichr(int(code[1:])).encode('utf8')


_unescape_re = None


def _unescape_xml(data):
    """Unescape predefined XML entities in a string of data."""
    global _unescape_re
    if _unescape_re is None:
        _unescape_re = re.compile('\&([^;]*);')
    return _unescape_re.sub(_unescaper, data)<|MERGE_RESOLUTION|>--- conflicted
+++ resolved
@@ -87,7 +87,6 @@
         """
         self._config = config
 
-<<<<<<< HEAD
         if committer is None:
             self._committer = self._config.username()
         else:
@@ -98,37 +97,6 @@
         self._new_revision_id = osutils.safe_revision_id(revision_id)
         self.parents = parents
         self.repository = repository
-=======
-    @needs_write_lock
-    def add_inventory(self, revision_id, inv, parents):
-        """Add the inventory inv to the repository as revision_id.
-        
-        :param parents: The revision ids of the parents that revision_id
-                        is known to have and are in the repository already.
-
-        returns the sha1 of the serialized inventory.
-        """
-        revision_id = osutils.safe_revision_id(revision_id)
-        _mod_revision.check_not_reserved_id(revision_id)
-        assert inv.revision_id is None or inv.revision_id == revision_id, \
-            "Mismatch between inventory revision" \
-            " id and insertion revid (%r, %r)" % (inv.revision_id, revision_id)
-        assert inv.root is not None
-        inv_lines = self._serialise_inventory_to_lines(inv)
-        inv_vf = self.get_inventory_weave()
-        return self._inventory_add_lines(inv_vf, revision_id, parents,
-            inv_lines, check_content=False)
-
-    def _inventory_add_lines(self, inv_vf, revision_id, parents, lines,
-        check_content=True):
-        """Store lines in inv_vf and return the sha1 of the inventory."""
-        final_parents = []
-        for parent in parents:
-            if parent in inv_vf:
-                final_parents.append(parent)
-        return inv_vf.add_lines(revision_id, final_parents, lines,
-            check_content=check_content)[0]
->>>>>>> 47004fff
 
         self._revprops = {}
         if revprops is not None:
@@ -422,22 +390,20 @@
             "Mismatch between inventory revision" \
             " id and insertion revid (%r, %r)" % (inv.revision_id, revision_id)
         assert inv.root is not None
-        inv_text = self.serialise_inventory(inv)
-        inv_sha1 = osutils.sha_string(inv_text)
-        inv_vf = self.control_weaves.get_weave('inventory',
-                                               self.get_transaction())
-        self._inventory_add_lines(inv_vf, revision_id, parents,
-            osutils.split_lines(inv_text), check_content=False)
-        return inv_sha1
+        inv_lines = self._serialise_inventory_to_lines(inv)
+        inv_vf = self.get_inventory_weave()
+        return self._inventory_add_lines(inv_vf, revision_id, parents,
+            inv_lines, check_content=False)
 
     def _inventory_add_lines(self, inv_vf, revision_id, parents, lines,
         check_content=True):
+        """Store lines in inv_vf and return the sha1 of the inventory."""
         final_parents = []
         for parent in parents:
             if parent in inv_vf:
                 final_parents.append(parent)
-        inv_vf.add_lines(revision_id, final_parents, lines,
-            check_content=check_content)
+        return inv_vf.add_lines(revision_id, final_parents, lines,
+            check_content=check_content)[0]
 
     @needs_write_lock
     def add_revision(self, revision_id, rev, inv=None, config=None):
