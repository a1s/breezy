# Copyright (C) 2005, 2006, 2007 Canonical Ltd
#
# This program is free software; you can redistribute it and/or modify
# it under the terms of the GNU General Public License as published by
# the Free Software Foundation; either version 2 of the License, or
# (at your option) any later version.
#
# This program is distributed in the hope that it will be useful,
# but WITHOUT ANY WARRANTY; without even the implied warranty of
# MERCHANTABILITY or FITNESS FOR A PARTICULAR PURPOSE.  See the
# GNU General Public License for more details.
#
# You should have received a copy of the GNU General Public License
# along with this program; if not, write to the Free Software
# Foundation, Inc., 59 Temple Place, Suite 330, Boston, MA  02111-1307  USA

from cStringIO import StringIO

from bzrlib.lazy_import import lazy_import
lazy_import(globals(), """
import re
import time

from bzrlib import (
    bzrdir,
    check,
    debug,
    deprecated_graph,
    errors,
    generate_ids,
    gpg,
    graph,
    lazy_regex,
    lockable_files,
    lockdir,
    osutils,
    registry,
    remote,
    revision as _mod_revision,
    symbol_versioning,
    transactions,
    ui,
    )
from bzrlib.bundle import serializer
from bzrlib.revisiontree import RevisionTree
from bzrlib.store.versioned import VersionedFileStore
from bzrlib.store.text import TextStore
from bzrlib.testament import Testament
""")

from bzrlib.decorators import needs_read_lock, needs_write_lock
from bzrlib.inter import InterObject
from bzrlib.inventory import Inventory, InventoryDirectory, ROOT_ID
from bzrlib.symbol_versioning import (
        deprecated_method,
        )
from bzrlib.trace import mutter, mutter_callsite, note, warning


# Old formats display a warning, but only once
_deprecation_warning_done = False


class CommitBuilder(object):
    """Provides an interface to build up a commit.

    This allows describing a tree to be committed without needing to 
    know the internals of the format of the repository.
    """
    
    # all clients should supply tree roots.
    record_root_entry = True
    # the default CommitBuilder does not manage trees whose root is versioned.
    _versioned_root = False

    def __init__(self, repository, parents, config, timestamp=None, 
                 timezone=None, committer=None, revprops=None, 
                 revision_id=None):
        """Initiate a CommitBuilder.

        :param repository: Repository to commit to.
        :param parents: Revision ids of the parents of the new revision.
        :param config: Configuration to use.
        :param timestamp: Optional timestamp recorded for commit.
        :param timezone: Optional timezone for timestamp.
        :param committer: Optional committer to set for commit.
        :param revprops: Optional dictionary of revision properties.
        :param revision_id: Optional revision id.
        """
        self._config = config

        if committer is None:
            self._committer = self._config.username()
        else:
            assert isinstance(committer, basestring), type(committer)
            self._committer = committer

        self.new_inventory = Inventory(None)
        self._new_revision_id = osutils.safe_revision_id(revision_id)
        self.parents = parents
        self.repository = repository

        self._revprops = {}
        if revprops is not None:
            self._revprops.update(revprops)

        if timestamp is None:
            timestamp = time.time()
        # Restrict resolution to 1ms
        self._timestamp = round(timestamp, 3)

        if timezone is None:
            self._timezone = osutils.local_time_offset()
        else:
            self._timezone = int(timezone)

        self._generate_revision_if_needed()

    def commit(self, message):
        """Make the actual commit.

        :return: The revision id of the recorded revision.
        """
        rev = _mod_revision.Revision(
                       timestamp=self._timestamp,
                       timezone=self._timezone,
                       committer=self._committer,
                       message=message,
                       inventory_sha1=self.inv_sha1,
                       revision_id=self._new_revision_id,
                       properties=self._revprops)
        rev.parent_ids = self.parents
        self.repository.add_revision(self._new_revision_id, rev,
            self.new_inventory, self._config)
        self.repository.commit_write_group()
        return self._new_revision_id

    def abort(self):
        """Abort the commit that is being built.
        """
        self.repository.abort_write_group()

    def revision_tree(self):
        """Return the tree that was just committed.

        After calling commit() this can be called to get a RevisionTree
        representing the newly committed tree. This is preferred to
        calling Repository.revision_tree() because that may require
        deserializing the inventory, while we already have a copy in
        memory.
        """
        return RevisionTree(self.repository, self.new_inventory,
                            self._new_revision_id)

    def finish_inventory(self):
        """Tell the builder that the inventory is finished."""
        if self.new_inventory.root is None:
            symbol_versioning.warn('Root entry should be supplied to'
                ' record_entry_contents, as of bzr 0.10.',
                 DeprecationWarning, stacklevel=2)
            self.new_inventory.add(InventoryDirectory(ROOT_ID, '', None))
        self.new_inventory.revision_id = self._new_revision_id
        self.inv_sha1 = self.repository.add_inventory(
            self._new_revision_id,
            self.new_inventory,
            self.parents
            )

    def _gen_revision_id(self):
        """Return new revision-id."""
        return generate_ids.gen_revision_id(self._config.username(),
                                            self._timestamp)

    def _generate_revision_if_needed(self):
        """Create a revision id if None was supplied.
        
        If the repository can not support user-specified revision ids
        they should override this function and raise CannotSetRevisionId
        if _new_revision_id is not None.

        :raises: CannotSetRevisionId
        """
        if self._new_revision_id is None:
            self._new_revision_id = self._gen_revision_id()
            self.random_revid = True
        else:
            self.random_revid = False

    def _check_root(self, ie, parent_invs, tree):
        """Helper for record_entry_contents.

        :param ie: An entry being added.
        :param parent_invs: The inventories of the parent revisions of the
            commit.
        :param tree: The tree that is being committed.
        """
<<<<<<< HEAD
        if ie.parent_id is not None:
            # if ie is not root, add a root automatically.
            symbol_versioning.warn('Root entry should be supplied to'
                ' record_entry_contents, as of bzr 0.10.',
                 DeprecationWarning, stacklevel=2)
            self.record_entry_contents(tree.inventory.root.copy(), parent_invs,
                                       '', tree, tree.path_content_summary(''))
=======
        # In this revision format, root entries have no knit or weave When
        # serializing out to disk and back in root.revision is always
        # _new_revision_id
        ie.revision = self._new_revision_id

    def _get_delta(self, ie, basis_inv, path):
        """Get a delta against the basis inventory for ie."""
        if ie.file_id not in basis_inv:
            # add
            return (None, path, ie.file_id, ie)
        elif ie != basis_inv[ie.file_id]:
            # common but altered
            # TODO: avoid tis id2path call.
            return (basis_inv.id2path(ie.file_id), path, ie.file_id, ie)
>>>>>>> e758f659
        else:
            # common, unaltered
            return None

    def record_entry_contents(self, ie, parent_invs, path, tree,
        content_summary):
        """Record the content of ie from tree into the commit if needed.

        Side effect: sets ie.revision when unchanged

        :param ie: An inventory entry present in the commit.
        :param parent_invs: The inventories of the parent revisions of the
            commit.
        :param path: The path the entry is at in the tree.
        :param tree: The tree which contains this entry and should be used to 
            obtain content.
        :param content_summary: Summary data from the tree about the paths
            content - stat, length, exec, sha/link target. This is only
            accessed when the entry has a revision of None - that is when it is
            a candidate to commit.
<<<<<<< HEAD
        :return: True if a new version of the entry has been recorded.
            (Committing a merge where a file was only changed on the other side
            will not return True.)
=======
        :return: A tuple (change_delta, version_recorded). change_delta is 
            an inventory_delta change for this entry against the basis tree of
            the commit, or None if no change occured against the basis tree.
            version_recorded is True if a new version of the entry has been
            recorded. For instance, committing a merge where a file was only
            changed on the other side will return (delta, False).
>>>>>>> e758f659
        """
        if self.new_inventory.root is None:
            if ie.parent_id is not None:
                raise errors.RootMissing()
            self._check_root(ie, parent_invs, tree)
        if ie.revision is None:
            kind = content_summary[0]
        else:
            # ie is carried over from a prior commit
            kind = ie.kind
        # XXX: repository specific check for nested tree support goes here - if
        # the repo doesn't want nested trees we skip it ?
        if (kind == 'tree-reference' and
            not self.repository._format.supports_tree_reference):
            # mismatch between commit builder logic and repository:
            # this needs the entry creation pushed down into the builder.
<<<<<<< HEAD
            raise NotImplementedError
=======
            raise NotImplementedError('Missing repository subtree support.')
>>>>>>> e758f659
        # transitional assert only, will remove before release.
        assert ie.kind == kind
        self.new_inventory.add(ie)

        # TODO: slow, take it out of the inner loop.
        try:
            basis_inv = parent_invs[0]
        except IndexError:
            basis_inv = Inventory(root_id=None)

        # ie.revision is always None if the InventoryEntry is considered
        # for committing. We may record the previous parents revision if the
        # content is actually unchanged against a sole head.
        if ie.revision is not None:
            if self._versioned_root or path != '':
                # not considered for commit
                delta = None
            else:
                # repositories that do not version the root set the root's
                # revision to the new commit even when no change occurs, and
                # this masks when a change may have occurred against the basis,
                # so calculate if one happened.
                if ie.file_id not in basis_inv:
                    # add
                    delta = (None, path, ie.file_id, ie)
                else:
                    basis_id = basis_inv[ie.file_id]
                    if basis_id.name != '':
                        # not the root
                        delta = (basis_inv.id2path(ie.file_id), path,
                            ie.file_id, ie)
                    else:
                        # common, unaltered
                        delta = None
            # not considered for commit, OR, for non-rich-root 
            return delta, ie.revision == self._new_revision_id and (path != '' or
                self._versioned_root)

        # XXX: Friction: parent_candidates should return a list not a dict
        #      so that we don't have to walk the inventories again.
        parent_candiate_entries = ie.parent_candidates(parent_invs)
        head_set = self.repository.get_graph().heads(parent_candiate_entries.keys())
        heads = []
        for inv in parent_invs:
            if ie.file_id in inv:
                old_rev = inv[ie.file_id].revision
                if old_rev in head_set:
                    heads.append(inv[ie.file_id].revision)
                    head_set.remove(inv[ie.file_id].revision)

        store = False
        # now we check to see if we need to write a new record to the
        # file-graph.
        # We write a new entry unless there is one head to the ancestors, and
        # the kind-derived content is unchanged.

        # Cheapest check first: no ancestors, or more the one head in the
        # ancestors, we write a new node.
        if len(heads) != 1:
            store = True
        if not store:
            # There is a single head, look it up for comparison
            parent_entry = parent_candiate_entries[heads[0]]
            # if the non-content specific data has changed, we'll be writing a
            # node:
            if (parent_entry.parent_id != ie.parent_id or
                parent_entry.name != ie.name):
                store = True
        # now we need to do content specific checks:
        if not store:
            # if the kind changed the content obviously has
            if kind != parent_entry.kind:
                store = True
        if kind == 'file':
            if not store:
                if (# if the file length changed we have to store:
                    parent_entry.text_size != content_summary[1] or
                    # if the exec bit has changed we have to store:
                    parent_entry.executable != content_summary[2]):
                    store = True
                elif parent_entry.text_sha1 == content_summary[3]:
                    # all meta and content is unchanged (using a hash cache
                    # hit to check the sha)
                    ie.revision = parent_entry.revision
                    ie.text_size = parent_entry.text_size
                    ie.text_sha1 = parent_entry.text_sha1
                    ie.executable = parent_entry.executable
<<<<<<< HEAD
                    return
=======
                    return self._get_delta(ie, basis_inv, path), False
>>>>>>> e758f659
                else:
                    # Either there is only a hash change(no hash cache entry,
                    # or same size content change), or there is no change on
                    # this file at all.
<<<<<<< HEAD
                    # There is a race condition when inserting content into the
                    # knit though that can result in different content being
                    # inserted so even though we may have had a hash cache hit
                    # here we still tell the store the hash we would *not*
                    # store a new text on, which means that it can avoid for us
                    # without a race condition and without double-shaing the
                    # lines.
                    nostore_sha = parent_entry.text_sha1
            if store:
                nostore_sha = None
            try:
                ie.executable = content_summary[2]
                lines = tree.get_file(ie.file_id, path).readlines()
                ie.text_sha1, ie.text_size = self._add_text_to_weave(
                    ie.file_id, lines, heads, nostore_sha)
            except errors.ExistingContent:
                # we are not going to store a new file graph node as it turns
                # out to be unchanged.
=======
                    # Provide the parent's hash to the store layer, so that the
                    # content is unchanged we will not store a new node.
                    nostore_sha = parent_entry.text_sha1
            if store:
                # We want to record a new node regardless of the presence or
                # absence of a content change in the file.
                nostore_sha = None
            ie.executable = content_summary[2]
            lines = tree.get_file(ie.file_id, path).readlines()
            try:
                ie.text_sha1, ie.text_size = self._add_text_to_weave(
                    ie.file_id, lines, heads, nostore_sha)
            except errors.ExistingContent:
                # Turns out that the file content was unchanged, and we were
                # only going to store a new node if it was changed. Carry over
                # the entry.
>>>>>>> e758f659
                ie.revision = parent_entry.revision
                ie.text_size = parent_entry.text_size
                ie.text_sha1 = parent_entry.text_sha1
                ie.executable = parent_entry.executable
<<<<<<< HEAD
                return
=======
                return self._get_delta(ie, basis_inv, path), False
>>>>>>> e758f659
        elif kind == 'directory':
            if not store:
                # all data is meta here, nothing specific to directory, so
                # carry over:
                ie.revision = parent_entry.revision
<<<<<<< HEAD
                return
=======
                return self._get_delta(ie, basis_inv, path), False
>>>>>>> e758f659
            lines = []
            self._add_text_to_weave(ie.file_id, lines, heads, None)
        elif kind == 'symlink':
            current_link_target = content_summary[3]
            if not store:
<<<<<<< HEAD
                # symmlink target is not generic metadata, check if it has
=======
                # symlink target is not generic metadata, check if it has
>>>>>>> e758f659
                # changed.
                if current_link_target != parent_entry.symlink_target:
                    store = True
            if not store:
                # unchanged, carry over.
                ie.revision = parent_entry.revision
                ie.symlink_target = parent_entry.symlink_target
<<<<<<< HEAD
                return
=======
                return self._get_delta(ie, basis_inv, path), False
>>>>>>> e758f659
            ie.symlink_target = current_link_target
            lines = []
            self._add_text_to_weave(ie.file_id, lines, heads, None)
        elif kind == 'tree-reference':
            if not store:
                if content_summary[3] != parent_entry.reference_revision:
                    store = True
            if not store:
                # unchanged, carry over.
                ie.reference_revision = parent_entry.reference_revision
                ie.revision = parent_entry.revision
<<<<<<< HEAD
                return
=======
                return self._get_delta(ie, basis_inv, path), False
>>>>>>> e758f659
            ie.reference_revision = content_summary[3]
            lines = []
            self._add_text_to_weave(ie.file_id, lines, heads, None)
        else:
            raise NotImplementedError('unknown kind')
        ie.revision = self._new_revision_id
<<<<<<< HEAD
        return True
=======
        return self._get_delta(ie, basis_inv, path), True
>>>>>>> e758f659

    def _add_text_to_weave(self, file_id, new_lines, parents, nostore_sha):
        versionedfile = self.repository.weave_store.get_weave_or_empty(
            file_id, self.repository.get_transaction())
        # Don't change this to add_lines - add_lines_with_ghosts is cheaper
        # than add_lines, and allows committing when a parent is ghosted for
        # some reason.
        # Note: as we read the content directly from the tree, we know its not
        # been turned into unicode or badly split - but a broken tree
        # implementation could give us bad output from readlines() so this is
        # not a guarantee of safety. What would be better is always checking
        # the content during test suite execution. RBC 20070912
        try:
            return versionedfile.add_lines_with_ghosts(
                self._new_revision_id, parents, new_lines,
                nostore_sha=nostore_sha, random_id=self.random_revid,
                check_content=False)[0:2]
        finally:
            versionedfile.clear_cache()


class RootCommitBuilder(CommitBuilder):
    """This commitbuilder actually records the root id"""
    
    # the root entry gets versioned properly by this builder.
    _versioned_root = True

    def _check_root(self, ie, parent_invs, tree):
        """Helper for record_entry_contents.

        :param ie: An entry being added.
        :param parent_invs: The inventories of the parent revisions of the
            commit.
        :param tree: The tree that is being committed.
        """


######################################################################
# Repositories

class Repository(object):
    """Repository holding history for one or more branches.

    The repository holds and retrieves historical information including
    revisions and file history.  It's normally accessed only by the Branch,
    which views a particular line of development through that history.

    The Repository builds on top of Stores and a Transport, which respectively 
    describe the disk data format and the way of accessing the (possibly 
    remote) disk.
    """

    # What class to use for a CommitBuilder. Often its simpler to change this
    # in a Repository class subclass rather than to override
    # get_commit_builder.
    _commit_builder_class = CommitBuilder
    # The search regex used by xml based repositories to determine what things
    # where changed in a single commit.
    _file_ids_altered_regex = lazy_regex.lazy_compile(
        r'file_id="(?P<file_id>[^"]+)"'
        r'.* revision="(?P<revision_id>[^"]+)"'
        )

    def abort_write_group(self):
        """Commit the contents accrued within the current write group.

        :seealso: start_write_group.
        """
        if self._write_group is not self.get_transaction():
            # has an unlock or relock occured ?
            raise errors.BzrError('mismatched lock context and write group.')
        self._abort_write_group()
        self._write_group = None

    def _abort_write_group(self):
        """Template method for per-repository write group cleanup.
        
        This is called during abort before the write group is considered to be 
        finished and should cleanup any internal state accrued during the write
        group. There is no requirement that data handed to the repository be
        *not* made available - this is not a rollback - but neither should any
        attempt be made to ensure that data added is fully commited. Abort is
        invoked when an error has occured so futher disk or network operations
        may not be possible or may error and if possible should not be
        attempted.
        """

    @needs_write_lock
    def add_inventory(self, revision_id, inv, parents):
        """Add the inventory inv to the repository as revision_id.
        
        :param parents: The revision ids of the parents that revision_id
                        is known to have and are in the repository already.

        returns the sha1 of the serialized inventory.
        """
        assert self.is_in_write_group()
        revision_id = osutils.safe_revision_id(revision_id)
        _mod_revision.check_not_reserved_id(revision_id)
        assert inv.revision_id is None or inv.revision_id == revision_id, \
            "Mismatch between inventory revision" \
            " id and insertion revid (%r, %r)" % (inv.revision_id, revision_id)
        assert inv.root is not None
        inv_lines = self._serialise_inventory_to_lines(inv)
        inv_vf = self.get_inventory_weave()
        return self._inventory_add_lines(inv_vf, revision_id, parents,
            inv_lines, check_content=False)

    def _inventory_add_lines(self, inv_vf, revision_id, parents, lines,
        check_content=True):
        """Store lines in inv_vf and return the sha1 of the inventory."""
        final_parents = []
        for parent in parents:
            if parent in inv_vf:
                final_parents.append(parent)
        return inv_vf.add_lines(revision_id, final_parents, lines,
            check_content=check_content)[0]

    @needs_write_lock
    def add_revision(self, revision_id, rev, inv=None, config=None):
        """Add rev to the revision store as revision_id.

        :param revision_id: the revision id to use.
        :param rev: The revision object.
        :param inv: The inventory for the revision. if None, it will be looked
                    up in the inventory storer
        :param config: If None no digital signature will be created.
                       If supplied its signature_needed method will be used
                       to determine if a signature should be made.
        """
        revision_id = osutils.safe_revision_id(revision_id)
        # TODO: jam 20070210 Shouldn't we check rev.revision_id and
        #       rev.parent_ids?
        _mod_revision.check_not_reserved_id(revision_id)
        if config is not None and config.signature_needed():
            if inv is None:
                inv = self.get_inventory(revision_id)
            plaintext = Testament(rev, inv).as_short_text()
            self.store_revision_signature(
                gpg.GPGStrategy(config), plaintext, revision_id)
        if not revision_id in self.get_inventory_weave():
            if inv is None:
                raise errors.WeaveRevisionNotPresent(revision_id,
                                                     self.get_inventory_weave())
            else:
                # yes, this is not suitable for adding with ghosts.
                self.add_inventory(revision_id, inv, rev.parent_ids)
        self._revision_store.add_revision(rev, self.get_transaction())

    def _add_revision_text(self, revision_id, text):
        revision = self._revision_store._serializer.read_revision_from_string(
            text)
        self._revision_store._add_revision(revision, StringIO(text),
                                           self.get_transaction())

    def all_revision_ids(self):
        """Returns a list of all the revision ids in the repository. 

        This is deprecated because code should generally work on the graph
        reachable from a particular revision, and ignore any other revisions
        that might be present.  There is no direct replacement method.
        """
        if 'evil' in debug.debug_flags:
            mutter_callsite(2, "all_revision_ids scales with size of history.")
        return self._all_revision_ids()

    def _all_revision_ids(self):
        """Returns a list of all the revision ids in the repository. 

        These are in as much topological order as the underlying store can 
        present.
        """
        raise NotImplementedError(self._all_revision_ids)

    def break_lock(self):
        """Break a lock if one is present from another instance.

        Uses the ui factory to ask for confirmation if the lock may be from
        an active process.
        """
        self.control_files.break_lock()

    @needs_read_lock
    def _eliminate_revisions_not_present(self, revision_ids):
        """Check every revision id in revision_ids to see if we have it.

        Returns a set of the present revisions.
        """
        result = []
        for id in revision_ids:
            if self.has_revision(id):
               result.append(id)
        return result

    @staticmethod
    def create(a_bzrdir):
        """Construct the current default format repository in a_bzrdir."""
        return RepositoryFormat.get_default_format().initialize(a_bzrdir)

    def __init__(self, _format, a_bzrdir, control_files, _revision_store, control_store, text_store):
        """instantiate a Repository.

        :param _format: The format of the repository on disk.
        :param a_bzrdir: The BzrDir of the repository.

        In the future we will have a single api for all stores for
        getting file texts, inventories and revisions, then
        this construct will accept instances of those things.
        """
        super(Repository, self).__init__()
        self._format = _format
        # the following are part of the public API for Repository:
        self.bzrdir = a_bzrdir
        self.control_files = control_files
        self._revision_store = _revision_store
        # backwards compatibility
        self.weave_store = text_store
        # for tests
        self._reconcile_does_inventory_gc = True
        # not right yet - should be more semantically clear ? 
        # 
        self.control_store = control_store
        self.control_weaves = control_store
        # TODO: make sure to construct the right store classes, etc, depending
        # on whether escaping is required.
        self._warn_if_deprecated()
        self._write_group = None
        self.base = control_files._transport.base

    def __repr__(self):
        return '%s(%r)' % (self.__class__.__name__,
                           self.base)

    def has_same_location(self, other):
        """Returns a boolean indicating if this repository is at the same
        location as another repository.

        This might return False even when two repository objects are accessing
        the same physical repository via different URLs.
        """
        ## if self.__class__ is not other.__class__:
        ##     return False
        return (self.base == other.base)

    def is_in_write_group(self):
        """Return True if there is an open write group.

        :seealso: start_write_group.
        """
        return self._write_group is not None

    def is_locked(self):
        return self.control_files.is_locked()

    def lock_write(self, token=None):
        """Lock this repository for writing.

        This causes caching within the repository obejct to start accumlating
        data during reads, and allows a 'write_group' to be obtained. Write
        groups must be used for actual data insertion.
        
        :param token: if this is already locked, then lock_write will fail
            unless the token matches the existing lock.
        :returns: a token if this instance supports tokens, otherwise None.
        :raises TokenLockingNotSupported: when a token is given but this
            instance doesn't support using token locks.
        :raises MismatchedToken: if the specified token doesn't match the token
            of the existing lock.
        :seealso: start_write_group.

        A token should be passed in if you know that you have locked the object
        some other way, and need to synchronise this object's state with that
        fact.

        XXX: this docstring is duplicated in many places, e.g. lockable_files.py
        """
        result = self.control_files.lock_write(token=token)
        self._refresh_data()
        return result

    def lock_read(self):
        self.control_files.lock_read()
        self._refresh_data()

    def get_physical_lock_status(self):
        return self.control_files.get_physical_lock_status()

    def leave_lock_in_place(self):
        """Tell this repository not to release the physical lock when this
        object is unlocked.
        
        If lock_write doesn't return a token, then this method is not supported.
        """
        self.control_files.leave_in_place()

    def dont_leave_lock_in_place(self):
        """Tell this repository to release the physical lock when this
        object is unlocked, even if it didn't originally acquire it.

        If lock_write doesn't return a token, then this method is not supported.
        """
        self.control_files.dont_leave_in_place()

    @needs_read_lock
    def gather_stats(self, revid=None, committers=None):
        """Gather statistics from a revision id.

        :param revid: The revision id to gather statistics from, if None, then
            no revision specific statistics are gathered.
        :param committers: Optional parameter controlling whether to grab
            a count of committers from the revision specific statistics.
        :return: A dictionary of statistics. Currently this contains:
            committers: The number of committers if requested.
            firstrev: A tuple with timestamp, timezone for the penultimate left
                most ancestor of revid, if revid is not the NULL_REVISION.
            latestrev: A tuple with timestamp, timezone for revid, if revid is
                not the NULL_REVISION.
            revisions: The total revision count in the repository.
            size: An estimate disk size of the repository in bytes.
        """
        result = {}
        if revid and committers:
            result['committers'] = 0
        if revid and revid != _mod_revision.NULL_REVISION:
            if committers:
                all_committers = set()
            revisions = self.get_ancestry(revid)
            # pop the leading None
            revisions.pop(0)
            first_revision = None
            if not committers:
                # ignore the revisions in the middle - just grab first and last
                revisions = revisions[0], revisions[-1]
            for revision in self.get_revisions(revisions):
                if not first_revision:
                    first_revision = revision
                if committers:
                    all_committers.add(revision.committer)
            last_revision = revision
            if committers:
                result['committers'] = len(all_committers)
            result['firstrev'] = (first_revision.timestamp,
                first_revision.timezone)
            result['latestrev'] = (last_revision.timestamp,
                last_revision.timezone)

        # now gather global repository information
        if self.bzrdir.root_transport.listable():
            c, t = self._revision_store.total_size(self.get_transaction())
            result['revisions'] = c
            result['size'] = t
        return result

    @needs_read_lock
    def missing_revision_ids(self, other, revision_id=None):
        """Return the revision ids that other has that this does not.
        
        These are returned in topological order.

        revision_id: only return revision ids included by revision_id.
        """
        revision_id = osutils.safe_revision_id(revision_id)
        return InterRepository.get(other, self).missing_revision_ids(revision_id)

    @staticmethod
    def open(base):
        """Open the repository rooted at base.

        For instance, if the repository is at URL/.bzr/repository,
        Repository.open(URL) -> a Repository instance.
        """
        control = bzrdir.BzrDir.open(base)
        return control.open_repository()

    def copy_content_into(self, destination, revision_id=None):
        """Make a complete copy of the content in self into destination.
        
        This is a destructive operation! Do not use it on existing 
        repositories.
        """
        revision_id = osutils.safe_revision_id(revision_id)
        return InterRepository.get(self, destination).copy_content(revision_id)

    def commit_write_group(self):
        """Commit the contents accrued within the current write group.

        :seealso: start_write_group.
        """
        if self._write_group is not self.get_transaction():
            # has an unlock or relock occured ?
            raise errors.BzrError('mismatched lock context %r and '
                'write group %r.' %
                (self.get_transaction(), self._write_group))
        self._commit_write_group()
        self._write_group = None

    def _commit_write_group(self):
        """Template method for per-repository write group cleanup.
        
        This is called before the write group is considered to be 
        finished and should ensure that all data handed to the repository
        for writing during the write group is safely committed (to the 
        extent possible considering file system caching etc).
        """

    def fetch(self, source, revision_id=None, pb=None):
        """Fetch the content required to construct revision_id from source.

        If revision_id is None all content is copied.
        """
        revision_id = osutils.safe_revision_id(revision_id)
        # fast path same-url fetch operations
        if self.has_same_location(source):
            # check that last_revision is in 'from' and then return a
            # no-operation.
            if (revision_id is not None and
                not _mod_revision.is_null(revision_id)):
                self.get_revision(revision_id)
            return 0, []
        inter = InterRepository.get(source, self)
        try:
            return inter.fetch(revision_id=revision_id, pb=pb)
        except NotImplementedError:
            raise errors.IncompatibleRepositories(source, self)

    def create_bundle(self, target, base, fileobj, format=None):
        return serializer.write_bundle(self, target, base, fileobj, format)

    def get_commit_builder(self, branch, parents, config, timestamp=None,
                           timezone=None, committer=None, revprops=None,
                           revision_id=None):
        """Obtain a CommitBuilder for this repository.
        
        :param branch: Branch to commit to.
        :param parents: Revision ids of the parents of the new revision.
        :param config: Configuration to use.
        :param timestamp: Optional timestamp recorded for commit.
        :param timezone: Optional timezone for timestamp.
        :param committer: Optional committer to set for commit.
        :param revprops: Optional dictionary of revision properties.
        :param revision_id: Optional revision id.
        """
        revision_id = osutils.safe_revision_id(revision_id)
        result = self._commit_builder_class(self, parents, config,
            timestamp, timezone, committer, revprops, revision_id)
        self.start_write_group()
        return result

    def unlock(self):
        if (self.control_files._lock_count == 1 and
            self.control_files._lock_mode == 'w'):
            if self._write_group is not None:
                raise errors.BzrError(
                    'Must end write groups before releasing write locks.')
        self.control_files.unlock()

    @needs_read_lock
    def clone(self, a_bzrdir, revision_id=None):
        """Clone this repository into a_bzrdir using the current format.

        Currently no check is made that the format of this repository and
        the bzrdir format are compatible. FIXME RBC 20060201.

        :return: The newly created destination repository.
        """
        # TODO: deprecate after 0.16; cloning this with all its settings is
        # probably not very useful -- mbp 20070423
        dest_repo = self._create_sprouting_repo(a_bzrdir, shared=self.is_shared())
        self.copy_content_into(dest_repo, revision_id)
        return dest_repo

    def start_write_group(self):
        """Start a write group in the repository.

        Write groups are used by repositories which do not have a 1:1 mapping
        between file ids and backend store to manage the insertion of data from
        both fetch and commit operations.

        A write lock is required around the start_write_group/commit_write_group
        for the support of lock-requiring repository formats.

        One can only insert data into a repository inside a write group.

        :return: None.
        """
        if not self.is_locked() or self.control_files._lock_mode != 'w':
            raise errors.NotWriteLocked(self)
        if self._write_group:
            raise errors.BzrError('already in a write group')
        self._start_write_group()
        # so we can detect unlock/relock - the write group is now entered.
        self._write_group = self.get_transaction()

    def _start_write_group(self):
        """Template method for per-repository write group startup.
        
        This is called before the write group is considered to be 
        entered.
        """

    @needs_read_lock
    def sprout(self, to_bzrdir, revision_id=None):
        """Create a descendent repository for new development.

        Unlike clone, this does not copy the settings of the repository.
        """
        dest_repo = self._create_sprouting_repo(to_bzrdir, shared=False)
        dest_repo.fetch(self, revision_id=revision_id)
        return dest_repo

    def _create_sprouting_repo(self, a_bzrdir, shared):
        if not isinstance(a_bzrdir._format, self.bzrdir._format.__class__):
            # use target default format.
            dest_repo = a_bzrdir.create_repository()
        else:
            # Most control formats need the repository to be specifically
            # created, but on some old all-in-one formats it's not needed
            try:
                dest_repo = self._format.initialize(a_bzrdir, shared=shared)
            except errors.UninitializableFormat:
                dest_repo = a_bzrdir.open_repository()
        return dest_repo

    @needs_read_lock
    def has_revision(self, revision_id):
        """True if this repository has a copy of the revision."""
        if 'evil' in debug.debug_flags:
            mutter_callsite(3, "has_revision is a LBYL symptom.")
        revision_id = osutils.safe_revision_id(revision_id)
        return self._revision_store.has_revision_id(revision_id,
                                                    self.get_transaction())

    @needs_read_lock
    def get_revision(self, revision_id):
        """Return the Revision object for a named revision."""
        return self.get_revisions([revision_id])[0]

    @needs_read_lock
    def get_revision_reconcile(self, revision_id):
        """'reconcile' helper routine that allows access to a revision always.
        
        This variant of get_revision does not cross check the weave graph
        against the revision one as get_revision does: but it should only
        be used by reconcile, or reconcile-alike commands that are correcting
        or testing the revision graph.
        """
        return self._get_revisions([revision_id])[0]

    @needs_read_lock
    def get_revisions(self, revision_ids):
        """Get many revisions at once."""
        return self._get_revisions(revision_ids)

    @needs_read_lock
    def _get_revisions(self, revision_ids):
        """Core work logic to get many revisions without sanity checks."""
        revision_ids = [osutils.safe_revision_id(r) for r in revision_ids]
        for rev_id in revision_ids:
            if not rev_id or not isinstance(rev_id, basestring):
                raise errors.InvalidRevisionId(revision_id=rev_id, branch=self)
        revs = self._revision_store.get_revisions(revision_ids,
                                                  self.get_transaction())
        for rev in revs:
            assert not isinstance(rev.revision_id, unicode)
            for parent_id in rev.parent_ids:
                assert not isinstance(parent_id, unicode)
        return revs

    @needs_read_lock
    def get_revision_xml(self, revision_id):
        # TODO: jam 20070210 This shouldn't be necessary since get_revision
        #       would have already do it.
        # TODO: jam 20070210 Just use _serializer.write_revision_to_string()
        revision_id = osutils.safe_revision_id(revision_id)
        rev = self.get_revision(revision_id)
        rev_tmp = StringIO()
        # the current serializer..
        self._revision_store._serializer.write_revision(rev, rev_tmp)
        rev_tmp.seek(0)
        return rev_tmp.getvalue()

    @needs_read_lock
    def get_deltas_for_revisions(self, revisions):
        """Produce a generator of revision deltas.
        
        Note that the input is a sequence of REVISIONS, not revision_ids.
        Trees will be held in memory until the generator exits.
        Each delta is relative to the revision's lefthand predecessor.
        """
        required_trees = set()
        for revision in revisions:
            required_trees.add(revision.revision_id)
            required_trees.update(revision.parent_ids[:1])
        trees = dict((t.get_revision_id(), t) for 
                     t in self.revision_trees(required_trees))
        for revision in revisions:
            if not revision.parent_ids:
                old_tree = self.revision_tree(None)
            else:
                old_tree = trees[revision.parent_ids[0]]
            yield trees[revision.revision_id].changes_from(old_tree)

    @needs_read_lock
    def get_revision_delta(self, revision_id):
        """Return the delta for one revision.

        The delta is relative to the left-hand predecessor of the
        revision.
        """
        r = self.get_revision(revision_id)
        return list(self.get_deltas_for_revisions([r]))[0]

    @needs_write_lock
    def store_revision_signature(self, gpg_strategy, plaintext, revision_id):
        revision_id = osutils.safe_revision_id(revision_id)
        signature = gpg_strategy.sign(plaintext)
        self._revision_store.add_revision_signature_text(revision_id,
                                                         signature,
                                                         self.get_transaction())

    def _find_file_ids_from_xml_inventory_lines(self, line_iterator,
        revision_ids):
        """Helper routine for fileids_altered_by_revision_ids.

        This performs the translation of xml lines to revision ids.

        :param line_iterator: An iterator of lines
        :param revision_ids: The revision ids to filter for.
        :return: a dictionary mapping altered file-ids to an iterable of
        revision_ids. Each altered file-ids has the exact revision_ids that
        altered it listed explicitly.
        """
        result = {}

        # this code needs to read every new line in every inventory for the
        # inventories [revision_ids]. Seeing a line twice is ok. Seeing a line
        # not present in one of those inventories is unnecessary but not 
        # harmful because we are filtering by the revision id marker in the
        # inventory lines : we only select file ids altered in one of those  
        # revisions. We don't need to see all lines in the inventory because
        # only those added in an inventory in rev X can contain a revision=X
        # line.
        unescape_revid_cache = {}
        unescape_fileid_cache = {}

        # jam 20061218 In a big fetch, this handles hundreds of thousands
        # of lines, so it has had a lot of inlining and optimizing done.
        # Sorry that it is a little bit messy.
        # Move several functions to be local variables, since this is a long
        # running loop.
        search = self._file_ids_altered_regex.search
        unescape = _unescape_xml
        setdefault = result.setdefault
        for line in line_iterator:
            match = search(line)
            if match is None:
                continue
            # One call to match.group() returning multiple items is quite a
            # bit faster than 2 calls to match.group() each returning 1
            file_id, revision_id = match.group('file_id', 'revision_id')

            # Inlining the cache lookups helps a lot when you make 170,000
            # lines and 350k ids, versus 8.4 unique ids.
            # Using a cache helps in 2 ways:
            #   1) Avoids unnecessary decoding calls
            #   2) Re-uses cached strings, which helps in future set and
            #      equality checks.
            # (2) is enough that removing encoding entirely along with
            # the cache (so we are using plain strings) results in no
            # performance improvement.
            try:
                revision_id = unescape_revid_cache[revision_id]
            except KeyError:
                unescaped = unescape(revision_id)
                unescape_revid_cache[revision_id] = unescaped
                revision_id = unescaped

            if revision_id in revision_ids:
                try:
                    file_id = unescape_fileid_cache[file_id]
                except KeyError:
                    unescaped = unescape(file_id)
                    unescape_fileid_cache[file_id] = unescaped
                    file_id = unescaped
                setdefault(file_id, set()).add(revision_id)
        return result

    def fileids_altered_by_revision_ids(self, revision_ids):
        """Find the file ids and versions affected by revisions.

        :param revisions: an iterable containing revision ids.
        :return: a dictionary mapping altered file-ids to an iterable of
        revision_ids. Each altered file-ids has the exact revision_ids that
        altered it listed explicitly.
        """
        assert self._serializer.support_altered_by_hack, \
            ("fileids_altered_by_revision_ids only supported for branches " 
             "which store inventory as unnested xml, not on %r" % self)
        selected_revision_ids = set(osutils.safe_revision_id(r)
                                    for r in revision_ids)
        w = self.get_inventory_weave()
        pb = ui.ui_factory.nested_progress_bar()
        try:
            return self._find_file_ids_from_xml_inventory_lines(
                w.iter_lines_added_or_present_in_versions(
                    selected_revision_ids, pb=pb),
                selected_revision_ids)
        finally:
            pb.finished()

    def iter_files_bytes(self, desired_files):
        """Iterate through file versions.

        Files will not necessarily be returned in the order they occur in
        desired_files.  No specific order is guaranteed.

        Yields pairs of identifier, bytes_iterator.  identifier is an opaque
        value supplied by the caller as part of desired_files.  It should
        uniquely identify the file version in the caller's context.  (Examples:
        an index number or a TreeTransform trans_id.)

        bytes_iterator is an iterable of bytestrings for the file.  The
        kind of iterable and length of the bytestrings are unspecified, but for
        this implementation, it is a list of lines produced by
        VersionedFile.get_lines().

        :param desired_files: a list of (file_id, revision_id, identifier)
            triples
        """
        transaction = self.get_transaction()
        for file_id, revision_id, callable_data in desired_files:
            try:
                weave = self.weave_store.get_weave(file_id, transaction)
            except errors.NoSuchFile:
                raise errors.NoSuchIdInRepository(self, file_id)
            yield callable_data, weave.get_lines(revision_id)

    def item_keys_introduced_by(self, revision_ids, _files_pb=None):
        """Get an iterable listing the keys of all the data introduced by a set
        of revision IDs.

        The keys will be ordered so that the corresponding items can be safely
        fetched and inserted in that order.

        :returns: An iterable producing tuples of (knit-kind, file-id,
            versions).  knit-kind is one of 'file', 'inventory', 'signatures',
            'revisions'.  file-id is None unless knit-kind is 'file'.
        """
        # XXX: it's a bit weird to control the inventory weave caching in this
        # generator.  Ideally the caching would be done in fetch.py I think.  Or
        # maybe this generator should explicitly have the contract that it
        # should not be iterated until the previously yielded item has been
        # processed?
        inv_w = self.get_inventory_weave()
        inv_w.enable_cache()

        # file ids that changed
        file_ids = self.fileids_altered_by_revision_ids(revision_ids)
        count = 0
        num_file_ids = len(file_ids)
        for file_id, altered_versions in file_ids.iteritems():
            if _files_pb is not None:
                _files_pb.update("fetch texts", count, num_file_ids)
            count += 1
            yield ("file", file_id, altered_versions)
        # We're done with the files_pb.  Note that it finished by the caller,
        # just as it was created by the caller.
        del _files_pb

        # inventory
        yield ("inventory", None, revision_ids)
        inv_w.clear_cache()

        # signatures
        revisions_with_signatures = set()
        for rev_id in revision_ids:
            try:
                self.get_signature_text(rev_id)
            except errors.NoSuchRevision:
                # not signed.
                pass
            else:
                revisions_with_signatures.add(rev_id)
        yield ("signatures", None, revisions_with_signatures)

        # revisions
        yield ("revisions", None, revision_ids)

    @needs_read_lock
    def get_inventory_weave(self):
        return self.control_weaves.get_weave('inventory',
            self.get_transaction())

    @needs_read_lock
    def get_inventory(self, revision_id):
        """Get Inventory object by hash."""
        # TODO: jam 20070210 Technically we don't need to sanitize, since all
        #       called functions must sanitize.
        revision_id = osutils.safe_revision_id(revision_id)
        return self.deserialise_inventory(
            revision_id, self.get_inventory_xml(revision_id))

    def deserialise_inventory(self, revision_id, xml):
        """Transform the xml into an inventory object. 

        :param revision_id: The expected revision id of the inventory.
        :param xml: A serialised inventory.
        """
        revision_id = osutils.safe_revision_id(revision_id)
        result = self._serializer.read_inventory_from_string(xml)
        result.root.revision = revision_id
        return result

    def serialise_inventory(self, inv):
        return self._serializer.write_inventory_to_string(inv)

    def _serialise_inventory_to_lines(self, inv):
        return self._serializer.write_inventory_to_lines(inv)

    def get_serializer_format(self):
        return self._serializer.format_num

    @needs_read_lock
    def get_inventory_xml(self, revision_id):
        """Get inventory XML as a file object."""
        revision_id = osutils.safe_revision_id(revision_id)
        try:
            assert isinstance(revision_id, str), type(revision_id)
            iw = self.get_inventory_weave()
            return iw.get_text(revision_id)
        except IndexError:
            raise errors.HistoryMissing(self, 'inventory', revision_id)

    @needs_read_lock
    def get_inventory_sha1(self, revision_id):
        """Return the sha1 hash of the inventory entry
        """
        # TODO: jam 20070210 Shouldn't this be deprecated / removed?
        revision_id = osutils.safe_revision_id(revision_id)
        return self.get_revision(revision_id).inventory_sha1

    @needs_read_lock
    def get_revision_graph(self, revision_id=None):
        """Return a dictionary containing the revision graph.

        NB: This method should not be used as it accesses the entire graph all
        at once, which is much more data than most operations should require.

        :param revision_id: The revision_id to get a graph from. If None, then
        the entire revision graph is returned. This is a deprecated mode of
        operation and will be removed in the future.
        :return: a dictionary of revision_id->revision_parents_list.
        """
        raise NotImplementedError(self.get_revision_graph)

    @needs_read_lock
    def get_revision_graph_with_ghosts(self, revision_ids=None):
        """Return a graph of the revisions with ghosts marked as applicable.

        :param revision_ids: an iterable of revisions to graph or None for all.
        :return: a Graph object with the graph reachable from revision_ids.
        """
        if 'evil' in debug.debug_flags:
            mutter_callsite(3,
                "get_revision_graph_with_ghosts scales with size of history.")
        result = deprecated_graph.Graph()
        if not revision_ids:
            pending = set(self.all_revision_ids())
            required = set([])
        else:
            pending = set(osutils.safe_revision_id(r) for r in revision_ids)
            # special case NULL_REVISION
            if _mod_revision.NULL_REVISION in pending:
                pending.remove(_mod_revision.NULL_REVISION)
            required = set(pending)
        done = set([])
        while len(pending):
            revision_id = pending.pop()
            try:
                rev = self.get_revision(revision_id)
            except errors.NoSuchRevision:
                if revision_id in required:
                    raise
                # a ghost
                result.add_ghost(revision_id)
                continue
            for parent_id in rev.parent_ids:
                # is this queued or done ?
                if (parent_id not in pending and
                    parent_id not in done):
                    # no, queue it.
                    pending.add(parent_id)
            result.add_node(revision_id, rev.parent_ids)
            done.add(revision_id)
        return result

    def _get_history_vf(self):
        """Get a versionedfile whose history graph reflects all revisions.

        For weave repositories, this is the inventory weave.
        """
        return self.get_inventory_weave()

    def iter_reverse_revision_history(self, revision_id):
        """Iterate backwards through revision ids in the lefthand history

        :param revision_id: The revision id to start with.  All its lefthand
            ancestors will be traversed.
        """
        revision_id = osutils.safe_revision_id(revision_id)
        if revision_id in (None, _mod_revision.NULL_REVISION):
            return
        next_id = revision_id
        versionedfile = self._get_history_vf()
        while True:
            yield next_id
            parents = versionedfile.get_parents(next_id)
            if len(parents) == 0:
                return
            else:
                next_id = parents[0]

    @needs_read_lock
    def get_revision_inventory(self, revision_id):
        """Return inventory of a past revision."""
        # TODO: Unify this with get_inventory()
        # bzr 0.0.6 and later imposes the constraint that the inventory_id
        # must be the same as its revision, so this is trivial.
        if revision_id is None:
            # This does not make sense: if there is no revision,
            # then it is the current tree inventory surely ?!
            # and thus get_root_id() is something that looks at the last
            # commit on the branch, and the get_root_id is an inventory check.
            raise NotImplementedError
            # return Inventory(self.get_root_id())
        else:
            return self.get_inventory(revision_id)

    @needs_read_lock
    def is_shared(self):
        """Return True if this repository is flagged as a shared repository."""
        raise NotImplementedError(self.is_shared)

    @needs_write_lock
    def reconcile(self, other=None, thorough=False):
        """Reconcile this repository."""
        from bzrlib.reconcile import RepoReconciler
        reconciler = RepoReconciler(self, thorough=thorough)
        reconciler.reconcile()
        return reconciler

    def _refresh_data(self):
        """Helper called from lock_* to ensure coherency with disk.

        The default implementation does nothing; it is however possible
        for repositories to maintain loaded indices across multiple locks
        by checking inside their implementation of this method to see
        whether their indices are still valid. This depends of course on
        the disk format being validatable in this manner.
        """

    @needs_read_lock
    def revision_tree(self, revision_id):
        """Return Tree for a revision on this branch.

        `revision_id` may be None for the empty tree revision.
        """
        # TODO: refactor this to use an existing revision object
        # so we don't need to read it in twice.
        if revision_id is None or revision_id == _mod_revision.NULL_REVISION:
            return RevisionTree(self, Inventory(root_id=None), 
                                _mod_revision.NULL_REVISION)
        else:
            revision_id = osutils.safe_revision_id(revision_id)
            inv = self.get_revision_inventory(revision_id)
            return RevisionTree(self, inv, revision_id)

    @needs_read_lock
    def revision_trees(self, revision_ids):
        """Return Tree for a revision on this branch.

        `revision_id` may not be None or 'null:'"""
        assert None not in revision_ids
        assert _mod_revision.NULL_REVISION not in revision_ids
        texts = self.get_inventory_weave().get_texts(revision_ids)
        for text, revision_id in zip(texts, revision_ids):
            inv = self.deserialise_inventory(revision_id, text)
            yield RevisionTree(self, inv, revision_id)

    @needs_read_lock
    def get_ancestry(self, revision_id, topo_sorted=True):
        """Return a list of revision-ids integrated by a revision.

        The first element of the list is always None, indicating the origin 
        revision.  This might change when we have history horizons, or 
        perhaps we should have a new API.
        
        This is topologically sorted.
        """
        if _mod_revision.is_null(revision_id):
            return [None]
        revision_id = osutils.safe_revision_id(revision_id)
        if not self.has_revision(revision_id):
            raise errors.NoSuchRevision(self, revision_id)
        w = self.get_inventory_weave()
        candidates = w.get_ancestry(revision_id, topo_sorted)
        return [None] + candidates # self._eliminate_revisions_not_present(candidates)

    def pack(self):
        """Compress the data within the repository.

        This operation only makes sense for some repository types. For other
        types it should be a no-op that just returns.

        This stub method does not require a lock, but subclasses should use
        @needs_write_lock as this is a long running call its reasonable to 
        implicitly lock for the user.
        """

    @needs_read_lock
    def print_file(self, file, revision_id):
        """Print `file` to stdout.
        
        FIXME RBC 20060125 as John Meinel points out this is a bad api
        - it writes to stdout, it assumes that that is valid etc. Fix
        by creating a new more flexible convenience function.
        """
        revision_id = osutils.safe_revision_id(revision_id)
        tree = self.revision_tree(revision_id)
        # use inventory as it was in that revision
        file_id = tree.inventory.path2id(file)
        if not file_id:
            # TODO: jam 20060427 Write a test for this code path
            #       it had a bug in it, and was raising the wrong
            #       exception.
            raise errors.BzrError("%r is not present in revision %s" % (file, revision_id))
        tree.print_file(file_id)

    def get_transaction(self):
        return self.control_files.get_transaction()

    def revision_parents(self, revision_id):
        revision_id = osutils.safe_revision_id(revision_id)
        return self.get_inventory_weave().parent_names(revision_id)

    def get_parents(self, revision_ids):
        """See StackedParentsProvider.get_parents"""
        parents_list = []
        for revision_id in revision_ids:
            if revision_id == _mod_revision.NULL_REVISION:
                parents = []
            else:
                try:
                    parents = self.get_revision(revision_id).parent_ids
                except errors.NoSuchRevision:
                    parents = None
                else:
                    if len(parents) == 0:
                        parents = [_mod_revision.NULL_REVISION]
            parents_list.append(parents)
        return parents_list

    def _make_parents_provider(self):
        return self

    def get_graph(self, other_repository=None):
        """Return the graph walker for this repository format"""
        parents_provider = self._make_parents_provider()
        if (other_repository is not None and
            other_repository.bzrdir.transport.base !=
            self.bzrdir.transport.base):
            parents_provider = graph._StackedParentsProvider(
                [parents_provider, other_repository._make_parents_provider()])
        return graph.Graph(parents_provider)

    @needs_write_lock
    def set_make_working_trees(self, new_value):
        """Set the policy flag for making working trees when creating branches.

        This only applies to branches that use this repository.

        The default is 'True'.
        :param new_value: True to restore the default, False to disable making
                          working trees.
        """
        raise NotImplementedError(self.set_make_working_trees)
    
    def make_working_trees(self):
        """Returns the policy for making working trees on new branches."""
        raise NotImplementedError(self.make_working_trees)

    @needs_write_lock
    def sign_revision(self, revision_id, gpg_strategy):
        revision_id = osutils.safe_revision_id(revision_id)
        plaintext = Testament.from_revision(self, revision_id).as_short_text()
        self.store_revision_signature(gpg_strategy, plaintext, revision_id)

    @needs_read_lock
    def has_signature_for_revision_id(self, revision_id):
        """Query for a revision signature for revision_id in the repository."""
        revision_id = osutils.safe_revision_id(revision_id)
        return self._revision_store.has_signature(revision_id,
                                                  self.get_transaction())

    @needs_read_lock
    def get_signature_text(self, revision_id):
        """Return the text for a signature."""
        revision_id = osutils.safe_revision_id(revision_id)
        return self._revision_store.get_signature_text(revision_id,
                                                       self.get_transaction())

    @needs_read_lock
    def check(self, revision_ids):
        """Check consistency of all history of given revision_ids.

        Different repository implementations should override _check().

        :param revision_ids: A non-empty list of revision_ids whose ancestry
             will be checked.  Typically the last revision_id of a branch.
        """
        if not revision_ids:
            raise ValueError("revision_ids must be non-empty in %s.check" 
                    % (self,))
        revision_ids = [osutils.safe_revision_id(r) for r in revision_ids]
        return self._check(revision_ids)

    def _check(self, revision_ids):
        result = check.Check(self)
        result.check()
        return result

    def _warn_if_deprecated(self):
        global _deprecation_warning_done
        if _deprecation_warning_done:
            return
        _deprecation_warning_done = True
        warning("Format %s for %s is deprecated - please use 'bzr upgrade' to get better performance"
                % (self._format, self.bzrdir.transport.base))

    def supports_rich_root(self):
        return self._format.rich_root_data

    def _check_ascii_revisionid(self, revision_id, method):
        """Private helper for ascii-only repositories."""
        # weave repositories refuse to store revisionids that are non-ascii.
        if revision_id is not None:
            # weaves require ascii revision ids.
            if isinstance(revision_id, unicode):
                try:
                    revision_id.encode('ascii')
                except UnicodeEncodeError:
                    raise errors.NonAsciiRevisionId(method, self)
            else:
                try:
                    revision_id.decode('ascii')
                except UnicodeDecodeError:
                    raise errors.NonAsciiRevisionId(method, self)



# remove these delegates a while after bzr 0.15
def __make_delegated(name, from_module):
    def _deprecated_repository_forwarder():
        symbol_versioning.warn('%s moved to %s in bzr 0.15'
            % (name, from_module),
            DeprecationWarning,
            stacklevel=2)
        m = __import__(from_module, globals(), locals(), [name])
        try:
            return getattr(m, name)
        except AttributeError:
            raise AttributeError('module %s has no name %s'
                    % (m, name))
    globals()[name] = _deprecated_repository_forwarder

for _name in [
        'AllInOneRepository',
        'WeaveMetaDirRepository',
        'PreSplitOutRepositoryFormat',
        'RepositoryFormat4',
        'RepositoryFormat5',
        'RepositoryFormat6',
        'RepositoryFormat7',
        ]:
    __make_delegated(_name, 'bzrlib.repofmt.weaverepo')

for _name in [
        'KnitRepository',
        'RepositoryFormatKnit',
        'RepositoryFormatKnit1',
        ]:
    __make_delegated(_name, 'bzrlib.repofmt.knitrepo')


def install_revision(repository, rev, revision_tree):
    """Install all revision data into a repository."""
    repository.start_write_group()
    try:
        _install_revision(repository, rev, revision_tree)
    except:
        repository.abort_write_group()
        raise
    else:
        repository.commit_write_group()


def _install_revision(repository, rev, revision_tree):
    """Install all revision data into a repository."""
    present_parents = []
    parent_trees = {}
    for p_id in rev.parent_ids:
        if repository.has_revision(p_id):
            present_parents.append(p_id)
            parent_trees[p_id] = repository.revision_tree(p_id)
        else:
            parent_trees[p_id] = repository.revision_tree(None)

    inv = revision_tree.inventory
    entries = inv.iter_entries()
    # backwards compatibility hack: skip the root id.
    if not repository.supports_rich_root():
        path, root = entries.next()
        if root.revision != rev.revision_id:
            raise errors.IncompatibleRevision(repr(repository))
    # Add the texts that are not already present
    for path, ie in entries:
        w = repository.weave_store.get_weave_or_empty(ie.file_id,
                repository.get_transaction())
        if ie.revision not in w:
            text_parents = []
            # FIXME: TODO: The following loop *may* be overlapping/duplicate
            # with InventoryEntry.find_previous_heads(). if it is, then there
            # is a latent bug here where the parents may have ancestors of each
            # other. RBC, AB
            for revision, tree in parent_trees.iteritems():
                if ie.file_id not in tree:
                    continue
                parent_id = tree.inventory[ie.file_id].revision
                if parent_id in text_parents:
                    continue
                text_parents.append(parent_id)
                    
            vfile = repository.weave_store.get_weave_or_empty(ie.file_id, 
                repository.get_transaction())
            lines = revision_tree.get_file(ie.file_id).readlines()
            vfile.add_lines(rev.revision_id, text_parents, lines)
    try:
        # install the inventory
        repository.add_inventory(rev.revision_id, inv, present_parents)
    except errors.RevisionAlreadyPresent:
        pass
    repository.add_revision(rev.revision_id, rev, inv)


class MetaDirRepository(Repository):
    """Repositories in the new meta-dir layout."""

    def __init__(self, _format, a_bzrdir, control_files, _revision_store, control_store, text_store):
        super(MetaDirRepository, self).__init__(_format,
                                                a_bzrdir,
                                                control_files,
                                                _revision_store,
                                                control_store,
                                                text_store)
        dir_mode = self.control_files._dir_mode
        file_mode = self.control_files._file_mode

    @needs_read_lock
    def is_shared(self):
        """Return True if this repository is flagged as a shared repository."""
        return self.control_files._transport.has('shared-storage')

    @needs_write_lock
    def set_make_working_trees(self, new_value):
        """Set the policy flag for making working trees when creating branches.

        This only applies to branches that use this repository.

        The default is 'True'.
        :param new_value: True to restore the default, False to disable making
                          working trees.
        """
        if new_value:
            try:
                self.control_files._transport.delete('no-working-trees')
            except errors.NoSuchFile:
                pass
        else:
            self.control_files.put_utf8('no-working-trees', '')
    
    def make_working_trees(self):
        """Returns the policy for making working trees on new branches."""
        return not self.control_files._transport.has('no-working-trees')


class RepositoryFormatRegistry(registry.Registry):
    """Registry of RepositoryFormats.
    """

    def get(self, format_string):
        r = registry.Registry.get(self, format_string)
        if callable(r):
            r = r()
        return r
    

format_registry = RepositoryFormatRegistry()
"""Registry of formats, indexed by their identifying format string.

This can contain either format instances themselves, or classes/factories that
can be called to obtain one.
"""


#####################################################################
# Repository Formats

class RepositoryFormat(object):
    """A repository format.

    Formats provide three things:
     * An initialization routine to construct repository data on disk.
     * a format string which is used when the BzrDir supports versioned
       children.
     * an open routine which returns a Repository instance.

    Formats are placed in an dict by their format string for reference 
    during opening. These should be subclasses of RepositoryFormat
    for consistency.

    Once a format is deprecated, just deprecate the initialize and open
    methods on the format class. Do not deprecate the object, as the 
    object will be created every system load.

    Common instance attributes:
    _matchingbzrdir - the bzrdir format that the repository format was
    originally written to work with. This can be used if manually
    constructing a bzrdir and repository, or more commonly for test suite
    parameterisation.
    """

    def __str__(self):
        return "<%s>" % self.__class__.__name__

    def __eq__(self, other):
        # format objects are generally stateless
        return isinstance(other, self.__class__)

    def __ne__(self, other):
        return not self == other

    @classmethod
    def find_format(klass, a_bzrdir):
        """Return the format for the repository object in a_bzrdir.
        
        This is used by bzr native formats that have a "format" file in
        the repository.  Other methods may be used by different types of 
        control directory.
        """
        try:
            transport = a_bzrdir.get_repository_transport(None)
            format_string = transport.get("format").read()
            return format_registry.get(format_string)
        except errors.NoSuchFile:
            raise errors.NoRepositoryPresent(a_bzrdir)
        except KeyError:
            raise errors.UnknownFormatError(format=format_string)

    @classmethod
    def register_format(klass, format):
        format_registry.register(format.get_format_string(), format)

    @classmethod
    def unregister_format(klass, format):
        format_registry.remove(format.get_format_string())
    
    @classmethod
    def get_default_format(klass):
        """Return the current default format."""
        from bzrlib import bzrdir
        return bzrdir.format_registry.make_bzrdir('default').repository_format

    def _get_control_store(self, repo_transport, control_files):
        """Return the control store for this repository."""
        raise NotImplementedError(self._get_control_store)

    def get_format_string(self):
        """Return the ASCII format string that identifies this format.
        
        Note that in pre format ?? repositories the format string is 
        not permitted nor written to disk.
        """
        raise NotImplementedError(self.get_format_string)

    def get_format_description(self):
        """Return the short description for this format."""
        raise NotImplementedError(self.get_format_description)

    def _get_revision_store(self, repo_transport, control_files):
        """Return the revision store object for this a_bzrdir."""
        raise NotImplementedError(self._get_revision_store)

    def _get_text_rev_store(self,
                            transport,
                            control_files,
                            name,
                            compressed=True,
                            prefixed=False,
                            serializer=None):
        """Common logic for getting a revision store for a repository.
        
        see self._get_revision_store for the subclass-overridable method to 
        get the store for a repository.
        """
        from bzrlib.store.revision.text import TextRevisionStore
        dir_mode = control_files._dir_mode
        file_mode = control_files._file_mode
        text_store = TextStore(transport.clone(name),
                              prefixed=prefixed,
                              compressed=compressed,
                              dir_mode=dir_mode,
                              file_mode=file_mode)
        _revision_store = TextRevisionStore(text_store, serializer)
        return _revision_store

    # TODO: this shouldn't be in the base class, it's specific to things that
    # use weaves or knits -- mbp 20070207
    def _get_versioned_file_store(self,
                                  name,
                                  transport,
                                  control_files,
                                  prefixed=True,
                                  versionedfile_class=None,
                                  versionedfile_kwargs={},
                                  escaped=False):
        if versionedfile_class is None:
            versionedfile_class = self._versionedfile_class
        weave_transport = control_files._transport.clone(name)
        dir_mode = control_files._dir_mode
        file_mode = control_files._file_mode
        return VersionedFileStore(weave_transport, prefixed=prefixed,
                                  dir_mode=dir_mode,
                                  file_mode=file_mode,
                                  versionedfile_class=versionedfile_class,
                                  versionedfile_kwargs=versionedfile_kwargs,
                                  escaped=escaped)

    def initialize(self, a_bzrdir, shared=False):
        """Initialize a repository of this format in a_bzrdir.

        :param a_bzrdir: The bzrdir to put the new repository in it.
        :param shared: The repository should be initialized as a sharable one.
        :returns: The new repository object.
        
        This may raise UninitializableFormat if shared repository are not
        compatible the a_bzrdir.
        """
        raise NotImplementedError(self.initialize)

    def is_supported(self):
        """Is this format supported?

        Supported formats must be initializable and openable.
        Unsupported formats may not support initialization or committing or 
        some other features depending on the reason for not being supported.
        """
        return True

    def check_conversion_target(self, target_format):
        raise NotImplementedError(self.check_conversion_target)

    def open(self, a_bzrdir, _found=False):
        """Return an instance of this format for the bzrdir a_bzrdir.
        
        _found is a private parameter, do not use it.
        """
        raise NotImplementedError(self.open)


class MetaDirRepositoryFormat(RepositoryFormat):
    """Common base class for the new repositories using the metadir layout."""

    rich_root_data = False
    supports_tree_reference = False
    _matchingbzrdir = bzrdir.BzrDirMetaFormat1()

    def __init__(self):
        super(MetaDirRepositoryFormat, self).__init__()

    def _create_control_files(self, a_bzrdir):
        """Create the required files and the initial control_files object."""
        # FIXME: RBC 20060125 don't peek under the covers
        # NB: no need to escape relative paths that are url safe.
        repository_transport = a_bzrdir.get_repository_transport(self)
        control_files = lockable_files.LockableFiles(repository_transport,
                                'lock', lockdir.LockDir)
        control_files.create_lock()
        return control_files

    def _upload_blank_content(self, a_bzrdir, dirs, files, utf8_files, shared):
        """Upload the initial blank content."""
        control_files = self._create_control_files(a_bzrdir)
        control_files.lock_write()
        try:
            control_files._transport.mkdir_multi(dirs,
                    mode=control_files._dir_mode)
            for file, content in files:
                control_files.put(file, content)
            for file, content in utf8_files:
                control_files.put_utf8(file, content)
            if shared == True:
                control_files.put_utf8('shared-storage', '')
        finally:
            control_files.unlock()


# formats which have no format string are not discoverable
# and not independently creatable, so are not registered.  They're 
# all in bzrlib.repofmt.weaverepo now.  When an instance of one of these is
# needed, it's constructed directly by the BzrDir.  Non-native formats where
# the repository is not separately opened are similar.

format_registry.register_lazy(
    'Bazaar-NG Repository format 7',
    'bzrlib.repofmt.weaverepo',
    'RepositoryFormat7'
    )

# KEEP in sync with bzrdir.format_registry default, which controls the overall
# default control directory format
format_registry.register_lazy(
    'Bazaar-NG Knit Repository Format 1',
    'bzrlib.repofmt.knitrepo',
    'RepositoryFormatKnit1',
    )
format_registry.default_key = 'Bazaar-NG Knit Repository Format 1'

format_registry.register_lazy(
    'Bazaar Knit Repository Format 3 (bzr 0.15)\n',
    'bzrlib.repofmt.knitrepo',
    'RepositoryFormatKnit3',
    )

# Experimental formats. These make no guarantee about data stability.
# There is one format for pre-subtrees, and one for post-subtrees to
# allow ease of testing.
format_registry.register_lazy(
    'Bazaar Experimental no-subtrees\n',
    'bzrlib.repofmt.pack_repo',
    'RepositoryFormatGraphKnit1',
    )
format_registry.register_lazy(
    'Bazaar Experimental subtrees\n',
    'bzrlib.repofmt.pack_repo',
    'RepositoryFormatGraphKnit3',
    )


class InterRepository(InterObject):
    """This class represents operations taking place between two repositories.

    Its instances have methods like copy_content and fetch, and contain
    references to the source and target repositories these operations can be 
    carried out on.

    Often we will provide convenience methods on 'repository' which carry out
    operations with another repository - they will always forward to
    InterRepository.get(other).method_name(parameters).
    """

    _optimisers = []
    """The available optimised InterRepository types."""

    def copy_content(self, revision_id=None):
        raise NotImplementedError(self.copy_content)

    def fetch(self, revision_id=None, pb=None):
        """Fetch the content required to construct revision_id.

        The content is copied from self.source to self.target.

        :param revision_id: if None all content is copied, if NULL_REVISION no
                            content is copied.
        :param pb: optional progress bar to use for progress reports. If not
                   provided a default one will be created.

        Returns the copied revision count and the failed revisions in a tuple:
        (copied, failures).
        """
        raise NotImplementedError(self.fetch)
   
    @needs_read_lock
    def missing_revision_ids(self, revision_id=None):
        """Return the revision ids that source has that target does not.
        
        These are returned in topological order.

        :param revision_id: only return revision ids included by this
                            revision_id.
        """
        # generic, possibly worst case, slow code path.
        target_ids = set(self.target.all_revision_ids())
        if revision_id is not None:
            # TODO: jam 20070210 InterRepository is internal enough that it
            #       should assume revision_ids are already utf-8
            revision_id = osutils.safe_revision_id(revision_id)
            source_ids = self.source.get_ancestry(revision_id)
            assert source_ids[0] is None
            source_ids.pop(0)
        else:
            source_ids = self.source.all_revision_ids()
        result_set = set(source_ids).difference(target_ids)
        # this may look like a no-op: its not. It preserves the ordering
        # other_ids had while only returning the members from other_ids
        # that we've decided we need.
        return [rev_id for rev_id in source_ids if rev_id in result_set]

    @staticmethod
    def _same_model(source, target):
        """True if source and target have the same data representation."""
        if source.supports_rich_root() != target.supports_rich_root():
            return False
        if source._serializer != target._serializer:
            return False
        return True


class InterSameDataRepository(InterRepository):
    """Code for converting between repositories that represent the same data.
    
    Data format and model must match for this to work.
    """

    @classmethod
    def _get_repo_format_to_test(self):
        """Repository format for testing with.
        
        InterSameData can pull from subtree to subtree and from non-subtree to
        non-subtree, so we test this with the richest repository format.
        """
        from bzrlib.repofmt import knitrepo
        return knitrepo.RepositoryFormatKnit3()

    @staticmethod
    def is_compatible(source, target):
        return InterRepository._same_model(source, target)

    @needs_write_lock
    def copy_content(self, revision_id=None):
        """Make a complete copy of the content in self into destination.

        This copies both the repository's revision data, and configuration information
        such as the make_working_trees setting.
        
        This is a destructive operation! Do not use it on existing 
        repositories.

        :param revision_id: Only copy the content needed to construct
                            revision_id and its parents.
        """
        try:
            self.target.set_make_working_trees(self.source.make_working_trees())
        except NotImplementedError:
            pass
        # TODO: jam 20070210 This is fairly internal, so we should probably
        #       just assert that revision_id is not unicode.
        revision_id = osutils.safe_revision_id(revision_id)
        # but don't bother fetching if we have the needed data now.
        if (revision_id not in (None, _mod_revision.NULL_REVISION) and 
            self.target.has_revision(revision_id)):
            return
        self.target.fetch(self.source, revision_id=revision_id)

    @needs_write_lock
    def fetch(self, revision_id=None, pb=None):
        """See InterRepository.fetch()."""
        from bzrlib.fetch import GenericRepoFetcher
        mutter("Using fetch logic to copy between %s(%s) and %s(%s)",
               self.source, self.source._format, self.target, 
               self.target._format)
        # TODO: jam 20070210 This should be an assert, not a translate
        revision_id = osutils.safe_revision_id(revision_id)
        f = GenericRepoFetcher(to_repository=self.target,
                               from_repository=self.source,
                               last_revision=revision_id,
                               pb=pb)
        return f.count_copied, f.failed_revisions


class InterWeaveRepo(InterSameDataRepository):
    """Optimised code paths between Weave based repositories.
    
    This should be in bzrlib/repofmt/weaverepo.py but we have not yet
    implemented lazy inter-object optimisation.
    """

    @classmethod
    def _get_repo_format_to_test(self):
        from bzrlib.repofmt import weaverepo
        return weaverepo.RepositoryFormat7()

    @staticmethod
    def is_compatible(source, target):
        """Be compatible with known Weave formats.
        
        We don't test for the stores being of specific types because that
        could lead to confusing results, and there is no need to be 
        overly general.
        """
        from bzrlib.repofmt.weaverepo import (
                RepositoryFormat5,
                RepositoryFormat6,
                RepositoryFormat7,
                )
        try:
            return (isinstance(source._format, (RepositoryFormat5,
                                                RepositoryFormat6,
                                                RepositoryFormat7)) and
                    isinstance(target._format, (RepositoryFormat5,
                                                RepositoryFormat6,
                                                RepositoryFormat7)))
        except AttributeError:
            return False
    
    @needs_write_lock
    def copy_content(self, revision_id=None):
        """See InterRepository.copy_content()."""
        # weave specific optimised path:
        # TODO: jam 20070210 Internal, should be an assert, not translate
        revision_id = osutils.safe_revision_id(revision_id)
        try:
            self.target.set_make_working_trees(self.source.make_working_trees())
        except NotImplementedError:
            pass
        # FIXME do not peek!
        if self.source.control_files._transport.listable():
            pb = ui.ui_factory.nested_progress_bar()
            try:
                self.target.weave_store.copy_all_ids(
                    self.source.weave_store,
                    pb=pb,
                    from_transaction=self.source.get_transaction(),
                    to_transaction=self.target.get_transaction())
                pb.update('copying inventory', 0, 1)
                self.target.control_weaves.copy_multi(
                    self.source.control_weaves, ['inventory'],
                    from_transaction=self.source.get_transaction(),
                    to_transaction=self.target.get_transaction())
                self.target._revision_store.text_store.copy_all_ids(
                    self.source._revision_store.text_store,
                    pb=pb)
            finally:
                pb.finished()
        else:
            self.target.fetch(self.source, revision_id=revision_id)

    @needs_write_lock
    def fetch(self, revision_id=None, pb=None):
        """See InterRepository.fetch()."""
        from bzrlib.fetch import GenericRepoFetcher
        mutter("Using fetch logic to copy between %s(%s) and %s(%s)",
               self.source, self.source._format, self.target, self.target._format)
        # TODO: jam 20070210 This should be an assert, not a translate
        revision_id = osutils.safe_revision_id(revision_id)
        f = GenericRepoFetcher(to_repository=self.target,
                               from_repository=self.source,
                               last_revision=revision_id,
                               pb=pb)
        return f.count_copied, f.failed_revisions

    @needs_read_lock
    def missing_revision_ids(self, revision_id=None):
        """See InterRepository.missing_revision_ids()."""
        # we want all revisions to satisfy revision_id in source.
        # but we don't want to stat every file here and there.
        # we want then, all revisions other needs to satisfy revision_id 
        # checked, but not those that we have locally.
        # so the first thing is to get a subset of the revisions to 
        # satisfy revision_id in source, and then eliminate those that
        # we do already have. 
        # this is slow on high latency connection to self, but as as this
        # disk format scales terribly for push anyway due to rewriting 
        # inventory.weave, this is considered acceptable.
        # - RBC 20060209
        if revision_id is not None:
            source_ids = self.source.get_ancestry(revision_id)
            assert source_ids[0] is None
            source_ids.pop(0)
        else:
            source_ids = self.source._all_possible_ids()
        source_ids_set = set(source_ids)
        # source_ids is the worst possible case we may need to pull.
        # now we want to filter source_ids against what we actually
        # have in target, but don't try to check for existence where we know
        # we do not have a revision as that would be pointless.
        target_ids = set(self.target._all_possible_ids())
        possibly_present_revisions = target_ids.intersection(source_ids_set)
        actually_present_revisions = set(self.target._eliminate_revisions_not_present(possibly_present_revisions))
        required_revisions = source_ids_set.difference(actually_present_revisions)
        required_topo_revisions = [rev_id for rev_id in source_ids if rev_id in required_revisions]
        if revision_id is not None:
            # we used get_ancestry to determine source_ids then we are assured all
            # revisions referenced are present as they are installed in topological order.
            # and the tip revision was validated by get_ancestry.
            return required_topo_revisions
        else:
            # if we just grabbed the possibly available ids, then 
            # we only have an estimate of whats available and need to validate
            # that against the revision records.
            return self.source._eliminate_revisions_not_present(required_topo_revisions)


class InterKnitRepo(InterSameDataRepository):
    """Optimised code paths between Knit based repositories."""

    @classmethod
    def _get_repo_format_to_test(self):
        from bzrlib.repofmt import knitrepo
        return knitrepo.RepositoryFormatKnit1()

    @staticmethod
    def is_compatible(source, target):
        """Be compatible with known Knit formats.
        
        We don't test for the stores being of specific types because that
        could lead to confusing results, and there is no need to be 
        overly general.
        """
        from bzrlib.repofmt.knitrepo import RepositoryFormatKnit
        try:
            are_knits = (isinstance(source._format, RepositoryFormatKnit) and
                isinstance(target._format, RepositoryFormatKnit))
        except AttributeError:
            return False
        return are_knits and InterRepository._same_model(source, target)

    @needs_write_lock
    def fetch(self, revision_id=None, pb=None):
        """See InterRepository.fetch()."""
        from bzrlib.fetch import KnitRepoFetcher
        mutter("Using fetch logic to copy between %s(%s) and %s(%s)",
               self.source, self.source._format, self.target, self.target._format)
        # TODO: jam 20070210 This should be an assert, not a translate
        revision_id = osutils.safe_revision_id(revision_id)
        f = KnitRepoFetcher(to_repository=self.target,
                            from_repository=self.source,
                            last_revision=revision_id,
                            pb=pb)
        return f.count_copied, f.failed_revisions

    @needs_read_lock
    def missing_revision_ids(self, revision_id=None):
        """See InterRepository.missing_revision_ids()."""
        if revision_id is not None:
            source_ids = self.source.get_ancestry(revision_id)
            assert source_ids[0] is None
            source_ids.pop(0)
        else:
            source_ids = self.source.all_revision_ids()
        source_ids_set = set(source_ids)
        # source_ids is the worst possible case we may need to pull.
        # now we want to filter source_ids against what we actually
        # have in target, but don't try to check for existence where we know
        # we do not have a revision as that would be pointless.
        target_ids = set(self.target.all_revision_ids())
        possibly_present_revisions = target_ids.intersection(source_ids_set)
        actually_present_revisions = set(self.target._eliminate_revisions_not_present(possibly_present_revisions))
        required_revisions = source_ids_set.difference(actually_present_revisions)
        required_topo_revisions = [rev_id for rev_id in source_ids if rev_id in required_revisions]
        if revision_id is not None:
            # we used get_ancestry to determine source_ids then we are assured all
            # revisions referenced are present as they are installed in topological order.
            # and the tip revision was validated by get_ancestry.
            return required_topo_revisions
        else:
            # if we just grabbed the possibly available ids, then 
            # we only have an estimate of whats available and need to validate
            # that against the revision records.
            return self.source._eliminate_revisions_not_present(required_topo_revisions)


class InterPackRepo(InterSameDataRepository):
    """Optimised code paths between Pack based repositories."""

    @classmethod
    def _get_repo_format_to_test(self):
        from bzrlib.repofmt import pack_repo
        return pack_repo.RepositoryFormatGraphKnit1()

    @staticmethod
    def is_compatible(source, target):
        """Be compatible with known Pack formats.
        
        We don't test for the stores being of specific types because that
        could lead to confusing results, and there is no need to be 
        overly general.
        """
        from bzrlib.repofmt.pack_repo import RepositoryFormatPack
        try:
            are_packs = (isinstance(source._format, RepositoryFormatPack) and
                isinstance(target._format, RepositoryFormatPack))
        except AttributeError:
            return False
        return are_packs and InterRepository._same_model(source, target)

    @needs_write_lock
    def fetch(self, revision_id=None, pb=None):
        """See InterRepository.fetch()."""
        mutter("Using fetch logic to copy between %s(%s) and %s(%s)",
               self.source, self.source._format, self.target, self.target._format)
        # TODO: jam 20070210 This should be an assert, not a translate
        revision_id = osutils.safe_revision_id(revision_id)
        self.count_copied = 0
        if revision_id is None:
            # TODO:
            # everything to do - use pack logic
            # to fetch from all packs to one without
            # inventory parsing etc, IFF nothing to be copied is in the target.
            # till then:
            revision_ids = self.source.all_revision_ids()
            # implementing the TODO will involve:
            # - detecting when all of a pack is selected
            # - avoiding as much as possible pre-selection, so the
            # more-core routines such as create_pack_from_packs can filter in
            # a just-in-time fashion. (though having a HEADS list on a
            # repository might make this a lot easier, because we could
            # sensibly detect 'new revisions' without doing a full index scan.
        elif _mod_revision.is_null(revision_id):
            # nothing to do:
            return
        else:
            try:
                revision_ids = self.missing_revision_ids(revision_id)
            except errors.NoSuchRevision:
                raise errors.InstallFailed([revision_id])
        packs = self.source._packs.all_pack_details()
        revision_index_map = self.source._packs._revision_index_map(packs)
        inventory_index_map = self.source._packs._inv_index_map(packs)
        text_index_map = self.source._packs._text_index_map(packs)
        signature_index_map = self.source._packs._signature_index_map(packs)
        pack = self.target._packs.create_pack_from_packs(
            revision_index_map,
            inventory_index_map,
            text_index_map,
            signature_index_map,
            '.fetch',
            revision_ids,
            )
        if pack is not None:
            self.target._packs._save_pack_names()
            self.target._packs.add_pack_to_memory(pack)
            # Trigger an autopack. This may duplicate effort as we've just done
            # a pack creation, but for now it is simpler to think about as
            # 'upload data, then repack if needed'.
            self.target._packs.autopack()
            return pack.get_revision_count()
        else:
            return 0

    @needs_read_lock
    def missing_revision_ids(self, revision_id=None):
        """See InterRepository.missing_revision_ids()."""
        if revision_id is not None:
            source_ids = self.source.get_ancestry(revision_id)
            assert source_ids[0] is None
            source_ids.pop(0)
        else:
            source_ids = self.source.all_revision_ids()
        source_ids_set = set(source_ids)
        # source_ids is the worst possible case we may need to pull.
        # now we want to filter source_ids against what we actually
        # have in target, but don't try to check for existence where we know
        # we do not have a revision as that would be pointless.
        target_ids = set(self.target.all_revision_ids())
        actually_present_revisions = target_ids.intersection(source_ids_set)
        required_revisions = source_ids_set.difference(actually_present_revisions)
        required_topo_revisions = [rev_id for rev_id in source_ids if rev_id in required_revisions]
        return required_topo_revisions


class InterModel1and2(InterRepository):

    @classmethod
    def _get_repo_format_to_test(self):
        return None

    @staticmethod
    def is_compatible(source, target):
        if not source.supports_rich_root() and target.supports_rich_root():
            return True
        else:
            return False

    @needs_write_lock
    def fetch(self, revision_id=None, pb=None):
        """See InterRepository.fetch()."""
        from bzrlib.fetch import Model1toKnit2Fetcher
        # TODO: jam 20070210 This should be an assert, not a translate
        revision_id = osutils.safe_revision_id(revision_id)
        f = Model1toKnit2Fetcher(to_repository=self.target,
                                 from_repository=self.source,
                                 last_revision=revision_id,
                                 pb=pb)
        return f.count_copied, f.failed_revisions

    @needs_write_lock
    def copy_content(self, revision_id=None):
        """Make a complete copy of the content in self into destination.
        
        This is a destructive operation! Do not use it on existing 
        repositories.

        :param revision_id: Only copy the content needed to construct
                            revision_id and its parents.
        """
        try:
            self.target.set_make_working_trees(self.source.make_working_trees())
        except NotImplementedError:
            pass
        # TODO: jam 20070210 Internal, assert, don't translate
        revision_id = osutils.safe_revision_id(revision_id)
        # but don't bother fetching if we have the needed data now.
        if (revision_id not in (None, _mod_revision.NULL_REVISION) and 
            self.target.has_revision(revision_id)):
            return
        self.target.fetch(self.source, revision_id=revision_id)


class InterKnit1and2(InterKnitRepo):

    @classmethod
    def _get_repo_format_to_test(self):
        return None

    @staticmethod
    def is_compatible(source, target):
        """Be compatible with Knit1 source and Knit3 target"""
        from bzrlib.repofmt.knitrepo import RepositoryFormatKnit3
        try:
            from bzrlib.repofmt.knitrepo import (RepositoryFormatKnit1,
                RepositoryFormatKnit3)
            from bzrlib.repofmt.pack_repo import (RepositoryFormatGraphKnit1,
                RepositoryFormatGraphKnit3)
            return (isinstance(source._format, RepositoryFormatKnit1) and
                    isinstance(target._format, RepositoryFormatKnit3) or
                    isinstance(source._format, (RepositoryFormatGraphKnit1)) and
                    isinstance(target._format, (RepositoryFormatGraphKnit3))
                    )
        except AttributeError:
            return False

    @needs_write_lock
    def fetch(self, revision_id=None, pb=None):
        """See InterRepository.fetch()."""
        from bzrlib.fetch import Knit1to2Fetcher
        mutter("Using fetch logic to copy between %s(%s) and %s(%s)",
               self.source, self.source._format, self.target, 
               self.target._format)
        # TODO: jam 20070210 This should be an assert, not a translate
        revision_id = osutils.safe_revision_id(revision_id)
        f = Knit1to2Fetcher(to_repository=self.target,
                            from_repository=self.source,
                            last_revision=revision_id,
                            pb=pb)
        return f.count_copied, f.failed_revisions


class InterRemoteRepository(InterRepository):
    """Code for converting between RemoteRepository objects.

    This just gets an non-remote repository from the RemoteRepository, and calls
    InterRepository.get again.
    """

    def __init__(self, source, target):
        if isinstance(source, remote.RemoteRepository):
            source._ensure_real()
            real_source = source._real_repository
        else:
            real_source = source
        if isinstance(target, remote.RemoteRepository):
            target._ensure_real()
            real_target = target._real_repository
        else:
            real_target = target
        self.real_inter = InterRepository.get(real_source, real_target)

    @staticmethod
    def is_compatible(source, target):
        if isinstance(source, remote.RemoteRepository):
            return True
        if isinstance(target, remote.RemoteRepository):
            return True
        return False

    def copy_content(self, revision_id=None):
        self.real_inter.copy_content(revision_id=revision_id)

    def fetch(self, revision_id=None, pb=None):
        self.real_inter.fetch(revision_id=revision_id, pb=pb)

    @classmethod
    def _get_repo_format_to_test(self):
        return None


InterRepository.register_optimiser(InterSameDataRepository)
InterRepository.register_optimiser(InterWeaveRepo)
InterRepository.register_optimiser(InterKnitRepo)
InterRepository.register_optimiser(InterModel1and2)
InterRepository.register_optimiser(InterKnit1and2)
InterRepository.register_optimiser(InterPackRepo)
InterRepository.register_optimiser(InterRemoteRepository)


class CopyConverter(object):
    """A repository conversion tool which just performs a copy of the content.
    
    This is slow but quite reliable.
    """

    def __init__(self, target_format):
        """Create a CopyConverter.

        :param target_format: The format the resulting repository should be.
        """
        self.target_format = target_format
        
    def convert(self, repo, pb):
        """Perform the conversion of to_convert, giving feedback via pb.

        :param to_convert: The disk object to convert.
        :param pb: a progress bar to use for progress information.
        """
        self.pb = pb
        self.count = 0
        self.total = 4
        # this is only useful with metadir layouts - separated repo content.
        # trigger an assertion if not such
        repo._format.get_format_string()
        self.repo_dir = repo.bzrdir
        self.step('Moving repository to repository.backup')
        self.repo_dir.transport.move('repository', 'repository.backup')
        backup_transport =  self.repo_dir.transport.clone('repository.backup')
        repo._format.check_conversion_target(self.target_format)
        self.source_repo = repo._format.open(self.repo_dir,
            _found=True,
            _override_transport=backup_transport)
        self.step('Creating new repository')
        converted = self.target_format.initialize(self.repo_dir,
                                                  self.source_repo.is_shared())
        converted.lock_write()
        try:
            self.step('Copying content into repository.')
            self.source_repo.copy_content_into(converted)
        finally:
            converted.unlock()
        self.step('Deleting old repository content.')
        self.repo_dir.transport.delete_tree('repository.backup')
        self.pb.note('repository converted')

    def step(self, message):
        """Update the pb by a step."""
        self.count +=1
        self.pb.update(message, self.count, self.total)


_unescape_map = {
    'apos':"'",
    'quot':'"',
    'amp':'&',
    'lt':'<',
    'gt':'>'
}


def _unescaper(match, _map=_unescape_map):
    code = match.group(1)
    try:
        return _map[code]
    except KeyError:
        if not code.startswith('#'):
            raise
        return unichr(int(code[1:])).encode('utf8')


_unescape_re = None


def _unescape_xml(data):
    """Unescape predefined XML entities in a string of data."""
    global _unescape_re
    if _unescape_re is None:
        _unescape_re = re.compile('\&([^;]*);')
    return _unescape_re.sub(_unescaper, data)<|MERGE_RESOLUTION|>--- conflicted
+++ resolved
@@ -194,15 +194,6 @@
             commit.
         :param tree: The tree that is being committed.
         """
-<<<<<<< HEAD
-        if ie.parent_id is not None:
-            # if ie is not root, add a root automatically.
-            symbol_versioning.warn('Root entry should be supplied to'
-                ' record_entry_contents, as of bzr 0.10.',
-                 DeprecationWarning, stacklevel=2)
-            self.record_entry_contents(tree.inventory.root.copy(), parent_invs,
-                                       '', tree, tree.path_content_summary(''))
-=======
         # In this revision format, root entries have no knit or weave When
         # serializing out to disk and back in root.revision is always
         # _new_revision_id
@@ -217,7 +208,6 @@
             # common but altered
             # TODO: avoid tis id2path call.
             return (basis_inv.id2path(ie.file_id), path, ie.file_id, ie)
->>>>>>> e758f659
         else:
             # common, unaltered
             return None
@@ -238,18 +228,12 @@
             content - stat, length, exec, sha/link target. This is only
             accessed when the entry has a revision of None - that is when it is
             a candidate to commit.
-<<<<<<< HEAD
-        :return: True if a new version of the entry has been recorded.
-            (Committing a merge where a file was only changed on the other side
-            will not return True.)
-=======
         :return: A tuple (change_delta, version_recorded). change_delta is 
             an inventory_delta change for this entry against the basis tree of
             the commit, or None if no change occured against the basis tree.
             version_recorded is True if a new version of the entry has been
             recorded. For instance, committing a merge where a file was only
             changed on the other side will return (delta, False).
->>>>>>> e758f659
         """
         if self.new_inventory.root is None:
             if ie.parent_id is not None:
@@ -266,11 +250,7 @@
             not self.repository._format.supports_tree_reference):
             # mismatch between commit builder logic and repository:
             # this needs the entry creation pushed down into the builder.
-<<<<<<< HEAD
-            raise NotImplementedError
-=======
             raise NotImplementedError('Missing repository subtree support.')
->>>>>>> e758f659
         # transitional assert only, will remove before release.
         assert ie.kind == kind
         self.new_inventory.add(ie)
@@ -358,35 +338,11 @@
                     ie.text_size = parent_entry.text_size
                     ie.text_sha1 = parent_entry.text_sha1
                     ie.executable = parent_entry.executable
-<<<<<<< HEAD
-                    return
-=======
                     return self._get_delta(ie, basis_inv, path), False
->>>>>>> e758f659
                 else:
                     # Either there is only a hash change(no hash cache entry,
                     # or same size content change), or there is no change on
                     # this file at all.
-<<<<<<< HEAD
-                    # There is a race condition when inserting content into the
-                    # knit though that can result in different content being
-                    # inserted so even though we may have had a hash cache hit
-                    # here we still tell the store the hash we would *not*
-                    # store a new text on, which means that it can avoid for us
-                    # without a race condition and without double-shaing the
-                    # lines.
-                    nostore_sha = parent_entry.text_sha1
-            if store:
-                nostore_sha = None
-            try:
-                ie.executable = content_summary[2]
-                lines = tree.get_file(ie.file_id, path).readlines()
-                ie.text_sha1, ie.text_size = self._add_text_to_weave(
-                    ie.file_id, lines, heads, nostore_sha)
-            except errors.ExistingContent:
-                # we are not going to store a new file graph node as it turns
-                # out to be unchanged.
-=======
                     # Provide the parent's hash to the store layer, so that the
                     # content is unchanged we will not store a new node.
                     nostore_sha = parent_entry.text_sha1
@@ -403,36 +359,23 @@
                 # Turns out that the file content was unchanged, and we were
                 # only going to store a new node if it was changed. Carry over
                 # the entry.
->>>>>>> e758f659
                 ie.revision = parent_entry.revision
                 ie.text_size = parent_entry.text_size
                 ie.text_sha1 = parent_entry.text_sha1
                 ie.executable = parent_entry.executable
-<<<<<<< HEAD
-                return
-=======
                 return self._get_delta(ie, basis_inv, path), False
->>>>>>> e758f659
         elif kind == 'directory':
             if not store:
                 # all data is meta here, nothing specific to directory, so
                 # carry over:
                 ie.revision = parent_entry.revision
-<<<<<<< HEAD
-                return
-=======
                 return self._get_delta(ie, basis_inv, path), False
->>>>>>> e758f659
             lines = []
             self._add_text_to_weave(ie.file_id, lines, heads, None)
         elif kind == 'symlink':
             current_link_target = content_summary[3]
             if not store:
-<<<<<<< HEAD
-                # symmlink target is not generic metadata, check if it has
-=======
                 # symlink target is not generic metadata, check if it has
->>>>>>> e758f659
                 # changed.
                 if current_link_target != parent_entry.symlink_target:
                     store = True
@@ -440,11 +383,7 @@
                 # unchanged, carry over.
                 ie.revision = parent_entry.revision
                 ie.symlink_target = parent_entry.symlink_target
-<<<<<<< HEAD
-                return
-=======
                 return self._get_delta(ie, basis_inv, path), False
->>>>>>> e758f659
             ie.symlink_target = current_link_target
             lines = []
             self._add_text_to_weave(ie.file_id, lines, heads, None)
@@ -456,22 +395,14 @@
                 # unchanged, carry over.
                 ie.reference_revision = parent_entry.reference_revision
                 ie.revision = parent_entry.revision
-<<<<<<< HEAD
-                return
-=======
                 return self._get_delta(ie, basis_inv, path), False
->>>>>>> e758f659
             ie.reference_revision = content_summary[3]
             lines = []
             self._add_text_to_weave(ie.file_id, lines, heads, None)
         else:
             raise NotImplementedError('unknown kind')
         ie.revision = self._new_revision_id
-<<<<<<< HEAD
-        return True
-=======
         return self._get_delta(ie, basis_inv, path), True
->>>>>>> e758f659
 
     def _add_text_to_weave(self, file_id, new_lines, parents, nostore_sha):
         versionedfile = self.repository.weave_store.get_weave_or_empty(
@@ -635,7 +566,7 @@
         that might be present.  There is no direct replacement method.
         """
         if 'evil' in debug.debug_flags:
-            mutter_callsite(2, "all_revision_ids scales with size of history.")
+            mutter_callsite(2, "all_revision_ids is linear with history.")
         return self._all_revision_ids()
 
     def _all_revision_ids(self):
