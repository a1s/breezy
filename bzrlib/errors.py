--- conflicted
+++ resolved
@@ -126,23 +126,16 @@
 
     def __str__(self):
         try:
-<<<<<<< HEAD
-            return self.__doc__ % self.__dict__
-        except (TypeError, NameError, ValueError, KeyError), e:
-            return 'Unprintable exception %s(%r): %s' \
-                % (self.__class__.__name__,
-                   self.__dict__, str(e))
-=======
             # __str__() should always return a 'str' object
             # never a 'unicode' object.
             s = self.__doc__ % self.__dict__
             if isinstance(s, unicode):
                 return s.encode('utf8')
             return s
-        except (NameError, ValueError, KeyError), e:
-            return 'Unprintable exception %s: %s' \
-                % (self.__class__.__name__, str(e))
->>>>>>> 89dccd58
+        except (TypeError, NameError, ValueError, KeyError), e:
+            return 'Unprintable exception %s(%r): %s' \
+                % (self.__class__.__name__,
+                   self.__dict__, str(e))
 
 
 class BzrCheckError(BzrNewError):
