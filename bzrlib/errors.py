# Copyright (C) 2005, 2006, 2007 Canonical Ltd
#
# This program is free software; you can redistribute it and/or modify
# it under the terms of the GNU General Public License as published by
# the Free Software Foundation; either version 2 of the License, or
# (at your option) any later version.
#
# This program is distributed in the hope that it will be useful,
# but WITHOUT ANY WARRANTY; without even the implied warranty of
# MERCHANTABILITY or FITNESS FOR A PARTICULAR PURPOSE.  See the
# GNU General Public License for more details.
#
# You should have received a copy of the GNU General Public License
# along with this program; if not, write to the Free Software
# Foundation, Inc., 59 Temple Place, Suite 330, Boston, MA  02111-1307  USA

"""Exceptions for bzr, and reporting of them.
"""


from bzrlib import (
    osutils,
    symbol_versioning,
    )
from bzrlib.patches import (
    MalformedHunkHeader,
    MalformedLine,
    MalformedPatchHeader,
    PatchConflict,
    PatchSyntax,
    )


# TODO: is there any value in providing the .args field used by standard
# python exceptions?   A list of values with no names seems less useful 
# to me.

# TODO: Perhaps convert the exception to a string at the moment it's 
# constructed to make sure it will succeed.  But that says nothing about
# exceptions that are never raised.

# TODO: selftest assertRaises should probably also check that every error
# raised can be formatted as a string successfully, and without giving
# 'unprintable'.


class BzrError(StandardError):
    """
    Base class for errors raised by bzrlib.

    :cvar internal_error: if True this was probably caused by a bzr bug and
    should be displayed with a traceback; if False (or absent) this was
    probably a user or environment error and they don't need the gory details.
    (That can be overridden by -Derror on the command line.)

    :cvar _fmt: Format string to display the error; this is expanded
    by the instance's dict.
    """
    
    internal_error = False

    def __init__(self, msg=None, **kwds):
        """Construct a new BzrError.

        There are two alternative forms for constructing these objects.
        Either a preformatted string may be passed, or a set of named
        arguments can be given.  The first is for generic "user" errors which
        are not intended to be caught and so do not need a specific subclass.
        The second case is for use with subclasses that provide a _fmt format
        string to print the arguments.  

        Keyword arguments are taken as parameters to the error, which can 
        be inserted into the format string template.  It's recommended 
        that subclasses override the __init__ method to require specific 
        parameters.

        :param msg: If given, this is the literal complete text for the error,
        not subject to expansion.
        """
        StandardError.__init__(self)
        if msg is not None:
            # I was going to deprecate this, but it actually turns out to be
            # quite handy - mbp 20061103.
            self._preformatted_string = msg
        else:
            self._preformatted_string = None
            for key, value in kwds.items():
                setattr(self, key, value)

    def __str__(self):
        s = getattr(self, '_preformatted_string', None)
        if s is not None:
            # contains a preformatted message; must be cast to plain str
            return str(s)
        try:
            fmt = self._get_format_string()
            if fmt:
                s = fmt % self.__dict__
                # __str__() should always return a 'str' object
                # never a 'unicode' object.
                if isinstance(s, unicode):
                    return s.encode('utf8')
                return s
        except (AttributeError, TypeError, NameError, ValueError, KeyError), e:
            return 'Unprintable exception %s: dict=%r, fmt=%r, error=%r' \
                % (self.__class__.__name__,
                   self.__dict__,
                   getattr(self, '_fmt', None),
                   e)

    def _get_format_string(self):
        """Return format string for this exception or None"""
        fmt = getattr(self, '_fmt', None)
        if fmt is not None:
            return fmt
        fmt = getattr(self, '__doc__', None)
        if fmt is not None:
            symbol_versioning.warn("%s uses its docstring as a format, "
                    "it should use _fmt instead" % self.__class__.__name__,
                    DeprecationWarning)
            return fmt
        return 'Unprintable exception %s: dict=%r, fmt=%r' \
            % (self.__class__.__name__,
               self.__dict__,
               getattr(self, '_fmt', None),
               )


class BzrNewError(BzrError):
    """Deprecated error base class."""
    # base classes should override the docstring with their human-
    # readable explanation

    def __init__(self, *args, **kwds):
        # XXX: Use the underlying BzrError to always generate the args
        # attribute if it doesn't exist.  We can't use super here, because
        # exceptions are old-style classes in python2.4 (but new in 2.5).
        # --bmc, 20060426
        symbol_versioning.warn('BzrNewError was deprecated in bzr 0.13; '
             'please convert %s to use BzrError instead'
             % self.__class__.__name__,
             DeprecationWarning,
             stacklevel=2)
        BzrError.__init__(self, *args)
        for key, value in kwds.items():
            setattr(self, key, value)

    def __str__(self):
        try:
            # __str__() should always return a 'str' object
            # never a 'unicode' object.
            s = self.__doc__ % self.__dict__
            if isinstance(s, unicode):
                return s.encode('utf8')
            return s
        except (TypeError, NameError, ValueError, KeyError), e:
            return 'Unprintable exception %s(%r): %r' \
                % (self.__class__.__name__,
                   self.__dict__, e)


class AlreadyBuilding(BzrError):
    
    _fmt = "The tree builder is already building a tree."


class BzrCheckError(BzrError):
    
    _fmt = "Internal check failed: %(message)s"

    internal_error = True

    def __init__(self, message):
        BzrError.__init__(self)
        self.message = message


class DisabledMethod(BzrError):

    _fmt = "The smart server method '%(class_name)s' is disabled."

    internal_error = True

    def __init__(self, class_name):
        BzrError.__init__(self)
        self.class_name = class_name


class IncompatibleAPI(BzrError):

    _fmt = 'The API for "%(api)s" is not compatible with "%(wanted)s". '\
        'It supports versions "%(minimum)s" to "%(current)s".'

    def __init__(self, api, wanted, minimum, current):
        self.api = api
        self.wanted = wanted
        self.minimum = minimum
        self.current = current


class InProcessTransport(BzrError):

    _fmt = "The transport '%(transport)s' is only accessible within this " \
        "process."

    def __init__(self, transport):
        self.transport = transport


class InvalidEntryName(BzrError):
    
    _fmt = "Invalid entry name: %(name)s"

    internal_error = True

    def __init__(self, name):
        BzrError.__init__(self)
        self.name = name


class InvalidRevisionNumber(BzrError):
    
    _fmt = "Invalid revision number %(revno)s"

    def __init__(self, revno):
        BzrError.__init__(self)
        self.revno = revno


class InvalidRevisionId(BzrError):

    _fmt = "Invalid revision-id {%(revision_id)s} in %(branch)s"

    def __init__(self, revision_id, branch):
        # branch can be any string or object with __str__ defined
        BzrError.__init__(self)
        self.revision_id = revision_id
        self.branch = branch

class ReservedId(BzrError):

    _fmt = "Reserved revision-id {%(revision_id)s}"

    def __init__(self, revision_id):
        self.revision_id = revision_id


class NoHelpTopic(BzrError):

    _fmt = ("No help could be found for '%(topic)s'. "
        "Please use 'bzr help topics' to obtain a list of topics.")

    def __init__(self, topic):
        self.topic = topic


class NoSuchId(BzrError):

    _fmt = 'The file id "%(file_id)s" is not present in the tree %(tree)s.'
    
    def __init__(self, tree, file_id):
        BzrError.__init__(self)
        self.file_id = file_id
        self.tree = tree


class NoSuchIdInRepository(NoSuchId):

    _fmt = ('The file id "%(file_id)s" is not present in the repository'
            ' %(repository)r')

    def __init__(self, repository, file_id):
        BzrError.__init__(self, repository=repository, file_id=file_id)


class InventoryModified(BzrError):

    _fmt = ("The current inventory for the tree %(tree)r has been modified,"
            " so a clean inventory cannot be read without data loss.")

    internal_error = True

    def __init__(self, tree):
        self.tree = tree


class NoWorkingTree(BzrError):

    _fmt = 'No WorkingTree exists for "%(base)s".'
    
    def __init__(self, base):
        BzrError.__init__(self)
        self.base = base


class NotBuilding(BzrError):

    _fmt = "Not currently building a tree."


class NotLocalUrl(BzrError):

    _fmt = "%(url)s is not a local path."

    def __init__(self, url):
        self.url = url


class WorkingTreeAlreadyPopulated(BzrError):

    _fmt = 'Working tree already populated in "%(base)s"'

    internal_error = True

    def __init__(self, base):
        self.base = base

class BzrCommandError(BzrError):
    """Error from user command"""

    internal_error = False

    # Error from malformed user command; please avoid raising this as a
    # generic exception not caused by user input.
    #
    # I think it's a waste of effort to differentiate between errors that
    # are not intended to be caught anyway.  UI code need not subclass
    # BzrCommandError, and non-UI code should not throw a subclass of
    # BzrCommandError.  ADHB 20051211
    def __init__(self, msg):
        # Object.__str__() must return a real string
        # returning a Unicode string is a python error.
        if isinstance(msg, unicode):
            self.msg = msg.encode('utf8')
        else:
            self.msg = msg

    def __str__(self):
        return self.msg


class NotWriteLocked(BzrError):

    _fmt = """%(not_locked)r is not write locked but needs to be."""

    def __init__(self, not_locked):
        self.not_locked = not_locked


class BzrOptionError(BzrCommandError):

    _fmt = "Error in command line options"


class BadIndexFormatSignature(BzrError):

    _fmt = "%(value)s is not an index of type %(_type)s."

    def __init__(self, value, _type):
        BzrError.__init__(self)
        self.value = value
        self._type = _type


class BadIndexData(BzrError):

    _fmt = "Error in data for index %(value)s."

    def __init__(self, value):
        BzrError.__init__(self)
        self.value = value


class BadIndexDuplicateKey(BzrError):

    _fmt = "The key '%(key)s' is already in index '%(index)s'."

    def __init__(self, key, index):
        BzrError.__init__(self)
        self.key = key
        self.index = index


class BadIndexKey(BzrError):

    _fmt = "The key '%(key)s' is not a valid key."

    def __init__(self, key):
        BzrError.__init__(self)
        self.key = key


class BadIndexOptions(BzrError):

    _fmt = "Could not parse options for index %(value)s."

    def __init__(self, value):
        BzrError.__init__(self)
        self.value = value


class BadIndexValue(BzrError):

    _fmt = "The value '%(value)s' is not a valid value."

    def __init__(self, value):
        BzrError.__init__(self)
        self.value = value


class BadOptionValue(BzrError):

    _fmt = """Bad value "%(value)s" for option "%(name)s"."""

    def __init__(self, name, value):
        BzrError.__init__(self, name=name, value=value)

    
class StrictCommitFailed(BzrError):

    _fmt = "Commit refused because there are unknown files in the tree"


# XXX: Should be unified with TransportError; they seem to represent the
# same thing
# RBC 20060929: I think that unifiying with TransportError would be a mistake
# - this is finer than a TransportError - and more useful as such. It 
# differentiates between 'transport has failed' and 'operation on a transport
# has failed.'
class PathError(BzrError):
    
    _fmt = "Generic path error: %(path)r%(extra)s)"

    def __init__(self, path, extra=None):
        BzrError.__init__(self)
        self.path = path
        if extra:
            self.extra = ': ' + str(extra)
        else:
            self.extra = ''


class NoSuchFile(PathError):

    _fmt = "No such file: %(path)r%(extra)s"


class FileExists(PathError):

    _fmt = "File exists: %(path)r%(extra)s"


class RenameFailedFilesExist(BzrError):
    """Used when renaming and both source and dest exist."""

    _fmt = ("Could not rename %(source)s => %(dest)s because both files exist."
            "%(extra)s")

    def __init__(self, source, dest, extra=None):
        BzrError.__init__(self)
        self.source = str(source)
        self.dest = str(dest)
        if extra:
            self.extra = ' ' + str(extra)
        else:
            self.extra = ''


class NotADirectory(PathError):

    _fmt = '"%(path)s" is not a directory %(extra)s'


class NotInWorkingDirectory(PathError):

    _fmt = '"%(path)s" is not in the working directory %(extra)s'


class DirectoryNotEmpty(PathError):

    _fmt = 'Directory not empty: "%(path)s"%(extra)s'


class ReadingCompleted(BzrError):
    
    _fmt = ("The MediumRequest '%(request)s' has already had finish_reading "
            "called upon it - the request has been completed and no more "
            "data may be read.")

    internal_error = True

    def __init__(self, request):
        self.request = request


class ResourceBusy(PathError):

    _fmt = 'Device or resource busy: "%(path)s"%(extra)s'


class PermissionDenied(PathError):

    _fmt = 'Permission denied: "%(path)s"%(extra)s'


class InvalidURL(PathError):

    _fmt = 'Invalid url supplied to transport: "%(path)s"%(extra)s'


class InvalidURLJoin(PathError):

    _fmt = 'Invalid URL join request: "%(args)s"%(extra)s'

    def __init__(self, msg, base, args):
        PathError.__init__(self, base, msg)
        self.args = [base] + list(args)


class UnknownHook(BzrError):

    _fmt = "The %(type)s hook '%(hook)s' is unknown in this version of bzrlib."

    def __init__(self, hook_type, hook_name):
        BzrError.__init__(self)
        self.type = hook_type
        self.hook = hook_name


class UnsupportedProtocol(PathError):

    _fmt = 'Unsupported protocol for url "%(path)s"%(extra)s'

    def __init__(self, url, extra):
        PathError.__init__(self, url, extra=extra)


class ReadError(PathError):
    
    _fmt = """Error reading from %(path)r."""


class ShortReadvError(PathError):

    _fmt = ('readv() read %(actual)s bytes rather than %(length)s bytes'
            ' at %(offset)s for "%(path)s"%(extra)s')

    internal_error = True

    def __init__(self, path, offset, length, actual, extra=None):
        PathError.__init__(self, path, extra=extra)
        self.offset = offset
        self.length = length
        self.actual = actual


class PathNotChild(PathError):

    _fmt = 'Path "%(path)s" is not a child of path "%(base)s"%(extra)s'

    internal_error = True

    def __init__(self, path, base, extra=None):
        BzrError.__init__(self)
        self.path = path
        self.base = base
        if extra:
            self.extra = ': ' + str(extra)
        else:
            self.extra = ''


class InvalidNormalization(PathError):

    _fmt = 'Path "%(path)s" is not unicode normalized'


# TODO: This is given a URL; we try to unescape it but doing that from inside
# the exception object is a bit undesirable.
# TODO: Probably this behavior of should be a common superclass 
class NotBranchError(PathError):

    _fmt = 'Not a branch: "%(path)s".'

    def __init__(self, path):
       import bzrlib.urlutils as urlutils
       self.path = urlutils.unescape_for_display(path, 'ascii')


class NoSubmitBranch(PathError):

    _fmt = 'No submit branch available for branch "%(path)s"'

    def __init__(self, branch):
       import bzrlib.urlutils as urlutils
       self.path = urlutils.unescape_for_display(branch.base, 'ascii')


class AlreadyBranchError(PathError):

    _fmt = 'Already a branch: "%(path)s".'


class BranchExistsWithoutWorkingTree(PathError):

    _fmt = 'Directory contains a branch, but no working tree \
(use bzr checkout if you wish to build a working tree): "%(path)s"'


class AtomicFileAlreadyClosed(PathError):

    _fmt = ('"%(function)s" called on an AtomicFile after it was closed:'
            ' "%(path)s"')

    def __init__(self, path, function):
        PathError.__init__(self, path=path, extra=None)
        self.function = function


class InaccessibleParent(PathError):

    _fmt = ('Parent not accessible given base "%(base)s" and'
            ' relative path "%(path)s"')

    def __init__(self, path, base):
        PathError.__init__(self, path)
        self.base = base


class NoRepositoryPresent(BzrError):

    _fmt = 'No repository present: "%(path)s"'
    def __init__(self, bzrdir):
        BzrError.__init__(self)
        self.path = bzrdir.transport.clone('..').base


class FileInWrongBranch(BzrError):

    _fmt = 'File "%(path)s" in not in branch %(branch_base)s.'

    def __init__(self, branch, path):
        BzrError.__init__(self)
        self.branch = branch
        self.branch_base = branch.base
        self.path = path


class UnsupportedFormatError(BzrError):

    _fmt = "Unsupported branch format: %(format)s\nPlease run 'bzr upgrade'"


class UnknownFormatError(BzrError):
    
    _fmt = "Unknown branch format: %(format)r"


class IncompatibleFormat(BzrError):
    
    _fmt = "Format %(format)s is not compatible with .bzr version %(bzrdir)s."

    def __init__(self, format, bzrdir_format):
        BzrError.__init__(self)
        self.format = format
        self.bzrdir = bzrdir_format


class IncompatibleRepositories(BzrError):

    _fmt = "Repository %(target)s is not compatible with repository"\
        " %(source)s"

    def __init__(self, source, target):
        BzrError.__init__(self, target=target, source=source)


class IncompatibleRevision(BzrError):
    
    _fmt = "Revision is not compatible with %(repo_format)s"

    def __init__(self, repo_format):
        BzrError.__init__(self)
        self.repo_format = repo_format


class AlreadyVersionedError(BzrError):
    """Used when a path is expected not to be versioned, but it is."""

    _fmt = "%(context_info)s%(path)s is already versioned."

    def __init__(self, path, context_info=None):
        """Construct a new AlreadyVersionedError.

        :param path: This is the path which is versioned,
        which should be in a user friendly form.
        :param context_info: If given, this is information about the context,
        which could explain why this is expected to not be versioned.
        """
        BzrError.__init__(self)
        self.path = path
        if context_info is None:
            self.context_info = ''
        else:
            self.context_info = context_info + ". "


class NotVersionedError(BzrError):
    """Used when a path is expected to be versioned, but it is not."""

    _fmt = "%(context_info)s%(path)s is not versioned."

    def __init__(self, path, context_info=None):
        """Construct a new NotVersionedError.

        :param path: This is the path which is not versioned,
        which should be in a user friendly form.
        :param context_info: If given, this is information about the context,
        which could explain why this is expected to be versioned.
        """
        BzrError.__init__(self)
        self.path = path
        if context_info is None:
            self.context_info = ''
        else:
            self.context_info = context_info + ". "


class PathsNotVersionedError(BzrError):
    """Used when reporting several paths which are not versioned"""

    _fmt = "Path(s) are not versioned: %(paths_as_string)s"

    def __init__(self, paths):
        from bzrlib.osutils import quotefn
        BzrError.__init__(self)
        self.paths = paths
        self.paths_as_string = ' '.join([quotefn(p) for p in paths])


class PathsDoNotExist(BzrError):

    _fmt = "Path(s) do not exist: %(paths_as_string)s%(extra)s"

    # used when reporting that paths are neither versioned nor in the working
    # tree

    def __init__(self, paths, extra=None):
        # circular import
        from bzrlib.osutils import quotefn
        BzrError.__init__(self)
        self.paths = paths
        self.paths_as_string = ' '.join([quotefn(p) for p in paths])
        if extra:
            self.extra = ': ' + str(extra)
        else:
            self.extra = ''


class BadFileKindError(BzrError):

    _fmt = 'Cannot operate on "%(filename)s" of unsupported kind "%(kind)s"'

    def __init__(self, filename, kind):
        BzrError.__init__(self, filename=filename, kind=kind)


class ForbiddenControlFileError(BzrError):

    _fmt = 'Cannot operate on "%(filename)s" because it is a control file'


class LockError(BzrError):

    _fmt = "Lock error: %(msg)s"

    internal_error = True

    # All exceptions from the lock/unlock functions should be from
    # this exception class.  They will be translated as necessary. The
    # original exception is available as e.original_error
    #
    # New code should prefer to raise specific subclasses
    def __init__(self, message):
        # Python 2.5 uses a slot for StandardError.message,
        # so use a different variable name
        # so it is exposed in self.__dict__
        self.msg = message


class LockActive(LockError):

    _fmt = "The lock for '%(lock_description)s' is in use and cannot be broken."

    internal_error = False

    def __init__(self, lock_description):
        self.lock_description = lock_description


class CommitNotPossible(LockError):

    _fmt = "A commit was attempted but we do not have a write lock open."

    def __init__(self):
        pass


class AlreadyCommitted(LockError):

    _fmt = "A rollback was requested, but is not able to be accomplished."

    def __init__(self):
        pass


class ReadOnlyError(LockError):

    _fmt = "A write attempt was made in a read only transaction on %(obj)s"

    # TODO: There should also be an error indicating that you need a write
    # lock and don't have any lock at all... mbp 20070226

    def __init__(self, obj):
        self.obj = obj


class ReadOnlyLockError(LockError):

    _fmt = "Cannot acquire write lock on %(fname)s. %(msg)s"

    def __init__(self, fname, msg):
        LockError.__init__(self, '')
        self.fname = fname
        self.msg = msg


class OutSideTransaction(BzrError):

    _fmt = ("A transaction related operation was attempted after"
            " the transaction finished.")


class ObjectNotLocked(LockError):

    _fmt = "%(obj)r is not locked"

    # this can indicate that any particular object is not locked; see also
    # LockNotHeld which means that a particular *lock* object is not held by
    # the caller -- perhaps they should be unified.
    def __init__(self, obj):
        self.obj = obj


class ReadOnlyObjectDirtiedError(ReadOnlyError):

    _fmt = "Cannot change object %(obj)r in read only transaction"

    def __init__(self, obj):
        self.obj = obj


class UnlockableTransport(LockError):

    _fmt = "Cannot lock: transport is read only: %(transport)s"

    def __init__(self, transport):
        self.transport = transport


class LockContention(LockError):

    _fmt = 'Could not acquire lock "%(lock)s"'
    # TODO: show full url for lock, combining the transport and relative
    # bits?

    internal_error = False

    def __init__(self, lock):
        self.lock = lock


class LockBroken(LockError):

    _fmt = ("Lock was broken while still open: %(lock)s"
            " - check storage consistency!")

    internal_error = False

    def __init__(self, lock):
        self.lock = lock


class LockBreakMismatch(LockError):

    _fmt = ("Lock was released and re-acquired before being broken:"
            " %(lock)s: held by %(holder)r, wanted to break %(target)r")

    internal_error = False

    def __init__(self, lock, holder, target):
        self.lock = lock
        self.holder = holder
        self.target = target


class LockNotHeld(LockError):

    _fmt = "Lock not held: %(lock)s"

    internal_error = False

    def __init__(self, lock):
        self.lock = lock


class TokenLockingNotSupported(LockError):

    _fmt = "The object %(obj)s does not support token specifying a token when locking."

    internal_error = True

    def __init__(self, obj):
        self.obj = obj


class TokenMismatch(LockBroken):

    _fmt = "The lock token %(given_token)r does not match lock token %(lock_token)r."

    internal_error = True

    def __init__(self, given_token, lock_token):
        self.given_token = given_token
        self.lock_token = lock_token


class PointlessCommit(BzrError):

    _fmt = "No changes to commit"


class CannotCommitSelectedFileMerge(BzrError):

    _fmt = 'Selected-file commit of merges is not supported yet:'\
        ' files %(files_str)s'

    def __init__(self, files):
        files_str = ', '.join(files)
        BzrError.__init__(self, files=files, files_str=files_str)


class BadCommitMessageEncoding(BzrError):

    _fmt = 'The specified commit message contains characters unsupported by '\
        'the current encoding.'


class UpgradeReadonly(BzrError):

    _fmt = "Upgrade URL cannot work with readonly URLs."


class UpToDateFormat(BzrError):

    _fmt = "The branch format %(format)s is already at the most recent format."

    def __init__(self, format):
        BzrError.__init__(self)
        self.format = format


class StrictCommitFailed(Exception):

    _fmt = "Commit refused because there are unknowns in the tree."


class NoSuchRevision(BzrError):

    _fmt = "%(branch)s has no revision %(revision)s"

    internal_error = True

    def __init__(self, branch, revision):
        # 'branch' may sometimes be an internal object like a KnitRevisionStore
        BzrError.__init__(self, branch=branch, revision=revision)


# zero_ninetyone: this exception is no longer raised and should be removed
class NotLeftParentDescendant(BzrError):

    _fmt = ("Revision %(old_revision)s is not the left parent of"
            " %(new_revision)s, but branch %(branch_location)s expects this")

    internal_error = True

    def __init__(self, branch, old_revision, new_revision):
        BzrError.__init__(self, branch_location=branch.base,
                          old_revision=old_revision,
                          new_revision=new_revision)


class NoSuchRevisionSpec(BzrError):

    _fmt = "No namespace registered for string: %(spec)r"

    def __init__(self, spec):
        BzrError.__init__(self, spec=spec)


class NoSuchRevisionInTree(NoSuchRevision):
    """When using Tree.revision_tree, and the revision is not accessible."""
    
    _fmt = "The revision id {%(revision_id)s} is not present in the tree %(tree)s."

    def __init__(self, tree, revision_id):
        BzrError.__init__(self)
        self.tree = tree
        self.revision_id = revision_id


class InvalidRevisionSpec(BzrError):

    _fmt = ("Requested revision: %(spec)r does not exist in branch:"
            " %(branch)s%(extra)s")

    def __init__(self, spec, branch, extra=None):
        BzrError.__init__(self, branch=branch, spec=spec)
        if extra:
            self.extra = '\n' + str(extra)
        else:
            self.extra = ''


class HistoryMissing(BzrError):

    _fmt = "%(branch)s is missing %(object_type)s {%(object_id)s}"


class AppendRevisionsOnlyViolation(BzrError):

    _fmt = ('Operation denied because it would change the main history,'
           ' which is not permitted by the append_revisions_only setting on'
           ' branch "%(location)s".')

    def __init__(self, location):
       import bzrlib.urlutils as urlutils
       location = urlutils.unescape_for_display(location, 'ascii')
       BzrError.__init__(self, location=location)


class DivergedBranches(BzrError):

    _fmt = ("These branches have diverged."
            " Use the merge command to reconcile them.")

    internal_error = False

    def __init__(self, branch1, branch2):
        self.branch1 = branch1
        self.branch2 = branch2


class NotLefthandHistory(BzrError):

    _fmt = "Supplied history does not follow left-hand parents"

    internal_error = True

    def __init__(self, history):
        BzrError.__init__(self, history=history)


class UnrelatedBranches(BzrError):

    _fmt = ("Branches have no common ancestor, and"
            " no merge base revision was specified.")

    internal_error = False


class NoCommonAncestor(BzrError):
    
    _fmt = "Revisions have no common ancestor: %(revision_a)s %(revision_b)s"

    def __init__(self, revision_a, revision_b):
        self.revision_a = revision_a
        self.revision_b = revision_b


class NoCommonRoot(BzrError):

    _fmt = ("Revisions are not derived from the same root: "
           "%(revision_a)s %(revision_b)s.")

    def __init__(self, revision_a, revision_b):
        BzrError.__init__(self, revision_a=revision_a, revision_b=revision_b)


class NotAncestor(BzrError):

    _fmt = "Revision %(rev_id)s is not an ancestor of %(not_ancestor_id)s"

    def __init__(self, rev_id, not_ancestor_id):
        BzrError.__init__(self, rev_id=rev_id,
            not_ancestor_id=not_ancestor_id)


class InstallFailed(BzrError):

    def __init__(self, revisions):
        revision_str = ", ".join(str(r) for r in revisions)
        msg = "Could not install revisions:\n%s" % revision_str
        BzrError.__init__(self, msg)
        self.revisions = revisions


class AmbiguousBase(BzrError):

    def __init__(self, bases):
        warn("BzrError AmbiguousBase has been deprecated as of bzrlib 0.8.",
                DeprecationWarning)
        msg = ("The correct base is unclear, because %s are all equally close"
                % ", ".join(bases))
        BzrError.__init__(self, msg)
        self.bases = bases


class NoCommits(BzrError):

    _fmt = "Branch %(branch)s has no commits."

    def __init__(self, branch):
        BzrError.__init__(self, branch=branch)


class UnlistableStore(BzrError):

    def __init__(self, store):
        BzrError.__init__(self, "Store %s is not listable" % store)



class UnlistableBranch(BzrError):

    def __init__(self, br):
        BzrError.__init__(self, "Stores for branch %s are not listable" % br)


class BoundBranchOutOfDate(BzrError):

    _fmt = ("Bound branch %(branch)s is out of date with master branch"
            " %(master)s.")

    def __init__(self, branch, master):
        BzrError.__init__(self)
        self.branch = branch
        self.master = master

        
class CommitToDoubleBoundBranch(BzrError):

    _fmt = ("Cannot commit to branch %(branch)s."
            " It is bound to %(master)s, which is bound to %(remote)s.")

    def __init__(self, branch, master, remote):
        BzrError.__init__(self)
        self.branch = branch
        self.master = master
        self.remote = remote


class OverwriteBoundBranch(BzrError):

    _fmt = "Cannot pull --overwrite to a branch which is bound %(branch)s"

    def __init__(self, branch):
        BzrError.__init__(self)
        self.branch = branch


class BoundBranchConnectionFailure(BzrError):

    _fmt = ("Unable to connect to target of bound branch %(branch)s"
            " => %(target)s: %(error)s")

    def __init__(self, branch, target, error):
        BzrError.__init__(self)
        self.branch = branch
        self.target = target
        self.error = error


class WeaveError(BzrError):

    _fmt = "Error in processing weave: %(message)s"

    def __init__(self, message=None):
        BzrError.__init__(self)
        self.message = message


class WeaveRevisionAlreadyPresent(WeaveError):

    _fmt = "Revision {%(revision_id)s} already present in %(weave)s"

    def __init__(self, revision_id, weave):

        WeaveError.__init__(self)
        self.revision_id = revision_id
        self.weave = weave


class WeaveRevisionNotPresent(WeaveError):

    _fmt = "Revision {%(revision_id)s} not present in %(weave)s"

    def __init__(self, revision_id, weave):
        WeaveError.__init__(self)
        self.revision_id = revision_id
        self.weave = weave


class WeaveFormatError(WeaveError):

    _fmt = "Weave invariant violated: %(what)s"

    def __init__(self, what):
        WeaveError.__init__(self)
        self.what = what


class WeaveParentMismatch(WeaveError):

    _fmt = "Parents are mismatched between two revisions."
    

class WeaveInvalidChecksum(WeaveError):

    _fmt = "Text did not match it's checksum: %(message)s"


class WeaveTextDiffers(WeaveError):

    _fmt = ("Weaves differ on text content. Revision:"
            " {%(revision_id)s}, %(weave_a)s, %(weave_b)s")

    def __init__(self, revision_id, weave_a, weave_b):
        WeaveError.__init__(self)
        self.revision_id = revision_id
        self.weave_a = weave_a
        self.weave_b = weave_b


class WeaveTextDiffers(WeaveError):

    _fmt = ("Weaves differ on text content. Revision:"
            " {%(revision_id)s}, %(weave_a)s, %(weave_b)s")

    def __init__(self, revision_id, weave_a, weave_b):
        WeaveError.__init__(self)
        self.revision_id = revision_id
        self.weave_a = weave_a
        self.weave_b = weave_b


class VersionedFileError(BzrError):
    
    _fmt = "Versioned file error"


class RevisionNotPresent(VersionedFileError):
    
    _fmt = 'Revision {%(revision_id)s} not present in "%(file_id)s".'

    def __init__(self, revision_id, file_id):
        VersionedFileError.__init__(self)
        self.revision_id = revision_id
        self.file_id = file_id


class RevisionAlreadyPresent(VersionedFileError):
    
    _fmt = 'Revision {%(revision_id)s} already present in "%(file_id)s".'

    def __init__(self, revision_id, file_id):
        VersionedFileError.__init__(self)
        self.revision_id = revision_id
        self.file_id = file_id


class VersionedFileInvalidChecksum(VersionedFileError):

    _fmt = "Text did not match its checksum: %(message)s"


class KnitError(BzrError):
    
    _fmt = "Knit error"

    internal_error = True


class KnitCorrupt(KnitError):

<<<<<<< HEAD
    _fmt = "Knit %(filename)s corrupt: %(how)s"
=======
    _fmt = 'Knit header error: %(badline)r unexpected for file "%(filename)s".'
>>>>>>> cf43e691

    def __init__(self, filename, how):
        KnitError.__init__(self)
        self.filename = filename
        self.how = how


class KnitDataStreamIncompatible(KnitError):

    _fmt = "Cannot insert knit data stream of format \"%(stream_format)s\" into knit of format \"%(target_format)s\"."

    def __init__(self, stream_format, target_format):
        self.stream_format = stream_format
        self.target_format = target_format
        

class KnitHeaderError(KnitError):

    _fmt = "Knit header error: %(badline)r unexpected for file %(filename)s"

    def __init__(self, badline, filename):
        KnitError.__init__(self)
        self.badline = badline
        self.filename = filename


class KnitIndexUnknownMethod(KnitError):
    """Raised when we don't understand the storage method.

    Currently only 'fulltext' and 'line-delta' are supported.
    """
    
    _fmt = ("Knit index %(filename)s does not have a known method"
            " in options: %(options)r")

    def __init__(self, filename, options):
        KnitError.__init__(self)
        self.filename = filename
        self.options = options


class NoSuchExportFormat(BzrError):
    
    _fmt = "Export format %(format)r not supported"

    def __init__(self, format):
        BzrError.__init__(self)
        self.format = format


class TransportError(BzrError):
    
    _fmt = "Transport error: %(msg)s %(orig_error)s"

    def __init__(self, msg=None, orig_error=None):
        if msg is None and orig_error is not None:
            msg = str(orig_error)
        if orig_error is None:
            orig_error = ''
        if msg is None:
            msg =  ''
        self.msg = msg
        self.orig_error = orig_error
        BzrError.__init__(self)


class TooManyConcurrentRequests(BzrError):

    _fmt = ("The medium '%(medium)s' has reached its concurrent request limit."
            " Be sure to finish_writing and finish_reading on the"
            " currently open request.")

    internal_error = True

    def __init__(self, medium):
        self.medium = medium


class SmartProtocolError(TransportError):

    _fmt = "Generic bzr smart protocol error: %(details)s"

    def __init__(self, details):
        self.details = details


# A set of semi-meaningful errors which can be thrown
class TransportNotPossible(TransportError):

    _fmt = "Transport operation not possible: %(msg)s %(orig_error)s"


class ConnectionError(TransportError):

    _fmt = "Connection error: %(msg)s %(orig_error)s"


class SocketConnectionError(ConnectionError):

    _fmt = "%(msg)s %(host)s%(port)s%(orig_error)s"

    def __init__(self, host, port=None, msg=None, orig_error=None):
        if msg is None:
            msg = 'Failed to connect to'
        if orig_error is None:
            orig_error = ''
        else:
            orig_error = '; ' + str(orig_error)
        ConnectionError.__init__(self, msg=msg, orig_error=orig_error)
        self.host = host
        if port is None:
            self.port = ''
        else:
            self.port = ':%s' % port


class ConnectionReset(TransportError):

    _fmt = "Connection closed: %(msg)s %(orig_error)s"


class InvalidRange(TransportError):

    _fmt = "Invalid range access in %(path)s at %(offset)s."
    
    def __init__(self, path, offset):
        TransportError.__init__(self, ("Invalid range access in %s at %d"
                                       % (path, offset)))
        self.path = path
        self.offset = offset


class InvalidHttpResponse(TransportError):

    _fmt = "Invalid http response for %(path)s: %(msg)s"

    def __init__(self, path, msg, orig_error=None):
        self.path = path
        TransportError.__init__(self, msg, orig_error=orig_error)


class InvalidHttpRange(InvalidHttpResponse):

    _fmt = "Invalid http range %(range)r for %(path)s: %(msg)s"
    
    def __init__(self, path, range, msg):
        self.range = range
        InvalidHttpResponse.__init__(self, path, msg)


class InvalidHttpContentType(InvalidHttpResponse):

    _fmt = 'Invalid http Content-type "%(ctype)s" for %(path)s: %(msg)s'
    
    def __init__(self, path, ctype, msg):
        self.ctype = ctype
        InvalidHttpResponse.__init__(self, path, msg)


class RedirectRequested(TransportError):

    _fmt = '%(source)s is%(permanently)s redirected to %(target)s'

    def __init__(self, source, target, is_permament=False, qual_proto=None):
        self.source = source
        self.target = target
        if is_permament:
            self.permanently = ' permanently'
        else:
            self.permanently = ''
        self.is_permament = is_permament
        self._qualified_proto = qual_proto
        TransportError.__init__(self)

    def _requalify_url(self, url):
        """Restore the qualified proto in front of the url"""
        # When this exception is raised, source and target are in
        # user readable format. But some transports may use a
        # different proto (http+urllib:// will present http:// to
        # the user. If a qualified proto is specified, the code
        # trapping the exception can get the qualified urls to
        # properly handle the redirection themself (creating a
        # new transport object from the target url for example).
        # But checking that the scheme of the original and
        # redirected urls are the same can be tricky. (see the
        # FIXME in BzrDir.open_from_transport for the unique use
        # case so far).
        if self._qualified_proto is None:
            return url

        # The TODO related to NotBranchError mention that doing
        # that kind of manipulation on the urls may not be the
        # exception object job. On the other hand, this object is
        # the interface between the code and the user so
        # presenting the urls in different ways is indeed its
        # job...
        import urlparse
        proto, netloc, path, query, fragment = urlparse.urlsplit(url)
        return urlparse.urlunsplit((self._qualified_proto, netloc, path,
                                   query, fragment))

    def get_source_url(self):
        return self._requalify_url(self.source)

    def get_target_url(self):
        return self._requalify_url(self.target)


class TooManyRedirections(TransportError):

    _fmt = "Too many redirections"

class ConflictsInTree(BzrError):

    _fmt = "Working tree has conflicts."


class ParseConfigError(BzrError):

    def __init__(self, errors, filename):
        if filename is None:
            filename = ""
        message = "Error(s) parsing config file %s:\n%s" % \
            (filename, ('\n'.join(e.message for e in errors)))
        BzrError.__init__(self, message)


class NoEmailInUsername(BzrError):

    _fmt = "%(username)r does not seem to contain a reasonable email address"

    def __init__(self, username):
        BzrError.__init__(self)
        self.username = username


class SigningFailed(BzrError):

    _fmt = 'Failed to gpg sign data with command "%(command_line)s"'

    def __init__(self, command_line):
        BzrError.__init__(self, command_line=command_line)


class WorkingTreeNotRevision(BzrError):

    _fmt = ("The working tree for %(basedir)s has changed since" 
            " the last commit, but weave merge requires that it be"
            " unchanged")

    def __init__(self, tree):
        BzrError.__init__(self, basedir=tree.basedir)


class CantReprocessAndShowBase(BzrError):

    _fmt = ("Can't reprocess and show base, because reprocessing obscures "
           "the relationship of conflicting lines to the base")


class GraphCycleError(BzrError):

    _fmt = "Cycle in graph %(graph)r"

    def __init__(self, graph):
        BzrError.__init__(self)
        self.graph = graph


class WritingCompleted(BzrError):

    _fmt = ("The MediumRequest '%(request)s' has already had finish_writing "
            "called upon it - accept bytes may not be called anymore.")

    internal_error = True

    def __init__(self, request):
        self.request = request


class WritingNotComplete(BzrError):

    _fmt = ("The MediumRequest '%(request)s' has not has finish_writing "
            "called upon it - until the write phase is complete no "
            "data may be read.")

    internal_error = True

    def __init__(self, request):
        self.request = request


class NotConflicted(BzrError):

    _fmt = "File %(filename)s is not conflicted."

    def __init__(self, filename):
        BzrError.__init__(self)
        self.filename = filename


class MediumNotConnected(BzrError):

    _fmt = """The medium '%(medium)s' is not connected."""

    internal_error = True

    def __init__(self, medium):
        self.medium = medium


class MustUseDecorated(Exception):

    _fmt = "A decorating function has requested its original command be used."


class NoBundleFound(BzrError):

    _fmt = 'No bundle was found in "%(filename)s".'

    def __init__(self, filename):
        BzrError.__init__(self)
        self.filename = filename


class BundleNotSupported(BzrError):

    _fmt = "Unable to handle bundle version %(version)s: %(msg)s"

    def __init__(self, version, msg):
        BzrError.__init__(self)
        self.version = version
        self.msg = msg


class MissingText(BzrError):

    _fmt = ("Branch %(base)s is missing revision"
            " %(text_revision)s of %(file_id)s")

    def __init__(self, branch, text_revision, file_id):
        BzrError.__init__(self)
        self.branch = branch
        self.base = branch.base
        self.text_revision = text_revision
        self.file_id = file_id


class DuplicateFileId(BzrError):

    _fmt = "File id {%(file_id)s} already exists in inventory as %(entry)s"

    def __init__(self, file_id, entry):
        BzrError.__init__(self)
        self.file_id = file_id
        self.entry = entry


class DuplicateKey(BzrError):

    _fmt = "Key %(key)s is already present in map"


class DuplicateHelpPrefix(BzrError):

    _fmt = "The prefix %(prefix)s is in the help search path twice."

    def __init__(self, prefix):
        self.prefix = prefix


class MalformedTransform(BzrError):

    _fmt = "Tree transform is malformed %(conflicts)r"


class NoFinalPath(BzrError):

    _fmt = ("No final name for trans_id %(trans_id)r\n"
            "file-id: %(file_id)r\n"
            "root trans-id: %(root_trans_id)r\n")

    def __init__(self, trans_id, transform):
        self.trans_id = trans_id
        self.file_id = transform.final_file_id(trans_id)
        self.root_trans_id = transform.root


class BzrBadParameter(BzrError):

    _fmt = "Bad parameter: %(param)r"

    internal_error = True

    # This exception should never be thrown, but it is a base class for all
    # parameter-to-function errors.

    def __init__(self, param):
        BzrError.__init__(self)
        self.param = param


class BzrBadParameterNotUnicode(BzrBadParameter):

    _fmt = "Parameter %(param)s is neither unicode nor utf8."


class ReusingTransform(BzrError):

    _fmt = "Attempt to reuse a transform that has already been applied."


class CantMoveRoot(BzrError):

    _fmt = "Moving the root directory is not supported at this time"


class BzrMoveFailedError(BzrError):

    _fmt = "Could not move %(from_path)s%(operator)s %(to_path)s%(extra)s"

    def __init__(self, from_path='', to_path='', extra=None):
        BzrError.__init__(self)
        if extra:
            self.extra = ': ' + str(extra)
        else:
            self.extra = ''

        has_from = len(from_path) > 0
        has_to = len(to_path) > 0
        if has_from:
            self.from_path = osutils.splitpath(from_path)[-1]
        else:
            self.from_path = ''

        if has_to:
            self.to_path = osutils.splitpath(to_path)[-1]
        else:
            self.to_path = ''

        self.operator = ""
        if has_from and has_to:
            self.operator = " =>"
        elif has_from:
            self.from_path = "from " + from_path
        elif has_to:
            self.operator = "to"
        else:
            self.operator = "file"


class BzrRenameFailedError(BzrMoveFailedError):

    _fmt = "Could not rename %(from_path)s%(operator)s %(to_path)s%(extra)s"

    def __init__(self, from_path, to_path, extra=None):
        BzrMoveFailedError.__init__(self, from_path, to_path, extra)

class BzrRemoveChangedFilesError(BzrError):
    """Used when user is trying to remove changed files."""

    _fmt = ("Can't remove changed or unknown files:\n%(changes_as_text)s"
        "Use --keep to not delete them, or --force to delete them regardless.")

    def __init__(self, tree_delta):
        BzrError.__init__(self)
        self.changes_as_text = tree_delta.get_changes_as_text()
        #self.paths_as_string = '\n'.join(changed_files)
        #self.paths_as_string = '\n'.join([quotefn(p) for p in changed_files])


class BzrBadParameterNotString(BzrBadParameter):

    _fmt = "Parameter %(param)s is not a string or unicode string."


class BzrBadParameterMissing(BzrBadParameter):

    _fmt = "Parameter $(param)s is required but not present."


class BzrBadParameterUnicode(BzrBadParameter):

    _fmt = ("Parameter %(param)s is unicode but"
            " only byte-strings are permitted.")


class BzrBadParameterContainsNewline(BzrBadParameter):

    _fmt = "Parameter %(param)s contains a newline."


class DependencyNotPresent(BzrError):

    _fmt = 'Unable to import library "%(library)s": %(error)s'

    def __init__(self, library, error):
        BzrError.__init__(self, library=library, error=error)


class ParamikoNotPresent(DependencyNotPresent):

    _fmt = "Unable to import paramiko (required for sftp support): %(error)s"

    def __init__(self, error):
        DependencyNotPresent.__init__(self, 'paramiko', error)


class PointlessMerge(BzrError):

    _fmt = "Nothing to merge."


class UninitializableFormat(BzrError):

    _fmt = "Format %(format)s cannot be initialised by this version of bzr."

    def __init__(self, format):
        BzrError.__init__(self)
        self.format = format


class BadConversionTarget(BzrError):

    _fmt = "Cannot convert to format %(format)s.  %(problem)s"

    def __init__(self, problem, format):
        BzrError.__init__(self)
        self.problem = problem
        self.format = format


class NoDiff(BzrError):

    _fmt = "Diff is not installed on this machine: %(msg)s"

    def __init__(self, msg):
        BzrError.__init__(self, msg=msg)


class NoDiff3(BzrError):

    _fmt = "Diff3 is not installed on this machine."


class ExistingLimbo(BzrError):

    _fmt = """This tree contains left-over files from a failed operation.
    Please examine %(limbo_dir)s to see if it contains any files you wish to
    keep, and delete it when you are done."""
    
    def __init__(self, limbo_dir):
       BzrError.__init__(self)
       self.limbo_dir = limbo_dir


class ExistingPendingDeletion(BzrError):

    _fmt = """This tree contains left-over files from a failed operation.
    Please examine %(pending_deletion)s to see if it contains any files you
    wish to keep, and delete it when you are done."""

    def __init__(self, pending_deletion):
       BzrError.__init__(self, pending_deletion=pending_deletion)


class ImmortalLimbo(BzrError):

    _fmt = """Unable to delete transform temporary directory $(limbo_dir)s.
    Please examine %(limbo_dir)s to see if it contains any files you wish to
    keep, and delete it when you are done."""

    def __init__(self, limbo_dir):
       BzrError.__init__(self)
       self.limbo_dir = limbo_dir


class ImmortalPendingDeletion(BzrError):

    _fmt = """Unable to delete transform temporary directory
    %(pending_deletion)s.  Please examine %(pending_deletions)s to see if it
    contains any files you wish to keep, and delete it when you are done."""

    def __init__(self, pending_deletion):
       BzrError.__init__(self, pending_deletion=pending_deletion)


class OutOfDateTree(BzrError):

    _fmt = "Working tree is out of date, please run 'bzr update'."

    def __init__(self, tree):
        BzrError.__init__(self)
        self.tree = tree


class PublicBranchOutOfDate(BzrError):

    _fmt = 'Public branch "%(public_location)s" lacks revision '\
        '"%(revstring)s".'

    def __init__(self, public_location, revstring):
        import bzrlib.urlutils as urlutils
        public_location = urlutils.unescape_for_display(public_location,
                                                        'ascii')
        BzrError.__init__(self, public_location=public_location,
                          revstring=revstring)


class MergeModifiedFormatError(BzrError):

    _fmt = "Error in merge modified format"


class ConflictFormatError(BzrError):

    _fmt = "Format error in conflict listings"


class CorruptRepository(BzrError):

    _fmt = ("An error has been detected in the repository %(repo_path)s.\n"
            "Please run bzr reconcile on this repository.")

    def __init__(self, repo):
        BzrError.__init__(self)
        self.repo_path = repo.bzrdir.root_transport.base


class UpgradeRequired(BzrError):

    _fmt = "To use this feature you must upgrade your branch at %(path)s."

    def __init__(self, path):
        BzrError.__init__(self)
        self.path = path


class LocalRequiresBoundBranch(BzrError):

    _fmt = "Cannot perform local-only commits on unbound branches."


class MissingProgressBarFinish(BzrError):

    _fmt = "A nested progress bar was not 'finished' correctly."


class InvalidProgressBarType(BzrError):

    _fmt = ("Environment variable BZR_PROGRESS_BAR='%(bar_type)s"
            " is not a supported type Select one of: %(valid_types)s")

    def __init__(self, bar_type, valid_types):
        BzrError.__init__(self, bar_type=bar_type, valid_types=valid_types)


class UnsupportedOperation(BzrError):

    _fmt = ("The method %(mname)s is not supported on"
            " objects of type %(tname)s.")

    def __init__(self, method, method_self):
        self.method = method
        self.mname = method.__name__
        self.tname = type(method_self).__name__


class CannotSetRevisionId(UnsupportedOperation):
    """Raised when a commit is attempting to set a revision id but cant."""


class NonAsciiRevisionId(UnsupportedOperation):
    """Raised when a commit is attempting to set a non-ascii revision id
       but cant.
    """


class BinaryFile(BzrError):
    
    _fmt = "File is binary but should be text."


class IllegalPath(BzrError):

    _fmt = "The path %(path)s is not permitted on this platform"

    def __init__(self, path):
        BzrError.__init__(self)
        self.path = path


class TestamentMismatch(BzrError):

    _fmt = """Testament did not match expected value.
       For revision_id {%(revision_id)s}, expected {%(expected)s}, measured
       {%(measured)s}"""

    def __init__(self, revision_id, expected, measured):
        self.revision_id = revision_id
        self.expected = expected
        self.measured = measured


class NotABundle(BzrError):
    
    _fmt = "Not a bzr revision-bundle: %(text)r"

    def __init__(self, text):
        BzrError.__init__(self)
        self.text = text


class BadBundle(BzrError): 
    
    _fmt = "Bad bzr revision-bundle: %(text)r"

    def __init__(self, text):
        BzrError.__init__(self)
        self.text = text


class MalformedHeader(BadBundle): 
    
    _fmt = "Malformed bzr revision-bundle header: %(text)r"


class MalformedPatches(BadBundle): 
    
    _fmt = "Malformed patches in bzr revision-bundle: %(text)r"


class MalformedFooter(BadBundle): 
    
    _fmt = "Malformed footer in bzr revision-bundle: %(text)r"


class UnsupportedEOLMarker(BadBundle):
    
    _fmt = "End of line marker was not \\n in bzr revision-bundle"    

    def __init__(self):
        # XXX: BadBundle's constructor assumes there's explanatory text, 
        # but for this there is not
        BzrError.__init__(self)


class IncompatibleBundleFormat(BzrError):
    
    _fmt = "Bundle format %(bundle_format)s is incompatible with %(other)s"

    def __init__(self, bundle_format, other):
        BzrError.__init__(self)
        self.bundle_format = bundle_format
        self.other = other


class BadInventoryFormat(BzrError):
    
    _fmt = "Root class for inventory serialization errors"


class UnexpectedInventoryFormat(BadInventoryFormat):

    _fmt = "The inventory was not in the expected format:\n %(msg)s"

    def __init__(self, msg):
        BadInventoryFormat.__init__(self, msg=msg)


class RootNotRich(BzrError):

    _fmt = """This operation requires rich root data storage"""


class NoSmartMedium(BzrError):

    _fmt = "The transport '%(transport)s' cannot tunnel the smart protocol."

    internal_error = True

    def __init__(self, transport):
        self.transport = transport


class NoSmartServer(NotBranchError):

    _fmt = "No smart server available at %(url)s"

    def __init__(self, url):
        self.url = url


class UnknownSSH(BzrError):

    _fmt = "Unrecognised value for BZR_SSH environment variable: %(vendor)s"

    def __init__(self, vendor):
        BzrError.__init__(self)
        self.vendor = vendor


class SSHVendorNotFound(BzrError):

    _fmt = ("Don't know how to handle SSH connections."
            " Please set BZR_SSH environment variable.")


class GhostRevisionUnusableHere(BzrError):

    _fmt = "Ghost revision {%(revision_id)s} cannot be used here."

    def __init__(self, revision_id):
        BzrError.__init__(self)
        self.revision_id = revision_id


class IllegalUseOfScopeReplacer(BzrError):

    _fmt = ("ScopeReplacer object %(name)r was used incorrectly:"
            " %(msg)s%(extra)s")

    internal_error = True

    def __init__(self, name, msg, extra=None):
        BzrError.__init__(self)
        self.name = name
        self.msg = msg
        if extra:
            self.extra = ': ' + str(extra)
        else:
            self.extra = ''


class InvalidImportLine(BzrError):

    _fmt = "Not a valid import statement: %(msg)\n%(text)s"

    internal_error = True

    def __init__(self, text, msg):
        BzrError.__init__(self)
        self.text = text
        self.msg = msg


class ImportNameCollision(BzrError):

    _fmt = ("Tried to import an object to the same name as"
            " an existing object. %(name)s")

    internal_error = True

    def __init__(self, name):
        BzrError.__init__(self)
        self.name = name


class NotAMergeDirective(BzrError):
    """File starting with %(firstline)r is not a merge directive"""
    def __init__(self, firstline):
        BzrError.__init__(self, firstline=firstline)


class NoMergeSource(BzrError):
    """Raise if no merge source was specified for a merge directive"""

    _fmt = "A merge directive must provide either a bundle or a public"\
        " branch location."


class IllegalMergeDirectivePayload(BzrError):
    """A merge directive contained something other than a patch or bundle"""

    _fmt = "Bad merge directive payload %(start)r"

    def __init__(self, start):
        BzrError(self)
        self.start = start


class PatchVerificationFailed(BzrError):
    """A patch from a merge directive could not be verified"""

    _fmt = "Preview patch does not match requested changes."


class PatchMissing(BzrError):
    """Raise a patch type was specified but no patch supplied"""

    _fmt = "patch_type was %(patch_type)s, but no patch was supplied."

    def __init__(self, patch_type):
        BzrError.__init__(self)
        self.patch_type = patch_type


class UnsupportedInventoryKind(BzrError):
    
    _fmt = """Unsupported entry kind %(kind)s"""

    def __init__(self, kind):
        self.kind = kind


class BadSubsumeSource(BzrError):

    _fmt = "Can't subsume %(other_tree)s into %(tree)s. %(reason)s"

    def __init__(self, tree, other_tree, reason):
        self.tree = tree
        self.other_tree = other_tree
        self.reason = reason


class SubsumeTargetNeedsUpgrade(BzrError):
    
    _fmt = """Subsume target %(other_tree)s needs to be upgraded."""

    def __init__(self, other_tree):
        self.other_tree = other_tree


class BadReferenceTarget(BzrError):

    _fmt = "Can't add reference to %(other_tree)s into %(tree)s." \
           "%(reason)s"

    internal_error = True

    def __init__(self, tree, other_tree, reason):
        self.tree = tree
        self.other_tree = other_tree
        self.reason = reason


class NoSuchTag(BzrError):

    _fmt = "No such tag: %(tag_name)s"

    def __init__(self, tag_name):
        self.tag_name = tag_name


class TagsNotSupported(BzrError):

    _fmt = ("Tags not supported by %(branch)s;"
            " you may be able to use bzr upgrade --dirstate-tags.")

    def __init__(self, branch):
        self.branch = branch

        
class TagAlreadyExists(BzrError):

    _fmt = "Tag %(tag_name)s already exists."

    def __init__(self, tag_name):
        self.tag_name = tag_name


class MalformedBugIdentifier(BzrError):

    _fmt = "Did not understand bug identifier %(bug_id)s: %(reason)s"

    def __init__(self, bug_id, reason):
        self.bug_id = bug_id
        self.reason = reason


class UnknownBugTrackerAbbreviation(BzrError):

    _fmt = ("Cannot find registered bug tracker called %(abbreviation)s "
            "on %(branch)s")

    def __init__(self, abbreviation, branch):
        self.abbreviation = abbreviation
        self.branch = branch


class UnexpectedSmartServerResponse(BzrError):

    _fmt = "Could not understand response from smart server: %(response_tuple)r"

    def __init__(self, response_tuple):
        self.response_tuple = response_tuple


class ContainerError(BzrError):
    """Base class of container errors."""


class UnknownContainerFormatError(ContainerError):

    _fmt = "Unrecognised container format: %(container_format)r"
    
    def __init__(self, container_format):
        self.container_format = container_format


class UnexpectedEndOfContainerError(ContainerError):

    _fmt = "Unexpected end of container stream"

    internal_error = False


class UnknownRecordTypeError(ContainerError):

    _fmt = "Unknown record type: %(record_type)r"

    def __init__(self, record_type):
        self.record_type = record_type


class InvalidRecordError(ContainerError):

    _fmt = "Invalid record: %(reason)s"

    def __init__(self, reason):
        self.reason = reason


class ContainerHasExcessDataError(ContainerError):

    _fmt = "Container has data after end marker: %(excess)r"

    def __init__(self, excess):
        self.excess = excess


class DuplicateRecordNameError(ContainerError):

    _fmt = "Container has multiple records with the same name: %(name)s"

    def __init__(self, name):
        self.name = name


class NoDestinationAddress(BzrError):

    _fmt = "Message does not have a destination address."

    internal_error = True


class RepositoryDataStreamError(BzrError):

    _fmt = "Corrupt or incompatible data stream: %(reason)s"

    def __init__(self, reason):
        self.reason = reason


class SMTPError(BzrError):

    _fmt = "SMTP error: %(error)s"

    def __init__(self, error):
        self.error = error


class NoMessageSupplied(BzrError):

    _fmt = "No message supplied."


class UnknownMailClient(BzrError):

    _fmt = "Unknown mail client: %(mail_client)s"

    def __init__(self, mail_client):
        BzrError.__init__(self, mail_client=mail_client)


class MailClientNotFound(BzrError):

    _fmt = "Unable to find mail client with the following names:"\
        " %(mail_command_list_string)s"

    def __init__(self, mail_command_list):
        mail_command_list_string = ', '.join(mail_command_list)
        BzrError.__init__(self, mail_command_list=mail_command_list,
                          mail_command_list_string=mail_command_list_string)

class SMTPConnectionRefused(SMTPError):

    _fmt = "SMTP connection to %(host)s refused"

    def __init__(self, error, host):
        self.error = error
        self.host = host


class DefaultSMTPConnectionRefused(SMTPConnectionRefused):

    _fmt = "Please specify smtp_server.  No server at default %(host)s."<|MERGE_RESOLUTION|>--- conflicted
+++ resolved
@@ -1303,11 +1303,7 @@
 
 class KnitCorrupt(KnitError):
 
-<<<<<<< HEAD
     _fmt = "Knit %(filename)s corrupt: %(how)s"
-=======
-    _fmt = 'Knit header error: %(badline)r unexpected for file "%(filename)s".'
->>>>>>> cf43e691
 
     def __init__(self, filename, how):
         KnitError.__init__(self)
@@ -1326,7 +1322,7 @@
 
 class KnitHeaderError(KnitError):
 
-    _fmt = "Knit header error: %(badline)r unexpected for file %(filename)s"
+    _fmt = 'Knit header error: %(badline)r unexpected for file "%(filename)s".'
 
     def __init__(self, badline, filename):
         KnitError.__init__(self)
