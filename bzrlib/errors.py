--- conflicted
+++ resolved
@@ -184,7 +184,6 @@
         self.url = url
 
 
-<<<<<<< HEAD
 class BzrCommandError(BzrNewError):
     """Error from user command"""
 
@@ -192,12 +191,6 @@
 
     # Error from malformed user command; please avoid raising this as a
     # generic exception not caused by user input.
-=======
-class BzrCommandError(BzrError):
-    # Error from malformed user command
-    # This is being misused as a generic exception
-    # please subclass. RBC 20051030
->>>>>>> 0e3cf6f7
     #
     # I think it's a waste of effort to differentiate between errors that
     # are not intended to be caught anyway.  UI code need not subclass
@@ -489,6 +482,14 @@
     def __init__(self, branch, revision):
         self.branch = branch
         self.revision = revision
+
+
+class HistoryMissing(BzrError):
+    def __init__(self, branch, object_type, object_id):
+        self.branch = branch
+        BzrError.__init__(self,
+                          '%s is missing %s {%s}'
+                          % (branch, object_type, object_id))
 
 
 class DivergedBranches(BzrNewError):
