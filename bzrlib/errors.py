--- conflicted
+++ resolved
@@ -2171,7 +2171,6 @@
         self.response_tuple = response_tuple
 
 
-<<<<<<< HEAD
 class ContainerError(BzrError):
     """Base class of container errors."""
 
@@ -2221,7 +2220,8 @@
 
     def __init__(self, name):
         self.name = name
-=======
+
+
 class NoDestinationAddress(BzrError):
 
     _fmt = "Message does not have a destination address."
@@ -2234,5 +2234,4 @@
     _fmt = "SMTP error: %(error)s"
 
     def __init__(self, error):
-        self.error = error
->>>>>>> 404d6652
+        self.error = error