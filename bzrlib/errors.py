# Copyright (C) 2005, 2006, 2007 Canonical Ltd
#
# This program is free software; you can redistribute it and/or modify
# it under the terms of the GNU General Public License as published by
# the Free Software Foundation; either version 2 of the License, or
# (at your option) any later version.
#
# This program is distributed in the hope that it will be useful,
# but WITHOUT ANY WARRANTY; without even the implied warranty of
# MERCHANTABILITY or FITNESS FOR A PARTICULAR PURPOSE.  See the
# GNU General Public License for more details.
#
# You should have received a copy of the GNU General Public License
# along with this program; if not, write to the Free Software
# Foundation, Inc., 59 Temple Place, Suite 330, Boston, MA  02111-1307  USA

"""Exceptions for bzr, and reporting of them.
"""


from bzrlib import (
    osutils,
    symbol_versioning,
    )
from bzrlib.patches import (
    MalformedHunkHeader,
    MalformedLine,
    MalformedPatchHeader,
    PatchConflict,
    PatchSyntax,
    )


# TODO: is there any value in providing the .args field used by standard
# python exceptions?   A list of values with no names seems less useful 
# to me.

# TODO: Perhaps convert the exception to a string at the moment it's 
# constructed to make sure it will succeed.  But that says nothing about
# exceptions that are never raised.

# TODO: selftest assertRaises should probably also check that every error
# raised can be formatted as a string successfully, and without giving
# 'unprintable'.


class BzrError(StandardError):
    """
    Base class for errors raised by bzrlib.

    :cvar internal_error: if True this was probably caused by a bzr bug and
    should be displayed with a traceback; if False (or absent) this was
    probably a user or environment error and they don't need the gory details.
    (That can be overridden by -Derror on the command line.)

    :cvar _fmt: Format string to display the error; this is expanded
    by the instance's dict.
    """
    
    internal_error = False

    def __init__(self, msg=None, **kwds):
        """Construct a new BzrError.

        There are two alternative forms for constructing these objects.
        Either a preformatted string may be passed, or a set of named
        arguments can be given.  The first is for generic "user" errors which
        are not intended to be caught and so do not need a specific subclass.
        The second case is for use with subclasses that provide a _fmt format
        string to print the arguments.  

        Keyword arguments are taken as parameters to the error, which can 
        be inserted into the format string template.  It's recommended 
        that subclasses override the __init__ method to require specific 
        parameters.

        :param msg: If given, this is the literal complete text for the error,
        not subject to expansion.
        """
        StandardError.__init__(self)
        if msg is not None:
            # I was going to deprecate this, but it actually turns out to be
            # quite handy - mbp 20061103.
            self._preformatted_string = msg
        else:
            self._preformatted_string = None
            for key, value in kwds.items():
                setattr(self, key, value)

    def __str__(self):
        s = getattr(self, '_preformatted_string', None)
        if s is not None:
            # contains a preformatted message; must be cast to plain str
            return str(s)
        try:
            fmt = self._get_format_string()
            if fmt:
                s = fmt % self.__dict__
                # __str__() should always return a 'str' object
                # never a 'unicode' object.
                if isinstance(s, unicode):
                    return s.encode('utf8')
                return s
        except (AttributeError, TypeError, NameError, ValueError, KeyError), e:
            return 'Unprintable exception %s: dict=%r, fmt=%r, error=%r' \
                % (self.__class__.__name__,
                   self.__dict__,
                   getattr(self, '_fmt', None),
                   e)

    def _get_format_string(self):
        """Return format string for this exception or None"""
        fmt = getattr(self, '_fmt', None)
        if fmt is not None:
            return fmt
        fmt = getattr(self, '__doc__', None)
        if fmt is not None:
            symbol_versioning.warn("%s uses its docstring as a format, "
                    "it should use _fmt instead" % self.__class__.__name__,
                    DeprecationWarning)
            return fmt
        return 'Unprintable exception %s: dict=%r, fmt=%r' \
            % (self.__class__.__name__,
               self.__dict__,
               getattr(self, '_fmt', None),
               )


class BzrNewError(BzrError):
    """Deprecated error base class."""
    # base classes should override the docstring with their human-
    # readable explanation

    def __init__(self, *args, **kwds):
        # XXX: Use the underlying BzrError to always generate the args
        # attribute if it doesn't exist.  We can't use super here, because
        # exceptions are old-style classes in python2.4 (but new in 2.5).
        # --bmc, 20060426
        symbol_versioning.warn('BzrNewError was deprecated in bzr 0.13; '
             'please convert %s to use BzrError instead'
             % self.__class__.__name__,
             DeprecationWarning,
             stacklevel=2)
        BzrError.__init__(self, *args)
        for key, value in kwds.items():
            setattr(self, key, value)

    def __str__(self):
        try:
            # __str__() should always return a 'str' object
            # never a 'unicode' object.
            s = self.__doc__ % self.__dict__
            if isinstance(s, unicode):
                return s.encode('utf8')
            return s
        except (TypeError, NameError, ValueError, KeyError), e:
            return 'Unprintable exception %s(%r): %r' \
                % (self.__class__.__name__,
                   self.__dict__, e)


class AlreadyBuilding(BzrError):
    
    _fmt = "The tree builder is already building a tree."


class BzrCheckError(BzrError):
    
    _fmt = "Internal check failed: %(message)s"

    internal_error = True

    def __init__(self, message):
        BzrError.__init__(self)
        self.message = message


class DisabledMethod(BzrError):

    _fmt = "The smart server method '%(class_name)s' is disabled."

    internal_error = True

    def __init__(self, class_name):
        BzrError.__init__(self)
        self.class_name = class_name


class IncompatibleAPI(BzrError):

    _fmt = 'The API for "%(api)s" is not compatible with "%(wanted)s". '\
        'It supports versions "%(minimum)s" to "%(current)s".'

    def __init__(self, api, wanted, minimum, current):
        self.api = api
        self.wanted = wanted
        self.minimum = minimum
        self.current = current


class InProcessTransport(BzrError):

    _fmt = "The transport '%(transport)s' is only accessible within this " \
        "process."

    def __init__(self, transport):
        self.transport = transport


class InvalidEntryName(BzrError):
    
    _fmt = "Invalid entry name: %(name)s"

    internal_error = True

    def __init__(self, name):
        BzrError.__init__(self)
        self.name = name


class InvalidRevisionNumber(BzrError):
    
    _fmt = "Invalid revision number %(revno)s"

    def __init__(self, revno):
        BzrError.__init__(self)
        self.revno = revno


class InvalidRevisionId(BzrError):

    _fmt = "Invalid revision-id {%(revision_id)s} in %(branch)s"

    def __init__(self, revision_id, branch):
        # branch can be any string or object with __str__ defined
        BzrError.__init__(self)
        self.revision_id = revision_id
        self.branch = branch

class ReservedId(BzrError):

    _fmt = "Reserved revision-id {%(revision_id)s}"

    def __init__(self, revision_id):
        self.revision_id = revision_id


class NoHelpTopic(BzrError):

    _fmt = ("No help could be found for '%(topic)s'. "
        "Please use 'bzr help topics' to obtain a list of topics.")

    def __init__(self, topic):
        self.topic = topic


class NoSuchId(BzrError):

    _fmt = 'The file id "%(file_id)s" is not present in the tree %(tree)s.'
    
    def __init__(self, tree, file_id):
        BzrError.__init__(self)
        self.file_id = file_id
        self.tree = tree


class NoSuchIdInRepository(NoSuchId):

    _fmt = ('The file id "%(file_id)s" is not present in the repository'
            ' %(repository)r')

    def __init__(self, repository, file_id):
        BzrError.__init__(self, repository=repository, file_id=file_id)


class InventoryModified(BzrError):

    _fmt = ("The current inventory for the tree %(tree)r has been modified,"
            " so a clean inventory cannot be read without data loss.")

    internal_error = True

    def __init__(self, tree):
        self.tree = tree


class NoWorkingTree(BzrError):

    _fmt = 'No WorkingTree exists for "%(base)s".'
    
    def __init__(self, base):
        BzrError.__init__(self)
        self.base = base


class NotBuilding(BzrError):

    _fmt = "Not currently building a tree."


class NotLocalUrl(BzrError):

    _fmt = "%(url)s is not a local path."

    def __init__(self, url):
        self.url = url


class WorkingTreeAlreadyPopulated(BzrError):

    _fmt = 'Working tree already populated in "%(base)s"'

    internal_error = True

    def __init__(self, base):
        self.base = base

class BzrCommandError(BzrError):
    """Error from user command"""

    internal_error = False

    # Error from malformed user command; please avoid raising this as a
    # generic exception not caused by user input.
    #
    # I think it's a waste of effort to differentiate between errors that
    # are not intended to be caught anyway.  UI code need not subclass
    # BzrCommandError, and non-UI code should not throw a subclass of
    # BzrCommandError.  ADHB 20051211
    def __init__(self, msg):
        # Object.__str__() must return a real string
        # returning a Unicode string is a python error.
        if isinstance(msg, unicode):
            self.msg = msg.encode('utf8')
        else:
            self.msg = msg

    def __str__(self):
        return self.msg


class NotWriteLocked(BzrError):

    _fmt = """%(not_locked)r is not write locked but needs to be."""

    def __init__(self, not_locked):
        self.not_locked = not_locked


class BzrOptionError(BzrCommandError):

    _fmt = "Error in command line options"


class BadIndexFormatSignature(BzrError):

    _fmt = "%(value)s is not an index of type %(_type)s."

    def __init__(self, value, _type):
        BzrError.__init__(self)
        self.value = value
        self._type = _type


class BadIndexData(BzrError):

    _fmt = "Error in data for index %(value)s."

    def __init__(self, value):
        BzrError.__init__(self)
        self.value = value


class BadIndexDuplicateKey(BzrError):

    _fmt = "The key '%(key)s' is already in index '%(index)s'."

    def __init__(self, key, index):
        BzrError.__init__(self)
        self.key = key
        self.index = index


class BadIndexKey(BzrError):

    _fmt = "The key '%(key)s' is not a valid key."

    def __init__(self, key):
        BzrError.__init__(self)
        self.key = key


class BadIndexOptions(BzrError):

    _fmt = "Could not parse options for index %(value)s."

    def __init__(self, value):
        BzrError.__init__(self)
        self.value = value


class BadIndexValue(BzrError):

    _fmt = "The value '%(value)s' is not a valid value."

    def __init__(self, value):
        BzrError.__init__(self)
        self.value = value


class BadOptionValue(BzrError):

    _fmt = """Bad value "%(value)s" for option "%(name)s"."""

    def __init__(self, name, value):
        BzrError.__init__(self, name=name, value=value)

    
class StrictCommitFailed(BzrError):

    _fmt = "Commit refused because there are unknown files in the tree"


# XXX: Should be unified with TransportError; they seem to represent the
# same thing
# RBC 20060929: I think that unifiying with TransportError would be a mistake
# - this is finer than a TransportError - and more useful as such. It 
# differentiates between 'transport has failed' and 'operation on a transport
# has failed.'
class PathError(BzrError):
    
    _fmt = "Generic path error: %(path)r%(extra)s)"

    def __init__(self, path, extra=None):
        BzrError.__init__(self)
        self.path = path
        if extra:
            self.extra = ': ' + str(extra)
        else:
            self.extra = ''


class NoSuchFile(PathError):

    _fmt = "No such file: %(path)r%(extra)s"


class FileExists(PathError):

    _fmt = "File exists: %(path)r%(extra)s"


class RenameFailedFilesExist(BzrError):
    """Used when renaming and both source and dest exist."""

    _fmt = ("Could not rename %(source)s => %(dest)s because both files exist."
            "%(extra)s")

    def __init__(self, source, dest, extra=None):
        BzrError.__init__(self)
        self.source = str(source)
        self.dest = str(dest)
        if extra:
            self.extra = ' ' + str(extra)
        else:
            self.extra = ''


class NotADirectory(PathError):

    _fmt = '"%(path)s" is not a directory %(extra)s'


class NotInWorkingDirectory(PathError):

    _fmt = '"%(path)s" is not in the working directory %(extra)s'


class DirectoryNotEmpty(PathError):

    _fmt = 'Directory not empty: "%(path)s"%(extra)s'


class ReadingCompleted(BzrError):
    
    _fmt = ("The MediumRequest '%(request)s' has already had finish_reading "
            "called upon it - the request has been completed and no more "
            "data may be read.")

    internal_error = True

    def __init__(self, request):
        self.request = request


class ResourceBusy(PathError):

    _fmt = 'Device or resource busy: "%(path)s"%(extra)s'


class PermissionDenied(PathError):

    _fmt = 'Permission denied: "%(path)s"%(extra)s'


class InvalidURL(PathError):

    _fmt = 'Invalid url supplied to transport: "%(path)s"%(extra)s'


class InvalidURLJoin(PathError):

    _fmt = 'Invalid URL join request: "%(args)s"%(extra)s'

    def __init__(self, msg, base, args):
        PathError.__init__(self, base, msg)
        self.args = [base] + list(args)


class UnknownHook(BzrError):

    _fmt = "The %(type)s hook '%(hook)s' is unknown in this version of bzrlib."

    def __init__(self, hook_type, hook_name):
        BzrError.__init__(self)
        self.type = hook_type
        self.hook = hook_name


class UnsupportedProtocol(PathError):

    _fmt = 'Unsupported protocol for url "%(path)s"%(extra)s'

    def __init__(self, url, extra):
        PathError.__init__(self, url, extra=extra)


class ReadError(PathError):
    
    _fmt = """Error reading from %(path)r."""


class ShortReadvError(PathError):

    _fmt = ('readv() read %(actual)s bytes rather than %(length)s bytes'
            ' at %(offset)s for "%(path)s"%(extra)s')

    internal_error = True

    def __init__(self, path, offset, length, actual, extra=None):
        PathError.__init__(self, path, extra=extra)
        self.offset = offset
        self.length = length
        self.actual = actual


class PathNotChild(PathError):

    _fmt = 'Path "%(path)s" is not a child of path "%(base)s"%(extra)s'

    internal_error = True

    def __init__(self, path, base, extra=None):
        BzrError.__init__(self)
        self.path = path
        self.base = base
        if extra:
            self.extra = ': ' + str(extra)
        else:
            self.extra = ''


class InvalidNormalization(PathError):

    _fmt = 'Path "%(path)s" is not unicode normalized'


# TODO: This is given a URL; we try to unescape it but doing that from inside
# the exception object is a bit undesirable.
# TODO: Probably this behavior of should be a common superclass 
class NotBranchError(PathError):

    _fmt = 'Not a branch: "%(path)s".'

    def __init__(self, path):
       import bzrlib.urlutils as urlutils
       self.path = urlutils.unescape_for_display(path, 'ascii')


class NoSubmitBranch(PathError):

    _fmt = 'No submit branch available for branch "%(path)s"'

    def __init__(self, branch):
       import bzrlib.urlutils as urlutils
       self.path = urlutils.unescape_for_display(branch.base, 'ascii')


class AlreadyBranchError(PathError):

    _fmt = 'Already a branch: "%(path)s".'


class BranchExistsWithoutWorkingTree(PathError):

    _fmt = 'Directory contains a branch, but no working tree \
(use bzr checkout if you wish to build a working tree): "%(path)s"'


class AtomicFileAlreadyClosed(PathError):

    _fmt = ('"%(function)s" called on an AtomicFile after it was closed:'
            ' "%(path)s"')

    def __init__(self, path, function):
        PathError.__init__(self, path=path, extra=None)
        self.function = function


class InaccessibleParent(PathError):

    _fmt = ('Parent not accessible given base "%(base)s" and'
            ' relative path "%(path)s"')

    def __init__(self, path, base):
        PathError.__init__(self, path)
        self.base = base


class NoRepositoryPresent(BzrError):

    _fmt = 'No repository present: "%(path)s"'
    def __init__(self, bzrdir):
        BzrError.__init__(self)
        self.path = bzrdir.transport.clone('..').base


class FileInWrongBranch(BzrError):

    _fmt = 'File "%(path)s" in not in branch %(branch_base)s.'

    def __init__(self, branch, path):
        BzrError.__init__(self)
        self.branch = branch
        self.branch_base = branch.base
        self.path = path


class UnsupportedFormatError(BzrError):

    _fmt = "Unsupported branch format: %(format)s\nPlease run 'bzr upgrade'"


class UnknownFormatError(BzrError):
    
    _fmt = "Unknown branch format: %(format)r"


class IncompatibleFormat(BzrError):
    
    _fmt = "Format %(format)s is not compatible with .bzr version %(bzrdir)s."

    def __init__(self, format, bzrdir_format):
        BzrError.__init__(self)
        self.format = format
        self.bzrdir = bzrdir_format


class IncompatibleRepositories(BzrError):

    _fmt = "Repository %(target)s is not compatible with repository"\
        " %(source)s"

    def __init__(self, source, target):
        BzrError.__init__(self, target=target, source=source)


class IncompatibleRevision(BzrError):
    
    _fmt = "Revision is not compatible with %(repo_format)s"

    def __init__(self, repo_format):
        BzrError.__init__(self)
        self.repo_format = repo_format


class AlreadyVersionedError(BzrError):
    """Used when a path is expected not to be versioned, but it is."""

    _fmt = "%(context_info)s%(path)s is already versioned."

    def __init__(self, path, context_info=None):
        """Construct a new AlreadyVersionedError.

        :param path: This is the path which is versioned,
        which should be in a user friendly form.
        :param context_info: If given, this is information about the context,
        which could explain why this is expected to not be versioned.
        """
        BzrError.__init__(self)
        self.path = path
        if context_info is None:
            self.context_info = ''
        else:
            self.context_info = context_info + ". "


class NotVersionedError(BzrError):
    """Used when a path is expected to be versioned, but it is not."""

    _fmt = "%(context_info)s%(path)s is not versioned."

    def __init__(self, path, context_info=None):
        """Construct a new NotVersionedError.

        :param path: This is the path which is not versioned,
        which should be in a user friendly form.
        :param context_info: If given, this is information about the context,
        which could explain why this is expected to be versioned.
        """
        BzrError.__init__(self)
        self.path = path
        if context_info is None:
            self.context_info = ''
        else:
            self.context_info = context_info + ". "


class PathsNotVersionedError(BzrError):
    """Used when reporting several paths which are not versioned"""

    _fmt = "Path(s) are not versioned: %(paths_as_string)s"

    def __init__(self, paths):
        from bzrlib.osutils import quotefn
        BzrError.__init__(self)
        self.paths = paths
        self.paths_as_string = ' '.join([quotefn(p) for p in paths])


class PathsDoNotExist(BzrError):

    _fmt = "Path(s) do not exist: %(paths_as_string)s%(extra)s"

    # used when reporting that paths are neither versioned nor in the working
    # tree

    def __init__(self, paths, extra=None):
        # circular import
        from bzrlib.osutils import quotefn
        BzrError.__init__(self)
        self.paths = paths
        self.paths_as_string = ' '.join([quotefn(p) for p in paths])
        if extra:
            self.extra = ': ' + str(extra)
        else:
            self.extra = ''


class BadFileKindError(BzrError):

    _fmt = 'Cannot operate on "%(filename)s" of unsupported kind "%(kind)s"'

    def __init__(self, filename, kind):
        BzrError.__init__(self, filename=filename, kind=kind)


class ForbiddenControlFileError(BzrError):

    _fmt = 'Cannot operate on "%(filename)s" because it is a control file'


class LockError(BzrError):

    _fmt = "Lock error: %(msg)s"

    internal_error = True

    # All exceptions from the lock/unlock functions should be from
    # this exception class.  They will be translated as necessary. The
    # original exception is available as e.original_error
    #
    # New code should prefer to raise specific subclasses
    def __init__(self, message):
        # Python 2.5 uses a slot for StandardError.message,
        # so use a different variable name
        # so it is exposed in self.__dict__
        self.msg = message


class LockActive(LockError):

    _fmt = "The lock for '%(lock_description)s' is in use and cannot be broken."

    internal_error = False

    def __init__(self, lock_description):
        self.lock_description = lock_description


class CommitNotPossible(LockError):

    _fmt = "A commit was attempted but we do not have a write lock open."

    def __init__(self):
        pass


class AlreadyCommitted(LockError):

    _fmt = "A rollback was requested, but is not able to be accomplished."

    def __init__(self):
        pass


class ReadOnlyError(LockError):

    _fmt = "A write attempt was made in a read only transaction on %(obj)s"

    # TODO: There should also be an error indicating that you need a write
    # lock and don't have any lock at all... mbp 20070226

    def __init__(self, obj):
        self.obj = obj


class ReadOnlyLockError(LockError):

    _fmt = "Cannot acquire write lock on %(fname)s. %(msg)s"

    def __init__(self, fname, msg):
        LockError.__init__(self, '')
        self.fname = fname
        self.msg = msg


class OutSideTransaction(BzrError):

    _fmt = ("A transaction related operation was attempted after"
            " the transaction finished.")


class ObjectNotLocked(LockError):

    _fmt = "%(obj)r is not locked"

    # this can indicate that any particular object is not locked; see also
    # LockNotHeld which means that a particular *lock* object is not held by
    # the caller -- perhaps they should be unified.
    def __init__(self, obj):
        self.obj = obj


class ReadOnlyObjectDirtiedError(ReadOnlyError):

    _fmt = "Cannot change object %(obj)r in read only transaction"

    def __init__(self, obj):
        self.obj = obj


class UnlockableTransport(LockError):

    _fmt = "Cannot lock: transport is read only: %(transport)s"

    def __init__(self, transport):
        self.transport = transport


class LockContention(LockError):

    _fmt = 'Could not acquire lock "%(lock)s"'
    # TODO: show full url for lock, combining the transport and relative
    # bits?

    internal_error = False

    def __init__(self, lock):
        self.lock = lock


class LockBroken(LockError):

    _fmt = ("Lock was broken while still open: %(lock)s"
            " - check storage consistency!")

    internal_error = False

    def __init__(self, lock):
        self.lock = lock


class LockBreakMismatch(LockError):

    _fmt = ("Lock was released and re-acquired before being broken:"
            " %(lock)s: held by %(holder)r, wanted to break %(target)r")

    internal_error = False

    def __init__(self, lock, holder, target):
        self.lock = lock
        self.holder = holder
        self.target = target


class LockNotHeld(LockError):

    _fmt = "Lock not held: %(lock)s"

    internal_error = False

    def __init__(self, lock):
        self.lock = lock


class TokenLockingNotSupported(LockError):

    _fmt = "The object %(obj)s does not support token specifying a token when locking."

    internal_error = True

    def __init__(self, obj):
        self.obj = obj


class TokenMismatch(LockBroken):

    _fmt = "The lock token %(given_token)r does not match lock token %(lock_token)r."

    internal_error = True

    def __init__(self, given_token, lock_token):
        self.given_token = given_token
        self.lock_token = lock_token


class PointlessCommit(BzrError):

    _fmt = "No changes to commit"


class CannotCommitSelectedFileMerge(BzrError):

    _fmt = 'Selected-file commit of merges is not supported yet:'\
        ' files %(files_str)s'

    def __init__(self, files):
        files_str = ', '.join(files)
        BzrError.__init__(self, files=files, files_str=files_str)


class BadCommitMessageEncoding(BzrError):

    _fmt = 'The specified commit message contains characters unsupported by '\
        'the current encoding.'


class UpgradeReadonly(BzrError):

    _fmt = "Upgrade URL cannot work with readonly URLs."


class UpToDateFormat(BzrError):

    _fmt = "The branch format %(format)s is already at the most recent format."

    def __init__(self, format):
        BzrError.__init__(self)
        self.format = format


class StrictCommitFailed(Exception):

    _fmt = "Commit refused because there are unknowns in the tree."


class NoSuchRevision(BzrError):

    _fmt = "%(branch)s has no revision %(revision)s"

    internal_error = True

    def __init__(self, branch, revision):
        # 'branch' may sometimes be an internal object like a KnitRevisionStore
        BzrError.__init__(self, branch=branch, revision=revision)


# zero_ninetyone: this exception is no longer raised and should be removed
class NotLeftParentDescendant(BzrError):

    _fmt = ("Revision %(old_revision)s is not the left parent of"
            " %(new_revision)s, but branch %(branch_location)s expects this")

    internal_error = True

    def __init__(self, branch, old_revision, new_revision):
        BzrError.__init__(self, branch_location=branch.base,
                          old_revision=old_revision,
                          new_revision=new_revision)


class RangeInChangeOption(BzrError):

    _fmt = "Option --change does not accept revision ranges"


class NoSuchRevisionSpec(BzrError):

    _fmt = "No namespace registered for string: %(spec)r"

    def __init__(self, spec):
        BzrError.__init__(self, spec=spec)


class NoSuchRevisionInTree(NoSuchRevision):
    """When using Tree.revision_tree, and the revision is not accessible."""
    
    _fmt = "The revision id {%(revision_id)s} is not present in the tree %(tree)s."

    def __init__(self, tree, revision_id):
        BzrError.__init__(self)
        self.tree = tree
        self.revision_id = revision_id


class InvalidRevisionSpec(BzrError):

    _fmt = ("Requested revision: %(spec)r does not exist in branch:"
            " %(branch)s%(extra)s")

    def __init__(self, spec, branch, extra=None):
        BzrError.__init__(self, branch=branch, spec=spec)
        if extra:
            self.extra = '\n' + str(extra)
        else:
            self.extra = ''


class HistoryMissing(BzrError):

    _fmt = "%(branch)s is missing %(object_type)s {%(object_id)s}"


class AppendRevisionsOnlyViolation(BzrError):

    _fmt = ('Operation denied because it would change the main history,'
           ' which is not permitted by the append_revisions_only setting on'
           ' branch "%(location)s".')

    def __init__(self, location):
       import bzrlib.urlutils as urlutils
       location = urlutils.unescape_for_display(location, 'ascii')
       BzrError.__init__(self, location=location)


class DivergedBranches(BzrError):

    _fmt = ("These branches have diverged."
            " Use the merge command to reconcile them.")

    internal_error = False

    def __init__(self, branch1, branch2):
        self.branch1 = branch1
        self.branch2 = branch2


class NotLefthandHistory(BzrError):

    _fmt = "Supplied history does not follow left-hand parents"

    internal_error = True

    def __init__(self, history):
        BzrError.__init__(self, history=history)


class UnrelatedBranches(BzrError):

    _fmt = ("Branches have no common ancestor, and"
            " no merge base revision was specified.")

    internal_error = False


class NoCommonAncestor(BzrError):
    
    _fmt = "Revisions have no common ancestor: %(revision_a)s %(revision_b)s"

    def __init__(self, revision_a, revision_b):
        self.revision_a = revision_a
        self.revision_b = revision_b


class NoCommonRoot(BzrError):

    _fmt = ("Revisions are not derived from the same root: "
           "%(revision_a)s %(revision_b)s.")

    def __init__(self, revision_a, revision_b):
        BzrError.__init__(self, revision_a=revision_a, revision_b=revision_b)


class NotAncestor(BzrError):

    _fmt = "Revision %(rev_id)s is not an ancestor of %(not_ancestor_id)s"

    def __init__(self, rev_id, not_ancestor_id):
        BzrError.__init__(self, rev_id=rev_id,
            not_ancestor_id=not_ancestor_id)


class InstallFailed(BzrError):

    def __init__(self, revisions):
        revision_str = ", ".join(str(r) for r in revisions)
        msg = "Could not install revisions:\n%s" % revision_str
        BzrError.__init__(self, msg)
        self.revisions = revisions


class AmbiguousBase(BzrError):

    def __init__(self, bases):
        warn("BzrError AmbiguousBase has been deprecated as of bzrlib 0.8.",
                DeprecationWarning)
        msg = ("The correct base is unclear, because %s are all equally close"
                % ", ".join(bases))
        BzrError.__init__(self, msg)
        self.bases = bases


class NoCommits(BzrError):

    _fmt = "Branch %(branch)s has no commits."

    def __init__(self, branch):
        BzrError.__init__(self, branch=branch)


class UnlistableStore(BzrError):

    def __init__(self, store):
        BzrError.__init__(self, "Store %s is not listable" % store)



class UnlistableBranch(BzrError):

    def __init__(self, br):
        BzrError.__init__(self, "Stores for branch %s are not listable" % br)


class BoundBranchOutOfDate(BzrError):

    _fmt = ("Bound branch %(branch)s is out of date with master branch"
            " %(master)s.")

    def __init__(self, branch, master):
        BzrError.__init__(self)
        self.branch = branch
        self.master = master

        
class CommitToDoubleBoundBranch(BzrError):

    _fmt = ("Cannot commit to branch %(branch)s."
            " It is bound to %(master)s, which is bound to %(remote)s.")

    def __init__(self, branch, master, remote):
        BzrError.__init__(self)
        self.branch = branch
        self.master = master
        self.remote = remote


class OverwriteBoundBranch(BzrError):

    _fmt = "Cannot pull --overwrite to a branch which is bound %(branch)s"

    def __init__(self, branch):
        BzrError.__init__(self)
        self.branch = branch


class BoundBranchConnectionFailure(BzrError):

    _fmt = ("Unable to connect to target of bound branch %(branch)s"
            " => %(target)s: %(error)s")

    def __init__(self, branch, target, error):
        BzrError.__init__(self)
        self.branch = branch
        self.target = target
        self.error = error


class WeaveError(BzrError):

    _fmt = "Error in processing weave: %(message)s"

    def __init__(self, message=None):
        BzrError.__init__(self)
        self.message = message


class WeaveRevisionAlreadyPresent(WeaveError):

    _fmt = "Revision {%(revision_id)s} already present in %(weave)s"

    def __init__(self, revision_id, weave):

        WeaveError.__init__(self)
        self.revision_id = revision_id
        self.weave = weave


class WeaveRevisionNotPresent(WeaveError):

    _fmt = "Revision {%(revision_id)s} not present in %(weave)s"

    def __init__(self, revision_id, weave):
        WeaveError.__init__(self)
        self.revision_id = revision_id
        self.weave = weave


class WeaveFormatError(WeaveError):

    _fmt = "Weave invariant violated: %(what)s"

    def __init__(self, what):
        WeaveError.__init__(self)
        self.what = what


class WeaveParentMismatch(WeaveError):

    _fmt = "Parents are mismatched between two revisions."
    

class WeaveInvalidChecksum(WeaveError):

    _fmt = "Text did not match it's checksum: %(message)s"


class WeaveTextDiffers(WeaveError):

    _fmt = ("Weaves differ on text content. Revision:"
            " {%(revision_id)s}, %(weave_a)s, %(weave_b)s")

    def __init__(self, revision_id, weave_a, weave_b):
        WeaveError.__init__(self)
        self.revision_id = revision_id
        self.weave_a = weave_a
        self.weave_b = weave_b


class WeaveTextDiffers(WeaveError):

    _fmt = ("Weaves differ on text content. Revision:"
            " {%(revision_id)s}, %(weave_a)s, %(weave_b)s")

    def __init__(self, revision_id, weave_a, weave_b):
        WeaveError.__init__(self)
        self.revision_id = revision_id
        self.weave_a = weave_a
        self.weave_b = weave_b


class VersionedFileError(BzrError):
    
    _fmt = "Versioned file error"


class RevisionNotPresent(VersionedFileError):
    
    _fmt = 'Revision {%(revision_id)s} not present in "%(file_id)s".'

    def __init__(self, revision_id, file_id):
        VersionedFileError.__init__(self)
        self.revision_id = revision_id
        self.file_id = file_id


class RevisionAlreadyPresent(VersionedFileError):
    
    _fmt = 'Revision {%(revision_id)s} already present in "%(file_id)s".'

    def __init__(self, revision_id, file_id):
        VersionedFileError.__init__(self)
        self.revision_id = revision_id
        self.file_id = file_id


class VersionedFileInvalidChecksum(VersionedFileError):

    _fmt = "Text did not match its checksum: %(message)s"


class KnitError(BzrError):
    
    _fmt = "Knit error"

    internal_error = True


class KnitCorrupt(KnitError):

    _fmt = "Knit %(filename)s corrupt: %(how)s"

    def __init__(self, filename, how):
        KnitError.__init__(self)
        self.filename = filename
        self.how = how


class KnitDataStreamIncompatible(KnitError):

    _fmt = "Cannot insert knit data stream of format \"%(stream_format)s\" into knit of format \"%(target_format)s\"."

    def __init__(self, stream_format, target_format):
        self.stream_format = stream_format
        self.target_format = target_format
        

class KnitHeaderError(KnitError):

    _fmt = 'Knit header error: %(badline)r unexpected for file "%(filename)s".'

    def __init__(self, badline, filename):
        KnitError.__init__(self)
        self.badline = badline
        self.filename = filename

class KnitIndexUnknownMethod(KnitError):
    """Raised when we don't understand the storage method.

    Currently only 'fulltext' and 'line-delta' are supported.
    """
    
    _fmt = ("Knit index %(filename)s does not have a known method"
            " in options: %(options)r")

    def __init__(self, filename, options):
        KnitError.__init__(self)
        self.filename = filename
        self.options = options


class NoSuchExportFormat(BzrError):
    
    _fmt = "Export format %(format)r not supported"

    def __init__(self, format):
        BzrError.__init__(self)
        self.format = format


class TransportError(BzrError):
    
    _fmt = "Transport error: %(msg)s %(orig_error)s"

    def __init__(self, msg=None, orig_error=None):
        if msg is None and orig_error is not None:
            msg = str(orig_error)
        if orig_error is None:
            orig_error = ''
        if msg is None:
            msg =  ''
        self.msg = msg
        self.orig_error = orig_error
        BzrError.__init__(self)


class TooManyConcurrentRequests(BzrError):

    _fmt = ("The medium '%(medium)s' has reached its concurrent request limit."
            " Be sure to finish_writing and finish_reading on the"
            " currently open request.")

    internal_error = True

    def __init__(self, medium):
        self.medium = medium


class SmartProtocolError(TransportError):

    _fmt = "Generic bzr smart protocol error: %(details)s"

    def __init__(self, details):
        self.details = details


# A set of semi-meaningful errors which can be thrown
class TransportNotPossible(TransportError):

    _fmt = "Transport operation not possible: %(msg)s %(orig_error)s"


class ConnectionError(TransportError):

    _fmt = "Connection error: %(msg)s %(orig_error)s"


class SocketConnectionError(ConnectionError):

    _fmt = "%(msg)s %(host)s%(port)s%(orig_error)s"

    def __init__(self, host, port=None, msg=None, orig_error=None):
        if msg is None:
            msg = 'Failed to connect to'
        if orig_error is None:
            orig_error = ''
        else:
            orig_error = '; ' + str(orig_error)
        ConnectionError.__init__(self, msg=msg, orig_error=orig_error)
        self.host = host
        if port is None:
            self.port = ''
        else:
            self.port = ':%s' % port


class ConnectionReset(TransportError):

    _fmt = "Connection closed: %(msg)s %(orig_error)s"


class InvalidRange(TransportError):

    _fmt = "Invalid range access in %(path)s at %(offset)s."
    
    def __init__(self, path, offset):
        TransportError.__init__(self, ("Invalid range access in %s at %d"
                                       % (path, offset)))
        self.path = path
        self.offset = offset


class InvalidHttpResponse(TransportError):

    _fmt = "Invalid http response for %(path)s: %(msg)s"

    def __init__(self, path, msg, orig_error=None):
        self.path = path
        TransportError.__init__(self, msg, orig_error=orig_error)


class InvalidHttpRange(InvalidHttpResponse):

    _fmt = "Invalid http range %(range)r for %(path)s: %(msg)s"
    
    def __init__(self, path, range, msg):
        self.range = range
        InvalidHttpResponse.__init__(self, path, msg)


class InvalidHttpContentType(InvalidHttpResponse):

    _fmt = 'Invalid http Content-type "%(ctype)s" for %(path)s: %(msg)s'
    
    def __init__(self, path, ctype, msg):
        self.ctype = ctype
        InvalidHttpResponse.__init__(self, path, msg)


class RedirectRequested(TransportError):

    _fmt = '%(source)s is%(permanently)s redirected to %(target)s'

    def __init__(self, source, target, is_permament=False, qual_proto=None):
        self.source = source
        self.target = target
        if is_permament:
            self.permanently = ' permanently'
        else:
            self.permanently = ''
        self.is_permament = is_permament
        self._qualified_proto = qual_proto
        TransportError.__init__(self)

    def _requalify_url(self, url):
        """Restore the qualified proto in front of the url"""
        # When this exception is raised, source and target are in
        # user readable format. But some transports may use a
        # different proto (http+urllib:// will present http:// to
        # the user. If a qualified proto is specified, the code
        # trapping the exception can get the qualified urls to
        # properly handle the redirection themself (creating a
        # new transport object from the target url for example).
        # But checking that the scheme of the original and
        # redirected urls are the same can be tricky. (see the
        # FIXME in BzrDir.open_from_transport for the unique use
        # case so far).
        if self._qualified_proto is None:
            return url

        # The TODO related to NotBranchError mention that doing
        # that kind of manipulation on the urls may not be the
        # exception object job. On the other hand, this object is
        # the interface between the code and the user so
        # presenting the urls in different ways is indeed its
        # job...
        import urlparse
        proto, netloc, path, query, fragment = urlparse.urlsplit(url)
        return urlparse.urlunsplit((self._qualified_proto, netloc, path,
                                   query, fragment))

    def get_source_url(self):
        return self._requalify_url(self.source)

    def get_target_url(self):
        return self._requalify_url(self.target)


class TooManyRedirections(TransportError):

    _fmt = "Too many redirections"

class ConflictsInTree(BzrError):

    _fmt = "Working tree has conflicts."


class ParseConfigError(BzrError):

    def __init__(self, errors, filename):
        if filename is None:
            filename = ""
        message = "Error(s) parsing config file %s:\n%s" % \
            (filename, ('\n'.join(e.message for e in errors)))
        BzrError.__init__(self, message)


class NoEmailInUsername(BzrError):

    _fmt = "%(username)r does not seem to contain a reasonable email address"

    def __init__(self, username):
        BzrError.__init__(self)
        self.username = username


class SigningFailed(BzrError):

    _fmt = 'Failed to gpg sign data with command "%(command_line)s"'

    def __init__(self, command_line):
        BzrError.__init__(self, command_line=command_line)


class WorkingTreeNotRevision(BzrError):

    _fmt = ("The working tree for %(basedir)s has changed since" 
            " the last commit, but weave merge requires that it be"
            " unchanged")

    def __init__(self, tree):
        BzrError.__init__(self, basedir=tree.basedir)


class CantReprocessAndShowBase(BzrError):

    _fmt = ("Can't reprocess and show base, because reprocessing obscures "
           "the relationship of conflicting lines to the base")


class GraphCycleError(BzrError):

    _fmt = "Cycle in graph %(graph)r"

    def __init__(self, graph):
        BzrError.__init__(self)
        self.graph = graph


class WritingCompleted(BzrError):

    _fmt = ("The MediumRequest '%(request)s' has already had finish_writing "
            "called upon it - accept bytes may not be called anymore.")

    internal_error = True

    def __init__(self, request):
        self.request = request


class WritingNotComplete(BzrError):

    _fmt = ("The MediumRequest '%(request)s' has not has finish_writing "
            "called upon it - until the write phase is complete no "
            "data may be read.")

    internal_error = True

    def __init__(self, request):
        self.request = request


class NotConflicted(BzrError):

    _fmt = "File %(filename)s is not conflicted."

    def __init__(self, filename):
        BzrError.__init__(self)
        self.filename = filename


class MediumNotConnected(BzrError):

    _fmt = """The medium '%(medium)s' is not connected."""

    internal_error = True

    def __init__(self, medium):
        self.medium = medium


class MustUseDecorated(Exception):

    _fmt = "A decorating function has requested its original command be used."


class NoBundleFound(BzrError):

    _fmt = 'No bundle was found in "%(filename)s".'

    def __init__(self, filename):
        BzrError.__init__(self)
        self.filename = filename


class BundleNotSupported(BzrError):

    _fmt = "Unable to handle bundle version %(version)s: %(msg)s"

    def __init__(self, version, msg):
        BzrError.__init__(self)
        self.version = version
        self.msg = msg


class MissingText(BzrError):

    _fmt = ("Branch %(base)s is missing revision"
            " %(text_revision)s of %(file_id)s")

    def __init__(self, branch, text_revision, file_id):
        BzrError.__init__(self)
        self.branch = branch
        self.base = branch.base
        self.text_revision = text_revision
        self.file_id = file_id


class DuplicateFileId(BzrError):

    _fmt = "File id {%(file_id)s} already exists in inventory as %(entry)s"

    def __init__(self, file_id, entry):
        BzrError.__init__(self)
        self.file_id = file_id
        self.entry = entry


class DuplicateKey(BzrError):

    _fmt = "Key %(key)s is already present in map"


class DuplicateHelpPrefix(BzrError):

    _fmt = "The prefix %(prefix)s is in the help search path twice."

    def __init__(self, prefix):
        self.prefix = prefix


class MalformedTransform(BzrError):

    _fmt = "Tree transform is malformed %(conflicts)r"


class NoFinalPath(BzrError):

    _fmt = ("No final name for trans_id %(trans_id)r\n"
            "file-id: %(file_id)r\n"
            "root trans-id: %(root_trans_id)r\n")

    def __init__(self, trans_id, transform):
        self.trans_id = trans_id
        self.file_id = transform.final_file_id(trans_id)
        self.root_trans_id = transform.root


class BzrBadParameter(BzrError):

    _fmt = "Bad parameter: %(param)r"

    internal_error = True

    # This exception should never be thrown, but it is a base class for all
    # parameter-to-function errors.

    def __init__(self, param):
        BzrError.__init__(self)
        self.param = param


class BzrBadParameterNotUnicode(BzrBadParameter):

    _fmt = "Parameter %(param)s is neither unicode nor utf8."


class ReusingTransform(BzrError):

    _fmt = "Attempt to reuse a transform that has already been applied."


class CantMoveRoot(BzrError):

    _fmt = "Moving the root directory is not supported at this time"


class BzrMoveFailedError(BzrError):

    _fmt = "Could not move %(from_path)s%(operator)s %(to_path)s%(extra)s"

    def __init__(self, from_path='', to_path='', extra=None):
        BzrError.__init__(self)
        if extra:
            self.extra = ': ' + str(extra)
        else:
            self.extra = ''

        has_from = len(from_path) > 0
        has_to = len(to_path) > 0
        if has_from:
            self.from_path = osutils.splitpath(from_path)[-1]
        else:
            self.from_path = ''

        if has_to:
            self.to_path = osutils.splitpath(to_path)[-1]
        else:
            self.to_path = ''

        self.operator = ""
        if has_from and has_to:
            self.operator = " =>"
        elif has_from:
            self.from_path = "from " + from_path
        elif has_to:
            self.operator = "to"
        else:
            self.operator = "file"


class BzrRenameFailedError(BzrMoveFailedError):

    _fmt = "Could not rename %(from_path)s%(operator)s %(to_path)s%(extra)s"

    def __init__(self, from_path, to_path, extra=None):
        BzrMoveFailedError.__init__(self, from_path, to_path, extra)

class BzrRemoveChangedFilesError(BzrError):
    """Used when user is trying to remove changed files."""

    _fmt = ("Can't safely remove modified or unknown files:\n"
        "%(changes_as_text)s"
        "Use --keep to not delete them, or --force to delete them regardless.")

    def __init__(self, tree_delta):
        BzrError.__init__(self)
        self.changes_as_text = tree_delta.get_changes_as_text()
        #self.paths_as_string = '\n'.join(changed_files)
        #self.paths_as_string = '\n'.join([quotefn(p) for p in changed_files])


class BzrBadParameterNotString(BzrBadParameter):

    _fmt = "Parameter %(param)s is not a string or unicode string."


class BzrBadParameterMissing(BzrBadParameter):

    _fmt = "Parameter $(param)s is required but not present."


class BzrBadParameterUnicode(BzrBadParameter):

    _fmt = ("Parameter %(param)s is unicode but"
            " only byte-strings are permitted.")


class BzrBadParameterContainsNewline(BzrBadParameter):

    _fmt = "Parameter %(param)s contains a newline."


class DependencyNotPresent(BzrError):

    _fmt = 'Unable to import library "%(library)s": %(error)s'

    def __init__(self, library, error):
        BzrError.__init__(self, library=library, error=error)


class ParamikoNotPresent(DependencyNotPresent):

    _fmt = "Unable to import paramiko (required for sftp support): %(error)s"

    def __init__(self, error):
        DependencyNotPresent.__init__(self, 'paramiko', error)


class PointlessMerge(BzrError):

    _fmt = "Nothing to merge."


class UninitializableFormat(BzrError):

    _fmt = "Format %(format)s cannot be initialised by this version of bzr."

    def __init__(self, format):
        BzrError.__init__(self)
        self.format = format


class BadConversionTarget(BzrError):

    _fmt = "Cannot convert to format %(format)s.  %(problem)s"

    def __init__(self, problem, format):
        BzrError.__init__(self)
        self.problem = problem
        self.format = format


class NoDiff(BzrError):

    _fmt = "Diff is not installed on this machine: %(msg)s"

    def __init__(self, msg):
        BzrError.__init__(self, msg=msg)


class NoDiff3(BzrError):

    _fmt = "Diff3 is not installed on this machine."


class ExistingContent(BzrError):
<<<<<<< HEAD
    """Added in bzrlib 0.92, used by VersionedFile.add_lines."""
=======
    # Added in bzrlib 0.92, used by VersionedFile.add_lines.
>>>>>>> b39ef9fa

    _fmt = "The content being inserted is already present."


class ExistingLimbo(BzrError):

    _fmt = """This tree contains left-over files from a failed operation.
    Please examine %(limbo_dir)s to see if it contains any files you wish to
    keep, and delete it when you are done."""
    
    def __init__(self, limbo_dir):
       BzrError.__init__(self)
       self.limbo_dir = limbo_dir


class ExistingPendingDeletion(BzrError):

    _fmt = """This tree contains left-over files from a failed operation.
    Please examine %(pending_deletion)s to see if it contains any files you
    wish to keep, and delete it when you are done."""

    def __init__(self, pending_deletion):
       BzrError.__init__(self, pending_deletion=pending_deletion)


class ImmortalLimbo(BzrError):

    _fmt = """Unable to delete transform temporary directory %(limbo_dir)s.
    Please examine %(limbo_dir)s to see if it contains any files you wish to
    keep, and delete it when you are done."""

    def __init__(self, limbo_dir):
       BzrError.__init__(self)
       self.limbo_dir = limbo_dir


class ImmortalPendingDeletion(BzrError):

    _fmt = """Unable to delete transform temporary directory
    %(pending_deletion)s.  Please examine %(pending_deletions)s to see if it
    contains any files you wish to keep, and delete it when you are done."""

    def __init__(self, pending_deletion):
       BzrError.__init__(self, pending_deletion=pending_deletion)


class OutOfDateTree(BzrError):

    _fmt = "Working tree is out of date, please run 'bzr update'."

    def __init__(self, tree):
        BzrError.__init__(self)
        self.tree = tree


class PublicBranchOutOfDate(BzrError):

    _fmt = 'Public branch "%(public_location)s" lacks revision '\
        '"%(revstring)s".'

    def __init__(self, public_location, revstring):
        import bzrlib.urlutils as urlutils
        public_location = urlutils.unescape_for_display(public_location,
                                                        'ascii')
        BzrError.__init__(self, public_location=public_location,
                          revstring=revstring)


class MergeModifiedFormatError(BzrError):

    _fmt = "Error in merge modified format"


class ConflictFormatError(BzrError):

    _fmt = "Format error in conflict listings"


class CorruptRepository(BzrError):

    _fmt = ("An error has been detected in the repository %(repo_path)s.\n"
            "Please run bzr reconcile on this repository.")

    def __init__(self, repo):
        BzrError.__init__(self)
        self.repo_path = repo.bzrdir.root_transport.base


class UpgradeRequired(BzrError):

    _fmt = "To use this feature you must upgrade your branch at %(path)s."

    def __init__(self, path):
        BzrError.__init__(self)
        self.path = path


class LocalRequiresBoundBranch(BzrError):

    _fmt = "Cannot perform local-only commits on unbound branches."


class MissingProgressBarFinish(BzrError):

    _fmt = "A nested progress bar was not 'finished' correctly."


class InvalidProgressBarType(BzrError):

    _fmt = ("Environment variable BZR_PROGRESS_BAR='%(bar_type)s"
            " is not a supported type Select one of: %(valid_types)s")

    def __init__(self, bar_type, valid_types):
        BzrError.__init__(self, bar_type=bar_type, valid_types=valid_types)


class UnsupportedOperation(BzrError):

    _fmt = ("The method %(mname)s is not supported on"
            " objects of type %(tname)s.")

    def __init__(self, method, method_self):
        self.method = method
        self.mname = method.__name__
        self.tname = type(method_self).__name__


class CannotSetRevisionId(UnsupportedOperation):
    """Raised when a commit is attempting to set a revision id but cant."""


class NonAsciiRevisionId(UnsupportedOperation):
    """Raised when a commit is attempting to set a non-ascii revision id
       but cant.
    """


class BinaryFile(BzrError):
    
    _fmt = "File is binary but should be text."


class IllegalPath(BzrError):

    _fmt = "The path %(path)s is not permitted on this platform"

    def __init__(self, path):
        BzrError.__init__(self)
        self.path = path


class TestamentMismatch(BzrError):

    _fmt = """Testament did not match expected value.
       For revision_id {%(revision_id)s}, expected {%(expected)s}, measured
       {%(measured)s}"""

    def __init__(self, revision_id, expected, measured):
        self.revision_id = revision_id
        self.expected = expected
        self.measured = measured


class NotABundle(BzrError):
    
    _fmt = "Not a bzr revision-bundle: %(text)r"

    def __init__(self, text):
        BzrError.__init__(self)
        self.text = text


class BadBundle(BzrError): 
    
    _fmt = "Bad bzr revision-bundle: %(text)r"

    def __init__(self, text):
        BzrError.__init__(self)
        self.text = text


class MalformedHeader(BadBundle): 
    
    _fmt = "Malformed bzr revision-bundle header: %(text)r"


class MalformedPatches(BadBundle): 
    
    _fmt = "Malformed patches in bzr revision-bundle: %(text)r"


class MalformedFooter(BadBundle): 
    
    _fmt = "Malformed footer in bzr revision-bundle: %(text)r"


class UnsupportedEOLMarker(BadBundle):
    
    _fmt = "End of line marker was not \\n in bzr revision-bundle"    

    def __init__(self):
        # XXX: BadBundle's constructor assumes there's explanatory text, 
        # but for this there is not
        BzrError.__init__(self)


class IncompatibleBundleFormat(BzrError):
    
    _fmt = "Bundle format %(bundle_format)s is incompatible with %(other)s"

    def __init__(self, bundle_format, other):
        BzrError.__init__(self)
        self.bundle_format = bundle_format
        self.other = other


class BadInventoryFormat(BzrError):
    
    _fmt = "Root class for inventory serialization errors"


class UnexpectedInventoryFormat(BadInventoryFormat):

    _fmt = "The inventory was not in the expected format:\n %(msg)s"

    def __init__(self, msg):
        BadInventoryFormat.__init__(self, msg=msg)


class RootNotRich(BzrError):

    _fmt = """This operation requires rich root data storage"""


class NoSmartMedium(BzrError):

    _fmt = "The transport '%(transport)s' cannot tunnel the smart protocol."

    internal_error = True

    def __init__(self, transport):
        self.transport = transport


class NoSmartServer(NotBranchError):

    _fmt = "No smart server available at %(url)s"

    def __init__(self, url):
        self.url = url


class UnknownSSH(BzrError):

    _fmt = "Unrecognised value for BZR_SSH environment variable: %(vendor)s"

    def __init__(self, vendor):
        BzrError.__init__(self)
        self.vendor = vendor


class SSHVendorNotFound(BzrError):

    _fmt = ("Don't know how to handle SSH connections."
            " Please set BZR_SSH environment variable.")


class GhostRevisionUnusableHere(BzrError):

    _fmt = "Ghost revision {%(revision_id)s} cannot be used here."

    def __init__(self, revision_id):
        BzrError.__init__(self)
        self.revision_id = revision_id


class IllegalUseOfScopeReplacer(BzrError):

    _fmt = ("ScopeReplacer object %(name)r was used incorrectly:"
            " %(msg)s%(extra)s")

    internal_error = True

    def __init__(self, name, msg, extra=None):
        BzrError.__init__(self)
        self.name = name
        self.msg = msg
        if extra:
            self.extra = ': ' + str(extra)
        else:
            self.extra = ''


class InvalidImportLine(BzrError):

    _fmt = "Not a valid import statement: %(msg)\n%(text)s"

    internal_error = True

    def __init__(self, text, msg):
        BzrError.__init__(self)
        self.text = text
        self.msg = msg


class ImportNameCollision(BzrError):

    _fmt = ("Tried to import an object to the same name as"
            " an existing object. %(name)s")

    internal_error = True

    def __init__(self, name):
        BzrError.__init__(self)
        self.name = name


class NotAMergeDirective(BzrError):
    """File starting with %(firstline)r is not a merge directive"""
    def __init__(self, firstline):
        BzrError.__init__(self, firstline=firstline)


class NoMergeSource(BzrError):
    """Raise if no merge source was specified for a merge directive"""

    _fmt = "A merge directive must provide either a bundle or a public"\
        " branch location."


class IllegalMergeDirectivePayload(BzrError):
    """A merge directive contained something other than a patch or bundle"""

    _fmt = "Bad merge directive payload %(start)r"

    def __init__(self, start):
        BzrError(self)
        self.start = start


class PatchVerificationFailed(BzrError):
    """A patch from a merge directive could not be verified"""

    _fmt = "Preview patch does not match requested changes."


class PatchMissing(BzrError):
    """Raise a patch type was specified but no patch supplied"""

    _fmt = "patch_type was %(patch_type)s, but no patch was supplied."

    def __init__(self, patch_type):
        BzrError.__init__(self)
        self.patch_type = patch_type


class UnsupportedInventoryKind(BzrError):
    
    _fmt = """Unsupported entry kind %(kind)s"""

    def __init__(self, kind):
        self.kind = kind


class BadSubsumeSource(BzrError):

    _fmt = "Can't subsume %(other_tree)s into %(tree)s. %(reason)s"

    def __init__(self, tree, other_tree, reason):
        self.tree = tree
        self.other_tree = other_tree
        self.reason = reason


class SubsumeTargetNeedsUpgrade(BzrError):
    
    _fmt = """Subsume target %(other_tree)s needs to be upgraded."""

    def __init__(self, other_tree):
        self.other_tree = other_tree


class BadReferenceTarget(BzrError):

    _fmt = "Can't add reference to %(other_tree)s into %(tree)s." \
           "%(reason)s"

    internal_error = True

    def __init__(self, tree, other_tree, reason):
        self.tree = tree
        self.other_tree = other_tree
        self.reason = reason


class NoSuchTag(BzrError):

    _fmt = "No such tag: %(tag_name)s"

    def __init__(self, tag_name):
        self.tag_name = tag_name


class TagsNotSupported(BzrError):

    _fmt = ("Tags not supported by %(branch)s;"
            " you may be able to use bzr upgrade --dirstate-tags.")

    def __init__(self, branch):
        self.branch = branch

        
class TagAlreadyExists(BzrError):

    _fmt = "Tag %(tag_name)s already exists."

    def __init__(self, tag_name):
        self.tag_name = tag_name


class MalformedBugIdentifier(BzrError):

    _fmt = "Did not understand bug identifier %(bug_id)s: %(reason)s"

    def __init__(self, bug_id, reason):
        self.bug_id = bug_id
        self.reason = reason


class UnknownBugTrackerAbbreviation(BzrError):

    _fmt = ("Cannot find registered bug tracker called %(abbreviation)s "
            "on %(branch)s")

    def __init__(self, abbreviation, branch):
        self.abbreviation = abbreviation
        self.branch = branch


class UnexpectedSmartServerResponse(BzrError):

    _fmt = "Could not understand response from smart server: %(response_tuple)r"

    def __init__(self, response_tuple):
        self.response_tuple = response_tuple


class ContainerError(BzrError):
    """Base class of container errors."""


class UnknownContainerFormatError(ContainerError):

    _fmt = "Unrecognised container format: %(container_format)r"
    
    def __init__(self, container_format):
        self.container_format = container_format


class UnexpectedEndOfContainerError(ContainerError):

    _fmt = "Unexpected end of container stream"

    internal_error = False


class UnknownRecordTypeError(ContainerError):

    _fmt = "Unknown record type: %(record_type)r"

    def __init__(self, record_type):
        self.record_type = record_type


class InvalidRecordError(ContainerError):

    _fmt = "Invalid record: %(reason)s"

    def __init__(self, reason):
        self.reason = reason


class ContainerHasExcessDataError(ContainerError):

    _fmt = "Container has data after end marker: %(excess)r"

    def __init__(self, excess):
        self.excess = excess


class DuplicateRecordNameError(ContainerError):

    _fmt = "Container has multiple records with the same name: %(name)s"

    def __init__(self, name):
        self.name = name


class NoDestinationAddress(BzrError):

    _fmt = "Message does not have a destination address."

    internal_error = True


class SMTPError(BzrError):

    _fmt = "SMTP error: %(error)s"

    def __init__(self, error):
        self.error = error


class NoMessageSupplied(BzrError):

    _fmt = "No message supplied."


class UnknownMailClient(BzrError):

    _fmt = "Unknown mail client: %(mail_client)s"

    def __init__(self, mail_client):
        BzrError.__init__(self, mail_client=mail_client)


class MailClientNotFound(BzrError):

    _fmt = "Unable to find mail client with the following names:"\
        " %(mail_command_list_string)s"

    def __init__(self, mail_command_list):
        mail_command_list_string = ', '.join(mail_command_list)
        BzrError.__init__(self, mail_command_list=mail_command_list,
                          mail_command_list_string=mail_command_list_string)

class SMTPConnectionRefused(SMTPError):

    _fmt = "SMTP connection to %(host)s refused"

    def __init__(self, error, host):
        self.error = error
        self.host = host


class DefaultSMTPConnectionRefused(SMTPConnectionRefused):

    _fmt = "Please specify smtp_server.  No server at default %(host)s."<|MERGE_RESOLUTION|>--- conflicted
+++ resolved
@@ -1855,11 +1855,7 @@
 
 
 class ExistingContent(BzrError):
-<<<<<<< HEAD
-    """Added in bzrlib 0.92, used by VersionedFile.add_lines."""
-=======
     # Added in bzrlib 0.92, used by VersionedFile.add_lines.
->>>>>>> b39ef9fa
 
     _fmt = "The content being inserted is already present."
 
