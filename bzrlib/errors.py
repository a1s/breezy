# -*- coding: UTF-8 -*-

# This program is free software; you can redistribute it and/or modify
# it under the terms of the GNU General Public License as published by
# the Free Software Foundation; either version 2 of the License, or
# (at your option) any later version.

# This program is distributed in the hope that it will be useful,
# but WITHOUT ANY WARRANTY; without even the implied warranty of
# MERCHANTABILITY or FITNESS FOR A PARTICULAR PURPOSE.  See the
# GNU General Public License for more details.

# You should have received a copy of the GNU General Public License
# along with this program; if not, write to the Free Software
# Foundation, Inc., 59 Temple Place, Suite 330, Boston, MA  02111-1307  USA


__copyright__ = "Copyright (C) 2005 Canonical Ltd."
__author__ = "Martin Pool <mbp@canonical.com>"


######################################################################
# exceptions 
class BzrError(StandardError):
    def __str__(self):
        if len(self.args) == 1:
            return self.args[0]
        elif len(self.args) == 2:
            # further explanation or suggestions
            return '\n  '.join([self.args[0]] + self.args[1])
        else:
            return `self.args`



class BzrCheckError(BzrError):
    pass


class InvalidRevisionNumber(BzrError):
    def __str__(self):
        return 'invalid revision number: %r' % self.args[0]


class InvalidRevisionId(BzrError):
    pass


class BzrCommandError(BzrError):
    # Error from malformed user command
    pass


class NotBranchError(BzrError):
    """Specified path is not in a branch"""
    pass


class NotVersionedError(BzrError):
    """Specified object is not versioned."""


class BadFileKindError(BzrError):
    """Specified file is of a kind that cannot be added.

    (For example a symlink or device file.)"""
    pass


class ForbiddenFileError(BzrError):
    """Cannot operate on a file because it is a control file."""
    pass


class LockError(Exception):
    """All exceptions from the lock/unlock functions should be from
    this exception class.  They will be translated as necessary. The
    original exception is available as e.original_error
    """
    def __init__(self, e=None):
        self.original_error = e
        if e:
            Exception.__init__(self, e)
        else:
            Exception.__init__(self)


class PointlessCommit(Exception):
    """Commit failed because nothing was changed."""


class NoSuchRevision(BzrError):
    def __init__(self, branch, revision):
        self.branch = branch
        self.revision = revision
        msg = "Branch %s has no revision %s" % (branch, revision)
        BzrError.__init__(self, msg)


<<<<<<< HEAD
class HistoryMissing(BzrError):
    def __init__(self, branch, object_type, object_id):
        self.branch = branch
        BzrError.__init__(self,
                          '%s is missing %s {%s}'
                          % (branch, object_type, object_id))

=======
class DivergedBranches(BzrError):
    def __init__(self, branch1, branch2):
        BzrError.__init__(self, "These branches have diverged.")
        self.branch1 = branch1
        self.branch2 = branch2
>>>>>>> eccbd0e5

class UnrelatedBranches(BzrCommandError):
    def __init__(self):
        msg = "Branches have no common ancestor, and no base revision"\
            " specified."
        BzrCommandError.__init__(self, msg)

class NoCommonAncestor(BzrError):
    def __init__(self, revision_a, revision_b):
        msg = "Revisions have no common ancestor: %s %s." \
            % (revision_a, revision_b) 
        BzrError.__init__(self, msg)

class NoCommonRoot(BzrError):
    def __init__(self, revision_a, revision_b):
        msg = "Revisions are not derived from the same root: %s %s." \
            % (revision_a, revision_b) 
        BzrError.__init__(self, msg)

class NotAncestor(BzrError):
    def __init__(self, rev_id, not_ancestor_id):
        msg = "Revision %s is not an ancestor of %s" % (not_ancestor_id, 
                                                        rev_id)
        BzrError.__init__(self, msg)
        self.rev_id = rev_id
        self.not_ancestor_id = not_ancestor_id


class InstallFailed(BzrError):
    def __init__(self, revisions):
        msg = "Could not install revisions:\n%s" % " ,".join(revisions)
        BzrError.__init__(self, msg)
        self.revisions = revisions


class AmbiguousBase(BzrError):
    def __init__(self, bases):
        msg = "The correct base is unclear, becase %s are all equally close" %\
            ", ".join(bases)
        BzrError.__init__(self, msg)
        self.bases = bases

class NoCommits(BzrError):
    def __init__(self, branch):
        msg = "Branch %s has no commits." % branch
        BzrError.__init__(self, msg)<|MERGE_RESOLUTION|>--- conflicted
+++ resolved
@@ -30,7 +30,6 @@
             return '\n  '.join([self.args[0]] + self.args[1])
         else:
             return `self.args`
-
 
 
 class BzrCheckError(BzrError):
@@ -97,7 +96,6 @@
         BzrError.__init__(self, msg)
 
 
-<<<<<<< HEAD
 class HistoryMissing(BzrError):
     def __init__(self, branch, object_type, object_id):
         self.branch = branch
@@ -105,13 +103,13 @@
                           '%s is missing %s {%s}'
                           % (branch, object_type, object_id))
 
-=======
+
 class DivergedBranches(BzrError):
     def __init__(self, branch1, branch2):
         BzrError.__init__(self, "These branches have diverged.")
         self.branch1 = branch1
         self.branch2 = branch2
->>>>>>> eccbd0e5
+
 
 class UnrelatedBranches(BzrCommandError):
     def __init__(self):
