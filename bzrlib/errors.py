--- conflicted
+++ resolved
@@ -2939,7 +2939,14 @@
     _fmt = 'The user aborted the operation.'
 
 
-<<<<<<< HEAD
+class MustHaveWorkingTree(BzrError):
+
+    _fmt = ("Branching '%(url)s'(%(format)s) must create a working tree.")
+
+    def __init__(self, format, url):
+        BzrError.__init__(self, format=format, url=url)
+
+
 class NoSuchView(BzrError):
     """A view does not exist.
     """
@@ -2968,12 +2975,4 @@
 
     def __init__(self, file_name, view_files):
         self.file_name = file_name
-        self.view_str = ", ".join(view_files)
-=======
-class MustHaveWorkingTree(BzrError):
-
-    _fmt = ("Branching '%(url)s'(%(format)s) must create a working tree.")
-
-    def __init__(self, format, url):
-        BzrError.__init__(self, format=format, url=url)
->>>>>>> 6744e851
+        self.view_str = ", ".join(view_files)