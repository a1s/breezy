--- conflicted
+++ resolved
@@ -2723,19 +2723,18 @@
         self.user_encoding = osutils.get_user_encoding()
 
 
-<<<<<<< HEAD
 class NoSuchAlias(BzrError):
 
     _fmt = ('The alias "%(alias_name)s" does not exist.')
 
     def __init__(self, alias_name):
         BzrError.__init__(self, alias_name=alias_name)
-=======
+
+
 class CannotBindAddress(BzrError):
 
     _fmt = 'Cannot bind address "%(host)s:%(port)i": %(orig_error)s.'
 
     def __init__(self, host, port, orig_error):
         BzrError.__init__(self, host=host, port=port,
-            orig_error=orig_error[1])
->>>>>>> 9800a330
+            orig_error=orig_error[1])