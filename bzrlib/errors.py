# Copyright (C) 2005, 2006, 2007, 2008 Canonical Ltd
#
# This program is free software; you can redistribute it and/or modify
# it under the terms of the GNU General Public License as published by
# the Free Software Foundation; either version 2 of the License, or
# (at your option) any later version.
#
# This program is distributed in the hope that it will be useful,
# but WITHOUT ANY WARRANTY; without even the implied warranty of
# MERCHANTABILITY or FITNESS FOR A PARTICULAR PURPOSE.  See the
# GNU General Public License for more details.
#
# You should have received a copy of the GNU General Public License
# along with this program; if not, write to the Free Software
# Foundation, Inc., 59 Temple Place, Suite 330, Boston, MA  02111-1307  USA

"""Exceptions for bzr, and reporting of them.
"""


from bzrlib import (
    osutils,
    symbol_versioning,
    )
from bzrlib.patches import (
    MalformedHunkHeader,
    MalformedLine,
    MalformedPatchHeader,
    PatchConflict,
    PatchSyntax,
    )


# TODO: is there any value in providing the .args field used by standard
# python exceptions?   A list of values with no names seems less useful 
# to me.

# TODO: Perhaps convert the exception to a string at the moment it's 
# constructed to make sure it will succeed.  But that says nothing about
# exceptions that are never raised.

# TODO: selftest assertRaises should probably also check that every error
# raised can be formatted as a string successfully, and without giving
# 'unprintable'.


# return codes from the bzr program
EXIT_OK = 0
EXIT_ERROR = 3
EXIT_INTERNAL_ERROR = 4


class BzrError(StandardError):
    """
    Base class for errors raised by bzrlib.

    :cvar internal_error: if True this was probably caused by a bzr bug and
    should be displayed with a traceback; if False (or absent) this was
    probably a user or environment error and they don't need the gory details.
    (That can be overridden by -Derror on the command line.)

    :cvar _fmt: Format string to display the error; this is expanded
    by the instance's dict.
    """
    
    internal_error = False

    def __init__(self, msg=None, **kwds):
        """Construct a new BzrError.

        There are two alternative forms for constructing these objects.
        Either a preformatted string may be passed, or a set of named
        arguments can be given.  The first is for generic "user" errors which
        are not intended to be caught and so do not need a specific subclass.
        The second case is for use with subclasses that provide a _fmt format
        string to print the arguments.  

        Keyword arguments are taken as parameters to the error, which can 
        be inserted into the format string template.  It's recommended 
        that subclasses override the __init__ method to require specific 
        parameters.

        :param msg: If given, this is the literal complete text for the error,
           not subject to expansion. 'msg' is used instead of 'message' because
           python evolved and, in 2.6, forbids the use of 'message'.
        """
        StandardError.__init__(self)
        if msg is not None:
            # I was going to deprecate this, but it actually turns out to be
            # quite handy - mbp 20061103.
            self._preformatted_string = msg
        else:
            self._preformatted_string = None
            for key, value in kwds.items():
                setattr(self, key, value)

    def _format(self):
        s = getattr(self, '_preformatted_string', None)
        if s is not None:
            # contains a preformatted message
            return s
        try:
            fmt = self._get_format_string()
            if fmt:
                d = dict(self.__dict__)
                s = fmt % d
                # __str__() should always return a 'str' object
                # never a 'unicode' object.
                return s
        except (AttributeError, TypeError, NameError, ValueError, KeyError), e:
            return 'Unprintable exception %s: dict=%r, fmt=%r, error=%r' \
                % (self.__class__.__name__,
                   self.__dict__,
                   getattr(self, '_fmt', None),
                   e)

    def __unicode__(self):
        u = self._format()
        if isinstance(u, str):
            # Try decoding the str using the default encoding.
            u = unicode(u)
        elif not isinstance(u, unicode):
            # Try to make a unicode object from it, because __unicode__ must
            # return a unicode object.
            u = unicode(u)
        return u

    def __str__(self):
        s = self._format()
        if isinstance(s, unicode):
            s = s.encode('utf8')
        else:
            # __str__ must return a str.
            s = str(s)
        return s

    def _get_format_string(self):
        """Return format string for this exception or None"""
        fmt = getattr(self, '_fmt', None)
        if fmt is not None:
            return fmt
        fmt = getattr(self, '__doc__', None)
        if fmt is not None:
            symbol_versioning.warn("%s uses its docstring as a format, "
                    "it should use _fmt instead" % self.__class__.__name__,
                    DeprecationWarning)
            return fmt
        return 'Unprintable exception %s: dict=%r, fmt=%r' \
            % (self.__class__.__name__,
               self.__dict__,
               getattr(self, '_fmt', None),
               )

    def __eq__(self, other):
        if self.__class__ != other.__class__:
            return NotImplemented
        return self.__dict__ == other.__dict__


class InternalBzrError(BzrError):
    """Base class for errors that are internal in nature.

    This is a convenience class for errors that are internal. The
    internal_error attribute can still be altered in subclasses, if needed.
    Using this class is simply an easy way to get internal errors.
    """

    internal_error = True


class BzrNewError(BzrError):
    """Deprecated error base class."""
    # base classes should override the docstring with their human-
    # readable explanation

    def __init__(self, *args, **kwds):
        # XXX: Use the underlying BzrError to always generate the args
        # attribute if it doesn't exist.  We can't use super here, because
        # exceptions are old-style classes in python2.4 (but new in 2.5).
        # --bmc, 20060426
        symbol_versioning.warn('BzrNewError was deprecated in bzr 0.13; '
             'please convert %s to use BzrError instead'
             % self.__class__.__name__,
             DeprecationWarning,
             stacklevel=2)
        BzrError.__init__(self, *args)
        for key, value in kwds.items():
            setattr(self, key, value)

    def __str__(self):
        try:
            # __str__() should always return a 'str' object
            # never a 'unicode' object.
            s = self.__doc__ % self.__dict__
            if isinstance(s, unicode):
                return s.encode('utf8')
            return s
        except (TypeError, NameError, ValueError, KeyError), e:
            return 'Unprintable exception %s(%r): %r' \
                % (self.__class__.__name__,
                   self.__dict__, e)


class AlreadyBuilding(BzrError):

    _fmt = "The tree builder is already building a tree."


class BranchError(BzrError):
    """Base class for concrete 'errors about a branch'."""

    def __init__(self, branch):
        BzrError.__init__(self, branch=branch)


class BzrCheckError(InternalBzrError):

    _fmt = "Internal check failed: %(msg)s"

    def __init__(self, msg):
        BzrError.__init__(self)
        self.msg = msg


class DirstateCorrupt(BzrError):

    _fmt = "The dirstate file (%(state)s) appears to be corrupt: %(msg)s"

    def __init__(self, state, msg):
        BzrError.__init__(self)
        self.state = state
        self.msg = msg


class DisabledMethod(InternalBzrError):

    _fmt = "The smart server method '%(class_name)s' is disabled."

    def __init__(self, class_name):
        BzrError.__init__(self)
        self.class_name = class_name


class IncompatibleAPI(BzrError):

    _fmt = 'The API for "%(api)s" is not compatible with "%(wanted)s". '\
        'It supports versions "%(minimum)s" to "%(current)s".'

    def __init__(self, api, wanted, minimum, current):
        self.api = api
        self.wanted = wanted
        self.minimum = minimum
        self.current = current


class InProcessTransport(BzrError):

    _fmt = "The transport '%(transport)s' is only accessible within this " \
        "process."

    def __init__(self, transport):
        self.transport = transport


class InvalidEntryName(InternalBzrError):
    
    _fmt = "Invalid entry name: %(name)s"

    def __init__(self, name):
        BzrError.__init__(self)
        self.name = name


class InvalidRevisionNumber(BzrError):
    
    _fmt = "Invalid revision number %(revno)s"

    def __init__(self, revno):
        BzrError.__init__(self)
        self.revno = revno


class InvalidRevisionId(BzrError):

    _fmt = "Invalid revision-id {%(revision_id)s} in %(branch)s"

    def __init__(self, revision_id, branch):
        # branch can be any string or object with __str__ defined
        BzrError.__init__(self)
        self.revision_id = revision_id
        self.branch = branch


class ReservedId(BzrError):

    _fmt = "Reserved revision-id {%(revision_id)s}"

    def __init__(self, revision_id):
        self.revision_id = revision_id


class RootMissing(InternalBzrError):

    _fmt = ("The root entry of a tree must be the first entry supplied to "
        "record_entry_contents.")


class NoPublicBranch(BzrError):

    _fmt = 'There is no public branch set for "%(branch_url)s".'

    def __init__(self, branch):
        import bzrlib.urlutils as urlutils
        public_location = urlutils.unescape_for_display(branch.base, 'ascii')
        BzrError.__init__(self, branch_url=public_location)


class NoHelpTopic(BzrError):

    _fmt = ("No help could be found for '%(topic)s'. "
        "Please use 'bzr help topics' to obtain a list of topics.")

    def __init__(self, topic):
        self.topic = topic


class NoSuchId(BzrError):

    _fmt = 'The file id "%(file_id)s" is not present in the tree %(tree)s.'
    
    def __init__(self, tree, file_id):
        BzrError.__init__(self)
        self.file_id = file_id
        self.tree = tree


class NoSuchIdInRepository(NoSuchId):

    _fmt = ('The file id "%(file_id)s" is not present in the repository'
            ' %(repository)r')

    def __init__(self, repository, file_id):
        BzrError.__init__(self, repository=repository, file_id=file_id)


class NotStacked(BranchError):

    _fmt = "The branch '%(branch)s' is not stacked."


class InventoryModified(InternalBzrError):

    _fmt = ("The current inventory for the tree %(tree)r has been modified,"
            " so a clean inventory cannot be read without data loss.")

    def __init__(self, tree):
        self.tree = tree


class NoWorkingTree(BzrError):

    _fmt = 'No WorkingTree exists for "%(base)s".'
    
    def __init__(self, base):
        BzrError.__init__(self)
        self.base = base


class NotBuilding(BzrError):

    _fmt = "Not currently building a tree."


class NotLocalUrl(BzrError):

    _fmt = "%(url)s is not a local path."

    def __init__(self, url):
        self.url = url


class WorkingTreeAlreadyPopulated(InternalBzrError):

    _fmt = 'Working tree already populated in "%(base)s"'

    def __init__(self, base):
        self.base = base


class BzrCommandError(BzrError):
    """Error from user command"""

    # Error from malformed user command; please avoid raising this as a
    # generic exception not caused by user input.
    #
    # I think it's a waste of effort to differentiate between errors that
    # are not intended to be caught anyway.  UI code need not subclass
    # BzrCommandError, and non-UI code should not throw a subclass of
    # BzrCommandError.  ADHB 20051211


class NotWriteLocked(BzrError):

    _fmt = """%(not_locked)r is not write locked but needs to be."""

    def __init__(self, not_locked):
        self.not_locked = not_locked


class BzrOptionError(BzrCommandError):

    _fmt = "Error in command line options"


class BadIndexFormatSignature(BzrError):

    _fmt = "%(value)s is not an index of type %(_type)s."

    def __init__(self, value, _type):
        BzrError.__init__(self)
        self.value = value
        self._type = _type


class BadIndexData(BzrError):

    _fmt = "Error in data for index %(value)s."

    def __init__(self, value):
        BzrError.__init__(self)
        self.value = value


class BadIndexDuplicateKey(BzrError):

    _fmt = "The key '%(key)s' is already in index '%(index)s'."

    def __init__(self, key, index):
        BzrError.__init__(self)
        self.key = key
        self.index = index


class BadIndexKey(BzrError):

    _fmt = "The key '%(key)s' is not a valid key."

    def __init__(self, key):
        BzrError.__init__(self)
        self.key = key


class BadIndexOptions(BzrError):

    _fmt = "Could not parse options for index %(value)s."

    def __init__(self, value):
        BzrError.__init__(self)
        self.value = value


class BadIndexValue(BzrError):

    _fmt = "The value '%(value)s' is not a valid value."

    def __init__(self, value):
        BzrError.__init__(self)
        self.value = value


class BadOptionValue(BzrError):

    _fmt = """Bad value "%(value)s" for option "%(name)s"."""

    def __init__(self, name, value):
        BzrError.__init__(self, name=name, value=value)

    
class StrictCommitFailed(BzrError):

    _fmt = "Commit refused because there are unknown files in the tree"


# XXX: Should be unified with TransportError; they seem to represent the
# same thing
# RBC 20060929: I think that unifiying with TransportError would be a mistake
# - this is finer than a TransportError - and more useful as such. It 
# differentiates between 'transport has failed' and 'operation on a transport
# has failed.'
class PathError(BzrError):
    
    _fmt = "Generic path error: %(path)r%(extra)s)"

    def __init__(self, path, extra=None):
        BzrError.__init__(self)
        self.path = path
        if extra:
            self.extra = ': ' + str(extra)
        else:
            self.extra = ''


class NoSuchFile(PathError):

    _fmt = "No such file: %(path)r%(extra)s"


class FileExists(PathError):

    _fmt = "File exists: %(path)r%(extra)s"


class RenameFailedFilesExist(BzrError):
    """Used when renaming and both source and dest exist."""

    _fmt = ("Could not rename %(source)s => %(dest)s because both files exist."
            " (Use --after to tell bzr about a rename that has already"
            " happened)%(extra)s")

    def __init__(self, source, dest, extra=None):
        BzrError.__init__(self)
        self.source = str(source)
        self.dest = str(dest)
        if extra:
            self.extra = ' ' + str(extra)
        else:
            self.extra = ''


class NotADirectory(PathError):

    _fmt = '"%(path)s" is not a directory %(extra)s'


class NotInWorkingDirectory(PathError):

    _fmt = '"%(path)s" is not in the working directory %(extra)s'


class DirectoryNotEmpty(PathError):

    _fmt = 'Directory not empty: "%(path)s"%(extra)s'


class HardLinkNotSupported(PathError):

    _fmt = 'Hard-linking "%(path)s" is not supported'


class ReadingCompleted(InternalBzrError):
    
    _fmt = ("The MediumRequest '%(request)s' has already had finish_reading "
            "called upon it - the request has been completed and no more "
            "data may be read.")

    def __init__(self, request):
        self.request = request


class ResourceBusy(PathError):

    _fmt = 'Device or resource busy: "%(path)s"%(extra)s'


class PermissionDenied(PathError):

    _fmt = 'Permission denied: "%(path)s"%(extra)s'


class InvalidURL(PathError):

    _fmt = 'Invalid url supplied to transport: "%(path)s"%(extra)s'


class InvalidURLJoin(PathError):

    _fmt = "Invalid URL join request: %(reason)s: %(base)r + %(join_args)r"

    def __init__(self, reason, base, join_args):
        self.reason = reason
        self.base = base
        self.join_args = join_args
        PathError.__init__(self, base, reason)


class InvalidRebaseURLs(PathError):

    _fmt = "URLs differ by more than path: %(from_)r and %(to)r"

    def __init__(self, from_, to):
        self.from_ = from_
        self.to = to
        PathError.__init__(self, from_, 'URLs differ by more than path.')


class UnavailableRepresentation(InternalBzrError):

    _fmt = ("The encoding '%(wanted)s' is not available for key %(key)s which "
        "is encoded as '%(native)s'.")

    def __init__(self, key, wanted, native):
        InternalBzrError.__init__(self)
        self.wanted = wanted
        self.native = native
        self.key = key


class UnknownHook(BzrError):

    _fmt = "The %(type)s hook '%(hook)s' is unknown in this version of bzrlib."

    def __init__(self, hook_type, hook_name):
        BzrError.__init__(self)
        self.type = hook_type
        self.hook = hook_name


class UnsupportedProtocol(PathError):

    _fmt = 'Unsupported protocol for url "%(path)s"%(extra)s'

    def __init__(self, url, extra):
        PathError.__init__(self, url, extra=extra)


class UnstackableBranchFormat(BzrError):

    _fmt = ("The branch '%(url)s'(%(format)s) is not a stackable format. "
        "You will need to upgrade the branch to permit branch stacking.")

    def __init__(self, format, url):
        BzrError.__init__(self)
        self.format = format
        self.url = url


class UnstackableRepositoryFormat(BzrError):

    _fmt = ("The repository '%(url)s'(%(format)s) is not a stackable format. "
        "You will need to upgrade the repository to permit branch stacking.")

    def __init__(self, format, url):
        BzrError.__init__(self)
        self.format = format
        self.url = url


class ReadError(PathError):
    
    _fmt = """Error reading from %(path)r."""


class ShortReadvError(PathError):

    _fmt = ('readv() read %(actual)s bytes rather than %(length)s bytes'
            ' at %(offset)s for "%(path)s"%(extra)s')

    internal_error = True

    def __init__(self, path, offset, length, actual, extra=None):
        PathError.__init__(self, path, extra=extra)
        self.offset = offset
        self.length = length
        self.actual = actual


class PathNotChild(PathError):

    _fmt = 'Path "%(path)s" is not a child of path "%(base)s"%(extra)s'

    internal_error = True

    def __init__(self, path, base, extra=None):
        BzrError.__init__(self)
        self.path = path
        self.base = base
        if extra:
            self.extra = ': ' + str(extra)
        else:
            self.extra = ''


class InvalidNormalization(PathError):

    _fmt = 'Path "%(path)s" is not unicode normalized'


# TODO: This is given a URL; we try to unescape it but doing that from inside
# the exception object is a bit undesirable.
# TODO: Probably this behavior of should be a common superclass 
class NotBranchError(PathError):

    _fmt = 'Not a branch: "%(path)s".'

    def __init__(self, path):
       import bzrlib.urlutils as urlutils
       self.path = urlutils.unescape_for_display(path, 'ascii')


class NoSubmitBranch(PathError):

    _fmt = 'No submit branch available for branch "%(path)s"'

    def __init__(self, branch):
       import bzrlib.urlutils as urlutils
       self.path = urlutils.unescape_for_display(branch.base, 'ascii')


class AlreadyBranchError(PathError):

    _fmt = 'Already a branch: "%(path)s".'


class BranchExistsWithoutWorkingTree(PathError):

    _fmt = 'Directory contains a branch, but no working tree \
(use bzr checkout if you wish to build a working tree): "%(path)s"'


class AtomicFileAlreadyClosed(PathError):

    _fmt = ('"%(function)s" called on an AtomicFile after it was closed:'
            ' "%(path)s"')

    def __init__(self, path, function):
        PathError.__init__(self, path=path, extra=None)
        self.function = function


class InaccessibleParent(PathError):

    _fmt = ('Parent not accessible given base "%(base)s" and'
            ' relative path "%(path)s"')

    def __init__(self, path, base):
        PathError.__init__(self, path)
        self.base = base


class NoRepositoryPresent(BzrError):

    _fmt = 'No repository present: "%(path)s"'
    def __init__(self, bzrdir):
        BzrError.__init__(self)
        self.path = bzrdir.transport.clone('..').base


class FileInWrongBranch(BzrError):

    _fmt = 'File "%(path)s" is not in branch %(branch_base)s.'

    def __init__(self, branch, path):
        BzrError.__init__(self)
        self.branch = branch
        self.branch_base = branch.base
        self.path = path


class UnsupportedFormatError(BzrError):

    _fmt = "Unsupported branch format: %(format)s\nPlease run 'bzr upgrade'"


class UnknownFormatError(BzrError):
    
    _fmt = "Unknown %(kind)s format: %(format)r"

    def __init__(self, format, kind='branch'):
        self.kind = kind
        self.format = format


class IncompatibleFormat(BzrError):
    
    _fmt = "Format %(format)s is not compatible with .bzr version %(bzrdir)s."

    def __init__(self, format, bzrdir_format):
        BzrError.__init__(self)
        self.format = format
        self.bzrdir = bzrdir_format


class IncompatibleRepositories(BzrError):

    _fmt = "%(target)s\n" \
            "is not compatible with\n" \
            "%(source)s\n" \
            "%(details)s"

    def __init__(self, source, target, details=None):
        if details is None:
            details = "(no details)"
        BzrError.__init__(self, target=target, source=source, details=details)


class IncompatibleRevision(BzrError):
    
    _fmt = "Revision is not compatible with %(repo_format)s"

    def __init__(self, repo_format):
        BzrError.__init__(self)
        self.repo_format = repo_format


class AlreadyVersionedError(BzrError):
    """Used when a path is expected not to be versioned, but it is."""

    _fmt = "%(context_info)s%(path)s is already versioned."

    def __init__(self, path, context_info=None):
        """Construct a new AlreadyVersionedError.

        :param path: This is the path which is versioned,
        which should be in a user friendly form.
        :param context_info: If given, this is information about the context,
        which could explain why this is expected to not be versioned.
        """
        BzrError.__init__(self)
        self.path = path
        if context_info is None:
            self.context_info = ''
        else:
            self.context_info = context_info + ". "


class NotVersionedError(BzrError):
    """Used when a path is expected to be versioned, but it is not."""

    _fmt = "%(context_info)s%(path)s is not versioned."

    def __init__(self, path, context_info=None):
        """Construct a new NotVersionedError.

        :param path: This is the path which is not versioned,
        which should be in a user friendly form.
        :param context_info: If given, this is information about the context,
        which could explain why this is expected to be versioned.
        """
        BzrError.__init__(self)
        self.path = path
        if context_info is None:
            self.context_info = ''
        else:
            self.context_info = context_info + ". "


class PathsNotVersionedError(BzrError):
    """Used when reporting several paths which are not versioned"""

    _fmt = "Path(s) are not versioned: %(paths_as_string)s"

    def __init__(self, paths):
        from bzrlib.osutils import quotefn
        BzrError.__init__(self)
        self.paths = paths
        self.paths_as_string = ' '.join([quotefn(p) for p in paths])


class PathsDoNotExist(BzrError):

    _fmt = "Path(s) do not exist: %(paths_as_string)s%(extra)s"

    # used when reporting that paths are neither versioned nor in the working
    # tree

    def __init__(self, paths, extra=None):
        # circular import
        from bzrlib.osutils import quotefn
        BzrError.__init__(self)
        self.paths = paths
        self.paths_as_string = ' '.join([quotefn(p) for p in paths])
        if extra:
            self.extra = ': ' + str(extra)
        else:
            self.extra = ''


class BadFileKindError(BzrError):

    _fmt = 'Cannot operate on "%(filename)s" of unsupported kind "%(kind)s"'

    def __init__(self, filename, kind):
        BzrError.__init__(self, filename=filename, kind=kind)


class BadFilenameEncoding(BzrError):

    _fmt = ('Filename %(filename)r is not valid in your current filesystem'
            ' encoding %(fs_encoding)s')

    def __init__(self, filename, fs_encoding):
        BzrError.__init__(self)
        self.filename = filename
        self.fs_encoding = fs_encoding


class ForbiddenControlFileError(BzrError):

    _fmt = 'Cannot operate on "%(filename)s" because it is a control file'


class LockError(InternalBzrError):

    _fmt = "Lock error: %(msg)s"

    # All exceptions from the lock/unlock functions should be from
    # this exception class.  They will be translated as necessary. The
    # original exception is available as e.original_error
    #
    # New code should prefer to raise specific subclasses
    def __init__(self, message):
        # Python 2.5 uses a slot for StandardError.message,
        # so use a different variable name.  We now work around this in
        # BzrError.__str__, but this member name is kept for compatability.
        self.msg = message


class LockActive(LockError):

    _fmt = "The lock for '%(lock_description)s' is in use and cannot be broken."

    internal_error = False

    def __init__(self, lock_description):
        self.lock_description = lock_description


class CommitNotPossible(LockError):

    _fmt = "A commit was attempted but we do not have a write lock open."

    def __init__(self):
        pass


class AlreadyCommitted(LockError):

    _fmt = "A rollback was requested, but is not able to be accomplished."

    def __init__(self):
        pass


class ReadOnlyError(LockError):

    _fmt = "A write attempt was made in a read only transaction on %(obj)s"

    # TODO: There should also be an error indicating that you need a write
    # lock and don't have any lock at all... mbp 20070226

    def __init__(self, obj):
        self.obj = obj


class LockFailed(LockError):

    internal_error = False

    _fmt = "Cannot lock %(lock)s: %(why)s"

    def __init__(self, lock, why):
        LockError.__init__(self, '')
        self.lock = lock
        self.why = why


class OutSideTransaction(BzrError):

    _fmt = ("A transaction related operation was attempted after"
            " the transaction finished.")


class ObjectNotLocked(LockError):

    _fmt = "%(obj)r is not locked"

    # this can indicate that any particular object is not locked; see also
    # LockNotHeld which means that a particular *lock* object is not held by
    # the caller -- perhaps they should be unified.
    def __init__(self, obj):
        self.obj = obj


class ReadOnlyObjectDirtiedError(ReadOnlyError):

    _fmt = "Cannot change object %(obj)r in read only transaction"

    def __init__(self, obj):
        self.obj = obj


class UnlockableTransport(LockError):

    internal_error = False

    _fmt = "Cannot lock: transport is read only: %(transport)s"

    def __init__(self, transport):
        self.transport = transport


class LockContention(LockError):

    _fmt = 'Could not acquire lock "%(lock)s"'
    # TODO: show full url for lock, combining the transport and relative
    # bits?

    internal_error = False

    def __init__(self, lock):
        self.lock = lock


class LockBroken(LockError):

    _fmt = ("Lock was broken while still open: %(lock)s"
            " - check storage consistency!")

    internal_error = False

    def __init__(self, lock):
        self.lock = lock


class LockBreakMismatch(LockError):

    _fmt = ("Lock was released and re-acquired before being broken:"
            " %(lock)s: held by %(holder)r, wanted to break %(target)r")

    internal_error = False

    def __init__(self, lock, holder, target):
        self.lock = lock
        self.holder = holder
        self.target = target


class LockNotHeld(LockError):

    _fmt = "Lock not held: %(lock)s"

    internal_error = False

    def __init__(self, lock):
        self.lock = lock


class TokenLockingNotSupported(LockError):

    _fmt = "The object %(obj)s does not support token specifying a token when locking."

    def __init__(self, obj):
        self.obj = obj


class TokenMismatch(LockBroken):

    _fmt = "The lock token %(given_token)r does not match lock token %(lock_token)r."

    internal_error = True

    def __init__(self, given_token, lock_token):
        self.given_token = given_token
        self.lock_token = lock_token


class PointlessCommit(BzrError):

    _fmt = "No changes to commit"


class CannotCommitSelectedFileMerge(BzrError):

    _fmt = 'Selected-file commit of merges is not supported yet:'\
        ' files %(files_str)s'

    def __init__(self, files):
        files_str = ', '.join(files)
        BzrError.__init__(self, files=files, files_str=files_str)


class BadCommitMessageEncoding(BzrError):

    _fmt = 'The specified commit message contains characters unsupported by '\
        'the current encoding.'


class UpgradeReadonly(BzrError):

    _fmt = "Upgrade URL cannot work with readonly URLs."


class UpToDateFormat(BzrError):

    _fmt = "The branch format %(format)s is already at the most recent format."

    def __init__(self, format):
        BzrError.__init__(self)
        self.format = format


class StrictCommitFailed(Exception):

    _fmt = "Commit refused because there are unknowns in the tree."


class NoSuchRevision(InternalBzrError):

    _fmt = "%(branch)s has no revision %(revision)s"

    def __init__(self, branch, revision):
        # 'branch' may sometimes be an internal object like a KnitRevisionStore
        BzrError.__init__(self, branch=branch, revision=revision)


class RangeInChangeOption(BzrError):

    _fmt = "Option --change does not accept revision ranges"


class NoSuchRevisionSpec(BzrError):

    _fmt = "No namespace registered for string: %(spec)r"

    def __init__(self, spec):
        BzrError.__init__(self, spec=spec)


class NoSuchRevisionInTree(NoSuchRevision):
    """When using Tree.revision_tree, and the revision is not accessible."""
    
    _fmt = "The revision id {%(revision_id)s} is not present in the tree %(tree)s."

    def __init__(self, tree, revision_id):
        BzrError.__init__(self)
        self.tree = tree
        self.revision_id = revision_id


class InvalidRevisionSpec(BzrError):

    _fmt = ("Requested revision: %(spec)r does not exist in branch:"
            " %(branch)s%(extra)s")

    def __init__(self, spec, branch, extra=None):
        BzrError.__init__(self, branch=branch, spec=spec)
        if extra:
            self.extra = '\n' + str(extra)
        else:
            self.extra = ''


class HistoryMissing(BzrError):

    _fmt = "%(branch)s is missing %(object_type)s {%(object_id)s}"


class AppendRevisionsOnlyViolation(BzrError):

    _fmt = ('Operation denied because it would change the main history,'
           ' which is not permitted by the append_revisions_only setting on'
           ' branch "%(location)s".')

    def __init__(self, location):
       import bzrlib.urlutils as urlutils
       location = urlutils.unescape_for_display(location, 'ascii')
       BzrError.__init__(self, location=location)


class DivergedBranches(BzrError):

    _fmt = ("These branches have diverged."
            " Use the merge command to reconcile them.")

    def __init__(self, branch1, branch2):
        self.branch1 = branch1
        self.branch2 = branch2


class NotLefthandHistory(InternalBzrError):

    _fmt = "Supplied history does not follow left-hand parents"

    def __init__(self, history):
        BzrError.__init__(self, history=history)


class UnrelatedBranches(BzrError):

    _fmt = ("Branches have no common ancestor, and"
            " no merge base revision was specified.")


class CannotReverseCherrypick(BzrError):

    _fmt = ('Selected merge cannot perform reverse cherrypicks.  Try merge3'
            ' or diff3.')


class NoCommonAncestor(BzrError):
    
    _fmt = "Revisions have no common ancestor: %(revision_a)s %(revision_b)s"

    def __init__(self, revision_a, revision_b):
        self.revision_a = revision_a
        self.revision_b = revision_b


class NoCommonRoot(BzrError):

    _fmt = ("Revisions are not derived from the same root: "
           "%(revision_a)s %(revision_b)s.")

    def __init__(self, revision_a, revision_b):
        BzrError.__init__(self, revision_a=revision_a, revision_b=revision_b)


class NotAncestor(BzrError):

    _fmt = "Revision %(rev_id)s is not an ancestor of %(not_ancestor_id)s"

    def __init__(self, rev_id, not_ancestor_id):
        BzrError.__init__(self, rev_id=rev_id,
            not_ancestor_id=not_ancestor_id)


class InstallFailed(BzrError):

    def __init__(self, revisions):
        revision_str = ", ".join(str(r) for r in revisions)
        msg = "Could not install revisions:\n%s" % revision_str
        BzrError.__init__(self, msg)
        self.revisions = revisions


class AmbiguousBase(BzrError):

    def __init__(self, bases):
        warn("BzrError AmbiguousBase has been deprecated as of bzrlib 0.8.",
                DeprecationWarning)
        msg = ("The correct base is unclear, because %s are all equally close"
                % ", ".join(bases))
        BzrError.__init__(self, msg)
        self.bases = bases


class NoCommits(BranchError):

    _fmt = "Branch %(branch)s has no commits."


class UnlistableStore(BzrError):

    def __init__(self, store):
        BzrError.__init__(self, "Store %s is not listable" % store)



class UnlistableBranch(BzrError):

    def __init__(self, br):
        BzrError.__init__(self, "Stores for branch %s are not listable" % br)


class BoundBranchOutOfDate(BzrError):

    _fmt = ("Bound branch %(branch)s is out of date with master branch"
            " %(master)s.")

    def __init__(self, branch, master):
        BzrError.__init__(self)
        self.branch = branch
        self.master = master

        
class CommitToDoubleBoundBranch(BzrError):

    _fmt = ("Cannot commit to branch %(branch)s."
            " It is bound to %(master)s, which is bound to %(remote)s.")

    def __init__(self, branch, master, remote):
        BzrError.__init__(self)
        self.branch = branch
        self.master = master
        self.remote = remote


class OverwriteBoundBranch(BzrError):

    _fmt = "Cannot pull --overwrite to a branch which is bound %(branch)s"

    def __init__(self, branch):
        BzrError.__init__(self)
        self.branch = branch


class BoundBranchConnectionFailure(BzrError):

    _fmt = ("Unable to connect to target of bound branch %(branch)s"
            " => %(target)s: %(error)s")

    def __init__(self, branch, target, error):
        BzrError.__init__(self)
        self.branch = branch
        self.target = target
        self.error = error


class WeaveError(BzrError):

    _fmt = "Error in processing weave: %(msg)s"

    def __init__(self, msg=None):
        BzrError.__init__(self)
        self.msg = msg


class WeaveRevisionAlreadyPresent(WeaveError):

    _fmt = "Revision {%(revision_id)s} already present in %(weave)s"

    def __init__(self, revision_id, weave):

        WeaveError.__init__(self)
        self.revision_id = revision_id
        self.weave = weave


class WeaveRevisionNotPresent(WeaveError):

    _fmt = "Revision {%(revision_id)s} not present in %(weave)s"

    def __init__(self, revision_id, weave):
        WeaveError.__init__(self)
        self.revision_id = revision_id
        self.weave = weave


class WeaveFormatError(WeaveError):

    _fmt = "Weave invariant violated: %(what)s"

    def __init__(self, what):
        WeaveError.__init__(self)
        self.what = what


class WeaveParentMismatch(WeaveError):

    _fmt = "Parents are mismatched between two revisions. %(message)s"
    

class WeaveInvalidChecksum(WeaveError):

    _fmt = "Text did not match it's checksum: %(message)s"


class WeaveTextDiffers(WeaveError):

    _fmt = ("Weaves differ on text content. Revision:"
            " {%(revision_id)s}, %(weave_a)s, %(weave_b)s")

    def __init__(self, revision_id, weave_a, weave_b):
        WeaveError.__init__(self)
        self.revision_id = revision_id
        self.weave_a = weave_a
        self.weave_b = weave_b


class WeaveTextDiffers(WeaveError):

    _fmt = ("Weaves differ on text content. Revision:"
            " {%(revision_id)s}, %(weave_a)s, %(weave_b)s")

    def __init__(self, revision_id, weave_a, weave_b):
        WeaveError.__init__(self)
        self.revision_id = revision_id
        self.weave_a = weave_a
        self.weave_b = weave_b


class VersionedFileError(BzrError):
    
    _fmt = "Versioned file error"


class RevisionNotPresent(VersionedFileError):
    
    _fmt = 'Revision {%(revision_id)s} not present in "%(file_id)s".'

    def __init__(self, revision_id, file_id):
        VersionedFileError.__init__(self)
        self.revision_id = revision_id
        self.file_id = file_id


class RevisionAlreadyPresent(VersionedFileError):
    
    _fmt = 'Revision {%(revision_id)s} already present in "%(file_id)s".'

    def __init__(self, revision_id, file_id):
        VersionedFileError.__init__(self)
        self.revision_id = revision_id
        self.file_id = file_id


class VersionedFileInvalidChecksum(VersionedFileError):

    _fmt = "Text did not match its checksum: %(message)s"


class KnitError(InternalBzrError):
    
    _fmt = "Knit error"


class KnitCorrupt(KnitError):

    _fmt = "Knit %(filename)s corrupt: %(how)s"

    def __init__(self, filename, how):
        KnitError.__init__(self)
        self.filename = filename
        self.how = how


class SHA1KnitCorrupt(KnitCorrupt):

    _fmt = ("Knit %(filename)s corrupt: sha-1 of reconstructed text does not "
        "match expected sha-1. key %(key)s expected sha %(expected)s actual "
        "sha %(actual)s")

    def __init__(self, filename, actual, expected, key, content):
        KnitError.__init__(self)
        self.filename = filename
        self.actual = actual
        self.expected = expected
        self.key = key
        self.content = content


class KnitDataStreamIncompatible(KnitError):
    # Not raised anymore, as we can convert data streams.  In future we may
    # need it again for more exotic cases, so we're keeping it around for now.

    _fmt = "Cannot insert knit data stream of format \"%(stream_format)s\" into knit of format \"%(target_format)s\"."

    def __init__(self, stream_format, target_format):
        self.stream_format = stream_format
        self.target_format = target_format
        

class KnitDataStreamUnknown(KnitError):
    # Indicates a data stream we don't know how to handle.

    _fmt = "Cannot parse knit data stream of format \"%(stream_format)s\"."

    def __init__(self, stream_format):
        self.stream_format = stream_format
        

class KnitHeaderError(KnitError):

    _fmt = 'Knit header error: %(badline)r unexpected for file "%(filename)s".'

    def __init__(self, badline, filename):
        KnitError.__init__(self)
        self.badline = badline
        self.filename = filename

class KnitIndexUnknownMethod(KnitError):
    """Raised when we don't understand the storage method.

    Currently only 'fulltext' and 'line-delta' are supported.
    """
    
    _fmt = ("Knit index %(filename)s does not have a known method"
            " in options: %(options)r")

    def __init__(self, filename, options):
        KnitError.__init__(self)
        self.filename = filename
        self.options = options


class NoSuchExportFormat(BzrError):
    
    _fmt = "Export format %(format)r not supported"

    def __init__(self, format):
        BzrError.__init__(self)
        self.format = format


class TransportError(BzrError):
    
    _fmt = "Transport error: %(msg)s %(orig_error)s"

    def __init__(self, msg=None, orig_error=None):
        if msg is None and orig_error is not None:
            msg = str(orig_error)
        if orig_error is None:
            orig_error = ''
        if msg is None:
            msg =  ''
        self.msg = msg
        self.orig_error = orig_error
        BzrError.__init__(self)


class TooManyConcurrentRequests(InternalBzrError):

    _fmt = ("The medium '%(medium)s' has reached its concurrent request limit."
            " Be sure to finish_writing and finish_reading on the"
            " currently open request.")

    def __init__(self, medium):
        self.medium = medium


class SmartProtocolError(TransportError):

    _fmt = "Generic bzr smart protocol error: %(details)s"

    def __init__(self, details):
        self.details = details


class UnexpectedProtocolVersionMarker(TransportError):

    _fmt = "Received bad protocol version marker: %(marker)r"

    def __init__(self, marker):
        self.marker = marker


class UnknownSmartMethod(InternalBzrError):

    _fmt = "The server does not recognise the '%(verb)s' request."

    def __init__(self, verb):
        self.verb = verb


class SmartMessageHandlerError(InternalBzrError):

    _fmt = "The message handler raised an exception: %(exc_value)s."

    def __init__(self, exc_info):
        self.exc_type, self.exc_value, self.tb = exc_info
        

# A set of semi-meaningful errors which can be thrown
class TransportNotPossible(TransportError):

    _fmt = "Transport operation not possible: %(msg)s %(orig_error)s"


class ConnectionError(TransportError):

    _fmt = "Connection error: %(msg)s %(orig_error)s"


class SocketConnectionError(ConnectionError):

    _fmt = "%(msg)s %(host)s%(port)s%(orig_error)s"

    def __init__(self, host, port=None, msg=None, orig_error=None):
        if msg is None:
            msg = 'Failed to connect to'
        if orig_error is None:
            orig_error = ''
        else:
            orig_error = '; ' + str(orig_error)
        ConnectionError.__init__(self, msg=msg, orig_error=orig_error)
        self.host = host
        if port is None:
            self.port = ''
        else:
            self.port = ':%s' % port


class ConnectionReset(TransportError):

    _fmt = "Connection closed: %(msg)s %(orig_error)s"


class InvalidRange(TransportError):

    _fmt = "Invalid range access in %(path)s at %(offset)s: %(msg)s"

    def __init__(self, path, offset, msg=None):
        TransportError.__init__(self, msg)
        self.path = path
        self.offset = offset


class InvalidHttpResponse(TransportError):

    _fmt = "Invalid http response for %(path)s: %(msg)s"

    def __init__(self, path, msg, orig_error=None):
        self.path = path
        TransportError.__init__(self, msg, orig_error=orig_error)


class InvalidHttpRange(InvalidHttpResponse):

    _fmt = "Invalid http range %(range)r for %(path)s: %(msg)s"

    def __init__(self, path, range, msg):
        self.range = range
        InvalidHttpResponse.__init__(self, path, msg)


class InvalidHttpContentType(InvalidHttpResponse):

    _fmt = 'Invalid http Content-type "%(ctype)s" for %(path)s: %(msg)s'

    def __init__(self, path, ctype, msg):
        self.ctype = ctype
        InvalidHttpResponse.__init__(self, path, msg)


class RedirectRequested(TransportError):

    _fmt = '%(source)s is%(permanently)s redirected to %(target)s'

    def __init__(self, source, target, is_permanent=False, qual_proto=None):
        self.source = source
        self.target = target
        if is_permanent:
            self.permanently = ' permanently'
        else:
            self.permanently = ''
        self._qualified_proto = qual_proto
        TransportError.__init__(self)

    def _requalify_url(self, url):
        """Restore the qualified proto in front of the url"""
        # When this exception is raised, source and target are in
        # user readable format. But some transports may use a
        # different proto (http+urllib:// will present http:// to
        # the user. If a qualified proto is specified, the code
        # trapping the exception can get the qualified urls to
        # properly handle the redirection themself (creating a
        # new transport object from the target url for example).
        # But checking that the scheme of the original and
        # redirected urls are the same can be tricky. (see the
        # FIXME in BzrDir.open_from_transport for the unique use
        # case so far).
        if self._qualified_proto is None:
            return url

        # The TODO related to NotBranchError mention that doing
        # that kind of manipulation on the urls may not be the
        # exception object job. On the other hand, this object is
        # the interface between the code and the user so
        # presenting the urls in different ways is indeed its
        # job...
        import urlparse
        proto, netloc, path, query, fragment = urlparse.urlsplit(url)
        return urlparse.urlunsplit((self._qualified_proto, netloc, path,
                                   query, fragment))

    def get_source_url(self):
        return self._requalify_url(self.source)

    def get_target_url(self):
        return self._requalify_url(self.target)


class TooManyRedirections(TransportError):

    _fmt = "Too many redirections"


class ConflictsInTree(BzrError):

    _fmt = "Working tree has conflicts."


class ParseConfigError(BzrError):

    def __init__(self, errors, filename):
        if filename is None:
            filename = ""
        message = "Error(s) parsing config file %s:\n%s" % \
            (filename, ('\n'.join(e.msg for e in errors)))
        BzrError.__init__(self, message)


class NoEmailInUsername(BzrError):

    _fmt = "%(username)r does not seem to contain a reasonable email address"

    def __init__(self, username):
        BzrError.__init__(self)
        self.username = username


class SigningFailed(BzrError):

    _fmt = 'Failed to gpg sign data with command "%(command_line)s"'

    def __init__(self, command_line):
        BzrError.__init__(self, command_line=command_line)


class WorkingTreeNotRevision(BzrError):

    _fmt = ("The working tree for %(basedir)s has changed since" 
            " the last commit, but weave merge requires that it be"
            " unchanged")

    def __init__(self, tree):
        BzrError.__init__(self, basedir=tree.basedir)


class CantReprocessAndShowBase(BzrError):

    _fmt = ("Can't reprocess and show base, because reprocessing obscures "
           "the relationship of conflicting lines to the base")


class GraphCycleError(BzrError):

    _fmt = "Cycle in graph %(graph)r"

    def __init__(self, graph):
        BzrError.__init__(self)
        self.graph = graph


class WritingCompleted(InternalBzrError):

    _fmt = ("The MediumRequest '%(request)s' has already had finish_writing "
            "called upon it - accept bytes may not be called anymore.")

    def __init__(self, request):
        self.request = request


class WritingNotComplete(InternalBzrError):

    _fmt = ("The MediumRequest '%(request)s' has not has finish_writing "
            "called upon it - until the write phase is complete no "
            "data may be read.")

    def __init__(self, request):
        self.request = request


class NotConflicted(BzrError):

    _fmt = "File %(filename)s is not conflicted."

    def __init__(self, filename):
        BzrError.__init__(self)
        self.filename = filename


class MediumNotConnected(InternalBzrError):

    _fmt = """The medium '%(medium)s' is not connected."""

    def __init__(self, medium):
        self.medium = medium


class MustUseDecorated(Exception):

    _fmt = "A decorating function has requested its original command be used."


class NoBundleFound(BzrError):

    _fmt = 'No bundle was found in "%(filename)s".'

    def __init__(self, filename):
        BzrError.__init__(self)
        self.filename = filename


class BundleNotSupported(BzrError):

    _fmt = "Unable to handle bundle version %(version)s: %(msg)s"

    def __init__(self, version, msg):
        BzrError.__init__(self)
        self.version = version
        self.msg = msg


class MissingText(BzrError):

    _fmt = ("Branch %(base)s is missing revision"
            " %(text_revision)s of %(file_id)s")

    def __init__(self, branch, text_revision, file_id):
        BzrError.__init__(self)
        self.branch = branch
        self.base = branch.base
        self.text_revision = text_revision
        self.file_id = file_id


class DuplicateFileId(BzrError):

    _fmt = "File id {%(file_id)s} already exists in inventory as %(entry)s"

    def __init__(self, file_id, entry):
        BzrError.__init__(self)
        self.file_id = file_id
        self.entry = entry


class DuplicateKey(BzrError):

    _fmt = "Key %(key)s is already present in map"


class DuplicateHelpPrefix(BzrError):

    _fmt = "The prefix %(prefix)s is in the help search path twice."

    def __init__(self, prefix):
        self.prefix = prefix


class MalformedTransform(BzrError):

    _fmt = "Tree transform is malformed %(conflicts)r"


class NoFinalPath(BzrError):

    _fmt = ("No final name for trans_id %(trans_id)r\n"
            "file-id: %(file_id)r\n"
            "root trans-id: %(root_trans_id)r\n")

    def __init__(self, trans_id, transform):
        self.trans_id = trans_id
        self.file_id = transform.final_file_id(trans_id)
        self.root_trans_id = transform.root


class BzrBadParameter(InternalBzrError):

    _fmt = "Bad parameter: %(param)r"

    # This exception should never be thrown, but it is a base class for all
    # parameter-to-function errors.

    def __init__(self, param):
        BzrError.__init__(self)
        self.param = param


class BzrBadParameterNotUnicode(BzrBadParameter):

    _fmt = "Parameter %(param)s is neither unicode nor utf8."


class ReusingTransform(BzrError):

    _fmt = "Attempt to reuse a transform that has already been applied."


class CantMoveRoot(BzrError):

    _fmt = "Moving the root directory is not supported at this time"


class BzrMoveFailedError(BzrError):

    _fmt = "Could not move %(from_path)s%(operator)s %(to_path)s%(extra)s"

    def __init__(self, from_path='', to_path='', extra=None):
        from bzrlib.osutils import splitpath
        BzrError.__init__(self)
        if extra:
            self.extra = ': ' + str(extra)
        else:
            self.extra = ''

        has_from = len(from_path) > 0
        has_to = len(to_path) > 0
        if has_from:
            self.from_path = splitpath(from_path)[-1]
        else:
            self.from_path = ''

        if has_to:
            self.to_path = splitpath(to_path)[-1]
        else:
            self.to_path = ''

        self.operator = ""
        if has_from and has_to:
            self.operator = " =>"
        elif has_from:
            self.from_path = "from " + from_path
        elif has_to:
            self.operator = "to"
        else:
            self.operator = "file"


class BzrRenameFailedError(BzrMoveFailedError):

    _fmt = "Could not rename %(from_path)s%(operator)s %(to_path)s%(extra)s"

    def __init__(self, from_path, to_path, extra=None):
        BzrMoveFailedError.__init__(self, from_path, to_path, extra)

class BzrRemoveChangedFilesError(BzrError):
    """Used when user is trying to remove changed files."""

    _fmt = ("Can't safely remove modified or unknown files:\n"
        "%(changes_as_text)s"
        "Use --keep to not delete them, or --force to delete them regardless.")

    def __init__(self, tree_delta):
        BzrError.__init__(self)
        self.changes_as_text = tree_delta.get_changes_as_text()
        #self.paths_as_string = '\n'.join(changed_files)
        #self.paths_as_string = '\n'.join([quotefn(p) for p in changed_files])


class BzrBadParameterNotString(BzrBadParameter):

    _fmt = "Parameter %(param)s is not a string or unicode string."


class BzrBadParameterMissing(BzrBadParameter):

    _fmt = "Parameter $(param)s is required but not present."


class BzrBadParameterUnicode(BzrBadParameter):

    _fmt = ("Parameter %(param)s is unicode but"
            " only byte-strings are permitted.")


class BzrBadParameterContainsNewline(BzrBadParameter):

    _fmt = "Parameter %(param)s contains a newline."


class DependencyNotPresent(BzrError):

    _fmt = 'Unable to import library "%(library)s": %(error)s'

    def __init__(self, library, error):
        BzrError.__init__(self, library=library, error=error)


class ParamikoNotPresent(DependencyNotPresent):

    _fmt = "Unable to import paramiko (required for sftp support): %(error)s"

    def __init__(self, error):
        DependencyNotPresent.__init__(self, 'paramiko', error)


class PointlessMerge(BzrError):

    _fmt = "Nothing to merge."


class UninitializableFormat(BzrError):

    _fmt = "Format %(format)s cannot be initialised by this version of bzr."

    def __init__(self, format):
        BzrError.__init__(self)
        self.format = format


class BadConversionTarget(BzrError):

    _fmt = "Cannot convert to format %(format)s.  %(problem)s"

    def __init__(self, problem, format):
        BzrError.__init__(self)
        self.problem = problem
        self.format = format


class NoDiffFound(BzrError):

    _fmt = 'Could not find an appropriate Differ for file "%(path)s"'

    def __init__(self, path):
        BzrError.__init__(self, path)


class ExecutableMissing(BzrError):

    _fmt = "%(exe_name)s could not be found on this machine"

    def __init__(self, exe_name):
        BzrError.__init__(self, exe_name=exe_name)


class NoDiff(BzrError):

    _fmt = "Diff is not installed on this machine: %(msg)s"

    def __init__(self, msg):
        BzrError.__init__(self, msg=msg)


class NoDiff3(BzrError):

    _fmt = "Diff3 is not installed on this machine."


class ExistingContent(BzrError):
    # Added in bzrlib 0.92, used by VersionedFile.add_lines.

    _fmt = "The content being inserted is already present."


class ExistingLimbo(BzrError):

    _fmt = """This tree contains left-over files from a failed operation.
    Please examine %(limbo_dir)s to see if it contains any files you wish to
    keep, and delete it when you are done."""
    
    def __init__(self, limbo_dir):
       BzrError.__init__(self)
       self.limbo_dir = limbo_dir


class ExistingPendingDeletion(BzrError):

    _fmt = """This tree contains left-over files from a failed operation.
    Please examine %(pending_deletion)s to see if it contains any files you
    wish to keep, and delete it when you are done."""

    def __init__(self, pending_deletion):
       BzrError.__init__(self, pending_deletion=pending_deletion)


class ImmortalLimbo(BzrError):

    _fmt = """Unable to delete transform temporary directory %(limbo_dir)s.
    Please examine %(limbo_dir)s to see if it contains any files you wish to
    keep, and delete it when you are done."""

    def __init__(self, limbo_dir):
       BzrError.__init__(self)
       self.limbo_dir = limbo_dir


class ImmortalPendingDeletion(BzrError):

    _fmt = ("Unable to delete transform temporary directory "
    "%(pending_deletion)s.  Please examine %(pending_deletion)s to see if it "
    "contains any files you wish to keep, and delete it when you are done.")

    def __init__(self, pending_deletion):
       BzrError.__init__(self, pending_deletion=pending_deletion)


class OutOfDateTree(BzrError):

    _fmt = "Working tree is out of date, please run 'bzr update'."

    def __init__(self, tree):
        BzrError.__init__(self)
        self.tree = tree


class PublicBranchOutOfDate(BzrError):

    _fmt = 'Public branch "%(public_location)s" lacks revision '\
        '"%(revstring)s".'

    def __init__(self, public_location, revstring):
        import bzrlib.urlutils as urlutils
        public_location = urlutils.unescape_for_display(public_location,
                                                        'ascii')
        BzrError.__init__(self, public_location=public_location,
                          revstring=revstring)


class MergeModifiedFormatError(BzrError):

    _fmt = "Error in merge modified format"


class ConflictFormatError(BzrError):

    _fmt = "Format error in conflict listings"


class CorruptDirstate(BzrError):

    _fmt = ("Inconsistency in dirstate file %(dirstate_path)s.\n"
            "Error: %(description)s")

    def __init__(self, dirstate_path, description):
        BzrError.__init__(self)
        self.dirstate_path = dirstate_path
        self.description = description


class CorruptRepository(BzrError):

    _fmt = ("An error has been detected in the repository %(repo_path)s.\n"
            "Please run bzr reconcile on this repository.")

    def __init__(self, repo):
        BzrError.__init__(self)
        self.repo_path = repo.bzrdir.root_transport.base


class InconsistentDelta(BzrError):
    """Used when we get a delta that is not valid."""

    _fmt = ("An inconsistent delta was supplied involving %(path)r,"
            " %(file_id)r\nreason: %(reason)s")

    def __init__(self, path, file_id, reason):
        BzrError.__init__(self)
        self.path = path
        self.file_id = file_id
        self.reason = reason


class UpgradeRequired(BzrError):

    _fmt = "To use this feature you must upgrade your branch at %(path)s."

    def __init__(self, path):
        BzrError.__init__(self)
        self.path = path


class RepositoryUpgradeRequired(UpgradeRequired):

    _fmt = "To use this feature you must upgrade your repository at %(path)s."


class LocalRequiresBoundBranch(BzrError):

    _fmt = "Cannot perform local-only commits on unbound branches."


class MissingProgressBarFinish(BzrError):

    _fmt = "A nested progress bar was not 'finished' correctly."


class InvalidProgressBarType(BzrError):

    _fmt = ("Environment variable BZR_PROGRESS_BAR='%(bar_type)s"
            " is not a supported type Select one of: %(valid_types)s")

    def __init__(self, bar_type, valid_types):
        BzrError.__init__(self, bar_type=bar_type, valid_types=valid_types)


class UnsupportedOperation(BzrError):

    _fmt = ("The method %(mname)s is not supported on"
            " objects of type %(tname)s.")

    def __init__(self, method, method_self):
        self.method = method
        self.mname = method.__name__
        self.tname = type(method_self).__name__


class CannotSetRevisionId(UnsupportedOperation):
    """Raised when a commit is attempting to set a revision id but cant."""


class NonAsciiRevisionId(UnsupportedOperation):
    """Raised when a commit is attempting to set a non-ascii revision id
       but cant.
    """


class BinaryFile(BzrError):
    
    _fmt = "File is binary but should be text."


class IllegalPath(BzrError):

    _fmt = "The path %(path)s is not permitted on this platform"

    def __init__(self, path):
        BzrError.__init__(self)
        self.path = path


class TestamentMismatch(BzrError):

    _fmt = """Testament did not match expected value.
       For revision_id {%(revision_id)s}, expected {%(expected)s}, measured
       {%(measured)s}"""

    def __init__(self, revision_id, expected, measured):
        self.revision_id = revision_id
        self.expected = expected
        self.measured = measured


class NotABundle(BzrError):
    
    _fmt = "Not a bzr revision-bundle: %(text)r"

    def __init__(self, text):
        BzrError.__init__(self)
        self.text = text


class BadBundle(BzrError): 
    
    _fmt = "Bad bzr revision-bundle: %(text)r"

    def __init__(self, text):
        BzrError.__init__(self)
        self.text = text


class MalformedHeader(BadBundle): 
    
    _fmt = "Malformed bzr revision-bundle header: %(text)r"


class MalformedPatches(BadBundle): 
    
    _fmt = "Malformed patches in bzr revision-bundle: %(text)r"


class MalformedFooter(BadBundle): 
    
    _fmt = "Malformed footer in bzr revision-bundle: %(text)r"


class UnsupportedEOLMarker(BadBundle):
    
    _fmt = "End of line marker was not \\n in bzr revision-bundle"    

    def __init__(self):
        # XXX: BadBundle's constructor assumes there's explanatory text, 
        # but for this there is not
        BzrError.__init__(self)


class IncompatibleBundleFormat(BzrError):
    
    _fmt = "Bundle format %(bundle_format)s is incompatible with %(other)s"

    def __init__(self, bundle_format, other):
        BzrError.__init__(self)
        self.bundle_format = bundle_format
        self.other = other


class BadInventoryFormat(BzrError):
    
    _fmt = "Root class for inventory serialization errors"


class UnexpectedInventoryFormat(BadInventoryFormat):

    _fmt = "The inventory was not in the expected format:\n %(msg)s"

    def __init__(self, msg):
        BadInventoryFormat.__init__(self, msg=msg)


class RootNotRich(BzrError):

    _fmt = """This operation requires rich root data storage"""


class NoSmartMedium(InternalBzrError):

    _fmt = "The transport '%(transport)s' cannot tunnel the smart protocol."

    def __init__(self, transport):
        self.transport = transport


class NoSmartServer(NotBranchError):

    _fmt = "No smart server available at %(url)s"

    @symbol_versioning.deprecated_method(symbol_versioning.one_four)
    def __init__(self, url):
        self.url = url


class UnknownSSH(BzrError):

    _fmt = "Unrecognised value for BZR_SSH environment variable: %(vendor)s"

    def __init__(self, vendor):
        BzrError.__init__(self)
        self.vendor = vendor


class SSHVendorNotFound(BzrError):

    _fmt = ("Don't know how to handle SSH connections."
            " Please set BZR_SSH environment variable.")


class GhostRevisionsHaveNoRevno(BzrError):
    """When searching for revnos, if we encounter a ghost, we are stuck"""

    _fmt = ("Could not determine revno for {%(revision_id)s} because"
            " its ancestry shows a ghost at {%(ghost_revision_id)s}")

    def __init__(self, revision_id, ghost_revision_id):
        self.revision_id = revision_id
        self.ghost_revision_id = ghost_revision_id

        
class GhostRevisionUnusableHere(BzrError):

    _fmt = "Ghost revision {%(revision_id)s} cannot be used here."

    def __init__(self, revision_id):
        BzrError.__init__(self)
        self.revision_id = revision_id


class IllegalUseOfScopeReplacer(InternalBzrError):

    _fmt = ("ScopeReplacer object %(name)r was used incorrectly:"
            " %(msg)s%(extra)s")

    def __init__(self, name, msg, extra=None):
        BzrError.__init__(self)
        self.name = name
        self.msg = msg
        if extra:
            self.extra = ': ' + str(extra)
        else:
            self.extra = ''


class InvalidImportLine(InternalBzrError):

    _fmt = "Not a valid import statement: %(msg)\n%(text)s"

    def __init__(self, text, msg):
        BzrError.__init__(self)
        self.text = text
        self.msg = msg


class ImportNameCollision(InternalBzrError):

    _fmt = ("Tried to import an object to the same name as"
            " an existing object. %(name)s")

    def __init__(self, name):
        BzrError.__init__(self)
        self.name = name


class NotAMergeDirective(BzrError):
    """File starting with %(firstline)r is not a merge directive"""
    def __init__(self, firstline):
        BzrError.__init__(self, firstline=firstline)


class NoMergeSource(BzrError):
    """Raise if no merge source was specified for a merge directive"""

    _fmt = "A merge directive must provide either a bundle or a public"\
        " branch location."


class IllegalMergeDirectivePayload(BzrError):
    """A merge directive contained something other than a patch or bundle"""

    _fmt = "Bad merge directive payload %(start)r"

    def __init__(self, start):
        BzrError(self)
        self.start = start


class PatchVerificationFailed(BzrError):
    """A patch from a merge directive could not be verified"""

    _fmt = "Preview patch does not match requested changes."


class PatchMissing(BzrError):
    """Raise a patch type was specified but no patch supplied"""

    _fmt = "Patch_type was %(patch_type)s, but no patch was supplied."

    def __init__(self, patch_type):
        BzrError.__init__(self)
        self.patch_type = patch_type


class TargetNotBranch(BzrError):
    """A merge directive's target branch is required, but isn't a branch"""

    _fmt = ("Your branch does not have all of the revisions required in "
            "order to merge this merge directive and the target "
            "location specified in the merge directive is not a branch: "
            "%(location)s.")

    def __init__(self, location):
        BzrError.__init__(self)
        self.location = location


class UnsupportedInventoryKind(BzrError):
    
    _fmt = """Unsupported entry kind %(kind)s"""

    def __init__(self, kind):
        self.kind = kind


class BadSubsumeSource(BzrError):

    _fmt = "Can't subsume %(other_tree)s into %(tree)s. %(reason)s"

    def __init__(self, tree, other_tree, reason):
        self.tree = tree
        self.other_tree = other_tree
        self.reason = reason


class SubsumeTargetNeedsUpgrade(BzrError):
    
    _fmt = """Subsume target %(other_tree)s needs to be upgraded."""

    def __init__(self, other_tree):
        self.other_tree = other_tree


class BadReferenceTarget(InternalBzrError):

    _fmt = "Can't add reference to %(other_tree)s into %(tree)s." \
           "%(reason)s"

    def __init__(self, tree, other_tree, reason):
        self.tree = tree
        self.other_tree = other_tree
        self.reason = reason


class NoSuchTag(BzrError):

    _fmt = "No such tag: %(tag_name)s"

    def __init__(self, tag_name):
        self.tag_name = tag_name


class TagsNotSupported(BzrError):

    _fmt = ("Tags not supported by %(branch)s;"
            " you may be able to use bzr upgrade.")

    def __init__(self, branch):
        self.branch = branch

        
class TagAlreadyExists(BzrError):

    _fmt = "Tag %(tag_name)s already exists."

    def __init__(self, tag_name):
        self.tag_name = tag_name


class MalformedBugIdentifier(BzrError):

    _fmt = "Did not understand bug identifier %(bug_id)s: %(reason)s"

    def __init__(self, bug_id, reason):
        self.bug_id = bug_id
        self.reason = reason


class InvalidBugTrackerURL(BzrError):

    _fmt = ("The URL for bug tracker \"%(abbreviation)s\" doesn't "
            "contain {id}: %(url)s")

    def __init__(self, abbreviation, url):
        self.abbreviation = abbreviation
        self.url = url


class UnknownBugTrackerAbbreviation(BzrError):

    _fmt = ("Cannot find registered bug tracker called %(abbreviation)s "
            "on %(branch)s")

    def __init__(self, abbreviation, branch):
        self.abbreviation = abbreviation
        self.branch = branch


class UnexpectedSmartServerResponse(BzrError):

    _fmt = "Could not understand response from smart server: %(response_tuple)r"

    def __init__(self, response_tuple):
        self.response_tuple = response_tuple


class ErrorFromSmartServer(BzrError):
    """An error was received from a smart server.

    :seealso: UnknownErrorFromSmartServer
    """

    _fmt = "Error received from smart server: %(error_tuple)r"

    internal_error = True

    def __init__(self, error_tuple):
        self.error_tuple = error_tuple
        try:
            self.error_verb = error_tuple[0]
        except IndexError:
            self.error_verb = None
        self.error_args = error_tuple[1:]


class UnknownErrorFromSmartServer(BzrError):
    """An ErrorFromSmartServer could not be translated into a typical bzrlib
    error.

    This is distinct from ErrorFromSmartServer so that it is possible to
    distinguish between the following two cases:
      - ErrorFromSmartServer was uncaught.  This is logic error in the client
        and so should provoke a traceback to the user.
      - ErrorFromSmartServer was caught but its error_tuple could not be
        translated.  This is probably because the server sent us garbage, and
        should not provoke a traceback.
    """

    _fmt = "Server sent an unexpected error: %(error_tuple)r"

    internal_error = False

    def __init__(self, error_from_smart_server):
        """Constructor.

        :param error_from_smart_server: An ErrorFromSmartServer instance.
        """
        self.error_from_smart_server = error_from_smart_server
        self.error_tuple = error_from_smart_server.error_tuple
        

class ContainerError(BzrError):
    """Base class of container errors."""


class UnknownContainerFormatError(ContainerError):

    _fmt = "Unrecognised container format: %(container_format)r"
    
    def __init__(self, container_format):
        self.container_format = container_format


class UnexpectedEndOfContainerError(ContainerError):

    _fmt = "Unexpected end of container stream"


class UnknownRecordTypeError(ContainerError):

    _fmt = "Unknown record type: %(record_type)r"

    def __init__(self, record_type):
        self.record_type = record_type


class InvalidRecordError(ContainerError):

    _fmt = "Invalid record: %(reason)s"

    def __init__(self, reason):
        self.reason = reason


class ContainerHasExcessDataError(ContainerError):

    _fmt = "Container has data after end marker: %(excess)r"

    def __init__(self, excess):
        self.excess = excess


class DuplicateRecordNameError(ContainerError):

    _fmt = "Container has multiple records with the same name: %(name)s"

    def __init__(self, name):
        self.name = name


class NoDestinationAddress(InternalBzrError):

    _fmt = "Message does not have a destination address."


class RepositoryDataStreamError(BzrError):

    _fmt = "Corrupt or incompatible data stream: %(reason)s"

    def __init__(self, reason):
        self.reason = reason


class SMTPError(BzrError):

    _fmt = "SMTP error: %(error)s"

    def __init__(self, error):
        self.error = error


class NoMessageSupplied(BzrError):

    _fmt = "No message supplied."


class NoMailAddressSpecified(BzrError):

    _fmt = "No mail-to address specified."


class UnknownMailClient(BzrError):

    _fmt = "Unknown mail client: %(mail_client)s"

    def __init__(self, mail_client):
        BzrError.__init__(self, mail_client=mail_client)


class MailClientNotFound(BzrError):

    _fmt = "Unable to find mail client with the following names:"\
        " %(mail_command_list_string)s"

    def __init__(self, mail_command_list):
        mail_command_list_string = ', '.join(mail_command_list)
        BzrError.__init__(self, mail_command_list=mail_command_list,
                          mail_command_list_string=mail_command_list_string)

class SMTPConnectionRefused(SMTPError):

    _fmt = "SMTP connection to %(host)s refused"

    def __init__(self, error, host):
        self.error = error
        self.host = host


class DefaultSMTPConnectionRefused(SMTPConnectionRefused):

    _fmt = "Please specify smtp_server.  No server at default %(host)s."


class BzrDirError(BzrError):

    def __init__(self, bzrdir):
        import bzrlib.urlutils as urlutils
        display_url = urlutils.unescape_for_display(bzrdir.root_transport.base,
                                                    'ascii')
        BzrError.__init__(self, bzrdir=bzrdir, display_url=display_url)


class UnsyncedBranches(BzrDirError):

    _fmt = ("'%(display_url)s' is not in sync with %(target_url)s.  See"
            " bzr help sync-for-reconfigure.")

    def __init__(self, bzrdir, target_branch):
        BzrDirError.__init__(self, bzrdir)
        import bzrlib.urlutils as urlutils
        self.target_url = urlutils.unescape_for_display(target_branch.base,
                                                        'ascii')


class AlreadyBranch(BzrDirError):

    _fmt = "'%(display_url)s' is already a branch."


class AlreadyTree(BzrDirError):

    _fmt = "'%(display_url)s' is already a tree."


class AlreadyCheckout(BzrDirError):

    _fmt = "'%(display_url)s' is already a checkout."


class AlreadyLightweightCheckout(BzrDirError):

    _fmt = "'%(display_url)s' is already a lightweight checkout."


class AlreadyUsingShared(BzrDirError):

    _fmt = "'%(display_url)s' is already using a shared repository."


class AlreadyStandalone(BzrDirError):

    _fmt = "'%(display_url)s' is already standalone."


class ReconfigurationNotSupported(BzrDirError):

    _fmt = "Requested reconfiguration of '%(display_url)s' is not supported."


class NoBindLocation(BzrDirError):

    _fmt = "No location could be found to bind to at %(display_url)s."


class UncommittedChanges(BzrError):

    _fmt = 'Working tree "%(display_url)s" has uncommitted changes.'

    def __init__(self, tree):
        import bzrlib.urlutils as urlutils
        display_url = urlutils.unescape_for_display(
            tree.bzrdir.root_transport.base, 'ascii')
        BzrError.__init__(self, tree=tree, display_url=display_url)


class MissingTemplateVariable(BzrError):

    _fmt = 'Variable {%(name)s} is not available.'

    def __init__(self, name):
        self.name = name


class NoTemplate(BzrError):

    _fmt = 'No template specified.'


class UnableCreateSymlink(BzrError):

    _fmt = 'Unable to create symlink %(path_str)son this platform'

    def __init__(self, path=None):
        path_str = ''
        if path:
            try:
                path_str = repr(str(path))
            except UnicodeEncodeError:
                path_str = repr(path)
            path_str += ' '
        self.path_str = path_str


class UnsupportedTimezoneFormat(BzrError):

    _fmt = ('Unsupported timezone format "%(timezone)s", '
            'options are "utc", "original", "local".')

    def __init__(self, timezone):
        self.timezone = timezone


class CommandAvailableInPlugin(StandardError):
    
    internal_error = False

    def __init__(self, cmd_name, plugin_metadata, provider):
        
        self.plugin_metadata = plugin_metadata
        self.cmd_name = cmd_name
        self.provider = provider

    def __str__(self):

        _fmt = ('"%s" is not a standard bzr command. \n' 
                'However, the following official plugin provides this command: %s\n'
                'You can install it by going to: %s'
                % (self.cmd_name, self.plugin_metadata['name'], 
                    self.plugin_metadata['url']))

        return _fmt


class NoPluginAvailable(BzrError):
    pass    


class NotATerminal(BzrError):

    _fmt = 'Unable to ask for a password without real terminal.'


class UnableEncodePath(BzrError):

    _fmt = ('Unable to encode %(kind)s path %(path)r in '
            'user encoding %(user_encoding)s')

    def __init__(self, path, kind):
        from bzrlib.osutils import get_user_encoding
        self.path = path
        self.kind = kind
        self.user_encoding = osutils.get_user_encoding()


class NoSuchAlias(BzrError):

    _fmt = ('The alias "%(alias_name)s" does not exist.')

    def __init__(self, alias_name):
        BzrError.__init__(self, alias_name=alias_name)


class DirectoryLookupFailure(BzrError):
    """Base type for lookup errors."""

    pass


class InvalidLocationAlias(DirectoryLookupFailure):

    _fmt = '"%(alias_name)s" is not a valid location alias.'

    def __init__(self, alias_name):
        DirectoryLookupFailure.__init__(self, alias_name=alias_name)


class UnsetLocationAlias(DirectoryLookupFailure):

    _fmt = 'No %(alias_name)s location assigned.'

    def __init__(self, alias_name):
        DirectoryLookupFailure.__init__(self, alias_name=alias_name[1:])


class CannotBindAddress(BzrError):

    _fmt = 'Cannot bind address "%(host)s:%(port)i": %(orig_error)s.'

    def __init__(self, host, port, orig_error):
        BzrError.__init__(self, host=host, port=port,
            orig_error=orig_error[1])


class UnknownRules(BzrError):

    _fmt = ('Unknown rules detected: %(unknowns_str)s.')

    def __init__(self, unknowns):
        BzrError.__init__(self, unknowns_str=", ".join(unknowns))


class HookFailed(BzrError):
    """Raised when a pre_change_branch_tip hook function fails anything other
    than TipChangeRejected.
    """

    _fmt = ("Hook '%(hook_name)s' during %(hook_stage)s failed:\n"
            "%(traceback_text)s%(exc_value)s")

    def __init__(self, hook_stage, hook_name, exc_info):
        import traceback
        self.hook_stage = hook_stage
        self.hook_name = hook_name
        self.exc_info = exc_info
        self.exc_type = exc_info[0]
        self.exc_value = exc_info[1]
        self.exc_tb = exc_info[2]
        self.traceback_text = ''.join(traceback.format_tb(self.exc_tb))


class TipChangeRejected(BzrError):
    """A pre_change_branch_tip hook function may raise this to cleanly and
    explicitly abort a change to a branch tip.
    """
    
    _fmt = u"Tip change rejected: %(msg)s"

    def __init__(self, msg):
        self.msg = msg


<<<<<<< HEAD
class NoSuchShelfId(BzrError):

    _fmt = 'No changes are shelved with id "%(shelf_id)d".'

    def __init__(self, shelf_id):
        BzrError.__init__(self, shelf_id=shelf_id)
=======
class ShelfCorrupt(BzrError):

    _fmt = "Shelf corrupt."
>>>>>>> 043e7e99
<|MERGE_RESOLUTION|>--- conflicted
+++ resolved
@@ -2906,15 +2906,14 @@
         self.msg = msg
 
 
-<<<<<<< HEAD
+class ShelfCorrupt(BzrError):
+
+    _fmt = "Shelf corrupt."
+
+
 class NoSuchShelfId(BzrError):
 
     _fmt = 'No changes are shelved with id "%(shelf_id)d".'
 
     def __init__(self, shelf_id):
-        BzrError.__init__(self, shelf_id=shelf_id)
-=======
-class ShelfCorrupt(BzrError):
-
-    _fmt = "Shelf corrupt."
->>>>>>> 043e7e99
+        BzrError.__init__(self, shelf_id=shelf_id)