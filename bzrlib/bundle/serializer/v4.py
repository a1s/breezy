--- conflicted
+++ resolved
@@ -29,13 +29,8 @@
     trace,
     serializer,
     )
-<<<<<<< HEAD
-from bzrlib.bundle import bundle_data, serializer
+from bzrlib.bundle import bundle_data, serializer as bundle_serializer
 from bzrlib import bencode
-=======
-from bzrlib.bundle import bundle_data, serializer as bundle_serializer
-from bzrlib.util import bencode
->>>>>>> 42674ff8
 
 
 class BundleWriter(object):
