# Copyright (C) 2006-2010 Canonical Ltd
#
# This program is free software; you can redistribute it and/or modify
# it under the terms of the GNU General Public License as published by
# the Free Software Foundation; either version 2 of the License, or
# (at your option) any later version.
#
# This program is distributed in the hope that it will be useful,
# but WITHOUT ANY WARRANTY; without even the implied warranty of
# MERCHANTABILITY or FITNESS FOR A PARTICULAR PURPOSE.  See the
# GNU General Public License for more details.
#
# You should have received a copy of the GNU General Public License
# along with this program; if not, write to the Free Software
# Foundation, Inc., 51 Franklin Street, Fifth Floor, Boston, MA 02110-1301 USA

"""On-disk mutex protecting a resource

bzr on-disk objects are locked by the existence of a directory with a
particular name within the control directory.  We use this rather than OS
internal locks (such as flock etc) because they can be seen across all
transports, including http.

Objects can be read if there is only physical read access; therefore
readers can never be required to create a lock, though they will
check whether a writer is using the lock.  Writers can't detect
whether anyone else is reading from the resource as they write.
This works because of ordering constraints that make sure readers
see a consistent view of existing data.

Waiting for a lock must be done by polling; this can be aborted after
a timeout.

Locks must always be explicitly released, typically from a try/finally
block -- they are not released from a finalizer or when Python
exits.

Locks may fail to be released if the process is abruptly terminated
(machine stop, SIGKILL) or if a remote transport becomes permanently
disconnected.  There is therefore a method to break an existing lock.
This should rarely be used, and generally only with user approval.
Locks contain some information on when the lock was taken and by who
which may guide in deciding whether it can safely be broken.  (This is
similar to the messages displayed by emacs and vim.) Note that if the
lock holder is still alive they will get no notification that the lock
has been broken and will continue their work -- so it is important to be
sure they are actually dead.

A lock is represented on disk by a directory of a particular name,
containing an information file.  Taking a lock is done by renaming a
temporary directory into place.  We use temporary directories because
for all known transports and filesystems we believe that exactly one
attempt to claim the lock will succeed and the others will fail.  (Files
won't do because some filesystems or transports only have
rename-and-overwrite, making it hard to tell who won.)

The desired characteristics are:

* Locks are not reentrant.  (That is, a client that tries to take a
  lock it already holds may deadlock or fail.)
* Stale locks can be guessed at by a heuristic
* Lost locks can be broken by any client
* Failed lock operations leave little or no mess
* Deadlocks are avoided by having a timeout always in use, clients
  desiring indefinite waits can retry or set a silly big timeout.

Storage formats use the locks, and also need to consider concurrency
issues underneath the lock.  A format may choose not to use a lock
at all for some operations.

LockDirs always operate over a Transport.  The transport may be readonly, in
which case the lock can be queried but not acquired.

Locks are identified by a path name, relative to a base transport.

Calling code will typically want to make sure there is exactly one LockDir
object per actual lock on disk.  This module does nothing to prevent aliasing
and deadlocks will likely occur if the locks are aliased.

In the future we may add a "freshen" method which can be called
by a lock holder to check that their lock has not been broken, and to
update the timestamp within it.

Example usage:

>>> from bzrlib.transport.memory import MemoryTransport
>>> # typically will be obtained from a BzrDir, Branch, etc
>>> t = MemoryTransport()
>>> l = LockDir(t, 'sample-lock')
>>> l.create()
>>> token = l.wait_lock()
>>> # do something here
>>> l.unlock()

"""


# TODO: We sometimes have the problem that our attempt to rename '1234' to
# 'held' fails because the transport server moves into an existing directory,
# rather than failing the rename.  If we made the info file name the same as
# the locked directory name we would avoid this problem because moving into
# the held directory would implicitly clash.  However this would not mesh with
# the existing locking code and needs a new format of the containing object.
# -- robertc, mbp 20070628

import os
import time

from bzrlib import (
    debug,
    errors,
    lock,
    osutils,
    )
import bzrlib.config
from bzrlib.decorators import only_raises
from bzrlib.errors import (
        DirectoryNotEmpty,
        FileExists,
        LockBreakMismatch,
        LockBroken,
        LockContention,
        LockFailed,
        LockNotHeld,
        NoSuchFile,
        PathError,
        ResourceBusy,
        TransportError,
        )
from bzrlib.trace import mutter, note
from bzrlib.osutils import format_delta, rand_chars, get_host_name
import bzrlib.ui

from bzrlib.lazy_import import lazy_import
lazy_import(globals(), """
from bzrlib import rio
""")

# XXX: At the moment there is no consideration of thread safety on LockDir
# objects.  This should perhaps be updated - e.g. if two threads try to take a
# lock at the same time they should *both* get it.  But then that's unlikely
# to be a good idea.

# TODO: Perhaps store some kind of note like the bzr command line in the lock
# info?

# TODO: Some kind of callback run while polling a lock to show progress
# indicators.

# TODO: Make sure to pass the right file and directory mode bits to all
# files/dirs created.


_DEFAULT_TIMEOUT_SECONDS = 300
_DEFAULT_POLL_SECONDS = 1.0


class LockDir(lock.Lock):
    """Write-lock guarding access to data.
    """

    __INFO_NAME = '/info'

    def __init__(self, transport, path, file_modebits=0644, dir_modebits=0755):
        """Create a new LockDir object.

        The LockDir is initially unlocked - this just creates the object.

        :param transport: Transport which will contain the lock

        :param path: Path to the lock within the base directory of the
            transport.
        """
        self.transport = transport
        self.path = path
        self._lock_held = False
        self._locked_via_token = False
        self._fake_read_lock = False
        self._held_dir = path + '/held'
        self._held_info_path = self._held_dir + self.__INFO_NAME
        self._file_modebits = file_modebits
        self._dir_modebits = dir_modebits

        self._report_function = note

    def __repr__(self):
        return '%s(%s%s)' % (self.__class__.__name__,
                             self.transport.base,
                             self.path)

    is_held = property(lambda self: self._lock_held)

    def create(self, mode=None):
        """Create the on-disk lock.

        This is typically only called when the object/directory containing the
        directory is first created.  The lock is not held when it's created.
        """
        self._trace("create lock directory")
        try:
            self.transport.mkdir(self.path, mode=mode)
        except (TransportError, PathError), e:
            raise LockFailed(self, e)


    def _attempt_lock(self):
        """Make the pending directory and attempt to rename into place.

        If the rename succeeds, we read back the info file to check that we
        really got the lock.

        If we fail to acquire the lock, this method is responsible for
        cleaning up the pending directory if possible.  (But it doesn't do
        that yet.)

        :returns: The nonce of the lock, if it was successfully acquired.

        :raises LockContention: If the lock is held by someone else.  The exception
            contains the info of the current holder of the lock.
        """
        self._trace("lock_write...")
        start_time = time.time()
        try:
            tmpname = self._create_pending_dir()
        except (errors.TransportError, PathError), e:
            self._trace("... failed to create pending dir, %s", e)
            raise LockFailed(self, e)
        try:
            self.transport.rename(tmpname, self._held_dir)
        except (errors.TransportError, PathError, DirectoryNotEmpty,
                FileExists, ResourceBusy), e:
            self._trace("... contention, %s", e)
            self._remove_pending_dir(tmpname)
            raise LockContention(self)
        except Exception, e:
            self._trace("... lock failed, %s", e)
            self._remove_pending_dir(tmpname)
            raise
        # We must check we really got the lock, because Launchpad's sftp
        # server at one time had a bug were the rename would successfully
        # move the new directory into the existing directory, which was
        # incorrect.  It's possible some other servers or filesystems will
        # have a similar bug allowing someone to think they got the lock
        # when it's already held.
        #
        # See <https://bugs.launchpad.net/bzr/+bug/498378> for one case.
        #
        # Strictly the check is unnecessary and a waste of time for most
        # people, but probably worth trapping if something is wrong.
        info = self.peek()
        self._trace("after locking, info=%r", info)
        if info is None:
            raise LockFailed(self, "lock was renamed into place, but "
                "now is missing!")
        if info.get('nonce') != self.nonce:
            self._trace("rename succeeded, "
                "but lock is still held by someone else")
            raise LockContention(self)
        self._lock_held = True
        self._trace("... lock succeeded after %dms",
                (time.time() - start_time) * 1000)
        return self.nonce

    def _remove_pending_dir(self, tmpname):
        """Remove the pending directory

        This is called if we failed to rename into place, so that the pending
        dirs don't clutter up the lockdir.
        """
        self._trace("remove %s", tmpname)
        try:
            self.transport.delete(tmpname + self.__INFO_NAME)
            self.transport.rmdir(tmpname)
        except PathError, e:
            note("error removing pending lock: %s", e)

    def _create_pending_dir(self):
        tmpname = '%s/%s.tmp' % (self.path, rand_chars(10))
        try:
            self.transport.mkdir(tmpname)
        except NoSuchFile:
            # This may raise a FileExists exception
            # which is okay, it will be caught later and determined
            # to be a LockContention.
            self._trace("lock directory does not exist, creating it")
            self.create(mode=self._dir_modebits)
            # After creating the lock directory, try again
            self.transport.mkdir(tmpname)
        self.nonce = rand_chars(20)
        info_bytes = self._prepare_info()
        # We use put_file_non_atomic because we just created a new unique
        # directory so we don't have to worry about files existing there.
        # We'll rename the whole directory into place to get atomic
        # properties
        self.transport.put_bytes_non_atomic(tmpname + self.__INFO_NAME,
                                            info_bytes)
        return tmpname

    @only_raises(LockNotHeld, LockBroken)
    def unlock(self):
        """Release a held lock
        """
        if self._fake_read_lock:
            self._fake_read_lock = False
            return
        if not self._lock_held:
            return lock.cant_unlock_not_held(self)
        if self._locked_via_token:
            self._locked_via_token = False
            self._lock_held = False
        else:
            old_nonce = self.nonce
            # rename before deleting, because we can't atomically remove the
            # whole tree
            start_time = time.time()
            self._trace("unlocking")
            tmpname = '%s/releasing.%s.tmp' % (self.path, rand_chars(20))
            # gotta own it to unlock
            self.confirm()
            self.transport.rename(self._held_dir, tmpname)
            self._lock_held = False
            self.transport.delete(tmpname + self.__INFO_NAME)
            try:
                self.transport.rmdir(tmpname)
            except DirectoryNotEmpty, e:
                # There might have been junk left over by a rename that moved
                # another locker within the 'held' directory.  do a slower
                # deletion where we list the directory and remove everything
                # within it.
                #
                # Maybe this should be broader to allow for ftp servers with
                # non-specific error messages?
                self._trace("doing recursive deletion of non-empty directory "
                        "%s", tmpname)
                self.transport.delete_tree(tmpname)
            self._trace("... unlock succeeded after %dms",
                    (time.time() - start_time) * 1000)
            result = lock.LockResult(self.transport.abspath(self.path),
                                     old_nonce)
            for hook in self.hooks['lock_released']:
                hook(result)

    def break_lock(self):
        """Break a lock not held by this instance of LockDir.

        This is a UI centric function: it uses the bzrlib.ui.ui_factory to
        prompt for input if a lock is detected and there is any doubt about
        it possibly being still active.
        """
        self._check_not_locked()
        holder_info = self.peek()
        if holder_info is not None:
            lock_info = '\n'.join(self._format_lock_info(holder_info))
            if bzrlib.ui.ui_factory.get_boolean("Break %s" % lock_info):
                self.force_break(holder_info)

    def force_break(self, dead_holder_info):
        """Release a lock held by another process.

        WARNING: This should only be used when the other process is dead; if
        it still thinks it has the lock there will be two concurrent writers.
        In general the user's approval should be sought for lock breaks.

        dead_holder_info must be the result of a previous LockDir.peek() call;
        this is used to check that it's still held by the same process that
        the user decided was dead.  If this is not the current holder,
        LockBreakMismatch is raised.

        After the lock is broken it will not be held by any process.
        It is possible that another process may sneak in and take the
        lock before the breaking process acquires it.
        """
        if not isinstance(dead_holder_info, dict):
            raise ValueError("dead_holder_info: %r" % dead_holder_info)
        self._check_not_locked()
        current_info = self.peek()
        if current_info is None:
            # must have been recently released
            return
        if current_info != dead_holder_info:
            raise LockBreakMismatch(self, current_info, dead_holder_info)
        tmpname = '%s/broken.%s.tmp' % (self.path, rand_chars(20))
        self.transport.rename(self._held_dir, tmpname)
        # check that we actually broke the right lock, not someone else;
        # there's a small race window between checking it and doing the
        # rename.
        broken_info_path = tmpname + self.__INFO_NAME
        broken_info = self._read_info_file(broken_info_path)
        if broken_info != dead_holder_info:
            raise LockBreakMismatch(self, broken_info, dead_holder_info)
        self.transport.delete(broken_info_path)
        self.transport.rmdir(tmpname)
        result = lock.LockResult(self.transport.abspath(self.path),
                                 current_info.get('nonce'))
        for hook in self.hooks['lock_broken']:
            hook(result)

    def _check_not_locked(self):
        """If the lock is held by this instance, raise an error."""
        if self._lock_held:
            raise AssertionError("can't break own lock: %r" % self)

    def confirm(self):
        """Make sure that the lock is still held by this locker.

        This should only fail if the lock was broken by user intervention,
        or if the lock has been affected by a bug.

        If the lock is not thought to be held, raises LockNotHeld.  If
        the lock is thought to be held but has been broken, raises
        LockBroken.
        """
        if not self._lock_held:
            raise LockNotHeld(self)
        info = self.peek()
        if info is None:
            # no lock there anymore!
            raise LockBroken(self)
        if info.get('nonce') != self.nonce:
            # there is a lock, but not ours
            raise LockBroken(self)

    def _read_info_file(self, path):
        """Read one given info file.

        peek() reads the info file of the lock holder, if any.
        """
        return self._parse_info(self.transport.get_bytes(path))

    def peek(self):
        """Check if the lock is held by anyone.

        If it is held, this returns the lock info structure as a dict
        which contains some information about the current lock holder.
        Otherwise returns None.
        """
        try:
            info = self._read_info_file(self._held_info_path)
            self._trace("peek -> held")
            return info
        except NoSuchFile, e:
            self._trace("peek -> not held")

    def _prepare_info(self):
        """Write information about a pending lock to a temporary file.
        """
        # XXX: is creating this here inefficient?
        config = bzrlib.config.GlobalConfig()
        try:
            user = config.username()
        except errors.NoWhoami:
            user = osutils.getuser_unicode()
        s = rio.Stanza(hostname=get_host_name(),
                   pid=str(os.getpid()),
                   start_time=str(int(time.time())),
                   nonce=self.nonce,
                   user=user,
                   )
        return s.to_string()

<<<<<<< HEAD
    def _parse_info(self, info_file):
        try:
            return rio.read_stanza(info_file.readlines()).as_dict()
        finally:
            info_file.close()
=======
    def _parse_info(self, info_bytes):
        stanza = rio.read_stanza(osutils.split_lines(info_bytes))
        if stanza is None:
            # see bug 185013; we fairly often end up with the info file being
            # empty after an interruption; we could log a message here but
            # there may not be much we can say
            return {}
        else:
            return stanza.as_dict()
>>>>>>> 00734fa0

    def attempt_lock(self):
        """Take the lock; fail if it's already held.

        If you wish to block until the lock can be obtained, call wait_lock()
        instead.

        :return: The lock token.
        :raises LockContention: if the lock is held by someone else.
        """
        if self._fake_read_lock:
            raise LockContention(self)
        result = self._attempt_lock()
        hook_result = lock.LockResult(self.transport.abspath(self.path),
                self.nonce)
        for hook in self.hooks['lock_acquired']:
            hook(hook_result)
        return result

    def wait_lock(self, timeout=None, poll=None, max_attempts=None):
        """Wait a certain period for a lock.

        If the lock can be acquired within the bounded time, it
        is taken and this returns.  Otherwise, LockContention
        is raised.  Either way, this function should return within
        approximately `timeout` seconds.  (It may be a bit more if
        a transport operation takes a long time to complete.)

        :param timeout: Approximate maximum amount of time to wait for the
        lock, in seconds.

        :param poll: Delay in seconds between retrying the lock.

        :param max_attempts: Maximum number of times to try to lock.

        :return: The lock token.
        """
        if timeout is None:
            timeout = _DEFAULT_TIMEOUT_SECONDS
        if poll is None:
            poll = _DEFAULT_POLL_SECONDS
        # XXX: the transport interface doesn't let us guard against operations
        # there taking a long time, so the total elapsed time or poll interval
        # may be more than was requested.
        deadline = time.time() + timeout
        deadline_str = None
        last_info = None
        attempt_count = 0
        while True:
            attempt_count += 1
            try:
                return self.attempt_lock()
            except LockContention:
                # possibly report the blockage, then try again
                pass
            # TODO: In a few cases, we find out that there's contention by
            # reading the held info and observing that it's not ours.  In
            # those cases it's a bit redundant to read it again.  However,
            # the normal case (??) is that the rename fails and so we
            # don't know who holds the lock.  For simplicity we peek
            # always.
            new_info = self.peek()
            if new_info is not None and new_info != last_info:
                if last_info is None:
                    start = 'Unable to obtain'
                else:
                    start = 'Lock owner changed for'
                last_info = new_info
                formatted_info = self._format_lock_info(new_info)
                if deadline_str is None:
                    deadline_str = time.strftime('%H:%M:%S',
                                                 time.localtime(deadline))
                lock_url = self.transport.abspath(self.path)
                # See <https://bugs.launchpad.net/bzr/+bug/250451>
                # the URL here is sometimes not one that is useful to the
                # user, perhaps being wrapped in a lp-%d or chroot decorator,
                # especially if this error is issued from the server.
                self._report_function('%s %s\n'
                    '%s\n' # held by
                    '%s\n' # locked ... ago
                    'Will continue to try until %s, unless '
                    'you press Ctrl-C.\n'
                    'See "bzr help break-lock" for more.',
                    start,
                    formatted_info[0],
                    formatted_info[1],
                    formatted_info[2],
                    deadline_str,
                    )

            if (max_attempts is not None) and (attempt_count >= max_attempts):
                self._trace("exceeded %d attempts")
                raise LockContention(self)
            if time.time() + poll < deadline:
                self._trace("waiting %ss", poll)
                time.sleep(poll)
            else:
                self._trace("timeout after waiting %ss", timeout)
                raise LockContention(self)

    def leave_in_place(self):
        self._locked_via_token = True

    def dont_leave_in_place(self):
        self._locked_via_token = False

    def lock_write(self, token=None):
        """Wait for and acquire the lock.

        :param token: if this is already locked, then lock_write will fail
            unless the token matches the existing lock.
        :returns: a token if this instance supports tokens, otherwise None.
        :raises TokenLockingNotSupported: when a token is given but this
            instance doesn't support using token locks.
        :raises MismatchedToken: if the specified token doesn't match the token
            of the existing lock.

        A token should be passed in if you know that you have locked the object
        some other way, and need to synchronise this object's state with that
        fact.

        XXX: docstring duplicated from LockableFiles.lock_write.
        """
        if token is not None:
            self.validate_token(token)
            self.nonce = token
            self._lock_held = True
            self._locked_via_token = True
            return token
        else:
            return self.wait_lock()

    def lock_read(self):
        """Compatibility-mode shared lock.

        LockDir doesn't support shared read-only locks, so this
        just pretends that the lock is taken but really does nothing.
        """
        # At the moment Branches are commonly locked for read, but
        # we can't rely on that remotely.  Once this is cleaned up,
        # reenable this warning to prevent it coming back in
        # -- mbp 20060303
        ## warn("LockDir.lock_read falls back to write lock")
        if self._lock_held or self._fake_read_lock:
            raise LockContention(self)
        self._fake_read_lock = True

    def _format_lock_info(self, info):
        """Turn the contents of peek() into something for the user"""
        lock_url = self.transport.abspath(self.path)
        start_time = info.get('start_time')
        if start_time is None:
            time_ago = '(unknown)'
        else:
            time_ago = format_delta(time.time() - int(info['start_time']))
        return [
            'lock %s' % (lock_url,),
            'held by %s on host %s [process #%s]' %
                tuple([info.get(x, '<unknown>') for x in ['user', 'hostname', 'pid']]),
            'locked %s' % (time_ago,),
            ]

    def validate_token(self, token):
        if token is not None:
            info = self.peek()
            if info is None:
                # Lock isn't held
                lock_token = None
            else:
                lock_token = info.get('nonce')
            if token != lock_token:
                raise errors.TokenMismatch(token, lock_token)
            else:
                self._trace("revalidated by token %r", token)

    def _trace(self, format, *args):
        if 'lock' not in debug.debug_flags:
            return
        mutter(str(self) + ": " + (format % args))<|MERGE_RESOLUTION|>--- conflicted
+++ resolved
@@ -458,13 +458,6 @@
                    )
         return s.to_string()
 
-<<<<<<< HEAD
-    def _parse_info(self, info_file):
-        try:
-            return rio.read_stanza(info_file.readlines()).as_dict()
-        finally:
-            info_file.close()
-=======
     def _parse_info(self, info_bytes):
         stanza = rio.read_stanza(osutils.split_lines(info_bytes))
         if stanza is None:
@@ -474,7 +467,6 @@
             return {}
         else:
             return stanza.as_dict()
->>>>>>> 00734fa0
 
     def attempt_lock(self):
         """Take the lock; fail if it's already held.
