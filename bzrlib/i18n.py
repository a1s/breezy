# -*- coding: utf-8 -*-
#
# Copyright (C) 2007 Lukáš Lalinský <lalinsky@gmail.com>
# Copyright (C) 2007,2009 Alexander Belchenko <bialix@ukr.net>
# Copyright (C) 2011 Canonical Ltd
#
# This program is free software; you can redistribute it and/or modify
# it under the terms of the GNU General Public License as published by
# the Free Software Foundation; either version 2 of the License, or
# (at your option) any later version.
#
# This program is distributed in the hope that it will be useful,
# but WITHOUT ANY WARRANTY; without even the implied warranty of
# MERCHANTABILITY or FITNESS FOR A PARTICULAR PURPOSE.  See the
# GNU General Public License for more details.
#
# You should have received a copy of the GNU General Public License
# along with this program; if not, write to the Free Software
# Foundation, Inc., 51 Franklin Street, Fifth Floor, Boston, MA 02110-1301 USA

# This module is copied from Bazaar Explorer and modified for bzr.

"""i18n and l10n support for Bazaar."""

import gettext as _gettext
import os
import sys

_translations = None


def gettext(message):
    """Translate message. 
    
    :returns: translated message as unicode.
    """
    return _translations.ugettext(message)


def ngettext(singular, plural, number):
    """Translate message with plural forms based on `number`.

    :param singular: English language message in singular form
    :param plural: English language message in plural form
    :param number: the number this message should be translated for

    :returns: translated message as unicode.
    """
<<<<<<< HEAD
    return _translation.ungettext(singular, plural, number)
=======
    return _translations.ungettext(s, p, n)
>>>>>>> 0d1e7e7f


def N_(msg):
    """Mark message for translation but don't translate it right away."""
    return msg


def gettext_per_paragraph(message):
    """Translate message per paragraph.

    :returns: concatenated translated message as unicode.
    """
    paragraphs = message.split(u'\n\n')
    ugettext = _translations.ugettext
    # Be careful not to translate the empty string -- it holds the
    # meta data of the .po file.
    return u'\n\n'.join(ugettext(p) if p else u'' for p in paragraphs)


def installed():
    return _translations is not None


def install(lang=None):
    global _translations
    if lang is None:
        lang = _get_current_locale()
    _translations = _gettext.translation(
            'bzr',
            localedir=_get_locale_dir(),
            languages=lang.split(':'),
            fallback=True)


def uninstall():
    global _translations
    _translations = None


def _get_locale_dir():
    if hasattr(sys, 'frozen'):
        base = os.path.dirname(
                unicode(sys.executable, sys.getfilesystemencoding()))
        return os.path.join(base, u'locale')
    else:
        base = os.path.dirname(unicode(__file__, sys.getfilesystemencoding()))
        dirpath = os.path.realpath(os.path.join(base, u'locale'))
        if os.path.exists(dirpath):
            return dirpath
        else:
            return '/usr/share/locale'


def _check_win32_locale():
    for i in ('LANGUAGE','LC_ALL','LC_MESSAGES','LANG'):
        if os.environ.get(i):
            break
    else:
        lang = None
        import locale
        try:
            import ctypes
        except ImportError:
            # use only user's default locale
            lang = locale.getdefaultlocale()[0]
        else:
            # using ctypes to determine all locales
            lcid_user = ctypes.windll.kernel32.GetUserDefaultLCID()
            lcid_system = ctypes.windll.kernel32.GetSystemDefaultLCID()
            if lcid_user != lcid_system:
                lcid = [lcid_user, lcid_system]
            else:
                lcid = [lcid_user]
            lang = [locale.windows_locale.get(i) for i in lcid]
            lang = ':'.join([i for i in lang if i])
        # set lang code for gettext
        if lang:
            os.environ['LANGUAGE'] = lang


def _get_current_locale():
    if not os.environ.get('LANGUAGE'):
        from bzrlib import config
        lang = config.GlobalConfig().get_user_option('language')
        if lang:
            os.environ['LANGUAGE'] = lang
            return lang
    if sys.platform == 'win32':
        _check_win32_locale()
    for i in ('LANGUAGE','LC_ALL','LC_MESSAGES','LANG'):
        lang = os.environ.get(i)
        if lang:
            return lang
    return None<|MERGE_RESOLUTION|>--- conflicted
+++ resolved
@@ -46,11 +46,7 @@
 
     :returns: translated message as unicode.
     """
-<<<<<<< HEAD
-    return _translation.ungettext(singular, plural, number)
-=======
-    return _translations.ungettext(s, p, n)
->>>>>>> 0d1e7e7f
+    return _translations.ungettext(singular, plural, number)
 
 
 def N_(msg):
