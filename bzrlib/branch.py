# Copyright (C) 2005 Canonical Ltd

# This program is free software; you can redistribute it and/or modify
# it under the terms of the GNU General Public License as published by
# the Free Software Foundation; either version 2 of the License, or
# (at your option) any later version.

# This program is distributed in the hope that it will be useful,
# but WITHOUT ANY WARRANTY; without even the implied warranty of
# MERCHANTABILITY or FITNESS FOR A PARTICULAR PURPOSE.  See the
# GNU General Public License for more details.

# You should have received a copy of the GNU General Public License
# along with this program; if not, write to the Free Software
# Foundation, Inc., 59 Temple Place, Suite 330, Boston, MA  02111-1307  USA


import shutil
import sys
import os
import errno
from warnings import warn
from cStringIO import StringIO


import bzrlib
import bzrlib.inventory as inventory
from bzrlib.trace import mutter, note
from bzrlib.osutils import (isdir, quotefn,
                            rename, splitpath, sha_file,
                            file_kind, abspath, normpath, pathjoin)
import bzrlib.errors as errors
from bzrlib.errors import (BzrError, InvalidRevisionNumber, InvalidRevisionId,
                           NoSuchRevision, HistoryMissing, NotBranchError,
                           DivergedBranches, LockError, UnlistableStore,
                           UnlistableBranch, NoSuchFile, NotVersionedError,
                           NoWorkingTree)
from bzrlib.textui import show_status
from bzrlib.revision import (Revision, is_ancestor, get_intervening_revisions,
                             NULL_REVISION)

from bzrlib.delta import compare_trees
from bzrlib.tree import EmptyTree, RevisionTree
from bzrlib.inventory import Inventory
from bzrlib.store import copy_all
from bzrlib.store.text import TextStore
from bzrlib.store.weave import WeaveStore
from bzrlib.testament import Testament
import bzrlib.transactions as transactions
from bzrlib.transport import Transport, get_transport
import bzrlib.xml5
import bzrlib.ui
from config import TreeConfig


BZR_BRANCH_FORMAT_4 = "Bazaar-NG branch, format 0.0.4\n"
BZR_BRANCH_FORMAT_5 = "Bazaar-NG branch, format 5\n"
BZR_BRANCH_FORMAT_6 = "Bazaar-NG branch, format 6\n"
## TODO: Maybe include checks for common corruption of newlines, etc?


# TODO: Some operations like log might retrieve the same revisions
# repeatedly to calculate deltas.  We could perhaps have a weakref
# cache in memory to make this faster.  In general anything can be
# cached in memory between lock and unlock operations.

def find_branch(*ignored, **ignored_too):
    # XXX: leave this here for about one release, then remove it
    raise NotImplementedError('find_branch() is not supported anymore, '
                              'please use one of the new branch constructors')


def needs_read_lock(unbound):
    """Decorate unbound to take out and release a read lock."""
    def decorated(self, *args, **kwargs):
        self.lock_read()
        try:
            return unbound(self, *args, **kwargs)
        finally:
            self.unlock()
    return decorated


def needs_write_lock(unbound):
    """Decorate unbound to take out and release a write lock."""
    def decorated(self, *args, **kwargs):
        self.lock_write()
        try:
            return unbound(self, *args, **kwargs)
        finally:
            self.unlock()
    return decorated

######################################################################
# branch objects

class Branch(object):
    """Branch holding a history of revisions.

    base
        Base directory/url of the branch.
    """
    base = None

    def __init__(self, *ignored, **ignored_too):
        raise NotImplementedError('The Branch class is abstract')

    @staticmethod
    def open_downlevel(base):
        """Open a branch which may be of an old format.
        
        Only local branches are supported."""
        return BzrBranch(get_transport(base), relax_version_check=True)
        
    @staticmethod
    def open(base):
        """Open an existing branch, rooted at 'base' (url)"""
        t = get_transport(base)
        mutter("trying to open %r with transport %r", base, t)
        return BzrBranch(t)

    @staticmethod
    def open_containing(url):
        """Open an existing branch which contains url.
        
        This probes for a branch at url, and searches upwards from there.

        Basically we keep looking up until we find the control directory or
        run into the root.  If there isn't one, raises NotBranchError.
        If there is one, it is returned, along with the unused portion of url.
        """
        t = get_transport(url)
        while True:
            try:
                return BzrBranch(t), t.relpath(url)
            except NotBranchError, e:
                mutter('not a branch in: %r %s', t.base, e)
            new_t = t.clone('..')
            if new_t.base == t.base:
                # reached the root, whatever that may be
                raise NotBranchError(path=url)
            t = new_t

    @staticmethod
    def initialize(base):
        """Create a new branch, rooted at 'base' (url)"""
        t = get_transport(base)
        return BzrBranch(t, init=True)

    def setup_caching(self, cache_root):
        """Subclasses that care about caching should override this, and set
        up cached stores located under cache_root.
        """
        self.cache_root = cache_root

    def _get_nick(self):
        cfg = self.tree_config()
        return cfg.get_option(u"nickname", default=self.base.split('/')[-1])

    def _set_nick(self, nick):
        cfg = self.tree_config()
        cfg.set_option(nick, "nickname")
        assert cfg.get_option("nickname") == nick

    nick = property(_get_nick, _set_nick)
        
    def push_stores(self, branch_to):
        """Copy the content of this branches store to branch_to."""
        raise NotImplementedError('push_stores is abstract')

    def get_transaction(self):
        """Return the current active transaction.

        If no transaction is active, this returns a passthrough object
        for which all data is immediately flushed and no caching happens.
        """
        raise NotImplementedError('get_transaction is abstract')

    def lock_write(self):
        raise NotImplementedError('lock_write is abstract')
        
    def lock_read(self):
        raise NotImplementedError('lock_read is abstract')

    def unlock(self):
        raise NotImplementedError('unlock is abstract')

    def abspath(self, name):
        """Return absolute filename for something in the branch
        
        XXX: Robert Collins 20051017 what is this used for? why is it a branch
        method and not a tree method.
        """
        raise NotImplementedError('abspath is abstract')

    def controlfilename(self, file_or_path):
        """Return location relative to branch."""
        raise NotImplementedError('controlfilename is abstract')

    def controlfile(self, file_or_path, mode='r'):
        """Open a control file for this branch.

        There are two classes of file in the control directory: text
        and binary.  binary files are untranslated byte streams.  Text
        control files are stored with Unix newlines and in UTF-8, even
        if the platform or locale defaults are different.

        Controlfiles should almost never be opened in write mode but
        rather should be atomically copied and replaced using atomicfile.
        """
        raise NotImplementedError('controlfile is abstract')

    def put_controlfile(self, path, f, encode=True):
        """Write an entry as a controlfile.

        :param path: The path to put the file, relative to the .bzr control
                     directory
        :param f: A file-like or string object whose contents should be copied.
        :param encode:  If true, encode the contents as utf-8
        """
        raise NotImplementedError('put_controlfile is abstract')

    def put_controlfiles(self, files, encode=True):
        """Write several entries as controlfiles.

        :param files: A list of [(path, file)] pairs, where the path is the directory
                      underneath the bzr control directory
        :param encode:  If true, encode the contents as utf-8
        """
        raise NotImplementedError('put_controlfiles is abstract')

    def get_root_id(self):
        """Return the id of this branches root"""
        raise NotImplementedError('get_root_id is abstract')

    def set_root_id(self, file_id):
        raise NotImplementedError('set_root_id is abstract')

    def print_file(self, file, revision_id):
        """Print `file` to stdout."""
        raise NotImplementedError('print_file is abstract')

    def append_revision(self, *revision_ids):
        raise NotImplementedError('append_revision is abstract')

    def set_revision_history(self, rev_history):
        raise NotImplementedError('set_revision_history is abstract')

    def has_revision(self, revision_id):
        """True if this branch has a copy of the revision.

        This does not necessarily imply the revision is merge
        or on the mainline."""
        raise NotImplementedError('has_revision is abstract')

    def get_revision_xml(self, revision_id):
        raise NotImplementedError('get_revision_xml is abstract')

    def get_revision(self, revision_id):
        """Return the Revision object for a named revision"""
        raise NotImplementedError('get_revision is abstract')

    def get_revision_delta(self, revno):
        """Return the delta for one revision.

        The delta is relative to its mainline predecessor, or the
        empty tree for revision 1.
        """
        assert isinstance(revno, int)
        rh = self.revision_history()
        if not (1 <= revno <= len(rh)):
            raise InvalidRevisionNumber(revno)

        # revno is 1-based; list is 0-based

        new_tree = self.revision_tree(rh[revno-1])
        if revno == 1:
            old_tree = EmptyTree()
        else:
            old_tree = self.revision_tree(rh[revno-2])

        return compare_trees(old_tree, new_tree)

    def get_revision_sha1(self, revision_id):
        """Hash the stored value of a revision, and return it."""
        raise NotImplementedError('get_revision_sha1 is abstract')

    def get_ancestry(self, revision_id):
        """Return a list of revision-ids integrated by a revision.
        
        This currently returns a list, but the ordering is not guaranteed:
        treat it as a set.
        """
        raise NotImplementedError('get_ancestry is abstract')

    def get_inventory(self, revision_id):
        """Get Inventory object by hash."""
        raise NotImplementedError('get_inventory is abstract')

    def get_inventory_xml(self, revision_id):
        """Get inventory XML as a file object."""
        raise NotImplementedError('get_inventory_xml is abstract')

    def get_inventory_sha1(self, revision_id):
        """Return the sha1 hash of the inventory entry."""
        raise NotImplementedError('get_inventory_sha1 is abstract')

    def get_revision_inventory(self, revision_id):
        """Return inventory of a past revision."""
        raise NotImplementedError('get_revision_inventory is abstract')

    def revision_history(self):
        """Return sequence of revision hashes on to this branch."""
        raise NotImplementedError('revision_history is abstract')

    def revno(self):
        """Return current revision number for this branch.

        That is equivalent to the number of revisions committed to
        this branch.
        """
        return len(self.revision_history())

    def last_revision(self):
        """Return last patch hash, or None if no history."""
        ph = self.revision_history()
        if ph:
            return ph[-1]
        else:
            return None

    def missing_revisions(self, other, stop_revision=None):
        """Return a list of new revisions that would perfectly fit.
        
        If self and other have not diverged, return a list of the revisions
        present in other, but missing from self.

        >>> from bzrlib.commit import commit
        >>> bzrlib.trace.silent = True
        >>> br1 = ScratchBranch()
        >>> br2 = ScratchBranch()
        >>> br1.missing_revisions(br2)
        []
        >>> commit(br2, "lala!", rev_id="REVISION-ID-1")
        >>> br1.missing_revisions(br2)
        [u'REVISION-ID-1']
        >>> br2.missing_revisions(br1)
        []
        >>> commit(br1, "lala!", rev_id="REVISION-ID-1")
        >>> br1.missing_revisions(br2)
        []
        >>> commit(br2, "lala!", rev_id="REVISION-ID-2A")
        >>> br1.missing_revisions(br2)
        [u'REVISION-ID-2A']
        >>> commit(br1, "lala!", rev_id="REVISION-ID-2B")
        >>> br1.missing_revisions(br2)
        Traceback (most recent call last):
        DivergedBranches: These branches have diverged.  Try merge.
        """
        self_history = self.revision_history()
        self_len = len(self_history)
        other_history = other.revision_history()
        other_len = len(other_history)
        common_index = min(self_len, other_len) -1
        if common_index >= 0 and \
            self_history[common_index] != other_history[common_index]:
            raise DivergedBranches(self, other)

        if stop_revision is None:
            stop_revision = other_len
        else:
            assert isinstance(stop_revision, int)
            if stop_revision > other_len:
                raise bzrlib.errors.NoSuchRevision(self, stop_revision)
        return other_history[self_len:stop_revision]
    
    def update_revisions(self, other, stop_revision=None):
        """Pull in new perfect-fit revisions.

        :param other: Another Branch to pull from
        :param stop_revision: Updated until the given revision
        :return: None
        """
        raise NotImplementedError('update_revisions is abstract')

    def pullable_revisions(self, other, stop_revision):
        raise NotImplementedError('pullable_revisions is abstract')
        
    def revision_id_to_revno(self, revision_id):
        """Given a revision id, return its revno"""
        if revision_id is None:
            return 0
        history = self.revision_history()
        try:
            return history.index(revision_id) + 1
        except ValueError:
            raise bzrlib.errors.NoSuchRevision(self, revision_id)

    def get_rev_id(self, revno, history=None):
        """Find the revision id of the specified revno."""
        if revno == 0:
            return None
        if history is None:
            history = self.revision_history()
        elif revno <= 0 or revno > len(history):
            raise bzrlib.errors.NoSuchRevision(self, revno)
        return history[revno - 1]

    def revision_tree(self, revision_id):
        """Return Tree for a revision on this branch.

        `revision_id` may be None for the null revision, in which case
        an `EmptyTree` is returned."""
        raise NotImplementedError('revision_tree is abstract')

    def working_tree(self):
        """Return a `Tree` for the working copy if this is a local branch."""
        raise NotImplementedError('working_tree is abstract')

    def pull(self, source, overwrite=False):
        raise NotImplementedError('pull is abstract')

    def basis_tree(self):
        """Return `Tree` object for last revision.

        If there are no revisions yet, return an `EmptyTree`.
        """
        return self.revision_tree(self.last_revision())

    def rename_one(self, from_rel, to_rel):
        """Rename one file.

        This can change the directory or the filename or both.
        """
        raise NotImplementedError('rename_one is abstract')

    def move(self, from_paths, to_name):
        """Rename files.

        to_name must exist as a versioned directory.

        If to_name exists and is a directory, the files are moved into
        it, keeping their old names.  If it is a directory, 

        Note that to_name is only the last component of the new name;
        this doesn't change the directory.

        This returns a list of (from_path, to_path) pairs for each
        entry that is moved.
        """
        raise NotImplementedError('move is abstract')

    def get_parent(self):
        """Return the parent location of the branch.

        This is the default location for push/pull/missing.  The usual
        pattern is that the user can override it by specifying a
        location.
        """
        raise NotImplementedError('get_parent is abstract')

    def get_push_location(self):
        """Return the None or the location to push this branch to."""
        raise NotImplementedError('get_push_location is abstract')

    def set_push_location(self, location):
        """Set a new push location for this branch."""
        raise NotImplementedError('set_push_location is abstract')

    def set_parent(self, url):
        raise NotImplementedError('set_parent is abstract')

    def check_revno(self, revno):
        """\
        Check whether a revno corresponds to any revision.
        Zero (the NULL revision) is considered valid.
        """
        if revno != 0:
            self.check_real_revno(revno)
            
    def check_real_revno(self, revno):
        """\
        Check whether a revno corresponds to a real revision.
        Zero (the NULL revision) is considered invalid
        """
        if revno < 1 or revno > self.revno():
            raise InvalidRevisionNumber(revno)
        
    def sign_revision(self, revision_id, gpg_strategy):
        raise NotImplementedError('sign_revision is abstract')

    def store_revision_signature(self, gpg_strategy, plaintext, revision_id):
        raise NotImplementedError('store_revision_signature is abstract')

class BzrBranch(Branch):
    """A branch stored in the actual filesystem.

    Note that it's "local" in the context of the filesystem; it doesn't
    really matter if it's on an nfs/smb/afs/coda/... share, as long as
    it's writable, and can be accessed via the normal filesystem API.

    _lock_mode
        None, or 'r' or 'w'

    _lock_count
        If _lock_mode is true, a positive count of the number of times the
        lock has been taken.

    _lock
        Lock object from bzrlib.lock.
    """
    # We actually expect this class to be somewhat short-lived; part of its
    # purpose is to try to isolate what bits of the branch logic are tied to
    # filesystem access, so that in a later step, we can extricate them to
    # a separarte ("storage") class.
    _lock_mode = None
    _lock_count = None
    _lock = None
    _inventory_weave = None
<<<<<<< HEAD
    _master_branch = None
=======
    # If set to False (by a plugin, etc) BzrBranch will not set the
    # mode on created files or directories
    _set_file_mode = True
    _set_dir_mode = True
>>>>>>> cc722b20
    
    # Map some sort of prefix into a namespace
    # stuff like "revno:10", "revid:", etc.
    # This should match a prefix with a function which accepts
    REVISION_NAMESPACES = {}

    def push_stores(self, branch_to):
        """See Branch.push_stores."""
        if (self._branch_format != branch_to._branch_format
            or self._branch_format != 4):
            from bzrlib.fetch import greedy_fetch
            mutter("falling back to fetch logic to push between %s(%s) and %s(%s)",
                   self, self._branch_format, branch_to, branch_to._branch_format)
            greedy_fetch(to_branch=branch_to, from_branch=self,
                         revision=self.last_revision())
            return

        store_pairs = ((self.text_store,      branch_to.text_store),
                       (self.inventory_store, branch_to.inventory_store),
                       (self.revision_store,  branch_to.revision_store))
        try:
            for from_store, to_store in store_pairs: 
                copy_all(from_store, to_store)
        except UnlistableStore:
            raise UnlistableBranch(from_store)

    def __init__(self, transport, init=False,
                 relax_version_check=False):
        """Create new branch object at a particular location.

        transport -- A Transport object, defining how to access files.
        
        init -- If True, create new control files in a previously
             unversioned directory.  If False, the branch must already
             be versioned.

        relax_version_check -- If true, the usual check for the branch
            version is not applied.  This is intended only for
            upgrade/recovery type use; it's not guaranteed that
            all operations will work on old format branches.

        In the test suite, creation of new trees is tested using the
        `ScratchBranch` class.
        """
        assert isinstance(transport, Transport), \
            "%r is not a Transport" % transport
        self._transport = transport
        if init:
            self._make_control()
        self._check_format(relax_version_check)
        self._find_modes()

        def get_store(name, compressed=True, prefixed=False):
            relpath = self._rel_controlfilename(unicode(name))
            store = TextStore(self._transport.clone(relpath),
                              dir_mode=self._dir_mode,
                              file_mode=self._file_mode,
                              prefixed=prefixed,
                              compressed=compressed)
            return store

        def get_weave(name, prefixed=False):
            relpath = self._rel_controlfilename(unicode(name))
            ws = WeaveStore(self._transport.clone(relpath),
                            prefixed=prefixed,
                            dir_mode=self._dir_mode,
                            file_mode=self._file_mode)
            if self._transport.should_cache():
                ws.enable_cache = True
            return ws

        if self._branch_format == 4:
            self.inventory_store = get_store('inventory-store')
            self.text_store = get_store('text-store')
            self.revision_store = get_store('revision-store')
        elif self._branch_format == 5:
            self.control_weaves = get_weave(u'')
            self.weave_store = get_weave(u'weaves')
            self.revision_store = get_store(u'revision-store', compressed=False)
        elif self._branch_format == 6:
            self.control_weaves = get_weave(u'')
            self.weave_store = get_weave(u'weaves', prefixed=True)
            self.revision_store = get_store(u'revision-store', compressed=False,
                                            prefixed=True)
        self.revision_store.register_suffix('sig')
        self._transaction = None

    def __str__(self):
        return '%s(%r)' % (self.__class__.__name__, self._transport.base)

    __repr__ = __str__

    def __del__(self):
        if self._lock_mode or self._lock:
            # XXX: This should show something every time, and be suitable for
            # headless operation and embedding
            warn("branch %r was not explicitly unlocked" % self)
            self._lock.unlock()

        # TODO: It might be best to do this somewhere else,
        # but it is nice for a Branch object to automatically
        # cache it's information.
        # Alternatively, we could have the Transport objects cache requests
        # See the earlier discussion about how major objects (like Branch)
        # should never expect their __del__ function to run.
        if hasattr(self, 'cache_root') and self.cache_root is not None:
            try:
                shutil.rmtree(self.cache_root)
            except:
                pass
            self.cache_root = None

    def _get_base(self):
        if self._transport:
            return self._transport.base
        return None

    base = property(_get_base, doc="The URL for the root of this branch.")

    def _finish_transaction(self):
        """Exit the current transaction."""
        if self._transaction is None:
            raise errors.LockError('Branch %s is not in a transaction' %
                                   self)
        transaction = self._transaction
        self._transaction = None
        transaction.finish()

    def get_transaction(self):
        """See Branch.get_transaction."""
        if self._transaction is None:
            return transactions.PassThroughTransaction()
        else:
            return self._transaction

    def _set_transaction(self, new_transaction):
        """Set a new active transaction."""
        if self._transaction is not None:
            raise errors.LockError('Branch %s is in a transaction already.' %
                                   self)
        self._transaction = new_transaction

    def lock_write(self):
        #mutter("lock write: %s (%s)", self, self._lock_count)
        # TODO: Upgrade locking to support using a Transport,
        # and potentially a remote locking protocol
        if self._lock_mode:
            if self._lock_mode != 'w':
                raise LockError("can't upgrade to a write lock from %r" %
                                self._lock_mode)
            self._lock_count += 1
        else:
            self._lock = self._transport.lock_write(
                    self._rel_controlfilename('branch-lock'))
            self._lock_mode = 'w'
            self._lock_count = 1
            self._set_transaction(transactions.PassThroughTransaction())

    def lock_read(self):
        #mutter("lock read: %s (%s)", self, self._lock_count)
        if self._lock_mode:
            assert self._lock_mode in ('r', 'w'), \
                   "invalid lock mode %r" % self._lock_mode
            self._lock_count += 1
        else:
            self._lock = self._transport.lock_read(
                    self._rel_controlfilename('branch-lock'))
            self._lock_mode = 'r'
            self._lock_count = 1
            self._set_transaction(transactions.ReadOnlyTransaction())
            # 5K may be excessive, but hey, its a knob.
            self.get_transaction().set_cache_size(5000)
                        
    def unlock(self):
        #mutter("unlock: %s (%s)", self, self._lock_count)
        if not self._lock_mode:
            raise LockError('branch %r is not locked' % (self))

        if self._lock_count > 1:
            self._lock_count -= 1
        else:
            self._finish_transaction()
            self._lock.unlock()
            self._lock = None
            self._lock_mode = self._lock_count = None
            # TODO: jam 20051230 Consider letting go of the master_branch

    def abspath(self, name):
        """See Branch.abspath."""
        return self._transport.abspath(name)

    def _rel_controlfilename(self, file_or_path):
        if not isinstance(file_or_path, basestring):
            file_or_path = u'/'.join(file_or_path)
        if file_or_path == '':
            return bzrlib.BZRDIR
        return bzrlib.transport.urlescape(bzrlib.BZRDIR + u'/' + file_or_path)

    def controlfilename(self, file_or_path):
        """See Branch.controlfilename."""
        return self._transport.abspath(self._rel_controlfilename(file_or_path))

    def controlfile(self, file_or_path, mode='r'):
        """See Branch.controlfile."""
        import codecs

        relpath = self._rel_controlfilename(file_or_path)
        #TODO: codecs.open() buffers linewise, so it was overloaded with
        # a much larger buffer, do we need to do the same for getreader/getwriter?
        if mode == 'rb': 
            return self._transport.get(relpath)
        elif mode == 'wb':
            raise BzrError("Branch.controlfile(mode='wb') is not supported, use put_controlfiles")
        elif mode == 'r':
            # XXX: Do we really want errors='replace'?   Perhaps it should be
            # an error, or at least reported, if there's incorrectly-encoded
            # data inside a file.
            # <https://launchpad.net/products/bzr/+bug/3823>
            return codecs.getreader('utf-8')(self._transport.get(relpath), errors='replace')
        elif mode == 'w':
            raise BzrError("Branch.controlfile(mode='w') is not supported, use put_controlfiles")
        else:
            raise BzrError("invalid controlfile mode %r" % mode)

    def put_controlfile(self, path, f, encode=True):
        """See Branch.put_controlfile."""
        self.put_controlfiles([(path, f)], encode=encode)

    def put_controlfiles(self, files, encode=True):
        """See Branch.put_controlfiles."""
        import codecs
        ctrl_files = []
        for path, f in files:
            if encode:
                if isinstance(f, basestring):
                    f = f.encode('utf-8', 'replace')
                else:
                    f = codecs.getwriter('utf-8')(f, errors='replace')
            path = self._rel_controlfilename(path)
            ctrl_files.append((path, f))
        self._transport.put_multi(ctrl_files, mode=self._file_mode)

    def _find_modes(self, path=None):
        """Determine the appropriate modes for files and directories."""
        try:
            if path is None:
                path = self._rel_controlfilename('')
            st = self._transport.stat(path)
        except errors.TransportNotPossible:
            self._dir_mode = 0755
            self._file_mode = 0644
        else:
            self._dir_mode = st.st_mode & 07777
            # Remove the sticky and execute bits for files
            self._file_mode = self._dir_mode & ~07111
        if not self._set_dir_mode:
            self._dir_mode = None
        if not self._set_file_mode:
            self._file_mode = None

    def _make_control(self):
        from bzrlib.inventory import Inventory
        from bzrlib.weavefile import write_weave_v5
        from bzrlib.weave import Weave
        
        # Create an empty inventory
        sio = StringIO()
        # if we want per-tree root ids then this is the place to set
        # them; they're not needed for now and so ommitted for
        # simplicity.
        bzrlib.xml5.serializer_v5.write_inventory(Inventory(), sio)
        empty_inv = sio.getvalue()
        sio = StringIO()
        bzrlib.weavefile.write_weave_v5(Weave(), sio)
        empty_weave = sio.getvalue()

        cfn = self._rel_controlfilename
        # Since we don't have a .bzr directory, inherit the
        # mode from the root directory
        self._find_modes(u'.')

        dirs = ['', 'revision-store', 'weaves']
        files = [('README', 
            "This is a Bazaar-NG control directory.\n"
            "Do not change any files in this directory.\n"),
            ('branch-format', BZR_BRANCH_FORMAT_6),
            ('revision-history', ''),
            ('branch-name', ''),
            ('branch-lock', ''),
            ('pending-merges', ''),
            ('inventory', empty_inv),
            ('inventory.weave', empty_weave),
            ('ancestry.weave', empty_weave)
        ]
        self._transport.mkdir_multi([cfn(d) for d in dirs], mode=self._dir_mode)
        self.put_controlfiles(files)
        mutter('created control directory in ' + self._transport.base)

    def _check_format(self, relax_version_check):
        """Check this branch format is supported.

        The format level is stored, as an integer, in
        self._branch_format for code that needs to check it later.

        In the future, we might need different in-memory Branch
        classes to support downlevel branches.  But not yet.
        """
        try:
            fmt = self.controlfile('branch-format', 'r').read()
        except NoSuchFile:
            raise NotBranchError(path=self.base)
        mutter("got branch format %r", fmt)
        if fmt == BZR_BRANCH_FORMAT_6:
            self._branch_format = 6
        elif fmt == BZR_BRANCH_FORMAT_5:
            self._branch_format = 5
        elif fmt == BZR_BRANCH_FORMAT_4:
            self._branch_format = 4

        if (not relax_version_check
            and self._branch_format not in (5, 6)):
            raise errors.UnsupportedFormatError(
                           'sorry, branch format %r not supported' % fmt,
                           ['use a different bzr version',
                            'or remove the .bzr directory'
                            ' and "bzr init" again'])

    @needs_read_lock
    def get_root_id(self):
        """See Branch.get_root_id."""
        inv = self.get_inventory(self.last_revision())
        return inv.root.file_id

    @needs_read_lock
    def print_file(self, file, revision_id):
        """See Branch.print_file."""
        tree = self.revision_tree(revision_id)
        # use inventory as it was in that revision
        file_id = tree.inventory.path2id(file)
        if not file_id:
            try:
                revno = self.revision_id_to_revno(revision_id)
            except errors.NoSuchRevision:
                # TODO: This should not be BzrError,
                # but NoSuchFile doesn't fit either
                raise BzrError('%r is not present in revision %s' 
                                % (file, revision_id))
            else:
                raise BzrError('%r is not present in revision %s'
                                % (file, revno))
        tree.print_file(file_id)

    @needs_write_lock
    def append_revision(self, *revision_ids):
        """See Branch.append_revision."""
        for revision_id in revision_ids:
            mutter("add {%s} to revision-history" % revision_id)
        rev_history = self.revision_history()
        rev_history.extend(revision_ids)
        self.set_revision_history(rev_history)

    @needs_write_lock
    def set_revision_history(self, rev_history):
        """See Branch.set_revision_history."""
        old_revision = self.last_revision()
        new_revision = rev_history[-1]
        
        # TODO: jam 20051230 This is actually just an integrity check
        #       This shouldn't be necessary, as other code should
        #       handle making sure this is correct
        master_branch = self.get_master_branch()
        if master_branch:
            master_history = master_branch.revision_history()
            if rev_history != master_history[:len(rev_history)]:
                mutter('Invalid revision history, bound branches should always be a subset of their master history')
                mutter('Local: %s', rev_history)
                mutter('Master: %s', master_history)
                assert False, 'Invalid revision history'

        self.put_controlfile('revision-history', '\n'.join(rev_history))
        try:
            self.working_tree().set_last_revision(new_revision, old_revision)
        except NoWorkingTree:
            mutter('Unable to set_last_revision without a working tree.')

    def has_revision(self, revision_id):
        """See Branch.has_revision."""
        return (revision_id is None
                or self.revision_store.has_id(revision_id))

    @needs_read_lock
    def _get_revision_xml_file(self, revision_id):
        if not revision_id or not isinstance(revision_id, basestring):
            raise InvalidRevisionId(revision_id=revision_id, branch=self)
        try:
            return self.revision_store.get(revision_id)
        except (IndexError, KeyError):
            raise bzrlib.errors.NoSuchRevision(self, revision_id)

    def get_revision_xml(self, revision_id):
        """See Branch.get_revision_xml."""
        return self._get_revision_xml_file(revision_id).read()

    def get_revision(self, revision_id):
        """See Branch.get_revision."""
        xml_file = self._get_revision_xml_file(revision_id)

        try:
            r = bzrlib.xml5.serializer_v5.read_revision(xml_file)
        except SyntaxError, e:
            raise bzrlib.errors.BzrError('failed to unpack revision_xml',
                                         [revision_id,
                                          str(e)])
            
        assert r.revision_id == revision_id
        return r

    def get_revision_sha1(self, revision_id):
        """See Branch.get_revision_sha1."""
        # In the future, revision entries will be signed. At that
        # point, it is probably best *not* to include the signature
        # in the revision hash. Because that lets you re-sign
        # the revision, (add signatures/remove signatures) and still
        # have all hash pointers stay consistent.
        # But for now, just hash the contents.
        return bzrlib.osutils.sha_file(self.get_revision_xml_file(revision_id))

    def get_ancestry(self, revision_id):
        """See Branch.get_ancestry."""
        if revision_id is None:
            return [None]
        w = self._get_inventory_weave()
        return [None] + map(w.idx_to_name,
                            w.inclusions([w.lookup(revision_id)]))

    def _get_inventory_weave(self):
        return self.control_weaves.get_weave('inventory',
                                             self.get_transaction())

    def get_inventory(self, revision_id):
        """See Branch.get_inventory."""
        xml = self.get_inventory_xml(revision_id)
        return bzrlib.xml5.serializer_v5.read_inventory_from_string(xml)

    def get_inventory_xml(self, revision_id):
        """See Branch.get_inventory_xml."""
        try:
            assert isinstance(revision_id, basestring), type(revision_id)
            iw = self._get_inventory_weave()
            return iw.get_text(iw.lookup(revision_id))
        except IndexError:
            raise bzrlib.errors.HistoryMissing(self, 'inventory', revision_id)

    def get_inventory_sha1(self, revision_id):
        """See Branch.get_inventory_sha1."""
        return self.get_revision(revision_id).inventory_sha1

    def get_revision_inventory(self, revision_id):
        """See Branch.get_revision_inventory."""
        # TODO: Unify this with get_inventory()
        # bzr 0.0.6 and later imposes the constraint that the inventory_id
        # must be the same as its revision, so this is trivial.
        if revision_id == None:
            # This does not make sense: if there is no revision,
            # then it is the current tree inventory surely ?!
            # and thus get_root_id() is something that looks at the last
            # commit on the branch, and the get_root_id is an inventory check.
            raise NotImplementedError
            # return Inventory(self.get_root_id())
        else:
            return self.get_inventory(revision_id)

    @needs_read_lock
    def revision_history(self):
        """See Branch.revision_history."""
        transaction = self.get_transaction()
        history = transaction.map.find_revision_history()
        if history is not None:
            mutter("cache hit for revision-history in %s", self)
            return list(history)
        history = [l.rstrip('\r\n') for l in
                self.controlfile('revision-history', 'r').readlines()]
        transaction.map.add_revision_history(history)
        # this call is disabled because revision_history is 
        # not really an object yet, and the transaction is for objects.
        # transaction.register_clean(history, precious=True)
        return list(history)

    def update_revisions(self, other, stop_revision=None):
        """See Branch.update_revisions."""
        from bzrlib.fetch import greedy_fetch
        if stop_revision is None:
            stop_revision = other.last_revision()
        ### Should this be checking is_ancestor instead of revision_history?
        if (stop_revision is not None and 
            stop_revision in self.revision_history()):
            return
        greedy_fetch(to_branch=self, from_branch=other,
                     revision=stop_revision)
        pullable_revs = self.pullable_revisions(other, stop_revision)
        if len(pullable_revs) > 0:
            self.append_revision(*pullable_revs)

    def pullable_revisions(self, other, stop_revision):
        other_revno = other.revision_id_to_revno(stop_revision)
        try:
            return self.missing_revisions(other, other_revno)
        except DivergedBranches, e:
            try:
                pullable_revs = get_intervening_revisions(self.last_revision(),
                                                          stop_revision, self)
                assert self.last_revision() not in pullable_revs
                return pullable_revs
            except bzrlib.errors.NotAncestor:
                if is_ancestor(self.last_revision(), stop_revision, self):
                    return []
                else:
                    raise e
        
    def revision_tree(self, revision_id):
        """See Branch.revision_tree."""
        # TODO: refactor this to use an existing revision object
        # so we don't need to read it in twice.
        if revision_id == None or revision_id == NULL_REVISION:
            return EmptyTree()
        else:
            inv = self.get_revision_inventory(revision_id)
            return RevisionTree(self, inv, revision_id)

    def basis_tree(self):
        """See Branch.basis_tree."""
        try:
            revision_id = self.revision_history()[-1]
            xml = self.working_tree().read_basis_inventory(revision_id)
            inv = bzrlib.xml5.serializer_v5.read_inventory_from_string(xml)
            return RevisionTree(self, inv, revision_id)
        except (IndexError, NoSuchFile, NoWorkingTree), e:
            return self.revision_tree(self.last_revision())

    def working_tree(self):
        """See Branch.working_tree."""
        from bzrlib.workingtree import WorkingTree
        if self._transport.base.find('://') != -1:
            raise NoWorkingTree(self.base)
        return WorkingTree(self.base, branch=self)

    @needs_write_lock
    def pull(self, source, overwrite=False):
        """See Branch.pull."""
        # TODO: jam 20051230 This does work, in that 'bzr pull'
        #       will update the master branch before updating the
        #       local branch. However, 'source' can also already
        #       be the master branch. Which means that we are
        #       asking it to update from itself, before we continue.
        #       This probably causes double downloads, etc.
        #       So we probably want to put in an explicit check
        #       of whether source is already the master branch.
        master_branch = self.get_master_branch()
        if master_branch:
            # TODO: jam 20051230 It would certainly be possible
            #       to overwrite the master branch, I just feel
            #       a little funny about doing it. This should be
            #       discussed.
            if overwrite:
                raise errors.OverwriteBoundBranch(self)
            # TODO: jam 20051230 Consider updating the working tree
            master_branch.pull(source)
            source = master_branch

        source.lock_read()
        try:
            old_count = len(self.revision_history())
            try:
                self.update_revisions(source)
            except DivergedBranches:
                if not overwrite:
                    raise
            if overwrite:
                self.set_revision_history(source.revision_history())
            new_count = len(self.revision_history())
            return new_count - old_count
        finally:
            source.unlock()

    def get_parent(self):
        """See Branch.get_parent."""
        import errno
        _locs = ['parent', 'pull', 'x-pull']
        for l in _locs:
            try:
                return self.controlfile(l, 'r').read().strip('\n')
            except NoSuchFile:
                pass
        return None

    def get_push_location(self):
        """See Branch.get_push_location."""
        config = bzrlib.config.BranchConfig(self)
        push_loc = config.get_user_option('push_location')
        return push_loc

    def set_push_location(self, location):
        """See Branch.set_push_location."""
        config = bzrlib.config.LocationConfig(self.base)
        config.set_user_option('push_location', location)

    @needs_write_lock
    def set_parent(self, url):
        """See Branch.set_parent."""
        # TODO: Maybe delete old location files?
        from bzrlib.atomicfile import AtomicFile
        f = AtomicFile(self.controlfilename('parent'))
        try:
            f.write(url + '\n')
            f.commit()
        finally:
            f.close()

    def tree_config(self):
        return TreeConfig(self)

    def sign_revision(self, revision_id, gpg_strategy):
        """See Branch.sign_revision."""
        plaintext = Testament.from_revision(self, revision_id).as_short_text()
        self.store_revision_signature(gpg_strategy, plaintext, revision_id)

    @needs_write_lock
    def store_revision_signature(self, gpg_strategy, plaintext, revision_id):
        """See Branch.store_revision_signature."""
        self.revision_store.add(StringIO(gpg_strategy.sign(plaintext)), 
                                revision_id, "sig")

    @needs_read_lock
    def get_bound_location(self):
        bound_path = self._rel_controlfilename('bound')
        try:
            f = self._transport.get(bound_path)
        except NoSuchFile:
            return None
        else:
            return f.read().strip()

    @needs_read_lock
    def get_master_branch(self):
        """Return the branch we are bound to.
        
        :return: Either a Branch, or None
        """
        bound_loc = self.get_bound_location()
        if not bound_loc:
            self._master_branch = None
            return None
        if self._master_branch is None:
            try:
                self._master_branch = Branch.open(bound_loc)
            except (errors.NotBranchError, errors.ConnectionError), e:
                raise errors.BoundBranchConnectionFailure(
                        self, bound_loc, e)
        return self._master_branch

    @needs_write_lock
    def set_bound_location(self, location):
        """Set the target where this branch is bound to.

        :param location: URL to the target branch
        """
        self._master_branch = None
        if location:
            self.put_controlfile('bound', location+'\n')
        else:
            bound_path = self._rel_controlfilename('bound')
            try:
                self._transport.delete(bound_path)
            except NoSuchFile:
                return False
            return True

    @needs_write_lock
    def bind(self, other):
        """Bind the local branch the other branch.

        :param other: The branch to bind to
        :type other: Branch
        """
        # TODO: jam 20051230 According to the API tests, Branch should 
        #       avoid knowing about the working tree. However, since on
        #       binding A pulls B and B pulls A even if we moved this 
        #       code into Working Tree, you get much more complicated
        #       logic to handle where one of them has a working tree,
        #       but the other one doesn't
        #       And all we really end up doing is moving the try/except
        #       into builtins.bind()
        #       The other issue is that Working Tree should not have
        #       a bind() member. Because working trees are not bound.
        #       at some point in the future they may be checkouts,
        #       which means they reference some other branch. But
        #       only the branch itself is bound.
        #       I started creating a Working Tree.bind() but realized
        #       that was worse than having Branch.bind() try to
        #       update its working tree.

        # TODO: jam 20051230 Consider checking if the target is bound
        #       It is debatable whether you should be able to bind to
        #       a branch which is itself bound.
        #       Committing is obviously forbidden,
        #       but binding itself may not be.
        #       Since we *have* to check at commit time, we don't
        #       *need* to check here
        
        try:
            self.working_tree().pull(other)
        except NoWorkingTree:
            self.pull(other)

        # Since we have 'pulled' from the remote location,
        # now we should try to pull in the opposite direction
        # in case the local tree has more revisions than the
        # remote one.
        # There may be a different check you could do here
        # rather than actually trying to install revisions remotely.
        # TODO: capture an exception which indicates the remote branch
        #       is not writeable. 
        #       If it is up-to-date, this probably should not be a failure

        # We used to update the working tree here.
        # However, it was the only place. 'bzr pull', and 'bzr commit'
        # Would not update the remote working tree.
        # So for consistency, we are only updating the branch information
        other.pull(self)

        # Make sure the revision histories are now identical
        other_rh = other.revision_history()
        self.set_revision_history(other_rh)

        # Both branches should now be at the same revision
        self.set_bound_location(other.base)

    @needs_write_lock
    def unbind(self):
        """If bound, unbind"""
        return self.set_bound_location(None)


class ScratchBranch(BzrBranch):
    """Special test class: a branch that cleans up after itself.

    >>> b = ScratchBranch()
    >>> isdir(b.base)
    True
    >>> bd = b.base
    >>> b._transport.__del__()
    >>> isdir(bd)
    False
    """

    def __init__(self, files=[], dirs=[], transport=None):
        """Make a test branch.

        This creates a temporary directory and runs init-tree in it.

        If any files are listed, they are created in the working copy.
        """
        if transport is None:
            transport = bzrlib.transport.local.ScratchTransport()
            super(ScratchBranch, self).__init__(transport, init=True)
        else:
            super(ScratchBranch, self).__init__(transport)

        for d in dirs:
            self._transport.mkdir(d)
            
        for f in files:
            self._transport.put(f, 'content of %s' % f)


    def clone(self):
        """
        >>> orig = ScratchBranch(files=["file1", "file2"])
        >>> clone = orig.clone()
        >>> if os.name != 'nt':
        ...   os.path.samefile(orig.base, clone.base)
        ... else:
        ...   orig.base == clone.base
        ...
        False
        >>> os.path.isfile(pathjoin(clone.base, "file1"))
        True
        """
        from shutil import copytree
        from bzrlib.osutils import mkdtemp
        base = mkdtemp()
        os.rmdir(base)
        copytree(self.base, base, symlinks=True)
        return ScratchBranch(
            transport=bzrlib.transport.local.ScratchTransport(base))
    

######################################################################
# predicates


def is_control_file(filename):
    ## FIXME: better check
    filename = normpath(filename)
    while filename != '':
        head, tail = os.path.split(filename)
        ## mutter('check %r for control file' % ((head, tail), ))
        if tail == bzrlib.BZRDIR:
            return True
        if filename == head:
            break
        filename = head
    return False<|MERGE_RESOLUTION|>--- conflicted
+++ resolved
@@ -517,14 +517,11 @@
     _lock_count = None
     _lock = None
     _inventory_weave = None
-<<<<<<< HEAD
     _master_branch = None
-=======
     # If set to False (by a plugin, etc) BzrBranch will not set the
     # mode on created files or directories
     _set_file_mode = True
     _set_dir_mode = True
->>>>>>> cc722b20
     
     # Map some sort of prefix into a namespace
     # stuff like "revno:10", "revid:", etc.
