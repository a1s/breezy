--- conflicted
+++ resolved
@@ -1308,10 +1308,6 @@
         utf8_files = [('last-revision', '0 null:\n'),
                       ('branch.conf', ''),
                       ('tags', ''),
-<<<<<<< HEAD
-                      ('stacked-on', '\n'),
-=======
->>>>>>> d9ec84ee
                       ]
         return self._initialize_helper(a_bzrdir, utf8_files)
 
@@ -2114,14 +2110,8 @@
 
     def get_stacked_on(self):
         self._check_stackable_repo()
-<<<<<<< HEAD
-        stacked_url_str = self._transport.get_bytes('stacked-on')
-        stacked_url = stacked_url_str.decode('utf_8').rstrip('\n')
-        if not stacked_url:
-=======
         stacked_url = self._get_config_location('stacked_on_location')
         if stacked_url is None:
->>>>>>> d9ec84ee
             raise errors.NotStacked(self)
         return stacked_url
 
@@ -2157,11 +2147,7 @@
             self._activate_fallback_location(url)
         # write this out after the repository is stacked to avoid setting a
         # stacked config that doesn't work.
-<<<<<<< HEAD
-        self._transport.put_bytes('stacked-on', (url + '\n').encode('utf_8'))
-=======
         self._set_config_location('stacked_on_location', url)
->>>>>>> d9ec84ee
 
     def _get_append_revisions_only(self):
         value = self.get_config().get_user_option('append_revisions_only')
@@ -2380,10 +2366,6 @@
 
     def convert(self, branch):
         format = BzrBranchFormat7()
-<<<<<<< HEAD
-        branch._transport.put_bytes('stacked-on', '\n')
-=======
         branch._set_config_location('stacked_on_location', '')
->>>>>>> d9ec84ee
         # update target format
         branch._transport.put_bytes('format', format.get_format_string())