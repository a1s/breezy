# Copyright (C) 2005, 2006 Canonical Ltd
#
# This program is free software; you can redistribute it and/or modify
# it under the terms of the GNU General Public License as published by
# the Free Software Foundation; either version 2 of the License, or
# (at your option) any later version.
#
# This program is distributed in the hope that it will be useful,
# but WITHOUT ANY WARRANTY; without even the implied warranty of
# MERCHANTABILITY or FITNESS FOR A PARTICULAR PURPOSE.  See the
# GNU General Public License for more details.
#
# You should have received a copy of the GNU General Public License
# along with this program; if not, write to the Free Software
# Foundation, Inc., 59 Temple Place, Suite 330, Boston, MA  02111-1307  USA


from cStringIO import StringIO

from bzrlib.lazy_import import lazy_import
lazy_import(globals(), """
from copy import deepcopy
from unittest import TestSuite
from warnings import warn

import bzrlib
from bzrlib import (
        bzrdir,
        cache_utf8,
        config as _mod_config,
        errors,
        lockdir,
        lockable_files,
        osutils,
        revision as _mod_revision,
        transport,
        tree,
        ui,
        urlutils,
        )
from bzrlib.config import BranchConfig, TreeConfig
from bzrlib.lockable_files import LockableFiles, TransportLock
""")

from bzrlib.decorators import needs_read_lock, needs_write_lock
from bzrlib.errors import (BzrError, BzrCheckError, DivergedBranches,
                           HistoryMissing, InvalidRevisionId,
                           InvalidRevisionNumber, LockError, NoSuchFile,
                           NoSuchRevision, NoWorkingTree, NotVersionedError,
                           NotBranchError, UninitializableFormat,
                           UnlistableStore, UnlistableBranch,
                           )
from bzrlib.symbol_versioning import (deprecated_function,
                                      deprecated_method,
                                      DEPRECATED_PARAMETER,
                                      deprecated_passed,
                                      zero_eight, zero_nine,
                                      )
from bzrlib.trace import mutter, note


BZR_BRANCH_FORMAT_4 = "Bazaar-NG branch, format 0.0.4\n"
BZR_BRANCH_FORMAT_5 = "Bazaar-NG branch, format 5\n"
BZR_BRANCH_FORMAT_6 = "Bazaar-NG branch, format 6\n"


# TODO: Maybe include checks for common corruption of newlines, etc?

# TODO: Some operations like log might retrieve the same revisions
# repeatedly to calculate deltas.  We could perhaps have a weakref
# cache in memory to make this faster.  In general anything can be
# cached in memory between lock and unlock operations. .. nb thats
# what the transaction identity map provides


######################################################################
# branch objects

class Branch(object):
    """Branch holding a history of revisions.

    base
        Base directory/url of the branch.

    hooks: An instance of BranchHooks.
    """
    # this is really an instance variable - FIXME move it there
    # - RBC 20060112
    base = None

    def __init__(self, *ignored, **ignored_too):
        raise NotImplementedError('The Branch class is abstract')

    def break_lock(self):
        """Break a lock if one is present from another instance.

        Uses the ui factory to ask for confirmation if the lock may be from
        an active process.

        This will probe the repository for its lock as well.
        """
        self.control_files.break_lock()
        self.repository.break_lock()
        master = self.get_master_branch()
        if master is not None:
            master.break_lock()

    @staticmethod
    @deprecated_method(zero_eight)
    def open_downlevel(base):
        """Open a branch which may be of an old format."""
        return Branch.open(base, _unsupported=True)
        
    @staticmethod
    def open(base, _unsupported=False):
        """Open the branch rooted at base.

        For instance, if the branch is at URL/.bzr/branch,
        Branch.open(URL) -> a Branch instance.
        """
        control = bzrdir.BzrDir.open(base, _unsupported)
        return control.open_branch(_unsupported)

    @staticmethod
    def open_containing(url):
        """Open an existing branch which contains url.
        
        This probes for a branch at url, and searches upwards from there.

        Basically we keep looking up until we find the control directory or
        run into the root.  If there isn't one, raises NotBranchError.
        If there is one and it is either an unrecognised format or an unsupported 
        format, UnknownFormatError or UnsupportedFormatError are raised.
        If there is one, it is returned, along with the unused portion of url.
        """
        control, relpath = bzrdir.BzrDir.open_containing(url)
        return control.open_branch(), relpath

    @staticmethod
    @deprecated_function(zero_eight)
    def initialize(base):
        """Create a new working tree and branch, rooted at 'base' (url)

        NOTE: This will soon be deprecated in favour of creation
        through a BzrDir.
        """
        return bzrdir.BzrDir.create_standalone_workingtree(base).branch

    @deprecated_function(zero_eight)
    def setup_caching(self, cache_root):
        """Subclasses that care about caching should override this, and set
        up cached stores located under cache_root.
        
        NOTE: This is unused.
        """
        pass

    def get_config(self):
        return BranchConfig(self)

    def _get_nick(self):
        return self.get_config().get_nickname()

    def _set_nick(self, nick):
        self.get_config().set_user_option('nickname', nick)

    nick = property(_get_nick, _set_nick)

    def is_locked(self):
        raise NotImplementedError(self.is_locked)

    def lock_write(self):
        raise NotImplementedError(self.lock_write)

    def lock_read(self):
        raise NotImplementedError(self.lock_read)

    def unlock(self):
        raise NotImplementedError(self.unlock)

    def peek_lock_mode(self):
        """Return lock mode for the Branch: 'r', 'w' or None"""
        raise NotImplementedError(self.peek_lock_mode)

    def get_physical_lock_status(self):
        raise NotImplementedError(self.get_physical_lock_status)

    def abspath(self, name):
        """Return absolute filename for something in the branch
        
        XXX: Robert Collins 20051017 what is this used for? why is it a branch
        method and not a tree method.
        """
        raise NotImplementedError(self.abspath)

    def bind(self, other):
        """Bind the local branch the other branch.

        :param other: The branch to bind to
        :type other: Branch
        """
        raise errors.UpgradeRequired(self.base)

    @needs_write_lock
    def fetch(self, from_branch, last_revision=None, pb=None):
        """Copy revisions from from_branch into this branch.

        :param from_branch: Where to copy from.
        :param last_revision: What revision to stop at (None for at the end
                              of the branch.
        :param pb: An optional progress bar to use.

        Returns the copied revision count and the failed revisions in a tuple:
        (copied, failures).
        """
        if self.base == from_branch.base:
            return (0, [])
        if pb is None:
            nested_pb = ui.ui_factory.nested_progress_bar()
            pb = nested_pb
        else:
            nested_pb = None

        from_branch.lock_read()
        try:
            if last_revision is None:
                pb.update('get source history')
<<<<<<< HEAD
                last_revision = from_branch.last_revision()
                if last_revision is None:
                    last_revision = _mod_revision.NULL_REVISION
=======
                last_revision = from_branch.last_revision_info()[1]
>>>>>>> efac88e3
            return self.repository.fetch(from_branch.repository,
                                         revision_id=last_revision,
                                         pb=nested_pb)
        finally:
            if nested_pb is not None:
                nested_pb.finished()
            from_branch.unlock()

    def get_bound_location(self):
        """Return the URL of the branch we are bound to.

        Older format branches cannot bind, please be sure to use a metadir
        branch.
        """
        return None
    
    def get_commit_builder(self, parents, config=None, timestamp=None, 
                           timezone=None, committer=None, revprops=None, 
                           revision_id=None):
        """Obtain a CommitBuilder for this branch.
        
        :param parents: Revision ids of the parents of the new revision.
        :param config: Optional configuration to use.
        :param timestamp: Optional timestamp recorded for commit.
        :param timezone: Optional timezone for timestamp.
        :param committer: Optional committer to set for commit.
        :param revprops: Optional dictionary of revision properties.
        :param revision_id: Optional revision id.
        """

        if config is None:
            config = self.get_config()
        
        return self.repository.get_commit_builder(self, parents, config, 
            timestamp, timezone, committer, revprops, revision_id)

    def get_master_branch(self):
        """Return the branch we are bound to.
        
        :return: Either a Branch, or None
        """
        return None

    def get_revision_delta(self, revno):
        """Return the delta for one revision.

        The delta is relative to its mainline predecessor, or the
        empty tree for revision 1.
        """
        assert isinstance(revno, int)
        rh = self.revision_history()
        if not (1 <= revno <= len(rh)):
            raise InvalidRevisionNumber(revno)
        return self.repository.get_revision_delta(rh[revno-1])

    def get_root_id(self):
        """Return the id of this branches root"""
        raise NotImplementedError(self.get_root_id)

    def print_file(self, file, revision_id):
        """Print `file` to stdout."""
        raise NotImplementedError(self.print_file)

    def append_revision(self, *revision_ids):
        raise NotImplementedError(self.append_revision)

    def set_revision_history(self, rev_history):
        raise NotImplementedError(self.set_revision_history)

    def revision_history(self):
        """Return sequence of revision hashes on to this branch."""
        raise NotImplementedError(self.revision_history)

    def revno(self):
        """Return current revision number for this branch.

        That is equivalent to the number of revisions committed to
        this branch.
        """
        return len(self.revision_history())

    def unbind(self):
        """Older format branches cannot bind or unbind."""
        raise errors.UpgradeRequired(self.base)

    def last_revision(self):
        """Return last revision id, or None"""
        ph = self.revision_history()
        if ph:
            return ph[-1]
        else:
            return None

    def last_revision_info(self):
        """Return information about the last revision.

        :return: A tuple (revno, last_revision_id).
        """
        rh = self.revision_history()
        revno = len(rh)
        if revno:
            return (revno, rh[-1])
        else:
            return (0, _mod_revision.NULL_REVISION)

    def missing_revisions(self, other, stop_revision=None):
        """Return a list of new revisions that would perfectly fit.
        
        If self and other have not diverged, return a list of the revisions
        present in other, but missing from self.
        """
        self_history = self.revision_history()
        self_len = len(self_history)
        other_history = other.revision_history()
        other_len = len(other_history)
        common_index = min(self_len, other_len) -1
        if common_index >= 0 and \
            self_history[common_index] != other_history[common_index]:
            raise DivergedBranches(self, other)

        if stop_revision is None:
            stop_revision = other_len
        else:
            assert isinstance(stop_revision, int)
            if stop_revision > other_len:
                raise errors.NoSuchRevision(self, stop_revision)
        return other_history[self_len:stop_revision]

    def update_revisions(self, other, stop_revision=None):
        """Pull in new perfect-fit revisions.

        :param other: Another Branch to pull from
        :param stop_revision: Updated until the given revision
        :return: None
        """
        raise NotImplementedError(self.update_revisions)

    def revision_id_to_revno(self, revision_id):
        """Given a revision id, return its revno"""
        if revision_id is None:
            return 0
        history = self.revision_history()
        try:
            return history.index(revision_id) + 1
        except ValueError:
            raise bzrlib.errors.NoSuchRevision(self, revision_id)

    def get_rev_id(self, revno, history=None):
        """Find the revision id of the specified revno."""
        if revno == 0:
            return None
        if history is None:
            history = self.revision_history()
        if revno <= 0 or revno > len(history):
            raise bzrlib.errors.NoSuchRevision(self, revno)
        return history[revno - 1]

    def pull(self, source, overwrite=False, stop_revision=None):
        """Mirror source into this branch.

        This branch is considered to be 'local', having low latency.
        """
        raise NotImplementedError(self.pull)

    def push(self, target, overwrite=False, stop_revision=None):
        """Mirror this branch into target.

        This branch is considered to be 'local', having low latency.
        """
        raise NotImplementedError(self.push)

    def basis_tree(self):
        """Return `Tree` object for last revision."""
        return self.repository.revision_tree(self.last_revision())

    def rename_one(self, from_rel, to_rel):
        """Rename one file.

        This can change the directory or the filename or both.
        """
        raise NotImplementedError(self.rename_one)

    def move(self, from_paths, to_name):
        """Rename files.

        to_name must exist as a versioned directory.

        If to_name exists and is a directory, the files are moved into
        it, keeping their old names.  If it is a directory, 

        Note that to_name is only the last component of the new name;
        this doesn't change the directory.

        This returns a list of (from_path, to_path) pairs for each
        entry that is moved.
        """
        raise NotImplementedError(self.move)

    def get_parent(self):
        """Return the parent location of the branch.

        This is the default location for push/pull/missing.  The usual
        pattern is that the user can override it by specifying a
        location.
        """
        raise NotImplementedError(self.get_parent)

    def get_submit_branch(self):
        """Return the submit location of the branch.

        This is the default location for bundle.  The usual
        pattern is that the user can override it by specifying a
        location.
        """
        return self.get_config().get_user_option('submit_branch')

    def set_submit_branch(self, location):
        """Return the submit location of the branch.

        This is the default location for bundle.  The usual
        pattern is that the user can override it by specifying a
        location.
        """
        self.get_config().set_user_option('submit_branch', location)

    def get_push_location(self):
        """Return the None or the location to push this branch to."""
        raise NotImplementedError(self.get_push_location)

    def set_push_location(self, location):
        """Set a new push location for this branch."""
        raise NotImplementedError(self.set_push_location)

    def set_parent(self, url):
        raise NotImplementedError(self.set_parent)

    @needs_write_lock
    def update(self):
        """Synchronise this branch with the master branch if any. 

        :return: None or the last_revision pivoted out during the update.
        """
        return None

    def check_revno(self, revno):
        """\
        Check whether a revno corresponds to any revision.
        Zero (the NULL revision) is considered valid.
        """
        if revno != 0:
            self.check_real_revno(revno)
            
    def check_real_revno(self, revno):
        """\
        Check whether a revno corresponds to a real revision.
        Zero (the NULL revision) is considered invalid
        """
        if revno < 1 or revno > self.revno():
            raise InvalidRevisionNumber(revno)

    @needs_read_lock
    def clone(self, *args, **kwargs):
        """Clone this branch into to_bzrdir preserving all semantic values.
        
        revision_id: if not None, the revision history in the new branch will
                     be truncated to end with revision_id.
        """
        # for API compatibility, until 0.8 releases we provide the old api:
        # def clone(self, to_location, revision=None, basis_branch=None, to_branch_format=None):
        # after 0.8 releases, the *args and **kwargs should be changed:
        # def clone(self, to_bzrdir, revision_id=None):
        if (kwargs.get('to_location', None) or
            kwargs.get('revision', None) or
            kwargs.get('basis_branch', None) or
            (len(args) and isinstance(args[0], basestring))):
            # backwards compatibility api:
            warn("Branch.clone() has been deprecated for BzrDir.clone() from"
                 " bzrlib 0.8.", DeprecationWarning, stacklevel=3)
            # get basis_branch
            if len(args) > 2:
                basis_branch = args[2]
            else:
                basis_branch = kwargs.get('basis_branch', None)
            if basis_branch:
                basis = basis_branch.bzrdir
            else:
                basis = None
            # get revision
            if len(args) > 1:
                revision_id = args[1]
            else:
                revision_id = kwargs.get('revision', None)
            # get location
            if len(args):
                url = args[0]
            else:
                # no default to raise if not provided.
                url = kwargs.get('to_location')
            return self.bzrdir.clone(url,
                                     revision_id=revision_id,
                                     basis=basis).open_branch()
        # new cleaner api.
        # generate args by hand 
        if len(args) > 1:
            revision_id = args[1]
        else:
            revision_id = kwargs.get('revision_id', None)
        if len(args):
            to_bzrdir = args[0]
        else:
            # no default to raise if not provided.
            to_bzrdir = kwargs.get('to_bzrdir')
        result = self._format.initialize(to_bzrdir)
        self.copy_content_into(result, revision_id=revision_id)
        return  result

    @needs_read_lock
    def sprout(self, to_bzrdir, revision_id=None):
        """Create a new line of development from the branch, into to_bzrdir.
        
        revision_id: if not None, the revision history in the new branch will
                     be truncated to end with revision_id.
        """
        result = self._format.initialize(to_bzrdir)
        self.copy_content_into(result, revision_id=revision_id)
        result.set_parent(self.bzrdir.root_transport.base)
        return result

    @needs_read_lock
    def copy_content_into(self, destination, revision_id=None):
        """Copy the content of self into destination.

        revision_id: if not None, the revision history in the new branch will
                     be truncated to end with revision_id.
        """
        if revision_id is None:
            revision_id = self.last_revision()
        destination.set_last_revision(revision_id)
        try:
            parent = self.get_parent()
        except errors.InaccessibleParent, e:
            mutter('parent was not accessible to copy: %s', e)
        else:
            if parent:
                destination.set_parent(parent)

    @needs_read_lock
    def check(self):
        """Check consistency of the branch.

        In particular this checks that revisions given in the revision-history
        do actually match up in the revision graph, and that they're all 
        present in the repository.
        
        Callers will typically also want to check the repository.

        :return: A BranchCheckResult.
        """
        mainline_parent_id = None
        for revision_id in self.revision_history():
            try:
                revision = self.repository.get_revision(revision_id)
            except errors.NoSuchRevision, e:
                raise errors.BzrCheckError("mainline revision {%s} not in repository"
                            % revision_id)
            # In general the first entry on the revision history has no parents.
            # But it's not illegal for it to have parents listed; this can happen
            # in imports from Arch when the parents weren't reachable.
            if mainline_parent_id is not None:
                if mainline_parent_id not in revision.parent_ids:
                    raise errors.BzrCheckError("previous revision {%s} not listed among "
                                        "parents of {%s}"
                                        % (mainline_parent_id, revision_id))
            mainline_parent_id = revision_id
        return BranchCheckResult(self)

    def _get_checkout_format(self):
        """Return the most suitable metadir for a checkout of this branch.
        Weaves are used if this branch's repostory uses weaves.
        """
        if isinstance(self.bzrdir, bzrdir.BzrDirPreSplitOut):
            from bzrlib import repository
            format = bzrdir.BzrDirMetaFormat1()
            format.repository_format = repository.RepositoryFormat7()
        else:
            format = self.repository.bzrdir.cloning_metadir()
        return format

    def create_checkout(self, to_location, revision_id=None,
                        lightweight=False):
        """Create a checkout of a branch.
        
        :param to_location: The url to produce the checkout at
        :param revision_id: The revision to check out
        :param lightweight: If True, produce a lightweight checkout, otherwise,
        produce a bound branch (heavyweight checkout)
        :return: The tree of the created checkout
        """
        t = transport.get_transport(to_location)
        try:
            t.mkdir('.')
        except errors.FileExists:
            pass
        if lightweight:
            checkout = bzrdir.BzrDirMetaFormat1().initialize_on_transport(t)
            BranchReferenceFormat().initialize(checkout, self)
        else:
            format = self._get_checkout_format()
            checkout_branch = bzrdir.BzrDir.create_branch_convenience(
                to_location, force_new_tree=False, format=format)
            checkout = checkout_branch.bzrdir
            checkout_branch.bind(self)
            # pull up to the specified revision_id to set the initial 
            # branch tip correctly, and seed it with history.
            checkout_branch.pull(self, stop_revision=revision_id)
        return checkout.create_workingtree(revision_id)


class BranchFormat(object):
    """An encapsulation of the initialization and open routines for a format.

    Formats provide three things:
     * An initialization routine,
     * a format string,
     * an open routine.

    Formats are placed in an dict by their format string for reference 
    during branch opening. Its not required that these be instances, they
    can be classes themselves with class methods - it simply depends on 
    whether state is needed for a given format or not.

    Once a format is deprecated, just deprecate the initialize and open
    methods on the format class. Do not deprecate the object, as the 
    object will be created every time regardless.
    """

    _default_format = None
    """The default format used for new branches."""

    _formats = {}
    """The known formats."""

    @classmethod
    def find_format(klass, a_bzrdir):
        """Return the format for the branch object in a_bzrdir."""
        try:
            transport = a_bzrdir.get_branch_transport(None)
            format_string = transport.get("format").read()
            return klass._formats[format_string]
        except NoSuchFile:
            raise NotBranchError(path=transport.base)
        except KeyError:
            raise errors.UnknownFormatError(format=format_string)

    @classmethod
    def get_default_format(klass):
        """Return the current default format."""
        return klass._default_format

    def get_format_string(self):
        """Return the ASCII format string that identifies this format."""
        raise NotImplementedError(self.get_format_string)

    def get_format_description(self):
        """Return the short format description for this format."""
        raise NotImplementedError(self.get_format_description)

    def initialize(self, a_bzrdir):
        """Create a branch of this format in a_bzrdir."""
        raise NotImplementedError(self.initialize)

    def is_supported(self):
        """Is this format supported?

        Supported formats can be initialized and opened.
        Unsupported formats may not support initialization or committing or 
        some other features depending on the reason for not being supported.
        """
        return True

    def open(self, a_bzrdir, _found=False):
        """Return the branch object for a_bzrdir

        _found is a private parameter, do not use it. It is used to indicate
               if format probing has already be done.
        """
        raise NotImplementedError(self.open)

    @classmethod
    def register_format(klass, format):
        klass._formats[format.get_format_string()] = format

    @classmethod
    def set_default_format(klass, format):
        klass._default_format = format

    @classmethod
    def unregister_format(klass, format):
        assert klass._formats[format.get_format_string()] is format
        del klass._formats[format.get_format_string()]

    def __str__(self):
        return self.get_format_string().rstrip()


class BranchHooks(dict):
    """A dictionary mapping hook name to a list of callables for branch hooks.
    
    e.g. ['set_rh'] Is the list of items to be called when the
    set_revision_history function is invoked.
    """

    def __init__(self):
        """Create the default hooks.

        These are all empty initially, because by default nothing should get
        notified.
        """
        dict.__init__(self)
        # invoked whenever the revision history has been set
        # with set_revision_history. The api signature is
        # (branch, revision_history), and the branch will
        # be write-locked. Introduced in 0.15.
        self['set_rh'] = []

    def install_hook(self, hook_name, a_callable):
        """Install a_callable in to the hook hook_name.

        :param hook_name: A hook name. See the __init__ method of BranchHooks
            for the complete list of hooks.
        :param a_callable: The callable to be invoked when the hook triggers.
            The exact signature will depend on the hook - see the __init__ 
            method of BranchHooks for details on each hook.
        """
        try:
            self[hook_name].append(a_callable)
        except KeyError:
            raise errors.UnknownHook('branch', hook_name)


# install the default hooks into the Branch class.
Branch.hooks = BranchHooks()


class BzrBranchFormat4(BranchFormat):
    """Bzr branch format 4.

    This format has:
     - a revision-history file.
     - a branch-lock lock file [ to be shared with the bzrdir ]
    """

    def get_format_description(self):
        """See BranchFormat.get_format_description()."""
        return "Branch format 4"

    def initialize(self, a_bzrdir):
        """Create a branch of this format in a_bzrdir."""
        mutter('creating branch in %s', a_bzrdir.transport.base)
        branch_transport = a_bzrdir.get_branch_transport(self)
        utf8_files = [('revision-history', ''),
                      ('branch-name', ''),
                      ]
        control_files = lockable_files.LockableFiles(branch_transport,
                             'branch-lock', lockable_files.TransportLock)
        control_files.create_lock()
        control_files.lock_write()
        try:
            for file, content in utf8_files:
                control_files.put_utf8(file, content)
        finally:
            control_files.unlock()
        return self.open(a_bzrdir, _found=True)

    def __init__(self):
        super(BzrBranchFormat4, self).__init__()
        self._matchingbzrdir = bzrdir.BzrDirFormat6()

    def open(self, a_bzrdir, _found=False):
        """Return the branch object for a_bzrdir

        _found is a private parameter, do not use it. It is used to indicate
               if format probing has already be done.
        """
        if not _found:
            # we are being called directly and must probe.
            raise NotImplementedError
        return BzrBranch(_format=self,
                         _control_files=a_bzrdir._control_files,
                         a_bzrdir=a_bzrdir,
                         _repository=a_bzrdir.open_repository())

    def __str__(self):
        return "Bazaar-NG branch format 4"


class BzrBranchFormat5(BranchFormat):
    """Bzr branch format 5.

    This format has:
     - a revision-history file.
     - a format string
     - a lock dir guarding the branch itself
     - all of this stored in a branch/ subdirectory
     - works with shared repositories.

    This format is new in bzr 0.8.
    """

    def get_format_string(self):
        """See BranchFormat.get_format_string()."""
        return "Bazaar-NG branch format 5\n"

    def get_format_description(self):
        """See BranchFormat.get_format_description()."""
        return "Branch format 5"
        
    def initialize(self, a_bzrdir):
        """Create a branch of this format in a_bzrdir."""
        mutter('creating branch %r in %s', self, a_bzrdir.transport.base)
        branch_transport = a_bzrdir.get_branch_transport(self)
        utf8_files = [('revision-history', ''),
                      ('branch-name', ''),
                      ]
        control_files = lockable_files.LockableFiles(branch_transport, 'lock',
                                                     lockdir.LockDir)
        control_files.create_lock()
        control_files.lock_write()
        control_files.put_utf8('format', self.get_format_string())
        try:
            for file, content in utf8_files:
                control_files.put_utf8(file, content)
        finally:
            control_files.unlock()
        return self.open(a_bzrdir, _found=True, )

    def __init__(self):
        super(BzrBranchFormat5, self).__init__()
        self._matchingbzrdir = bzrdir.BzrDirMetaFormat1()

    def open(self, a_bzrdir, _found=False):
        """Return the branch object for a_bzrdir

        _found is a private parameter, do not use it. It is used to indicate
               if format probing has already be done.
        """
        if not _found:
            format = BranchFormat.find_format(a_bzrdir)
            assert format.__class__ == self.__class__
        transport = a_bzrdir.get_branch_transport(None)
        control_files = lockable_files.LockableFiles(transport, 'lock',
                                                     lockdir.LockDir)
        return BzrBranch5(_format=self,
                          _control_files=control_files,
                          a_bzrdir=a_bzrdir,
                          _repository=a_bzrdir.find_repository())

    def __str__(self):
        return "Bazaar-NG Metadir branch format 5"


class BzrBranchFormat6(BzrBranchFormat5):
    """Branch format with last-revision

    Unlike previous formats, this has no explicit revision history, instead
    the left-parent revision history is used.
    """

    def get_format_string(self):
        """See BranchFormat.get_format_string()."""
        return "Bazaar-NG branch format 6\n"

    def get_format_description(self):
        """See BranchFormat.get_format_description()."""
        return "Branch format 6"

    def initialize(self, a_bzrdir):
        """Create a branch of this format in a_bzrdir."""
        mutter('creating branch %r in %s', self, a_bzrdir.transport.base)
        branch_transport = a_bzrdir.get_branch_transport(self)
        utf8_files = [('last-revision', 'null:\n'),
                      ('branch-name', ''),
                      ('branch.conf', '')
                      ]
        control_files = lockable_files.LockableFiles(branch_transport, 'lock',
                                                     lockdir.LockDir)
        control_files.create_lock()
        control_files.lock_write()
        control_files.put_utf8('format', self.get_format_string())
        try:
            for file, content in utf8_files:
                control_files.put_utf8(file, content)
        finally:
            control_files.unlock()
        return self.open(a_bzrdir, _found=True, )

    def open(self, a_bzrdir, _found=False):
        """Return the branch object for a_bzrdir

        _found is a private parameter, do not use it. It is used to indicate
               if format probing has already be done.
        """
        if not _found:
            format = BranchFormat.find_format(a_bzrdir)
            assert format.__class__ == self.__class__
        transport = a_bzrdir.get_branch_transport(None)
        control_files = lockable_files.LockableFiles(transport, 'lock',
                                                     lockdir.LockDir)
        return BzrBranch6(_format=self,
                          _control_files=control_files,
                          a_bzrdir=a_bzrdir,
                          _repository=a_bzrdir.find_repository())


class BranchReferenceFormat(BranchFormat):
    """Bzr branch reference format.

    Branch references are used in implementing checkouts, they
    act as an alias to the real branch which is at some other url.

    This format has:
     - A location file
     - a format string
    """

    def get_format_string(self):
        """See BranchFormat.get_format_string()."""
        return "Bazaar-NG Branch Reference Format 1\n"

    def get_format_description(self):
        """See BranchFormat.get_format_description()."""
        return "Checkout reference format 1"
        
    def initialize(self, a_bzrdir, target_branch=None):
        """Create a branch of this format in a_bzrdir."""
        if target_branch is None:
            # this format does not implement branch itself, thus the implicit
            # creation contract must see it as uninitializable
            raise errors.UninitializableFormat(self)
        mutter('creating branch reference in %s', a_bzrdir.transport.base)
        branch_transport = a_bzrdir.get_branch_transport(self)
        branch_transport.put_bytes('location',
            target_branch.bzrdir.root_transport.base)
        branch_transport.put_bytes('format', self.get_format_string())
        return self.open(a_bzrdir, _found=True)

    def __init__(self):
        super(BranchReferenceFormat, self).__init__()
        self._matchingbzrdir = bzrdir.BzrDirMetaFormat1()

    def _make_reference_clone_function(format, a_branch):
        """Create a clone() routine for a branch dynamically."""
        def clone(to_bzrdir, revision_id=None):
            """See Branch.clone()."""
            return format.initialize(to_bzrdir, a_branch)
            # cannot obey revision_id limits when cloning a reference ...
            # FIXME RBC 20060210 either nuke revision_id for clone, or
            # emit some sort of warning/error to the caller ?!
        return clone

    def open(self, a_bzrdir, _found=False):
        """Return the branch that the branch reference in a_bzrdir points at.

        _found is a private parameter, do not use it. It is used to indicate
               if format probing has already be done.
        """
        if not _found:
            format = BranchFormat.find_format(a_bzrdir)
            assert format.__class__ == self.__class__
        transport = a_bzrdir.get_branch_transport(None)
        real_bzrdir = bzrdir.BzrDir.open(transport.get('location').read())
        result = real_bzrdir.open_branch()
        # this changes the behaviour of result.clone to create a new reference
        # rather than a copy of the content of the branch.
        # I did not use a proxy object because that needs much more extensive
        # testing, and we are only changing one behaviour at the moment.
        # If we decide to alter more behaviours - i.e. the implicit nickname
        # then this should be refactored to introduce a tested proxy branch
        # and a subclass of that for use in overriding clone() and ....
        # - RBC 20060210
        result.clone = self._make_reference_clone_function(result)
        return result


# formats which have no format string are not discoverable
# and not independently creatable, so are not registered.
__default_format = BzrBranchFormat5()
BranchFormat.register_format(__default_format)
BranchFormat.register_format(BranchReferenceFormat())
BranchFormat.register_format(BzrBranchFormat6())
BranchFormat.set_default_format(BzrBranchFormat6())
_legacy_formats = [BzrBranchFormat4(),
                   ]

class BzrBranch(Branch):
    """A branch stored in the actual filesystem.

    Note that it's "local" in the context of the filesystem; it doesn't
    really matter if it's on an nfs/smb/afs/coda/... share, as long as
    it's writable, and can be accessed via the normal filesystem API.
    """
    
    def __init__(self, transport=DEPRECATED_PARAMETER, init=DEPRECATED_PARAMETER,
                 relax_version_check=DEPRECATED_PARAMETER, _format=None,
                 _control_files=None, a_bzrdir=None, _repository=None):
        """Create new branch object at a particular location.

        transport -- A Transport object, defining how to access files.
        
        init -- If True, create new control files in a previously
             unversioned directory.  If False, the branch must already
             be versioned.

        relax_version_check -- If true, the usual check for the branch
            version is not applied.  This is intended only for
            upgrade/recovery type use; it's not guaranteed that
            all operations will work on old format branches.
        """
        if a_bzrdir is None:
            self.bzrdir = bzrdir.BzrDir.open(transport.base)
        else:
            self.bzrdir = a_bzrdir
        self._transport = self.bzrdir.transport.clone('..')
        self._base = self._transport.base
        self._format = _format
        if _control_files is None:
            raise ValueError('BzrBranch _control_files is None')
        self.control_files = _control_files
        if deprecated_passed(init):
            warn("BzrBranch.__init__(..., init=XXX): The init parameter is "
                 "deprecated as of bzr 0.8. Please use Branch.create().",
                 DeprecationWarning,
                 stacklevel=2)
            if init:
                # this is slower than before deprecation, oh well never mind.
                # -> its deprecated.
                self._initialize(transport.base)
        self._check_format(_format)
        if deprecated_passed(relax_version_check):
            warn("BzrBranch.__init__(..., relax_version_check=XXX_: The "
                 "relax_version_check parameter is deprecated as of bzr 0.8. "
                 "Please use BzrDir.open_downlevel, or a BzrBranchFormat's "
                 "open() method.",
                 DeprecationWarning,
                 stacklevel=2)
            if (not relax_version_check
                and not self._format.is_supported()):
                raise errors.UnsupportedFormatError(format=fmt)
        if deprecated_passed(transport):
            warn("BzrBranch.__init__(transport=XXX...): The transport "
                 "parameter is deprecated as of bzr 0.8. "
                 "Please use Branch.open, or bzrdir.open_branch().",
                 DeprecationWarning,
                 stacklevel=2)
        self.repository = _repository

    def __str__(self):
        return '%s(%r)' % (self.__class__.__name__, self.base)

    __repr__ = __str__

    def _get_base(self):
        return self._base

    base = property(_get_base, doc="The URL for the root of this branch.")

    def _finish_transaction(self):
        """Exit the current transaction."""
        return self.control_files._finish_transaction()

    def get_transaction(self):
        """Return the current active transaction.

        If no transaction is active, this returns a passthrough object
        for which all data is immediately flushed and no caching happens.
        """
        # this is an explicit function so that we can do tricky stuff
        # when the storage in rev_storage is elsewhere.
        # we probably need to hook the two 'lock a location' and 
        # 'have a transaction' together more delicately, so that
        # we can have two locks (branch and storage) and one transaction
        # ... and finishing the transaction unlocks both, but unlocking
        # does not. - RBC 20051121
        return self.control_files.get_transaction()

    def _set_transaction(self, transaction):
        """Set a new active transaction."""
        return self.control_files._set_transaction(transaction)

    def abspath(self, name):
        """See Branch.abspath."""
        return self.control_files._transport.abspath(name)

    def _check_format(self, format):
        """Identify the branch format if needed.

        The format is stored as a reference to the format object in
        self._format for code that needs to check it later.

        The format parameter is either None or the branch format class
        used to open this branch.

        FIXME: DELETE THIS METHOD when pre 0.8 support is removed.
        """
        if format is None:
            format = BranchFormat.find_format(self.bzrdir)
        self._format = format
        mutter("got branch format %s", self._format)

    @needs_read_lock
    def get_root_id(self):
        """See Branch.get_root_id."""
        tree = self.repository.revision_tree(self.last_revision())
        return tree.inventory.root.file_id

    def is_locked(self):
        return self.control_files.is_locked()

    def lock_write(self):
        self.repository.lock_write()
        try:
            self.control_files.lock_write()
        except:
            self.repository.unlock()
            raise

    def lock_read(self):
        self.repository.lock_read()
        try:
            self.control_files.lock_read()
        except:
            self.repository.unlock()
            raise

    def unlock(self):
        # TODO: test for failed two phase locks. This is known broken.
        try:
            self.control_files.unlock()
        finally:
            self.repository.unlock()
        
    def peek_lock_mode(self):
        if self.control_files._lock_count == 0:
            return None
        else:
            return self.control_files._lock_mode

    def get_physical_lock_status(self):
        return self.control_files.get_physical_lock_status()

    @needs_read_lock
    def print_file(self, file, revision_id):
        """See Branch.print_file."""
        return self.repository.print_file(file, revision_id)

    @needs_write_lock
    def append_revision(self, *revision_ids):
        """See Branch.append_revision."""
        for revision_id in revision_ids:
            _mod_revision.check_not_reserved_id(revision_id)
            mutter("add {%s} to revision-history" % revision_id)
        rev_history = self.revision_history()
        rev_history.extend(revision_ids)
        self.set_revision_history(rev_history)

    @needs_write_lock
    def set_revision_history(self, rev_history):
        """See Branch.set_revision_history."""
        self.control_files.put_utf8(
            'revision-history', '\n'.join(rev_history))
        transaction = self.get_transaction()
        history = transaction.map.find_revision_history()
        if history is not None:
            # update the revision history in the identity map.
            history[:] = list(rev_history)
            # this call is disabled because revision_history is 
            # not really an object yet, and the transaction is for objects.
            # transaction.register_dirty(history)
        else:
            transaction.map.add_revision_history(rev_history)
            # this call is disabled because revision_history is 
            # not really an object yet, and the transaction is for objects.
            # transaction.register_clean(history)
        for hook in Branch.hooks['set_rh']:
            hook(self, rev_history)

    @needs_write_lock
    def set_last_revision(self, revision_id):
        self.set_revision_history(self._lefthand_history(revision_id))

    @needs_read_lock
    def revision_history(self):
        """See Branch.revision_history."""
        transaction = self.get_transaction()
        history = transaction.map.find_revision_history()
        if history is not None:
            # mutter("cache hit for revision-history in %s", self)
            return list(history)
        decode_utf8 = cache_utf8.decode
        history = [decode_utf8(l.rstrip('\r\n')) for l in
                self.control_files.get('revision-history').readlines()]
        transaction.map.add_revision_history(history)
        # this call is disabled because revision_history is 
        # not really an object yet, and the transaction is for objects.
        # transaction.register_clean(history, precious=True)
        return list(history)

    def _lefthand_history(self, revision_id, last_rev=None,
                          other_branch=None):
        # stop_revision must be a descendant of last_revision
        stop_graph = self.repository.get_revision_graph(revision_id)
        if last_rev is not None and last_rev not in stop_graph:
            # our previous tip is not merged into stop_revision
            raise errors.DivergedBranches(self, other_branch)
        # make a new revision history from the graph
        current_rev_id = revision_id
        new_history = []
        while current_rev_id not in (None, _mod_revision.NULL_REVISION):
            new_history.append(current_rev_id)
            current_rev_id_parents = stop_graph[current_rev_id]
            try:
                current_rev_id = current_rev_id_parents[0]
            except IndexError:
                current_rev_id = None
        new_history.reverse()
        return new_history

    @needs_write_lock
    def generate_revision_history(self, revision_id, last_rev=None,
        other_branch=None):
        """Create a new revision history that will finish with revision_id.

        :param revision_id: the new tip to use.
        :param last_rev: The previous last_revision. If not None, then this
            must be a ancestory of revision_id, or DivergedBranches is raised.
        :param other_branch: The other branch that DivergedBranches should
            raise with respect to.
        """
        self.set_revision_history(self._lefthand_history(revision_id,
            last_rev, other_branch))

    @needs_write_lock
    def update_revisions(self, other, stop_revision=None):
        """See Branch.update_revisions."""
        other.lock_read()
        try:
            if stop_revision is None:
                stop_revision = other.last_revision()
                if stop_revision is None:
                    # if there are no commits, we're done.
                    return
            # whats the current last revision, before we fetch [and change it
            # possibly]
            last_rev = self.last_revision()
            # we fetch here regardless of whether we need to so that we pickup
            # filled in ghosts.
            self.fetch(other, stop_revision)
            my_ancestry = self.repository.get_ancestry(last_rev)
            if stop_revision in my_ancestry:
                # last_revision is a descendant of stop_revision
                return
            self.generate_revision_history(stop_revision, last_rev=last_rev,
                other_branch=other)
        finally:
            other.unlock()

    def basis_tree(self):
        """See Branch.basis_tree."""
        return self.repository.revision_tree(self.last_revision())

    @deprecated_method(zero_eight)
    def working_tree(self):
        """Create a Working tree object for this branch."""

        from bzrlib.transport.local import LocalTransport
        if (self.base.find('://') != -1 or 
            not isinstance(self._transport, LocalTransport)):
            raise NoWorkingTree(self.base)
        return self.bzrdir.open_workingtree()

    @needs_write_lock
    def pull(self, source, overwrite=False, stop_revision=None):
        """See Branch.pull."""
        source.lock_read()
        try:
            old_count = self.last_revision_info()[0]
            try:
                self.update_revisions(source, stop_revision)
            except DivergedBranches:
                if not overwrite:
                    raise
            if overwrite:
                self.set_revision_history(source.revision_history())
            new_count = self.last_revision_info()[0]
            return new_count - old_count
        finally:
            source.unlock()

<<<<<<< HEAD
    def _get_parent_location(self):
=======
    @needs_read_lock
    def push(self, target, overwrite=False, stop_revision=None):
        """See Branch.push."""
        target.lock_write()
        try:
            old_count = len(target.revision_history())
            try:
                target.update_revisions(self, stop_revision)
            except DivergedBranches:
                if not overwrite:
                    raise
            if overwrite:
                target.set_revision_history(self.revision_history())
            new_count = len(target.revision_history())
            return new_count - old_count
        finally:
            target.unlock()

    def get_parent(self):
        """See Branch.get_parent."""

>>>>>>> efac88e3
        _locs = ['parent', 'pull', 'x-pull']
        for l in _locs:
            try:
                return self.control_files.get(l).read().strip('\n')
            except NoSuchFile:
                pass
        return None

    def get_parent(self):
        """See Branch.get_parent."""

        assert self.base[-1] == '/'
        parent = self._get_parent_location()
        if parent is None:
            return parent
        # This is an old-format absolute path to a local branch
        # turn it into a url
        if parent.startswith('/'):
            parent = urlutils.local_path_to_url(parent.decode('utf8'))
        try:
            return urlutils.join(self.base[:-1], parent)
        except errors.InvalidURLJoin, e:
            raise errors.InaccessibleParent(parent, self.base)

    def get_push_location(self):
        """See Branch.get_push_location."""
        push_loc = self.get_config().get_user_option('push_location')
        return push_loc

    def set_push_location(self, location):
        """See Branch.set_push_location."""
        self.get_config().set_user_option(
            'push_location', location,
            store=_mod_config.STORE_LOCATION_NORECURSE)

    @needs_write_lock
    def set_parent(self, url):
        """See Branch.set_parent."""
        # TODO: Maybe delete old location files?
        # URLs should never be unicode, even on the local fs,
        # FIXUP this and get_parent in a future branch format bump:
        # read and rewrite the file, and have the new format code read
        # using .get not .get_utf8. RBC 20060125
        if url is not None:
            if isinstance(url, unicode):
                try: 
                    url = url.encode('ascii')
                except UnicodeEncodeError:
                    raise bzrlib.errors.InvalidURL(url,
                        "Urls must be 7-bit ascii, "
                        "use bzrlib.urlutils.escape")
                    
            url = urlutils.relative_url(self.base, url)
        self._set_parent_location(url)

    def _set_parent_location(self, url):
        if url is None:
            self.control_files._transport.delete('parent')
        else:
            assert isinstance(url, str)
            self.control_files.put('parent', StringIO(url + '\n'))

    @deprecated_function(zero_nine)
    def tree_config(self):
        """DEPRECATED; call get_config instead.  
        TreeConfig has become part of BranchConfig."""
        return TreeConfig(self)


class BzrBranch5(BzrBranch):
    """A format 5 branch. This supports new features over plan branches.

    It has support for a master_branch which is the data for bound branches.
    """

    def __init__(self,
                 _format,
                 _control_files,
                 a_bzrdir,
                 _repository):
        super(BzrBranch5, self).__init__(_format=_format,
                                         _control_files=_control_files,
                                         a_bzrdir=a_bzrdir,
                                         _repository=_repository)
        
    @needs_write_lock
    def pull(self, source, overwrite=False, stop_revision=None):
        """Extends branch.pull to be bound branch aware."""
        bound_location = self.get_bound_location()
        if source.base != bound_location:
            # not pulling from master, so we need to update master.
            master_branch = self.get_master_branch()
            if master_branch:
                master_branch.pull(source)
                source = master_branch
        return super(BzrBranch5, self).pull(source, overwrite, stop_revision)

    @needs_write_lock
    def push(self, target, overwrite=False, stop_revision=None):
        """Updates branch.push to be bound branch aware."""
        bound_location = target.get_bound_location()
        if target.base != bound_location:
            # not pushing to master, so we need to update master.
            master_branch = target.get_master_branch()
            if master_branch:
                # push into the master from this branch.
                super(BzrBranch5, self).push(master_branch, overwrite,
                    stop_revision)
        # and push into the target branch from this. Note that we push from
        # this branch again, because its considered the highest bandwidth
        # repository.
        return super(BzrBranch5, self).push(target, overwrite, stop_revision)

    def get_bound_location(self):
        try:
            return self.control_files.get_utf8('bound').read()[:-1]
        except errors.NoSuchFile:
            return None

    @needs_read_lock
    def get_master_branch(self):
        """Return the branch we are bound to.
        
        :return: Either a Branch, or None

        This could memoise the branch, but if thats done
        it must be revalidated on each new lock.
        So for now we just don't memoise it.
        # RBC 20060304 review this decision.
        """
        bound_loc = self.get_bound_location()
        if not bound_loc:
            return None
        try:
            return Branch.open(bound_loc)
        except (errors.NotBranchError, errors.ConnectionError), e:
            raise errors.BoundBranchConnectionFailure(
                    self, bound_loc, e)

    @needs_write_lock
    def set_bound_location(self, location):
        """Set the target where this branch is bound to.

        :param location: URL to the target branch
        """
        if location:
            self.control_files.put_utf8('bound', location+'\n')
        else:
            try:
                self.control_files._transport.delete('bound')
            except NoSuchFile:
                return False
            return True

    @needs_write_lock
    def bind(self, other):
        """Bind this branch to the branch other.

        This does not push or pull data between the branches, though it does
        check for divergence to raise an error when the branches are not
        either the same, or one a prefix of the other. That behaviour may not
        be useful, so that check may be removed in future.
        
        :param other: The branch to bind to
        :type other: Branch
        """
        # TODO: jam 20051230 Consider checking if the target is bound
        #       It is debatable whether you should be able to bind to
        #       a branch which is itself bound.
        #       Committing is obviously forbidden,
        #       but binding itself may not be.
        #       Since we *have* to check at commit time, we don't
        #       *need* to check here

        # we want to raise diverged if:
        # last_rev is not in the other_last_rev history, AND
        # other_last_rev is not in our history, and do it without pulling
        # history around
        last_rev = self.last_revision()
        if last_rev is not None:
            other.lock_read()
            try:
                other_last_rev = other.last_revision()
                if other_last_rev is not None:
                    # neither branch is new, we have to do some work to
                    # ascertain diversion.
                    remote_graph = other.repository.get_revision_graph(
                        other_last_rev)
                    local_graph = self.repository.get_revision_graph(last_rev)
                    if (last_rev not in remote_graph and
                        other_last_rev not in local_graph):
                        raise errors.DivergedBranches(self, other)
            finally:
                other.unlock()
        self.set_bound_location(other.base)

    @needs_write_lock
    def unbind(self):
        """If bound, unbind"""
        return self.set_bound_location(None)

    @needs_write_lock
    def update(self):
        """Synchronise this branch with the master branch if any. 

        :return: None or the last_revision that was pivoted out during the
                 update.
        """
        master = self.get_master_branch()
        if master is not None:
            old_tip = self.last_revision()
            self.pull(master, overwrite=True)
            if old_tip in self.repository.get_ancestry(self.last_revision()):
                return None
            return old_tip
        return None


class BzrBranch6(BzrBranch5):

    @needs_read_lock
    def last_revision(self):
        """Return last revision id, or None"""
        revision_id = self.control_files.get_utf8('last-revision').read()
        revision_id = revision_id.rstrip('\n')
        if revision_id == _mod_revision.NULL_REVISION:
            revision_id = None
        return revision_id

    @needs_write_lock
    def set_last_revision(self, revision_id):
        if revision_id is None:
            revision_id = 'null:'
        self.control_files.put_utf8('last-revision', revision_id + '\n')

    @needs_read_lock
    def revision_history(self):
        """Generate the revision history from last revision
        """
        return self._lefthand_history(self.last_revision())

    @needs_write_lock
    def set_revision_history(self, history):
        """Set the last_revision, not revision history"""
        if len(history) == 0:
            self.set_last_revision('null:')
        else:
            assert history == self._lefthand_history(history[-1])
            self.set_last_revision(history[-1])

    @needs_write_lock
    def append_revision(self, *revision_ids):
        if len(revision_ids) == 0:
            return
        prev_revision = self.last_revision()
        for revision in self.repository.get_revisions(revision_ids):
            if prev_revision is None:
                assert revision.parent_ids == []
            else:
                assert revision.parent_ids[0] == prev_revision
            prev_revision = revision.revision_id
        self.set_last_revision(revision_ids[-1])

    @needs_write_lock
    def _set_parent_location(self, url):
        """Set the parent branch"""
        if url is None:
            url = ''
        url = urlutils.relative_url(self.base, url)
        self.get_config().set_user_option('parent_location', url)

    @needs_read_lock
    def _get_parent_location(self):
        """Set the parent branch"""
        parent = self.get_config().get_user_option('parent_location')
        if parent == '':
            parent = None
        return parent

    def set_push_location(self, location):
        """See Branch.set_push_location."""
        self.get_config().set_user_option('push_location', location)

    def set_bound_location(self, location):
        """See Branch.set_push_location."""
        result = None
        if location is None:
            if self.get_bound_location() is None:
                return False
            location = ''
            result = True
        self.get_config().set_user_option('bound_location', location)
        return result

    def get_bound_location(self):
        """See Branch.set_push_location."""
        location = self.get_config().get_user_option('bound_location')
        if location == '':
            location = None
        return location


class BranchTestProviderAdapter(object):
    """A tool to generate a suite testing multiple branch formats at once.

    This is done by copying the test once for each transport and injecting
    the transport_server, transport_readonly_server, and branch_format
    classes into each copy. Each copy is also given a new id() to make it
    easy to identify.
    """

    def __init__(self, transport_server, transport_readonly_server, formats):
        self._transport_server = transport_server
        self._transport_readonly_server = transport_readonly_server
        self._formats = formats
    
    def adapt(self, test):
        result = TestSuite()
        for branch_format, bzrdir_format in self._formats:
            new_test = deepcopy(test)
            new_test.transport_server = self._transport_server
            new_test.transport_readonly_server = self._transport_readonly_server
            new_test.bzrdir_format = bzrdir_format
            new_test.branch_format = branch_format
            def make_new_test_id():
                new_id = "%s(%s)" % (new_test.id(), branch_format.__class__.__name__)
                return lambda: new_id
            new_test.id = make_new_test_id()
            result.addTest(new_test)
        return result


class BranchCheckResult(object):
    """Results of checking branch consistency.

    :see: Branch.check
    """

    def __init__(self, branch):
        self.branch = branch

    def report_results(self, verbose):
        """Report the check results via trace.note.
        
        :param verbose: Requests more detailed display of what was checked,
            if any.
        """
        note('checked branch %s format %s',
             self.branch.base,
             self.branch._format)


######################################################################
# predicates


@deprecated_function(zero_eight)
def is_control_file(*args, **kwargs):
    """See bzrlib.workingtree.is_control_file."""
    from bzrlib import workingtree
    return workingtree.is_control_file(*args, **kwargs)<|MERGE_RESOLUTION|>--- conflicted
+++ resolved
@@ -225,13 +225,9 @@
         try:
             if last_revision is None:
                 pb.update('get source history')
-<<<<<<< HEAD
                 last_revision = from_branch.last_revision()
                 if last_revision is None:
                     last_revision = _mod_revision.NULL_REVISION
-=======
-                last_revision = from_branch.last_revision_info()[1]
->>>>>>> efac88e3
             return self.repository.fetch(from_branch.repository,
                                          revision_id=last_revision,
                                          pb=nested_pb)
@@ -1330,9 +1326,15 @@
         finally:
             source.unlock()
 
-<<<<<<< HEAD
     def _get_parent_location(self):
-=======
+        _locs = ['parent', 'pull', 'x-pull']
+        for l in _locs:
+            try:
+                return self.control_files.get(l).read().strip('\n')
+            except NoSuchFile:
+                pass
+        return None
+
     @needs_read_lock
     def push(self, target, overwrite=False, stop_revision=None):
         """See Branch.push."""
@@ -1350,18 +1352,6 @@
             return new_count - old_count
         finally:
             target.unlock()
-
-    def get_parent(self):
-        """See Branch.get_parent."""
-
->>>>>>> efac88e3
-        _locs = ['parent', 'pull', 'x-pull']
-        for l in _locs:
-            try:
-                return self.control_files.get(l).read().strip('\n')
-            except NoSuchFile:
-                pass
-        return None
 
     def get_parent(self):
         """See Branch.get_parent."""
