# Copyright (C) 2005 Canonical Ltd

# This program is free software; you can redistribute it and/or modify
# it under the terms of the GNU General Public License as published by
# the Free Software Foundation; either version 2 of the License, or
# (at your option) any later version.

# This program is distributed in the hope that it will be useful,
# but WITHOUT ANY WARRANTY; without even the implied warranty of
# MERCHANTABILITY or FITNESS FOR A PARTICULAR PURPOSE.  See the
# GNU General Public License for more details.

# You should have received a copy of the GNU General Public License
# along with this program; if not, write to the Free Software
# Foundation, Inc., 59 Temple Place, Suite 330, Boston, MA  02111-1307  USA


import sys
import os
import errno
from warnings import warn
from cStringIO import StringIO


import bzrlib
from bzrlib.trace import mutter, note
from bzrlib.osutils import (isdir, quotefn, compact_date, rand_bytes, 
                            rename, splitpath, sha_file, appendpath, 
                            file_kind)
from bzrlib.errors import (BzrError, InvalidRevisionNumber, InvalidRevisionId,
                           NoSuchRevision, HistoryMissing, NotBranchError,
                           DivergedBranches, LockError, UnlistableStore,
                           UnlistableBranch, NoSuchFile)
from bzrlib.textui import show_status
from bzrlib.revision import Revision, validate_revision_id, is_ancestor
from bzrlib.delta import compare_trees
from bzrlib.tree import EmptyTree, RevisionTree
from bzrlib.inventory import Inventory
from bzrlib.store import copy_all
from bzrlib.store.compressed_text import CompressedTextStore
from bzrlib.store.text import TextStore
from bzrlib.store.weave import WeaveStore
from bzrlib.transport import Transport, get_transport
import bzrlib.xml5
import bzrlib.ui


BZR_BRANCH_FORMAT_4 = "Bazaar-NG branch, format 0.0.4\n"
BZR_BRANCH_FORMAT_5 = "Bazaar-NG branch, format 5\n"
## TODO: Maybe include checks for common corruption of newlines, etc?


# TODO: Some operations like log might retrieve the same revisions
# repeatedly to calculate deltas.  We could perhaps have a weakref
# cache in memory to make this faster.  In general anything can be
# cached in memory between lock and unlock operations.

def find_branch(*ignored, **ignored_too):
    # XXX: leave this here for about one release, then remove it
    raise NotImplementedError('find_branch() is not supported anymore, '
                              'please use one of the new branch constructors')
def _relpath(base, path):
    """Return path relative to base, or raise exception.

    The path may be either an absolute path or a path relative to the
    current working directory.

    Lifted out of Branch.relpath for ease of testing.

    os.path.commonprefix (python2.4) has a bad bug that it works just
    on string prefixes, assuming that '/u' is a prefix of '/u2'.  This
    avoids that problem."""
    rp = os.path.abspath(path)

    s = []
    head = rp
    while len(head) >= len(base):
        if head == base:
            break
        head, tail = os.path.split(head)
        if tail:
            s.insert(0, tail)
    else:
        raise NotBranchError("path %r is not within branch %r" % (rp, base))

    return os.sep.join(s)
        

def find_branch_root(t):
    """Find the branch root enclosing the transport's base.

    t is a Transport object.

    It is not necessary that the base of t exists.

    Basically we keep looking up until we find the control directory or
    run into the root.  If there isn't one, raises NotBranchError.
    """
<<<<<<< HEAD
    if f == None:
        f = os.getcwd()
    else:
        f = bzrlib.osutils.normalizepath(f)
    if not bzrlib.osutils.lexists(f):
        raise BzrError('%r does not exist' % f)

    orig_f = f

=======
    orig_base = t.base
>>>>>>> 4c89adcd
    while True:
        if t.has(bzrlib.BZRDIR):
            return t
        new_t = t.clone('..')
        if new_t.base == t.base:
            # reached the root, whatever that may be
            raise NotBranchError('%s is not in a branch' % orig_base)
        t = new_t


######################################################################
# branch objects

class Branch(object):
    """Branch holding a history of revisions.

    base
        Base directory/url of the branch.
    """
    base = None

    def __init__(self, *ignored, **ignored_too):
        raise NotImplementedError('The Branch class is abstract')

    @staticmethod
    def open_downlevel(base):
        """Open a branch which may be of an old format.
        
        Only local branches are supported."""
        return _Branch(get_transport(base), relax_version_check=True)
        
    @staticmethod
    def open(base):
        """Open an existing branch, rooted at 'base' (url)"""
        t = get_transport(base)
        return _Branch(t)

    @staticmethod
    def open_containing(url):
        """Open an existing branch which contains url.
        
        This probes for a branch at url, and searches upwards from there.
        """
        t = get_transport(url)
        t = find_branch_root(t)
        return _Branch(t)

    @staticmethod
    def initialize(base):
        """Create a new branch, rooted at 'base' (url)"""
        t = get_transport(base)
        return _Branch(t, init=True)

    def setup_caching(self, cache_root):
        """Subclasses that care about caching should override this, and set
        up cached stores located under cache_root.
        """


class _Branch(Branch):
    """A branch stored in the actual filesystem.

    Note that it's "local" in the context of the filesystem; it doesn't
    really matter if it's on an nfs/smb/afs/coda/... share, as long as
    it's writable, and can be accessed via the normal filesystem API.

    _lock_mode
        None, or 'r' or 'w'

    _lock_count
        If _lock_mode is true, a positive count of the number of times the
        lock has been taken.

    _lock
        Lock object from bzrlib.lock.
    """
    # We actually expect this class to be somewhat short-lived; part of its
    # purpose is to try to isolate what bits of the branch logic are tied to
    # filesystem access, so that in a later step, we can extricate them to
    # a separarte ("storage") class.
    _lock_mode = None
    _lock_count = None
    _lock = None
    _inventory_weave = None
    
    # Map some sort of prefix into a namespace
    # stuff like "revno:10", "revid:", etc.
    # This should match a prefix with a function which accepts
    REVISION_NAMESPACES = {}

    def push_stores(self, branch_to):
        """Copy the content of this branches store to branch_to."""
        if (self._branch_format != branch_to._branch_format
            or self._branch_format != 4):
            from bzrlib.fetch import greedy_fetch
            mutter("falling back to fetch logic to push between %s(%s) and %s(%s)",
                   self, self._branch_format, branch_to, branch_to._branch_format)
            greedy_fetch(to_branch=branch_to, from_branch=self,
                         revision=self.last_revision())
            return

        store_pairs = ((self.text_store,      branch_to.text_store),
                       (self.inventory_store, branch_to.inventory_store),
                       (self.revision_store,  branch_to.revision_store))
        try:
            for from_store, to_store in store_pairs: 
                copy_all(from_store, to_store)
        except UnlistableStore:
            raise UnlistableBranch(from_store)

    def __init__(self, transport, init=False,
                 relax_version_check=False):
        """Create new branch object at a particular location.

        transport -- A Transport object, defining how to access files.
                (If a string, transport.transport() will be used to
                create a Transport object)
        
        init -- If True, create new control files in a previously
             unversioned directory.  If False, the branch must already
             be versioned.

        relax_version_check -- If true, the usual check for the branch
            version is not applied.  This is intended only for
            upgrade/recovery type use; it's not guaranteed that
            all operations will work on old format branches.

        In the test suite, creation of new trees is tested using the
        `ScratchBranch` class.
        """
        assert isinstance(transport, Transport), \
            "%r is not a Transport" % transport
        self._transport = transport
        if init:
            self._make_control()
        self._check_format(relax_version_check)

        def get_store(name, compressed=True):
            relpath = self._rel_controlfilename(name)
            if compressed:
                store = CompressedTextStore(self._transport.clone(relpath))
            else:
                store = TextStore(self._transport.clone(relpath))
            if self._transport.should_cache():
                from meta_store import CachedStore
                cache_path = os.path.join(self.cache_root, name)
                os.mkdir(cache_path)
                store = CachedStore(store, cache_path)
            return store
        def get_weave(name):
            relpath = self._rel_controlfilename(name)
            ws = WeaveStore(self._transport.clone(relpath))
            if self._transport.should_cache():
                ws.enable_cache = True
            return ws

        if self._branch_format == 4:
            self.inventory_store = get_store('inventory-store')
            self.text_store = get_store('text-store')
            self.revision_store = get_store('revision-store')
        elif self._branch_format == 5:
            self.control_weaves = get_weave([])
            self.weave_store = get_weave('weaves')
            self.revision_store = get_store('revision-store', compressed=False)

    def __str__(self):
        return '%s(%r)' % (self.__class__.__name__, self._transport.base)


    __repr__ = __str__


    def __del__(self):
        if self._lock_mode or self._lock:
            # XXX: This should show something every time, and be suitable for
            # headless operation and embedding
            warn("branch %r was not explicitly unlocked" % self)
            self._lock.unlock()

        # TODO: It might be best to do this somewhere else,
        # but it is nice for a Branch object to automatically
        # cache it's information.
        # Alternatively, we could have the Transport objects cache requests
        # See the earlier discussion about how major objects (like Branch)
        # should never expect their __del__ function to run.
        if hasattr(self, 'cache_root') and self.cache_root is not None:
            try:
                import shutil
                shutil.rmtree(self.cache_root)
            except:
                pass
            self.cache_root = None

    def _get_base(self):
        if self._transport:
            return self._transport.base
        return None

    base = property(_get_base)


    def lock_write(self):
        # TODO: Upgrade locking to support using a Transport,
        # and potentially a remote locking protocol
        if self._lock_mode:
            if self._lock_mode != 'w':
                raise LockError("can't upgrade to a write lock from %r" %
                                self._lock_mode)
            self._lock_count += 1
        else:
            self._lock = self._transport.lock_write(
                    self._rel_controlfilename('branch-lock'))
            self._lock_mode = 'w'
            self._lock_count = 1


    def lock_read(self):
        if self._lock_mode:
            assert self._lock_mode in ('r', 'w'), \
                   "invalid lock mode %r" % self._lock_mode
            self._lock_count += 1
        else:
            self._lock = self._transport.lock_read(
                    self._rel_controlfilename('branch-lock'))
            self._lock_mode = 'r'
            self._lock_count = 1
                        
    def unlock(self):
        if not self._lock_mode:
            raise LockError('branch %r is not locked' % (self))

        if self._lock_count > 1:
            self._lock_count -= 1
        else:
            self._lock.unlock()
            self._lock = None
            self._lock_mode = self._lock_count = None

    def abspath(self, name):
        """Return absolute filename for something in the branch"""
        return self._transport.abspath(name)

    def relpath(self, path):
        """Return path relative to this branch of something inside it.

        Raises an error if path is not in this branch."""
        return self._transport.relpath(path)


    def _rel_controlfilename(self, file_or_path):
        if isinstance(file_or_path, basestring):
            file_or_path = [file_or_path]
        return [bzrlib.BZRDIR] + file_or_path

    def controlfilename(self, file_or_path):
        """Return location relative to branch."""
        return self._transport.abspath(self._rel_controlfilename(file_or_path))


    def controlfile(self, file_or_path, mode='r'):
        """Open a control file for this branch.

        There are two classes of file in the control directory: text
        and binary.  binary files are untranslated byte streams.  Text
        control files are stored with Unix newlines and in UTF-8, even
        if the platform or locale defaults are different.

        Controlfiles should almost never be opened in write mode but
        rather should be atomically copied and replaced using atomicfile.
        """
        import codecs

        relpath = self._rel_controlfilename(file_or_path)
        #TODO: codecs.open() buffers linewise, so it was overloaded with
        # a much larger buffer, do we need to do the same for getreader/getwriter?
        if mode == 'rb': 
            return self._transport.get(relpath)
        elif mode == 'wb':
            raise BzrError("Branch.controlfile(mode='wb') is not supported, use put_controlfiles")
        elif mode == 'r':
            return codecs.getreader('utf-8')(self._transport.get(relpath), errors='replace')
        elif mode == 'w':
            raise BzrError("Branch.controlfile(mode='w') is not supported, use put_controlfiles")
        else:
            raise BzrError("invalid controlfile mode %r" % mode)

    def put_controlfile(self, path, f, encode=True):
        """Write an entry as a controlfile.

        :param path: The path to put the file, relative to the .bzr control
                     directory
        :param f: A file-like or string object whose contents should be copied.
        :param encode:  If true, encode the contents as utf-8
        """
        self.put_controlfiles([(path, f)], encode=encode)

    def put_controlfiles(self, files, encode=True):
        """Write several entries as controlfiles.

        :param files: A list of [(path, file)] pairs, where the path is the directory
                      underneath the bzr control directory
        :param encode:  If true, encode the contents as utf-8
        """
        import codecs
        ctrl_files = []
        for path, f in files:
            if encode:
                if isinstance(f, basestring):
                    f = f.encode('utf-8', 'replace')
                else:
                    f = codecs.getwriter('utf-8')(f, errors='replace')
            path = self._rel_controlfilename(path)
            ctrl_files.append((path, f))
        self._transport.put_multi(ctrl_files)

    def _make_control(self):
        from bzrlib.inventory import Inventory
        from bzrlib.weavefile import write_weave_v5
        from bzrlib.weave import Weave
        
        # Create an empty inventory
        sio = StringIO()
        # if we want per-tree root ids then this is the place to set
        # them; they're not needed for now and so ommitted for
        # simplicity.
        bzrlib.xml5.serializer_v5.write_inventory(Inventory(), sio)
        empty_inv = sio.getvalue()
        sio = StringIO()
        bzrlib.weavefile.write_weave_v5(Weave(), sio)
        empty_weave = sio.getvalue()

        dirs = [[], 'revision-store', 'weaves']
        files = [('README', 
            "This is a Bazaar-NG control directory.\n"
            "Do not change any files in this directory.\n"),
            ('branch-format', BZR_BRANCH_FORMAT_5),
            ('revision-history', ''),
            ('branch-name', ''),
            ('branch-lock', ''),
            ('pending-merges', ''),
            ('inventory', empty_inv),
            ('inventory.weave', empty_weave),
            ('ancestry.weave', empty_weave)
        ]
        cfn = self._rel_controlfilename
        self._transport.mkdir_multi([cfn(d) for d in dirs])
        self.put_controlfiles(files)
        mutter('created control directory in ' + self._transport.base)

    def _check_format(self, relax_version_check):
        """Check this branch format is supported.

        The format level is stored, as an integer, in
        self._branch_format for code that needs to check it later.

        In the future, we might need different in-memory Branch
        classes to support downlevel branches.  But not yet.
        """
        try:
            fmt = self.controlfile('branch-format', 'r').read()
        except NoSuchFile:
            raise NotBranchError(self.base)

        if fmt == BZR_BRANCH_FORMAT_5:
            self._branch_format = 5
        elif fmt == BZR_BRANCH_FORMAT_4:
            self._branch_format = 4

        if (not relax_version_check
            and self._branch_format != 5):
            raise BzrError('sorry, branch format %r not supported' % fmt,
                           ['use a different bzr version',
                            'or remove the .bzr directory'
                            ' and "bzr init" again'])

    def get_root_id(self):
        """Return the id of this branches root"""
        inv = self.read_working_inventory()
        return inv.root.file_id

    def set_root_id(self, file_id):
        inv = self.read_working_inventory()
        orig_root_id = inv.root.file_id
        del inv._byid[inv.root.file_id]
        inv.root.file_id = file_id
        inv._byid[inv.root.file_id] = inv.root
        for fid in inv:
            entry = inv[fid]
            if entry.parent_id in (None, orig_root_id):
                entry.parent_id = inv.root.file_id
        self._write_inventory(inv)

    def read_working_inventory(self):
        """Read the working inventory."""
        self.lock_read()
        try:
            # ElementTree does its own conversion from UTF-8, so open in
            # binary.
            f = self.controlfile('inventory', 'rb')
            return bzrlib.xml5.serializer_v5.read_inventory(f)
        finally:
            self.unlock()
            

    def _write_inventory(self, inv):
        """Update the working inventory.

        That is to say, the inventory describing changes underway, that
        will be committed to the next revision.
        """
        from cStringIO import StringIO
        self.lock_write()
        try:
            sio = StringIO()
            bzrlib.xml5.serializer_v5.write_inventory(inv, sio)
            sio.seek(0)
            # Transport handles atomicity
            self.put_controlfile('inventory', sio)
        finally:
            self.unlock()
        
        mutter('wrote working inventory')
            
    inventory = property(read_working_inventory, _write_inventory, None,
                         """Inventory for the working copy.""")

    def add(self, files, ids=None):
        """Make files versioned.

        Note that the command line normally calls smart_add instead,
        which can automatically recurse.

        This puts the files in the Added state, so that they will be
        recorded by the next commit.

        files
            List of paths to add, relative to the base of the tree.

        ids
            If set, use these instead of automatically generated ids.
            Must be the same length as the list of files, but may
            contain None for ids that are to be autogenerated.

        TODO: Perhaps have an option to add the ids even if the files do
              not (yet) exist.

        TODO: Perhaps yield the ids and paths as they're added.
        """
        # TODO: Re-adding a file that is removed in the working copy
        # should probably put it back with the previous ID.
        if isinstance(files, basestring):
            assert(ids is None or isinstance(ids, basestring))
            files = [files]
            if ids is not None:
                ids = [ids]

        if ids is None:
            ids = [None] * len(files)
        else:
            assert(len(ids) == len(files))

        self.lock_write()
        try:
            inv = self.read_working_inventory()
            for f,file_id in zip(files, ids):
                if is_control_file(f):
                    raise BzrError("cannot add control file %s" % quotefn(f))

                fp = splitpath(f)

                if len(fp) == 0:
                    raise BzrError("cannot add top-level %r" % f)

                fullpath = os.path.normpath(self.abspath(f))

                try:
                    kind = file_kind(fullpath)
                except OSError:
                    # maybe something better?
                    raise BzrError('cannot add: not a regular file, symlink or directory: %s' % quotefn(f))

                if kind not in ('file', 'directory', 'symlink'):
                    raise BzrError('cannot add: not a regular file, symlink or directory: %s' % quotefn(f))

                if file_id is None:
                    file_id = gen_file_id(f)
                inv.add_path(f, kind=kind, file_id=file_id)

                mutter("add file %s file_id:{%s} kind=%r" % (f, file_id, kind))

            self._write_inventory(inv)
        finally:
            self.unlock()
            

    def print_file(self, file, revno):
        """Print `file` to stdout."""
        self.lock_read()
        try:
            tree = self.revision_tree(self.get_rev_id(revno))
            # use inventory as it was in that revision
            file_id = tree.inventory.path2id(file)
            if not file_id:
                raise BzrError("%r is not present in revision %s" % (file, revno))
            tree.print_file(file_id)
        finally:
            self.unlock()


    def remove(self, files, verbose=False):
        """Mark nominated files for removal from the inventory.

        This does not remove their text.  This does not run on 

        TODO: Refuse to remove modified files unless --force is given?

        TODO: Do something useful with directories.

        TODO: Should this remove the text or not?  Tough call; not
        removing may be useful and the user can just use use rm, and
        is the opposite of add.  Removing it is consistent with most
        other tools.  Maybe an option.
        """
        ## TODO: Normalize names
        ## TODO: Remove nested loops; better scalability
        if isinstance(files, basestring):
            files = [files]

        self.lock_write()

        try:
            tree = self.working_tree()
            inv = tree.inventory

            # do this before any modifications
            for f in files:
                fid = inv.path2id(f)
                if not fid:
                    raise BzrError("cannot remove unversioned file %s" % quotefn(f))
                mutter("remove inventory entry %s {%s}" % (quotefn(f), fid))
                if verbose:
                    # having remove it, it must be either ignored or unknown
                    if tree.is_ignored(f):
                        new_status = 'I'
                    else:
                        new_status = '?'
                    show_status(new_status, inv[fid].kind, quotefn(f))
                del inv[fid]

            self._write_inventory(inv)
        finally:
            self.unlock()

    # FIXME: this doesn't need to be a branch method
    def set_inventory(self, new_inventory_list):
        from bzrlib.inventory import Inventory, InventoryEntry
        inv = Inventory(self.get_root_id())
        for path, file_id, parent, kind in new_inventory_list:
            name = os.path.basename(path)
            if name == "":
                continue
            inv.add(InventoryEntry(file_id, name, kind, parent))
        self._write_inventory(inv)

    def unknowns(self):
        """Return all unknown files.

        These are files in the working directory that are not versioned or
        control files or ignored.
        
        >>> b = ScratchBranch(files=['foo', 'foo~'])
        >>> list(b.unknowns())
        ['foo']
        >>> b.add('foo')
        >>> list(b.unknowns())
        []
        >>> b.remove('foo')
        >>> list(b.unknowns())
        ['foo']
        """
        return self.working_tree().unknowns()


    def append_revision(self, *revision_ids):
        for revision_id in revision_ids:
            mutter("add {%s} to revision-history" % revision_id)
        self.lock_write()
        try:
            rev_history = self.revision_history()
            rev_history.extend(revision_ids)
            self.put_controlfile('revision-history', '\n'.join(rev_history))
        finally:
            self.unlock()

    def has_revision(self, revision_id):
        """True if this branch has a copy of the revision.

        This does not necessarily imply the revision is merge
        or on the mainline."""
        return (revision_id is None
                or revision_id in self.revision_store)

    def get_revision_xml_file(self, revision_id):
        """Return XML file object for revision object."""
        if not revision_id or not isinstance(revision_id, basestring):
            raise InvalidRevisionId(revision_id)

        self.lock_read()
        try:
            try:
                return self.revision_store[revision_id]
            except (IndexError, KeyError):
                raise bzrlib.errors.NoSuchRevision(self, revision_id)
        finally:
            self.unlock()

    #deprecated
    get_revision_xml = get_revision_xml_file

    def get_revision_xml(self, revision_id):
        return self.get_revision_xml_file(revision_id).read()


    def get_revision(self, revision_id):
        """Return the Revision object for a named revision"""
        xml_file = self.get_revision_xml_file(revision_id)

        try:
            r = bzrlib.xml5.serializer_v5.read_revision(xml_file)
        except SyntaxError, e:
            raise bzrlib.errors.BzrError('failed to unpack revision_xml',
                                         [revision_id,
                                          str(e)])
            
        assert r.revision_id == revision_id
        return r

    def get_revision_delta(self, revno):
        """Return the delta for one revision.

        The delta is relative to its mainline predecessor, or the
        empty tree for revision 1.
        """
        assert isinstance(revno, int)
        rh = self.revision_history()
        if not (1 <= revno <= len(rh)):
            raise InvalidRevisionNumber(revno)

        # revno is 1-based; list is 0-based

        new_tree = self.revision_tree(rh[revno-1])
        if revno == 1:
            old_tree = EmptyTree()
        else:
            old_tree = self.revision_tree(rh[revno-2])

        return compare_trees(old_tree, new_tree)

    def get_revision_sha1(self, revision_id):
        """Hash the stored value of a revision, and return it."""
        # In the future, revision entries will be signed. At that
        # point, it is probably best *not* to include the signature
        # in the revision hash. Because that lets you re-sign
        # the revision, (add signatures/remove signatures) and still
        # have all hash pointers stay consistent.
        # But for now, just hash the contents.
        return bzrlib.osutils.sha_file(self.get_revision_xml_file(revision_id))

    def _get_ancestry_weave(self):
        return self.control_weaves.get_weave('ancestry')

    def get_ancestry(self, revision_id):
        """Return a list of revision-ids integrated by a revision.
        """
        # strip newlines
        if revision_id is None:
            return [None]
        w = self._get_ancestry_weave()
        return [None] + [l[:-1] for l in w.get_iter(w.lookup(revision_id))]

    def get_inventory_weave(self):
        return self.control_weaves.get_weave('inventory')

    def get_inventory(self, revision_id):
        """Get Inventory object by hash."""
        xml = self.get_inventory_xml(revision_id)
        return bzrlib.xml5.serializer_v5.read_inventory_from_string(xml)

    def get_inventory_xml(self, revision_id):
        """Get inventory XML as a file object."""
        try:
            assert isinstance(revision_id, basestring), type(revision_id)
            iw = self.get_inventory_weave()
            return iw.get_text(iw.lookup(revision_id))
        except IndexError:
            raise bzrlib.errors.HistoryMissing(self, 'inventory', revision_id)

    def get_inventory_sha1(self, revision_id):
        """Return the sha1 hash of the inventory entry
        """
        return self.get_revision(revision_id).inventory_sha1

    def get_revision_inventory(self, revision_id):
        """Return inventory of a past revision."""
        # TODO: Unify this with get_inventory()
        # bzr 0.0.6 and later imposes the constraint that the inventory_id
        # must be the same as its revision, so this is trivial.
        if revision_id == None:
            return Inventory(self.get_root_id())
        else:
            return self.get_inventory(revision_id)

    def revision_history(self):
        """Return sequence of revision hashes on to this branch."""
        self.lock_read()
        try:
            return [l.rstrip('\r\n') for l in
                    self.controlfile('revision-history', 'r').readlines()]
        finally:
            self.unlock()

    def common_ancestor(self, other, self_revno=None, other_revno=None):
        """
        >>> from bzrlib.commit import commit
        >>> sb = ScratchBranch(files=['foo', 'foo~'])
        >>> sb.common_ancestor(sb) == (None, None)
        True
        >>> commit(sb, "Committing first revision", verbose=False)
        >>> sb.common_ancestor(sb)[0]
        1
        >>> clone = sb.clone()
        >>> commit(sb, "Committing second revision", verbose=False)
        >>> sb.common_ancestor(sb)[0]
        2
        >>> sb.common_ancestor(clone)[0]
        1
        >>> commit(clone, "Committing divergent second revision", 
        ...               verbose=False)
        >>> sb.common_ancestor(clone)[0]
        1
        >>> sb.common_ancestor(clone) == clone.common_ancestor(sb)
        True
        >>> sb.common_ancestor(sb) != clone.common_ancestor(clone)
        True
        >>> clone2 = sb.clone()
        >>> sb.common_ancestor(clone2)[0]
        2
        >>> sb.common_ancestor(clone2, self_revno=1)[0]
        1
        >>> sb.common_ancestor(clone2, other_revno=1)[0]
        1
        """
        my_history = self.revision_history()
        other_history = other.revision_history()
        if self_revno is None:
            self_revno = len(my_history)
        if other_revno is None:
            other_revno = len(other_history)
        indices = range(min((self_revno, other_revno)))
        indices.reverse()
        for r in indices:
            if my_history[r] == other_history[r]:
                return r+1, my_history[r]
        return None, None


    def revno(self):
        """Return current revision number for this branch.

        That is equivalent to the number of revisions committed to
        this branch.
        """
        return len(self.revision_history())


    def last_revision(self):
        """Return last patch hash, or None if no history.
        """
        ph = self.revision_history()
        if ph:
            return ph[-1]
        else:
            return None


    def missing_revisions(self, other, stop_revision=None, diverged_ok=False):
        """Return a list of new revisions that would perfectly fit.
        
        If self and other have not diverged, return a list of the revisions
        present in other, but missing from self.

        >>> from bzrlib.commit import commit
        >>> bzrlib.trace.silent = True
        >>> br1 = ScratchBranch()
        >>> br2 = ScratchBranch()
        >>> br1.missing_revisions(br2)
        []
        >>> commit(br2, "lala!", rev_id="REVISION-ID-1")
        >>> br1.missing_revisions(br2)
        [u'REVISION-ID-1']
        >>> br2.missing_revisions(br1)
        []
        >>> commit(br1, "lala!", rev_id="REVISION-ID-1")
        >>> br1.missing_revisions(br2)
        []
        >>> commit(br2, "lala!", rev_id="REVISION-ID-2A")
        >>> br1.missing_revisions(br2)
        [u'REVISION-ID-2A']
        >>> commit(br1, "lala!", rev_id="REVISION-ID-2B")
        >>> br1.missing_revisions(br2)
        Traceback (most recent call last):
        DivergedBranches: These branches have diverged.
        """
        # FIXME: If the branches have diverged, but the latest
        # revision in this branch is completely merged into the other,
        # then we should still be able to pull.
        self_history = self.revision_history()
        self_len = len(self_history)
        other_history = other.revision_history()
        other_len = len(other_history)
        common_index = min(self_len, other_len) -1
        if common_index >= 0 and \
            self_history[common_index] != other_history[common_index]:
            raise DivergedBranches(self, other)

        if stop_revision is None:
            stop_revision = other_len
        else:
            assert isinstance(stop_revision, int)
            if stop_revision > other_len:
                raise bzrlib.errors.NoSuchRevision(self, stop_revision)
        return other_history[self_len:stop_revision]

    def update_revisions(self, other, stop_revision=None):
        """Pull in new perfect-fit revisions."""
        from bzrlib.fetch import greedy_fetch
        from bzrlib.revision import get_intervening_revisions
        if stop_revision is None:
            stop_revision = other.last_revision()
        greedy_fetch(to_branch=self, from_branch=other,
                     revision=stop_revision)
        pullable_revs = self.missing_revisions(
            other, other.revision_id_to_revno(stop_revision))
        if pullable_revs:
            greedy_fetch(to_branch=self,
                         from_branch=other,
                         revision=pullable_revs[-1])
            self.append_revision(*pullable_revs)
    

    def commit(self, *args, **kw):
        from bzrlib.commit import Commit
        Commit().commit(self, *args, **kw)
    
    def revision_id_to_revno(self, revision_id):
        """Given a revision id, return its revno"""
        if revision_id is None:
            return 0
        history = self.revision_history()
        try:
            return history.index(revision_id) + 1
        except ValueError:
            raise bzrlib.errors.NoSuchRevision(self, revision_id)

    def get_rev_id(self, revno, history=None):
        """Find the revision id of the specified revno."""
        if revno == 0:
            return None
        if history is None:
            history = self.revision_history()
        elif revno <= 0 or revno > len(history):
            raise bzrlib.errors.NoSuchRevision(self, revno)
        return history[revno - 1]

    def revision_tree(self, revision_id):
        """Return Tree for a revision on this branch.

        `revision_id` may be None for the null revision, in which case
        an `EmptyTree` is returned."""
        # TODO: refactor this to use an existing revision object
        # so we don't need to read it in twice.
        if revision_id == None:
            return EmptyTree()
        else:
            inv = self.get_revision_inventory(revision_id)
            return RevisionTree(self.weave_store, inv, revision_id)


    def working_tree(self):
        """Return a `Tree` for the working copy."""
        from bzrlib.workingtree import WorkingTree
        # TODO: In the future, WorkingTree should utilize Transport
        return WorkingTree(self._transport.base, self.read_working_inventory())


    def basis_tree(self):
        """Return `Tree` object for last revision.

        If there are no revisions yet, return an `EmptyTree`.
        """
        return self.revision_tree(self.last_revision())


    def rename_one(self, from_rel, to_rel):
        """Rename one file.

        This can change the directory or the filename or both.
        """
        self.lock_write()
        try:
            tree = self.working_tree()
            inv = tree.inventory
            if not tree.has_filename(from_rel):
                raise BzrError("can't rename: old working file %r does not exist" % from_rel)
            if tree.has_filename(to_rel):
                raise BzrError("can't rename: new working file %r already exists" % to_rel)

            file_id = inv.path2id(from_rel)
            if file_id == None:
                raise BzrError("can't rename: old name %r is not versioned" % from_rel)

            if inv.path2id(to_rel):
                raise BzrError("can't rename: new name %r is already versioned" % to_rel)

            to_dir, to_tail = os.path.split(to_rel)
            to_dir_id = inv.path2id(to_dir)
            if to_dir_id == None and to_dir != '':
                raise BzrError("can't determine destination directory id for %r" % to_dir)

            mutter("rename_one:")
            mutter("  file_id    {%s}" % file_id)
            mutter("  from_rel   %r" % from_rel)
            mutter("  to_rel     %r" % to_rel)
            mutter("  to_dir     %r" % to_dir)
            mutter("  to_dir_id  {%s}" % to_dir_id)

            inv.rename(file_id, to_dir_id, to_tail)

            from_abs = self.abspath(from_rel)
            to_abs = self.abspath(to_rel)
            try:
                rename(from_abs, to_abs)
            except OSError, e:
                raise BzrError("failed to rename %r to %r: %s"
                        % (from_abs, to_abs, e[1]),
                        ["rename rolled back"])

            self._write_inventory(inv)
        finally:
            self.unlock()


    def move(self, from_paths, to_name):
        """Rename files.

        to_name must exist as a versioned directory.

        If to_name exists and is a directory, the files are moved into
        it, keeping their old names.  If it is a directory, 

        Note that to_name is only the last component of the new name;
        this doesn't change the directory.

        This returns a list of (from_path, to_path) pairs for each
        entry that is moved.
        """
        result = []
        self.lock_write()
        try:
            ## TODO: Option to move IDs only
            assert not isinstance(from_paths, basestring)
            tree = self.working_tree()
            inv = tree.inventory
            to_abs = self.abspath(to_name)
            if not isdir(to_abs):
                raise BzrError("destination %r is not a directory" % to_abs)
            if not tree.has_filename(to_name):
                raise BzrError("destination %r not in working directory" % to_abs)
            to_dir_id = inv.path2id(to_name)
            if to_dir_id == None and to_name != '':
                raise BzrError("destination %r is not a versioned directory" % to_name)
            to_dir_ie = inv[to_dir_id]
            if to_dir_ie.kind not in ('directory', 'root_directory'):
                raise BzrError("destination %r is not a directory" % to_abs)

            to_idpath = inv.get_idpath(to_dir_id)

            for f in from_paths:
                if not tree.has_filename(f):
                    raise BzrError("%r does not exist in working tree" % f)
                f_id = inv.path2id(f)
                if f_id == None:
                    raise BzrError("%r is not versioned" % f)
                name_tail = splitpath(f)[-1]
                dest_path = appendpath(to_name, name_tail)
                if tree.has_filename(dest_path):
                    raise BzrError("destination %r already exists" % dest_path)
                if f_id in to_idpath:
                    raise BzrError("can't move %r to a subdirectory of itself" % f)

            # OK, so there's a race here, it's possible that someone will
            # create a file in this interval and then the rename might be
            # left half-done.  But we should have caught most problems.

            for f in from_paths:
                name_tail = splitpath(f)[-1]
                dest_path = appendpath(to_name, name_tail)
                result.append((f, dest_path))
                inv.rename(inv.path2id(f), to_dir_id, name_tail)
                try:
                    rename(self.abspath(f), self.abspath(dest_path))
                except OSError, e:
                    raise BzrError("failed to rename %r to %r: %s" % (f, dest_path, e[1]),
                            ["rename rolled back"])

            self._write_inventory(inv)
        finally:
            self.unlock()

        return result


    def revert(self, filenames, old_tree=None, backups=True):
        """Restore selected files to the versions from a previous tree.

        backups
            If true (default) backups are made of files before
            they're renamed.
        """
        from bzrlib.errors import NotVersionedError, BzrError
        from bzrlib.atomicfile import AtomicFile
        from bzrlib.osutils import backup_file
        
        inv = self.read_working_inventory()
        if old_tree is None:
            old_tree = self.basis_tree()
        old_inv = old_tree.inventory

        nids = []
        for fn in filenames:
            file_id = inv.path2id(fn)
            if not file_id:
                raise NotVersionedError("not a versioned file", fn)
            if not old_inv.has_id(file_id):
                raise BzrError("file not present in old tree", fn, file_id)
            nids.append((fn, file_id))
            
        # TODO: Rename back if it was previously at a different location

        # TODO: If given a directory, restore the entire contents from
        # the previous version.

        # TODO: Make a backup to a temporary file.

        # TODO: If the file previously didn't exist, delete it?
        for fn, file_id in nids:
            backup_file(fn)
            
            f = AtomicFile(fn, 'wb')
            try:
                f.write(old_tree.get_file(file_id).read())
                f.commit()
            finally:
                f.close()


    def pending_merges(self):
        """Return a list of pending merges.

        These are revisions that have been merged into the working
        directory but not yet committed.
        """
        cfn = self._rel_controlfilename('pending-merges')
        if not self._transport.has(cfn):
            return []
        p = []
        for l in self.controlfile('pending-merges', 'r').readlines():
            p.append(l.rstrip('\n'))
        return p


    def add_pending_merge(self, *revision_ids):
        # TODO: Perhaps should check at this point that the
        # history of the revision is actually present?
        for rev_id in revision_ids:
            validate_revision_id(rev_id)

        p = self.pending_merges()
        updated = False
        for rev_id in revision_ids:
            if rev_id in p:
                continue
            p.append(rev_id)
            updated = True
        if updated:
            self.set_pending_merges(p)

    def set_pending_merges(self, rev_list):
        self.lock_write()
        try:
            self.put_controlfile('pending-merges', '\n'.join(rev_list))
        finally:
            self.unlock()


    def get_parent(self):
        """Return the parent location of the branch.

        This is the default location for push/pull/missing.  The usual
        pattern is that the user can override it by specifying a
        location.
        """
        import errno
        _locs = ['parent', 'pull', 'x-pull']
        for l in _locs:
            try:
                return self.controlfile(l, 'r').read().strip('\n')
            except IOError, e:
                if e.errno != errno.ENOENT:
                    raise
        return None


    def set_parent(self, url):
        # TODO: Maybe delete old location files?
        from bzrlib.atomicfile import AtomicFile
        self.lock_write()
        try:
            f = AtomicFile(self.controlfilename('parent'))
            try:
                f.write(url + '\n')
                f.commit()
            finally:
                f.close()
        finally:
            self.unlock()

    def check_revno(self, revno):
        """\
        Check whether a revno corresponds to any revision.
        Zero (the NULL revision) is considered valid.
        """
        if revno != 0:
            self.check_real_revno(revno)
            
    def check_real_revno(self, revno):
        """\
        Check whether a revno corresponds to a real revision.
        Zero (the NULL revision) is considered invalid
        """
        if revno < 1 or revno > self.revno():
            raise InvalidRevisionNumber(revno)
        
        
        


class ScratchBranch(_Branch):
    """Special test class: a branch that cleans up after itself.

    >>> b = ScratchBranch()
    >>> isdir(b.base)
    True
    >>> bd = b.base
    >>> b.destroy()
    >>> isdir(bd)
    False
    """
    def __init__(self, files=[], dirs=[], base=None):
        """Make a test branch.

        This creates a temporary directory and runs init-tree in it.

        If any files are listed, they are created in the working copy.
        """
        from tempfile import mkdtemp
        init = False
        if base is None:
            base = mkdtemp()
            init = True
        if isinstance(base, basestring):
            base = get_transport(base)
        _Branch.__init__(self, base, init=init)
        for d in dirs:
            self._transport.mkdir(d)
            
        for f in files:
            self._transport.put(f, 'content of %s' % f)


    def clone(self):
        """
        >>> orig = ScratchBranch(files=["file1", "file2"])
        >>> clone = orig.clone()
        >>> if os.name != 'nt':
        ...   os.path.samefile(orig.base, clone.base)
        ... else:
        ...   orig.base == clone.base
        ...
        False
        >>> os.path.isfile(os.path.join(clone.base, "file1"))
        True
        """
        from shutil import copytree
        from tempfile import mkdtemp
        base = mkdtemp()
        os.rmdir(base)
        copytree(self.base, base, symlinks=True)
        return ScratchBranch(base=base)

    def __del__(self):
        self.destroy()

    def destroy(self):
        """Destroy the test branch, removing the scratch directory."""
        from shutil import rmtree
        try:
            if self.base:
                mutter("delete ScratchBranch %s" % self.base)
                rmtree(self.base)
        except OSError, e:
            # Work around for shutil.rmtree failing on Windows when
            # readonly files are encountered
            mutter("hit exception in destroying ScratchBranch: %s" % e)
            for root, dirs, files in os.walk(self.base, topdown=False):
                for name in files:
                    os.chmod(os.path.join(root, name), 0700)
            rmtree(self.base)
        self._transport = None

    

######################################################################
# predicates


def is_control_file(filename):
    ## FIXME: better check
    filename = os.path.normpath(filename)
    while filename != '':
        head, tail = os.path.split(filename)
        ## mutter('check %r for control file' % ((head, tail), ))
        if tail == bzrlib.BZRDIR:
            return True
        if filename == head:
            break
        filename = head
    return False



def gen_file_id(name):
    """Return new file id.

    This should probably generate proper UUIDs, but for the moment we
    cope with just randomness because running uuidgen every time is
    slow."""
    import re
    from binascii import hexlify
    from time import time

    # get last component
    idx = name.rfind('/')
    if idx != -1:
        name = name[idx+1 : ]
    idx = name.rfind('\\')
    if idx != -1:
        name = name[idx+1 : ]

    # make it not a hidden file
    name = name.lstrip('.')

    # remove any wierd characters; we don't escape them but rather
    # just pull them out
    name = re.sub(r'[^\w.]', '', name)

    s = hexlify(rand_bytes(8))
    return '-'.join((name, compact_date(time()), s))


def gen_root_id():
    """Return a new tree-root file id."""
    return gen_file_id('TREE_ROOT')

<|MERGE_RESOLUTION|>--- conflicted
+++ resolved
@@ -96,19 +96,7 @@
     Basically we keep looking up until we find the control directory or
     run into the root.  If there isn't one, raises NotBranchError.
     """
-<<<<<<< HEAD
-    if f == None:
-        f = os.getcwd()
-    else:
-        f = bzrlib.osutils.normalizepath(f)
-    if not bzrlib.osutils.lexists(f):
-        raise BzrError('%r does not exist' % f)
-
-    orig_f = f
-
-=======
     orig_base = t.base
->>>>>>> 4c89adcd
     while True:
         if t.has(bzrlib.BZRDIR):
             return t
