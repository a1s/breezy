--- conflicted
+++ resolved
@@ -3170,45 +3170,6 @@
         branch._transport.put_bytes('format', format.get_format_string())
 
 
-<<<<<<< HEAD
-def _run_with_write_locked_target(target, callable, *args, **kwargs):
-    """Run ``callable(*args, **kwargs)``, write-locking target for the
-    duration.
-
-    _run_with_write_locked_target will attempt to release the lock it acquires.
-
-    If an exception is raised by callable, then that exception *will* be
-    propagated, even if the unlock attempt raises its own error.  Thus
-    _run_with_write_locked_target should be preferred to simply doing::
-
-        target.lock_write()
-        try:
-            return callable(*args, **kwargs)
-        finally:
-            target.unlock()
-
-    """
-    # This is very similar to bzrlib.decorators.needs_write_lock.  Perhaps they
-    # should share code?
-    target.lock_write()
-    try:
-        result = callable(*args, **kwargs)
-    except:
-        exc_info = sys.exc_info()
-        try:
-            target.unlock()
-        finally:
-            try:
-                raise exc_info[0], exc_info[1], exc_info[2]
-            finally:
-                del exc_info
-    else:
-        target.unlock()
-        return result
-
-
-=======
->>>>>>> 3ee487b1
 class InterBranch(InterObject):
     """This class represents operations taking place between two branches.
 
