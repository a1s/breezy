# Copyright (C) 2005-2012 Canonical Ltd
#
# This program is free software; you can redistribute it and/or modify
# it under the terms of the GNU General Public License as published by
# the Free Software Foundation; either version 2 of the License, or
# (at your option) any later version.
#
# This program is distributed in the hope that it will be useful,
# but WITHOUT ANY WARRANTY; without even the implied warranty of
# MERCHANTABILITY or FITNESS FOR A PARTICULAR PURPOSE.  See the
# GNU General Public License for more details.
#
# You should have received a copy of the GNU General Public License
# along with this program; if not, write to the Free Software
# Foundation, Inc., 51 Franklin Street, Fifth Floor, Boston, MA 02110-1301 USA

from __future__ import absolute_import

import bzrlib.bzrdir

from cStringIO import StringIO

from bzrlib.lazy_import import lazy_import
lazy_import(globals(), """
import itertools
from bzrlib import (
    bzrdir,
    controldir,
    cache_utf8,
    cleanup,
    config as _mod_config,
    debug,
    errors,
    fetch,
    graph as _mod_graph,
    lockdir,
    lockable_files,
    remote,
    repository,
    revision as _mod_revision,
    rio,
    tag as _mod_tag,
    transport,
    ui,
    urlutils,
    vf_search,
    )
from bzrlib.i18n import gettext, ngettext
""")

# Explicitly import bzrlib.bzrdir so that the BzrProber
# is guaranteed to be registered.
import bzrlib.bzrdir

from bzrlib import (
    bzrdir,
    controldir,
    )
from bzrlib.decorators import (
    needs_read_lock,
    needs_write_lock,
    only_raises,
    )
from bzrlib.hooks import Hooks
from bzrlib.inter import InterObject
from bzrlib.lock import _RelockDebugMixin, LogicalLockResult
from bzrlib import registry
from bzrlib.symbol_versioning import (
    deprecated_in,
    deprecated_method,
    )
from bzrlib.trace import mutter, mutter_callsite, note, is_quiet


class Branch(controldir.ControlComponent):
    """Branch holding a history of revisions.

    :ivar base:
        Base directory/url of the branch; using control_url and
        control_transport is more standardized.
    :ivar hooks: An instance of BranchHooks.
    :ivar _master_branch_cache: cached result of get_master_branch, see
        _clear_cached_state.
    """
    # this is really an instance variable - FIXME move it there
    # - RBC 20060112
    base = None

    @property
    def control_transport(self):
        return self._transport

    @property
    def user_transport(self):
        return self.bzrdir.user_transport

    def __init__(self, possible_transports=None):
        self.tags = self._format.make_tags(self)
        self._revision_history_cache = None
        self._revision_id_to_revno_cache = None
        self._partial_revision_id_to_revno_cache = {}
        self._partial_revision_history_cache = []
        self._tags_bytes = None
        self._last_revision_info_cache = None
        self._master_branch_cache = None
        self._merge_sorted_revisions_cache = None
        self._open_hook(possible_transports)
        hooks = Branch.hooks['open']
        for hook in hooks:
            hook(self)

    def _open_hook(self, possible_transports):
        """Called by init to allow simpler extension of the base class."""

    def _activate_fallback_location(self, url, possible_transports):
        """Activate the branch/repository from url as a fallback repository."""
        for existing_fallback_repo in self.repository._fallback_repositories:
            if existing_fallback_repo.user_url == url:
                # This fallback is already configured.  This probably only
                # happens because ControlDir.sprout is a horrible mess.  To avoid
                # confusing _unstack we don't add this a second time.
                mutter('duplicate activation of fallback %r on %r', url, self)
                return
        repo = self._get_fallback_repository(url, possible_transports)
        if repo.has_same_location(self.repository):
            raise errors.UnstackableLocationError(self.user_url, url)
        self.repository.add_fallback_repository(repo)

    def break_lock(self):
        """Break a lock if one is present from another instance.

        Uses the ui factory to ask for confirmation if the lock may be from
        an active process.

        This will probe the repository for its lock as well.
        """
        self.control_files.break_lock()
        self.repository.break_lock()
        master = self.get_master_branch()
        if master is not None:
            master.break_lock()

    def _check_stackable_repo(self):
        if not self.repository._format.supports_external_lookups:
            raise errors.UnstackableRepositoryFormat(self.repository._format,
                self.repository.base)

    def _extend_partial_history(self, stop_index=None, stop_revision=None):
        """Extend the partial history to include a given index

        If a stop_index is supplied, stop when that index has been reached.
        If a stop_revision is supplied, stop when that revision is
        encountered.  Otherwise, stop when the beginning of history is
        reached.

        :param stop_index: The index which should be present.  When it is
            present, history extension will stop.
        :param stop_revision: The revision id which should be present.  When
            it is encountered, history extension will stop.
        """
        if len(self._partial_revision_history_cache) == 0:
            self._partial_revision_history_cache = [self.last_revision()]
        repository._iter_for_revno(
            self.repository, self._partial_revision_history_cache,
            stop_index=stop_index, stop_revision=stop_revision)
        if self._partial_revision_history_cache[-1] == _mod_revision.NULL_REVISION:
            self._partial_revision_history_cache.pop()

    def _get_check_refs(self):
        """Get the references needed for check().

        See bzrlib.check.
        """
        revid = self.last_revision()
        return [('revision-existence', revid), ('lefthand-distance', revid)]

    @staticmethod
    def open(base, _unsupported=False, possible_transports=None):
        """Open the branch rooted at base.

        For instance, if the branch is at URL/.bzr/branch,
        Branch.open(URL) -> a Branch instance.
        """
        control = controldir.ControlDir.open(base,
            possible_transports=possible_transports, _unsupported=_unsupported)
        return control.open_branch(unsupported=_unsupported,
            possible_transports=possible_transports)

    @staticmethod
    def open_from_transport(transport, name=None, _unsupported=False,
            possible_transports=None):
        """Open the branch rooted at transport"""
        control = controldir.ControlDir.open_from_transport(transport, _unsupported)
        return control.open_branch(name=name, unsupported=_unsupported,
            possible_transports=possible_transports)

    @staticmethod
    def open_containing(url, possible_transports=None):
        """Open an existing branch which contains url.

        This probes for a branch at url, and searches upwards from there.

        Basically we keep looking up until we find the control directory or
        run into the root.  If there isn't one, raises NotBranchError.
        If there is one and it is either an unrecognised format or an unsupported
        format, UnknownFormatError or UnsupportedFormatError are raised.
        If there is one, it is returned, along with the unused portion of url.
        """
        control, relpath = controldir.ControlDir.open_containing(url,
                                                         possible_transports)
        branch = control.open_branch(possible_transports=possible_transports)
        return (branch, relpath)

    def _push_should_merge_tags(self):
        """Should _basic_push merge this branch's tags into the target?

        The default implementation returns False if this branch has no tags,
        and True the rest of the time.  Subclasses may override this.
        """
        return self.supports_tags() and self.tags.get_tag_dict()

    def get_config(self):
        """Get a bzrlib.config.BranchConfig for this Branch.

        This can then be used to get and set configuration options for the
        branch.

        :return: A bzrlib.config.BranchConfig.
        """
        return _mod_config.BranchConfig(self)

    def get_config_stack(self):
        """Get a bzrlib.config.BranchStack for this Branch.

        This can then be used to get and set configuration options for the
        branch.

        :return: A bzrlib.config.BranchStack.
        """
        return _mod_config.BranchStack(self)

    def _get_config(self):
        """Get the concrete config for just the config in this branch.

        This is not intended for client use; see Branch.get_config for the
        public API.

        Added in 1.14.

        :return: An object supporting get_option and set_option.
        """
        raise NotImplementedError(self._get_config)

    def _get_fallback_repository(self, url, possible_transports):
        """Get the repository we fallback to at url."""
        url = urlutils.join(self.base, url)
        a_branch = Branch.open(url, possible_transports=possible_transports)
        return a_branch.repository

    @needs_read_lock
    def _get_tags_bytes(self):
        """Get the bytes of a serialised tags dict.

        Note that not all branches support tags, nor do all use the same tags
        logic: this method is specific to BasicTags. Other tag implementations
        may use the same method name and behave differently, safely, because
        of the double-dispatch via
        format.make_tags->tags_instance->get_tags_dict.

        :return: The bytes of the tags file.
        :seealso: Branch._set_tags_bytes.
        """
        if self._tags_bytes is None:
            self._tags_bytes = self._transport.get_bytes('tags')
        return self._tags_bytes

    def _get_nick(self, local=False, possible_transports=None):
        config = self.get_config()
        # explicit overrides master, but don't look for master if local is True
        if not local and not config.has_explicit_nickname():
            try:
                master = self.get_master_branch(possible_transports)
                if master and self.user_url == master.user_url:
                    raise errors.RecursiveBind(self.user_url)
                if master is not None:
                    # return the master branch value
                    return master.nick
            except errors.RecursiveBind, e:
                raise e
            except errors.BzrError, e:
                # Silently fall back to local implicit nick if the master is
                # unavailable
                mutter("Could not connect to bound branch, "
                    "falling back to local nick.\n " + str(e))
        return config.get_nickname()

    def _set_nick(self, nick):
        self.get_config().set_user_option('nickname', nick, warn_masked=True)

    nick = property(_get_nick, _set_nick)

    def is_locked(self):
        raise NotImplementedError(self.is_locked)

    def _lefthand_history(self, revision_id, last_rev=None,
                          other_branch=None):
        if 'evil' in debug.debug_flags:
            mutter_callsite(4, "_lefthand_history scales with history.")
        # stop_revision must be a descendant of last_revision
        graph = self.repository.get_graph()
        if last_rev is not None:
            if not graph.is_ancestor(last_rev, revision_id):
                # our previous tip is not merged into stop_revision
                raise errors.DivergedBranches(self, other_branch)
        # make a new revision history from the graph
        parents_map = graph.get_parent_map([revision_id])
        if revision_id not in parents_map:
            raise errors.NoSuchRevision(self, revision_id)
        current_rev_id = revision_id
        new_history = []
        check_not_reserved_id = _mod_revision.check_not_reserved_id
        # Do not include ghosts or graph origin in revision_history
        while (current_rev_id in parents_map and
               len(parents_map[current_rev_id]) > 0):
            check_not_reserved_id(current_rev_id)
            new_history.append(current_rev_id)
            current_rev_id = parents_map[current_rev_id][0]
            parents_map = graph.get_parent_map([current_rev_id])
        new_history.reverse()
        return new_history

    def lock_write(self, token=None):
        """Lock the branch for write operations.

        :param token: A token to permit reacquiring a previously held and
            preserved lock.
        :return: A BranchWriteLockResult.
        """
        raise NotImplementedError(self.lock_write)

    def lock_read(self):
        """Lock the branch for read operations.

        :return: A bzrlib.lock.LogicalLockResult.
        """
        raise NotImplementedError(self.lock_read)

    def unlock(self):
        raise NotImplementedError(self.unlock)

    def peek_lock_mode(self):
        """Return lock mode for the Branch: 'r', 'w' or None"""
        raise NotImplementedError(self.peek_lock_mode)

    def get_physical_lock_status(self):
        raise NotImplementedError(self.get_physical_lock_status)

    @needs_read_lock
    def dotted_revno_to_revision_id(self, revno, _cache_reverse=False):
        """Return the revision_id for a dotted revno.

        :param revno: a tuple like (1,) or (1,1,2)
        :param _cache_reverse: a private parameter enabling storage
           of the reverse mapping in a top level cache. (This should
           only be done in selective circumstances as we want to
           avoid having the mapping cached multiple times.)
        :return: the revision_id
        :raises errors.NoSuchRevision: if the revno doesn't exist
        """
        rev_id = self._do_dotted_revno_to_revision_id(revno)
        if _cache_reverse:
            self._partial_revision_id_to_revno_cache[rev_id] = revno
        return rev_id

    def _do_dotted_revno_to_revision_id(self, revno):
        """Worker function for dotted_revno_to_revision_id.

        Subclasses should override this if they wish to
        provide a more efficient implementation.
        """
        if len(revno) == 1:
            return self.get_rev_id(revno[0])
        revision_id_to_revno = self.get_revision_id_to_revno_map()
        revision_ids = [revision_id for revision_id, this_revno
                        in revision_id_to_revno.iteritems()
                        if revno == this_revno]
        if len(revision_ids) == 1:
            return revision_ids[0]
        else:
            revno_str = '.'.join(map(str, revno))
            raise errors.NoSuchRevision(self, revno_str)

    @needs_read_lock
    def revision_id_to_dotted_revno(self, revision_id):
        """Given a revision id, return its dotted revno.

        :return: a tuple like (1,) or (400,1,3).
        """
        return self._do_revision_id_to_dotted_revno(revision_id)

    def _do_revision_id_to_dotted_revno(self, revision_id):
        """Worker function for revision_id_to_revno."""
        # Try the caches if they are loaded
        result = self._partial_revision_id_to_revno_cache.get(revision_id)
        if result is not None:
            return result
        if self._revision_id_to_revno_cache:
            result = self._revision_id_to_revno_cache.get(revision_id)
            if result is None:
                raise errors.NoSuchRevision(self, revision_id)
        # Try the mainline as it's optimised
        try:
            revno = self.revision_id_to_revno(revision_id)
            return (revno,)
        except errors.NoSuchRevision:
            # We need to load and use the full revno map after all
            result = self.get_revision_id_to_revno_map().get(revision_id)
            if result is None:
                raise errors.NoSuchRevision(self, revision_id)
        return result

    @needs_read_lock
    def get_revision_id_to_revno_map(self):
        """Return the revision_id => dotted revno map.

        This will be regenerated on demand, but will be cached.

        :return: A dictionary mapping revision_id => dotted revno.
            This dictionary should not be modified by the caller.
        """
        if self._revision_id_to_revno_cache is not None:
            mapping = self._revision_id_to_revno_cache
        else:
            mapping = self._gen_revno_map()
            self._cache_revision_id_to_revno(mapping)
        # TODO: jam 20070417 Since this is being cached, should we be returning
        #       a copy?
        # I would rather not, and instead just declare that users should not
        # modify the return value.
        return mapping

    def _gen_revno_map(self):
        """Create a new mapping from revision ids to dotted revnos.

        Dotted revnos are generated based on the current tip in the revision
        history.
        This is the worker function for get_revision_id_to_revno_map, which
        just caches the return value.

        :return: A dictionary mapping revision_id => dotted revno.
        """
        revision_id_to_revno = dict((rev_id, revno)
            for rev_id, depth, revno, end_of_merge
             in self.iter_merge_sorted_revisions())
        return revision_id_to_revno

    @needs_read_lock
    def iter_merge_sorted_revisions(self, start_revision_id=None,
            stop_revision_id=None, stop_rule='exclude', direction='reverse'):
        """Walk the revisions for a branch in merge sorted order.

        Merge sorted order is the output from a merge-aware,
        topological sort, i.e. all parents come before their
        children going forward; the opposite for reverse.

        :param start_revision_id: the revision_id to begin walking from.
            If None, the branch tip is used.
        :param stop_revision_id: the revision_id to terminate the walk
            after. If None, the rest of history is included.
        :param stop_rule: if stop_revision_id is not None, the precise rule
            to use for termination:

            * 'exclude' - leave the stop revision out of the result (default)
            * 'include' - the stop revision is the last item in the result
            * 'with-merges' - include the stop revision and all of its
              merged revisions in the result
            * 'with-merges-without-common-ancestry' - filter out revisions 
              that are in both ancestries
        :param direction: either 'reverse' or 'forward':

            * reverse means return the start_revision_id first, i.e.
              start at the most recent revision and go backwards in history
            * forward returns tuples in the opposite order to reverse.
              Note in particular that forward does *not* do any intelligent
              ordering w.r.t. depth as some clients of this API may like.
              (If required, that ought to be done at higher layers.)

        :return: an iterator over (revision_id, depth, revno, end_of_merge)
            tuples where:

            * revision_id: the unique id of the revision
            * depth: How many levels of merging deep this node has been
              found.
            * revno_sequence: This field provides a sequence of
              revision numbers for all revisions. The format is:
              (REVNO, BRANCHNUM, BRANCHREVNO). BRANCHNUM is the number of the
              branch that the revno is on. From left to right the REVNO numbers
              are the sequence numbers within that branch of the revision.
            * end_of_merge: When True the next node (earlier in history) is
              part of a different merge.
        """
        # Note: depth and revno values are in the context of the branch so
        # we need the full graph to get stable numbers, regardless of the
        # start_revision_id.
        if self._merge_sorted_revisions_cache is None:
            last_revision = self.last_revision()
            known_graph = self.repository.get_known_graph_ancestry(
                [last_revision])
            self._merge_sorted_revisions_cache = known_graph.merge_sort(
                last_revision)
        filtered = self._filter_merge_sorted_revisions(
            self._merge_sorted_revisions_cache, start_revision_id,
            stop_revision_id, stop_rule)
        # Make sure we don't return revisions that are not part of the
        # start_revision_id ancestry.
        filtered = self._filter_start_non_ancestors(filtered)
        if direction == 'reverse':
            return filtered
        if direction == 'forward':
            return reversed(list(filtered))
        else:
            raise ValueError('invalid direction %r' % direction)

    def _filter_merge_sorted_revisions(self, merge_sorted_revisions,
        start_revision_id, stop_revision_id, stop_rule):
        """Iterate over an inclusive range of sorted revisions."""
        rev_iter = iter(merge_sorted_revisions)
        if start_revision_id is not None:
            for node in rev_iter:
                rev_id = node.key
                if rev_id != start_revision_id:
                    continue
                else:
                    # The decision to include the start or not
                    # depends on the stop_rule if a stop is provided
                    # so pop this node back into the iterator
                    rev_iter = itertools.chain(iter([node]), rev_iter)
                    break
        if stop_revision_id is None:
            # Yield everything
            for node in rev_iter:
                rev_id = node.key
                yield (rev_id, node.merge_depth, node.revno,
                       node.end_of_merge)
        elif stop_rule == 'exclude':
            for node in rev_iter:
                rev_id = node.key
                if rev_id == stop_revision_id:
                    return
                yield (rev_id, node.merge_depth, node.revno,
                       node.end_of_merge)
        elif stop_rule == 'include':
            for node in rev_iter:
                rev_id = node.key
                yield (rev_id, node.merge_depth, node.revno,
                       node.end_of_merge)
                if rev_id == stop_revision_id:
                    return
        elif stop_rule == 'with-merges-without-common-ancestry':
            # We want to exclude all revisions that are already part of the
            # stop_revision_id ancestry.
            graph = self.repository.get_graph()
            ancestors = graph.find_unique_ancestors(start_revision_id,
                                                    [stop_revision_id])
            for node in rev_iter:
                rev_id = node.key
                if rev_id not in ancestors:
                    continue
                yield (rev_id, node.merge_depth, node.revno,
                       node.end_of_merge)
        elif stop_rule == 'with-merges':
            stop_rev = self.repository.get_revision(stop_revision_id)
            if stop_rev.parent_ids:
                left_parent = stop_rev.parent_ids[0]
            else:
                left_parent = _mod_revision.NULL_REVISION
            # left_parent is the actual revision we want to stop logging at,
            # since we want to show the merged revisions after the stop_rev too
            reached_stop_revision_id = False
            revision_id_whitelist = []
            for node in rev_iter:
                rev_id = node.key
                if rev_id == left_parent:
                    # reached the left parent after the stop_revision
                    return
                if (not reached_stop_revision_id or
                        rev_id in revision_id_whitelist):
                    yield (rev_id, node.merge_depth, node.revno,
                       node.end_of_merge)
                    if reached_stop_revision_id or rev_id == stop_revision_id:
                        # only do the merged revs of rev_id from now on
                        rev = self.repository.get_revision(rev_id)
                        if rev.parent_ids:
                            reached_stop_revision_id = True
                            revision_id_whitelist.extend(rev.parent_ids)
        else:
            raise ValueError('invalid stop_rule %r' % stop_rule)

    def _filter_start_non_ancestors(self, rev_iter):
        # If we started from a dotted revno, we want to consider it as a tip
        # and don't want to yield revisions that are not part of its
        # ancestry. Given the order guaranteed by the merge sort, we will see
        # uninteresting descendants of the first parent of our tip before the
        # tip itself.
        first = rev_iter.next()
        (rev_id, merge_depth, revno, end_of_merge) = first
        yield first
        if not merge_depth:
            # We start at a mainline revision so by definition, all others
            # revisions in rev_iter are ancestors
            for node in rev_iter:
                yield node

        clean = False
        whitelist = set()
        pmap = self.repository.get_parent_map([rev_id])
        parents = pmap.get(rev_id, [])
        if parents:
            whitelist.update(parents)
        else:
            # If there is no parents, there is nothing of interest left

            # FIXME: It's hard to test this scenario here as this code is never
            # called in that case. -- vila 20100322
            return

        for (rev_id, merge_depth, revno, end_of_merge) in rev_iter:
            if not clean:
                if rev_id in whitelist:
                    pmap = self.repository.get_parent_map([rev_id])
                    parents = pmap.get(rev_id, [])
                    whitelist.remove(rev_id)
                    whitelist.update(parents)
                    if merge_depth == 0:
                        # We've reached the mainline, there is nothing left to
                        # filter
                        clean = True
                else:
                    # A revision that is not part of the ancestry of our
                    # starting revision.
                    continue
            yield (rev_id, merge_depth, revno, end_of_merge)

    def leave_lock_in_place(self):
        """Tell this branch object not to release the physical lock when this
        object is unlocked.

        If lock_write doesn't return a token, then this method is not supported.
        """
        self.control_files.leave_in_place()

    def dont_leave_lock_in_place(self):
        """Tell this branch object to release the physical lock when this
        object is unlocked, even if it didn't originally acquire it.

        If lock_write doesn't return a token, then this method is not supported.
        """
        self.control_files.dont_leave_in_place()

    def bind(self, other):
        """Bind the local branch the other branch.

        :param other: The branch to bind to
        :type other: Branch
        """
        raise errors.UpgradeRequired(self.user_url)

    def get_append_revisions_only(self):
        """Whether it is only possible to append revisions to the history.
        """
        if not self._format.supports_set_append_revisions_only():
            return False
        return self.get_config_stack().get('append_revisions_only')

    def set_append_revisions_only(self, enabled):
        if not self._format.supports_set_append_revisions_only():
            raise errors.UpgradeRequired(self.user_url)
        self.get_config_stack().set('append_revisions_only', enabled)

    def set_reference_info(self, file_id, tree_path, branch_location):
        """Set the branch location to use for a tree reference."""
        raise errors.UnsupportedOperation(self.set_reference_info, self)

    def get_reference_info(self, file_id):
        """Get the tree_path and branch_location for a tree reference."""
        raise errors.UnsupportedOperation(self.get_reference_info, self)

    @needs_write_lock
    def fetch(self, from_branch, last_revision=None, limit=None):
        """Copy revisions from from_branch into this branch.

        :param from_branch: Where to copy from.
        :param last_revision: What revision to stop at (None for at the end
                              of the branch.
        :param limit: Optional rough limit of revisions to fetch
        :return: None
        """
        return InterBranch.get(from_branch, self).fetch(last_revision, limit=limit)

    def get_bound_location(self):
        """Return the URL of the branch we are bound to.

        Older format branches cannot bind, please be sure to use a metadir
        branch.
        """
        return None

    def get_old_bound_location(self):
        """Return the URL of the branch we used to be bound to
        """
        raise errors.UpgradeRequired(self.user_url)

    def get_commit_builder(self, parents, config_stack=None, timestamp=None,
                           timezone=None, committer=None, revprops=None,
                           revision_id=None, lossy=False):
        """Obtain a CommitBuilder for this branch.

        :param parents: Revision ids of the parents of the new revision.
        :param config: Optional configuration to use.
        :param timestamp: Optional timestamp recorded for commit.
        :param timezone: Optional timezone for timestamp.
        :param committer: Optional committer to set for commit.
        :param revprops: Optional dictionary of revision properties.
        :param revision_id: Optional revision id.
        :param lossy: Whether to discard data that can not be natively
            represented, when pushing to a foreign VCS 
        """

        if config_stack is None:
            config_stack = self.get_config_stack()

        return self.repository.get_commit_builder(self, parents, config_stack,
            timestamp, timezone, committer, revprops, revision_id,
            lossy)

    def get_master_branch(self, possible_transports=None):
        """Return the branch we are bound to.

        :return: Either a Branch, or None
        """
        return None

    @deprecated_method(deprecated_in((2, 5, 0)))
    def get_revision_delta(self, revno):
        """Return the delta for one revision.

        The delta is relative to its mainline predecessor, or the
        empty tree for revision 1.
        """
        try:
            revid = self.get_rev_id(revno)
        except errors.NoSuchRevision:
            raise errors.InvalidRevisionNumber(revno)
        return self.repository.get_revision_delta(revid)

    def get_stacked_on_url(self):
        """Get the URL this branch is stacked against.

        :raises NotStacked: If the branch is not stacked.
        :raises UnstackableBranchFormat: If the branch does not support
            stacking.
        """
        raise NotImplementedError(self.get_stacked_on_url)

    def print_file(self, file, revision_id):
        """Print `file` to stdout."""
        raise NotImplementedError(self.print_file)

    @deprecated_method(deprecated_in((2, 4, 0)))
    def set_revision_history(self, rev_history):
        """See Branch.set_revision_history."""
        self._set_revision_history(rev_history)

    @needs_write_lock
    def _set_revision_history(self, rev_history):
        if len(rev_history) == 0:
            revid = _mod_revision.NULL_REVISION
        else:
            revid = rev_history[-1]
        if rev_history != self._lefthand_history(revid):
            raise errors.NotLefthandHistory(rev_history)
        self.set_last_revision_info(len(rev_history), revid)
        self._cache_revision_history(rev_history)
        for hook in Branch.hooks['set_rh']:
            hook(self, rev_history)

    @needs_write_lock
    def set_last_revision_info(self, revno, revision_id):
        """Set the last revision of this branch.

        The caller is responsible for checking that the revno is correct
        for this revision id.

        It may be possible to set the branch last revision to an id not
        present in the repository.  However, branches can also be
        configured to check constraints on history, in which case this may not
        be permitted.
        """
        raise NotImplementedError(self.set_last_revision_info)

    @needs_write_lock
    def generate_revision_history(self, revision_id, last_rev=None,
                                  other_branch=None):
        """See Branch.generate_revision_history"""
        graph = self.repository.get_graph()
        (last_revno, last_revid) = self.last_revision_info()
        known_revision_ids = [
            (last_revid, last_revno),
            (_mod_revision.NULL_REVISION, 0),
            ]
        if last_rev is not None:
            if not graph.is_ancestor(last_rev, revision_id):
                # our previous tip is not merged into stop_revision
                raise errors.DivergedBranches(self, other_branch)
        revno = graph.find_distance_to_null(revision_id, known_revision_ids)
        self.set_last_revision_info(revno, revision_id)

    @needs_write_lock
    def set_parent(self, url):
        """See Branch.set_parent."""
        # TODO: Maybe delete old location files?
        # URLs should never be unicode, even on the local fs,
        # FIXUP this and get_parent in a future branch format bump:
        # read and rewrite the file. RBC 20060125
        if url is not None:
            if isinstance(url, unicode):
                try:
                    url = url.encode('ascii')
                except UnicodeEncodeError:
                    raise errors.InvalidURL(url,
                        "Urls must be 7-bit ascii, "
                        "use bzrlib.urlutils.escape")
            url = urlutils.relative_url(self.base, url)
        self._set_parent_location(url)

    @needs_write_lock
    def set_stacked_on_url(self, url):
        """Set the URL this branch is stacked against.

        :raises UnstackableBranchFormat: If the branch does not support
            stacking.
        :raises UnstackableRepositoryFormat: If the repository does not support
            stacking.
        """
        if not self._format.supports_stacking():
            raise errors.UnstackableBranchFormat(self._format, self.user_url)
        # XXX: Changing from one fallback repository to another does not check
        # that all the data you need is present in the new fallback.
        # Possibly it should.
        self._check_stackable_repo()
        if not url:
            try:
                old_url = self.get_stacked_on_url()
            except (errors.NotStacked, errors.UnstackableBranchFormat,
                errors.UnstackableRepositoryFormat):
                return
            self._unstack()
        else:
            self._activate_fallback_location(url,
                possible_transports=[self.bzrdir.root_transport])
        # write this out after the repository is stacked to avoid setting a
        # stacked config that doesn't work.
        self._set_config_location('stacked_on_location', url)

    def _unstack(self):
        """Change a branch to be unstacked, copying data as needed.

        Don't call this directly, use set_stacked_on_url(None).
        """
        pb = ui.ui_factory.nested_progress_bar()
        try:
            pb.update(gettext("Unstacking"))
            # The basic approach here is to fetch the tip of the branch,
            # including all available ghosts, from the existing stacked
            # repository into a new repository object without the fallbacks. 
            #
            # XXX: See <https://launchpad.net/bugs/397286> - this may not be
            # correct for CHKMap repostiories
            old_repository = self.repository
            if len(old_repository._fallback_repositories) != 1:
                raise AssertionError("can't cope with fallback repositories "
                    "of %r (fallbacks: %r)" % (old_repository,
                        old_repository._fallback_repositories))
            # Open the new repository object.
            # Repositories don't offer an interface to remove fallback
            # repositories today; take the conceptually simpler option and just
            # reopen it.  We reopen it starting from the URL so that we
            # get a separate connection for RemoteRepositories and can
            # stream from one of them to the other.  This does mean doing
            # separate SSH connection setup, but unstacking is not a
            # common operation so it's tolerable.
            new_bzrdir = controldir.ControlDir.open(
                self.bzrdir.root_transport.base)
            new_repository = new_bzrdir.find_repository()
            if new_repository._fallback_repositories:
                raise AssertionError("didn't expect %r to have "
                    "fallback_repositories"
                    % (self.repository,))
            # Replace self.repository with the new repository.
            # Do our best to transfer the lock state (i.e. lock-tokens and
            # lock count) of self.repository to the new repository.
            lock_token = old_repository.lock_write().repository_token
            self.repository = new_repository
            if isinstance(self, remote.RemoteBranch):
                # Remote branches can have a second reference to the old
                # repository that need to be replaced.
                if self._real_branch is not None:
                    self._real_branch.repository = new_repository
            self.repository.lock_write(token=lock_token)
            if lock_token is not None:
                old_repository.leave_lock_in_place()
            old_repository.unlock()
            if lock_token is not None:
                # XXX: self.repository.leave_lock_in_place() before this
                # function will not be preserved.  Fortunately that doesn't
                # affect the current default format (2a), and would be a
                # corner-case anyway.
                #  - Andrew Bennetts, 2010/06/30
                self.repository.dont_leave_lock_in_place()
            old_lock_count = 0
            while True:
                try:
                    old_repository.unlock()
                except errors.LockNotHeld:
                    break
                old_lock_count += 1
            if old_lock_count == 0:
                raise AssertionError(
                    'old_repository should have been locked at least once.')
            for i in range(old_lock_count-1):
                self.repository.lock_write()
            # Fetch from the old repository into the new.
            old_repository.lock_read()
            try:
                # XXX: If you unstack a branch while it has a working tree
                # with a pending merge, the pending-merged revisions will no
                # longer be present.  You can (probably) revert and remerge.
                try:
                    tags_to_fetch = set(self.tags.get_reverse_tag_dict())
                except errors.TagsNotSupported:
                    tags_to_fetch = set()
                fetch_spec = vf_search.NotInOtherForRevs(self.repository,
                    old_repository, required_ids=[self.last_revision()],
                    if_present_ids=tags_to_fetch, find_ghosts=True).execute()
                self.repository.fetch(old_repository, fetch_spec=fetch_spec)
            finally:
                old_repository.unlock()
        finally:
            pb.finished()

    def _set_tags_bytes(self, bytes):
        """Mirror method for _get_tags_bytes.

        :seealso: Branch._get_tags_bytes.
        """
        op = cleanup.OperationWithCleanups(self._set_tags_bytes_locked)
        op.add_cleanup(self.lock_write().unlock)
        return op.run_simple(bytes)

    def _set_tags_bytes_locked(self, bytes):
        self._tags_bytes = bytes
        return self._transport.put_bytes('tags', bytes)

    def _cache_revision_history(self, rev_history):
        """Set the cached revision history to rev_history.

        The revision_history method will use this cache to avoid regenerating
        the revision history.

        This API is semi-public; it only for use by subclasses, all other code
        should consider it to be private.
        """
        self._revision_history_cache = rev_history

    def _cache_revision_id_to_revno(self, revision_id_to_revno):
        """Set the cached revision_id => revno map to revision_id_to_revno.

        This API is semi-public; it only for use by subclasses, all other code
        should consider it to be private.
        """
        self._revision_id_to_revno_cache = revision_id_to_revno

    def _clear_cached_state(self):
        """Clear any cached data on this branch, e.g. cached revision history.

        This means the next call to revision_history will need to call
        _gen_revision_history.

        This API is semi-public; it only for use by subclasses, all other code
        should consider it to be private.
        """
        self._revision_history_cache = None
        self._revision_id_to_revno_cache = None
        self._last_revision_info_cache = None
        self._master_branch_cache = None
        self._merge_sorted_revisions_cache = None
        self._partial_revision_history_cache = []
        self._partial_revision_id_to_revno_cache = {}
        self._tags_bytes = None

    def _gen_revision_history(self):
        """Return sequence of revision hashes on to this branch.

        Unlike revision_history, this method always regenerates or rereads the
        revision history, i.e. it does not cache the result, so repeated calls
        may be expensive.

        Concrete subclasses should override this instead of revision_history so
        that subclasses do not need to deal with caching logic.

        This API is semi-public; it only for use by subclasses, all other code
        should consider it to be private.
        """
        raise NotImplementedError(self._gen_revision_history)

    @deprecated_method(deprecated_in((2, 5, 0)))
    @needs_read_lock
    def revision_history(self):
        """Return sequence of revision ids on this branch.

        This method will cache the revision history for as long as it is safe to
        do so.
        """
        return self._revision_history()

    def _revision_history(self):
        if 'evil' in debug.debug_flags:
            mutter_callsite(3, "revision_history scales with history.")
        if self._revision_history_cache is not None:
            history = self._revision_history_cache
        else:
            history = self._gen_revision_history()
            self._cache_revision_history(history)
        return list(history)

    def revno(self):
        """Return current revision number for this branch.

        That is equivalent to the number of revisions committed to
        this branch.
        """
        return self.last_revision_info()[0]

    def unbind(self):
        """Older format branches cannot bind or unbind."""
        raise errors.UpgradeRequired(self.user_url)

    def last_revision(self):
        """Return last revision id, or NULL_REVISION."""
        return self.last_revision_info()[1]

    @needs_read_lock
    def last_revision_info(self):
        """Return information about the last revision.

        :return: A tuple (revno, revision_id).
        """
        if self._last_revision_info_cache is None:
            self._last_revision_info_cache = self._read_last_revision_info()
        return self._last_revision_info_cache

    def _read_last_revision_info(self):
        raise NotImplementedError(self._read_last_revision_info)

    @deprecated_method(deprecated_in((2, 4, 0)))
    def import_last_revision_info(self, source_repo, revno, revid):
        """Set the last revision info, importing from another repo if necessary.

        :param source_repo: Source repository to optionally fetch from
        :param revno: Revision number of the new tip
        :param revid: Revision id of the new tip
        """
        if not self.repository.has_same_location(source_repo):
            self.repository.fetch(source_repo, revision_id=revid)
        self.set_last_revision_info(revno, revid)

    def import_last_revision_info_and_tags(self, source, revno, revid,
                                           lossy=False):
        """Set the last revision info, importing from another repo if necessary.

        This is used by the bound branch code to upload a revision to
        the master branch first before updating the tip of the local branch.
        Revisions referenced by source's tags are also transferred.

        :param source: Source branch to optionally fetch from
        :param revno: Revision number of the new tip
        :param revid: Revision id of the new tip
        :param lossy: Whether to discard metadata that can not be
            natively represented
        :return: Tuple with the new revision number and revision id
            (should only be different from the arguments when lossy=True)
        """
        if not self.repository.has_same_location(source.repository):
            self.fetch(source, revid)
        self.set_last_revision_info(revno, revid)
        return (revno, revid)

    def revision_id_to_revno(self, revision_id):
        """Given a revision id, return its revno"""
        if _mod_revision.is_null(revision_id):
            return 0
        history = self._revision_history()
        try:
            return history.index(revision_id) + 1
        except ValueError:
            raise errors.NoSuchRevision(self, revision_id)

    @needs_read_lock
    def get_rev_id(self, revno, history=None):
        """Find the revision id of the specified revno."""
        if revno == 0:
            return _mod_revision.NULL_REVISION
        last_revno, last_revid = self.last_revision_info()
        if revno == last_revno:
            return last_revid
        if revno <= 0 or revno > last_revno:
            raise errors.NoSuchRevision(self, revno)
        distance_from_last = last_revno - revno
        if len(self._partial_revision_history_cache) <= distance_from_last:
            self._extend_partial_history(distance_from_last)
        return self._partial_revision_history_cache[distance_from_last]

    def pull(self, source, overwrite=False, stop_revision=None,
             possible_transports=None, *args, **kwargs):
        """Mirror source into this branch.

        This branch is considered to be 'local', having low latency.

        :returns: PullResult instance
        """
        return InterBranch.get(source, self).pull(overwrite=overwrite,
            stop_revision=stop_revision,
            possible_transports=possible_transports, *args, **kwargs)

    def push(self, target, overwrite=False, stop_revision=None, lossy=False,
            *args, **kwargs):
        """Mirror this branch into target.

        This branch is considered to be 'local', having low latency.
        """
        return InterBranch.get(self, target).push(overwrite, stop_revision,
            lossy, *args, **kwargs)

    def basis_tree(self):
        """Return `Tree` object for last revision."""
        return self.repository.revision_tree(self.last_revision())

    def get_parent(self):
        """Return the parent location of the branch.

        This is the default location for pull/missing.  The usual
        pattern is that the user can override it by specifying a
        location.
        """
        parent = self._get_parent_location()
        if parent is None:
            return parent
        # This is an old-format absolute path to a local branch
        # turn it into a url
        if parent.startswith('/'):
            parent = urlutils.local_path_to_url(parent.decode('utf8'))
        try:
            return urlutils.join(self.base[:-1], parent)
        except errors.InvalidURLJoin, e:
            raise errors.InaccessibleParent(parent, self.user_url)

    def _get_parent_location(self):
        raise NotImplementedError(self._get_parent_location)

    def _set_config_location(self, name, url, config=None,
                             make_relative=False):
        if config is None:
            config = self.get_config_stack()
        if url is None:
            url = ''
        elif make_relative:
            url = urlutils.relative_url(self.base, url)
        config.set(name, url)

    def _get_config_location(self, name, config=None):
        if config is None:
            config = self.get_config_stack()
        location = config.get(name)
        if location == '':
            location = None
        return location

    def get_child_submit_format(self):
        """Return the preferred format of submissions to this branch."""
        return self.get_config_stack().get('child_submit_format')

    def get_submit_branch(self):
        """Return the submit location of the branch.

        This is the default location for bundle.  The usual
        pattern is that the user can override it by specifying a
        location.
        """
        return self.get_config_stack().get('submit_branch')

    def set_submit_branch(self, location):
        """Return the submit location of the branch.

        This is the default location for bundle.  The usual
        pattern is that the user can override it by specifying a
        location.
        """
        self.get_config_stack().set('submit_branch', location)

    def get_public_branch(self):
        """Return the public location of the branch.

        This is used by merge directives.
        """
        return self._get_config_location('public_branch')

    def set_public_branch(self, location):
        """Return the submit location of the branch.

        This is the default location for bundle.  The usual
        pattern is that the user can override it by specifying a
        location.
        """
        self._set_config_location('public_branch', location)

    def get_push_location(self):
        """Return None or the location to push this branch to."""
<<<<<<< HEAD
        push_loc = self._get_config_location('push_location')
        return push_loc
=======
        return self.get_config_stack().get('push_location')
>>>>>>> cae831dd

    def set_push_location(self, location):
        """Set a new push location for this branch."""
        raise NotImplementedError(self.set_push_location)

    def _run_post_change_branch_tip_hooks(self, old_revno, old_revid):
        """Run the post_change_branch_tip hooks."""
        hooks = Branch.hooks['post_change_branch_tip']
        if not hooks:
            return
        new_revno, new_revid = self.last_revision_info()
        params = ChangeBranchTipParams(
            self, old_revno, new_revno, old_revid, new_revid)
        for hook in hooks:
            hook(params)

    def _run_pre_change_branch_tip_hooks(self, new_revno, new_revid):
        """Run the pre_change_branch_tip hooks."""
        hooks = Branch.hooks['pre_change_branch_tip']
        if not hooks:
            return
        old_revno, old_revid = self.last_revision_info()
        params = ChangeBranchTipParams(
            self, old_revno, new_revno, old_revid, new_revid)
        for hook in hooks:
            hook(params)

    @needs_write_lock
    def update(self):
        """Synchronise this branch with the master branch if any.

        :return: None or the last_revision pivoted out during the update.
        """
        return None

    def check_revno(self, revno):
        """\
        Check whether a revno corresponds to any revision.
        Zero (the NULL revision) is considered valid.
        """
        if revno != 0:
            self.check_real_revno(revno)

    def check_real_revno(self, revno):
        """\
        Check whether a revno corresponds to a real revision.
        Zero (the NULL revision) is considered invalid
        """
        if revno < 1 or revno > self.revno():
            raise errors.InvalidRevisionNumber(revno)

    @needs_read_lock
    def clone(self, to_bzrdir, revision_id=None, repository_policy=None):
        """Clone this branch into to_bzrdir preserving all semantic values.

        Most API users will want 'create_clone_on_transport', which creates a
        new bzrdir and branch on the fly.

        revision_id: if not None, the revision history in the new branch will
                     be truncated to end with revision_id.
        """
        result = to_bzrdir.create_branch()
        result.lock_write()
        try:
            if repository_policy is not None:
                repository_policy.configure_branch(result)
            self.copy_content_into(result, revision_id=revision_id)
        finally:
            result.unlock()
        return result

    @needs_read_lock
    def sprout(self, to_bzrdir, revision_id=None, repository_policy=None,
            repository=None):
        """Create a new line of development from the branch, into to_bzrdir.

        to_bzrdir controls the branch format.

        revision_id: if not None, the revision history in the new branch will
                     be truncated to end with revision_id.
        """
        if (repository_policy is not None and
            repository_policy.requires_stacking()):
            to_bzrdir._format.require_stacking(_skip_repo=True)
        result = to_bzrdir.create_branch(repository=repository)
        result.lock_write()
        try:
            if repository_policy is not None:
                repository_policy.configure_branch(result)
            self.copy_content_into(result, revision_id=revision_id)
            master_url = self.get_bound_location()
            if master_url is None:
                result.set_parent(self.bzrdir.root_transport.base)
            else:
                result.set_parent(master_url)
        finally:
            result.unlock()
        return result

    def _synchronize_history(self, destination, revision_id):
        """Synchronize last revision and revision history between branches.

        This version is most efficient when the destination is also a
        BzrBranch6, but works for BzrBranch5, as long as the destination's
        repository contains all the lefthand ancestors of the intended
        last_revision.  If not, set_last_revision_info will fail.

        :param destination: The branch to copy the history into
        :param revision_id: The revision-id to truncate history at.  May
          be None to copy complete history.
        """
        source_revno, source_revision_id = self.last_revision_info()
        if revision_id is None:
            revno, revision_id = source_revno, source_revision_id
        else:
            graph = self.repository.get_graph()
            try:
                revno = graph.find_distance_to_null(revision_id, 
                    [(source_revision_id, source_revno)])
            except errors.GhostRevisionsHaveNoRevno:
                # Default to 1, if we can't find anything else
                revno = 1
        destination.set_last_revision_info(revno, revision_id)

    def copy_content_into(self, destination, revision_id=None):
        """Copy the content of self into destination.

        revision_id: if not None, the revision history in the new branch will
                     be truncated to end with revision_id.
        """
        return InterBranch.get(self, destination).copy_content_into(
            revision_id=revision_id)

    def update_references(self, target):
        if not getattr(self._format, 'supports_reference_locations', False):
            return
        reference_dict = self._get_all_reference_info()
        if len(reference_dict) == 0:
            return
        old_base = self.base
        new_base = target.base
        target_reference_dict = target._get_all_reference_info()
        for file_id, (tree_path, branch_location) in (
            reference_dict.items()):
            branch_location = urlutils.rebase_url(branch_location,
                                                  old_base, new_base)
            target_reference_dict.setdefault(
                file_id, (tree_path, branch_location))
        target._set_all_reference_info(target_reference_dict)

    @needs_read_lock
    def check(self, refs):
        """Check consistency of the branch.

        In particular this checks that revisions given in the revision-history
        do actually match up in the revision graph, and that they're all
        present in the repository.

        Callers will typically also want to check the repository.

        :param refs: Calculated refs for this branch as specified by
            branch._get_check_refs()
        :return: A BranchCheckResult.
        """
        result = BranchCheckResult(self)
        last_revno, last_revision_id = self.last_revision_info()
        actual_revno = refs[('lefthand-distance', last_revision_id)]
        if actual_revno != last_revno:
            result.errors.append(errors.BzrCheckError(
                'revno does not match len(mainline) %s != %s' % (
                last_revno, actual_revno)))
        # TODO: We should probably also check that self.revision_history
        # matches the repository for older branch formats.
        # If looking for the code that cross-checks repository parents against
        # the Graph.iter_lefthand_ancestry output, that is now a repository
        # specific check.
        return result

    def _get_checkout_format(self, lightweight=False):
        """Return the most suitable metadir for a checkout of this branch.
        Weaves are used if this branch's repository uses weaves.
        """
        format = self.repository.bzrdir.checkout_metadir()
        format.set_branch_format(self._format)
        return format

    def create_clone_on_transport(self, to_transport, revision_id=None,
        stacked_on=None, create_prefix=False, use_existing_dir=False,
        no_tree=None):
        """Create a clone of this branch and its bzrdir.

        :param to_transport: The transport to clone onto.
        :param revision_id: The revision id to use as tip in the new branch.
            If None the tip is obtained from this branch.
        :param stacked_on: An optional URL to stack the clone on.
        :param create_prefix: Create any missing directories leading up to
            to_transport.
        :param use_existing_dir: Use an existing directory if one exists.
        """
        # XXX: Fix the bzrdir API to allow getting the branch back from the
        # clone call. Or something. 20090224 RBC/spiv.
        # XXX: Should this perhaps clone colocated branches as well, 
        # rather than just the default branch? 20100319 JRV
        if revision_id is None:
            revision_id = self.last_revision()
        dir_to = self.bzrdir.clone_on_transport(to_transport,
            revision_id=revision_id, stacked_on=stacked_on,
            create_prefix=create_prefix, use_existing_dir=use_existing_dir,
            no_tree=no_tree)
        return dir_to.open_branch()

    def create_checkout(self, to_location, revision_id=None,
                        lightweight=False, accelerator_tree=None,
                        hardlink=False):
        """Create a checkout of a branch.

        :param to_location: The url to produce the checkout at
        :param revision_id: The revision to check out
        :param lightweight: If True, produce a lightweight checkout, otherwise,
            produce a bound branch (heavyweight checkout)
        :param accelerator_tree: A tree which can be used for retrieving file
            contents more quickly than the revision tree, i.e. a workingtree.
            The revision tree will be used for cases where accelerator_tree's
            content is different.
        :param hardlink: If true, hard-link files from accelerator_tree,
            where possible.
        :return: The tree of the created checkout
        """
        t = transport.get_transport(to_location)
        t.ensure_base()
        format = self._get_checkout_format(lightweight=lightweight)
        if lightweight:
            checkout = format.initialize_on_transport(t)
            from_branch = BranchReferenceFormat().initialize(checkout, 
                target_branch=self)
        else:
            checkout_branch = controldir.ControlDir.create_branch_convenience(
                to_location, force_new_tree=False, format=format)
            checkout = checkout_branch.bzrdir
            checkout_branch.bind(self)
            # pull up to the specified revision_id to set the initial
            # branch tip correctly, and seed it with history.
            checkout_branch.pull(self, stop_revision=revision_id)
            from_branch=None
        tree = checkout.create_workingtree(revision_id,
                                           from_branch=from_branch,
                                           accelerator_tree=accelerator_tree,
                                           hardlink=hardlink)
        basis_tree = tree.basis_tree()
        basis_tree.lock_read()
        try:
            for path, file_id in basis_tree.iter_references():
                reference_parent = self.reference_parent(file_id, path)
                reference_parent.create_checkout(tree.abspath(path),
                    basis_tree.get_reference_revision(file_id, path),
                    lightweight)
        finally:
            basis_tree.unlock()
        return tree

    @needs_write_lock
    def reconcile(self, thorough=True):
        """Make sure the data stored in this branch is consistent."""
        from bzrlib.reconcile import BranchReconciler
        reconciler = BranchReconciler(self, thorough=thorough)
        reconciler.reconcile()
        return reconciler

    def reference_parent(self, file_id, path, possible_transports=None):
        """Return the parent branch for a tree-reference file_id

        :param file_id: The file_id of the tree reference
        :param path: The path of the file_id in the tree
        :return: A branch associated with the file_id
        """
        # FIXME should provide multiple branches, based on config
        return Branch.open(self.bzrdir.root_transport.clone(path).base,
                           possible_transports=possible_transports)

    def supports_tags(self):
        return self._format.supports_tags()

    def automatic_tag_name(self, revision_id):
        """Try to automatically find the tag name for a revision.

        :param revision_id: Revision id of the revision.
        :return: A tag name or None if no tag name could be determined.
        """
        for hook in Branch.hooks['automatic_tag_name']:
            ret = hook(self, revision_id)
            if ret is not None:
                return ret
        return None

    def _check_if_descendant_or_diverged(self, revision_a, revision_b, graph,
                                         other_branch):
        """Ensure that revision_b is a descendant of revision_a.

        This is a helper function for update_revisions.

        :raises: DivergedBranches if revision_b has diverged from revision_a.
        :returns: True if revision_b is a descendant of revision_a.
        """
        relation = self._revision_relations(revision_a, revision_b, graph)
        if relation == 'b_descends_from_a':
            return True
        elif relation == 'diverged':
            raise errors.DivergedBranches(self, other_branch)
        elif relation == 'a_descends_from_b':
            return False
        else:
            raise AssertionError("invalid relation: %r" % (relation,))

    def _revision_relations(self, revision_a, revision_b, graph):
        """Determine the relationship between two revisions.

        :returns: One of: 'a_descends_from_b', 'b_descends_from_a', 'diverged'
        """
        heads = graph.heads([revision_a, revision_b])
        if heads == set([revision_b]):
            return 'b_descends_from_a'
        elif heads == set([revision_a, revision_b]):
            # These branches have diverged
            return 'diverged'
        elif heads == set([revision_a]):
            return 'a_descends_from_b'
        else:
            raise AssertionError("invalid heads: %r" % (heads,))

    def heads_to_fetch(self):
        """Return the heads that must and that should be fetched to copy this
        branch into another repo.

        :returns: a 2-tuple of (must_fetch, if_present_fetch).  must_fetch is a
            set of heads that must be fetched.  if_present_fetch is a set of
            heads that must be fetched if present, but no error is necessary if
            they are not present.
        """
        # For bzr native formats must_fetch is just the tip, and
        # if_present_fetch are the tags.
        must_fetch = set([self.last_revision()])
        if_present_fetch = set()
        if self.get_config_stack().get('branch.fetch_tags'):
            try:
                if_present_fetch = set(self.tags.get_reverse_tag_dict())
            except errors.TagsNotSupported:
                pass
        must_fetch.discard(_mod_revision.NULL_REVISION)
        if_present_fetch.discard(_mod_revision.NULL_REVISION)
        return must_fetch, if_present_fetch


class BranchFormat(controldir.ControlComponentFormat):
    """An encapsulation of the initialization and open routines for a format.

    Formats provide three things:
     * An initialization routine,
     * a format description
     * an open routine.

    Formats are placed in an dict by their format string for reference
    during branch opening. It's not required that these be instances, they
    can be classes themselves with class methods - it simply depends on
    whether state is needed for a given format or not.

    Once a format is deprecated, just deprecate the initialize and open
    methods on the format class. Do not deprecate the object, as the
    object will be created every time regardless.
    """

    def __eq__(self, other):
        return self.__class__ is other.__class__

    def __ne__(self, other):
        return not (self == other)

    @classmethod
    @deprecated_method(deprecated_in((2, 4, 0)))
    def get_default_format(klass):
        """Return the current default format."""
        return format_registry.get_default()

    @classmethod
    @deprecated_method(deprecated_in((2, 4, 0)))
    def get_formats(klass):
        """Get all the known formats.

        Warning: This triggers a load of all lazy registered formats: do not
        use except when that is desireed.
        """
        return format_registry._get_all()

    def get_reference(self, controldir, name=None):
        """Get the target reference of the branch in controldir.

        format probing must have been completed before calling
        this method - it is assumed that the format of the branch
        in controldir is correct.

        :param controldir: The controldir to get the branch data from.
        :param name: Name of the colocated branch to fetch
        :return: None if the branch is not a reference branch.
        """
        return None

    @classmethod
    def set_reference(self, controldir, name, to_branch):
        """Set the target reference of the branch in controldir.

        format probing must have been completed before calling
        this method - it is assumed that the format of the branch
        in controldir is correct.

        :param controldir: The controldir to set the branch reference for.
        :param name: Name of colocated branch to set, None for default
        :param to_branch: branch that the checkout is to reference
        """
        raise NotImplementedError(self.set_reference)

    def get_format_description(self):
        """Return the short format description for this format."""
        raise NotImplementedError(self.get_format_description)

    def _run_post_branch_init_hooks(self, controldir, name, branch):
        hooks = Branch.hooks['post_branch_init']
        if not hooks:
            return
        params = BranchInitHookParams(self, controldir, name, branch)
        for hook in hooks:
            hook(params)

    def initialize(self, controldir, name=None, repository=None,
                   append_revisions_only=None):
        """Create a branch of this format in controldir.

        :param name: Name of the colocated branch to create.
        """
        raise NotImplementedError(self.initialize)

    def is_supported(self):
        """Is this format supported?

        Supported formats can be initialized and opened.
        Unsupported formats may not support initialization or committing or
        some other features depending on the reason for not being supported.
        """
        return True

    def make_tags(self, branch):
        """Create a tags object for branch.

        This method is on BranchFormat, because BranchFormats are reflected
        over the wire via network_name(), whereas full Branch instances require
        multiple VFS method calls to operate at all.

        The default implementation returns a disabled-tags instance.

        Note that it is normal for branch to be a RemoteBranch when using tags
        on a RemoteBranch.
        """
        return _mod_tag.DisabledTags(branch)

    def network_name(self):
        """A simple byte string uniquely identifying this format for RPC calls.

        MetaDir branch formats use their disk format string to identify the
        repository over the wire. All in one formats such as bzr < 0.8, and
        foreign formats like svn/git and hg should use some marker which is
        unique and immutable.
        """
        raise NotImplementedError(self.network_name)

    def open(self, controldir, name=None, _found=False, ignore_fallbacks=False,
            found_repository=None, possible_transports=None):
        """Return the branch object for controldir.

        :param controldir: A ControlDir that contains a branch.
        :param name: Name of colocated branch to open
        :param _found: a private parameter, do not use it. It is used to
            indicate if format probing has already be done.
        :param ignore_fallbacks: when set, no fallback branches will be opened
            (if there are any).  Default is to open fallbacks.
        """
        raise NotImplementedError(self.open)

    @classmethod
    @deprecated_method(deprecated_in((2, 4, 0)))
    def register_format(klass, format):
        """Register a metadir format.

        See MetaDirBranchFormatFactory for the ability to register a format
        without loading the code the format needs until it is actually used.
        """
        format_registry.register(format)

    @classmethod
    @deprecated_method(deprecated_in((2, 4, 0)))
    def set_default_format(klass, format):
        format_registry.set_default(format)

    def supports_set_append_revisions_only(self):
        """True if this format supports set_append_revisions_only."""
        return False

    def supports_stacking(self):
        """True if this format records a stacked-on branch."""
        return False

    def supports_leaving_lock(self):
        """True if this format supports leaving locks in place."""
        return False # by default

    @classmethod
    @deprecated_method(deprecated_in((2, 4, 0)))
    def unregister_format(klass, format):
        format_registry.remove(format)

    def __str__(self):
        return self.get_format_description().rstrip()

    def supports_tags(self):
        """True if this format supports tags stored in the branch"""
        return False  # by default

    def tags_are_versioned(self):
        """Whether the tag container for this branch versions tags."""
        return False

    def supports_tags_referencing_ghosts(self):
        """True if tags can reference ghost revisions."""
        return True


class MetaDirBranchFormatFactory(registry._LazyObjectGetter):
    """A factory for a BranchFormat object, permitting simple lazy registration.
    
    While none of the built in BranchFormats are lazy registered yet,
    bzrlib.tests.test_branch.TestMetaDirBranchFormatFactory demonstrates how to
    use it, and the bzr-loom plugin uses it as well (see
    bzrlib.plugins.loom.formats).
    """

    def __init__(self, format_string, module_name, member_name):
        """Create a MetaDirBranchFormatFactory.

        :param format_string: The format string the format has.
        :param module_name: Module to load the format class from.
        :param member_name: Attribute name within the module for the format class.
        """
        registry._LazyObjectGetter.__init__(self, module_name, member_name)
        self._format_string = format_string

    def get_format_string(self):
        """See BranchFormat.get_format_string."""
        return self._format_string

    def __call__(self):
        """Used for network_format_registry support."""
        return self.get_obj()()


class BranchHooks(Hooks):
    """A dictionary mapping hook name to a list of callables for branch hooks.

    e.g. ['set_rh'] Is the list of items to be called when the
    set_revision_history function is invoked.
    """

    def __init__(self):
        """Create the default hooks.

        These are all empty initially, because by default nothing should get
        notified.
        """
        Hooks.__init__(self, "bzrlib.branch", "Branch.hooks")
        self.add_hook('set_rh',
            "Invoked whenever the revision history has been set via "
            "set_revision_history. The api signature is (branch, "
            "revision_history), and the branch will be write-locked. "
            "The set_rh hook can be expensive for bzr to trigger, a better "
            "hook to use is Branch.post_change_branch_tip.", (0, 15))
        self.add_hook('open',
            "Called with the Branch object that has been opened after a "
            "branch is opened.", (1, 8))
        self.add_hook('post_push',
            "Called after a push operation completes. post_push is called "
            "with a bzrlib.branch.BranchPushResult object and only runs in the "
            "bzr client.", (0, 15))
        self.add_hook('post_pull',
            "Called after a pull operation completes. post_pull is called "
            "with a bzrlib.branch.PullResult object and only runs in the "
            "bzr client.", (0, 15))
        self.add_hook('pre_commit',
            "Called after a commit is calculated but before it is "
            "completed. pre_commit is called with (local, master, old_revno, "
            "old_revid, future_revno, future_revid, tree_delta, future_tree"
            "). old_revid is NULL_REVISION for the first commit to a branch, "
            "tree_delta is a TreeDelta object describing changes from the "
            "basis revision. hooks MUST NOT modify this delta. "
            " future_tree is an in-memory tree obtained from "
            "CommitBuilder.revision_tree() and hooks MUST NOT modify this "
            "tree.", (0,91))
        self.add_hook('post_commit',
            "Called in the bzr client after a commit has completed. "
            "post_commit is called with (local, master, old_revno, old_revid, "
            "new_revno, new_revid). old_revid is NULL_REVISION for the first "
            "commit to a branch.", (0, 15))
        self.add_hook('post_uncommit',
            "Called in the bzr client after an uncommit completes. "
            "post_uncommit is called with (local, master, old_revno, "
            "old_revid, new_revno, new_revid) where local is the local branch "
            "or None, master is the target branch, and an empty branch "
            "receives new_revno of 0, new_revid of None.", (0, 15))
        self.add_hook('pre_change_branch_tip',
            "Called in bzr client and server before a change to the tip of a "
            "branch is made. pre_change_branch_tip is called with a "
            "bzrlib.branch.ChangeBranchTipParams. Note that push, pull, "
            "commit, uncommit will all trigger this hook.", (1, 6))
        self.add_hook('post_change_branch_tip',
            "Called in bzr client and server after a change to the tip of a "
            "branch is made. post_change_branch_tip is called with a "
            "bzrlib.branch.ChangeBranchTipParams. Note that push, pull, "
            "commit, uncommit will all trigger this hook.", (1, 4))
        self.add_hook('transform_fallback_location',
            "Called when a stacked branch is activating its fallback "
            "locations. transform_fallback_location is called with (branch, "
            "url), and should return a new url. Returning the same url "
            "allows it to be used as-is, returning a different one can be "
            "used to cause the branch to stack on a closer copy of that "
            "fallback_location. Note that the branch cannot have history "
            "accessing methods called on it during this hook because the "
            "fallback locations have not been activated. When there are "
            "multiple hooks installed for transform_fallback_location, "
            "all are called with the url returned from the previous hook."
            "The order is however undefined.", (1, 9))
        self.add_hook('automatic_tag_name',
            "Called to determine an automatic tag name for a revision. "
            "automatic_tag_name is called with (branch, revision_id) and "
            "should return a tag name or None if no tag name could be "
            "determined. The first non-None tag name returned will be used.",
            (2, 2))
        self.add_hook('post_branch_init',
            "Called after new branch initialization completes. "
            "post_branch_init is called with a "
            "bzrlib.branch.BranchInitHookParams. "
            "Note that init, branch and checkout (both heavyweight and "
            "lightweight) will all trigger this hook.", (2, 2))
        self.add_hook('post_switch',
            "Called after a checkout switches branch. "
            "post_switch is called with a "
            "bzrlib.branch.SwitchHookParams.", (2, 2))



# install the default hooks into the Branch class.
Branch.hooks = BranchHooks()


class ChangeBranchTipParams(object):
    """Object holding parameters passed to `*_change_branch_tip` hooks.

    There are 5 fields that hooks may wish to access:

    :ivar branch: the branch being changed
    :ivar old_revno: revision number before the change
    :ivar new_revno: revision number after the change
    :ivar old_revid: revision id before the change
    :ivar new_revid: revision id after the change

    The revid fields are strings. The revno fields are integers.
    """

    def __init__(self, branch, old_revno, new_revno, old_revid, new_revid):
        """Create a group of ChangeBranchTip parameters.

        :param branch: The branch being changed.
        :param old_revno: Revision number before the change.
        :param new_revno: Revision number after the change.
        :param old_revid: Tip revision id before the change.
        :param new_revid: Tip revision id after the change.
        """
        self.branch = branch
        self.old_revno = old_revno
        self.new_revno = new_revno
        self.old_revid = old_revid
        self.new_revid = new_revid

    def __eq__(self, other):
        return self.__dict__ == other.__dict__

    def __repr__(self):
        return "<%s of %s from (%s, %s) to (%s, %s)>" % (
            self.__class__.__name__, self.branch,
            self.old_revno, self.old_revid, self.new_revno, self.new_revid)


class BranchInitHookParams(object):
    """Object holding parameters passed to `*_branch_init` hooks.

    There are 4 fields that hooks may wish to access:

    :ivar format: the branch format
    :ivar bzrdir: the ControlDir where the branch will be/has been initialized
    :ivar name: name of colocated branch, if any (or None)
    :ivar branch: the branch created

    Note that for lightweight checkouts, the bzrdir and format fields refer to
    the checkout, hence they are different from the corresponding fields in
    branch, which refer to the original branch.
    """

    def __init__(self, format, controldir, name, branch):
        """Create a group of BranchInitHook parameters.

        :param format: the branch format
        :param controldir: the ControlDir where the branch will be/has been
            initialized
        :param name: name of colocated branch, if any (or None)
        :param branch: the branch created

        Note that for lightweight checkouts, the bzrdir and format fields refer
        to the checkout, hence they are different from the corresponding fields
        in branch, which refer to the original branch.
        """
        self.format = format
        self.bzrdir = controldir
        self.name = name
        self.branch = branch

    def __eq__(self, other):
        return self.__dict__ == other.__dict__

    def __repr__(self):
        return "<%s of %s>" % (self.__class__.__name__, self.branch)


class SwitchHookParams(object):
    """Object holding parameters passed to `*_switch` hooks.

    There are 4 fields that hooks may wish to access:

    :ivar control_dir: ControlDir of the checkout to change
    :ivar to_branch: branch that the checkout is to reference
    :ivar force: skip the check for local commits in a heavy checkout
    :ivar revision_id: revision ID to switch to (or None)
    """

    def __init__(self, control_dir, to_branch, force, revision_id):
        """Create a group of SwitchHook parameters.

        :param control_dir: ControlDir of the checkout to change
        :param to_branch: branch that the checkout is to reference
        :param force: skip the check for local commits in a heavy checkout
        :param revision_id: revision ID to switch to (or None)
        """
        self.control_dir = control_dir
        self.to_branch = to_branch
        self.force = force
        self.revision_id = revision_id

    def __eq__(self, other):
        return self.__dict__ == other.__dict__

    def __repr__(self):
        return "<%s for %s to (%s, %s)>" % (self.__class__.__name__,
            self.control_dir, self.to_branch,
            self.revision_id)


class BranchFormatMetadir(bzrdir.BzrFormat, BranchFormat):
    """Base class for branch formats that live in meta directories.
    """

    def __init__(self):
        BranchFormat.__init__(self)
        bzrdir.BzrFormat.__init__(self)

    @classmethod
    def find_format(klass, controldir, name=None):
        """Return the format for the branch object in controldir."""
        try:
            transport = controldir.get_branch_transport(None, name=name)
        except errors.NoSuchFile:
            raise errors.NotBranchError(path=name, bzrdir=controldir)
        try:
            format_string = transport.get_bytes("format")
        except errors.NoSuchFile:
            raise errors.NotBranchError(path=transport.base, bzrdir=controldir)
        return klass._find_format(format_registry, 'branch', format_string)

    def _branch_class(self):
        """What class to instantiate on open calls."""
        raise NotImplementedError(self._branch_class)

    def _get_initial_config(self, append_revisions_only=None):
        if append_revisions_only:
            return "append_revisions_only = True\n"
        else:
            # Avoid writing anything if append_revisions_only is disabled,
            # as that is the default.
            return ""

    def _initialize_helper(self, a_bzrdir, utf8_files, name=None,
                           repository=None):
        """Initialize a branch in a bzrdir, with specified files

        :param a_bzrdir: The bzrdir to initialize the branch in
        :param utf8_files: The files to create as a list of
            (filename, content) tuples
        :param name: Name of colocated branch to create, if any
        :return: a branch in this format
        """
        mutter('creating branch %r in %s', self, a_bzrdir.user_url)
        branch_transport = a_bzrdir.get_branch_transport(self, name=name)
        control_files = lockable_files.LockableFiles(branch_transport,
            'lock', lockdir.LockDir)
        control_files.create_lock()
        control_files.lock_write()
        try:
            utf8_files += [('format', self.as_string())]
            for (filename, content) in utf8_files:
                branch_transport.put_bytes(
                    filename, content,
                    mode=a_bzrdir._get_file_mode())
        finally:
            control_files.unlock()
        branch = self.open(a_bzrdir, name, _found=True,
                found_repository=repository)
        self._run_post_branch_init_hooks(a_bzrdir, name, branch)
        return branch

    def open(self, a_bzrdir, name=None, _found=False, ignore_fallbacks=False,
            found_repository=None, possible_transports=None):
        """See BranchFormat.open()."""
        if not _found:
            format = BranchFormatMetadir.find_format(a_bzrdir, name=name)
            if format.__class__ != self.__class__:
                raise AssertionError("wrong format %r found for %r" %
                    (format, self))
        transport = a_bzrdir.get_branch_transport(None, name=name)
        try:
            control_files = lockable_files.LockableFiles(transport, 'lock',
                                                         lockdir.LockDir)
            if found_repository is None:
                found_repository = a_bzrdir.find_repository()
            return self._branch_class()(_format=self,
                              _control_files=control_files,
                              name=name,
                              a_bzrdir=a_bzrdir,
                              _repository=found_repository,
                              ignore_fallbacks=ignore_fallbacks,
                              possible_transports=possible_transports)
        except errors.NoSuchFile:
            raise errors.NotBranchError(path=transport.base, bzrdir=a_bzrdir)

    @property
    def _matchingbzrdir(self):
        ret = bzrdir.BzrDirMetaFormat1()
        ret.set_branch_format(self)
        return ret

    def supports_tags(self):
        return True

    def supports_leaving_lock(self):
        return True

    def check_support_status(self, allow_unsupported, recommend_upgrade=True,
            basedir=None):
        BranchFormat.check_support_status(self,
            allow_unsupported=allow_unsupported, recommend_upgrade=recommend_upgrade,
            basedir=basedir)
        bzrdir.BzrFormat.check_support_status(self, allow_unsupported=allow_unsupported,
            recommend_upgrade=recommend_upgrade, basedir=basedir)


class BzrBranchFormat5(BranchFormatMetadir):
    """Bzr branch format 5.

    This format has:
     - a revision-history file.
     - a format string
     - a lock dir guarding the branch itself
     - all of this stored in a branch/ subdirectory
     - works with shared repositories.

    This format is new in bzr 0.8.
    """

    def _branch_class(self):
        return BzrBranch5

    @classmethod
    def get_format_string(cls):
        """See BranchFormat.get_format_string()."""
        return "Bazaar-NG branch format 5\n"

    def get_format_description(self):
        """See BranchFormat.get_format_description()."""
        return "Branch format 5"

    def initialize(self, a_bzrdir, name=None, repository=None,
                   append_revisions_only=None):
        """Create a branch of this format in a_bzrdir."""
        if append_revisions_only:
            raise errors.UpgradeRequired(a_bzrdir.user_url)
        utf8_files = [('revision-history', ''),
                      ('branch-name', ''),
                      ]
        return self._initialize_helper(a_bzrdir, utf8_files, name, repository)

    def supports_tags(self):
        return False


class BzrBranchFormat6(BranchFormatMetadir):
    """Branch format with last-revision and tags.

    Unlike previous formats, this has no explicit revision history. Instead,
    this just stores the last-revision, and the left-hand history leading
    up to there is the history.

    This format was introduced in bzr 0.15
    and became the default in 0.91.
    """

    def _branch_class(self):
        return BzrBranch6

    @classmethod
    def get_format_string(cls):
        """See BranchFormat.get_format_string()."""
        return "Bazaar Branch Format 6 (bzr 0.15)\n"

    def get_format_description(self):
        """See BranchFormat.get_format_description()."""
        return "Branch format 6"

    def initialize(self, a_bzrdir, name=None, repository=None,
                   append_revisions_only=None):
        """Create a branch of this format in a_bzrdir."""
        utf8_files = [('last-revision', '0 null:\n'),
                      ('branch.conf',
                          self._get_initial_config(append_revisions_only)),
                      ('tags', ''),
                      ]
        return self._initialize_helper(a_bzrdir, utf8_files, name, repository)

    def make_tags(self, branch):
        """See bzrlib.branch.BranchFormat.make_tags()."""
        return _mod_tag.BasicTags(branch)

    def supports_set_append_revisions_only(self):
        return True


class BzrBranchFormat8(BranchFormatMetadir):
    """Metadir format supporting storing locations of subtree branches."""

    def _branch_class(self):
        return BzrBranch8

    @classmethod
    def get_format_string(cls):
        """See BranchFormat.get_format_string()."""
        return "Bazaar Branch Format 8 (needs bzr 1.15)\n"

    def get_format_description(self):
        """See BranchFormat.get_format_description()."""
        return "Branch format 8"

    def initialize(self, a_bzrdir, name=None, repository=None,
                   append_revisions_only=None):
        """Create a branch of this format in a_bzrdir."""
        utf8_files = [('last-revision', '0 null:\n'),
                      ('branch.conf',
                          self._get_initial_config(append_revisions_only)),
                      ('tags', ''),
                      ('references', '')
                      ]
        return self._initialize_helper(a_bzrdir, utf8_files, name, repository)

    def make_tags(self, branch):
        """See bzrlib.branch.BranchFormat.make_tags()."""
        return _mod_tag.BasicTags(branch)

    def supports_set_append_revisions_only(self):
        return True

    def supports_stacking(self):
        return True

    supports_reference_locations = True


class BzrBranchFormat7(BranchFormatMetadir):
    """Branch format with last-revision, tags, and a stacked location pointer.

    The stacked location pointer is passed down to the repository and requires
    a repository format with supports_external_lookups = True.

    This format was introduced in bzr 1.6.
    """

    def initialize(self, a_bzrdir, name=None, repository=None,
                   append_revisions_only=None):
        """Create a branch of this format in a_bzrdir."""
        utf8_files = [('last-revision', '0 null:\n'),
                      ('branch.conf',
                          self._get_initial_config(append_revisions_only)),
                      ('tags', ''),
                      ]
        return self._initialize_helper(a_bzrdir, utf8_files, name, repository)

    def _branch_class(self):
        return BzrBranch7

    @classmethod
    def get_format_string(cls):
        """See BranchFormat.get_format_string()."""
        return "Bazaar Branch Format 7 (needs bzr 1.6)\n"

    def get_format_description(self):
        """See BranchFormat.get_format_description()."""
        return "Branch format 7"

    def supports_set_append_revisions_only(self):
        return True

    def supports_stacking(self):
        return True

    def make_tags(self, branch):
        """See bzrlib.branch.BranchFormat.make_tags()."""
        return _mod_tag.BasicTags(branch)

    supports_reference_locations = False


class BranchReferenceFormat(BranchFormatMetadir):
    """Bzr branch reference format.

    Branch references are used in implementing checkouts, they
    act as an alias to the real branch which is at some other url.

    This format has:
     - A location file
     - a format string
    """

    @classmethod
    def get_format_string(cls):
        """See BranchFormat.get_format_string()."""
        return "Bazaar-NG Branch Reference Format 1\n"

    def get_format_description(self):
        """See BranchFormat.get_format_description()."""
        return "Checkout reference format 1"

    def get_reference(self, a_bzrdir, name=None):
        """See BranchFormat.get_reference()."""
        transport = a_bzrdir.get_branch_transport(None, name=name)
        return transport.get_bytes('location')

    def set_reference(self, a_bzrdir, name, to_branch):
        """See BranchFormat.set_reference()."""
        transport = a_bzrdir.get_branch_transport(None, name=name)
        location = transport.put_bytes('location', to_branch.base)

    def initialize(self, a_bzrdir, name=None, target_branch=None,
            repository=None, append_revisions_only=None):
        """Create a branch of this format in a_bzrdir."""
        if target_branch is None:
            # this format does not implement branch itself, thus the implicit
            # creation contract must see it as uninitializable
            raise errors.UninitializableFormat(self)
        mutter('creating branch reference in %s', a_bzrdir.user_url)
        if a_bzrdir._format.fixed_components:
            raise errors.IncompatibleFormat(self, a_bzrdir._format)
        branch_transport = a_bzrdir.get_branch_transport(self, name=name)
        branch_transport.put_bytes('location',
            target_branch.user_url)
        branch_transport.put_bytes('format', self.as_string())
        branch = self.open(
            a_bzrdir, name, _found=True,
            possible_transports=[target_branch.bzrdir.root_transport])
        self._run_post_branch_init_hooks(a_bzrdir, name, branch)
        return branch

    def _make_reference_clone_function(format, a_branch):
        """Create a clone() routine for a branch dynamically."""
        def clone(to_bzrdir, revision_id=None,
            repository_policy=None):
            """See Branch.clone()."""
            return format.initialize(to_bzrdir, target_branch=a_branch)
            # cannot obey revision_id limits when cloning a reference ...
            # FIXME RBC 20060210 either nuke revision_id for clone, or
            # emit some sort of warning/error to the caller ?!
        return clone

    def open(self, a_bzrdir, name=None, _found=False, location=None,
             possible_transports=None, ignore_fallbacks=False,
             found_repository=None):
        """Return the branch that the branch reference in a_bzrdir points at.

        :param a_bzrdir: A BzrDir that contains a branch.
        :param name: Name of colocated branch to open, if any
        :param _found: a private parameter, do not use it. It is used to
            indicate if format probing has already be done.
        :param ignore_fallbacks: when set, no fallback branches will be opened
            (if there are any).  Default is to open fallbacks.
        :param location: The location of the referenced branch.  If
            unspecified, this will be determined from the branch reference in
            a_bzrdir.
        :param possible_transports: An optional reusable transports list.
        """
        if not _found:
            format = BranchFormatMetadir.find_format(a_bzrdir, name=name)
            if format.__class__ != self.__class__:
                raise AssertionError("wrong format %r found for %r" %
                    (format, self))
        if location is None:
            location = self.get_reference(a_bzrdir, name)
        real_bzrdir = controldir.ControlDir.open(
            location, possible_transports=possible_transports)
        result = real_bzrdir.open_branch(name=name, 
            ignore_fallbacks=ignore_fallbacks,
            possible_transports=possible_transports)
        # this changes the behaviour of result.clone to create a new reference
        # rather than a copy of the content of the branch.
        # I did not use a proxy object because that needs much more extensive
        # testing, and we are only changing one behaviour at the moment.
        # If we decide to alter more behaviours - i.e. the implicit nickname
        # then this should be refactored to introduce a tested proxy branch
        # and a subclass of that for use in overriding clone() and ....
        # - RBC 20060210
        result.clone = self._make_reference_clone_function(result)
        return result


class BranchFormatRegistry(controldir.ControlComponentFormatRegistry):
    """Branch format registry."""

    def __init__(self, other_registry=None):
        super(BranchFormatRegistry, self).__init__(other_registry)
        self._default_format = None

    def set_default(self, format):
        self._default_format = format

    def get_default(self):
        return self._default_format


network_format_registry = registry.FormatRegistry()
"""Registry of formats indexed by their network name.

The network name for a branch format is an identifier that can be used when
referring to formats with smart server operations. See
BranchFormat.network_name() for more detail.
"""

format_registry = BranchFormatRegistry(network_format_registry)


# formats which have no format string are not discoverable
# and not independently creatable, so are not registered.
__format5 = BzrBranchFormat5()
__format6 = BzrBranchFormat6()
__format7 = BzrBranchFormat7()
__format8 = BzrBranchFormat8()
format_registry.register(__format5)
format_registry.register(BranchReferenceFormat())
format_registry.register(__format6)
format_registry.register(__format7)
format_registry.register(__format8)
format_registry.set_default(__format7)


class BranchWriteLockResult(LogicalLockResult):
    """The result of write locking a branch.

    :ivar branch_token: The token obtained from the underlying branch lock, or
        None.
    :ivar unlock: A callable which will unlock the lock.
    """

    def __init__(self, unlock, branch_token):
        LogicalLockResult.__init__(self, unlock)
        self.branch_token = branch_token

    def __repr__(self):
        return "BranchWriteLockResult(%s, %s)" % (self.branch_token,
            self.unlock)


class BzrBranch(Branch, _RelockDebugMixin):
    """A branch stored in the actual filesystem.

    Note that it's "local" in the context of the filesystem; it doesn't
    really matter if it's on an nfs/smb/afs/coda/... share, as long as
    it's writable, and can be accessed via the normal filesystem API.

    :ivar _transport: Transport for file operations on this branch's
        control files, typically pointing to the .bzr/branch directory.
    :ivar repository: Repository for this branch.
    :ivar base: The url of the base directory for this branch; the one
        containing the .bzr directory.
    :ivar name: Optional colocated branch name as it exists in the control
        directory.
    """

    def __init__(self, _format=None,
                 _control_files=None, a_bzrdir=None, name=None,
                 _repository=None, ignore_fallbacks=False,
                 possible_transports=None):
        """Create new branch object at a particular location."""
        if a_bzrdir is None:
            raise ValueError('a_bzrdir must be supplied')
        else:
            self.bzrdir = a_bzrdir
        self._user_transport = self.bzrdir.transport.clone('..')
        if name is not None:
            self._user_transport.set_segment_parameter(
                "branch", urlutils.escape(name))
        self._base = self._user_transport.base
        self.name = name
        self._format = _format
        if _control_files is None:
            raise ValueError('BzrBranch _control_files is None')
        self.control_files = _control_files
        self._transport = _control_files._transport
        self.repository = _repository
        self.conf_store = None
        Branch.__init__(self, possible_transports)

    def __str__(self):
        return '%s(%s)' % (self.__class__.__name__, self.user_url)

    __repr__ = __str__

    def _get_base(self):
        """Returns the directory containing the control directory."""
        return self._base

    base = property(_get_base, doc="The URL for the root of this branch.")

    @property
    def user_transport(self):
        return self._user_transport

    def _get_config(self):
        return _mod_config.TransportConfig(self._transport, 'branch.conf')

    def _get_config_store(self):
        if self.conf_store is None:
            self.conf_store =  _mod_config.BranchStore(self)
        return self.conf_store

    def is_locked(self):
        return self.control_files.is_locked()

    def lock_write(self, token=None):
        """Lock the branch for write operations.

        :param token: A token to permit reacquiring a previously held and
            preserved lock.
        :return: A BranchWriteLockResult.
        """
        if not self.is_locked():
            self._note_lock('w')
        # All-in-one needs to always unlock/lock.
        repo_control = getattr(self.repository, 'control_files', None)
        if self.control_files == repo_control or not self.is_locked():
            self.repository._warn_if_deprecated(self)
            self.repository.lock_write()
            took_lock = True
        else:
            took_lock = False
        try:
            return BranchWriteLockResult(self.unlock,
                self.control_files.lock_write(token=token))
        except:
            if took_lock:
                self.repository.unlock()
            raise

    def lock_read(self):
        """Lock the branch for read operations.

        :return: A bzrlib.lock.LogicalLockResult.
        """
        if not self.is_locked():
            self._note_lock('r')
        # All-in-one needs to always unlock/lock.
        repo_control = getattr(self.repository, 'control_files', None)
        if self.control_files == repo_control or not self.is_locked():
            self.repository._warn_if_deprecated(self)
            self.repository.lock_read()
            took_lock = True
        else:
            took_lock = False
        try:
            self.control_files.lock_read()
            return LogicalLockResult(self.unlock)
        except:
            if took_lock:
                self.repository.unlock()
            raise

    @only_raises(errors.LockNotHeld, errors.LockBroken)
    def unlock(self):
        if self.conf_store is not None:
            self.conf_store.save_changes()
        try:
            self.control_files.unlock()
        finally:
            # All-in-one needs to always unlock/lock.
            repo_control = getattr(self.repository, 'control_files', None)
            if (self.control_files == repo_control or
                not self.control_files.is_locked()):
                self.repository.unlock()
            if not self.control_files.is_locked():
                # we just released the lock
                self._clear_cached_state()

    def peek_lock_mode(self):
        if self.control_files._lock_count == 0:
            return None
        else:
            return self.control_files._lock_mode

    def get_physical_lock_status(self):
        return self.control_files.get_physical_lock_status()

    @needs_read_lock
    def print_file(self, file, revision_id):
        """See Branch.print_file."""
        return self.repository.print_file(file, revision_id)

    @needs_write_lock
    def set_last_revision_info(self, revno, revision_id):
        if not revision_id or not isinstance(revision_id, basestring):
            raise errors.InvalidRevisionId(revision_id=revision_id, branch=self)
        revision_id = _mod_revision.ensure_null(revision_id)
        old_revno, old_revid = self.last_revision_info()
        if self.get_append_revisions_only():
            self._check_history_violation(revision_id)
        self._run_pre_change_branch_tip_hooks(revno, revision_id)
        self._write_last_revision_info(revno, revision_id)
        self._clear_cached_state()
        self._last_revision_info_cache = revno, revision_id
        self._run_post_change_branch_tip_hooks(old_revno, old_revid)

    def basis_tree(self):
        """See Branch.basis_tree."""
        return self.repository.revision_tree(self.last_revision())

    def _get_parent_location(self):
        _locs = ['parent', 'pull', 'x-pull']
        for l in _locs:
            try:
                return self._transport.get_bytes(l).strip('\n')
            except errors.NoSuchFile:
                pass
        return None

    def get_stacked_on_url(self):
        raise errors.UnstackableBranchFormat(self._format, self.user_url)

    def set_push_location(self, location):
        """See Branch.set_push_location."""
        self.get_config().set_user_option(
            'push_location', location,
            store=_mod_config.STORE_LOCATION_NORECURSE)

    def _set_parent_location(self, url):
        if url is None:
            self._transport.delete('parent')
        else:
            self._transport.put_bytes('parent', url + '\n',
                mode=self.bzrdir._get_file_mode())

    @needs_write_lock
    def unbind(self):
        """If bound, unbind"""
        return self.set_bound_location(None)

    @needs_write_lock
    def bind(self, other):
        """Bind this branch to the branch other.

        This does not push or pull data between the branches, though it does
        check for divergence to raise an error when the branches are not
        either the same, or one a prefix of the other. That behaviour may not
        be useful, so that check may be removed in future.

        :param other: The branch to bind to
        :type other: Branch
        """
        # TODO: jam 20051230 Consider checking if the target is bound
        #       It is debatable whether you should be able to bind to
        #       a branch which is itself bound.
        #       Committing is obviously forbidden,
        #       but binding itself may not be.
        #       Since we *have* to check at commit time, we don't
        #       *need* to check here

        # we want to raise diverged if:
        # last_rev is not in the other_last_rev history, AND
        # other_last_rev is not in our history, and do it without pulling
        # history around
        self.set_bound_location(other.base)

    def get_bound_location(self):
        try:
            return self._transport.get_bytes('bound')[:-1]
        except errors.NoSuchFile:
            return None

    @needs_read_lock
    def get_master_branch(self, possible_transports=None):
        """Return the branch we are bound to.

        :return: Either a Branch, or None
        """
        if self._master_branch_cache is None:
            self._master_branch_cache = self._get_master_branch(
                possible_transports)
        return self._master_branch_cache

    def _get_master_branch(self, possible_transports):
        bound_loc = self.get_bound_location()
        if not bound_loc:
            return None
        try:
            return Branch.open(bound_loc,
                               possible_transports=possible_transports)
        except (errors.NotBranchError, errors.ConnectionError), e:
            raise errors.BoundBranchConnectionFailure(
                    self, bound_loc, e)

    @needs_write_lock
    def set_bound_location(self, location):
        """Set the target where this branch is bound to.

        :param location: URL to the target branch
        """
        self._master_branch_cache = None
        if location:
            self._transport.put_bytes('bound', location+'\n',
                mode=self.bzrdir._get_file_mode())
        else:
            try:
                self._transport.delete('bound')
            except errors.NoSuchFile:
                return False
            return True

    @needs_write_lock
    def update(self, possible_transports=None):
        """Synchronise this branch with the master branch if any.

        :return: None or the last_revision that was pivoted out during the
                 update.
        """
        master = self.get_master_branch(possible_transports)
        if master is not None:
            old_tip = _mod_revision.ensure_null(self.last_revision())
            self.pull(master, overwrite=True)
            if self.repository.get_graph().is_ancestor(old_tip,
                _mod_revision.ensure_null(self.last_revision())):
                return None
            return old_tip
        return None

    def _read_last_revision_info(self):
        revision_string = self._transport.get_bytes('last-revision')
        revno, revision_id = revision_string.rstrip('\n').split(' ', 1)
        revision_id = cache_utf8.get_cached_utf8(revision_id)
        revno = int(revno)
        return revno, revision_id

    def _write_last_revision_info(self, revno, revision_id):
        """Simply write out the revision id, with no checks.

        Use set_last_revision_info to perform this safely.

        Does not update the revision_history cache.
        """
        revision_id = _mod_revision.ensure_null(revision_id)
        out_string = '%d %s\n' % (revno, revision_id)
        self._transport.put_bytes('last-revision', out_string,
            mode=self.bzrdir._get_file_mode())

    @needs_write_lock
    def update_feature_flags(self, updated_flags):
        """Update the feature flags for this branch.

        :param updated_flags: Dictionary mapping feature names to necessities
            A necessity can be None to indicate the feature should be removed
        """
        self._format._update_feature_flags(updated_flags)
        self.control_transport.put_bytes('format', self._format.as_string())


class FullHistoryBzrBranch(BzrBranch):
    """Bzr branch which contains the full revision history."""

    @needs_write_lock
    def set_last_revision_info(self, revno, revision_id):
        if not revision_id or not isinstance(revision_id, basestring):
            raise errors.InvalidRevisionId(revision_id=revision_id, branch=self)
        revision_id = _mod_revision.ensure_null(revision_id)
        # this old format stores the full history, but this api doesn't
        # provide it, so we must generate, and might as well check it's
        # correct
        history = self._lefthand_history(revision_id)
        if len(history) != revno:
            raise AssertionError('%d != %d' % (len(history), revno))
        self._set_revision_history(history)

    def _read_last_revision_info(self):
        rh = self._revision_history()
        revno = len(rh)
        if revno:
            return (revno, rh[-1])
        else:
            return (0, _mod_revision.NULL_REVISION)

    @deprecated_method(deprecated_in((2, 4, 0)))
    @needs_write_lock
    def set_revision_history(self, rev_history):
        """See Branch.set_revision_history."""
        self._set_revision_history(rev_history)

    def _set_revision_history(self, rev_history):
        if 'evil' in debug.debug_flags:
            mutter_callsite(3, "set_revision_history scales with history.")
        check_not_reserved_id = _mod_revision.check_not_reserved_id
        for rev_id in rev_history:
            check_not_reserved_id(rev_id)
        if Branch.hooks['post_change_branch_tip']:
            # Don't calculate the last_revision_info() if there are no hooks
            # that will use it.
            old_revno, old_revid = self.last_revision_info()
        if len(rev_history) == 0:
            revid = _mod_revision.NULL_REVISION
        else:
            revid = rev_history[-1]
        self._run_pre_change_branch_tip_hooks(len(rev_history), revid)
        self._write_revision_history(rev_history)
        self._clear_cached_state()
        self._cache_revision_history(rev_history)
        for hook in Branch.hooks['set_rh']:
            hook(self, rev_history)
        if Branch.hooks['post_change_branch_tip']:
            self._run_post_change_branch_tip_hooks(old_revno, old_revid)

    def _write_revision_history(self, history):
        """Factored out of set_revision_history.

        This performs the actual writing to disk.
        It is intended to be called by set_revision_history."""
        self._transport.put_bytes(
            'revision-history', '\n'.join(history),
            mode=self.bzrdir._get_file_mode())

    def _gen_revision_history(self):
        history = self._transport.get_bytes('revision-history').split('\n')
        if history[-1:] == ['']:
            # There shouldn't be a trailing newline, but just in case.
            history.pop()
        return history

    def _synchronize_history(self, destination, revision_id):
        if not isinstance(destination, FullHistoryBzrBranch):
            super(BzrBranch, self)._synchronize_history(
                destination, revision_id)
            return
        if revision_id == _mod_revision.NULL_REVISION:
            new_history = []
        else:
            new_history = self._revision_history()
        if revision_id is not None and new_history != []:
            try:
                new_history = new_history[:new_history.index(revision_id) + 1]
            except ValueError:
                rev = self.repository.get_revision(revision_id)
                new_history = rev.get_history(self.repository)[1:]
        destination._set_revision_history(new_history)

    @needs_write_lock
    def generate_revision_history(self, revision_id, last_rev=None,
        other_branch=None):
        """Create a new revision history that will finish with revision_id.

        :param revision_id: the new tip to use.
        :param last_rev: The previous last_revision. If not None, then this
            must be a ancestory of revision_id, or DivergedBranches is raised.
        :param other_branch: The other branch that DivergedBranches should
            raise with respect to.
        """
        self._set_revision_history(self._lefthand_history(revision_id,
            last_rev, other_branch))


class BzrBranch5(FullHistoryBzrBranch):
    """A format 5 branch. This supports new features over plain branches.

    It has support for a master_branch which is the data for bound branches.
    """


class BzrBranch8(BzrBranch):
    """A branch that stores tree-reference locations."""

    def _open_hook(self, possible_transports=None):
        if self._ignore_fallbacks:
            return
        if possible_transports is None:
            possible_transports = [self.bzrdir.root_transport]
        try:
            url = self.get_stacked_on_url()
        except (errors.UnstackableRepositoryFormat, errors.NotStacked,
            errors.UnstackableBranchFormat):
            pass
        else:
            for hook in Branch.hooks['transform_fallback_location']:
                url = hook(self, url)
                if url is None:
                    hook_name = Branch.hooks.get_hook_name(hook)
                    raise AssertionError(
                        "'transform_fallback_location' hook %s returned "
                        "None, not a URL." % hook_name)
            self._activate_fallback_location(url,
                possible_transports=possible_transports)

    def __init__(self, *args, **kwargs):
        self._ignore_fallbacks = kwargs.get('ignore_fallbacks', False)
        super(BzrBranch8, self).__init__(*args, **kwargs)
        self._last_revision_info_cache = None
        self._reference_info = None

    def _clear_cached_state(self):
        super(BzrBranch8, self)._clear_cached_state()
        self._last_revision_info_cache = None
        self._reference_info = None

    def _check_history_violation(self, revision_id):
        current_revid = self.last_revision()
        last_revision = _mod_revision.ensure_null(current_revid)
        if _mod_revision.is_null(last_revision):
            return
        graph = self.repository.get_graph()
        for lh_ancestor in graph.iter_lefthand_ancestry(revision_id):
            if lh_ancestor == current_revid:
                return
        raise errors.AppendRevisionsOnlyViolation(self.user_url)

    def _gen_revision_history(self):
        """Generate the revision history from last revision
        """
        last_revno, last_revision = self.last_revision_info()
        self._extend_partial_history(stop_index=last_revno-1)
        return list(reversed(self._partial_revision_history_cache))

    @needs_write_lock
    def _set_parent_location(self, url):
        """Set the parent branch"""
        self._set_config_location('parent_location', url, make_relative=True)

    @needs_read_lock
    def _get_parent_location(self):
        """Set the parent branch"""
        return self._get_config_location('parent_location')

    @needs_write_lock
    def _set_all_reference_info(self, info_dict):
        """Replace all reference info stored in a branch.

        :param info_dict: A dict of {file_id: (tree_path, branch_location)}
        """
        s = StringIO()
        writer = rio.RioWriter(s)
        for key, (tree_path, branch_location) in info_dict.iteritems():
            stanza = rio.Stanza(file_id=key, tree_path=tree_path,
                                branch_location=branch_location)
            writer.write_stanza(stanza)
        self._transport.put_bytes('references', s.getvalue())
        self._reference_info = info_dict

    @needs_read_lock
    def _get_all_reference_info(self):
        """Return all the reference info stored in a branch.

        :return: A dict of {file_id: (tree_path, branch_location)}
        """
        if self._reference_info is not None:
            return self._reference_info
        rio_file = self._transport.get('references')
        try:
            stanzas = rio.read_stanzas(rio_file)
            info_dict = dict((s['file_id'], (s['tree_path'],
                             s['branch_location'])) for s in stanzas)
        finally:
            rio_file.close()
        self._reference_info = info_dict
        return info_dict

    def set_reference_info(self, file_id, tree_path, branch_location):
        """Set the branch location to use for a tree reference.

        :param file_id: The file-id of the tree reference.
        :param tree_path: The path of the tree reference in the tree.
        :param branch_location: The location of the branch to retrieve tree
            references from.
        """
        info_dict = self._get_all_reference_info()
        info_dict[file_id] = (tree_path, branch_location)
        if None in (tree_path, branch_location):
            if tree_path is not None:
                raise ValueError('tree_path must be None when branch_location'
                                 ' is None.')
            if branch_location is not None:
                raise ValueError('branch_location must be None when tree_path'
                                 ' is None.')
            del info_dict[file_id]
        self._set_all_reference_info(info_dict)

    def get_reference_info(self, file_id):
        """Get the tree_path and branch_location for a tree reference.

        :return: a tuple of (tree_path, branch_location)
        """
        return self._get_all_reference_info().get(file_id, (None, None))

    def reference_parent(self, file_id, path, possible_transports=None):
        """Return the parent branch for a tree-reference file_id.

        :param file_id: The file_id of the tree reference
        :param path: The path of the file_id in the tree
        :return: A branch associated with the file_id
        """
        branch_location = self.get_reference_info(file_id)[1]
        if branch_location is None:
            return Branch.reference_parent(self, file_id, path,
                                           possible_transports)
        branch_location = urlutils.join(self.user_url, branch_location)
        return Branch.open(branch_location,
                           possible_transports=possible_transports)

    def set_push_location(self, location):
        """See Branch.set_push_location."""
        self._set_config_location('push_location', location)

    def set_bound_location(self, location):
        """See Branch.set_push_location."""
        self._master_branch_cache = None
        result = None
        conf = self.get_config_stack()
        if location is None:
            if not conf.get('bound'):
                return False
            else:
                conf.set('bound', 'False')
                return True
        else:
            self._set_config_location('bound_location', location,
                                      config=conf)
            conf.set('bound', 'True')
        return True

    def _get_bound_location(self, bound):
        """Return the bound location in the config file.

        Return None if the bound parameter does not match"""
        conf = self.get_config_stack()
        if conf.get('bound') != bound:
            return None
        return self._get_config_location('bound_location', config=conf)

    def get_bound_location(self):
        """See Branch.get_bound_location."""
        return self._get_bound_location(True)

    def get_old_bound_location(self):
        """See Branch.get_old_bound_location"""
        return self._get_bound_location(False)

    def get_stacked_on_url(self):
        # you can always ask for the URL; but you might not be able to use it
        # if the repo can't support stacking.
        ## self._check_stackable_repo()
        # stacked_on_location is only ever defined in branch.conf, so don't
        # waste effort reading the whole stack of config files.
        conf = _mod_config.BranchOnlyStack(self)
        stacked_url = self._get_config_location('stacked_on_location',
                                                config=conf)
        if stacked_url is None:
            raise errors.NotStacked(self)
        return stacked_url.encode('utf-8')

    @needs_read_lock
    def get_rev_id(self, revno, history=None):
        """Find the revision id of the specified revno."""
        if revno == 0:
            return _mod_revision.NULL_REVISION

        last_revno, last_revision_id = self.last_revision_info()
        if revno <= 0 or revno > last_revno:
            raise errors.NoSuchRevision(self, revno)

        if history is not None:
            return history[revno - 1]

        index = last_revno - revno
        if len(self._partial_revision_history_cache) <= index:
            self._extend_partial_history(stop_index=index)
        if len(self._partial_revision_history_cache) > index:
            return self._partial_revision_history_cache[index]
        else:
            raise errors.NoSuchRevision(self, revno)

    @needs_read_lock
    def revision_id_to_revno(self, revision_id):
        """Given a revision id, return its revno"""
        if _mod_revision.is_null(revision_id):
            return 0
        try:
            index = self._partial_revision_history_cache.index(revision_id)
        except ValueError:
            try:
                self._extend_partial_history(stop_revision=revision_id)
            except errors.RevisionNotPresent, e:
                raise errors.GhostRevisionsHaveNoRevno(revision_id, e.revision_id)
            index = len(self._partial_revision_history_cache) - 1
            if index < 0:
                raise errors.NoSuchRevision(self, revision_id)
            if self._partial_revision_history_cache[index] != revision_id:
                raise errors.NoSuchRevision(self, revision_id)
        return self.revno() - index


class BzrBranch7(BzrBranch8):
    """A branch with support for a fallback repository."""

    def set_reference_info(self, file_id, tree_path, branch_location):
        Branch.set_reference_info(self, file_id, tree_path, branch_location)

    def get_reference_info(self, file_id):
        Branch.get_reference_info(self, file_id)

    def reference_parent(self, file_id, path, possible_transports=None):
        return Branch.reference_parent(self, file_id, path,
                                       possible_transports)


class BzrBranch6(BzrBranch7):
    """See BzrBranchFormat6 for the capabilities of this branch.

    This subclass of BzrBranch7 disables the new features BzrBranch7 added,
    i.e. stacking.
    """

    def get_stacked_on_url(self):
        raise errors.UnstackableBranchFormat(self._format, self.user_url)


######################################################################
# results of operations


class _Result(object):

    def _show_tag_conficts(self, to_file):
        if not getattr(self, 'tag_conflicts', None):
            return
        to_file.write('Conflicting tags:\n')
        for name, value1, value2 in self.tag_conflicts:
            to_file.write('    %s\n' % (name, ))


class PullResult(_Result):
    """Result of a Branch.pull operation.

    :ivar old_revno: Revision number before pull.
    :ivar new_revno: Revision number after pull.
    :ivar old_revid: Tip revision id before pull.
    :ivar new_revid: Tip revision id after pull.
    :ivar source_branch: Source (local) branch object. (read locked)
    :ivar master_branch: Master branch of the target, or the target if no
        Master
    :ivar local_branch: target branch if there is a Master, else None
    :ivar target_branch: Target/destination branch object. (write locked)
    :ivar tag_conflicts: A list of tag conflicts, see BasicTags.merge_to
    :ivar tag_updates: A dict with new tags, see BasicTags.merge_to
    """

    @deprecated_method(deprecated_in((2, 3, 0)))
    def __int__(self):
        """Return the relative change in revno.

        :deprecated: Use `new_revno` and `old_revno` instead.
        """
        return self.new_revno - self.old_revno

    def report(self, to_file):
        tag_conflicts = getattr(self, "tag_conflicts", None)
        tag_updates = getattr(self, "tag_updates", None)
        if not is_quiet():
            if self.old_revid != self.new_revid:
                to_file.write('Now on revision %d.\n' % self.new_revno)
            if tag_updates:
                to_file.write('%d tag(s) updated.\n' % len(tag_updates))
            if self.old_revid == self.new_revid and not tag_updates:
                if not tag_conflicts:
                    to_file.write('No revisions or tags to pull.\n')
                else:
                    to_file.write('No revisions to pull.\n')
        self._show_tag_conficts(to_file)


class BranchPushResult(_Result):
    """Result of a Branch.push operation.

    :ivar old_revno: Revision number (eg 10) of the target before push.
    :ivar new_revno: Revision number (eg 12) of the target after push.
    :ivar old_revid: Tip revision id (eg joe@foo.com-1234234-aoeua34) of target
        before the push.
    :ivar new_revid: Tip revision id (eg joe@foo.com-5676566-boa234a) of target
        after the push.
    :ivar source_branch: Source branch object that the push was from. This is
        read locked, and generally is a local (and thus low latency) branch.
    :ivar master_branch: If target is a bound branch, the master branch of
        target, or target itself. Always write locked.
    :ivar target_branch: The direct Branch where data is being sent (write
        locked).
    :ivar local_branch: If the target is a bound branch this will be the
        target, otherwise it will be None.
    """

    @deprecated_method(deprecated_in((2, 3, 0)))
    def __int__(self):
        """Return the relative change in revno.

        :deprecated: Use `new_revno` and `old_revno` instead.
        """
        return self.new_revno - self.old_revno

    def report(self, to_file):
        # TODO: This function gets passed a to_file, but then
        # ignores it and calls note() instead. This is also
        # inconsistent with PullResult(), which writes to stdout.
        # -- JRV20110901, bug #838853
        tag_conflicts = getattr(self, "tag_conflicts", None)
        tag_updates = getattr(self, "tag_updates", None)
        if not is_quiet():
            if self.old_revid != self.new_revid:
                note(gettext('Pushed up to revision %d.') % self.new_revno)
            if tag_updates:
                note(ngettext('%d tag updated.', '%d tags updated.', len(tag_updates)) % len(tag_updates))
            if self.old_revid == self.new_revid and not tag_updates:
                if not tag_conflicts:
                    note(gettext('No new revisions or tags to push.'))
                else:
                    note(gettext('No new revisions to push.'))
        self._show_tag_conficts(to_file)


class BranchCheckResult(object):
    """Results of checking branch consistency.

    :see: Branch.check
    """

    def __init__(self, branch):
        self.branch = branch
        self.errors = []

    def report_results(self, verbose):
        """Report the check results via trace.note.

        :param verbose: Requests more detailed display of what was checked,
            if any.
        """
        note(gettext('checked branch {0} format {1}').format(
                                self.branch.user_url, self.branch._format))
        for error in self.errors:
            note(gettext('found error:%s'), error)


class Converter5to6(object):
    """Perform an in-place upgrade of format 5 to format 6"""

    def convert(self, branch):
        # Data for 5 and 6 can peacefully coexist.
        format = BzrBranchFormat6()
        new_branch = format.open(branch.bzrdir, _found=True)

        # Copy source data into target
        new_branch._write_last_revision_info(*branch.last_revision_info())
        new_branch.lock_write()
        try:
            new_branch.set_parent(branch.get_parent())
            new_branch.set_bound_location(branch.get_bound_location())
            new_branch.set_push_location(branch.get_push_location())
        finally:
            new_branch.unlock()

        # New branch has no tags by default
        new_branch.tags._set_tag_dict({})

        # Copying done; now update target format
        new_branch._transport.put_bytes('format',
            format.as_string(),
            mode=new_branch.bzrdir._get_file_mode())

        # Clean up old files
        new_branch._transport.delete('revision-history')
        branch.lock_write()
        try:
            try:
                branch.set_parent(None)
            except errors.NoSuchFile:
                pass
            branch.set_bound_location(None)
        finally:
            branch.unlock()


class Converter6to7(object):
    """Perform an in-place upgrade of format 6 to format 7"""

    def convert(self, branch):
        format = BzrBranchFormat7()
        branch.lock_write()
        try:
            branch._set_config_location('stacked_on_location', '')
        finally:
            branch.unlock()
        # update target format
        branch._transport.put_bytes('format', format.as_string())


class Converter7to8(object):
    """Perform an in-place upgrade of format 7 to format 8"""

    def convert(self, branch):
        format = BzrBranchFormat8()
        branch._transport.put_bytes('references', '')
        # update target format
        branch._transport.put_bytes('format', format.as_string())


class InterBranch(InterObject):
    """This class represents operations taking place between two branches.

    Its instances have methods like pull() and push() and contain
    references to the source and target repositories these operations
    can be carried out on.
    """

    _optimisers = []
    """The available optimised InterBranch types."""

    @classmethod
    def _get_branch_formats_to_test(klass):
        """Return an iterable of format tuples for testing.
        
        :return: An iterable of (from_format, to_format) to use when testing
            this InterBranch class. Each InterBranch class should define this
            method itself.
        """
        raise NotImplementedError(klass._get_branch_formats_to_test)

    @needs_write_lock
    def pull(self, overwrite=False, stop_revision=None,
             possible_transports=None, local=False):
        """Mirror source into target branch.

        The target branch is considered to be 'local', having low latency.

        :returns: PullResult instance
        """
        raise NotImplementedError(self.pull)

    @needs_write_lock
    def push(self, overwrite=False, stop_revision=None, lossy=False,
             _override_hook_source_branch=None):
        """Mirror the source branch into the target branch.

        The source branch is considered to be 'local', having low latency.
        """
        raise NotImplementedError(self.push)

    @needs_write_lock
    def copy_content_into(self, revision_id=None):
        """Copy the content of source into target

        revision_id: if not None, the revision history in the new branch will
                     be truncated to end with revision_id.
        """
        raise NotImplementedError(self.copy_content_into)

    @needs_write_lock
    def fetch(self, stop_revision=None, limit=None):
        """Fetch revisions.

        :param stop_revision: Last revision to fetch
        :param limit: Optional rough limit of revisions to fetch
        """
        raise NotImplementedError(self.fetch)


class GenericInterBranch(InterBranch):
    """InterBranch implementation that uses public Branch functions."""

    @classmethod
    def is_compatible(klass, source, target):
        # GenericBranch uses the public API, so always compatible
        return True

    @classmethod
    def _get_branch_formats_to_test(klass):
        return [(format_registry.get_default(), format_registry.get_default())]

    @classmethod
    def unwrap_format(klass, format):
        if isinstance(format, remote.RemoteBranchFormat):
            format._ensure_real()
            return format._custom_format
        return format

    @needs_write_lock
    def copy_content_into(self, revision_id=None):
        """Copy the content of source into target

        revision_id: if not None, the revision history in the new branch will
                     be truncated to end with revision_id.
        """
        self.source.update_references(self.target)
        self.source._synchronize_history(self.target, revision_id)
        try:
            parent = self.source.get_parent()
        except errors.InaccessibleParent, e:
            mutter('parent was not accessible to copy: %s', e)
        else:
            if parent:
                self.target.set_parent(parent)
        if self.source._push_should_merge_tags():
            self.source.tags.merge_to(self.target.tags)

    @needs_write_lock
    def fetch(self, stop_revision=None, limit=None):
        if self.target.base == self.source.base:
            return (0, [])
        self.source.lock_read()
        try:
            fetch_spec_factory = fetch.FetchSpecFactory()
            fetch_spec_factory.source_branch = self.source
            fetch_spec_factory.source_branch_stop_revision_id = stop_revision
            fetch_spec_factory.source_repo = self.source.repository
            fetch_spec_factory.target_repo = self.target.repository
            fetch_spec_factory.target_repo_kind = fetch.TargetRepoKinds.PREEXISTING
            fetch_spec_factory.limit = limit
            fetch_spec = fetch_spec_factory.make_fetch_spec()
            return self.target.repository.fetch(self.source.repository,
                fetch_spec=fetch_spec)
        finally:
            self.source.unlock()

    @needs_write_lock
    def _update_revisions(self, stop_revision=None, overwrite=False,
            graph=None):
        other_revno, other_last_revision = self.source.last_revision_info()
        stop_revno = None # unknown
        if stop_revision is None:
            stop_revision = other_last_revision
            if _mod_revision.is_null(stop_revision):
                # if there are no commits, we're done.
                return
            stop_revno = other_revno

        # what's the current last revision, before we fetch [and change it
        # possibly]
        last_rev = _mod_revision.ensure_null(self.target.last_revision())
        # we fetch here so that we don't process data twice in the common
        # case of having something to pull, and so that the check for
        # already merged can operate on the just fetched graph, which will
        # be cached in memory.
        self.fetch(stop_revision=stop_revision)
        # Check to see if one is an ancestor of the other
        if not overwrite:
            if graph is None:
                graph = self.target.repository.get_graph()
            if self.target._check_if_descendant_or_diverged(
                    stop_revision, last_rev, graph, self.source):
                # stop_revision is a descendant of last_rev, but we aren't
                # overwriting, so we're done.
                return
        if stop_revno is None:
            if graph is None:
                graph = self.target.repository.get_graph()
            this_revno, this_last_revision = \
                    self.target.last_revision_info()
            stop_revno = graph.find_distance_to_null(stop_revision,
                            [(other_last_revision, other_revno),
                             (this_last_revision, this_revno)])
        self.target.set_last_revision_info(stop_revno, stop_revision)

    @needs_write_lock
    def pull(self, overwrite=False, stop_revision=None,
             possible_transports=None, run_hooks=True,
             _override_hook_target=None, local=False):
        """Pull from source into self, updating my master if any.

        :param run_hooks: Private parameter - if false, this branch
            is being called because it's the master of the primary branch,
            so it should not run its hooks.
        """
        bound_location = self.target.get_bound_location()
        if local and not bound_location:
            raise errors.LocalRequiresBoundBranch()
        master_branch = None
        source_is_master = False
        if bound_location:
            # bound_location comes from a config file, some care has to be
            # taken to relate it to source.user_url
            normalized = urlutils.normalize_url(bound_location)
            try:
                relpath = self.source.user_transport.relpath(normalized)
                source_is_master = (relpath == '')
            except (errors.PathNotChild, errors.InvalidURL):
                source_is_master = False
        if not local and bound_location and not source_is_master:
            # not pulling from master, so we need to update master.
            master_branch = self.target.get_master_branch(possible_transports)
            master_branch.lock_write()
        try:
            if master_branch:
                # pull from source into master.
                master_branch.pull(self.source, overwrite, stop_revision,
                    run_hooks=False)
            return self._pull(overwrite,
                stop_revision, _hook_master=master_branch,
                run_hooks=run_hooks,
                _override_hook_target=_override_hook_target,
                merge_tags_to_master=not source_is_master)
        finally:
            if master_branch:
                master_branch.unlock()

    def push(self, overwrite=False, stop_revision=None, lossy=False,
             _override_hook_source_branch=None):
        """See InterBranch.push.

        This is the basic concrete implementation of push()

        :param _override_hook_source_branch: If specified, run the hooks
            passing this Branch as the source, rather than self.  This is for
            use of RemoteBranch, where push is delegated to the underlying
            vfs-based Branch.
        """
        if lossy:
            raise errors.LossyPushToSameVCS(self.source, self.target)
        # TODO: Public option to disable running hooks - should be trivial but
        # needs tests.

        op = cleanup.OperationWithCleanups(self._push_with_bound_branches)
        op.add_cleanup(self.source.lock_read().unlock)
        op.add_cleanup(self.target.lock_write().unlock)
        return op.run(overwrite, stop_revision,
            _override_hook_source_branch=_override_hook_source_branch)

    def _basic_push(self, overwrite, stop_revision):
        """Basic implementation of push without bound branches or hooks.

        Must be called with source read locked and target write locked.
        """
        result = BranchPushResult()
        result.source_branch = self.source
        result.target_branch = self.target
        result.old_revno, result.old_revid = self.target.last_revision_info()
        self.source.update_references(self.target)
        if result.old_revid != stop_revision:
            # We assume that during 'push' this repository is closer than
            # the target.
            graph = self.source.repository.get_graph(self.target.repository)
            self._update_revisions(stop_revision, overwrite=overwrite,
                    graph=graph)
        if self.source._push_should_merge_tags():
            result.tag_updates, result.tag_conflicts = (
                self.source.tags.merge_to(self.target.tags, overwrite))
        result.new_revno, result.new_revid = self.target.last_revision_info()
        return result

    def _push_with_bound_branches(self, operation, overwrite, stop_revision,
            _override_hook_source_branch=None):
        """Push from source into target, and into target's master if any.
        """
        def _run_hooks():
            if _override_hook_source_branch:
                result.source_branch = _override_hook_source_branch
            for hook in Branch.hooks['post_push']:
                hook(result)

        bound_location = self.target.get_bound_location()
        if bound_location and self.target.base != bound_location:
            # there is a master branch.
            #
            # XXX: Why the second check?  Is it even supported for a branch to
            # be bound to itself? -- mbp 20070507
            master_branch = self.target.get_master_branch()
            master_branch.lock_write()
            operation.add_cleanup(master_branch.unlock)
            # push into the master from the source branch.
            master_inter = InterBranch.get(self.source, master_branch)
            master_inter._basic_push(overwrite, stop_revision)
            # and push into the target branch from the source. Note that
            # we push from the source branch again, because it's considered
            # the highest bandwidth repository.
            result = self._basic_push(overwrite, stop_revision)
            result.master_branch = master_branch
            result.local_branch = self.target
        else:
            master_branch = None
            # no master branch
            result = self._basic_push(overwrite, stop_revision)
            # TODO: Why set master_branch and local_branch if there's no
            # binding?  Maybe cleaner to just leave them unset? -- mbp
            # 20070504
            result.master_branch = self.target
            result.local_branch = None
        _run_hooks()
        return result

    def _pull(self, overwrite=False, stop_revision=None,
             possible_transports=None, _hook_master=None, run_hooks=True,
             _override_hook_target=None, local=False,
             merge_tags_to_master=True):
        """See Branch.pull.

        This function is the core worker, used by GenericInterBranch.pull to
        avoid duplication when pulling source->master and source->local.

        :param _hook_master: Private parameter - set the branch to
            be supplied as the master to pull hooks.
        :param run_hooks: Private parameter - if false, this branch
            is being called because it's the master of the primary branch,
            so it should not run its hooks.
            is being called because it's the master of the primary branch,
            so it should not run its hooks.
        :param _override_hook_target: Private parameter - set the branch to be
            supplied as the target_branch to pull hooks.
        :param local: Only update the local branch, and not the bound branch.
        """
        # This type of branch can't be bound.
        if local:
            raise errors.LocalRequiresBoundBranch()
        result = PullResult()
        result.source_branch = self.source
        if _override_hook_target is None:
            result.target_branch = self.target
        else:
            result.target_branch = _override_hook_target
        self.source.lock_read()
        try:
            # We assume that during 'pull' the target repository is closer than
            # the source one.
            self.source.update_references(self.target)
            graph = self.target.repository.get_graph(self.source.repository)
            # TODO: Branch formats should have a flag that indicates 
            # that revno's are expensive, and pull() should honor that flag.
            # -- JRV20090506
            result.old_revno, result.old_revid = \
                self.target.last_revision_info()
            self._update_revisions(stop_revision, overwrite=overwrite,
                graph=graph)
            # TODO: The old revid should be specified when merging tags, 
            # so a tags implementation that versions tags can only 
            # pull in the most recent changes. -- JRV20090506
            result.tag_updates, result.tag_conflicts = (
                self.source.tags.merge_to(self.target.tags, overwrite,
                    ignore_master=not merge_tags_to_master))
            result.new_revno, result.new_revid = self.target.last_revision_info()
            if _hook_master:
                result.master_branch = _hook_master
                result.local_branch = result.target_branch
            else:
                result.master_branch = result.target_branch
                result.local_branch = None
            if run_hooks:
                for hook in Branch.hooks['post_pull']:
                    hook(result)
        finally:
            self.source.unlock()
        return result


InterBranch.register_optimiser(GenericInterBranch)<|MERGE_RESOLUTION|>--- conflicted
+++ resolved
@@ -1225,12 +1225,7 @@
 
     def get_push_location(self):
         """Return None or the location to push this branch to."""
-<<<<<<< HEAD
-        push_loc = self._get_config_location('push_location')
-        return push_loc
-=======
         return self.get_config_stack().get('push_location')
->>>>>>> cae831dd
 
     def set_push_location(self, location):
         """Set a new push location for this branch."""
