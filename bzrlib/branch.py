--- conflicted
+++ resolved
@@ -39,7 +39,6 @@
 ## TODO: Maybe include checks for common corruption of newlines, etc?
 
 
-<<<<<<< HEAD
 # TODO: Some operations like log might retrieve the same revisions
 # repeatedly to calculate deltas.  We could perhaps have a weakref
 # cache in memory to make this faster.
@@ -48,31 +47,6 @@
 # object; it's clutter
 
 
-def find_branch(f, **args):
-    if f and (f.startswith('http://') or f.startswith('https://')):
-        from bzrlib.remotebranch import RemoteBranch
-        return RemoteBranch(f, **args)
-    else:
-        return Branch(f, **args)
-
-
-def find_cached_branch(f, cache_root, **args):
-    from bzrlib.remotebranch import RemoteBranch
-    br = find_branch(f, **args)
-    def cacheify(br, store_name):
-        from bzrlib.meta_store import CachedStore
-        cache_path = os.path.join(cache_root, store_name)
-        os.mkdir(cache_path)
-        new_store = CachedStore(getattr(br, store_name), cache_path)
-        setattr(br, store_name, new_store)
-
-    if isinstance(br, RemoteBranch):
-        cacheify(br, 'inventory_store')
-        cacheify(br, 'text_store')
-        cacheify(br, 'revision_store')
-    return br
-
-=======
 def find_branch(f, **args):
     from bzrlib.transport import transport
     from bzrlib.local_transport import LocalTransport
@@ -88,7 +62,6 @@
         if root != f:
             t = transport(root)
     return Branch(t, **args)
->>>>>>> 2a8b59ed
 
 def _relpath(base, path):
     """Return path relative to base, or raise exception.
@@ -147,15 +120,6 @@
         f = head
 
 
-<<<<<<< HEAD
-=======
-class NoSuchRevision(BzrError):
-    def __init__(self, branch, revision):
-        self.branch = branch
-        self.revision = revision
-        msg = "Branch %s has no revision %s" % (branch, revision)
-        BzrError.__init__(self, msg)
->>>>>>> 2a8b59ed
 
 
 ######################################################################
@@ -191,13 +155,9 @@
     def __init__(self, transport, init=False):
         """Create new branch object at a particular location.
 
-<<<<<<< HEAD
-        base -- Base directory for the branch. May be a file:// url.
-=======
         transport -- A Transport object, defining how to access files.
                 (If a string, transport.transport() will be used to
                 create a Transport object)
->>>>>>> 2a8b59ed
         
         init -- If True, create new control files in a previously
              unversioned directory.  If False, the branch must already
@@ -213,21 +173,6 @@
         self._transport = transport
         if init:
             self._make_control()
-<<<<<<< HEAD
-        elif find_root:
-            self.base = find_branch_root(base)
-        else:
-            if base.startswith("file://"):
-                base = base[7:]
-            self.base = os.path.realpath(base)
-            if not isdir(self.controlfilename('.')):
-                raise NotBranchError("not a bzr branch: %s" % quotefn(base),
-                                     ['use "bzr init" to initialize a new working tree',
-                                      'current bzr can only operate from top-of-tree'])
-        self._check_format()
-=======
->>>>>>> 2a8b59ed
-
         self._check_format()
 
 
@@ -244,8 +189,6 @@
             warn("branch %r was not explicitly unlocked" % self)
             self._lock.unlock()
 
-<<<<<<< HEAD
-=======
         # TODO: It might be best to do this somewhere else,
         # but it is nice for a Branch object to automatically
         # cache it's information.
@@ -270,7 +213,6 @@
     base = property(_get_base)
 
 
->>>>>>> 2a8b59ed
     def lock_write(self):
         # TODO: Upgrade locking to support using a Transport,
         # and potentially a remote locking protocol
@@ -320,13 +262,8 @@
         Raises an error if path is not in this branch."""
         return self._transport.relpath(path)
 
-<<<<<<< HEAD
-    def controlfilename(self, file_or_path):
-        """Return location relative to branch."""
-=======
 
     def _rel_controlfilename(self, file_or_path):
->>>>>>> 2a8b59ed
         if isinstance(file_or_path, basestring):
             file_or_path = [file_or_path]
         return [bzrlib.BZRDIR] + file_or_path
@@ -363,30 +300,6 @@
         else:
             raise BzrError("invalid controlfile mode %r" % mode)
 
-<<<<<<< HEAD
-    def _make_control(self):
-        from bzrlib.inventory import Inventory
-        
-        os.mkdir(self.controlfilename([]))
-        self.controlfile('README', 'w').write(
-            "This is a Bazaar-NG control directory.\n"
-            "Do not change any files in this directory.\n")
-        self.controlfile('branch-format', 'w').write(BZR_BRANCH_FORMAT)
-        for d in ('text-store', 'inventory-store', 'revision-store'):
-            os.mkdir(self.controlfilename(d))
-        for f in ('revision-history', 'merged-patches',
-                  'pending-merged-patches', 'branch-name',
-                  'branch-lock',
-                  'pending-merges'):
-            self.controlfile(f, 'w').write('')
-        mutter('created control directory in ' + self.base)
-
-        # if we want per-tree root ids then this is the place to set
-        # them; they're not needed for now and so ommitted for
-        # simplicity.
-        f = self.controlfile('inventory','w')
-        bzrlib.xml.serializer_v4.write_inventory(Inventory(), f)
-=======
     def put_controlfile(self, path, f, encode=True):
         """Write an entry as a controlfile.
 
@@ -418,13 +331,14 @@
 
     def _make_control(self):
         from bzrlib.inventory import Inventory
-        from bzrlib.xml import pack_xml
         from cStringIO import StringIO
         
-        # Create an empty inventory to store
+        # Create an empty inventory
         sio = StringIO()
-        pack_xml(Inventory(), sio)
->>>>>>> 2a8b59ed
+        # if we want per-tree root ids then this is the place to set
+        # them; they're not needed for now and so ommitted for
+        # simplicity.
+        bzrlib.xml.serializer_v4.write_inventory(Inventory(), sio)
 
         dirs = [[], 'text-store', 'inventory-store', 'revision-store']
         files = [('README', 
@@ -461,15 +375,9 @@
                            ['use a different bzr version',
                             'or remove the .bzr directory and "bzr init" again'])
 
-<<<<<<< HEAD
-    def get_root_id(self):
-        """Return the id of this branches root"""
-        inv = self.read_working_inventory()
-        return inv.root.file_id
-=======
         # We know that the format is the currently supported one.
         # So create the rest of the entries.
-        from bzrlib.store import CompressedTextStore
+        from bzrlib.store.compressed_text import CompressedTextStore
 
         if self._transport.should_cache():
             import tempfile
@@ -492,7 +400,10 @@
         self.revision_store = get_store('revision-store')
         self.inventory_store = get_store('inventory-store')
 
->>>>>>> 2a8b59ed
+    def get_root_id(self):
+        """Return the id of this branches root"""
+        inv = self.read_working_inventory()
+        return inv.root.file_id
 
     def set_root_id(self, file_id):
         inv = self.read_working_inventory()
@@ -525,29 +436,14 @@
         That is to say, the inventory describing changes underway, that
         will be committed to the next revision.
         """
-<<<<<<< HEAD
-        from bzrlib.atomicfile import AtomicFile
-        
-        self.lock_write()
-        try:
-            f = AtomicFile(self.controlfilename('inventory'), 'wb')
-            try:
-                bzrlib.xml.serializer_v4.write_inventory(inv, f)
-                f.commit()
-            finally:
-                f.close()
-=======
-        from bzrlib.xml import pack_xml
         from cStringIO import StringIO
         self.lock_write()
         try:
+            sio = StringIO()
+            bzrlib.xml.serializer_v4.write_inventory(inv, sio)
+            sio.seek(0)
             # Transport handles atomicity
-
-            sio = StringIO()
-            pack_xml(inv, sio)
-            sio.seek(0)
             self.put_controlfile('inventory', sio)
->>>>>>> 2a8b59ed
         finally:
             self.unlock()
         
@@ -764,7 +660,6 @@
         assert r.revision_id == revision_id
         return r
 
-<<<<<<< HEAD
 
     def get_revision_delta(self, revno):
         """Return the delta for one revision.
@@ -788,7 +683,6 @@
         return compare_trees(old_tree, new_tree)
 
         
-=======
     def get_revisions(self, revision_ids, pb=None):
         """Return the Revision object for a set of named revisions"""
         from bzrlib.revision import Revision
@@ -807,12 +701,16 @@
         # asks for a list of revisions, but doesn't consume them,
         # that is their problem, and they will suffer the consequences
         self.lock_read()
-        for f in self.revision_store.get(revision_ids, pb=pb):
-            yield unpack_xml(Revision, f)
+        for xml_file in self.revision_store.get(revision_ids, pb=pb):
+            try:
+                r = bzrlib.xml.serializer_v4.read_revision(xml_file)
+            except SyntaxError, e:
+                raise bzrlib.errors.BzrError('failed to unpack revision_xml',
+                                             [revision_id,
+                                              str(e)])
+            yield r
         self.unlock()
             
->>>>>>> 2a8b59ed
-
     def get_revision_sha1(self, revision_id):
         """Hash the stored value of a revision, and return it."""
         # In the future, revision entries will be signed. At that
@@ -829,40 +727,39 @@
 
         TODO: Perhaps for this and similar methods, take a revision
                parameter which can be either an integer revno or a
-               string hash."""
-        from bzrlib.inventory import Inventory
-
-<<<<<<< HEAD
+               string hash.
+        """
         f = self.get_inventory_xml_file(inventory_id)
         return bzrlib.xml.serializer_v4.read_inventory(f)
 
 
     def get_inventory_xml(self, inventory_id):
         """Get inventory XML as a file object."""
+        # Shouldn't this have a read-lock around it?
+        # As well as some sort of trap for missing ids?
         return self.inventory_store[inventory_id]
 
     get_inventory_xml_file = get_inventory_xml
             
-=======
-        self.lock_read()
-        try:
-            return unpack_xml(Inventory, self.inventory_store[inventory_id])
-        finally:
-            self.unlock()
-
-    def get_inventories(self, inventory_ids, pb=None):
+    def get_inventories(self, inventory_ids, pb=None, ignore_missing=False):
         """Get Inventory objects by id
         """
         from bzrlib.inventory import Inventory
-        from bzrlib.xml import unpack_xml
 
         # See the discussion in get_revisions for why
         # we don't use a try/finally block here
         self.lock_read()
-        for f in self.inventory_store.get(inventory_ids, pb=pb):
-            yield unpack_xml(Inventory, f)
+        for f in self.inventory_store.get(inventory_ids, pb=pb, ignore_missing=ignore_missing):
+            if f is not None:
+                # TODO: Possibly put a try/except around this to handle
+                # read serialization errors
+                r = bzrlib.xml.serializer_v4.read_inventory(f)
+                yield r
+            elif ignore_missing:
+                yield None
+            else:
+                raise bzrlib.errors.NoSuchRevision(self, revision_id)
         self.unlock()
->>>>>>> 2a8b59ed
 
     def get_inventory_sha1(self, inventory_id):
         """Return the sha1 hash of the inventory entry
@@ -1030,57 +927,48 @@
         pb.clear()
 
     def install_revisions(self, other, revision_ids, pb):
+        # We are going to iterate this many times, so make sure
+        # that it is a list, and not a generator
+        revision_ids = list(revision_ids)
         if hasattr(other.revision_store, "prefetch"):
             other.revision_store.prefetch(revision_ids)
         if hasattr(other.inventory_store, "prefetch"):
-<<<<<<< HEAD
-            inventory_ids = []
-            for rev_id in revision_ids:
-                try:
-                    revision = other.get_revision(rev_id).inventory_id
-                    inventory_ids.append(revision)
-                except bzrlib.errors.NoSuchRevision:
-                    pass
             other.inventory_store.prefetch(inventory_ids)
 
         if pb is None:
             pb = bzrlib.ui.ui_factory.progress_bar()
-=======
-            other.inventory_store.prefetch(revision_ids)
->>>>>>> 2a8b59ed
                 
         # This entire next section is generally done
         # with either generators, or bulk updates
-        inventories = other.get_inventories(revision_ids)
+        inventories = other.get_inventories(revision_ids, ignore_missing=True)
         needed_texts = set()
 
-        i = 0
-<<<<<<< HEAD
-
         failures = set()
-        for i, rev_id in enumerate(revision_ids):
+        good_revisions = set()
+        for i, (inv, rev_id) in enumerate(zip(inventories, revision_ids)):
             pb.update('fetching revision', i+1, len(revision_ids))
-            try:
-                rev = other.get_revision(rev_id)
-            except bzrlib.errors.NoSuchRevision:
+
+            # We don't really need to get the revision here, because
+            # the only thing we needed was the inventory_id, which now
+            # is (by design) identical to the revision_id
+            # try:
+            #     rev = other.get_revision(rev_id)
+            # except bzrlib.errors.NoSuchRevision:
+            #     failures.add(rev_id)
+            #     continue
+
+            if inv is None:
                 failures.add(rev_id)
                 continue
-
-            revisions.append(rev)
-            inv = other.get_inventory(str(rev.inventory_id))
-=======
-        for inv in inventories:
-            i += 1
-            pb.update('fetching inventory', i, len(revision_ids))
+            else:
+                good_revisions.add(rev_id)
+
             text_ids = []
->>>>>>> 2a8b59ed
             for key, entry in inv.iter_entries():
                 if entry.text_id is None:
                     continue
                 text_ids.append(entry.text_id)
-            # TODO: Instead of group by group, this could be
-            # updated en masse after checking all of the inventories
-            # can't say which would be faster
+
             has_ids = self.text_store.has(text_ids)
             for has, text_id in zip(has_ids, text_ids):
                 if not has:
@@ -1088,36 +976,19 @@
 
         pb.clear()
                     
-<<<<<<< HEAD
         count, cp_fail = self.text_store.copy_multi(other.text_store, 
                                                     needed_texts)
         #print "Added %d texts." % count 
-        inventory_ids = [ f.inventory_id for f in revisions ]
-        count, cp_fail = self.inventory_store.copy_multi(other.inventory_store, 
-                                                         inventory_ids)
+        count, cp_fail = self.inventory_store.copy_multi(other.inventory_store,
+                                                         good_revisions)
         #print "Added %d inventories." % count 
-        revision_ids = [ f.revision_id for f in revisions]
-
         count, cp_fail = self.revision_store.copy_multi(other.revision_store, 
-                                                          revision_ids,
+                                                          good_revisions,
                                                           permit_failure=True)
         assert len(cp_fail) == 0 
         return count, failures
        
 
-=======
-        count = self.text_store.copy_multi(other.text_store, needed_texts)
-        print "Added %d texts." % count 
-        count = self.inventory_store.copy_multi(other.inventory_store, 
-                                                revision_ids)
-        print "Added %d inventories." % count 
-        count = self.revision_store.copy_multi(other.revision_store, 
-                                               revision_ids)
-        self.append_revision(*revision_ids)
-        print "Added %d revisions." % count
-                    
-        
->>>>>>> 2a8b59ed
     def commit(self, *args, **kw):
         from bzrlib.commit import commit
         commit(self, *args, **kw)
@@ -1363,14 +1234,9 @@
 
     def working_tree(self):
         """Return a `Tree` for the working copy."""
-<<<<<<< HEAD
         from bzrlib.workingtree import WorkingTree
-        return WorkingTree(self.base, self.read_working_inventory())
-=======
-        from workingtree import WorkingTree
         # TODO: In the future, WorkingTree should utilize Transport
         return WorkingTree(self._transport.base, self.read_working_inventory())
->>>>>>> 2a8b59ed
 
 
     def basis_tree(self):
