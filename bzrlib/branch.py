--- conflicted
+++ resolved
@@ -1820,123 +1820,6 @@
         return None
 
 
-<<<<<<< HEAD
-=======
-class BzrBranchExperimental(BzrBranch5):
-    """Bzr experimental branch format
-
-    This format has:
-     - a revision-history file.
-     - a format string
-     - a lock dir guarding the branch itself
-     - all of this stored in a branch/ subdirectory
-     - works with shared repositories.
-     - a tag dictionary in the branch
-
-    This format is new in bzr 0.15, but shouldn't be used for real data, 
-    only for testing.
-
-    This class acts as it's own BranchFormat.
-    """
-
-    _matchingbzrdir = bzrdir.BzrDirMetaFormat1()
-
-    @classmethod
-    def get_format_string(cls):
-        """See BranchFormat.get_format_string()."""
-        return "Bazaar-NG branch format experimental\n"
-
-    @classmethod
-    def get_format_description(cls):
-        """See BranchFormat.get_format_description()."""
-        return "Experimental branch format"
-
-    @classmethod
-    def get_reference(cls, a_bzrdir):
-        """Get the target reference of the branch in a_bzrdir.
-
-        format probing must have been completed before calling
-        this method - it is assumed that the format of the branch
-        in a_bzrdir is correct.
-
-        :param a_bzrdir: The bzrdir to get the branch data from.
-        :return: None if the branch is not a reference branch.
-        """
-        return None
-
-    @classmethod
-    def set_reference(self, a_bzrdir, to_branch):
-        """Set the target reference of the branch in a_bzrdir.
-
-        format probing must have been completed before calling
-        this method - it is assumed that the format of the branch
-        in a_bzrdir is correct.
-
-        :param a_bzrdir: The bzrdir to set the branch reference for.
-        :param to_branch: branch that the checkout is to reference
-        """
-        raise NotImplementedError(self.set_reference)
-
-    @classmethod
-    def _initialize_control_files(cls, a_bzrdir, utf8_files, lock_filename,
-            lock_class):
-        branch_transport = a_bzrdir.get_branch_transport(cls)
-        control_files = lockable_files.LockableFiles(branch_transport,
-            lock_filename, lock_class)
-        control_files.create_lock()
-        control_files.lock_write()
-        try:
-            for filename, content in utf8_files:
-                control_files.put_utf8(filename, content)
-        finally:
-            control_files.unlock()
-        
-    @classmethod
-    def initialize(cls, a_bzrdir):
-        """Create a branch of this format in a_bzrdir."""
-        utf8_files = [('format', cls.get_format_string()),
-                      ('revision-history', ''),
-                      ('branch-name', ''),
-                      ('tags', ''),
-                      ]
-        cls._initialize_control_files(a_bzrdir, utf8_files,
-            'lock', lockdir.LockDir)
-        return cls.open(a_bzrdir, _found=True)
-
-    @classmethod
-    def open(cls, a_bzrdir, _found=False):
-        """Return the branch object for a_bzrdir
-
-        _found is a private parameter, do not use it. It is used to indicate
-               if format probing has already be done.
-        """
-        if not _found:
-            format = BranchFormat.find_format(a_bzrdir)
-            assert format.__class__ == cls
-        transport = a_bzrdir.get_branch_transport(None)
-        control_files = lockable_files.LockableFiles(transport, 'lock',
-                                                     lockdir.LockDir)
-        return cls(_format=cls,
-            _control_files=control_files,
-            a_bzrdir=a_bzrdir,
-            _repository=a_bzrdir.find_repository())
-
-    @classmethod
-    def is_supported(cls):
-        return True
-
-    def _make_tags(self):
-        return BasicTags(self)
-
-    @classmethod
-    def supports_tags(cls):
-        return True
-
-
-BranchFormat.register_format(BzrBranchExperimental)
-
-
->>>>>>> 10b31e70
 class BzrBranch6(BzrBranch5):
 
     @needs_read_lock
