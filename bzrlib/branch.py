# Copyright (C) 2005 Canonical Ltd

# This program is free software; you can redistribute it and/or modify
# it under the terms of the GNU General Public License as published by
# the Free Software Foundation; either version 2 of the License, or
# (at your option) any later version.

# This program is distributed in the hope that it will be useful,
# but WITHOUT ANY WARRANTY; without even the implied warranty of
# MERCHANTABILITY or FITNESS FOR A PARTICULAR PURPOSE.  See the
# GNU General Public License for more details.

# You should have received a copy of the GNU General Public License
# along with this program; if not, write to the Free Software
# Foundation, Inc., 59 Temple Place, Suite 330, Boston, MA  02111-1307  USA


import sys
import os
import errno
from warnings import warn
from cStringIO import StringIO


import bzrlib
from bzrlib.inventory import InventoryEntry
import bzrlib.inventory as inventory
from bzrlib.trace import mutter, note
from bzrlib.osutils import (isdir, quotefn, compact_date, rand_bytes, 
                            rename, splitpath, sha_file, appendpath, 
                            file_kind)
import bzrlib.errors as errors
from bzrlib.errors import (BzrError, InvalidRevisionNumber, InvalidRevisionId,
                           NoSuchRevision, HistoryMissing, NotBranchError,
                           DivergedBranches, LockError, UnlistableStore,
                           UnlistableBranch, NoSuchFile)
from bzrlib.textui import show_status
from bzrlib.revision import Revision, is_ancestor, get_intervening_revisions

from bzrlib.delta import compare_trees
from bzrlib.tree import EmptyTree, RevisionTree
from bzrlib.inventory import Inventory
from bzrlib.store import copy_all
from bzrlib.store.compressed_text import CompressedTextStore
from bzrlib.store.text import TextStore
from bzrlib.store.weave import WeaveStore
from bzrlib.testament import Testament
import bzrlib.transactions as transactions
from bzrlib.transport import Transport, get_transport
import bzrlib.xml5
import bzrlib.ui


BZR_BRANCH_FORMAT_4 = "Bazaar-NG branch, format 0.0.4\n"
BZR_BRANCH_FORMAT_5 = "Bazaar-NG branch, format 5\n"
BZR_BRANCH_FORMAT_6 = "Bazaar-NG branch, format 6\n"
## TODO: Maybe include checks for common corruption of newlines, etc?


# TODO: Some operations like log might retrieve the same revisions
# repeatedly to calculate deltas.  We could perhaps have a weakref
# cache in memory to make this faster.  In general anything can be
# cached in memory between lock and unlock operations.

def find_branch(*ignored, **ignored_too):
    # XXX: leave this here for about one release, then remove it
    raise NotImplementedError('find_branch() is not supported anymore, '
                              'please use one of the new branch constructors')

######################################################################
# branch objects

class Branch(object):
    """Branch holding a history of revisions.

    base
        Base directory/url of the branch.
    """
    base = None

    def __init__(self, *ignored, **ignored_too):
        raise NotImplementedError('The Branch class is abstract')

    @staticmethod
    def open_downlevel(base):
        """Open a branch which may be of an old format.
        
        Only local branches are supported."""
        return _Branch(get_transport(base), relax_version_check=True)
        
    @staticmethod
    def open(base):
        """Open an existing branch, rooted at 'base' (url)"""
        t = get_transport(base)
        mutter("trying to open %r with transport %r", base, t)
        return _Branch(t)

    @staticmethod
    def open_containing(url):
        """Open an existing branch which contains url.
        
        This probes for a branch at url, and searches upwards from there.

        Basically we keep looking up until we find the control directory or
        run into the root.  If there isn't one, raises NotBranchError.
        """
        t = get_transport(url)
        while True:
            try:
                return _Branch(t)
            except NotBranchError:
                pass
            new_t = t.clone('..')
            if new_t.base == t.base:
                # reached the root, whatever that may be
                raise NotBranchError('%s is not in a branch' % url)
            t = new_t

    @staticmethod
    def initialize(base):
        """Create a new branch, rooted at 'base' (url)"""
        t = get_transport(base)
        return _Branch(t, init=True)

    def setup_caching(self, cache_root):
        """Subclasses that care about caching should override this, and set
        up cached stores located under cache_root.
        """
        self.cache_root = cache_root


class _Branch(Branch):
    """A branch stored in the actual filesystem.

    Note that it's "local" in the context of the filesystem; it doesn't
    really matter if it's on an nfs/smb/afs/coda/... share, as long as
    it's writable, and can be accessed via the normal filesystem API.

    _lock_mode
        None, or 'r' or 'w'

    _lock_count
        If _lock_mode is true, a positive count of the number of times the
        lock has been taken.

    _lock
        Lock object from bzrlib.lock.
    """
    # We actually expect this class to be somewhat short-lived; part of its
    # purpose is to try to isolate what bits of the branch logic are tied to
    # filesystem access, so that in a later step, we can extricate them to
    # a separarte ("storage") class.
    _lock_mode = None
    _lock_count = None
    _lock = None
    _inventory_weave = None
    
    # Map some sort of prefix into a namespace
    # stuff like "revno:10", "revid:", etc.
    # This should match a prefix with a function which accepts
    REVISION_NAMESPACES = {}

    def push_stores(self, branch_to):
        """Copy the content of this branches store to branch_to."""
        if (self._branch_format != branch_to._branch_format
            or self._branch_format != 4):
            from bzrlib.fetch import greedy_fetch
            mutter("falling back to fetch logic to push between %s(%s) and %s(%s)",
                   self, self._branch_format, branch_to, branch_to._branch_format)
            greedy_fetch(to_branch=branch_to, from_branch=self,
                         revision=self.last_revision())
            return

        store_pairs = ((self.text_store,      branch_to.text_store),
                       (self.inventory_store, branch_to.inventory_store),
                       (self.revision_store,  branch_to.revision_store))
        try:
            for from_store, to_store in store_pairs: 
                copy_all(from_store, to_store)
        except UnlistableStore:
            raise UnlistableBranch(from_store)

    def __init__(self, transport, init=False,
                 relax_version_check=False):
        """Create new branch object at a particular location.

        transport -- A Transport object, defining how to access files.
                (If a string, transport.transport() will be used to
                create a Transport object)
        
        init -- If True, create new control files in a previously
             unversioned directory.  If False, the branch must already
             be versioned.

        relax_version_check -- If true, the usual check for the branch
            version is not applied.  This is intended only for
            upgrade/recovery type use; it's not guaranteed that
            all operations will work on old format branches.

        In the test suite, creation of new trees is tested using the
        `ScratchBranch` class.
        """
        assert isinstance(transport, Transport), \
            "%r is not a Transport" % transport
        self._transport = transport
        if init:
            self._make_control()
        self._check_format(relax_version_check)

        def get_store(name, compressed=True, prefixed=False):
            # FIXME: This approach of assuming stores are all entirely compressed
            # or entirely uncompressed is tidy, but breaks upgrade from 
            # some existing branches where there's a mixture; we probably 
            # still want the option to look for both.
            relpath = self._rel_controlfilename(name)
            if compressed:
                store = CompressedTextStore(self._transport.clone(relpath),
                                            prefixed=prefixed)
            else:
                store = TextStore(self._transport.clone(relpath),
                                  prefixed=prefixed)
            #if self._transport.should_cache():
            #    cache_path = os.path.join(self.cache_root, name)
            #    os.mkdir(cache_path)
            #    store = bzrlib.store.CachedStore(store, cache_path)
            return store
        def get_weave(name, prefixed=False):
            relpath = self._rel_controlfilename(name)
            ws = WeaveStore(self._transport.clone(relpath), prefixed=prefixed)
            if self._transport.should_cache():
                ws.enable_cache = True
            return ws

        if self._branch_format == 4:
            self.inventory_store = get_store('inventory-store')
            self.text_store = get_store('text-store')
            self.revision_store = get_store('revision-store')
        elif self._branch_format == 5:
            self.control_weaves = get_weave([])
            self.weave_store = get_weave('weaves')
            self.revision_store = get_store('revision-store', compressed=False)
        elif self._branch_format == 6:
            self.control_weaves = get_weave([])
            self.weave_store = get_weave('weaves', prefixed=True)
            self.revision_store = get_store('revision-store', compressed=False,
                                            prefixed=True)
        self.revision_store.register_suffix('sig')
        self._transaction = None

    def __str__(self):
        return '%s(%r)' % (self.__class__.__name__, self._transport.base)


    __repr__ = __str__


    def __del__(self):
        if self._lock_mode or self._lock:
            # XXX: This should show something every time, and be suitable for
            # headless operation and embedding
            warn("branch %r was not explicitly unlocked" % self)
            self._lock.unlock()

        # TODO: It might be best to do this somewhere else,
        # but it is nice for a Branch object to automatically
        # cache it's information.
        # Alternatively, we could have the Transport objects cache requests
        # See the earlier discussion about how major objects (like Branch)
        # should never expect their __del__ function to run.
        if hasattr(self, 'cache_root') and self.cache_root is not None:
            try:
                import shutil
                shutil.rmtree(self.cache_root)
            except:
                pass
            self.cache_root = None

    def _get_base(self):
        if self._transport:
            return self._transport.base
        return None

    base = property(_get_base, doc="The URL for the root of this branch.")

    def _finish_transaction(self):
        """Exit the current transaction."""
        if self._transaction is None:
            raise errors.LockError('Branch %s is not in a transaction' %
                                   self)
        transaction = self._transaction
        self._transaction = None
        transaction.finish()

    def get_transaction(self):
        """Return the current active transaction.

        If no transaction is active, this returns a passthrough object
        for which all data is immedaitely flushed and no caching happens.
        """
        if self._transaction is None:
            return transactions.PassThroughTransaction()
        else:
            return self._transaction

    def _set_transaction(self, new_transaction):
        """Set a new active transaction."""
        if self._transaction is not None:
            raise errors.LockError('Branch %s is in a transaction already.' %
                                   self)
        self._transaction = new_transaction

    def lock_write(self):
        mutter("lock write: %s (%s)", self, self._lock_count)
        # TODO: Upgrade locking to support using a Transport,
        # and potentially a remote locking protocol
        if self._lock_mode:
            if self._lock_mode != 'w':
                raise LockError("can't upgrade to a write lock from %r" %
                                self._lock_mode)
            self._lock_count += 1
        else:
            self._lock = self._transport.lock_write(
                    self._rel_controlfilename('branch-lock'))
            self._lock_mode = 'w'
            self._lock_count = 1
            self._set_transaction(transactions.PassThroughTransaction())

    def lock_read(self):
        mutter("lock read: %s (%s)", self, self._lock_count)
        if self._lock_mode:
            assert self._lock_mode in ('r', 'w'), \
                   "invalid lock mode %r" % self._lock_mode
            self._lock_count += 1
        else:
            self._lock = self._transport.lock_read(
                    self._rel_controlfilename('branch-lock'))
            self._lock_mode = 'r'
            self._lock_count = 1
            self._set_transaction(transactions.ReadOnlyTransaction())
            # 5K may be excessive, but hey, its a knob.
            self.get_transaction().set_cache_size(5000)
                        
    def unlock(self):
        mutter("unlock: %s (%s)", self, self._lock_count)
        if not self._lock_mode:
            raise LockError('branch %r is not locked' % (self))

        if self._lock_count > 1:
            self._lock_count -= 1
        else:
            self._finish_transaction()
            self._lock.unlock()
            self._lock = None
            self._lock_mode = self._lock_count = None

    def abspath(self, name):
        """Return absolute filename for something in the branch
        
        XXX: Robert Collins 20051017 what is this used for? why is it a branch
        method and not a tree method.
        """
        return self._transport.abspath(name)

    def _rel_controlfilename(self, file_or_path):
        if isinstance(file_or_path, basestring):
            file_or_path = [file_or_path]
        return [bzrlib.BZRDIR] + file_or_path

    def controlfilename(self, file_or_path):
        """Return location relative to branch."""
        return self._transport.abspath(self._rel_controlfilename(file_or_path))


    def controlfile(self, file_or_path, mode='r'):
        """Open a control file for this branch.

        There are two classes of file in the control directory: text
        and binary.  binary files are untranslated byte streams.  Text
        control files are stored with Unix newlines and in UTF-8, even
        if the platform or locale defaults are different.

        Controlfiles should almost never be opened in write mode but
        rather should be atomically copied and replaced using atomicfile.
        """
        import codecs

        relpath = self._rel_controlfilename(file_or_path)
        #TODO: codecs.open() buffers linewise, so it was overloaded with
        # a much larger buffer, do we need to do the same for getreader/getwriter?
        if mode == 'rb': 
            return self._transport.get(relpath)
        elif mode == 'wb':
            raise BzrError("Branch.controlfile(mode='wb') is not supported, use put_controlfiles")
        elif mode == 'r':
            return codecs.getreader('utf-8')(self._transport.get(relpath), errors='replace')
        elif mode == 'w':
            raise BzrError("Branch.controlfile(mode='w') is not supported, use put_controlfiles")
        else:
            raise BzrError("invalid controlfile mode %r" % mode)

    def put_controlfile(self, path, f, encode=True):
        """Write an entry as a controlfile.

        :param path: The path to put the file, relative to the .bzr control
                     directory
        :param f: A file-like or string object whose contents should be copied.
        :param encode:  If true, encode the contents as utf-8
        """
        self.put_controlfiles([(path, f)], encode=encode)

    def put_controlfiles(self, files, encode=True):
        """Write several entries as controlfiles.

        :param files: A list of [(path, file)] pairs, where the path is the directory
                      underneath the bzr control directory
        :param encode:  If true, encode the contents as utf-8
        """
        import codecs
        ctrl_files = []
        for path, f in files:
            if encode:
                if isinstance(f, basestring):
                    f = f.encode('utf-8', 'replace')
                else:
                    f = codecs.getwriter('utf-8')(f, errors='replace')
            path = self._rel_controlfilename(path)
            ctrl_files.append((path, f))
        self._transport.put_multi(ctrl_files)

    def _make_control(self):
        from bzrlib.inventory import Inventory
        from bzrlib.weavefile import write_weave_v5
        from bzrlib.weave import Weave
        
        # Create an empty inventory
        sio = StringIO()
        # if we want per-tree root ids then this is the place to set
        # them; they're not needed for now and so ommitted for
        # simplicity.
        bzrlib.xml5.serializer_v5.write_inventory(Inventory(), sio)
        empty_inv = sio.getvalue()
        sio = StringIO()
        bzrlib.weavefile.write_weave_v5(Weave(), sio)
        empty_weave = sio.getvalue()

        dirs = [[], 'revision-store', 'weaves']
        files = [('README', 
            "This is a Bazaar-NG control directory.\n"
            "Do not change any files in this directory.\n"),
            ('branch-format', BZR_BRANCH_FORMAT_6),
            ('revision-history', ''),
            ('branch-name', ''),
            ('branch-lock', ''),
            ('pending-merges', ''),
            ('inventory', empty_inv),
            ('inventory.weave', empty_weave),
            ('ancestry.weave', empty_weave)
        ]
        cfn = self._rel_controlfilename
        self._transport.mkdir_multi([cfn(d) for d in dirs])
        self.put_controlfiles(files)
        mutter('created control directory in ' + self._transport.base)

    def _check_format(self, relax_version_check):
        """Check this branch format is supported.

        The format level is stored, as an integer, in
        self._branch_format for code that needs to check it later.

        In the future, we might need different in-memory Branch
        classes to support downlevel branches.  But not yet.
        """
        try:
            fmt = self.controlfile('branch-format', 'r').read()
        except NoSuchFile:
            raise NotBranchError(self.base)
        mutter("got branch format %r", fmt)
        if fmt == BZR_BRANCH_FORMAT_6:
            self._branch_format = 6
        elif fmt == BZR_BRANCH_FORMAT_5:
            self._branch_format = 5
        elif fmt == BZR_BRANCH_FORMAT_4:
            self._branch_format = 4

        if (not relax_version_check
            and self._branch_format not in (5, 6)):
            raise errors.UnsupportedFormatError(
                           'sorry, branch format %r not supported' % fmt,
                           ['use a different bzr version',
                            'or remove the .bzr directory'
                            ' and "bzr init" again'])

    def get_root_id(self):
        """Return the id of this branches root"""
        inv = self.read_working_inventory()
        return inv.root.file_id

    def set_root_id(self, file_id):
        inv = self.read_working_inventory()
        orig_root_id = inv.root.file_id
        del inv._byid[inv.root.file_id]
        inv.root.file_id = file_id
        inv._byid[inv.root.file_id] = inv.root
        for fid in inv:
            entry = inv[fid]
            if entry.parent_id in (None, orig_root_id):
                entry.parent_id = inv.root.file_id
        self._write_inventory(inv)

    def read_working_inventory(self):
        """Read the working inventory."""
        self.lock_read()
        try:
            # ElementTree does its own conversion from UTF-8, so open in
            # binary.
            f = self.controlfile('inventory', 'rb')
            return bzrlib.xml5.serializer_v5.read_inventory(f)
        finally:
            self.unlock()
            

    def _write_inventory(self, inv):
        """Update the working inventory.

        That is to say, the inventory describing changes underway, that
        will be committed to the next revision.
        """
        from cStringIO import StringIO
        self.lock_write()
        try:
            sio = StringIO()
            bzrlib.xml5.serializer_v5.write_inventory(inv, sio)
            sio.seek(0)
            # Transport handles atomicity
            self.put_controlfile('inventory', sio)
        finally:
            self.unlock()
        
        mutter('wrote working inventory')
            
    inventory = property(read_working_inventory, _write_inventory, None,
                         """Inventory for the working copy.""")

    def add(self, files, ids=None):
        """Make files versioned.

        Note that the command line normally calls smart_add instead,
        which can automatically recurse.

        This puts the files in the Added state, so that they will be
        recorded by the next commit.

        files
            List of paths to add, relative to the base of the tree.

        ids
            If set, use these instead of automatically generated ids.
            Must be the same length as the list of files, but may
            contain None for ids that are to be autogenerated.

        TODO: Perhaps have an option to add the ids even if the files do
              not (yet) exist.

        TODO: Perhaps yield the ids and paths as they're added.
        """
        # TODO: Re-adding a file that is removed in the working copy
        # should probably put it back with the previous ID.
        if isinstance(files, basestring):
            assert(ids is None or isinstance(ids, basestring))
            files = [files]
            if ids is not None:
                ids = [ids]

        if ids is None:
            ids = [None] * len(files)
        else:
            assert(len(ids) == len(files))

        self.lock_write()
        try:
            inv = self.read_working_inventory()
            for f,file_id in zip(files, ids):
                if is_control_file(f):
                    raise BzrError("cannot add control file %s" % quotefn(f))

                fp = splitpath(f)

                if len(fp) == 0:
                    raise BzrError("cannot add top-level %r" % f)

                fullpath = os.path.normpath(self.abspath(f))

                try:
                    kind = file_kind(fullpath)
                except OSError:
                    # maybe something better?
                    raise BzrError('cannot add: not a regular file, symlink or directory: %s' % quotefn(f))

                if not InventoryEntry.versionable_kind(kind):
                    raise BzrError('cannot add: not a versionable file ('
                                   'i.e. regular file, symlink or directory): %s' % quotefn(f))

                if file_id is None:
                    file_id = gen_file_id(f)
                inv.add_path(f, kind=kind, file_id=file_id)

                mutter("add file %s file_id:{%s} kind=%r" % (f, file_id, kind))

            self._write_inventory(inv)
        finally:
            self.unlock()
            

    def print_file(self, file, revno):
        """Print `file` to stdout."""
        self.lock_read()
        try:
            tree = self.revision_tree(self.get_rev_id(revno))
            # use inventory as it was in that revision
            file_id = tree.inventory.path2id(file)
            if not file_id:
                raise BzrError("%r is not present in revision %s" % (file, revno))
            tree.print_file(file_id)
        finally:
            self.unlock()


    def remove(self, files, verbose=False):
        """Mark nominated files for removal from the inventory.

        This does not remove their text.  This does not run on 

        TODO: Refuse to remove modified files unless --force is given?

        TODO: Do something useful with directories.

        TODO: Should this remove the text or not?  Tough call; not
        removing may be useful and the user can just use use rm, and
        is the opposite of add.  Removing it is consistent with most
        other tools.  Maybe an option.
        """
        ## TODO: Normalize names
        ## TODO: Remove nested loops; better scalability
        if isinstance(files, basestring):
            files = [files]

        self.lock_write()

        try:
            tree = self.working_tree()
            inv = tree.inventory

            # do this before any modifications
            for f in files:
                fid = inv.path2id(f)
                if not fid:
                    raise BzrError("cannot remove unversioned file %s" % quotefn(f))
                mutter("remove inventory entry %s {%s}" % (quotefn(f), fid))
                if verbose:
                    # having remove it, it must be either ignored or unknown
                    if tree.is_ignored(f):
                        new_status = 'I'
                    else:
                        new_status = '?'
                    show_status(new_status, inv[fid].kind, quotefn(f))
                del inv[fid]

            self._write_inventory(inv)
        finally:
            self.unlock()

    # FIXME: this doesn't need to be a branch method
    def set_inventory(self, new_inventory_list):
        from bzrlib.inventory import Inventory, InventoryEntry
        inv = Inventory(self.get_root_id())
        for path, file_id, parent, kind in new_inventory_list:
            name = os.path.basename(path)
            if name == "":
                continue
            # fixme, there should be a factory function inv,add_?? 
            if kind == 'directory':
                inv.add(inventory.InventoryDirectory(file_id, name, parent))
            elif kind == 'file':
                inv.add(inventory.InventoryFile(file_id, name, parent))
            elif kind == 'symlink':
                inv.add(inventory.InventoryLink(file_id, name, parent))
            else:
                raise BzrError("unknown kind %r" % kind)
        self._write_inventory(inv)

    def unknowns(self):
        """Return all unknown files.

        These are files in the working directory that are not versioned or
        control files or ignored.
        
        >>> b = ScratchBranch(files=['foo', 'foo~'])
        >>> list(b.unknowns())
        ['foo']
        >>> b.add('foo')
        >>> list(b.unknowns())
        []
        >>> b.remove('foo')
        >>> list(b.unknowns())
        ['foo']
        """
        return self.working_tree().unknowns()


    def append_revision(self, *revision_ids):
        for revision_id in revision_ids:
            mutter("add {%s} to revision-history" % revision_id)
        self.lock_write()
        try:
            rev_history = self.revision_history()
            rev_history.extend(revision_ids)
            self.put_controlfile('revision-history', '\n'.join(rev_history))
        finally:
            self.unlock()

    def has_revision(self, revision_id):
        """True if this branch has a copy of the revision.

        This does not necessarily imply the revision is merge
        or on the mainline."""
        return (revision_id is None
                or self.revision_store.has_id(revision_id))

    def get_revision_xml_file(self, revision_id):
        """Return XML file object for revision object."""
        if not revision_id or not isinstance(revision_id, basestring):
            raise InvalidRevisionId(revision_id)

        self.lock_read()
        try:
            try:
                return self.revision_store.get(revision_id)
            except (IndexError, KeyError):
                raise bzrlib.errors.NoSuchRevision(self, revision_id)
        finally:
            self.unlock()

    #deprecated
    get_revision_xml = get_revision_xml_file

    def get_revision_xml(self, revision_id):
        return self.get_revision_xml_file(revision_id).read()


    def get_revision(self, revision_id):
        """Return the Revision object for a named revision"""
        xml_file = self.get_revision_xml_file(revision_id)

        try:
            r = bzrlib.xml5.serializer_v5.read_revision(xml_file)
        except SyntaxError, e:
            raise bzrlib.errors.BzrError('failed to unpack revision_xml',
                                         [revision_id,
                                          str(e)])
            
        assert r.revision_id == revision_id
        return r

    def get_revision_delta(self, revno):
        """Return the delta for one revision.

        The delta is relative to its mainline predecessor, or the
        empty tree for revision 1.
        """
        assert isinstance(revno, int)
        rh = self.revision_history()
        if not (1 <= revno <= len(rh)):
            raise InvalidRevisionNumber(revno)

        # revno is 1-based; list is 0-based

        new_tree = self.revision_tree(rh[revno-1])
        if revno == 1:
            old_tree = EmptyTree()
        else:
            old_tree = self.revision_tree(rh[revno-2])

        return compare_trees(old_tree, new_tree)

    def get_revision_sha1(self, revision_id):
        """Hash the stored value of a revision, and return it."""
        # In the future, revision entries will be signed. At that
        # point, it is probably best *not* to include the signature
        # in the revision hash. Because that lets you re-sign
        # the revision, (add signatures/remove signatures) and still
        # have all hash pointers stay consistent.
        # But for now, just hash the contents.
        return bzrlib.osutils.sha_file(self.get_revision_xml_file(revision_id))

    def get_ancestry(self, revision_id):
        """Return a list of revision-ids integrated by a revision.
        
        This currently returns a list, but the ordering is not guaranteed:
        treat it as a set.
        """
        if revision_id is None:
            return [None]
        w = self.get_inventory_weave()
        return [None] + map(w.idx_to_name,
                            w.inclusions([w.lookup(revision_id)]))

    def get_inventory_weave(self):
        return self.control_weaves.get_weave('inventory',
                                             self.get_transaction())

    def get_inventory(self, revision_id):
        """Get Inventory object by hash."""
        xml = self.get_inventory_xml(revision_id)
        return bzrlib.xml5.serializer_v5.read_inventory_from_string(xml)

    def get_inventory_xml(self, revision_id):
        """Get inventory XML as a file object."""
        try:
            assert isinstance(revision_id, basestring), type(revision_id)
            iw = self.get_inventory_weave()
            return iw.get_text(iw.lookup(revision_id))
        except IndexError:
            raise bzrlib.errors.HistoryMissing(self, 'inventory', revision_id)

    def get_inventory_sha1(self, revision_id):
        """Return the sha1 hash of the inventory entry
        """
        return self.get_revision(revision_id).inventory_sha1

    def get_revision_inventory(self, revision_id):
        """Return inventory of a past revision."""
        # TODO: Unify this with get_inventory()
        # bzr 0.0.6 and later imposes the constraint that the inventory_id
        # must be the same as its revision, so this is trivial.
        if revision_id == None:
            return Inventory(self.get_root_id())
        else:
            return self.get_inventory(revision_id)

    def revision_history(self):
        """Return sequence of revision hashes on to this branch."""
        self.lock_read()
        try:
            transaction = self.get_transaction()
            history = transaction.map.find_revision_history()
            if history is not None:
                mutter("cache hit for revision-history in %s", self)
                return list(history)
            history = [l.rstrip('\r\n') for l in
                    self.controlfile('revision-history', 'r').readlines()]
            transaction.map.add_revision_history(history)
            # this call is disabled because revision_history is 
            # not really an object yet, and the transaction is for objects.
            # transaction.register_clean(history, precious=True)
            return list(history)
        finally:
            self.unlock()

    def revno(self):
        """Return current revision number for this branch.

        That is equivalent to the number of revisions committed to
        this branch.
        """
        return len(self.revision_history())


    def last_revision(self):
        """Return last patch hash, or None if no history.
        """
        ph = self.revision_history()
        if ph:
            return ph[-1]
        else:
            return None


    def missing_revisions(self, other, stop_revision=None, diverged_ok=False):
        """Return a list of new revisions that would perfectly fit.
        
        If self and other have not diverged, return a list of the revisions
        present in other, but missing from self.

        >>> from bzrlib.commit import commit
        >>> bzrlib.trace.silent = True
        >>> br1 = ScratchBranch()
        >>> br2 = ScratchBranch()
        >>> br1.missing_revisions(br2)
        []
        >>> commit(br2, "lala!", rev_id="REVISION-ID-1")
        >>> br1.missing_revisions(br2)
        [u'REVISION-ID-1']
        >>> br2.missing_revisions(br1)
        []
        >>> commit(br1, "lala!", rev_id="REVISION-ID-1")
        >>> br1.missing_revisions(br2)
        []
        >>> commit(br2, "lala!", rev_id="REVISION-ID-2A")
        >>> br1.missing_revisions(br2)
        [u'REVISION-ID-2A']
        >>> commit(br1, "lala!", rev_id="REVISION-ID-2B")
        >>> br1.missing_revisions(br2)
        Traceback (most recent call last):
        DivergedBranches: These branches have diverged.
        """
        self_history = self.revision_history()
        self_len = len(self_history)
        other_history = other.revision_history()
        other_len = len(other_history)
        common_index = min(self_len, other_len) -1
        if common_index >= 0 and \
            self_history[common_index] != other_history[common_index]:
            raise DivergedBranches(self, other)

        if stop_revision is None:
            stop_revision = other_len
        else:
            assert isinstance(stop_revision, int)
            if stop_revision > other_len:
                raise bzrlib.errors.NoSuchRevision(self, stop_revision)
        return other_history[self_len:stop_revision]

    def update_revisions(self, other, stop_revision=None):
        """Pull in new perfect-fit revisions."""
        # FIXME: If the branches have diverged, but the latest
        # revision in this branch is completely merged into the other,
        # then we should still be able to pull.
        from bzrlib.fetch import greedy_fetch
        if stop_revision is None:
            stop_revision = other.last_revision()
        ### Should this be checking is_ancestor instead of revision_history?
        if (stop_revision is not None and 
            stop_revision in self.revision_history()):
            return
        greedy_fetch(to_branch=self, from_branch=other,
                     revision=stop_revision)
        pullable_revs = self.pullable_revisions(other, stop_revision)
        if len(pullable_revs) > 0:
            self.append_revision(*pullable_revs)
<<<<<<< HEAD
=======

    def pullable_revisions(self, other, stop_revision):
        other_revno = other.revision_id_to_revno(stop_revision)
        try:
            return self.missing_revisions(other, other_revno)
        except DivergedBranches, e:
            try:
                pullable_revs = get_intervening_revisions(self.last_revision(),
                                                          stop_revision, self)
                assert self.last_revision() not in pullable_revs
                return pullable_revs
            except bzrlib.errors.NotAncestor:
                if is_ancestor(self.last_revision(), stop_revision, self):
                    return []
                else:
                    raise e
        
>>>>>>> a2492f60

    def commit(self, *args, **kw):
        from bzrlib.commit import Commit
        Commit().commit(self, *args, **kw)
    
    def revision_id_to_revno(self, revision_id):
        """Given a revision id, return its revno"""
        if revision_id is None:
            return 0
        history = self.revision_history()
        try:
            return history.index(revision_id) + 1
        except ValueError:
            raise bzrlib.errors.NoSuchRevision(self, revision_id)

    def get_rev_id(self, revno, history=None):
        """Find the revision id of the specified revno."""
        if revno == 0:
            return None
        if history is None:
            history = self.revision_history()
        elif revno <= 0 or revno > len(history):
            raise bzrlib.errors.NoSuchRevision(self, revno)
        return history[revno - 1]

    def revision_tree(self, revision_id):
        """Return Tree for a revision on this branch.

        `revision_id` may be None for the null revision, in which case
        an `EmptyTree` is returned."""
        # TODO: refactor this to use an existing revision object
        # so we don't need to read it in twice.
        if revision_id == None:
            return EmptyTree()
        else:
            inv = self.get_revision_inventory(revision_id)
            return RevisionTree(self.weave_store, inv, revision_id)

    def working_tree(self):
        """Return a `Tree` for the working copy."""
        from bzrlib.workingtree import WorkingTree
        # TODO: In the future, WorkingTree should utilize Transport
        # RobertCollins 20051003 - I don't think it should - working trees are
        # much more complex to keep consistent than our careful .bzr subset.
        # instead, we should say that working trees are local only, and optimise
        # for that.
        return WorkingTree(self.base, branch=self)


    def basis_tree(self):
        """Return `Tree` object for last revision.

        If there are no revisions yet, return an `EmptyTree`.
        """
        return self.revision_tree(self.last_revision())


    def rename_one(self, from_rel, to_rel):
        """Rename one file.

        This can change the directory or the filename or both.
        """
        self.lock_write()
        try:
            tree = self.working_tree()
            inv = tree.inventory
            if not tree.has_filename(from_rel):
                raise BzrError("can't rename: old working file %r does not exist" % from_rel)
            if tree.has_filename(to_rel):
                raise BzrError("can't rename: new working file %r already exists" % to_rel)

            file_id = inv.path2id(from_rel)
            if file_id == None:
                raise BzrError("can't rename: old name %r is not versioned" % from_rel)

            if inv.path2id(to_rel):
                raise BzrError("can't rename: new name %r is already versioned" % to_rel)

            to_dir, to_tail = os.path.split(to_rel)
            to_dir_id = inv.path2id(to_dir)
            if to_dir_id == None and to_dir != '':
                raise BzrError("can't determine destination directory id for %r" % to_dir)

            mutter("rename_one:")
            mutter("  file_id    {%s}" % file_id)
            mutter("  from_rel   %r" % from_rel)
            mutter("  to_rel     %r" % to_rel)
            mutter("  to_dir     %r" % to_dir)
            mutter("  to_dir_id  {%s}" % to_dir_id)

            inv.rename(file_id, to_dir_id, to_tail)

            from_abs = self.abspath(from_rel)
            to_abs = self.abspath(to_rel)
            try:
                rename(from_abs, to_abs)
            except OSError, e:
                raise BzrError("failed to rename %r to %r: %s"
                        % (from_abs, to_abs, e[1]),
                        ["rename rolled back"])

            self._write_inventory(inv)
        finally:
            self.unlock()


    def move(self, from_paths, to_name):
        """Rename files.

        to_name must exist as a versioned directory.

        If to_name exists and is a directory, the files are moved into
        it, keeping their old names.  If it is a directory, 

        Note that to_name is only the last component of the new name;
        this doesn't change the directory.

        This returns a list of (from_path, to_path) pairs for each
        entry that is moved.
        """
        result = []
        self.lock_write()
        try:
            ## TODO: Option to move IDs only
            assert not isinstance(from_paths, basestring)
            tree = self.working_tree()
            inv = tree.inventory
            to_abs = self.abspath(to_name)
            if not isdir(to_abs):
                raise BzrError("destination %r is not a directory" % to_abs)
            if not tree.has_filename(to_name):
                raise BzrError("destination %r not in working directory" % to_abs)
            to_dir_id = inv.path2id(to_name)
            if to_dir_id == None and to_name != '':
                raise BzrError("destination %r is not a versioned directory" % to_name)
            to_dir_ie = inv[to_dir_id]
            if to_dir_ie.kind not in ('directory', 'root_directory'):
                raise BzrError("destination %r is not a directory" % to_abs)

            to_idpath = inv.get_idpath(to_dir_id)

            for f in from_paths:
                if not tree.has_filename(f):
                    raise BzrError("%r does not exist in working tree" % f)
                f_id = inv.path2id(f)
                if f_id == None:
                    raise BzrError("%r is not versioned" % f)
                name_tail = splitpath(f)[-1]
                dest_path = appendpath(to_name, name_tail)
                if tree.has_filename(dest_path):
                    raise BzrError("destination %r already exists" % dest_path)
                if f_id in to_idpath:
                    raise BzrError("can't move %r to a subdirectory of itself" % f)

            # OK, so there's a race here, it's possible that someone will
            # create a file in this interval and then the rename might be
            # left half-done.  But we should have caught most problems.

            for f in from_paths:
                name_tail = splitpath(f)[-1]
                dest_path = appendpath(to_name, name_tail)
                result.append((f, dest_path))
                inv.rename(inv.path2id(f), to_dir_id, name_tail)
                try:
                    rename(self.abspath(f), self.abspath(dest_path))
                except OSError, e:
                    raise BzrError("failed to rename %r to %r: %s" % (f, dest_path, e[1]),
                            ["rename rolled back"])

            self._write_inventory(inv)
        finally:
            self.unlock()

        return result


    def revert(self, filenames, old_tree=None, backups=True):
        """Restore selected files to the versions from a previous tree.

        backups
            If true (default) backups are made of files before
            they're renamed.
        """
        from bzrlib.errors import NotVersionedError, BzrError
        from bzrlib.atomicfile import AtomicFile
        from bzrlib.osutils import backup_file
        
        inv = self.read_working_inventory()
        if old_tree is None:
            old_tree = self.basis_tree()
        old_inv = old_tree.inventory

        nids = []
        for fn in filenames:
            file_id = inv.path2id(fn)
            if not file_id:
                raise NotVersionedError("not a versioned file", fn)
            if not old_inv.has_id(file_id):
                raise BzrError("file not present in old tree", fn, file_id)
            nids.append((fn, file_id))
            
        # TODO: Rename back if it was previously at a different location

        # TODO: If given a directory, restore the entire contents from
        # the previous version.

        # TODO: Make a backup to a temporary file.

        # TODO: If the file previously didn't exist, delete it?
        for fn, file_id in nids:
            backup_file(fn)
            
            f = AtomicFile(fn, 'wb')
            try:
                f.write(old_tree.get_file(file_id).read())
                f.commit()
            finally:
                f.close()


    def pending_merges(self):
        """Return a list of pending merges.

        These are revisions that have been merged into the working
        directory but not yet committed.
        """
        cfn = self._rel_controlfilename('pending-merges')
        if not self._transport.has(cfn):
            return []
        p = []
        for l in self.controlfile('pending-merges', 'r').readlines():
            p.append(l.rstrip('\n'))
        return p


    def add_pending_merge(self, *revision_ids):
        # TODO: Perhaps should check at this point that the
        # history of the revision is actually present?
        p = self.pending_merges()
        updated = False
        for rev_id in revision_ids:
            if rev_id in p:
                continue
            p.append(rev_id)
            updated = True
        if updated:
            self.set_pending_merges(p)

    def set_pending_merges(self, rev_list):
        self.lock_write()
        try:
            self.put_controlfile('pending-merges', '\n'.join(rev_list))
        finally:
            self.unlock()


    def get_parent(self):
        """Return the parent location of the branch.

        This is the default location for push/pull/missing.  The usual
        pattern is that the user can override it by specifying a
        location.
        """
        import errno
        _locs = ['parent', 'pull', 'x-pull']
        for l in _locs:
            try:
                return self.controlfile(l, 'r').read().strip('\n')
            except IOError, e:
                if e.errno != errno.ENOENT:
                    raise
        return None


    def set_parent(self, url):
        # TODO: Maybe delete old location files?
        from bzrlib.atomicfile import AtomicFile
        self.lock_write()
        try:
            f = AtomicFile(self.controlfilename('parent'))
            try:
                f.write(url + '\n')
                f.commit()
            finally:
                f.close()
        finally:
            self.unlock()

    def check_revno(self, revno):
        """\
        Check whether a revno corresponds to any revision.
        Zero (the NULL revision) is considered valid.
        """
        if revno != 0:
            self.check_real_revno(revno)
            
    def check_real_revno(self, revno):
        """\
        Check whether a revno corresponds to a real revision.
        Zero (the NULL revision) is considered invalid
        """
        if revno < 1 or revno > self.revno():
            raise InvalidRevisionNumber(revno)
        
    def sign_revision(self, revision_id, gpg_strategy):
        self.lock_write()
        try:
            plaintext = Testament.from_revision(self, revision_id).as_short_text()
            self.revision_store.add(StringIO(gpg_strategy.sign(plaintext)), 
                                    revision_id, "sig")
        finally:
            self.unlock()


class ScratchBranch(_Branch):
    """Special test class: a branch that cleans up after itself.

    >>> b = ScratchBranch()
    >>> isdir(b.base)
    True
    >>> bd = b.base
    >>> b._transport.__del__()
    >>> isdir(bd)
    False
    """

    def __init__(self, files=[], dirs=[], transport=None):
        """Make a test branch.

        This creates a temporary directory and runs init-tree in it.

        If any files are listed, they are created in the working copy.
        """
        if transport is None:
            transport = bzrlib.transport.local.ScratchTransport()
            super(ScratchBranch, self).__init__(transport, init=True)
        else:
            super(ScratchBranch, self).__init__(transport)

        for d in dirs:
            self._transport.mkdir(d)
            
        for f in files:
            self._transport.put(f, 'content of %s' % f)


    def clone(self):
        """
        >>> orig = ScratchBranch(files=["file1", "file2"])
        >>> clone = orig.clone()
        >>> if os.name != 'nt':
        ...   os.path.samefile(orig.base, clone.base)
        ... else:
        ...   orig.base == clone.base
        ...
        False
        >>> os.path.isfile(os.path.join(clone.base, "file1"))
        True
        """
        from shutil import copytree
        from tempfile import mkdtemp
        base = mkdtemp()
        os.rmdir(base)
        copytree(self.base, base, symlinks=True)
        return ScratchBranch(
            transport=bzrlib.transport.local.ScratchTransport(base))
    

######################################################################
# predicates


def is_control_file(filename):
    ## FIXME: better check
    filename = os.path.normpath(filename)
    while filename != '':
        head, tail = os.path.split(filename)
        ## mutter('check %r for control file' % ((head, tail), ))
        if tail == bzrlib.BZRDIR:
            return True
        if filename == head:
            break
        filename = head
    return False



def gen_file_id(name):
    """Return new file id.

    This should probably generate proper UUIDs, but for the moment we
    cope with just randomness because running uuidgen every time is
    slow."""
    import re
    from binascii import hexlify
    from time import time

    # get last component
    idx = name.rfind('/')
    if idx != -1:
        name = name[idx+1 : ]
    idx = name.rfind('\\')
    if idx != -1:
        name = name[idx+1 : ]

    # make it not a hidden file
    name = name.lstrip('.')

    # remove any wierd characters; we don't escape them but rather
    # just pull them out
    name = re.sub(r'[^\w.]', '', name)

    s = hexlify(rand_bytes(8))
    return '-'.join((name, compact_date(time()), s))


def gen_root_id():
    """Return a new tree-root file id."""
    return gen_file_id('TREE_ROOT')

<|MERGE_RESOLUTION|>--- conflicted
+++ resolved
@@ -937,8 +937,6 @@
         pullable_revs = self.pullable_revisions(other, stop_revision)
         if len(pullable_revs) > 0:
             self.append_revision(*pullable_revs)
-<<<<<<< HEAD
-=======
 
     def pullable_revisions(self, other, stop_revision):
         other_revno = other.revision_id_to_revno(stop_revision)
@@ -956,8 +954,6 @@
                 else:
                     raise e
         
->>>>>>> a2492f60
-
     def commit(self, *args, **kw):
         from bzrlib.commit import Commit
         Commit().commit(self, *args, **kw)
