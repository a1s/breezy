--- conflicted
+++ resolved
@@ -143,73 +143,23 @@
             show_list(self.unchanged)
 
 
-<<<<<<< HEAD
-def compare_trees(old_tree, new_tree, want_unchanged=False, 
-                  specific_files=None, extra_trees=None, 
-                  require_versioned=False, include_root=False):
-    """Describe changes from one tree to another.
-
-    Returns a TreeDelta with details of added, modified, renamed, and
-    deleted entries.
-
-    The root entry is specifically exempt, unless include_root is specified.
-
-    This only considers versioned files.
-
-    want_unchanged
-        If true, also list files unchanged from one version to
-        the next.
-
-    specific_files
-        If supplied, only check for changes to specified names or
-        files within them.  When mapping filenames to ids, all matches in all
-        trees (including optional extra_trees) are used, and all children of
-        matched directories are included.
-
-    extra_trees
-        If non-None, a list of more trees to use for looking up file_ids from
-        paths
-
-    require_versioned
-        If true, an all files are required to be versioned, and
-        PathsNotVersionedError will be thrown if they are not.
-    """
-    # NB: show_status depends on being able to pass in non-versioned files and
-    # report them as unknown
-    old_tree.lock_read()
-    try:
-        new_tree.lock_read()
-        try:
-            trees = (new_tree, old_tree)
-            if extra_trees is not None:
-                trees = trees + tuple(extra_trees)
-            specific_file_ids = tree.find_ids_across_trees(specific_files, 
-                trees, require_versioned=require_versioned)
-            return _compare_trees(old_tree, new_tree, want_unchanged,
-                                  specific_file_ids, include_root)
-        finally:
-            new_tree.unlock()
-    finally:
-        old_tree.unlock()
-=======
 @deprecated_function(zero_ten)
 def compare_trees(old_tree, new_tree, want_unchanged=False,
                   specific_files=None, extra_trees=None,
-                  require_versioned=False):
+                  require_versioned=False, include_root=False):
     """compare_trees was deprecated in 0.10. Please see Tree.changes_from."""
     return new_tree.changes_from(old_tree,
         want_unchanged=want_unchanged,
         specific_files=specific_files,
         extra_trees=extra_trees,
-        require_versioned=require_versioned)
->>>>>>> 45b69425
+        require_versioned=require_versioned,
+        include_root=include_root)
 
 
 def _compare_trees(old_tree, new_tree, want_unchanged, specific_file_ids,
                    include_root):
 
     from osutils import is_inside_any
-    
     old_inv = old_tree.inventory
     new_inv = new_tree.inventory
     delta = TreeDelta()
