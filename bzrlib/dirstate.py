# Copyright (C) 2006, 2007 Canonical Ltd
#
# This program is free software; you can redistribute it and/or modify
# it under the terms of the GNU General Public License as published by
# the Free Software Foundation; either version 2 of the License, or
# (at your option) any later version.
#
# This program is distributed in the hope that it will be useful,
# but WITHOUT ANY WARRANTY; without even the implied warranty of
# MERCHANTABILITY or FITNESS FOR A PARTICULAR PURPOSE.  See the
# GNU General Public License for more details.
#
# You should have received a copy of the GNU General Public License
# along with this program; if not, write to the Free Software
# Foundation, Inc., 59 Temple Place, Suite 330, Boston, MA  02111-1307  USA

"""DirState objects record the state of a directory and its bzr metadata.

Pseudo EBNF grammar for the state file. Fields are separated by NULLs, and
lines by NL. The field delimiters are ommitted in the grammar, line delimiters
are not - this is done for clarity of reading. All string data is in utf8.

MINIKIND = "f" | "d" | "l" | "a" | "r";
NL = "\n";
NULL = "\0";
WHOLE_NUMBER = {digit}, digit;
BOOLEAN = "y" | "n";
REVISION_ID = a non-empty utf8 string;

dirstate format = header line, full checksum, row count, parent details,
 ghost_details, entries;
header line = "#bazaar dirstate flat format 2", NL;
full checksum = "adler32: ", ["-"], WHOLE_NUMBER, NL;
row count = "num_entries: ", digit, NL;
parent_details = WHOLE NUMBER, {REVISION_ID}* NL;
ghost_details = WHOLE NUMBER, {REVISION_ID}*, NL;
entries = {entry};
entry = entry_key, current_entry_details, {parent_entry_details};
entry_key = dirname,  basename, fileid;
current_entry_details = common_entry_details, working_entry_details;
parent_entry_details = common_entry_details, history_entry_details;
common_entry_details = MINIKIND, fingerprint, size, executable
working_entry_details = packed_stat
history_entry_details = REVISION_ID;
executable = BOOLEAN;
size = WHOLE_NUMBER;
fingerprint = a nonempty utf8 sequence with meaning defined by minikind.

Given this definition, the following is useful to know:
entry (aka row) - all the data for a given key.
entry[0]: The key (dirname, basename, fileid)
entry[0][0]: dirname
entry[0][1]: basename
entry[0][2]: fileid
entry[1]: The tree(s) data for this path and id combination.
entry[1][0]: The current tree
entry[1][1]: The second tree

For an entry for a tree, we have (using tree 0 - current tree) to demonstrate:
entry[1][0][0]: minikind
entry[1][0][1]: fingerprint
entry[1][0][2]: size
entry[1][0][3]: executable
entry[1][0][4]: packed_stat
OR (for non tree-0)
entry[1][1][4]: revision_id

There may be multiple rows at the root, one per id present in the root, so the
in memory root row is now:
self._dirblocks[0] -> ('', [entry ...]),
and the entries in there are
entries[0][0]: ''
entries[0][1]: ''
entries[0][2]: file_id
entries[1][0]: The tree data for the current tree for this fileid at /
etc.

Kinds:
'r' is a relocated entry: This path is not present in this tree with this id,
    but the id can be found at another location. The fingerprint is used to
    point to the target location.
'a' is an absent entry: In that tree the id is not present at this path.
'd' is a directory entry: This path in this tree is a directory with the
    current file id. There is no fingerprint for directories.
'f' is a file entry: As for directory, but its a file. The fingerprint is a
    sha1 value.
'l' is a symlink entry: As for directory, but a symlink. The fingerprint is the
    link target.
't' is a reference to a nested subtree; the fingerprint is the referenced
    revision.


--- Format 1 had the following different definition: ---
rows = dirname, NULL, basename, NULL, MINIKIND, NULL, fileid_utf8, NULL,
    WHOLE NUMBER (* size *), NULL, packed stat, NULL, sha1|symlink target, 
    {PARENT ROW}
PARENT ROW = NULL, revision_utf8, NULL, MINIKIND, NULL, dirname, NULL,
    basename, NULL, WHOLE NUMBER (* size *), NULL, "y" | "n", NULL,
    SHA1

PARENT ROW's are emitted for every parent that is not in the ghosts details
line. That is, if the parents are foo, bar, baz, and the ghosts are bar, then
each row will have a PARENT ROW for foo and baz, but not for bar.


In any tree, a kind of 'moved' indicates that the fingerprint field
(which we treat as opaque data specific to the 'kind' anyway) has the
details for the id of this row in that tree.

I'm strongly tempted to add a id->path index as well, but I think that
where we need id->path mapping; we also usually read the whole file, so
I'm going to skip that for the moment, as we have the ability to locate
via bisect any path in any tree, and if we lookup things by path, we can
accumulate a id->path mapping as we go, which will tend to match what we
looked for.

I plan to implement this asap, so please speak up now to alter/tweak the
design - and once we stabilise on this, I'll update the wiki page for
it.

The rationale for all this is that we want fast operations for the
common case (diff/status/commit/merge on all files) and extremely fast
operations for the less common but still occurs a lot status/diff/commit
on specific files). Operations on specific files involve a scan for all
the children of a path, *in every involved tree*, which the current
format did not accommodate. 
----

Design priorities:
 1) Fast end to end use for bzr's top 5 uses cases. (commmit/diff/status/merge/???)
 2) fall back current object model as needed.
 3) scale usably to the largest trees known today - say 50K entries. (mozilla
    is an example of this)


Locking:
 Eventually reuse dirstate objects across locks IFF the dirstate file has not
 been modified, but will require that we flush/ignore cached stat-hit data
 because we wont want to restat all files on disk just because a lock was
 acquired, yet we cannot trust the data after the previous lock was released.

Memory representation:
 vector of all directories, and vector of the childen ?
   i.e. 
     root_entrie = (direntry for root, [parent_direntries_for_root]), 
     dirblocks = [
     ('', ['data for achild', 'data for bchild', 'data for cchild'])
     ('dir', ['achild', 'cchild', 'echild'])
     ]
    - single bisect to find N subtrees from a path spec
    - in-order for serialisation - this is 'dirblock' grouping.
    - insertion of a file '/a' affects only the '/' child-vector, that is, to
      insert 10K elements from scratch does not generates O(N^2) memoves of a
      single vector, rather each individual, which tends to be limited to a 
      manageable number. Will scale badly on trees with 10K entries in a 
      single directory. compare with Inventory.InventoryDirectory which has
      a dictionary for the children. No bisect capability, can only probe for
      exact matches, or grab all elements and sorta.
    - Whats the risk of error here? Once we have the base format being processed
      we should have a net win regardless of optimality. So we are going to 
      go with what seems reasonably.
open questions:

maybe we should do a test profile of these core structure - 10K simulated searches/lookups/etc?

Objects for each row?
The lifetime of Dirstate objects is current per lock, but see above for
possible extensions. The lifetime of a row from a dirstate is expected to be
very short in the optimistic case: which we are optimising for. For instance,
subtree status will determine from analysis of the disk data what rows need to
be examined at all, and will be able to determine from a single row whether
that file has altered or not, so we are aiming to process tens of thousands of
entries each second within the dirstate context, before exposing anything to
the larger codebase. This suggests we want the time for a single file
comparison to be < 0.1 milliseconds. That would give us 10000 paths per second
processed, and to scale to 100 thousand we'll another order of magnitude to do
that. Now, as the lifetime for all unchanged entries is the time to parse, stat
the file on disk, and then immediately discard, the overhead of object creation
becomes a significant cost.

Figures: Creating a tuple from from 3 elements was profiled at 0.0625
microseconds, whereas creating a object which is subclassed from tuple was
0.500 microseconds, and creating an object with 3 elements and slots was 3
microseconds long. 0.1 milliseconds is 100 microseconds, and ideally we'll get
down to 10 microseconds for the total processing - having 33% of that be object
creation is a huge overhead. There is a potential cost in using tuples within
each row which is that the conditional code to do comparisons may be slower
than method invocation, but method invocation is known to be slow due to stack
frame creation, so avoiding methods in these tight inner loops in unfortunately
desirable. We can consider a pyrex version of this with objects in future if
desired.

"""


import base64
import bisect
import errno
import os
from stat import S_IEXEC
import struct
import sys
import time
import zlib

from bzrlib import (
    errors,
    inventory,
    lock,
    osutils,
    trace,
    )


class _Bisector(object):
    """This just keeps track of information as we are bisecting."""


class DirState(object):
    """Record directory and metadata state for fast access.

    A dirstate is a specialised data structure for managing local working
    tree state information. Its not yet well defined whether it is platform
    specific, and if it is how we detect/parameterise that.
    """

    _kind_to_minikind = {
            'absent':'a',
            'file':'f',
            'directory':'d',
            'relocated':'r',
            'symlink': 'l',
            'tree-reference': 't',
        }
    _minikind_to_kind = {'a':'absent', 'f':'file', 'd':'directory', 'l':'symlink',
            'r': 'relocated',
            't': 'tree-reference',
        }
    _to_yesno = {True:'y', False: 'n'} # TODO profile the performance gain
     # of using int conversion rather than a dict here. AND BLAME ANDREW IF
     # it is faster.

    # TODO: jam 20070221 Make sure we handle when there are duplicated records
    #       (like when we remove + add the same path, or we have a rename)
    # TODO: jam 20070221 Figure out what to do if we have a record that exceeds
    #       the BISECT_PAGE_SIZE. For now, we just have to make it large enough
    #       that we are sure a single record will always fit.
    BISECT_PAGE_SIZE = 4096

    NOT_IN_MEMORY = 0
    IN_MEMORY_UNMODIFIED = 1
    IN_MEMORY_MODIFIED = 2

    # A pack_stat (the x's) that is just noise and will never match the output
    # of base64 encode.
    NULLSTAT = 'x' * 32
    NULL_PARENT_DETAILS = ('a', '', 0, False, '')

    HEADER_FORMAT_2 = '#bazaar dirstate flat format 2\n'
    HEADER_FORMAT_3 = '#bazaar dirstate flat format 3\n'

    def __init__(self, path):
        """Create a  DirState object.

        Attributes of note:

        :attr _root_entrie: The root row of the directory/file information,
            - contains the path to / - '', ''
            - kind of 'directory',
            - the file id of the root in utf8
            - size of 0
            - a packed state
            - and no sha information.
        :param path: The path at which the dirstate file on disk should live.
        """
        # _header_state and _dirblock_state represent the current state
        # of the dirstate metadata and the per-row data respectiely.
        # NOT_IN_MEMORY indicates that no data is in memory
        # IN_MEMORY_UNMODIFIED indicates that what we have in memory
        #   is the same as is on disk
        # IN_MEMORY_MODIFIED indicates that we have a modified version
        #   of what is on disk. 
        # In future we will add more granularity, for instance _dirblock_state
        # will probably support partially-in-memory as a separate variable,
        # allowing for partially-in-memory unmodified and partially-in-memory
        # modified states.
        self._header_state = DirState.NOT_IN_MEMORY
        self._dirblock_state = DirState.NOT_IN_MEMORY
        self._dirblocks = []
        self._ghosts = []
        self._parents = []
        self._state_file = None
        self._filename = path
        self._lock_token = None
        self._lock_state = None
        self._id_index = None
        self._end_of_header = None
        self._cutoff_time = None
        self._split_path_cache = {}
        self._bisect_page_size = DirState.BISECT_PAGE_SIZE

    def add(self, path, file_id, kind, stat, fingerprint):
        """Add a path to be tracked.

        :param path: The path within the dirstate - '' is the root, 'foo' is the
            path foo within the root, 'foo/bar' is the path bar within foo 
            within the root.
        :param file_id: The file id of the path being added.
<<<<<<< HEAD
        :param kind: The kind of the path, as a string like 'file', 
            'directory', etc.
        :param stat: The output of os.lstate for the path.
        :param fingerprint: The sha value of the file,
            or the target of a symlink,
            or the referenced revision id for tree-references,
            or '' for directories.
=======
        :param kind: The kind of the path.
        :param stat: The output of os.lstat for the path.
        :param link_or_sha1: The sha value of the file, or the target of a
            symlink. '' for directories.
>>>>>>> 3ce907dd
        """
        # adding a file:
        # find the block its in. 
        # find the location in the block.
        # check its not there
        # add it.
        #------- copied from inventory.make_entry
        # --- normalized_filename wants a unicode basename only, so get one.
        dirname, basename = osutils.split(path)
        # we dont import normalized_filename directly because we want to be
        # able to change the implementation at runtime for tests.
        norm_name, can_access = osutils.normalized_filename(basename)
        if norm_name != basename:
            if can_access:
                basename = norm_name
            else:
                raise errors.InvalidNormalization(path)
        # now that we've normalised, we need the correct utf8 path and 
        # dirname and basename elements. This single encode and split should be
        # faster than three separate encodes.
        utf8path = (dirname + '/' + basename).strip('/').encode('utf8')
        dirname, basename = osutils.split(utf8path)
        assert file_id.__class__ == str, \
            "must be a utf8 file_id not %s" % (type(file_id))
        # Make sure the file_id does not exist in this tree
        file_id_entry = self._get_entry(0, fileid_utf8=file_id)
        if file_id_entry != (None, None):
            path = osutils.pathjoin(file_id_entry[0][0], file_id_entry[0][1])
            kind = DirState._minikind_to_kind[file_id_entry[1][0][0]]
            info = '%s:%s' % (kind, path)
            raise errors.DuplicateFileId(file_id, info)
        first_key = (dirname, basename, '')
        block_index, present = self._find_block_index_from_key(first_key)
        if present:
            # check the path is not in the tree
            block = self._dirblocks[block_index][1]
            entry_index, _ = self._find_entry_index(first_key, block)
            while (entry_index < len(block) and 
                block[entry_index][0][0:2] == first_key[0:2]):
                if block[entry_index][1][0][0] not in 'ar':
                    # this path is in the dirstate in the current tree.
                    raise Exception, "adding already added path!"
                entry_index += 1
        else:
            # The block where we want to put the file is not present. But it
            # might be because the directory was empty, or not loaded yet. Look
            # for a parent entry, if not found, raise NotVersionedError
            parent_dir, parent_base = osutils.split(dirname)
            parent_block_idx, parent_entry_idx, _, parent_present = \
                self._get_block_entry_index(parent_dir, parent_base, 0)
            if not parent_present:
                raise errors.NotVersionedError(path, str(self))
            self._ensure_block(parent_block_idx, parent_entry_idx, dirname)
        block = self._dirblocks[block_index][1]
        entry_key = (dirname, basename, file_id)
        if stat is None:
            size = 0
            packed_stat = DirState.NULLSTAT
        else:
            size = stat.st_size
            packed_stat = pack_stat(stat)
        parent_info = self._empty_parent_info()
        minikind = DirState._kind_to_minikind[kind]
        if kind == 'file':
            entry_data = entry_key, [
                (minikind, fingerprint, size, False, packed_stat),
                ] + parent_info
        elif kind == 'directory':
            entry_data = entry_key, [
                (minikind, '', 0, False, packed_stat),
                ] + parent_info
        elif kind == 'symlink':
            entry_data = entry_key, [
                (minikind, fingerprint, size, False, packed_stat),
                ] + parent_info
        elif kind == 'tree-reference':
            entry_data = entry_key, [
                (minikind, fingerprint, 0, False, packed_stat),
                ] + parent_info
        else:
            raise errors.BzrError('unknown kind %r' % kind)
        entry_index, present = self._find_entry_index(entry_key, block)
        assert not present, "basename %r already added" % basename
        block.insert(entry_index, entry_data)

        if kind == 'directory':
           # insert a new dirblock
           self._ensure_block(block_index, entry_index, utf8path)
        self._dirblock_state = DirState.IN_MEMORY_MODIFIED
        if self._id_index:
            self._id_index.setdefault(entry_key[2], set()).add(entry_key)

    def _bisect(self, dir_name_list):
        """Bisect through the disk structure for specific rows.

        :param dir_name_list: A list of (dir, name) pairs.
        :return: A dict mapping (dir, name) => entry for found entries. Missing
                 entries will not be in the map.
        """
        self._requires_lock()
        # We need the file pointer to be right after the initial header block
        self._read_header_if_needed()
        # If _dirblock_state was in memory, we should just return info from
        # there, this function is only meant to handle when we want to read
        # part of the disk.
        assert self._dirblock_state == DirState.NOT_IN_MEMORY

        # The disk representation is generally info + '\0\n\0' at the end. But
        # for bisecting, it is easier to treat this as '\0' + info + '\0\n'
        # Because it means we can sync on the '\n'
        state_file = self._state_file
        file_size = os.fstat(state_file.fileno()).st_size
        # We end up with 2 extra fields, we should have a trailing '\n' to
        # ensure that we read the whole record, and we should have a precursur
        # '' which ensures that we start after the previous '\n'
        entry_field_count = self._fields_per_entry() + 1

        low = self._end_of_header
        high = file_size - 1 # Ignore the final '\0'
        # Map from (dir, name) => entry
        found = {}

        # Avoid infinite seeking
        max_count = 30*len(dir_name_list)
        count = 0
        # pending is a list of places to look.
        # each entry is a tuple of low, high, dir_names
        #   low -> the first byte offset to read (inclusive)
        #   high -> the last byte offset (inclusive)
        #   dir_names -> The list of (dir, name) pairs that should be found in
        #                the [low, high] range
        pending = [(low, high, dir_name_list)]

        page_size = self._bisect_page_size

        fields_to_entry = self._get_fields_to_entry()

        while pending:
            low, high, cur_files = pending.pop()

            if not cur_files or low >= high:
                # Nothing to find
                continue

            count += 1
            if count > max_count:
                raise errors.BzrError('Too many seeks, most likely a bug.')

            mid = max(low, (low+high-page_size)/2)

            state_file.seek(mid)
            # limit the read size, so we don't end up reading data that we have
            # already read.
            read_size = min(page_size, (high-mid)+1)
            block = state_file.read(read_size)

            start = mid
            entries = block.split('\n')

            if len(entries) < 2:
                # We didn't find a '\n', so we cannot have found any records.
                # So put this range back and try again. But we know we have to
                # increase the page size, because a single read did not contain
                # a record break (so records must be larger than page_size)
                page_size *= 2
                pending.append((low, high, cur_files))
                continue

            # Check the first and last entries, in case they are partial, or if
            # we don't care about the rest of this page
            first_entry_num = 0
            first_fields = entries[0].split('\0')
            if len(first_fields) < entry_field_count:
                # We didn't get the complete first entry
                # so move start, and grab the next, which
                # should be a full entry
                start += len(entries[0])+1
                first_fields = entries[1].split('\0')
                first_entry_num = 1

            if len(first_fields) <= 2:
                # We didn't even get a filename here... what do we do?
                # Try a large page size and repeat this query
                page_size *= 2
                pending.append((low, high, cur_files))
                continue
            else:
                # Find what entries we are looking for, which occur before and
                # after this first record.
                after = start
                first_dir_name = (first_fields[1], first_fields[2])
                first_loc = bisect.bisect_left(cur_files, first_dir_name)

                # These exist before the current location
                pre = cur_files[:first_loc]
                # These occur after the current location, which may be in the
                # data we read, or might be after the last entry
                post = cur_files[first_loc:]

            if post and len(first_fields) >= entry_field_count:
                # We have files after the first entry

                # Parse the last entry
                last_entry_num = len(entries)-1
                last_fields = entries[last_entry_num].split('\0')
                if len(last_fields) < entry_field_count:
                    # The very last hunk was not complete,
                    # read the previous hunk
                    after = mid + len(block) - len(entries[-1])
                    last_entry_num -= 1
                    last_fields = entries[last_entry_num].split('\0')
                else:
                    after = mid + len(block)

                last_dir_name = (last_fields[1], last_fields[2])
                last_loc = bisect.bisect_right(post, last_dir_name)

                middle_files = post[:last_loc]
                post = post[last_loc:]

                if middle_files:
                    # We have files that should occur in this block
                    # (>= first, <= last)
                    # Either we will find them here, or we can mark them as
                    # missing.

                    if middle_files[0] == first_dir_name:
                        # We might need to go before this location
                        pre.append(first_dir_name)
                    if middle_files[-1] == last_dir_name:
                        post.insert(0, last_dir_name)

                    # Find out what paths we have
                    paths = {first_dir_name:[first_fields]}
                    # last_dir_name might == first_dir_name so we need to be
                    # careful if we should append rather than overwrite
                    if last_entry_num != first_entry_num:
                        paths.setdefault(last_dir_name, []).append(last_fields)
                    for num in xrange(first_entry_num+1, last_entry_num):
                        # TODO: jam 20070223 We are already splitting here, so
                        #       shouldn't we just split the whole thing rather
                        #       than doing the split again in add_one_record?
                        fields = entries[num].split('\0')
                        dir_name = (fields[1], fields[2])
                        paths.setdefault(dir_name, []).append(fields)

                    for dir_name in middle_files:
                        for fields in paths.get(dir_name, []):
                            # offset by 1 because of the opening '\0'
                            # consider changing fields_to_entry to avoid the
                            # extra list slice
                            entry = fields_to_entry(fields[1:])
                            found.setdefault(dir_name, []).append(entry)

            # Now we have split up everything into pre, middle, and post, and
            # we have handled everything that fell in 'middle'.
            # We add 'post' first, so that we prefer to seek towards the
            # beginning, so that we will tend to go as early as we need, and
            # then only seek forward after that.
            if post:
                pending.append((after, high, post))
            if pre:
                pending.append((low, start-1, pre))

        # Consider that we may want to return the directory entries in sorted
        # order. For now, we just return them in whatever order we found them,
        # and leave it up to the caller if they care if it is ordered or not.
        return found

    def _bisect_dirblocks(self, dir_list):
        """Bisect through the disk structure to find entries in given dirs.

        _bisect_dirblocks is meant to find the contents of directories, which
        differs from _bisect, which only finds individual entries.

        :param dir_list: An sorted list of directory names ['', 'dir', 'foo'].
        :return: A map from dir => entries_for_dir
        """
        # TODO: jam 20070223 A lot of the bisecting logic could be shared
        #       between this and _bisect. It would require parameterizing the
        #       inner loop with a function, though. We should evaluate the
        #       performance difference.
        self._requires_lock()
        # We need the file pointer to be right after the initial header block
        self._read_header_if_needed()
        # If _dirblock_state was in memory, we should just return info from
        # there, this function is only meant to handle when we want to read
        # part of the disk.
        assert self._dirblock_state == DirState.NOT_IN_MEMORY

        # The disk representation is generally info + '\0\n\0' at the end. But
        # for bisecting, it is easier to treat this as '\0' + info + '\0\n'
        # Because it means we can sync on the '\n'
        state_file = self._state_file
        file_size = os.fstat(state_file.fileno()).st_size
        # We end up with 2 extra fields, we should have a trailing '\n' to
        # ensure that we read the whole record, and we should have a precursur
        # '' which ensures that we start after the previous '\n'
        entry_field_count = self._fields_per_entry() + 1

        low = self._end_of_header
        high = file_size - 1 # Ignore the final '\0'
        # Map from dir => entry
        found = {}

        # Avoid infinite seeking
        max_count = 30*len(dir_list)
        count = 0
        # pending is a list of places to look.
        # each entry is a tuple of low, high, dir_names
        #   low -> the first byte offset to read (inclusive)
        #   high -> the last byte offset (inclusive)
        #   dirs -> The list of directories that should be found in
        #                the [low, high] range
        pending = [(low, high, dir_list)]

        page_size = self._bisect_page_size

        fields_to_entry = self._get_fields_to_entry()

        while pending:
            low, high, cur_dirs = pending.pop()

            if not cur_dirs or low >= high:
                # Nothing to find
                continue

            count += 1
            if count > max_count:
                raise errors.BzrError('Too many seeks, most likely a bug.')

            mid = max(low, (low+high-page_size)/2)

            state_file.seek(mid)
            # limit the read size, so we don't end up reading data that we have
            # already read.
            read_size = min(page_size, (high-mid)+1)
            block = state_file.read(read_size)

            start = mid
            entries = block.split('\n')

            if len(entries) < 2:
                # We didn't find a '\n', so we cannot have found any records.
                # So put this range back and try again. But we know we have to
                # increase the page size, because a single read did not contain
                # a record break (so records must be larger than page_size)
                page_size *= 2
                pending.append((low, high, cur_dirs))
                continue

            # Check the first and last entries, in case they are partial, or if
            # we don't care about the rest of this page
            first_entry_num = 0
            first_fields = entries[0].split('\0')
            if len(first_fields) < entry_field_count:
                # We didn't get the complete first entry
                # so move start, and grab the next, which
                # should be a full entry
                start += len(entries[0])+1
                first_fields = entries[1].split('\0')
                first_entry_num = 1

            if len(first_fields) <= 1:
                # We didn't even get a dirname here... what do we do?
                # Try a large page size and repeat this query
                page_size *= 2
                pending.append((low, high, cur_dirs))
                continue
            else:
                # Find what entries we are looking for, which occur before and
                # after this first record.
                after = start
                first_dir = first_fields[1]
                first_loc = bisect.bisect_left(cur_dirs, first_dir)

                # These exist before the current location
                pre = cur_dirs[:first_loc]
                # These occur after the current location, which may be in the
                # data we read, or might be after the last entry
                post = cur_dirs[first_loc:]

            if post and len(first_fields) >= entry_field_count:
                # We have records to look at after the first entry

                # Parse the last entry
                last_entry_num = len(entries)-1
                last_fields = entries[last_entry_num].split('\0')
                if len(last_fields) < entry_field_count:
                    # The very last hunk was not complete,
                    # read the previous hunk
                    after = mid + len(block) - len(entries[-1])
                    last_entry_num -= 1
                    last_fields = entries[last_entry_num].split('\0')
                else:
                    after = mid + len(block)

                last_dir = last_fields[1]
                last_loc = bisect.bisect_right(post, last_dir)

                middle_files = post[:last_loc]
                post = post[last_loc:]

                if middle_files:
                    # We have files that should occur in this block
                    # (>= first, <= last)
                    # Either we will find them here, or we can mark them as
                    # missing.

                    if middle_files[0] == first_dir:
                        # We might need to go before this location
                        pre.append(first_dir)
                    if middle_files[-1] == last_dir:
                        post.insert(0, last_dir)

                    # Find out what paths we have
                    paths = {first_dir:[first_fields]}
                    # last_dir might == first_dir so we need to be
                    # careful if we should append rather than overwrite
                    if last_entry_num != first_entry_num:
                        paths.setdefault(last_dir, []).append(last_fields)
                    for num in xrange(first_entry_num+1, last_entry_num):
                        # TODO: jam 20070223 We are already splitting here, so
                        #       shouldn't we just split the whole thing rather
                        #       than doing the split again in add_one_record?
                        fields = entries[num].split('\0')
                        paths.setdefault(fields[1], []).append(fields)

                    for cur_dir in middle_files:
                        for fields in paths.get(cur_dir, []):
                            # offset by 1 because of the opening '\0'
                            # consider changing fields_to_entry to avoid the
                            # extra list slice
                            entry = fields_to_entry(fields[1:])
                            found.setdefault(cur_dir, []).append(entry)

            # Now we have split up everything into pre, middle, and post, and
            # we have handled everything that fell in 'middle'.
            # We add 'post' first, so that we prefer to seek towards the
            # beginning, so that we will tend to go as early as we need, and
            # then only seek forward after that.
            if post:
                pending.append((after, high, post))
            if pre:
                pending.append((low, start-1, pre))

        return found

    def _bisect_recursive(self, dir_name_list):
        """Bisect for entries for all paths and their children.

        This will use bisect to find all records for the supplied paths. It
        will then continue to bisect for any records which are marked as
        directories. (and renames?)

        :param paths: A sorted list of (dir, name) pairs
             eg: [('', 'a'), ('', 'f'), ('a/b', 'c')]
        :return: A dictionary mapping (dir, name, file_id) => [tree_info]
        """
        # Map from (dir, name, file_id) => [tree_info]
        found = {}

        found_dir_names = set()

        # Directories that have been read
        processed_dirs = set()
        # Get the ball rolling with the first bisect for all entries.
        newly_found = self._bisect(dir_name_list)

        while newly_found:
            # Directories that need to be read
            pending_dirs = set()
            paths_to_search = set()
            for entry_list in newly_found.itervalues():
                for dir_name_id, trees_info in entry_list:
                    found[dir_name_id] = trees_info
                    found_dir_names.add(dir_name_id[:2])
                    is_dir = False
                    for tree_info in trees_info:
                        minikind = tree_info[0]
                        if minikind == 'd':
                            if is_dir:
                                # We already processed this one as a directory,
                                # we don't need to do the extra work again.
                                continue
                            subdir, name, file_id = dir_name_id
                            path = osutils.pathjoin(subdir, name)
                            is_dir = True
                            if path not in processed_dirs:
                                pending_dirs.add(path)
                        elif minikind == 'r':
                            # Rename, we need to directly search the target
                            # which is contained in the fingerprint column
                            dir_name = osutils.split(tree_info[1])
                            if dir_name[0] in pending_dirs:
                                # This entry will be found in the dir search
                                continue
                            # TODO: We need to check if this entry has
                            #       already been found. Otherwise we might be
                            #       hitting infinite recursion.
                            if dir_name not in found_dir_names:
                                paths_to_search.add(dir_name)
            # Now we have a list of paths to look for directly, and
            # directory blocks that need to be read.
            # newly_found is mixing the keys between (dir, name) and path
            # entries, but that is okay, because we only really care about the
            # targets.
            newly_found = self._bisect(sorted(paths_to_search))
            newly_found.update(self._bisect_dirblocks(sorted(pending_dirs)))
            processed_dirs.update(pending_dirs)
        return found

    def _empty_parent_info(self):
        return [DirState.NULL_PARENT_DETAILS] * (len(self._parents) -
                                                    len(self._ghosts))

    def _ensure_block(self, parent_block_index, parent_row_index, dirname):
        """Ensure a block for dirname exists.

        This function exists to let callers which know that there is a
        directory dirname ensure that the block for it exists. This block can
        fail to exist because of demand loading, or because a directory had no
        children. In either case it is not an error. It is however an error to
        call this if there is no parent entry for the directory, and thus the
        function requires the coordinates of such an entry to be provided.

        The root row is special cased and can be indicated with a parent block
        and row index of -1

        :param parent_block_index: The index of the block in which dirname's row
            exists.
        :param parent_row_index: The index in the parent block where the row
            exists.
        :param dirname: The utf8 dirname to ensure there is a block for.
        :return: The index for the block.
        """
        if dirname == '' and parent_row_index == 0 and parent_block_index == 0:
            # This is the signature of the root row, and the
            # contents-of-root row is always index 1
            return 1
        # the basename of the directory must be the end of its full name.
        if not (parent_block_index == -1 and
            parent_block_index == -1 and dirname == ''):
            assert dirname.endswith(
                self._dirblocks[parent_block_index][1][parent_row_index][0][1])
        block_index, present = self._find_block_index_from_key((dirname, '', ''))
        if not present:
            ## In future, when doing partial parsing, this should load and 
            # populate the entire block.
            self._dirblocks.insert(block_index, (dirname, []))
        return block_index

    def _entries_to_current_state(self, new_entries):
        """Load new_entries into self.dirblocks.

        Process new_entries into the current state object, making them the active
        state.

        :param new_entries: A sorted list of entries. This function does not sort
            to prevent unneeded overhead when callers have a sorted list already.
        :return: Nothing.
        """
        assert new_entries[0][0][0:2] == ('', ''), \
            "Missing root row %r" % (new_entries[0][0],)
        # The two blocks here are deliberate: the root block and the 
        # contents-of-root block.
        self._dirblocks = [('', []), ('', [])]
        current_block = self._dirblocks[0][1]
        current_dirname = ''
        root_key = ('', '')
        append_entry = current_block.append
        for entry in new_entries:
            if entry[0][0] != current_dirname:
                # new block - different dirname
                current_block = []
                current_dirname = entry[0][0]
                self._dirblocks.append((current_dirname, current_block))
                append_entry = current_block.append
            # append the entry to the current block
            append_entry(entry)
        self._split_root_dirblock_into_contents()

    def _split_root_dirblock_into_contents(self):
        """Split the root dirblocks into root and contents-of-root.

        After parsing by path, we end up with root entries and contents-of-root
        entries in the same block. This loop splits them out again.
        """
        # The above loop leaves the "root block" entries mixed with the
        # "contents-of-root block". But we don't want an if check on
        # all entries, so instead we just fix it up here.
        assert self._dirblocks[1] == ('', [])
        root_block = []
        contents_of_root_block = []
        for entry in self._dirblocks[0][1]:
            if not entry[0][1]: # This is a root entry
                root_block.append(entry)
            else:
                contents_of_root_block.append(entry)
        self._dirblocks[0] = ('', root_block)
        self._dirblocks[1] = ('', contents_of_root_block)

    def _entry_to_line(self, entry):
        """Serialize entry to a NULL delimited line ready for _get_output_lines.

        :param entry: An entry_tuple as defined in the module docstring.
        """
        entire_entry = list(entry[0])
        for tree_number, tree_data in enumerate(entry[1]):
            # (minikind, fingerprint, size, executable, tree_specific_string)
            entire_entry.extend(tree_data)
            # 3 for the key, 5 for the fields per tree.
            tree_offset = 3 + tree_number * 5
            # minikind
            entire_entry[tree_offset + 0] = tree_data[0]
            # size
            entire_entry[tree_offset + 2] = str(tree_data[2])
            # executable
            entire_entry[tree_offset + 3] = DirState._to_yesno[tree_data[3]]
        return '\0'.join(entire_entry)

    def _fields_per_entry(self):
        """How many null separated fields should be in each entry row.

        Each line now has an extra '\n' field which is not used
        so we just skip over it
        entry size:
            3 fields for the key
            + number of fields per tree_data (5) * tree count
            + newline
         """
        tree_count = 1 + self._num_present_parents()
        return 3 + 5 * tree_count + 1

    def _find_block(self, key, add_if_missing=False):
        """Return the block that key should be present in.

        :param key: A dirstate entry key.
        :return: The block tuple.
        """
        block_index, present = self._find_block_index_from_key(key)
        if not present:
            if not add_if_missing:
                # check to see if key is versioned itself - we might want to
                # add it anyway, because dirs with no entries dont get a
                # dirblock at parse time.
                # This is an uncommon branch to take: most dirs have children,
                # and most code works with versioned paths.
                parent_base, parent_name = osutils.split(key[0])
                if not self._get_block_entry_index(parent_base, parent_name, 0)[3]:
                    # some parent path has not been added - its an error to add
                    # this child
                    raise errors.NotVersionedError(key[0:2], str(self))
            self._dirblocks.insert(block_index, (key[0], []))
        return self._dirblocks[block_index]

    def _find_block_index_from_key(self, key):
        """Find the dirblock index for a key.

        :return: The block index, True if the block for the key is present.
        """
        if key[0:2] == ('', ''):
            return 0, True
        block_index = bisect_dirblock(self._dirblocks, key[0], 1,
                                      cache=self._split_path_cache)
        # _right returns one-past-where-key is so we have to subtract
        # one to use it. we use _right here because there are two
        # '' blocks - the root, and the contents of root
        # we always have a minimum of 2 in self._dirblocks: root and
        # root-contents, and for '', we get 2 back, so this is 
        # simple and correct:
        present = (block_index < len(self._dirblocks) and
            self._dirblocks[block_index][0] == key[0])
        return block_index, present

    def _find_entry_index(self, key, block):
        """Find the entry index for a key in a block.

        :return: The entry index, True if the entry for the key is present.
        """
        entry_index = bisect.bisect_left(block, (key, []))
        present = (entry_index < len(block) and
            block[entry_index][0] == key)
        return entry_index, present

    @staticmethod
    def from_tree(tree, dir_state_filename):
        """Create a dirstate from a bzr Tree.

        :param tree: The tree which should provide parent information and
            inventory ids.
        :return: a DirState object which is currently locked for writing.
            (it was locked by DirState.initialize)
        """
        result = DirState.initialize(dir_state_filename)
        try:
            tree.lock_read()
            try:
                parent_ids = tree.get_parent_ids()
                num_parents = len(parent_ids)
                parent_trees = []
                for parent_id in parent_ids:
                    parent_tree = tree.branch.repository.revision_tree(parent_id)
                    parent_trees.append((parent_id, parent_tree))
                    parent_tree.lock_read()
                result.set_parent_trees(parent_trees, [])
                result.set_state_from_inventory(tree.inventory)
            finally:
                for revid, parent_tree in parent_trees:
                    parent_tree.unlock()
                tree.unlock()
        except:
            # The caller won't have a chance to unlock this, so make sure we
            # cleanup ourselves
            result.unlock()
            raise
        return result

    def update_entry(self, entry, abspath, stat_value=None):
        """Update the entry based on what is actually on disk.

        :param entry: This is the dirblock entry for the file in question.
        :param abspath: The path on disk for this file.
        :param stat_value: (optional) if we already have done a stat on the
            file, re-use it.
        :return: The sha1 hexdigest of the file (40 bytes) or link target of a
                symlink.
        """
        # This code assumes that the entry passed in is directly held in one of
        # the internal _dirblocks. So the dirblock state must have already been
        # read.
        assert self._dirblock_state != DirState.NOT_IN_MEMORY
        if stat_value is None:
            try:
                # We could inline os.lstat but the common case is that
                # stat_value will be passed in, not read here.
                stat_value = self._lstat(abspath, entry)
            except (OSError, IOError), e:
                if e.errno in (errno.ENOENT, errno.EACCES,
                               errno.EPERM):
                    # The entry is missing, consider it gone
                    return None
                raise

        kind = osutils.file_kind_from_stat_mode(stat_value.st_mode)
        try:
            minikind = DirState._kind_to_minikind[kind]
        except KeyError: # Unknown kind
            return None
        packed_stat = pack_stat(stat_value)
        (saved_minikind, saved_link_or_sha1, saved_file_size,
         saved_executable, saved_packed_stat) = entry[1][0]

        if (minikind == saved_minikind
            and packed_stat == saved_packed_stat
            # size should also be in packed_stat
            and saved_file_size == stat_value.st_size):
            # The stat hasn't changed since we saved, so we can potentially
            # re-use the saved sha hash.
            if minikind == 'd':
                return None

            if self._cutoff_time is None:
                self._sha_cutoff_time()

            if (stat_value.st_mtime < self._cutoff_time
                and stat_value.st_ctime < self._cutoff_time):
                # Return the existing fingerprint
                return saved_link_or_sha1

        # If we have gotten this far, that means that we need to actually
        # process this entry.
        link_or_sha1 = None
        if minikind == 'f':
            link_or_sha1 = self._sha1_file(abspath, entry)
            executable = self._is_executable(stat_value.st_mode,
                                             saved_executable)
            entry[1][0] = ('f', link_or_sha1, stat_value.st_size,
                           executable, packed_stat)
        elif minikind == 'd':
            link_or_sha1 = None
            entry[1][0] = ('d', '', 0, False, packed_stat)
            if saved_minikind != 'd':
                # This changed from something into a directory. Make sure we
                # have a directory block for it. This doesn't happen very
                # often, so this doesn't have to be super fast.
                block_index, entry_index, dir_present, file_present = \
                    self._get_block_entry_index(entry[0][0], entry[0][1], 0)
                self._ensure_block(block_index, entry_index,
                                   osutils.pathjoin(entry[0][0], entry[0][1]))
        elif minikind == 'l':
            link_or_sha1 = self._read_link(abspath, saved_link_or_sha1)
            entry[1][0] = ('l', link_or_sha1, stat_value.st_size,
                           False, packed_stat)
        self._dirblock_state = DirState.IN_MEMORY_MODIFIED
        return link_or_sha1

    def _sha_cutoff_time(self):
        """Return cutoff time.

        Files modified more recently than this time are at risk of being
        undetectably modified and so can't be cached.
        """
        # Cache the cutoff time as long as we hold a lock.
        # time.time() isn't super expensive (approx 3.38us), but
        # when you call it 50,000 times it adds up.
        # For comparison, os.lstat() costs 7.2us if it is hot.
        self._cutoff_time = int(time.time()) - 3
        return self._cutoff_time

    def _lstat(self, abspath, entry):
        """Return the os.lstat value for this path."""
        return os.lstat(abspath)

    def _sha1_file(self, abspath, entry):
        """Calculate the SHA1 of a file by reading the full text"""
        f = file(abspath, 'rb', buffering=65000)
        try:
            return osutils.sha_file(f)
        finally:
            f.close()

    def _is_executable(self, mode, old_executable):
        """Is this file executable?"""
        return bool(S_IEXEC & mode)

    def _is_executable_win32(self, mode, old_executable):
        """On win32 the executable bit is stored in the dirstate."""
        return old_executable

    if sys.platform == 'win32':
        _is_executable = _is_executable_win32

    def _read_link(self, abspath, old_link):
        """Read the target of a symlink"""
        # TODO: jam 200700301 On Win32, this could just return the value
        #       already in memory. However, this really needs to be done at a
        #       higher level, because there either won't be anything on disk,
        #       or the thing on disk will be a file.
        return os.readlink(abspath)

    def get_ghosts(self):
        """Return a list of the parent tree revision ids that are ghosts."""
        self._read_header_if_needed()
        return self._ghosts

    def get_lines(self):
        """Serialise the entire dirstate to a sequence of lines."""
        if (self._header_state == DirState.IN_MEMORY_UNMODIFIED and
            self._dirblock_state == DirState.IN_MEMORY_UNMODIFIED):
            # read whats on disk.
            self._state_file.seek(0)
            return self._state_file.readlines()
        lines = []
        lines.append(self._get_parents_line(self.get_parent_ids()))
        lines.append(self._get_ghosts_line(self._ghosts))
        # append the root line which is special cased
        lines.extend(map(self._entry_to_line, self._iter_entries()))
        return self._get_output_lines(lines)

    def _get_ghosts_line(self, ghost_ids):
        """Create a line for the state file for ghost information."""
        return '\0'.join([str(len(ghost_ids))] + ghost_ids)

    def _get_parents_line(self, parent_ids):
        """Create a line for the state file for parents information."""
        return '\0'.join([str(len(parent_ids))] + parent_ids)

    def _get_fields_to_entry(self):
        """Get a function which converts entry fields into a entry record.

        This handles size and executable, as well as parent records.

        :return: A function which takes a list of fields, and returns an
            appropriate record for storing in memory.
        """
        # This is intentionally unrolled for performance
        num_present_parents = self._num_present_parents()
        if num_present_parents == 0:
            def fields_to_entry_0_parents(fields, _int=int):
                path_name_file_id_key = (fields[0], fields[1], fields[2])
                return (path_name_file_id_key, [
                    ( # Current tree
                        fields[3],                # minikind
                        fields[4],                # fingerprint
                        _int(fields[5]),          # size
                        fields[6] == 'y',         # executable
                        fields[7],                # packed_stat or revision_id
                    )])
            return fields_to_entry_0_parents
        elif num_present_parents == 1:
            def fields_to_entry_1_parent(fields, _int=int):
                path_name_file_id_key = (fields[0], fields[1], fields[2])
                return (path_name_file_id_key, [
                    ( # Current tree
                        fields[3],                # minikind
                        fields[4],                # fingerprint
                        _int(fields[5]),          # size
                        fields[6] == 'y',         # executable
                        fields[7],                # packed_stat or revision_id
                    ),
                    ( # Parent 1
                        fields[8],                # minikind
                        fields[9],                # fingerprint
                        _int(fields[10]),         # size
                        fields[11] == 'y',        # executable
                        fields[12],               # packed_stat or revision_id
                    ),
                    ])
            return fields_to_entry_1_parent
        elif num_present_parents == 2:
            def fields_to_entry_2_parents(fields, _int=int):
                path_name_file_id_key = (fields[0], fields[1], fields[2])
                return (path_name_file_id_key, [
                    ( # Current tree
                        fields[3],                # minikind
                        fields[4],                # fingerprint
                        _int(fields[5]),          # size
                        fields[6] == 'y',         # executable
                        fields[7],                # packed_stat or revision_id
                    ),
                    ( # Parent 1
                        fields[8],                # minikind
                        fields[9],                # fingerprint
                        _int(fields[10]),         # size
                        fields[11] == 'y',        # executable
                        fields[12],               # packed_stat or revision_id
                    ),
                    ( # Parent 2
                        fields[13],               # minikind
                        fields[14],               # fingerprint
                        _int(fields[15]),         # size
                        fields[16] == 'y',        # executable
                        fields[17],               # packed_stat or revision_id
                    ),
                    ])
            return fields_to_entry_2_parents
        else:
            def fields_to_entry_n_parents(fields, _int=int):
                path_name_file_id_key = (fields[0], fields[1], fields[2])
                trees = [(fields[cur],                # minikind
                          fields[cur+1],              # fingerprint
                          _int(fields[cur+2]),        # size
                          fields[cur+3] == 'y',       # executable
                          fields[cur+4],              # stat or revision_id
                         ) for cur in xrange(3, len(fields)-1, 5)]
                return path_name_file_id_key, trees
            return fields_to_entry_n_parents

    def get_parent_ids(self):
        """Return a list of the parent tree ids for the directory state."""
        self._read_header_if_needed()
        return list(self._parents)

    def _get_block_entry_index(self, dirname, basename, tree_index):
        """Get the coordinates for a path in the state structure.

        :param dirname: The utf8 dirname to lookup.
        :param basename: The utf8 basename to lookup.
        :param tree_index: The index of the tree for which this lookup should
            be attempted.
        :return: A tuple describing where the path is located, or should be
            inserted. The tuple contains four fields: the block index, the row
            index, anda two booleans are True when the directory is present, and
            when the entire path is present.  There is no guarantee that either
            coordinate is currently reachable unless the found field for it is
            True. For instance, a directory not present in the searched tree
            may be returned with a value one greater than the current highest
            block offset. The directory present field will always be True when
            the path present field is True. The directory present field does
            NOT indicate that the directory is present in the searched tree,
            rather it indicates that there are at least some files in some
            tree present there.
        """
        self._read_dirblocks_if_needed()
        key = dirname, basename, ''
        block_index, present = self._find_block_index_from_key(key)
        if not present:
            # no such directory - return the dir index and 0 for the row.
            return block_index, 0, False, False
        block = self._dirblocks[block_index][1] # access the entries only
        entry_index, present = self._find_entry_index(key, block)
        # linear search through present entries at this path to find the one
        # requested.
        while entry_index < len(block) and block[entry_index][0][1] == basename:
            if block[entry_index][1][tree_index][0] not in \
                       ('a', 'r'): # absent, relocated
                return block_index, entry_index, True, True
            entry_index += 1
        return block_index, entry_index, True, False

    def _get_entry(self, tree_index, fileid_utf8=None, path_utf8=None):
        """Get the dirstate entry for path in tree tree_index

        If either file_id or path is supplied, it is used as the key to lookup.
        If both are supplied, the fastest lookup is used, and an error is
        raised if they do not both point at the same row.

        :param tree_index: The index of the tree we wish to locate this path
            in. If the path is present in that tree, the entry containing its
            details is returned, otherwise (None, None) is returned
        :param fileid_utf8: A utf8 file_id to look up.
        :param path_utf8: An utf8 path to be looked up.
        :return: The dirstate entry tuple for path, or (None, None)
        """
        self._read_dirblocks_if_needed()
        if path_utf8 is not None:
            assert path_utf8.__class__ == str, 'path_utf8 is not a str: %s %s' % (type(path_utf8), path_utf8)
            # path lookups are faster
            dirname, basename = osutils.split(path_utf8)
            block_index, entry_index, dir_present, file_present = \
                self._get_block_entry_index(dirname, basename, tree_index)
            if not file_present:
                return None, None
            entry = self._dirblocks[block_index][1][entry_index]
            assert entry[0][2] and entry[1][tree_index][0] not in ('a', 'r'), 'unversioned entry?!?!'
            if fileid_utf8:
                if entry[0][2] != fileid_utf8:
                    raise errors.BzrError('integrity error ? : mismatching'
                                          ' tree_index, file_id and path')
            return entry
        else:
            assert fileid_utf8 is not None
            possible_keys = self._get_id_index().get(fileid_utf8, None)
            if not possible_keys:
                return None, None
            for key in possible_keys:
                block_index, present = \
                    self._find_block_index_from_key(key)
                # strange, probably indicates an out of date
                # id index - for now, allow this.
                if not present:
                    continue
                # WARNING: DO not change this code to use _get_block_entry_index
                # as that function is not suitable: it does not use the key
                # to lookup, and thus the wront coordinates are returned.
                block = self._dirblocks[block_index][1]
                entry_index, present = self._find_entry_index(key, block)
                if present:
                    entry = self._dirblocks[block_index][1][entry_index]
                    if entry[1][tree_index][0] in 'fdl':
                        # this is the result we are looking for: the  
                        # real home of this file_id in this tree.
                        return entry
                    if entry[1][tree_index][0] == 'a':
                        # there is no home for this entry in this tree
                        return None, None
                    assert entry[1][tree_index][0] == 'r'
                    real_path = entry[1][tree_index][1]
                    return self._get_entry(tree_index, fileid_utf8=fileid_utf8,
                        path_utf8=real_path)
            return None, None

    @classmethod
    def initialize(cls, path):
        """Create a new dirstate on path.

        The new dirstate will be an empty tree - that is it has no parents,
        and only a root node - which has id ROOT_ID.

        The object will be write locked when returned to the caller,
        unless there was an exception in the writing, in which case it
        will be unlocked.

        :param path: The name of the file for the dirstate.
        :return: A DirState object.
        """
        # This constructs a new DirState object on a path, sets the _state_file
        # to a new empty file for that path. It then calls _set_data() with our
        # stock empty dirstate information - a root with ROOT_ID, no children,
        # and no parents. Finally it calls save() to ensure that this data will
        # persist.
        result = cls(path)
        # root dir and root dir contents with no children.
        empty_tree_dirblocks = [('', []), ('', [])]
        # a new root directory, with a NULLSTAT.
        empty_tree_dirblocks[0][1].append(
            (('', '', inventory.ROOT_ID), [
                ('d', '', 0, False, DirState.NULLSTAT),
            ]))
        result.lock_write()
        try:
            result._set_data([], empty_tree_dirblocks)
            result.save()
        except:
            result.unlock()
            raise
        return result

    def _inv_entry_to_details(self, inv_entry):
        """Convert an inventory entry (from a revision tree) to state details.

        :param inv_entry: An inventory entry whose sha1 and link targets can be
            relied upon, and which has a revision set.
        :return: A details tuple - the details for a single tree at a path +
            id.
        """
        kind = inv_entry.kind
        minikind = DirState._kind_to_minikind[kind]
        tree_data = inv_entry.revision
        assert len(tree_data) > 0, 'empty revision for the inv_entry.'
        if kind == 'directory':
            fingerprint = ''
            size = 0
            executable = False
        elif kind == 'symlink':
            fingerprint = inv_entry.symlink_target or ''
            size = 0
            executable = False
        elif kind == 'file':
            fingerprint = inv_entry.text_sha1 or ''
            size = inv_entry.text_size or 0
            executable = inv_entry.executable
        elif kind == 'tree-reference':
            fingerprint = inv_entry.reference_revision or ''
            size = 0
            executable = False
        else:
            raise Exception("can't pack %s" % inv_entry)
        return (minikind, fingerprint, size, executable, tree_data)

    def _iter_entries(self):
        """Iterate over all the entries in the dirstate.

        Each yelt item is an entry in the standard format described in the
        docstring of bzrlib.dirstate.
        """
        self._read_dirblocks_if_needed()
        for directory in self._dirblocks:
            for entry in directory[1]:
                yield entry

    def _get_id_index(self):
        """Get an id index of self._dirblocks."""
        if self._id_index is None:
            id_index = {}
            for key, tree_details in self._iter_entries():
                id_index.setdefault(key[2], set()).add(key)
            self._id_index = id_index
        return self._id_index

    def _get_output_lines(self, lines):
        """format lines for final output.

        :param lines: A sequece of lines containing the parents list and the
            path lines.
        """
        output_lines = [DirState.HEADER_FORMAT_3]
        lines.append('') # a final newline
        inventory_text = '\0\n\0'.join(lines)
        output_lines.append('adler32: %s\n' % (zlib.adler32(inventory_text),))
        # -3, 1 for num parents, 1 for ghosts, 1 for final newline
        num_entries = len(lines)-3
        output_lines.append('num_entries: %s\n' % (num_entries,))
        output_lines.append(inventory_text)
        return output_lines

    def _make_deleted_row(self, fileid_utf8, parents):
        """Return a deleted for for fileid_utf8."""
        return ('/', 'RECYCLED.BIN', 'file', fileid_utf8, 0, DirState.NULLSTAT,
            ''), parents

    def _num_present_parents(self):
        """The number of parent entries in each record row."""
        return len(self._parents) - len(self._ghosts)

    @staticmethod
    def on_file(path):
        """Construct a DirState on the file at path path.

        :return: An unlocked DirState object, associated with the given path.
        """
        result = DirState(path)
        return result

    def _read_dirblocks_if_needed(self):
        """Read in all the dirblocks from the file if they are not in memory.
        
        This populates self._dirblocks, and sets self._dirblock_state to
        IN_MEMORY_UNMODIFIED. It is not currently ready for incremental block
        loading.
        """
        self._read_header_if_needed()
        if self._dirblock_state == DirState.NOT_IN_MEMORY:
            # move the _state_file pointer to after the header (in case bisect
            # has been called in the mean time)
            self._state_file.seek(self._end_of_header)
            text = self._state_file.read()
            # TODO: check the adler checksums. adler_measured = zlib.adler32(text)

            fields = text.split('\0')
            # Remove the last blank entry
            trailing = fields.pop()
            assert trailing == ''
            # consider turning fields into a tuple.

            # skip the first field which is the trailing null from the header.
            cur = 1
            # Each line now has an extra '\n' field which is not used
            # so we just skip over it
            # entry size:
            #  3 fields for the key
            #  + number of fields per tree_data (5) * tree count
            #  + newline
            num_present_parents = self._num_present_parents()
            tree_count = 1 + num_present_parents
            entry_size = self._fields_per_entry()
            expected_field_count = entry_size * self._num_entries
            if len(fields) - cur > expected_field_count:
                fields = fields[:expected_field_count + cur]
                trace.mutter('Unexpectedly long dirstate field count!')
                print "XXX: incorrectly truncated dirstate file bug triggered."
            field_count = len(fields)
            # this checks our adjustment, and also catches file too short.
            assert field_count - cur == expected_field_count, \
                'field count incorrect %s != %s, entry_size=%s, '\
                'num_entries=%s fields=%r' % (
                    field_count - cur, expected_field_count, entry_size,
                    self._num_entries, fields)

            if num_present_parents == 1:
                # Bind external functions to local names
                _int = int
                # We access all fields in order, so we can just iterate over
                # them. Grab an straight iterator over the fields. (We use an
                # iterator because we don't want to do a lot of additions, nor
                # do we want to do a lot of slicing)
                next = iter(fields).next
                # Move the iterator to the current position
                for x in xrange(cur):
                    next()
                # The two blocks here are deliberate: the root block and the
                # contents-of-root block.
                self._dirblocks = [('', []), ('', [])]
                current_block = self._dirblocks[0][1]
                current_dirname = ''
                append_entry = current_block.append
                for count in xrange(self._num_entries):
                    dirname = next()
                    name = next()
                    file_id = next()
                    if dirname != current_dirname:
                        # new block - different dirname
                        current_block = []
                        current_dirname = dirname
                        self._dirblocks.append((current_dirname, current_block))
                        append_entry = current_block.append
                    # we know current_dirname == dirname, so re-use it to avoid
                    # creating new strings
                    entry = ((current_dirname, name, file_id),
                             [(# Current Tree
                                 next(),                # minikind
                                 next(),                # fingerprint
                                 _int(next()),          # size
                                 next() == 'y',         # executable
                                 next(),                # packed_stat or revision_id
                             ),
                             ( # Parent 1
                                 next(),                # minikind
                                 next(),                # fingerprint
                                 _int(next()),          # size
                                 next() == 'y',         # executable
                                 next(),                # packed_stat or revision_id
                             ),
                             ])
                    trailing = next()
                    assert trailing == '\n'
                    # append the entry to the current block
                    append_entry(entry)
                self._split_root_dirblock_into_contents()
            else:
                fields_to_entry = self._get_fields_to_entry()
                entries = [fields_to_entry(fields[pos:pos+entry_size])
                           for pos in xrange(cur, field_count, entry_size)]
                self._entries_to_current_state(entries)
            # To convert from format 2  => format 3
            # self._dirblocks = sorted(self._dirblocks,
            #                          key=lambda blk:blk[0].split('/'))
            # To convert from format 3 => format 2
            # self._dirblocks = sorted(self._dirblocks)
            self._dirblock_state = DirState.IN_MEMORY_UNMODIFIED

    def _read_header(self):
        """This reads in the metadata header, and the parent ids.

        After reading in, the file should be positioned at the null
        just before the start of the first record in the file.

        :return: (expected adler checksum, number of entries, parent list)
        """
        self._read_prelude()
        parent_line = self._state_file.readline()
        info = parent_line.split('\0')
        num_parents = int(info[0])
        assert num_parents == len(info)-2, 'incorrect parent info line'
        self._parents = info[1:-1]

        ghost_line = self._state_file.readline()
        info = ghost_line.split('\0')
        num_ghosts = int(info[1])
        assert num_ghosts == len(info)-3, 'incorrect ghost info line'
        self._ghosts = info[2:-1]
        self._header_state = DirState.IN_MEMORY_UNMODIFIED
        self._end_of_header = self._state_file.tell()

    def _read_header_if_needed(self):
        """Read the header of the dirstate file if needed."""
        # inline this as it will be called a lot
        if not self._lock_token:
            raise errors.ObjectNotLocked(self)
        if self._header_state == DirState.NOT_IN_MEMORY:
            self._read_header()

    def _read_prelude(self):
        """Read in the prelude header of the dirstate file

        This only reads in the stuff that is not connected to the adler
        checksum. The position will be correct to read in the rest of
        the file and check the checksum after this point.
        The next entry in the file should be the number of parents,
        and their ids. Followed by a newline.
        """
        header = self._state_file.readline()
        assert header == DirState.HEADER_FORMAT_3, \
            'invalid header line: %r' % (header,)
        adler_line = self._state_file.readline()
        assert adler_line.startswith('adler32: '), 'missing adler32 checksum'
        self.adler_expected = int(adler_line[len('adler32: '):-1])
        num_entries_line = self._state_file.readline()
        assert num_entries_line.startswith('num_entries: '), 'missing num_entries line'
        self._num_entries = int(num_entries_line[len('num_entries: '):-1])

    def save(self):
        """Save any pending changes created during this session.

        We reuse the existing file, because that prevents race conditions with
        file creation, and use oslocks on it to prevent concurrent modification
        and reads - because dirstates incremental data aggretation is not
        compatible with reading a modified file, and replacing a file in use by
        another process is impossible on windows.

        A dirstate in read only mode should be smart enough though to validate
        that the file has not changed, and otherwise discard its cache and
        start over, to allow for fine grained read lock duration, so 'status'
        wont block 'commit' - for example.
        """
        if (self._header_state == DirState.IN_MEMORY_MODIFIED or
            self._dirblock_state == DirState.IN_MEMORY_MODIFIED):

            if self._lock_state == 'w':
                out_file = self._state_file
                wlock = None
            else:
                # Try to grab a write lock so that we can update the file.
                try:
                    wlock = lock.WriteLock(self._filename)
                except (errors.LockError, errors.LockContention), e:
                    # We couldn't grab the lock, so just leave things dirty in
                    # memory.
                    return
                except IOError, e:
                    # This may be a read-only tree, or someone else may have a
                    # ReadLock. so handle the case when we cannot grab a write
                    # lock
                    if e.errno in (errno.ENOENT, errno.EPERM, errno.EACCES,
                                   errno.EAGAIN):
                        # Ignore these errors and just don't save anything
                        return
                    raise
                out_file = wlock.f
            try:
                out_file.seek(0)
                out_file.writelines(self.get_lines())
                out_file.truncate()
                out_file.flush()
                self._header_state = DirState.IN_MEMORY_UNMODIFIED
                self._dirblock_state = DirState.IN_MEMORY_UNMODIFIED
            finally:
                if wlock is not None:
                    wlock.unlock()

    def _set_data(self, parent_ids, dirblocks):
        """Set the full dirstate data in memory.

        This is an internal function used to completely replace the objects
        in memory state. It puts the dirstate into state 'full-dirty'.

        :param parent_ids: A list of parent tree revision ids.
        :param dirblocks: A list containing one tuple for each directory in the
            tree. Each tuple contains the directory path and a list of entries 
            found in that directory.
        """
        # our memory copy is now authoritative.
        self._dirblocks = dirblocks
        self._header_state = DirState.IN_MEMORY_MODIFIED
        self._dirblock_state = DirState.IN_MEMORY_MODIFIED
        self._parents = list(parent_ids)
        self._id_index = None

    def set_path_id(self, path, new_id):
        """Change the id of path to new_id in the current working tree.

        :param path: The path inside the tree to set - '' is the root, 'foo'
            is the path foo in the root.
        :param new_id: The new id to assign to the path. This must be a utf8
            file id (not unicode, and not None).
        """
        # TODO: start warning here.
        assert new_id.__class__ == str
        self._read_dirblocks_if_needed()
        if len(path):
            import pdb;pdb.set_trace()
            # logic not written
            raise NotImplementedError(self.set_path_id)
        # TODO: check new id is unique
        entry = self._get_entry(0, path_utf8=path)
        if entry[0][2] == new_id:
            # Nothing to change.
            return
        # mark the old path absent, and insert a new root path
        self._make_absent(entry)
        self.update_minimal(('', '', new_id), 'd',
            path_utf8='', packed_stat=entry[1][0][4])
        self._dirblock_state = DirState.IN_MEMORY_MODIFIED
        if self._id_index is not None:
            self._id_index.setdefault(new_id, set()).add(entry[0])

    def set_parent_trees(self, trees, ghosts):
        """Set the parent trees for the dirstate.

        :param trees: A list of revision_id, tree tuples. tree must be provided
            even if the revision_id refers to a ghost: supply an empty tree in 
            this case.
        :param ghosts: A list of the revision_ids that are ghosts at the time
            of setting.
        """ 
        # TODO: generate a list of parent indexes to preserve to save 
        # processing specific parent trees. In the common case one tree will
        # be preserved - the left most parent.
        # TODO: if the parent tree is a dirstate, we might want to walk them
        # all by path in parallel for 'optimal' common-case performance.
        # generate new root row.
        self._read_dirblocks_if_needed()
        # TODO future sketch: Examine the existing parents to generate a change
        # map and then walk the new parent trees only, mapping them into the
        # dirstate. Walk the dirstate at the same time to remove unreferenced
        # entries.
        # for now: 
        # sketch: loop over all entries in the dirstate, cherry picking 
        # entries from the parent trees, if they are not ghost trees.
        # after we finish walking the dirstate, all entries not in the dirstate
        # are deletes, so we want to append them to the end as per the design
        # discussions. So do a set difference on ids with the parents to
        # get deletes, and add them to the end.
        # During the update process we need to answer the following questions:
        # - find other keys containing a fileid in order to create cross-path
        #   links. We dont't trivially use the inventory from other trees
        #   because this leads to either double touching, or to accessing
        #   missing keys,
        # - find other keys containing a path 
        # We accumulate each entry via this dictionary, including the root 
        by_path = {}
        id_index = {}
        # we could do parallel iterators, but because file id data may be
        # scattered throughout, we dont save on index overhead: we have to look
        # at everything anyway. We can probably save cycles by reusing parent
        # data and doing an incremental update when adding an additional
        # parent, but for now the common cases are adding a new parent (merge),
        # and replacing completely (commit), and commit is more common: so
        # optimise merge later.
        
        # ---- start generation of full tree mapping data
        # what trees should we use?
        parent_trees = [tree for rev_id, tree in trees if rev_id not in ghosts]
        # how many trees do we end up with 
        parent_count = len(parent_trees)

        # one: the current tree
        for entry in self._iter_entries():
            # skip entries not in the current tree
            if entry[1][0][0] in ('a', 'r'): # absent, relocated
                continue
            by_path[entry[0]] = [entry[1][0]] + \
                [DirState.NULL_PARENT_DETAILS] * parent_count
            id_index[entry[0][2]] = set([entry[0]])
        
        # now the parent trees:
        for tree_index, tree in enumerate(parent_trees):
            # the index is off by one, adjust it.
            tree_index = tree_index + 1
            # when we add new locations for a fileid we need these ranges for
            # any fileid in this tree as we set the by_path[id] to:
            # already_processed_tree_details + new_details + new_location_suffix
            # the suffix is from tree_index+1:parent_count+1.
            new_location_suffix = [DirState.NULL_PARENT_DETAILS] * (parent_count - tree_index)
            # now stitch in all the entries from this tree
            for path, entry in tree.inventory.iter_entries_by_dir():
                # here we process each trees details for each item in the tree.
                # we first update any existing entries for the id at other paths,
                # then we either create or update the entry for the id at the
                # right path, and finally we add (if needed) a mapping from
                # file_id to this path. We do it in this order to allow us to
                # avoid checking all known paths for the id when generating a
                # new entry at this path: by adding the id->path mapping last,
                # all the mappings are valid and have correct relocation
                # records where needed. 
                file_id = entry.file_id
                path_utf8 = path.encode('utf8')
                dirname, basename = osutils.split(path_utf8)
                new_entry_key = (dirname, basename, file_id)
                # tree index consistency: All other paths for this id in this tree
                # index must point to the correct path.
                for entry_key in id_index.setdefault(file_id, set()):
                    # TODO:PROFILING: It might be faster to just update
                    # rather than checking if we need to, and then overwrite
                    # the one we are located at.
                    if entry_key != new_entry_key:
                        # this file id is at a different path in one of the
                        # other trees, so put absent pointers there
                        # This is the vertical axis in the matrix, all pointing
                        # tot he real path.
                        by_path[entry_key][tree_index] = ('r', path_utf8, 0, False, '')
                # by path consistency: Insert into an existing path record (trivial), or 
                # add a new one with relocation pointers for the other tree indexes.
                if new_entry_key in id_index[file_id]:
                    # there is already an entry where this data belongs, just insert it.
                    by_path[new_entry_key][tree_index] = \
                        self._inv_entry_to_details(entry)
                else:
                    # add relocated entries to the horizontal axis - this row
                    # mapping from path,id. We need to look up the correct path
                    # for the indexes from 0 to tree_index -1
                    new_details = []
                    for lookup_index in xrange(tree_index):
                        # boundary case: this is the first occurence of file_id
                        # so there are no id_indexs, possibly take this out of
                        # the loop?
                        if not len(id_index[file_id]):
                            new_details.append(DirState.NULL_PARENT_DETAILS)
                        else:
                            # grab any one entry, use it to find the right path.
                            # TODO: optimise this to reduce memory use in highly 
                            # fragmented situations by reusing the relocation
                            # records.
                            a_key = iter(id_index[file_id]).next()
                            if by_path[a_key][lookup_index][0] in ('r', 'a'):
                                # its a pointer or missing statement, use it as is.
                                new_details.append(by_path[a_key][lookup_index])
                            else:
                                # we have the right key, make a pointer to it.
                                real_path = ('/'.join(a_key[0:2])).strip('/')
                                new_details.append(('r', real_path, 0, False, ''))
                    new_details.append(self._inv_entry_to_details(entry))
                    new_details.extend(new_location_suffix)
                    by_path[new_entry_key] = new_details
                    id_index[file_id].add(new_entry_key)
        # --- end generation of full tree mappings

        # sort and output all the entries
        new_entries = sorted(by_path.items(),
                        key=lambda entry:(entry[0][0].split('/'), entry[0][1]))
        self._entries_to_current_state(new_entries)
        self._parents = [rev_id for rev_id, tree in trees]
        self._ghosts = list(ghosts)
        self._header_state = DirState.IN_MEMORY_MODIFIED
        self._dirblock_state = DirState.IN_MEMORY_MODIFIED
        self._id_index = id_index

    def set_state_from_inventory(self, new_inv):
        """Set new_inv as the current state. 

        This API is called by tree transform, and will usually occur with
        existing parent trees.

        :param new_inv: The inventory object to set current state from.
        """
        self._read_dirblocks_if_needed()
        # sketch:
        # incremental algorithm:
        # two iterators: current data and new data, both in dirblock order. 
        new_iterator = new_inv.iter_entries_by_dir()
        # we will be modifying the dirstate, so we need a stable iterator. In
        # future we might write one, for now we just clone the state into a
        # list - which is a shallow copy, so each 
        old_iterator = iter(list(self._iter_entries()))
        # both must have roots so this is safe:
        current_new = new_iterator.next()
        current_old = old_iterator.next()
        def advance(iterator):
            try:
                return iterator.next()
            except StopIteration:
                return None
        while current_new or current_old:
            # skip entries in old that are not really there
            if current_old and current_old[1][0][0] in ('r', 'a'):
                # relocated or absent
                current_old = advance(old_iterator)
                continue
            if current_new:
                # convert new into dirblock style
                new_path_utf8 = current_new[0].encode('utf8')
                new_dirname, new_basename = osutils.split(new_path_utf8)
                new_id = current_new[1].file_id
                new_entry_key = (new_dirname, new_basename, new_id)
                current_new_minikind = \
                    DirState._kind_to_minikind[current_new[1].kind]
            else:
                # for safety disable variables
                new_path_utf8 = new_dirname = new_basename = new_id = new_entry_key = None
            # 5 cases, we dont have a value that is strictly greater than everything, so
            # we make both end conditions explicit
            if not current_old:
                # old is finished: insert current_new into the state.
                self.update_minimal(new_entry_key, current_new_minikind,
                    executable=current_new[1].executable,
                    path_utf8=new_path_utf8)
                current_new = advance(new_iterator)
            elif not current_new:
                # new is finished
                self._make_absent(current_old)
                current_old = advance(old_iterator)
            elif new_entry_key == current_old[0]:
                # same -  common case
                # TODO: update the record if anything significant has changed.
                # the minimal required trigger is if the execute bit or cached
                # kind has changed.
                if (current_old[1][0][3] != current_new[1].executable or
                    current_old[1][0][0] != current_new_minikind):
                    self.update_minimal(current_old[0], current_new_minikind,
                        executable=current_new[1].executable,
                        path_utf8=new_path_utf8)
                # both sides are dealt with, move on
                current_old = advance(old_iterator)
                current_new = advance(new_iterator)
            elif new_entry_key < current_old[0]:
                # new comes before:
                # add a entry for this and advance new
                self.update_minimal(new_entry_key, current_new_minikind,
                    executable=current_new[1].executable,
                    path_utf8=new_path_utf8)
                current_new = advance(new_iterator)
            else:
                # old comes before:
                self._make_absent(current_old)
                current_old = advance(old_iterator)
        self._dirblock_state = DirState.IN_MEMORY_MODIFIED
        self._id_index = None

    def _make_absent(self, current_old):
        """Mark current_old - an entry - as absent for tree 0.

        :return: True if this was the last details entry for they entry key:
            that is, if the underlying block has had the entry removed, thus
            shrinking in length.
        """
        # build up paths that this id will be left at after the change is made,
        # so we can update their cross references in tree 0
        all_remaining_keys = set()
        # Dont check the working tree, because its going.
        for details in current_old[1][1:]:
            if details[0] not in ('a', 'r'): # absent, relocated
                all_remaining_keys.add(current_old[0])
            elif details[0] == 'r': # relocated
                # record the key for the real path.
                all_remaining_keys.add(tuple(osutils.split(details[1])) + (current_old[0][2],))
            # absent rows are not present at any path.
        last_reference = current_old[0] not in all_remaining_keys
        if last_reference:
            # the current row consists entire of the current item (being marked
            # absent), and relocated or absent entries for the other trees:
            # Remove it, its meaningless.
            block = self._find_block(current_old[0])
            entry_index, present = self._find_entry_index(current_old[0], block[1])
            assert present, 'could not find entry for %s' % (current_old,)
            block[1].pop(entry_index)
            # if we have an id_index in use, remove this key from it for this id.
            if self._id_index is not None:
                self._id_index[current_old[0][2]].remove(current_old[0])
        # update all remaining keys for this id to record it as absent. The
        # existing details may either be the record we are making as deleted
        # (if there were other trees with the id present at this path), or may
        # be relocations.
        for update_key in all_remaining_keys:
            update_block_index, present = \
                self._find_block_index_from_key(update_key)
            assert present, 'could not find block for %s' % (update_key,)
            update_entry_index, present = \
                self._find_entry_index(update_key, self._dirblocks[update_block_index][1])
            assert present, 'could not find entry for %s' % (update_key,)
            update_tree_details = self._dirblocks[update_block_index][1][update_entry_index][1]
            # it must not be absent at the moment
            assert update_tree_details[0][0] != 'a' # absent
            update_tree_details[0] = DirState.NULL_PARENT_DETAILS
        self._dirblock_state = DirState.IN_MEMORY_MODIFIED
        return last_reference

    def update_minimal(self, key, minikind, executable=False, fingerprint='',
                       packed_stat=None, size=0, path_utf8=None):
        """Update an entry to the state in tree 0.

        This will either create a new entry at 'key' or update an existing one.
        It also makes sure that any other records which might mention this are
        updated as well.

        :param key: (dir, name, file_id) for the new entry
        :param minikind: The type for the entry ('f' == 'file', 'd' ==
                'directory'), etc.
        :param executable: Should the executable bit be set?
        :param fingerprint: Simple fingerprint for new entry.
        :param packed_stat: packed stat value for new entry.
        :param size: Size information for new entry
        :param path_utf8: key[0] + '/' + key[1], just passed in to avoid doing
                extra computation.
        """
        block = self._find_block(key)[1]
        if packed_stat is None:
            packed_stat = DirState.NULLSTAT
        entry_index, present = self._find_entry_index(key, block)
        new_details = (minikind, fingerprint, size, executable, packed_stat)
        id_index = self._get_id_index()
        if not present:
            # new entry, synthesis cross reference here,
            existing_keys = id_index.setdefault(key[2], set())
            if not existing_keys:
                # not currently in the state, simplest case
                new_entry = key, [new_details] + self._empty_parent_info()
            else:
                # present at one or more existing other paths.
                # grab one of them and use it to generate parent
                # relocation/absent entries.
                new_entry = key, [new_details]
                for other_key in existing_keys:
                    # change the record at other to be a pointer to this new
                    # record. The loop looks similar to the change to
                    # relocations when updating an existing record but its not:
                    # the test for existing kinds is different: this can be
                    # factored out to a helper though.
                    other_block_index, present = self._find_block_index_from_key(other_key)
                    if not present:
                        import pdb; pdb.set_trace()
                    assert present, 'could not find block for %s' % (other_key,)
                    other_entry_index, present = self._find_entry_index(other_key,
                                            self._dirblocks[other_block_index][1])
                    if not present:
                        import pdb; pdb.set_trace()
                    assert present, 'could not find entry for %s' % (other_key,)
                    assert path_utf8 is not None
                    self._dirblocks[other_block_index][1][other_entry_index][1][0] = \
                        ('r', path_utf8, 0, False, '')

                num_present_parents = self._num_present_parents()
                for lookup_index in xrange(1, num_present_parents + 1):
                    # grab any one entry, use it to find the right path.
                    # TODO: optimise this to reduce memory use in highly 
                    # fragmented situations by reusing the relocation
                    # records.
                    update_block_index, present = \
                        self._find_block_index_from_key(other_key)
                    assert present, 'could not find block for %s' % (other_key,)
                    update_entry_index, present = \
                        self._find_entry_index(other_key, self._dirblocks[update_block_index][1])
                    assert present, 'could not find entry for %s' % (other_key,)
                    update_details = self._dirblocks[update_block_index][1][update_entry_index][1][lookup_index]
                    if update_details[0] in ('r', 'a'): # relocated, absent
                        # its a pointer or absent in lookup_index's tree, use
                        # it as is.
                        new_entry[1].append(update_details)
                    else:
                        # we have the right key, make a pointer to it.
                        pointer_path = osutils.pathjoin(*other_key[0:2])
                        new_entry[1].append(('r', pointer_path, 0, False, ''))
            block.insert(entry_index, new_entry)
            existing_keys.add(key)
        else:
            # Does the new state matter? 
            block[entry_index][1][0] = new_details
            # parents cannot be affected by what we do.
            # other occurences of this id can be found 
            # from the id index.
            # ---
            # tree index consistency: All other paths for this id in this tree
            # index must point to the correct path. We have to loop here because
            # we may have passed entries in the state with this file id already
            # that were absent - where parent entries are - and they need to be
            # converted to relocated.
            assert path_utf8 is not None
            for entry_key in id_index.setdefault(key[2], set()):
                # TODO:PROFILING: It might be faster to just update
                # rather than checking if we need to, and then overwrite
                # the one we are located at.
                if entry_key != key:
                    # this file id is at a different path in one of the
                    # other trees, so put absent pointers there
                    # This is the vertical axis in the matrix, all pointing
                    # to the real path.
                    block_index, present = self._find_block_index_from_key(entry_key)
                    assert present
                    entry_index, present = self._find_entry_index(entry_key, self._dirblocks[block_index][1])
                    assert present
                    self._dirblocks[block_index][1][entry_index][1][0] = \
                        ('r', path_utf8, 0, False, '')
        # add a containing dirblock if needed.
        if new_details[0] == 'd':
            subdir_key = (osutils.pathjoin(*key[0:2]), '', '')
            block_index, present = self._find_block_index_from_key(subdir_key)
            if not present:
                self._dirblocks.insert(block_index, (subdir_key[0], []))

        self._dirblock_state = DirState.IN_MEMORY_MODIFIED

    def _validate(self):
        """Check that invariants on the dirblock are correct.

        This can be useful in debugging; it shouldn't be necessary in 
        normal code.
        """
        from pprint import pformat
        if len(self._dirblocks) > 0:
            assert self._dirblocks[0][0] == '', \
                    "dirblocks don't start with root block:\n" + \
                    pformat(dirblocks)
        if len(self._dirblocks) > 1:
            assert self._dirblocks[1][0] == '', \
                    "dirblocks missing root directory:\n" + \
                    pformat(dirblocks)
        assert self._dirblocks[1:] == sorted(self._dirblocks[1:]), \
                "dirblocks are not in sorted order:\n" + \
                pformat(self._dirblocks)
        for dirblock in self._dirblocks:
            assert dirblock[1] == sorted(dirblock[1]), \
                "dirblock for %r is not sorted:\n%s" % \
                (dirblock[0], pformat(dirblock))

    def _wipe_state(self):
        """Forget all state information about the dirstate."""
        self._header_state = DirState.NOT_IN_MEMORY
        self._dirblock_state = DirState.NOT_IN_MEMORY
        self._parents = []
        self._ghosts = []
        self._dirblocks = []
        self._id_index = None
        self._end_of_header = None
        self._cutoff_time = None
        self._split_path_cache = {}

    def lock_read(self):
        """Acquire a read lock on the dirstate"""
        if self._lock_token is not None:
            raise errors.LockContention(self._lock_token)
        # TODO: jam 20070301 Rather than wiping completely, if the blocks are
        #       already in memory, we could read just the header and check for
        #       any modification. If not modified, we can just leave things
        #       alone
        self._lock_token = lock.ReadLock(self._filename)
        self._lock_state = 'r'
        self._state_file = self._lock_token.f
        self._wipe_state()

    def lock_write(self):
        """Acquire a write lock on the dirstate"""
        if self._lock_token is not None:
            raise errors.LockContention(self._lock_token)
        # TODO: jam 20070301 Rather than wiping completely, if the blocks are
        #       already in memory, we could read just the header and check for
        #       any modification. If not modified, we can just leave things
        #       alone
        self._lock_token = lock.WriteLock(self._filename)
        self._lock_state = 'w'
        self._state_file = self._lock_token.f
        self._wipe_state()

    def unlock(self):
        """Drop any locks held on the dirstate"""
        if self._lock_token is None:
            raise errors.LockNotHeld(self)
        # TODO: jam 20070301 Rather than wiping completely, if the blocks are
        #       already in memory, we could read just the header and check for
        #       any modification. If not modified, we can just leave things
        #       alone
        self._state_file = None
        self._lock_state = None
        self._lock_token.unlock()
        self._lock_token = None
        self._split_path_cache = {}

    def _requires_lock(self):
        """Checks that a lock is currently held by someone on the dirstate"""
        if not self._lock_token:
            raise errors.ObjectNotLocked(self)


def bisect_dirblock(dirblocks, dirname, lo=0, hi=None, cache={}):
    """Return the index where to insert dirname into the dirblocks.

    The return value idx is such that all directories blocks in dirblock[:idx]
    have names < dirname, and all blocks in dirblock[idx:] have names >=
    dirname.

    Optional args lo (default 0) and hi (default len(dirblocks)) bound the
    slice of a to be searched.
    """
    if hi is None:
        hi = len(dirblocks)
    try:
        dirname_split = cache[dirname]
    except KeyError:
        dirname_split = dirname.split('/')
        cache[dirname] = dirname_split
    while lo < hi:
        mid = (lo+hi)//2
        # Grab the dirname for the current dirblock
        cur = dirblocks[mid][0]
        try:
            cur_split = cache[cur]
        except KeyError:
            cur_split = cur.split('/')
            cache[cur] = cur_split
        if cur_split < dirname_split: lo = mid+1
        else: hi = mid
    return lo



def pack_stat(st, _encode=base64.encodestring, _pack=struct.pack):
    """Convert stat values into a packed representation."""
    # jam 20060614 it isn't really worth removing more entries if we
    # are going to leave it in packed form.
    # With only st_mtime and st_mode filesize is 5.5M and read time is 275ms
    # With all entries filesize is 5.9M and read time is mabye 280ms
    # well within the noise margin

    # base64.encode always adds a final newline, so strip it off
    return _encode(_pack('>llllll'
        , st.st_size, int(st.st_mtime), int(st.st_ctime)
        , st.st_dev, st.st_ino, st.st_mode))[:-1]<|MERGE_RESOLUTION|>--- conflicted
+++ resolved
@@ -306,20 +306,13 @@
             path foo within the root, 'foo/bar' is the path bar within foo 
             within the root.
         :param file_id: The file id of the path being added.
-<<<<<<< HEAD
         :param kind: The kind of the path, as a string like 'file', 
             'directory', etc.
-        :param stat: The output of os.lstate for the path.
+        :param stat: The output of os.lstat for the path.
         :param fingerprint: The sha value of the file,
             or the target of a symlink,
             or the referenced revision id for tree-references,
             or '' for directories.
-=======
-        :param kind: The kind of the path.
-        :param stat: The output of os.lstat for the path.
-        :param link_or_sha1: The sha value of the file, or the target of a
-            symlink. '' for directories.
->>>>>>> 3ce907dd
         """
         # adding a file:
         # find the block its in. 
