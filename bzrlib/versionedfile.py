# Copyright (C) 2005 by Canonical Ltd
#
# Authors:
#   Johan Rydberg <jrydberg@gnu.org>
#
# This program is free software; you can redistribute it and/or modify
# it under the terms of the GNU General Public License as published by
# the Free Software Foundation; either version 2 of the License, or
# (at your option) any later version.

# This program is distributed in the hope that it will be useful,
# but WITHOUT ANY WARRANTY; without even the implied warranty of
# MERCHANTABILITY or FITNESS FOR A PARTICULAR PURPOSE.  See the
# GNU General Public License for more details.

# You should have received a copy of the GNU General Public License
# along with this program; if not, write to the Free Software
# Foundation, Inc., 59 Temple Place, Suite 330, Boston, MA  02111-1307  USA

# Remaing to do is to figure out if get_graph should return a simple
# map, or a graph object of some kind.


"""Versioned text file storage api."""


from copy import deepcopy
from unittest import TestSuite


import bzrlib.errors as errors
from bzrlib.inter import InterObject
from bzrlib.symbol_versioning import *
from bzrlib.textmerge import TextMerge
from bzrlib.transport.memory import MemoryTransport
from bzrlib.tsort import topo_sort
from bzrlib import ui


class VersionedFile(object):
    """Versioned text file storage.
    
    A versioned file manages versions of line-based text files,
    keeping track of the originating version for each line.

    To clients the "lines" of the file are represented as a list of
    strings. These strings will typically have terminal newline
    characters, but this is not required.  In particular files commonly
    do not have a newline at the end of the file.

    Texts are identified by a version-id string.
    """

    def __init__(self, access_mode):
        self.finished = False
        self._access_mode = access_mode

    def copy_to(self, name, transport):
        """Copy this versioned file to name on transport."""
        raise NotImplementedError(self.copy_to)
    
    @deprecated_method(zero_eight)
    def names(self):
        """Return a list of all the versions in this versioned file.

        Please use versionedfile.versions() now.
        """
        return self.versions()

    def versions(self):
        """Return a unsorted list of versions."""
        raise NotImplementedError(self.versions)

    def has_ghost(self, version_id):
        """Returns whether version is present as a ghost."""
        raise NotImplementedError(self.has_ghost)

    def has_version(self, version_id):
        """Returns whether version is present."""
        raise NotImplementedError(self.has_version)

    def add_delta(self, version_id, parents, delta_parent, sha1, noeol, delta):
        """Add a text to the versioned file via a pregenerated delta.

        :param version_id: The version id being added.
        :param parents: The parents of the version_id.
        :param delta_parent: The parent this delta was created against.
        :param sha1: The sha1 of the full text.
        :param delta: The delta instructions. See get_delta for details.
        """
        self._check_write_ok()
        if self.has_version(version_id):
            raise errors.RevisionAlreadyPresent(version_id, self)
        return self._add_delta(version_id, parents, delta_parent, sha1, noeol, delta)

    def _add_delta(self, version_id, parents, delta_parent, sha1, noeol, delta):
        """Class specific routine to add a delta.

        This generic version simply applies the delta to the delta_parent and
        then inserts it.
        """
        # strip annotation from delta
        new_delta = []
        for start, stop, delta_len, delta_lines in delta:
            new_delta.append((start, stop, delta_len, [text for origin, text in delta_lines]))
        if delta_parent is not None:
            parent_full = self.get_lines(delta_parent)
        else:
            parent_full = []
        new_full = self._apply_delta(parent_full, new_delta)
        # its impossible to have noeol on an empty file
        if noeol and new_full[-1][-1] == '\n':
            new_full[-1] = new_full[-1][:-1]
        self.add_lines(version_id, parents, new_full)

    def add_lines(self, version_id, parents, lines, parent_texts=None):
        """Add a single text on top of the versioned file.

        Must raise RevisionAlreadyPresent if the new version is
        already present in file history.

        Must raise RevisionNotPresent if any of the given parents are
        not present in file history.
        :param parent_texts: An optional dictionary containing the opaque 
             representations of some or all of the parents of 
             version_id to allow delta optimisations. 
             VERY IMPORTANT: the texts must be those returned
             by add_lines or data corruption can be caused.
        :return: An opaque representation of the inserted version which can be
                 provided back to future add_lines calls in the parent_texts
                 dictionary.
        """
        self._check_write_ok()
        return self._add_lines(version_id, parents, lines, parent_texts)

    def _add_lines(self, version_id, parents, lines, parent_texts):
        """Helper to do the class specific add_lines."""
        raise NotImplementedError(self.add_lines)

    def add_lines_with_ghosts(self, version_id, parents, lines,
                              parent_texts=None):
        """Add lines to the versioned file, allowing ghosts to be present.
        
        This takes the same parameters as add_lines.
        """
        self._check_write_ok()
        return self._add_lines_with_ghosts(version_id, parents, lines,
                                           parent_texts)

    def _add_lines_with_ghosts(self, version_id, parents, lines, parent_texts):
        """Helper to do class specific add_lines_with_ghosts."""
        raise NotImplementedError(self.add_lines_with_ghosts)

    def check(self, progress_bar=None):
        """Check the versioned file for integrity."""
        raise NotImplementedError(self.check)

    def _check_write_ok(self):
        """Is the versioned file marked as 'finished' ? Raise if it is."""
        if self.finished:
            raise errors.OutSideTransaction()
        if self._access_mode != 'w':
            raise errors.ReadOnlyObjectDirtiedError(self)

    def clear_cache(self):
        """Remove any data cached in the versioned file object."""

    def clone_text(self, new_version_id, old_version_id, parents):
        """Add an identical text to old_version_id as new_version_id.

        Must raise RevisionNotPresent if the old version or any of the
        parents are not present in file history.

        Must raise RevisionAlreadyPresent if the new version is
        already present in file history."""
        self._check_write_ok()
        return self._clone_text(new_version_id, old_version_id, parents)

    def _clone_text(self, new_version_id, old_version_id, parents):
        """Helper function to do the _clone_text work."""
        raise NotImplementedError(self.clone_text)

    def create_empty(self, name, transport, mode=None):
        """Create a new versioned file of this exact type.

        :param name: the file name
        :param transport: the transport
        :param mode: optional file mode.
        """
        raise NotImplementedError(self.create_empty)

    def fix_parents(self, version, new_parents):
        """Fix the parents list for version.
        
        This is done by appending a new version to the index
        with identical data except for the parents list.
        the parents list must be a superset of the current
        list.
        """
        self._check_write_ok()
        return self._fix_parents(version, new_parents)

    def _fix_parents(self, version, new_parents):
        """Helper for fix_parents."""
        raise NotImplementedError(self.fix_parents)

    def get_delta(self, version):
        """Get a delta for constructing version from some other version.
        
        :return: (delta_parent, sha1, noeol, delta)
        Where delta_parent is a version id or None to indicate no parent.
        """
        raise NotImplementedError(self.get_delta)

    def get_deltas(self, versions):
        """Get multiple deltas at once for constructing versions.
        
        :return: dict(version_id:(delta_parent, sha1, noeol, delta))
        Where delta_parent is a version id or None to indicate no parent, and
        version_id is the version_id created by that delta.
        """
        result = {}
        for version in versions:
            result[version] = self.get_delta(version)
        return result

    def get_suffixes(self):
        """Return the file suffixes associated with this versioned file."""
        raise NotImplementedError(self.get_suffixes)
    
    def get_text(self, version_id):
        """Return version contents as a text string.

        Raises RevisionNotPresent if version is not present in
        file history.
        """
        return ''.join(self.get_lines(version_id))
    get_string = get_text

    def get_lines(self, version_id):
        """Return version contents as a sequence of lines.

        Raises RevisionNotPresent if version is not present in
        file history.
        """
        raise NotImplementedError(self.get_lines)

    def get_ancestry(self, version_ids):
        """Return a list of all ancestors of given version(s). This
        will not include the null revision.

        Must raise RevisionNotPresent if any of the given versions are
        not present in file history."""
        if isinstance(version_ids, basestring):
            version_ids = [version_ids]
        raise NotImplementedError(self.get_ancestry)
        
    def get_ancestry_with_ghosts(self, version_ids):
        """Return a list of all ancestors of given version(s). This
        will not include the null revision.

        Must raise RevisionNotPresent if any of the given versions are
        not present in file history.
        
        Ghosts that are known about will be included in ancestry list,
        but are not explicitly marked.
        """
        raise NotImplementedError(self.get_ancestry_with_ghosts)
        
    def get_graph(self):
        """Return a graph for the entire versioned file.
        
        Ghosts are not listed or referenced in the graph.
        """
        result = {}
        for version in self.versions():
            result[version] = self.get_parents(version)
        return result

    def get_graph_with_ghosts(self):
        """Return a graph for the entire versioned file.
        
        Ghosts are referenced in parents list but are not
        explicitly listed.
        """
        raise NotImplementedError(self.get_graph_with_ghosts)

    @deprecated_method(zero_eight)
    def parent_names(self, version):
        """Return version names for parents of a version.
        
        See get_parents for the current api.
        """
        return self.get_parents(version)

    def get_parents(self, version_id):
        """Return version names for parents of a version.

        Must raise RevisionNotPresent if version is not present in
        file history.
        """
        raise NotImplementedError(self.get_parents)

    def get_parents_with_ghosts(self, version_id):
        """Return version names for parents of version_id.

        Will raise RevisionNotPresent if version_id is not present
        in the history.

        Ghosts that are known about will be included in the parent list,
        but are not explicitly marked.
        """
        raise NotImplementedError(self.get_parents_with_ghosts)

    def annotate_iter(self, version_id):
        """Yield list of (version-id, line) pairs for the specified
        version.

        Must raise RevisionNotPresent if any of the given versions are
        not present in file history.
        """
        raise NotImplementedError(self.annotate_iter)

    def annotate(self, version_id):
        return list(self.annotate_iter(version_id))

    def _apply_delta(self, lines, delta):
        """Apply delta to lines."""
        lines = list(lines)
        offset = 0
        for start, end, count, delta_lines in delta:
            lines[offset+start:offset+end] = delta_lines
            offset = offset + (start - end) + count
        return lines

    def join(self, other, pb=None, msg=None, version_ids=None,
             ignore_missing=False):
        """Integrate versions from other into this versioned file.

        If version_ids is None all versions from other should be
        incorporated into this versioned file.

        Must raise RevisionNotPresent if any of the specified versions
        are not present in the other files history unless ignore_missing
        is supplied when they are silently skipped.
        """
        self._check_write_ok()
        return InterVersionedFile.get(other, self).join(
            pb,
            msg,
            version_ids,
            ignore_missing)

    def iter_lines_added_or_present_in_versions(self, version_ids=None):
        """Iterate over the lines in the versioned file from version_ids.

        This may return lines from other versions, and does not return the
        specific version marker at this point. The api may be changed
        during development to include the version that the versioned file
        thinks is relevant, but given that such hints are just guesses,
        its better not to have it if we dont need it.

        NOTES: Lines are normalised: they will all have \n terminators.
               Lines are returned in arbitrary order.
        """
        raise NotImplementedError(self.iter_lines_added_or_present_in_versions)

    def transaction_finished(self):
        """The transaction that this file was opened in has finished.

        This records self.finished = True and should cause all mutating
        operations to error.
        """
        self.finished = True

    @deprecated_method(zero_eight)
    def walk(self, version_ids=None):
        """Walk the versioned file as a weave-like structure, for
        versions relative to version_ids.  Yields sequence of (lineno,
        insert, deletes, text) for each relevant line.

        Must raise RevisionNotPresent if any of the specified versions
        are not present in the file history.

        :param version_ids: the version_ids to walk with respect to. If not
                            supplied the entire weave-like structure is walked.

        walk is deprecated in favour of iter_lines_added_or_present_in_versions
        """
        raise NotImplementedError(self.walk)

    @deprecated_method(zero_eight)
    def iter_names(self):
        """Walk the names list."""
        return iter(self.versions())

    def plan_merge(self, ver_a, ver_b):
        raise NotImplementedError(VersionedFile.plan_merge)
        
    def weave_merge(self, plan, a_marker=TextMerge.A_MARKER, 
                    b_marker=TextMerge.B_MARKER):
        return PlanWeaveMerge(plan, a_marker, b_marker).merge_lines()[0]

class PlanWeaveMerge(TextMerge):
    """Weave merge that takes a plan as its input.
    
    This exists so that VersionedFile.plan_merge is implementable.
    Most callers will want to use WeaveMerge instead.
    """

<<<<<<< HEAD
        Weave lines present in none of them are skipped entirely.

        Legend:
        killed-base Dead in base revision
        killed-both Killed in each revision
        killed-a    Killed in a
        killed-b    Killed in b
        unchanged   Alive in both a and b (possibly created in both)
        new-a       Created in a
        new-b       Created in b
        ghost-a     Killed in a, unborn in b    
        ghost-b     Killed in b, unborn in a
        irrelevant  Not in either revision
        """
        inc_a = set(self.get_ancestry([ver_a]))
        inc_b = set(self.get_ancestry([ver_b]))
        inc_c = inc_a & inc_b

        for lineno, insert, deleteset, line in self.walk([ver_a, ver_b]):
            if deleteset & inc_c:
                # killed in parent; can't be in either a or b
                # not relevant to our work
                yield 'killed-base', line
            elif insert in inc_c:
                # was inserted in base
                killed_a = bool(deleteset & inc_a)
                killed_b = bool(deleteset & inc_b)
                if killed_a and killed_b:
                    yield 'killed-both', line
                elif killed_a:
                    yield 'killed-a', line
                elif killed_b:
                    yield 'killed-b', line
                else:
                    yield 'unchanged', line
            elif insert in inc_a:
                if deleteset & inc_a:
                    yield 'ghost-a', line
                else:
                    # new in A; not in B
                    yield 'new-a', line
            elif insert in inc_b:
                if deleteset & inc_b:
                    yield 'ghost-b', line
                else:
                    yield 'new-b', line
            else:
                # not in either revision
                yield 'irrelevant', line
=======
    def __init__(self, plan, a_marker=TextMerge.A_MARKER,
                 b_marker=TextMerge.B_MARKER):
        TextMerge.__init__(self, a_marker, b_marker)
        self.plan = plan
>>>>>>> 7ce955ec


    def _merge_struct(self):
        lines_a = []
        lines_b = []
        ch_a = ch_b = False
       
        # We previously considered either 'unchanged' or 'killed-both' lines
        # to be possible places to resynchronize.  However, assuming agreement
        # on killed-both lines may be too agressive. -- mbp 20060324
        for state, line in self.plan:
            if state == 'unchanged':
                # resync and flush queued conflicts changes if any
                if not lines_a and not lines_b:
                    pass
                elif ch_a and not ch_b:
                    # one-sided change:
                    yield(lines_a,)
                elif ch_b and not ch_a:
                    yield (lines_b,)
                elif lines_a == lines_b:
                    yield(lines_a,)
                else:
                    yield (lines_a, lines_b)

                lines_a = []
                lines_b = []
                ch_a = ch_b = False
                
            if state == 'unchanged':
                if line:
                    yield ([line],)
            elif state == 'killed-a':
                ch_a = True
                lines_b.append(line)
            elif state == 'killed-b':
                ch_b = True
                lines_a.append(line)
            elif state == 'new-a':
                ch_a = True
                lines_a.append(line)
            elif state == 'new-b':
                ch_b = True
                lines_b.append(line)
            else:
                assert state in ('irrelevant', 'ghost-a', 'ghost-b', 
                                 'killed-base', 'killed-both'), state


class WeaveMerge(PlanWeaveMerge):
    """Weave merge that takes a VersionedFile and two versions as its input"""

    def __init__(self, versionedfile, ver_a, ver_b, 
        a_marker=PlanWeaveMerge.A_MARKER, b_marker=PlanWeaveMerge.B_MARKER):
        plan = versionedfile.plan_merge(ver_a, ver_b)
        PlanWeaveMerge.__init__(self, plan, a_marker, b_marker)


class InterVersionedFile(InterObject):
    """This class represents operations taking place between two versionedfiles..

    Its instances have methods like join, and contain
    references to the source and target versionedfiles these operations can be 
    carried out on.

    Often we will provide convenience methods on 'versionedfile' which carry out
    operations with another versionedfile - they will always forward to
    InterVersionedFile.get(other).method_name(parameters).
    """

    _optimisers = set()
    """The available optimised InterVersionedFile types."""

    def join(self, pb=None, msg=None, version_ids=None, ignore_missing=False):
        """Integrate versions from self.source into self.target.

        If version_ids is None all versions from source should be
        incorporated into this versioned file.

        Must raise RevisionNotPresent if any of the specified versions
        are not present in the other files history unless ignore_missing is 
        supplied when they are silently skipped.
        """
        # the default join: 
        # - if the target is empty, just add all the versions from 
        #   source to target, otherwise:
        # - make a temporary versioned file of type target
        # - insert the source content into it one at a time
        # - join them
        if not self.target.versions():
            target = self.target
        else:
            # Make a new target-format versioned file. 
            temp_source = self.target.create_empty("temp", MemoryTransport())
            target = temp_source
        graph = self.source.get_graph()
        order = topo_sort(graph.items())
        pb = ui.ui_factory.nested_progress_bar()
        parent_texts = {}
        try:
            # TODO for incremental cross-format work:
            # make a versioned file with the following content:
            # all revisions we have been asked to join
            # all their ancestors that are *not* in target already.
            # the immediate parents of the above two sets, with 
            # empty parent lists - these versions are in target already
            # and the incorrect version data will be ignored.
            # TODO: for all ancestors that are present in target already,
            # check them for consistent data, this requires moving sha1 from
            # 
            # TODO: remove parent texts when they are not relevant any more for 
            # memory pressure reduction. RBC 20060313
            # pb.update('Converting versioned data', 0, len(order))
            # deltas = self.source.get_deltas(order)
            for index, version in enumerate(order):
                pb.update('Converting versioned data', index, len(order))
                parent_text = target.add_lines(version,
                                               self.source.get_parents(version),
                                               self.source.get_lines(version),
                                               parent_texts=parent_texts)
                parent_texts[version] = parent_text
                #delta_parent, sha1, noeol, delta = deltas[version]
                #target.add_delta(version,
                #                 self.source.get_parents(version),
                #                 delta_parent,
                #                 sha1,
                #                 noeol,
                #                 delta)
                #target.get_lines(version)
            
            # this should hit the native code path for target
            if target is not self.target:
                return self.target.join(temp_source,
                                        pb,
                                        msg,
                                        version_ids,
                                        ignore_missing)
        finally:
            pb.finished()


class InterVersionedFileTestProviderAdapter(object):
    """A tool to generate a suite testing multiple inter versioned-file classes.

    This is done by copying the test once for each interversionedfile provider
    and injecting the transport_server, transport_readonly_server,
    versionedfile_factory and versionedfile_factory_to classes into each copy.
    Each copy is also given a new id() to make it easy to identify.
    """

    def __init__(self, transport_server, transport_readonly_server, formats):
        self._transport_server = transport_server
        self._transport_readonly_server = transport_readonly_server
        self._formats = formats
    
    def adapt(self, test):
        result = TestSuite()
        for (interversionedfile_class,
             versionedfile_factory,
             versionedfile_factory_to) in self._formats:
            new_test = deepcopy(test)
            new_test.transport_server = self._transport_server
            new_test.transport_readonly_server = self._transport_readonly_server
            new_test.interversionedfile_class = interversionedfile_class
            new_test.versionedfile_factory = versionedfile_factory
            new_test.versionedfile_factory_to = versionedfile_factory_to
            def make_new_test_id():
                new_id = "%s(%s)" % (new_test.id(), interversionedfile_class.__name__)
                return lambda: new_id
            new_test.id = make_new_test_id()
            result.addTest(new_test)
        return result

    @staticmethod
    def default_test_list():
        """Generate the default list of interversionedfile permutations to test."""
        from bzrlib.weave import WeaveFile
        from bzrlib.knit import KnitVersionedFile
        result = []
        # test the fallback InterVersionedFile from weave to annotated knits
        result.append((InterVersionedFile, 
                       WeaveFile,
                       KnitVersionedFile))
        for optimiser in InterVersionedFile._optimisers:
            result.append((optimiser,
                           optimiser._matching_file_factory,
                           optimiser._matching_file_factory
                           ))
        # if there are specific combinations we want to use, we can add them 
        # here.
        return result<|MERGE_RESOLUTION|>--- conflicted
+++ resolved
@@ -395,20 +395,11 @@
         return iter(self.versions())
 
     def plan_merge(self, ver_a, ver_b):
-        raise NotImplementedError(VersionedFile.plan_merge)
-        
-    def weave_merge(self, plan, a_marker=TextMerge.A_MARKER, 
-                    b_marker=TextMerge.B_MARKER):
-        return PlanWeaveMerge(plan, a_marker, b_marker).merge_lines()[0]
-
-class PlanWeaveMerge(TextMerge):
-    """Weave merge that takes a plan as its input.
-    
-    This exists so that VersionedFile.plan_merge is implementable.
-    Most callers will want to use WeaveMerge instead.
-    """
-
-<<<<<<< HEAD
+        """Return pseudo-annotation indicating how the two versions merge.
+
+        This is computed between versions a and b and their common
+        base.
+
         Weave lines present in none of them are skipped entirely.
 
         Legend:
@@ -423,48 +414,24 @@
         ghost-b     Killed in b, unborn in a
         irrelevant  Not in either revision
         """
-        inc_a = set(self.get_ancestry([ver_a]))
-        inc_b = set(self.get_ancestry([ver_b]))
-        inc_c = inc_a & inc_b
-
-        for lineno, insert, deleteset, line in self.walk([ver_a, ver_b]):
-            if deleteset & inc_c:
-                # killed in parent; can't be in either a or b
-                # not relevant to our work
-                yield 'killed-base', line
-            elif insert in inc_c:
-                # was inserted in base
-                killed_a = bool(deleteset & inc_a)
-                killed_b = bool(deleteset & inc_b)
-                if killed_a and killed_b:
-                    yield 'killed-both', line
-                elif killed_a:
-                    yield 'killed-a', line
-                elif killed_b:
-                    yield 'killed-b', line
-                else:
-                    yield 'unchanged', line
-            elif insert in inc_a:
-                if deleteset & inc_a:
-                    yield 'ghost-a', line
-                else:
-                    # new in A; not in B
-                    yield 'new-a', line
-            elif insert in inc_b:
-                if deleteset & inc_b:
-                    yield 'ghost-b', line
-                else:
-                    yield 'new-b', line
-            else:
-                # not in either revision
-                yield 'irrelevant', line
-=======
+        raise NotImplementedError(VersionedFile.plan_merge)
+        
+    def weave_merge(self, plan, a_marker=TextMerge.A_MARKER, 
+                    b_marker=TextMerge.B_MARKER):
+        return PlanWeaveMerge(plan, a_marker, b_marker).merge_lines()[0]
+
+
+class PlanWeaveMerge(TextMerge):
+    """Weave merge that takes a plan as its input.
+    
+    This exists so that VersionedFile.plan_merge is implementable.
+    Most callers will want to use WeaveMerge instead.
+    """
+
     def __init__(self, plan, a_marker=TextMerge.A_MARKER,
                  b_marker=TextMerge.B_MARKER):
         TextMerge.__init__(self, a_marker, b_marker)
         self.plan = plan
->>>>>>> 7ce955ec
-
 
     def _merge_struct(self):
         lines_a = []
