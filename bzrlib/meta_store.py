--- conflicted
+++ resolved
@@ -15,17 +15,10 @@
 # Foundation, Inc., 59 Temple Place, Suite 330, Boston, MA  02111-1307  USA
 
 from bzrlib.trace import mutter
-<<<<<<< HEAD
-from bzrlib.store import ImmutableStore
-
-
-class CachedStore:
-=======
 from bzrlib.store import Store
 from bzrlib.transport.local import LocalTransport
 
 class CachedStore(Store):
->>>>>>> dd3a2dda
     """A store that caches data locally, to avoid repeated downloads.
     The precacache method should be used to avoid server round-trips for
     every piece of data.
