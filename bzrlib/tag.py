# Copyright (C) 2007 Canonical Ltd
#
# This program is free software; you can redistribute it and/or modify
# it under the terms of the GNU General Public License as published by
# the Free Software Foundation; either version 2 of the License, or
# (at your option) any later version.
#
# This program is distributed in the hope that it will be useful,
# but WITHOUT ANY WARRANTY; without even the implied warranty of
# MERCHANTABILITY or FITNESS FOR A PARTICULAR PURPOSE.  See the
# GNU General Public License for more details.
#
# You should have received a copy of the GNU General Public License
# along with this program; if not, write to the Free Software
# Foundation, Inc., 51 Franklin Street, Fifth Floor, Boston, MA 02110-1301 USA

"""Tag strategies.

These are contained within a branch and normally constructed
when the branch is opened.  Clients should typically do

  Branch.tags.add('name', 'value')
"""

# NOTE: I was going to call this tags.py, but vim seems to think all files
# called tags* are ctags files... mbp 20070220.


from warnings import warn

from bzrlib.lazy_import import lazy_import
lazy_import(globals(), """
from bzrlib.util import bencode
""")

from bzrlib import (
    errors,
    trace,
    )
<<<<<<< HEAD
from bzrlib import bencode
=======
>>>>>>> 42674ff8


class _Tags(object):

    def __init__(self, branch):
        self.branch = branch

    def has_tag(self, tag_name):
        return self.get_tag_dict().has_key(tag_name)


class DisabledTags(_Tags):
    """Tag storage that refuses to store anything.

    This is used by older formats that can't store tags.
    """

    def _not_supported(self, *a, **k):
        raise errors.TagsNotSupported(self.branch)

    set_tag = _not_supported
    get_tag_dict = _not_supported
    _set_tag_dict = _not_supported
    lookup_tag = _not_supported
    delete_tag = _not_supported

    def merge_to(self, to_tags, overwrite=False):
        # we never have anything to copy
        pass

    def rename_revisions(self, rename_map):
        # No tags, so nothing to rename
        pass

    def get_reverse_tag_dict(self):
        # There aren't any tags, so the reverse mapping is empty.
        return {}


class BasicTags(_Tags):
    """Tag storage in an unversioned branch control file.
    """

    def set_tag(self, tag_name, tag_target):
        """Add a tag definition to the branch.

        Behaviour if the tag is already present is not defined (yet).
        """
        # all done with a write lock held, so this looks atomic
        self.branch.lock_write()
        try:
            master = self.branch.get_master_branch()
            if master is not None:
                master.tags.set_tag(tag_name, tag_target)
            td = self.get_tag_dict()
            td[tag_name] = tag_target
            self._set_tag_dict(td)
        finally:
            self.branch.unlock()

    def lookup_tag(self, tag_name):
        """Return the referent string of a tag"""
        td = self.get_tag_dict()
        try:
            return td[tag_name]
        except KeyError:
            raise errors.NoSuchTag(tag_name)

    def get_tag_dict(self):
        self.branch.lock_read()
        try:
            try:
                tag_content = self.branch._get_tags_bytes()
            except errors.NoSuchFile, e:
                # ugly, but only abentley should see this :)
                trace.warning('No branch/tags file in %s.  '
                     'This branch was probably created by bzr 0.15pre.  '
                     'Create an empty file to silence this message.'
                     % (self.branch, ))
                return {}
            return self._deserialize_tag_dict(tag_content)
        finally:
            self.branch.unlock()

    def get_reverse_tag_dict(self):
        """Returns a dict with revisions as keys
           and a list of tags for that revision as value"""
        d = self.get_tag_dict()
        rev = {}
        for key in d:
            try:
                rev[d[key]].append(key)
            except KeyError:
                rev[d[key]] = [key]
        return rev

    def delete_tag(self, tag_name):
        """Delete a tag definition.
        """
        self.branch.lock_write()
        try:
            d = self.get_tag_dict()
            try:
                del d[tag_name]
            except KeyError:
                raise errors.NoSuchTag(tag_name)
            master = self.branch.get_master_branch()
            if master is not None:
                try:
                    master.tags.delete_tag(tag_name)
                except errors.NoSuchTag:
                    pass
            self._set_tag_dict(d)
        finally:
            self.branch.unlock()

    def _set_tag_dict(self, new_dict):
        """Replace all tag definitions

        WARNING: Calling this on an unlocked branch will lock it, and will
        replace the tags without warning on conflicts.

        :param new_dict: Dictionary from tag name to target.
        """
        return self.branch._set_tags_bytes(self._serialize_tag_dict(new_dict))

    def _serialize_tag_dict(self, tag_dict):
        td = dict((k.encode('utf-8'), v)
                  for k,v in tag_dict.items())
        return bencode.bencode(td)

    def _deserialize_tag_dict(self, tag_content):
        """Convert the tag file into a dictionary of tags"""
        # was a special case to make initialization easy, an empty definition
        # is an empty dictionary
        if tag_content == '':
            return {}
        try:
            r = {}
            for k, v in bencode.bdecode(tag_content).items():
                r[k.decode('utf-8')] = v
            return r
        except ValueError, e:
            raise ValueError("failed to deserialize tag dictionary %r: %s"
                % (tag_content, e))

    def merge_to(self, to_tags, overwrite=False):
        """Copy tags between repositories if necessary and possible.

        This method has common command-line behaviour about handling
        error cases.

        All new definitions are copied across, except that tags that already
        exist keep their existing definitions.

        :param to_tags: Branch to receive these tags
        :param overwrite: Overwrite conflicting tags in the target branch

        :returns: A list of tags that conflicted, each of which is
            (tagname, source_target, dest_target), or None if no copying was
            done.
        """
        if self.branch == to_tags.branch:
            return
        if not self.branch.supports_tags():
            # obviously nothing to copy
            return
        source_dict = self.get_tag_dict()
        if not source_dict:
            # no tags in the source, and we don't want to clobber anything
            # that's in the destination
            return
        to_tags.branch.lock_write()
        try:
            dest_dict = to_tags.get_tag_dict()
            result, conflicts = self._reconcile_tags(source_dict, dest_dict,
                                                     overwrite)
            if result != dest_dict:
                to_tags._set_tag_dict(result)
        finally:
            to_tags.branch.unlock()
        return conflicts

    def rename_revisions(self, rename_map):
        """Rename revisions in this tags dictionary.
        
        :param rename_map: Dictionary mapping old revids to new revids
        """
        reverse_tags = self.get_reverse_tag_dict()
        for revid, names in reverse_tags.iteritems():
            if revid in rename_map:
                for name in names:
                    self.set_tag(name, rename_map[revid])

    def _reconcile_tags(self, source_dict, dest_dict, overwrite):
        """Do a two-way merge of two tag dictionaries.

        only in source => source value
        only in destination => destination value
        same definitions => that
        different definitions => if overwrite is False, keep destination
            value and give a warning, otherwise use the source value

        :returns: (result_dict,
            [(conflicting_tag, source_target, dest_target)])
        """
        conflicts = []
        result = dict(dest_dict) # copy
        for name, target in source_dict.items():
            if name not in result or overwrite:
                result[name] = target
            elif result[name] == target:
                pass
            else:
                conflicts.append((name, target, result[name]))
        return result, conflicts


def _merge_tags_if_possible(from_branch, to_branch):
    from_branch.tags.merge_to(to_branch.tags)<|MERGE_RESOLUTION|>--- conflicted
+++ resolved
@@ -37,10 +37,6 @@
     errors,
     trace,
     )
-<<<<<<< HEAD
-from bzrlib import bencode
-=======
->>>>>>> 42674ff8
 
 
 class _Tags(object):
