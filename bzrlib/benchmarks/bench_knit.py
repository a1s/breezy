--- conflicted
+++ resolved
@@ -61,17 +61,8 @@
 
     def setup_load_data_c(self):
         self.requireFeature(CompiledKnitFeature)
-<<<<<<< HEAD
-        orig = knit._load_data
-        def reset():
-            knit._load_data = orig
-        self.addCleanup(reset)
-        from bzrlib._knit_load_data_pyx import _load_data_c
-        knit._load_data = _load_data_c
-=======
         from bzrlib._knit_load_data_pyx import _load_data_c
         self.overrideAttr(knit, '_load_data', _load_data_c)
->>>>>>> d6de82d6
 
     def setup_load_data_py(self):
         from bzrlib._knit_load_data_py import _load_data_py
