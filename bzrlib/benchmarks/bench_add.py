--- conflicted
+++ resolved
@@ -23,27 +23,7 @@
 
     def test_one_add_kernel_like_tree(self):
         """Adding a kernel sized tree should be bearable (<5secs) fast.""" 
-<<<<<<< HEAD
-        # a kernel tree has ~10000 and 500 directory, with most files around 
-        # 3-4 levels deep. 
-        # we simulate this by three levels of dirs named 0-7, givin 512 dirs,
-        # and 20 files each.
+        self.make_kernel_tree()
         # on roberts machine this originally took:  25936ms/32244ms
         # after making smart_add use the parent_ie:  5033ms/ 9368ms
-        self.run_bzr('init')
-        files = []
-        for outer in range(8):
-            files.append("%s/" % outer)
-            for middle in range(8):
-                files.append("%s/%s/" % (outer, middle))
-                for inner in range(8):
-                    prefix = "%s/%s/%s/" % (outer, middle, inner)
-                    files.append(prefix)
-                    files.extend([prefix + str(foo) for foo in range(20)])
-        self.build_tree(files)
-=======
-        self.make_kernel_tree()
-        # on roberts machine this originally took: 25936ms/32244ms
-        # after low hanging fruit                :  9692ms/13911ms
->>>>>>> ca5a5dbf
         self.time(self.run_bzr, 'add')