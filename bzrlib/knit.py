--- conflicted
+++ resolved
@@ -1770,13 +1770,8 @@
         :param index_to_packs: A dict mapping index objects to the transport
             and file names for obtaining data.
         :param writer: A tuple (pack.ContainerWriter, write_index) which
-<<<<<<< HEAD
-            is contains the pack to write, and the index that reads from
-            it will be associated with.
-=======
             contains the pack to write, and the index that reads from it will
             be associated with.
->>>>>>> 80e07231
         """
         if writer:
             self.container_writer = writer[0]
@@ -1789,11 +1784,7 @@
     def add_raw_records(self, sizes, raw_data):
         """Add raw knit bytes to a storage area.
 
-<<<<<<< HEAD
-        The data is spooled to the container writer in one bytes record per
-=======
         The data is spooled to the container writer in one bytes-record per
->>>>>>> 80e07231
         raw data item.
 
         :param sizes: An iterable containing the size of each raw data segment.
