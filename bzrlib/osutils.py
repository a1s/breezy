# Copyright (C) 2005-2010 Canonical Ltd
#
# This program is free software; you can redistribute it and/or modify
# it under the terms of the GNU General Public License as published by
# the Free Software Foundation; either version 2 of the License, or
# (at your option) any later version.
#
# This program is distributed in the hope that it will be useful,
# but WITHOUT ANY WARRANTY; without even the implied warranty of
# MERCHANTABILITY or FITNESS FOR A PARTICULAR PURPOSE.  See the
# GNU General Public License for more details.
#
# You should have received a copy of the GNU General Public License
# along with this program; if not, write to the Free Software
# Foundation, Inc., 51 Franklin Street, Fifth Floor, Boston, MA 02110-1301 USA

import errno
import os
import re
import stat
from stat import S_ISREG, S_ISDIR, S_ISLNK, ST_MODE, ST_SIZE
import sys
import time
import codecs

from bzrlib.lazy_import import lazy_import
lazy_import(globals(), """
from datetime import datetime
import getpass
from ntpath import (abspath as _nt_abspath,
                    join as _nt_join,
                    normpath as _nt_normpath,
                    realpath as _nt_realpath,
                    splitdrive as _nt_splitdrive,
                    )
import posixpath
import shutil
from shutil import (
    rmtree,
    )
import socket
import subprocess
import tempfile
from tempfile import (
    mkdtemp,
    )
import unicodedata

from bzrlib import (
    cache_utf8,
    errors,
    trace,
    win32utils,
    )
""")

from bzrlib.symbol_versioning import (
    deprecated_function,
    deprecated_in,
    )

# sha and md5 modules are deprecated in python2.6 but hashlib is available as
# of 2.5
if sys.version_info < (2, 5):
    import md5 as _mod_md5
    md5 = _mod_md5.new
    import sha as _mod_sha
    sha = _mod_sha.new
else:
    from hashlib import (
        md5,
        sha1 as sha,
        )


import bzrlib
from bzrlib import symbol_versioning


# Cross platform wall-clock time functionality with decent resolution.
# On Linux ``time.clock`` returns only CPU time. On Windows, ``time.time()``
# only has a resolution of ~15ms. Note that ``time.clock()`` is not
# synchronized with ``time.time()``, this is only meant to be used to find
# delta times by subtracting from another call to this function.
timer_func = time.time
if sys.platform == 'win32':
    timer_func = time.clock

# On win32, O_BINARY is used to indicate the file should
# be opened in binary mode, rather than text mode.
# On other platforms, O_BINARY doesn't exist, because
# they always open in binary mode, so it is okay to
# OR with 0 on those platforms.
# O_NOINHERIT and O_TEXT exists only on win32 too.
O_BINARY = getattr(os, 'O_BINARY', 0)
O_TEXT = getattr(os, 'O_TEXT', 0)
O_NOINHERIT = getattr(os, 'O_NOINHERIT', 0)


def get_unicode_argv():
    try:
        user_encoding = get_user_encoding()
        return [a.decode(user_encoding) for a in sys.argv[1:]]
    except UnicodeDecodeError:
        raise errors.BzrError(("Parameter '%r' is unsupported by the current "
                                                            "encoding." % a))


def make_readonly(filename):
    """Make a filename read-only."""
    mod = os.lstat(filename).st_mode
    if not stat.S_ISLNK(mod):
        mod = mod & 0777555
        os.chmod(filename, mod)


def make_writable(filename):
    mod = os.lstat(filename).st_mode
    if not stat.S_ISLNK(mod):
        mod = mod | 0200
        os.chmod(filename, mod)


def minimum_path_selection(paths):
    """Return the smallset subset of paths which are outside paths.

    :param paths: A container (and hence not None) of paths.
    :return: A set of paths sufficient to include everything in paths via
        is_inside, drawn from the paths parameter.
    """
    if len(paths) < 2:
        return set(paths)

    def sort_key(path):
        return path.split('/')
    sorted_paths = sorted(list(paths), key=sort_key)

    search_paths = [sorted_paths[0]]
    for path in sorted_paths[1:]:
        if not is_inside(search_paths[-1], path):
            # This path is unique, add it
            search_paths.append(path)

    return set(search_paths)


_QUOTE_RE = None


def quotefn(f):
    """Return a quoted filename filename

    This previously used backslash quoting, but that works poorly on
    Windows."""
    # TODO: I'm not really sure this is the best format either.x
    global _QUOTE_RE
    if _QUOTE_RE is None:
        _QUOTE_RE = re.compile(r'([^a-zA-Z0-9.,:/\\_~-])')

    if _QUOTE_RE.search(f):
        return '"' + f + '"'
    else:
        return f


_directory_kind = 'directory'

def get_umask():
    """Return the current umask"""
    # Assume that people aren't messing with the umask while running
    # XXX: This is not thread safe, but there is no way to get the
    #      umask without setting it
    umask = os.umask(0)
    os.umask(umask)
    return umask


_kind_marker_map = {
    "file": "",
    _directory_kind: "/",
    "symlink": "@",
    'tree-reference': '+',
}


def kind_marker(kind):
    try:
        return _kind_marker_map[kind]
    except KeyError:
        # Slightly faster than using .get(, '') when the common case is that
        # kind will be found
        return ''


lexists = getattr(os.path, 'lexists', None)
if lexists is None:
    def lexists(f):
        try:
            stat = getattr(os, 'lstat', os.stat)
            stat(f)
            return True
        except OSError, e:
            if e.errno == errno.ENOENT:
                return False;
            else:
                raise errors.BzrError("lstat/stat of (%r): %r" % (f, e))


def fancy_rename(old, new, rename_func, unlink_func):
    """A fancy rename, when you don't have atomic rename.

    :param old: The old path, to rename from
    :param new: The new path, to rename to
    :param rename_func: The potentially non-atomic rename function
    :param unlink_func: A way to delete the target file if the full rename
        succeeds
    """
    # sftp rename doesn't allow overwriting, so play tricks:
    base = os.path.basename(new)
    dirname = os.path.dirname(new)
    # callers use different encodings for the paths so the following MUST
    # respect that. We rely on python upcasting to unicode if new is unicode
    # and keeping a str if not.
    tmp_name = 'tmp.%s.%.9f.%d.%s' % (base, time.time(),
                                      os.getpid(), rand_chars(10))
    tmp_name = pathjoin(dirname, tmp_name)

    # Rename the file out of the way, but keep track if it didn't exist
    # We don't want to grab just any exception
    # something like EACCES should prevent us from continuing
    # The downside is that the rename_func has to throw an exception
    # with an errno = ENOENT, or NoSuchFile
    file_existed = False
    try:
        rename_func(new, tmp_name)
    except (errors.NoSuchFile,), e:
        pass
    except IOError, e:
        # RBC 20060103 abstraction leakage: the paramiko SFTP clients rename
        # function raises an IOError with errno is None when a rename fails.
        # This then gets caught here.
        if e.errno not in (None, errno.ENOENT, errno.ENOTDIR):
            raise
    except Exception, e:
        if (getattr(e, 'errno', None) is None
            or e.errno not in (errno.ENOENT, errno.ENOTDIR)):
            raise
    else:
        file_existed = True

    failure_exc = None
    success = False
    try:
        try:
            # This may throw an exception, in which case success will
            # not be set.
            rename_func(old, new)
            success = True
        except (IOError, OSError), e:
            # source and target may be aliases of each other (e.g. on a
            # case-insensitive filesystem), so we may have accidentally renamed
            # source by when we tried to rename target
            failure_exc = sys.exc_info()
            if (file_existed and e.errno in (None, errno.ENOENT)
                and old.lower() == new.lower()):
                # source and target are the same file on a case-insensitive
                # filesystem, so we don't generate an exception
                failure_exc = None
    finally:
        if file_existed:
            # If the file used to exist, rename it back into place
            # otherwise just delete it from the tmp location
            if success:
                unlink_func(tmp_name)
            else:
                rename_func(tmp_name, new)
    if failure_exc is not None:
        raise failure_exc[0], failure_exc[1], failure_exc[2]


# In Python 2.4.2 and older, os.path.abspath and os.path.realpath
# choke on a Unicode string containing a relative path if
# os.getcwd() returns a non-sys.getdefaultencoding()-encoded
# string.
_fs_enc = sys.getfilesystemencoding() or 'utf-8'
def _posix_abspath(path):
    # jam 20060426 rather than encoding to fsencoding
    # copy posixpath.abspath, but use os.getcwdu instead
    if not posixpath.isabs(path):
        path = posixpath.join(getcwd(), path)
    return posixpath.normpath(path)


def _posix_realpath(path):
    return posixpath.realpath(path.encode(_fs_enc)).decode(_fs_enc)


def _win32_fixdrive(path):
    """Force drive letters to be consistent.

    win32 is inconsistent whether it returns lower or upper case
    and even if it was consistent the user might type the other
    so we force it to uppercase
    running python.exe under cmd.exe return capital C:\\
    running win32 python inside a cygwin shell returns lowercase c:\\
    """
    drive, path = _nt_splitdrive(path)
    return drive.upper() + path


def _win32_abspath(path):
    # Real _nt_abspath doesn't have a problem with a unicode cwd
    return _win32_fixdrive(_nt_abspath(unicode(path)).replace('\\', '/'))


def _win98_abspath(path):
    """Return the absolute version of a path.
    Windows 98 safe implementation (python reimplementation
    of Win32 API function GetFullPathNameW)
    """
    # Corner cases:
    #   C:\path     => C:/path
    #   C:/path     => C:/path
    #   \\HOST\path => //HOST/path
    #   //HOST/path => //HOST/path
    #   path        => C:/cwd/path
    #   /path       => C:/path
    path = unicode(path)
    # check for absolute path
    drive = _nt_splitdrive(path)[0]
    if drive == '' and path[:2] not in('//','\\\\'):
        cwd = os.getcwdu()
        # we cannot simply os.path.join cwd and path
        # because os.path.join('C:','/path') produce '/path'
        # and this is incorrect
        if path[:1] in ('/','\\'):
            cwd = _nt_splitdrive(cwd)[0]
            path = path[1:]
        path = cwd + '\\' + path
    return _win32_fixdrive(_nt_normpath(path).replace('\\', '/'))


def _win32_realpath(path):
    # Real _nt_realpath doesn't have a problem with a unicode cwd
    return _win32_fixdrive(_nt_realpath(unicode(path)).replace('\\', '/'))


def _win32_pathjoin(*args):
    return _nt_join(*args).replace('\\', '/')


def _win32_normpath(path):
    return _win32_fixdrive(_nt_normpath(unicode(path)).replace('\\', '/'))


def _win32_getcwd():
    return _win32_fixdrive(os.getcwdu().replace('\\', '/'))


def _win32_mkdtemp(*args, **kwargs):
    return _win32_fixdrive(tempfile.mkdtemp(*args, **kwargs).replace('\\', '/'))


def _win32_rename(old, new):
    """We expect to be able to atomically replace 'new' with old.

    On win32, if new exists, it must be moved out of the way first,
    and then deleted.
    """
    try:
        fancy_rename(old, new, rename_func=os.rename, unlink_func=os.unlink)
    except OSError, e:
        if e.errno in (errno.EPERM, errno.EACCES, errno.EBUSY, errno.EINVAL):
            # If we try to rename a non-existant file onto cwd, we get
            # EPERM or EACCES instead of ENOENT, this will raise ENOENT
            # if the old path doesn't exist, sometimes we get EACCES
            # On Linux, we seem to get EBUSY, on Mac we get EINVAL
            os.lstat(old)
        raise


def _mac_getcwd():
    return unicodedata.normalize('NFC', os.getcwdu())


# Default is to just use the python builtins, but these can be rebound on
# particular platforms.
abspath = _posix_abspath
realpath = _posix_realpath
pathjoin = os.path.join
normpath = os.path.normpath
getcwd = os.getcwdu
rename = os.rename
dirname = os.path.dirname
basename = os.path.basename
split = os.path.split
splitext = os.path.splitext
# These were already imported into local scope
# mkdtemp = tempfile.mkdtemp
# rmtree = shutil.rmtree

MIN_ABS_PATHLENGTH = 1


if sys.platform == 'win32':
    if win32utils.winver == 'Windows 98':
        abspath = _win98_abspath
    else:
        abspath = _win32_abspath
    realpath = _win32_realpath
    pathjoin = _win32_pathjoin
    normpath = _win32_normpath
    getcwd = _win32_getcwd
    mkdtemp = _win32_mkdtemp
    rename = _win32_rename

    MIN_ABS_PATHLENGTH = 3

    def _win32_delete_readonly(function, path, excinfo):
        """Error handler for shutil.rmtree function [for win32]
        Helps to remove files and dirs marked as read-only.
        """
        exception = excinfo[1]
        if function in (os.remove, os.rmdir) \
            and isinstance(exception, OSError) \
            and exception.errno == errno.EACCES:
            make_writable(path)
            function(path)
        else:
            raise

    def rmtree(path, ignore_errors=False, onerror=_win32_delete_readonly):
        """Replacer for shutil.rmtree: could remove readonly dirs/files"""
        return shutil.rmtree(path, ignore_errors, onerror)

    f = win32utils.get_unicode_argv     # special function or None
    if f is not None:
        get_unicode_argv = f

elif sys.platform == 'darwin':
    getcwd = _mac_getcwd


def get_terminal_encoding():
    """Find the best encoding for printing to the screen.

    This attempts to check both sys.stdout and sys.stdin to see
    what encoding they are in, and if that fails it falls back to
    osutils.get_user_encoding().
    The problem is that on Windows, locale.getpreferredencoding()
    is not the same encoding as that used by the console:
    http://mail.python.org/pipermail/python-list/2003-May/162357.html

    On my standard US Windows XP, the preferred encoding is
    cp1252, but the console is cp437
    """
    from bzrlib.trace import mutter
    output_encoding = getattr(sys.stdout, 'encoding', None)
    if not output_encoding:
        input_encoding = getattr(sys.stdin, 'encoding', None)
        if not input_encoding:
            output_encoding = get_user_encoding()
            mutter('encoding stdout as osutils.get_user_encoding() %r',
                   output_encoding)
        else:
            output_encoding = input_encoding
            mutter('encoding stdout as sys.stdin encoding %r', output_encoding)
    else:
        mutter('encoding stdout as sys.stdout encoding %r', output_encoding)
    if output_encoding == 'cp0':
        # invalid encoding (cp0 means 'no codepage' on Windows)
        output_encoding = get_user_encoding()
        mutter('cp0 is invalid encoding.'
               ' encoding stdout as osutils.get_user_encoding() %r',
               output_encoding)
    # check encoding
    try:
        codecs.lookup(output_encoding)
    except LookupError:
        sys.stderr.write('bzr: warning:'
                         ' unknown terminal encoding %s.\n'
                         '  Using encoding %s instead.\n'
                         % (output_encoding, get_user_encoding())
                        )
        output_encoding = get_user_encoding()

    return output_encoding


def normalizepath(f):
    if getattr(os.path, 'realpath', None) is not None:
        F = realpath
    else:
        F = abspath
    [p,e] = os.path.split(f)
    if e == "" or e == "." or e == "..":
        return F(f)
    else:
        return pathjoin(F(p), e)


def isdir(f):
    """True if f is an accessible directory."""
    try:
        return S_ISDIR(os.lstat(f)[ST_MODE])
    except OSError:
        return False


def isfile(f):
    """True if f is a regular file."""
    try:
        return S_ISREG(os.lstat(f)[ST_MODE])
    except OSError:
        return False

def islink(f):
    """True if f is a symlink."""
    try:
        return S_ISLNK(os.lstat(f)[ST_MODE])
    except OSError:
        return False

def is_inside(dir, fname):
    """True if fname is inside dir.

    The parameters should typically be passed to osutils.normpath first, so
    that . and .. and repeated slashes are eliminated, and the separators
    are canonical for the platform.

    The empty string as a dir name is taken as top-of-tree and matches
    everything.
    """
    # XXX: Most callers of this can actually do something smarter by
    # looking at the inventory
    if dir == fname:
        return True

    if dir == '':
        return True

    if dir[-1] != '/':
        dir += '/'

    return fname.startswith(dir)


def is_inside_any(dir_list, fname):
    """True if fname is inside any of given dirs."""
    for dirname in dir_list:
        if is_inside(dirname, fname):
            return True
    return False


def is_inside_or_parent_of_any(dir_list, fname):
    """True if fname is a child or a parent of any of the given files."""
    for dirname in dir_list:
        if is_inside(dirname, fname) or is_inside(fname, dirname):
            return True
    return False


def pumpfile(from_file, to_file, read_length=-1, buff_size=32768,
             report_activity=None, direction='read'):
    """Copy contents of one file to another.

    The read_length can either be -1 to read to end-of-file (EOF) or
    it can specify the maximum number of bytes to read.

    The buff_size represents the maximum size for each read operation
    performed on from_file.

    :param report_activity: Call this as bytes are read, see
        Transport._report_activity
    :param direction: Will be passed to report_activity

    :return: The number of bytes copied.
    """
    length = 0
    if read_length >= 0:
        # read specified number of bytes

        while read_length > 0:
            num_bytes_to_read = min(read_length, buff_size)

            block = from_file.read(num_bytes_to_read)
            if not block:
                # EOF reached
                break
            if report_activity is not None:
                report_activity(len(block), direction)
            to_file.write(block)

            actual_bytes_read = len(block)
            read_length -= actual_bytes_read
            length += actual_bytes_read
    else:
        # read to EOF
        while True:
            block = from_file.read(buff_size)
            if not block:
                # EOF reached
                break
            if report_activity is not None:
                report_activity(len(block), direction)
            to_file.write(block)
            length += len(block)
    return length


def pump_string_file(bytes, file_handle, segment_size=None):
    """Write bytes to file_handle in many smaller writes.

    :param bytes: The string to write.
    :param file_handle: The file to write to.
    """
    # Write data in chunks rather than all at once, because very large
    # writes fail on some platforms (e.g. Windows with SMB  mounted
    # drives).
    if not segment_size:
        segment_size = 5242880 # 5MB
    segments = range(len(bytes) / segment_size + 1)
    write = file_handle.write
    for segment_index in segments:
        segment = buffer(bytes, segment_index * segment_size, segment_size)
        write(segment)


def file_iterator(input_file, readsize=32768):
    while True:
        b = input_file.read(readsize)
        if len(b) == 0:
            break
        yield b


def sha_file(f):
    """Calculate the hexdigest of an open file.

    The file cursor should be already at the start.
    """
    s = sha()
    BUFSIZE = 128<<10
    while True:
        b = f.read(BUFSIZE)
        if not b:
            break
        s.update(b)
    return s.hexdigest()


def size_sha_file(f):
    """Calculate the size and hexdigest of an open file.

    The file cursor should be already at the start and
    the caller is responsible for closing the file afterwards.
    """
    size = 0
    s = sha()
    BUFSIZE = 128<<10
    while True:
        b = f.read(BUFSIZE)
        if not b:
            break
        size += len(b)
        s.update(b)
    return size, s.hexdigest()


def sha_file_by_name(fname):
    """Calculate the SHA1 of a file by reading the full text"""
    s = sha()
    f = os.open(fname, os.O_RDONLY | O_BINARY | O_NOINHERIT)
    try:
        while True:
            b = os.read(f, 1<<16)
            if not b:
                return s.hexdigest()
            s.update(b)
    finally:
        os.close(f)


def sha_strings(strings, _factory=sha):
    """Return the sha-1 of concatenation of strings"""
    s = _factory()
    map(s.update, strings)
    return s.hexdigest()


def sha_string(f, _factory=sha):
    return _factory(f).hexdigest()


def fingerprint_file(f):
    b = f.read()
    return {'size': len(b),
            'sha1': sha(b).hexdigest()}


def compare_files(a, b):
    """Returns true if equal in contents"""
    BUFSIZE = 4096
    while True:
        ai = a.read(BUFSIZE)
        bi = b.read(BUFSIZE)
        if ai != bi:
            return False
        if ai == '':
            return True


def local_time_offset(t=None):
    """Return offset of local zone from GMT, either at present or at time t."""
    if t is None:
        t = time.time()
    offset = datetime.fromtimestamp(t) - datetime.utcfromtimestamp(t)
    return offset.days * 86400 + offset.seconds

weekdays = ['Mon', 'Tue', 'Wed', 'Thu', 'Fri', 'Sat', 'Sun']
_default_format_by_weekday_num = [wd + " %Y-%m-%d %H:%M:%S" for wd in weekdays]


def format_date(t, offset=0, timezone='original', date_fmt=None,
                show_offset=True):
    """Return a formatted date string.

    :param t: Seconds since the epoch.
    :param offset: Timezone offset in seconds east of utc.
    :param timezone: How to display the time: 'utc', 'original' for the
         timezone specified by offset, or 'local' for the process's current
         timezone.
    :param date_fmt: strftime format.
    :param show_offset: Whether to append the timezone.
    """
    (date_fmt, tt, offset_str) = \
               _format_date(t, offset, timezone, date_fmt, show_offset)
    date_fmt = date_fmt.replace('%a', weekdays[tt[6]])
    date_str = time.strftime(date_fmt, tt)
    return date_str + offset_str


# Cache of formatted offset strings
_offset_cache = {}


def format_date_with_offset_in_original_timezone(t, offset=0,
    _cache=_offset_cache):
    """Return a formatted date string in the original timezone.

    This routine may be faster then format_date.

    :param t: Seconds since the epoch.
    :param offset: Timezone offset in seconds east of utc.
    """
    if offset is None:
        offset = 0
    tt = time.gmtime(t + offset)
    date_fmt = _default_format_by_weekday_num[tt[6]]
    date_str = time.strftime(date_fmt, tt)
    offset_str = _cache.get(offset, None)
    if offset_str is None:
        offset_str = ' %+03d%02d' % (offset / 3600, (offset / 60) % 60)
        _cache[offset] = offset_str
    return date_str + offset_str


def format_local_date(t, offset=0, timezone='original', date_fmt=None,
                      show_offset=True):
    """Return an unicode date string formatted according to the current locale.

    :param t: Seconds since the epoch.
    :param offset: Timezone offset in seconds east of utc.
    :param timezone: How to display the time: 'utc', 'original' for the
         timezone specified by offset, or 'local' for the process's current
         timezone.
    :param date_fmt: strftime format.
    :param show_offset: Whether to append the timezone.
    """
    (date_fmt, tt, offset_str) = \
               _format_date(t, offset, timezone, date_fmt, show_offset)
    date_str = time.strftime(date_fmt, tt)
    if not isinstance(date_str, unicode):
        date_str = date_str.decode(get_user_encoding(), 'replace')
    return date_str + offset_str


def _format_date(t, offset, timezone, date_fmt, show_offset):
    if timezone == 'utc':
        tt = time.gmtime(t)
        offset = 0
    elif timezone == 'original':
        if offset is None:
            offset = 0
        tt = time.gmtime(t + offset)
    elif timezone == 'local':
        tt = time.localtime(t)
        offset = local_time_offset(t)
    else:
        raise errors.UnsupportedTimezoneFormat(timezone)
    if date_fmt is None:
        date_fmt = "%a %Y-%m-%d %H:%M:%S"
    if show_offset:
        offset_str = ' %+03d%02d' % (offset / 3600, (offset / 60) % 60)
    else:
        offset_str = ''
    return (date_fmt, tt, offset_str)


def compact_date(when):
    return time.strftime('%Y%m%d%H%M%S', time.gmtime(when))


def format_delta(delta):
    """Get a nice looking string for a time delta.

    :param delta: The time difference in seconds, can be positive or negative.
        positive indicates time in the past, negative indicates time in the
        future. (usually time.time() - stored_time)
    :return: String formatted to show approximate resolution
    """
    delta = int(delta)
    if delta >= 0:
        direction = 'ago'
    else:
        direction = 'in the future'
        delta = -delta

    seconds = delta
    if seconds < 90: # print seconds up to 90 seconds
        if seconds == 1:
            return '%d second %s' % (seconds, direction,)
        else:
            return '%d seconds %s' % (seconds, direction)

    minutes = int(seconds / 60)
    seconds -= 60 * minutes
    if seconds == 1:
        plural_seconds = ''
    else:
        plural_seconds = 's'
    if minutes < 90: # print minutes, seconds up to 90 minutes
        if minutes == 1:
            return '%d minute, %d second%s %s' % (
                    minutes, seconds, plural_seconds, direction)
        else:
            return '%d minutes, %d second%s %s' % (
                    minutes, seconds, plural_seconds, direction)

    hours = int(minutes / 60)
    minutes -= 60 * hours
    if minutes == 1:
        plural_minutes = ''
    else:
        plural_minutes = 's'

    if hours == 1:
        return '%d hour, %d minute%s %s' % (hours, minutes,
                                            plural_minutes, direction)
    return '%d hours, %d minute%s %s' % (hours, minutes,
                                         plural_minutes, direction)

def filesize(f):
    """Return size of given open file."""
    return os.fstat(f.fileno())[ST_SIZE]


# Define rand_bytes based on platform.
try:
    # Python 2.4 and later have os.urandom,
    # but it doesn't work on some arches
    os.urandom(1)
    rand_bytes = os.urandom
except (NotImplementedError, AttributeError):
    # If python doesn't have os.urandom, or it doesn't work,
    # then try to first pull random data from /dev/urandom
    try:
        rand_bytes = file('/dev/urandom', 'rb').read
    # Otherwise, use this hack as a last resort
    except (IOError, OSError):
        # not well seeded, but better than nothing
        def rand_bytes(n):
            import random
            s = ''
            while n:
                s += chr(random.randint(0, 255))
                n -= 1
            return s


ALNUM = '0123456789abcdefghijklmnopqrstuvwxyz'
def rand_chars(num):
    """Return a random string of num alphanumeric characters

    The result only contains lowercase chars because it may be used on
    case-insensitive filesystems.
    """
    s = ''
    for raw_byte in rand_bytes(num):
        s += ALNUM[ord(raw_byte) % 36]
    return s


## TODO: We could later have path objects that remember their list
## decomposition (might be too tricksy though.)

def splitpath(p):
    """Turn string into list of parts."""
    # split on either delimiter because people might use either on
    # Windows
    ps = re.split(r'[\\/]', p)

    rps = []
    for f in ps:
        if f == '..':
            raise errors.BzrError("sorry, %r not allowed in path" % f)
        elif (f == '.') or (f == ''):
            pass
        else:
            rps.append(f)
    return rps


def joinpath(p):
    for f in p:
        if (f == '..') or (f is None) or (f == ''):
            raise errors.BzrError("sorry, %r not allowed in path" % f)
    return pathjoin(*p)


def parent_directories(filename):
    """Return the list of parent directories, deepest first.
    
    For example, parent_directories("a/b/c") -> ["a/b", "a"].
    """
    parents = []
    parts = splitpath(dirname(filename))
    while parts:
        parents.append(joinpath(parts))
        parts.pop()
    return parents


_extension_load_failures = []


def failed_to_load_extension(exception):
    """Handle failing to load a binary extension.

    This should be called from the ImportError block guarding the attempt to
    import the native extension.  If this function returns, the pure-Python
    implementation should be loaded instead::

    >>> try:
    >>>     import bzrlib._fictional_extension_pyx
    >>> except ImportError, e:
    >>>     bzrlib.osutils.failed_to_load_extension(e)
    >>>     import bzrlib._fictional_extension_py
    """
    # NB: This docstring is just an example, not a doctest, because doctest
    # currently can't cope with the use of lazy imports in this namespace --
    # mbp 20090729
    
    # This currently doesn't report the failure at the time it occurs, because
    # they tend to happen very early in startup when we can't check config
    # files etc, and also we want to report all failures but not spam the user
    # with 10 warnings.
    from bzrlib import trace
    exception_str = str(exception)
    if exception_str not in _extension_load_failures:
        trace.mutter("failed to load compiled extension: %s" % exception_str)
        _extension_load_failures.append(exception_str)


def report_extension_load_failures():
    if not _extension_load_failures:
        return
    from bzrlib.config import GlobalConfig
    if GlobalConfig().get_user_option_as_bool('ignore_missing_extensions'):
        return
    # the warnings framework should by default show this only once
    from bzrlib.trace import warning
    warning(
        "bzr: warning: some compiled extensions could not be loaded; "
        "see <https://answers.launchpad.net/bzr/+faq/703>")
    # we no longer show the specific missing extensions here, because it makes
    # the message too long and scary - see
    # https://bugs.launchpad.net/bzr/+bug/430529


try:
    from bzrlib._chunks_to_lines_pyx import chunks_to_lines
except ImportError, e:
    failed_to_load_extension(e)
    from bzrlib._chunks_to_lines_py import chunks_to_lines


def split_lines(s):
    """Split s into lines, but without removing the newline characters."""
    # Trivially convert a fulltext into a 'chunked' representation, and let
    # chunks_to_lines do the heavy lifting.
    if isinstance(s, str):
        # chunks_to_lines only supports 8-bit strings
        return chunks_to_lines([s])
    else:
        return _split_lines(s)


def _split_lines(s):
    """Split s into lines, but without removing the newline characters.

    This supports Unicode or plain string objects.
    """
    lines = s.split('\n')
    result = [line + '\n' for line in lines[:-1]]
    if lines[-1]:
        result.append(lines[-1])
    return result


def hardlinks_good():
    return sys.platform not in ('win32', 'cygwin', 'darwin')


def link_or_copy(src, dest):
    """Hardlink a file, or copy it if it can't be hardlinked."""
    if not hardlinks_good():
        shutil.copyfile(src, dest)
        return
    try:
        os.link(src, dest)
    except (OSError, IOError), e:
        if e.errno != errno.EXDEV:
            raise
        shutil.copyfile(src, dest)


def delete_any(path):
    """Delete a file, symlink or directory.  
    
    Will delete even if readonly.
    """
    try:
       _delete_file_or_dir(path)
    except (OSError, IOError), e:
        if e.errno in (errno.EPERM, errno.EACCES):
            # make writable and try again
            try:
                make_writable(path)
            except (OSError, IOError):
                pass
            _delete_file_or_dir(path)
        else:
            raise


def _delete_file_or_dir(path):
    # Look Before You Leap (LBYL) is appropriate here instead of Easier to Ask for
    # Forgiveness than Permission (EAFP) because:
    # - root can damage a solaris file system by using unlink,
    # - unlink raises different exceptions on different OSes (linux: EISDIR, win32:
    #   EACCES, OSX: EPERM) when invoked on a directory.
    if isdir(path): # Takes care of symlinks
        os.rmdir(path)
    else:
        os.unlink(path)


def has_symlinks():
    if getattr(os, 'symlink', None) is not None:
        return True
    else:
        return False


def has_hardlinks():
    if getattr(os, 'link', None) is not None:
        return True
    else:
        return False


def host_os_dereferences_symlinks():
    return (has_symlinks()
            and sys.platform not in ('cygwin', 'win32'))


def readlink(abspath):
    """Return a string representing the path to which the symbolic link points.

    :param abspath: The link absolute unicode path.

    This his guaranteed to return the symbolic link in unicode in all python
    versions.
    """
    link = abspath.encode(_fs_enc)
    target = os.readlink(link)
    target = target.decode(_fs_enc)
    return target


def contains_whitespace(s):
    """True if there are any whitespace characters in s."""
    # string.whitespace can include '\xa0' in certain locales, because it is
    # considered "non-breaking-space" as part of ISO-8859-1. But it
    # 1) Isn't a breaking whitespace
    # 2) Isn't one of ' \t\r\n' which are characters we sometimes use as
    #    separators
    # 3) '\xa0' isn't unicode safe since it is >128.

    # This should *not* be a unicode set of characters in case the source
    # string is not a Unicode string. We can auto-up-cast the characters since
    # they are ascii, but we don't want to auto-up-cast the string in case it
    # is utf-8
    for ch in ' \t\n\r\v\f':
        if ch in s:
            return True
    else:
        return False


def contains_linebreaks(s):
    """True if there is any vertical whitespace in s."""
    for ch in '\f\n\r':
        if ch in s:
            return True
    else:
        return False


def relpath(base, path):
    """Return path relative to base, or raise PathNotChild exception.

    The path may be either an absolute path or a path relative to the
    current working directory.

    os.path.commonprefix (python2.4) has a bad bug that it works just
    on string prefixes, assuming that '/u' is a prefix of '/u2'.  This
    avoids that problem.

    NOTE: `base` should not have a trailing slash otherwise you'll get
    PathNotChild exceptions regardless of `path`.
    """

    if len(base) < MIN_ABS_PATHLENGTH:
        # must have space for e.g. a drive letter
        raise ValueError('%r is too short to calculate a relative path'
            % (base,))

    rp = abspath(path)

    s = []
    head = rp
    while True:
        if len(head) <= len(base) and head != base:
            raise errors.PathNotChild(rp, base)
        if head == base:
            break
        head, tail = split(head)
        if tail:
            s.append(tail)

    if s:
        return pathjoin(*reversed(s))
    else:
        return ''


def _cicp_canonical_relpath(base, path):
    """Return the canonical path relative to base.

    Like relpath, but on case-insensitive-case-preserving file-systems, this
    will return the relpath as stored on the file-system rather than in the
    case specified in the input string, for all existing portions of the path.

    This will cause O(N) behaviour if called for every path in a tree; if you
    have a number of paths to convert, you should use canonical_relpaths().
    """
    # TODO: it should be possible to optimize this for Windows by using the
    # win32 API FindFiles function to look for the specified name - but using
    # os.listdir() still gives us the correct, platform agnostic semantics in
    # the short term.

    rel = relpath(base, path)
    # '.' will have been turned into ''
    if not rel:
        return rel

    abs_base = abspath(base)
    current = abs_base
    _listdir = os.listdir

    # use an explicit iterator so we can easily consume the rest on early exit.
    bit_iter = iter(rel.split('/'))
    for bit in bit_iter:
        lbit = bit.lower()
        try:
            next_entries = _listdir(current)
        except OSError: # enoent, eperm, etc
            # We can't find this in the filesystem, so just append the
            # remaining bits.
            current = pathjoin(current, bit, *list(bit_iter))
            break
        for look in next_entries:
            if lbit == look.lower():
                current = pathjoin(current, look)
                break
        else:
            # got to the end, nothing matched, so we just return the
            # non-existing bits as they were specified (the filename may be
            # the target of a move, for example).
            current = pathjoin(current, bit, *list(bit_iter))
            break
    return current[len(abs_base):].lstrip('/')

# XXX - TODO - we need better detection/integration of case-insensitive
# file-systems; Linux often sees FAT32 devices (or NFS-mounted OSX
# filesystems), for example, so could probably benefit from the same basic
# support there.  For now though, only Windows and OSX get that support, and
# they get it for *all* file-systems!
if sys.platform in ('win32', 'darwin'):
    canonical_relpath = _cicp_canonical_relpath
else:
    canonical_relpath = relpath

def canonical_relpaths(base, paths):
    """Create an iterable to canonicalize a sequence of relative paths.

    The intent is for this implementation to use a cache, vastly speeding
    up multiple transformations in the same directory.
    """
    # but for now, we haven't optimized...
    return [canonical_relpath(base, p) for p in paths]

def safe_unicode(unicode_or_utf8_string):
    """Coerce unicode_or_utf8_string into unicode.

    If it is unicode, it is returned.
    Otherwise it is decoded from utf-8. If decoding fails, the exception is
    wrapped in a BzrBadParameterNotUnicode exception.
    """
    if isinstance(unicode_or_utf8_string, unicode):
        return unicode_or_utf8_string
    try:
        return unicode_or_utf8_string.decode('utf8')
    except UnicodeDecodeError:
        raise errors.BzrBadParameterNotUnicode(unicode_or_utf8_string)


def safe_utf8(unicode_or_utf8_string):
    """Coerce unicode_or_utf8_string to a utf8 string.

    If it is a str, it is returned.
    If it is Unicode, it is encoded into a utf-8 string.
    """
    if isinstance(unicode_or_utf8_string, str):
        # TODO: jam 20070209 This is overkill, and probably has an impact on
        #       performance if we are dealing with lots of apis that want a
        #       utf-8 revision id
        try:
            # Make sure it is a valid utf-8 string
            unicode_or_utf8_string.decode('utf-8')
        except UnicodeDecodeError:
            raise errors.BzrBadParameterNotUnicode(unicode_or_utf8_string)
        return unicode_or_utf8_string
    return unicode_or_utf8_string.encode('utf-8')


_revision_id_warning = ('Unicode revision ids were deprecated in bzr 0.15.'
                        ' Revision id generators should be creating utf8'
                        ' revision ids.')


def safe_revision_id(unicode_or_utf8_string, warn=True):
    """Revision ids should now be utf8, but at one point they were unicode.

    :param unicode_or_utf8_string: A possibly Unicode revision_id. (can also be
        utf8 or None).
    :param warn: Functions that are sanitizing user data can set warn=False
    :return: None or a utf8 revision id.
    """
    if (unicode_or_utf8_string is None
        or unicode_or_utf8_string.__class__ == str):
        return unicode_or_utf8_string
    if warn:
        symbol_versioning.warn(_revision_id_warning, DeprecationWarning,
                               stacklevel=2)
    return cache_utf8.encode(unicode_or_utf8_string)


_file_id_warning = ('Unicode file ids were deprecated in bzr 0.15. File id'
                    ' generators should be creating utf8 file ids.')


def safe_file_id(unicode_or_utf8_string, warn=True):
    """File ids should now be utf8, but at one point they were unicode.

    This is the same as safe_utf8, except it uses the cached encode functions
    to save a little bit of performance.

    :param unicode_or_utf8_string: A possibly Unicode file_id. (can also be
        utf8 or None).
    :param warn: Functions that are sanitizing user data can set warn=False
    :return: None or a utf8 file id.
    """
    if (unicode_or_utf8_string is None
        or unicode_or_utf8_string.__class__ == str):
        return unicode_or_utf8_string
    if warn:
        symbol_versioning.warn(_file_id_warning, DeprecationWarning,
                               stacklevel=2)
    return cache_utf8.encode(unicode_or_utf8_string)


_platform_normalizes_filenames = False
if sys.platform == 'darwin':
    _platform_normalizes_filenames = True


def normalizes_filenames():
    """Return True if this platform normalizes unicode filenames.

    Mac OSX does, Windows/Linux do not.
    """
    return _platform_normalizes_filenames


def _accessible_normalized_filename(path):
    """Get the unicode normalized path, and if you can access the file.

    On platforms where the system normalizes filenames (Mac OSX),
    you can access a file by any path which will normalize correctly.
    On platforms where the system does not normalize filenames
    (Windows, Linux), you have to access a file by its exact path.

    Internally, bzr only supports NFC normalization, since that is
    the standard for XML documents.

    So return the normalized path, and a flag indicating if the file
    can be accessed by that path.
    """

    return unicodedata.normalize('NFC', unicode(path)), True


def _inaccessible_normalized_filename(path):
    __doc__ = _accessible_normalized_filename.__doc__

    normalized = unicodedata.normalize('NFC', unicode(path))
    return normalized, normalized == path


if _platform_normalizes_filenames:
    normalized_filename = _accessible_normalized_filename
else:
    normalized_filename = _inaccessible_normalized_filename


def set_signal_handler(signum, handler, restart_syscall=True):
    """A wrapper for signal.signal that also calls siginterrupt(signum, False)
    on platforms that support that.

    :param restart_syscall: if set, allow syscalls interrupted by a signal to
        automatically restart (by calling `signal.siginterrupt(signum,
        False)`).  May be ignored if the feature is not available on this
        platform or Python version.
    """
    try:
        import signal
        siginterrupt = signal.siginterrupt
    except ImportError:
        # This python implementation doesn't provide signal support, hence no
        # handler exists
        return None
    except AttributeError:
        # siginterrupt doesn't exist on this platform, or for this version
        # of Python.
        siginterrupt = lambda signum, flag: None
    if restart_syscall:
        def sig_handler(*args):
            # Python resets the siginterrupt flag when a signal is
            # received.  <http://bugs.python.org/issue8354>
            # As a workaround for some cases, set it back the way we want it.
            siginterrupt(signum, False)
            # Now run the handler function passed to set_signal_handler.
            handler(*args)
    else:
        sig_handler = handler
    old_handler = signal.signal(signum, sig_handler)
    if restart_syscall:
        siginterrupt(signum, False)
    return old_handler


default_terminal_width = 80
"""The default terminal width for ttys.

This is defined so that higher levels can share a common fallback value when
terminal_width() returns None.
"""

# Keep some state so that terminal_width can detect if _terminal_size has
# returned a different size since the process started.  See docstring and
# comments of terminal_width for details.
# _terminal_size_state has 3 possible values: no_data, unchanged, and changed.
_terminal_size_state = 'no_data'
_first_terminal_size = None

def terminal_width():
    """Return terminal width.

    None is returned if the width can't established precisely.

    The rules are:
    - if BZR_COLUMNS is set, returns its value
    - if there is no controlling terminal, returns None
    - query the OS, if the queried size has changed since the last query,
      return its value,
    - if COLUMNS is set, returns its value,
    - if the OS has a value (even though it's never changed), return its value.

    From there, we need to query the OS to get the size of the controlling
    terminal.

    On Unices we query the OS by:
    - get termios.TIOCGWINSZ
    - if an error occurs or a negative value is obtained, returns None

    On Windows we query the OS by:
    - win32utils.get_console_size() decides,
    - returns None on error (provided default value)
    """
    # Note to implementors: if changing the rules for determining the width,
    # make sure you've considered the behaviour in these cases:
    #  - M-x shell in emacs, where $COLUMNS is set and TIOCGWINSZ returns 0,0.
    #  - bzr log | less, in bash, where $COLUMNS not set and TIOCGWINSZ returns
    #    0,0.
    #  - (add more interesting cases here, if you find any)
    # Some programs implement "Use $COLUMNS (if set) until SIGWINCH occurs",
    # but we don't want to register a signal handler because it is impossible
    # to do so without risking EINTR errors in Python <= 2.6.5 (see
    # <http://bugs.python.org/issue8354>).  Instead we check TIOCGWINSZ every
    # time so we can notice if the reported size has changed, which should have
    # a similar effect.

    # If BZR_COLUMNS is set, take it, user is always right
    try:
        return int(os.environ['BZR_COLUMNS'])
    except (KeyError, ValueError):
        pass

    isatty = getattr(sys.stdout, 'isatty', None)
    if isatty is None or not isatty():
        # Don't guess, setting BZR_COLUMNS is the recommended way to override.
        return None

    # Query the OS
    width, height = os_size = _terminal_size(None, None)
    global _first_terminal_size, _terminal_size_state
    if _terminal_size_state == 'no_data':
        _first_terminal_size = os_size
        _terminal_size_state = 'unchanged'
    elif (_terminal_size_state == 'unchanged' and
          _first_terminal_size != os_size):
        _terminal_size_state = 'changed'

    # If the OS claims to know how wide the terminal is, and this value has
    # ever changed, use that.
    if _terminal_size_state == 'changed':
        if width is not None and width > 0:
            return width

    # If COLUMNS is set, use it.
    try:
        return int(os.environ['COLUMNS'])
    except (KeyError, ValueError):
        pass

    # Finally, use an unchanged size from the OS, if we have one.
    if _terminal_size_state == 'unchanged':
        if width is not None and width > 0:
            return width

    # The width could not be determined.
    return None


def _win32_terminal_size(width, height):
    width, height = win32utils.get_console_size(defaultx=width, defaulty=height)
    return width, height


def _ioctl_terminal_size(width, height):
    try:
        import struct, fcntl, termios
        s = struct.pack('HHHH', 0, 0, 0, 0)
        x = fcntl.ioctl(1, termios.TIOCGWINSZ, s)
        height, width = struct.unpack('HHHH', x)[0:2]
    except (IOError, AttributeError):
        pass
    return width, height

_terminal_size = None
"""Returns the terminal size as (width, height).

:param width: Default value for width.
:param height: Default value for height.

This is defined specifically for each OS and query the size of the controlling
terminal. If any error occurs, the provided default values should be returned.
"""
if sys.platform == 'win32':
    _terminal_size = _win32_terminal_size
else:
    _terminal_size = _ioctl_terminal_size


<<<<<<< HEAD
def _terminal_size_changed(signum, frame):
    """Set COLUMNS upon receiving a SIGnal for WINdow size CHange."""
    width, height = _terminal_size(None, None)
    if width is not None:
        os.environ['COLUMNS'] = str(width)


_registered_sigwinch = False
def watch_sigwinch():
    """Register for SIGWINCH, once and only once.

    Do nothing if the signal module is not available.
    """
    global _registered_sigwinch
    if not _registered_sigwinch:
        try:
            import signal
            if getattr(signal, "SIGWINCH", None) is not None:
                set_signal_handler(signal.SIGWINCH, _terminal_size_changed)
        except ImportError:
            # python doesn't provide signal support, nothing we can do about it
            pass
        _registered_sigwinch = True


=======
>>>>>>> cc3029e3
def supports_executable():
    return sys.platform != "win32"


def supports_posix_readonly():
    """Return True if 'readonly' has POSIX semantics, False otherwise.

    Notably, a win32 readonly file cannot be deleted, unlike POSIX where the
    directory controls creation/deletion, etc.

    And under win32, readonly means that the directory itself cannot be
    deleted.  The contents of a readonly directory can be changed, unlike POSIX
    where files in readonly directories cannot be added, deleted or renamed.
    """
    return sys.platform != "win32"


def set_or_unset_env(env_variable, value):
    """Modify the environment, setting or removing the env_variable.

    :param env_variable: The environment variable in question
    :param value: The value to set the environment to. If None, then
        the variable will be removed.
    :return: The original value of the environment variable.
    """
    orig_val = os.environ.get(env_variable)
    if value is None:
        if orig_val is not None:
            del os.environ[env_variable]
    else:
        if isinstance(value, unicode):
            value = value.encode(get_user_encoding())
        os.environ[env_variable] = value
    return orig_val


_validWin32PathRE = re.compile(r'^([A-Za-z]:[/\\])?[^:<>*"?\|]*$')


def check_legal_path(path):
    """Check whether the supplied path is legal.
    This is only required on Windows, so we don't test on other platforms
    right now.
    """
    if sys.platform != "win32":
        return
    if _validWin32PathRE.match(path) is None:
        raise errors.IllegalPath(path)


_WIN32_ERROR_DIRECTORY = 267 # Similar to errno.ENOTDIR

def _is_error_enotdir(e):
    """Check if this exception represents ENOTDIR.

    Unfortunately, python is very inconsistent about the exception
    here. The cases are:
      1) Linux, Mac OSX all versions seem to set errno == ENOTDIR
      2) Windows, Python2.4, uses errno == ERROR_DIRECTORY (267)
         which is the windows error code.
      3) Windows, Python2.5 uses errno == EINVAL and
         winerror == ERROR_DIRECTORY

    :param e: An Exception object (expected to be OSError with an errno
        attribute, but we should be able to cope with anything)
    :return: True if this represents an ENOTDIR error. False otherwise.
    """
    en = getattr(e, 'errno', None)
    if (en == errno.ENOTDIR
        or (sys.platform == 'win32'
            and (en == _WIN32_ERROR_DIRECTORY
                 or (en == errno.EINVAL
                     and getattr(e, 'winerror', None) == _WIN32_ERROR_DIRECTORY)
        ))):
        return True
    return False


def walkdirs(top, prefix=""):
    """Yield data about all the directories in a tree.

    This yields all the data about the contents of a directory at a time.
    After each directory has been yielded, if the caller has mutated the list
    to exclude some directories, they are then not descended into.

    The data yielded is of the form:
    ((directory-relpath, directory-path-from-top),
    [(relpath, basename, kind, lstat, path-from-top), ...]),
     - directory-relpath is the relative path of the directory being returned
       with respect to top. prefix is prepended to this.
     - directory-path-from-root is the path including top for this directory.
       It is suitable for use with os functions.
     - relpath is the relative path within the subtree being walked.
     - basename is the basename of the path
     - kind is the kind of the file now. If unknown then the file is not
       present within the tree - but it may be recorded as versioned. See
       versioned_kind.
     - lstat is the stat data *if* the file was statted.
     - planned, not implemented:
       path_from_tree_root is the path from the root of the tree.

    :param prefix: Prefix the relpaths that are yielded with 'prefix'. This
        allows one to walk a subtree but get paths that are relative to a tree
        rooted higher up.
    :return: an iterator over the dirs.
    """
    #TODO there is a bit of a smell where the results of the directory-
    # summary in this, and the path from the root, may not agree
    # depending on top and prefix - i.e. ./foo and foo as a pair leads to
    # potentially confusing output. We should make this more robust - but
    # not at a speed cost. RBC 20060731
    _lstat = os.lstat
    _directory = _directory_kind
    _listdir = os.listdir
    _kind_from_mode = file_kind_from_stat_mode
    pending = [(safe_unicode(prefix), "", _directory, None, safe_unicode(top))]
    while pending:
        # 0 - relpath, 1- basename, 2- kind, 3- stat, 4-toppath
        relroot, _, _, _, top = pending.pop()
        if relroot:
            relprefix = relroot + u'/'
        else:
            relprefix = ''
        top_slash = top + u'/'

        dirblock = []
        append = dirblock.append
        try:
            names = sorted(_listdir(top))
        except OSError, e:
            if not _is_error_enotdir(e):
                raise
        else:
            for name in names:
                abspath = top_slash + name
                statvalue = _lstat(abspath)
                kind = _kind_from_mode(statvalue.st_mode)
                append((relprefix + name, name, kind, statvalue, abspath))
        yield (relroot, top), dirblock

        # push the user specified dirs from dirblock
        pending.extend(d for d in reversed(dirblock) if d[2] == _directory)


class DirReader(object):
    """An interface for reading directories."""

    def top_prefix_to_starting_dir(self, top, prefix=""):
        """Converts top and prefix to a starting dir entry

        :param top: A utf8 path
        :param prefix: An optional utf8 path to prefix output relative paths
            with.
        :return: A tuple starting with prefix, and ending with the native
            encoding of top.
        """
        raise NotImplementedError(self.top_prefix_to_starting_dir)

    def read_dir(self, prefix, top):
        """Read a specific dir.

        :param prefix: A utf8 prefix to be preprended to the path basenames.
        :param top: A natively encoded path to read.
        :return: A list of the directories contents. Each item contains:
            (utf8_relpath, utf8_name, kind, lstatvalue, native_abspath)
        """
        raise NotImplementedError(self.read_dir)


_selected_dir_reader = None


def _walkdirs_utf8(top, prefix=""):
    """Yield data about all the directories in a tree.

    This yields the same information as walkdirs() only each entry is yielded
    in utf-8. On platforms which have a filesystem encoding of utf8 the paths
    are returned as exact byte-strings.

    :return: yields a tuple of (dir_info, [file_info])
        dir_info is (utf8_relpath, path-from-top)
        file_info is (utf8_relpath, utf8_name, kind, lstat, path-from-top)
        if top is an absolute path, path-from-top is also an absolute path.
        path-from-top might be unicode or utf8, but it is the correct path to
        pass to os functions to affect the file in question. (such as os.lstat)
    """
    global _selected_dir_reader
    if _selected_dir_reader is None:
        fs_encoding = _fs_enc.upper()
        if sys.platform == "win32" and win32utils.winver == 'Windows NT':
            # Win98 doesn't have unicode apis like FindFirstFileW
            # TODO: We possibly could support Win98 by falling back to the
            #       original FindFirstFile, and using TCHAR instead of WCHAR,
            #       but that gets a bit tricky, and requires custom compiling
            #       for win98 anyway.
            try:
                from bzrlib._walkdirs_win32 import Win32ReadDir
                _selected_dir_reader = Win32ReadDir()
            except ImportError:
                pass
        elif fs_encoding in ('UTF-8', 'US-ASCII', 'ANSI_X3.4-1968'):
            # ANSI_X3.4-1968 is a form of ASCII
            try:
                from bzrlib._readdir_pyx import UTF8DirReader
                _selected_dir_reader = UTF8DirReader()
            except ImportError, e:
                failed_to_load_extension(e)
                pass

    if _selected_dir_reader is None:
        # Fallback to the python version
        _selected_dir_reader = UnicodeDirReader()

    # 0 - relpath, 1- basename, 2- kind, 3- stat, 4-toppath
    # But we don't actually uses 1-3 in pending, so set them to None
    pending = [[_selected_dir_reader.top_prefix_to_starting_dir(top, prefix)]]
    read_dir = _selected_dir_reader.read_dir
    _directory = _directory_kind
    while pending:
        relroot, _, _, _, top = pending[-1].pop()
        if not pending[-1]:
            pending.pop()
        dirblock = sorted(read_dir(relroot, top))
        yield (relroot, top), dirblock
        # push the user specified dirs from dirblock
        next = [d for d in reversed(dirblock) if d[2] == _directory]
        if next:
            pending.append(next)


class UnicodeDirReader(DirReader):
    """A dir reader for non-utf8 file systems, which transcodes."""

    __slots__ = ['_utf8_encode']

    def __init__(self):
        self._utf8_encode = codecs.getencoder('utf8')

    def top_prefix_to_starting_dir(self, top, prefix=""):
        """See DirReader.top_prefix_to_starting_dir."""
        return (safe_utf8(prefix), None, None, None, safe_unicode(top))

    def read_dir(self, prefix, top):
        """Read a single directory from a non-utf8 file system.

        top, and the abspath element in the output are unicode, all other paths
        are utf8. Local disk IO is done via unicode calls to listdir etc.

        This is currently the fallback code path when the filesystem encoding is
        not UTF-8. It may be better to implement an alternative so that we can
        safely handle paths that are not properly decodable in the current
        encoding.

        See DirReader.read_dir for details.
        """
        _utf8_encode = self._utf8_encode
        _lstat = os.lstat
        _listdir = os.listdir
        _kind_from_mode = file_kind_from_stat_mode

        if prefix:
            relprefix = prefix + '/'
        else:
            relprefix = ''
        top_slash = top + u'/'

        dirblock = []
        append = dirblock.append
        for name in sorted(_listdir(top)):
            try:
                name_utf8 = _utf8_encode(name)[0]
            except UnicodeDecodeError:
                raise errors.BadFilenameEncoding(
                    _utf8_encode(relprefix)[0] + name, _fs_enc)
            abspath = top_slash + name
            statvalue = _lstat(abspath)
            kind = _kind_from_mode(statvalue.st_mode)
            append((relprefix + name_utf8, name_utf8, kind, statvalue, abspath))
        return dirblock


def copy_tree(from_path, to_path, handlers={}):
    """Copy all of the entries in from_path into to_path.

    :param from_path: The base directory to copy.
    :param to_path: The target directory. If it does not exist, it will
        be created.
    :param handlers: A dictionary of functions, which takes a source and
        destinations for files, directories, etc.
        It is keyed on the file kind, such as 'directory', 'symlink', or 'file'
        'file', 'directory', and 'symlink' should always exist.
        If they are missing, they will be replaced with 'os.mkdir()',
        'os.readlink() + os.symlink()', and 'shutil.copy2()', respectively.
    """
    # Now, just copy the existing cached tree to the new location
    # We use a cheap trick here.
    # Absolute paths are prefixed with the first parameter
    # relative paths are prefixed with the second.
    # So we can get both the source and target returned
    # without any extra work.

    def copy_dir(source, dest):
        os.mkdir(dest)

    def copy_link(source, dest):
        """Copy the contents of a symlink"""
        link_to = os.readlink(source)
        os.symlink(link_to, dest)

    real_handlers = {'file':shutil.copy2,
                     'symlink':copy_link,
                     'directory':copy_dir,
                    }
    real_handlers.update(handlers)

    if not os.path.exists(to_path):
        real_handlers['directory'](from_path, to_path)

    for dir_info, entries in walkdirs(from_path, prefix=to_path):
        for relpath, name, kind, st, abspath in entries:
            real_handlers[kind](abspath, relpath)


def copy_ownership_from_path(dst, src=None):
    """Copy usr/grp ownership from src file/dir to dst file/dir.

    If src is None, the containing directory is used as source. If chown
    fails, the error is ignored and a warning is printed.
    """
    chown = getattr(os, 'chown', None)
    if chown is None:
        return

    if src == None:
        src = os.path.dirname(dst)
        if src == '':
            src = '.'

    try:
        s = os.stat(src)
        chown(dst, s.st_uid, s.st_gid)
    except OSError, e:
        trace.warning("Unable to copy ownership from '%s' to '%s': IOError: %s." % (src, dst, e))


def path_prefix_key(path):
    """Generate a prefix-order path key for path.

    This can be used to sort paths in the same way that walkdirs does.
    """
    return (dirname(path) , path)


def compare_paths_prefix_order(path_a, path_b):
    """Compare path_a and path_b to generate the same order walkdirs uses."""
    key_a = path_prefix_key(path_a)
    key_b = path_prefix_key(path_b)
    return cmp(key_a, key_b)


_cached_user_encoding = None


def get_user_encoding(use_cache=True):
    """Find out what the preferred user encoding is.

    This is generally the encoding that is used for command line parameters
    and file contents. This may be different from the terminal encoding
    or the filesystem encoding.

    :param  use_cache:  Enable cache for detected encoding.
                        (This parameter is turned on by default,
                        and required only for selftesting)

    :return: A string defining the preferred user encoding
    """
    global _cached_user_encoding
    if _cached_user_encoding is not None and use_cache:
        return _cached_user_encoding

    if sys.platform == 'darwin':
        # python locale.getpreferredencoding() always return
        # 'mac-roman' on darwin. That's a lie.
        sys.platform = 'posix'
        try:
            if os.environ.get('LANG', None) is None:
                # If LANG is not set, we end up with 'ascii', which is bad
                # ('mac-roman' is more than ascii), so we set a default which
                # will give us UTF-8 (which appears to work in all cases on
                # OSX). Users are still free to override LANG of course, as
                # long as it give us something meaningful. This work-around
                # *may* not be needed with python 3k and/or OSX 10.5, but will
                # work with them too -- vila 20080908
                os.environ['LANG'] = 'en_US.UTF-8'
            import locale
        finally:
            sys.platform = 'darwin'
    else:
        import locale

    try:
        user_encoding = locale.getpreferredencoding()
    except locale.Error, e:
        sys.stderr.write('bzr: warning: %s\n'
                         '  Could not determine what text encoding to use.\n'
                         '  This error usually means your Python interpreter\n'
                         '  doesn\'t support the locale set by $LANG (%s)\n'
                         "  Continuing with ascii encoding.\n"
                         % (e, os.environ.get('LANG')))
        user_encoding = 'ascii'

    # Windows returns 'cp0' to indicate there is no code page. So we'll just
    # treat that as ASCII, and not support printing unicode characters to the
    # console.
    #
    # For python scripts run under vim, we get '', so also treat that as ASCII
    if user_encoding in (None, 'cp0', ''):
        user_encoding = 'ascii'
    else:
        # check encoding
        try:
            codecs.lookup(user_encoding)
        except LookupError:
            sys.stderr.write('bzr: warning:'
                             ' unknown encoding %s.'
                             ' Continuing with ascii encoding.\n'
                             % user_encoding
                            )
            user_encoding = 'ascii'

    if use_cache:
        _cached_user_encoding = user_encoding

    return user_encoding


def get_host_name():
    """Return the current unicode host name.

    This is meant to be used in place of socket.gethostname() because that
    behaves inconsistently on different platforms.
    """
    if sys.platform == "win32":
        import win32utils
        return win32utils.get_host_name()
    else:
        import socket
        return socket.gethostname().decode(get_user_encoding())


# We must not read/write any more than 64k at a time from/to a socket so we
# don't risk "no buffer space available" errors on some platforms.  Windows in
# particular is likely to throw WSAECONNABORTED or WSAENOBUFS if given too much
# data at once.
MAX_SOCKET_CHUNK = 64 * 1024

def read_bytes_from_socket(sock, report_activity=None,
        max_read_size=MAX_SOCKET_CHUNK):
    """Read up to max_read_size of bytes from sock and notify of progress.

    Translates "Connection reset by peer" into file-like EOF (return an
    empty string rather than raise an error), and repeats the recv if
    interrupted by a signal.
    """
    while 1:
        try:
            bytes = sock.recv(max_read_size)
        except socket.error, e:
            eno = e.args[0]
            if eno == getattr(errno, "WSAECONNRESET", errno.ECONNRESET):
                # The connection was closed by the other side.  Callers expect
                # an empty string to signal end-of-stream.
                return ""
            elif eno == errno.EINTR:
                # Retry the interrupted recv.
                continue
            raise
        else:
            if report_activity is not None:
                report_activity(len(bytes), 'read')
            return bytes


def recv_all(socket, count):
    """Receive an exact number of bytes.

    Regular Socket.recv() may return less than the requested number of bytes,
    depending on what's in the OS buffer.  MSG_WAITALL is not available
    on all platforms, but this should work everywhere.  This will return
    less than the requested amount if the remote end closes.

    This isn't optimized and is intended mostly for use in testing.
    """
    b = ''
    while len(b) < count:
        new = read_bytes_from_socket(socket, None, count - len(b))
        if new == '':
            break # eof
        b += new
    return b


def send_all(sock, bytes, report_activity=None):
    """Send all bytes on a socket.
 
    Breaks large blocks in smaller chunks to avoid buffering limitations on
    some platforms, and catches EINTR which may be thrown if the send is
    interrupted by a signal.

    This is preferred to socket.sendall(), because it avoids portability bugs
    and provides activity reporting.
 
    :param report_activity: Call this as bytes are read, see
        Transport._report_activity
    """
    sent_total = 0
    byte_count = len(bytes)
    while sent_total < byte_count:
        try:
            sent = sock.send(buffer(bytes, sent_total, MAX_SOCKET_CHUNK))
        except socket.error, e:
            if e.args[0] != errno.EINTR:
                raise
        else:
            sent_total += sent
            report_activity(sent, 'write')


def dereference_path(path):
    """Determine the real path to a file.

    All parent elements are dereferenced.  But the file itself is not
    dereferenced.
    :param path: The original path.  May be absolute or relative.
    :return: the real path *to* the file
    """
    parent, base = os.path.split(path)
    # The pathjoin for '.' is a workaround for Python bug #1213894.
    # (initial path components aren't dereferenced)
    return pathjoin(realpath(pathjoin('.', parent)), base)


def supports_mapi():
    """Return True if we can use MAPI to launch a mail client."""
    return sys.platform == "win32"


def resource_string(package, resource_name):
    """Load a resource from a package and return it as a string.

    Note: Only packages that start with bzrlib are currently supported.

    This is designed to be a lightweight implementation of resource
    loading in a way which is API compatible with the same API from
    pkg_resources. See
    http://peak.telecommunity.com/DevCenter/PkgResources#basic-resource-access.
    If and when pkg_resources becomes a standard library, this routine
    can delegate to it.
    """
    # Check package name is within bzrlib
    if package == "bzrlib":
        resource_relpath = resource_name
    elif package.startswith("bzrlib."):
        package = package[len("bzrlib."):].replace('.', os.sep)
        resource_relpath = pathjoin(package, resource_name)
    else:
        raise errors.BzrError('resource package %s not in bzrlib' % package)

    # Map the resource to a file and read its contents
    base = dirname(bzrlib.__file__)
    if getattr(sys, 'frozen', None):    # bzr.exe
        base = abspath(pathjoin(base, '..', '..'))
    f = file(pathjoin(base, resource_relpath), "rU")
    try:
        return f.read()
    finally:
        f.close()

def file_kind_from_stat_mode_thunk(mode):
    global file_kind_from_stat_mode
    if file_kind_from_stat_mode is file_kind_from_stat_mode_thunk:
        try:
            from bzrlib._readdir_pyx import UTF8DirReader
            file_kind_from_stat_mode = UTF8DirReader().kind_from_mode
        except ImportError, e:
            # This is one time where we won't warn that an extension failed to
            # load. The extension is never available on Windows anyway.
            from bzrlib._readdir_py import (
                _kind_from_mode as file_kind_from_stat_mode
                )
    return file_kind_from_stat_mode(mode)
file_kind_from_stat_mode = file_kind_from_stat_mode_thunk


def file_kind(f, _lstat=os.lstat):
    try:
        return file_kind_from_stat_mode(_lstat(f).st_mode)
    except OSError, e:
        if getattr(e, 'errno', None) in (errno.ENOENT, errno.ENOTDIR):
            raise errors.NoSuchFile(f)
        raise


def until_no_eintr(f, *a, **kw):
    """Run f(*a, **kw), retrying if an EINTR error occurs.
    
    WARNING: you must be certain that it is safe to retry the call repeatedly
    if EINTR does occur.  This is typically only true for low-level operations
    like os.read.  If in any doubt, don't use this.

    Keep in mind that this is not a complete solution to EINTR.  There is
    probably code in the Python standard library and other dependencies that
    may encounter EINTR if a signal arrives (and there is signal handler for
    that signal).  So this function can reduce the impact for IO that bzrlib
    directly controls, but it is not a complete solution.
    """
    # Borrowed from Twisted's twisted.python.util.untilConcludes function.
    while True:
        try:
            return f(*a, **kw)
        except (IOError, OSError), e:
            if e.errno == errno.EINTR:
                continue
            raise


def re_compile_checked(re_string, flags=0, where=""):
    """Return a compiled re, or raise a sensible error.

    This should only be used when compiling user-supplied REs.

    :param re_string: Text form of regular expression.
    :param flags: eg re.IGNORECASE
    :param where: Message explaining to the user the context where
        it occurred, eg 'log search filter'.
    """
    # from https://bugs.launchpad.net/bzr/+bug/251352
    try:
        re_obj = re.compile(re_string, flags)
        re_obj.search("")
        return re_obj
    except re.error, e:
        if where:
            where = ' in ' + where
        # despite the name 'error' is a type
        raise errors.BzrCommandError('Invalid regular expression%s: %r: %s'
            % (where, re_string, e))


if sys.platform == "win32":
    import msvcrt
    def getchar():
        return msvcrt.getch()
else:
    import tty
    import termios
    def getchar():
        fd = sys.stdin.fileno()
        settings = termios.tcgetattr(fd)
        try:
            tty.setraw(fd)
            ch = sys.stdin.read(1)
        finally:
            termios.tcsetattr(fd, termios.TCSADRAIN, settings)
        return ch


if sys.platform == 'linux2':
    def _local_concurrency():
        concurrency = None
        prefix = 'processor'
        for line in file('/proc/cpuinfo', 'rb'):
            if line.startswith(prefix):
                concurrency = int(line[line.find(':')+1:]) + 1
        return concurrency
elif sys.platform == 'darwin':
    def _local_concurrency():
        return subprocess.Popen(['sysctl', '-n', 'hw.availcpu'],
                                stdout=subprocess.PIPE).communicate()[0]
elif sys.platform[0:7] == 'freebsd':
    def _local_concurrency():
        return subprocess.Popen(['sysctl', '-n', 'hw.ncpu'],
                                stdout=subprocess.PIPE).communicate()[0]
elif sys.platform == 'sunos5':
    def _local_concurrency():
        return subprocess.Popen(['psrinfo', '-p',],
                                stdout=subprocess.PIPE).communicate()[0]
elif sys.platform == "win32":
    def _local_concurrency():
        # This appears to return the number of cores.
        return os.environ.get('NUMBER_OF_PROCESSORS')
else:
    def _local_concurrency():
        # Who knows ?
        return None


_cached_local_concurrency = None

def local_concurrency(use_cache=True):
    """Return how many processes can be run concurrently.

    Rely on platform specific implementations and default to 1 (one) if
    anything goes wrong.
    """
    global _cached_local_concurrency

    if _cached_local_concurrency is not None and use_cache:
        return _cached_local_concurrency

    concurrency = os.environ.get('BZR_CONCURRENCY', None)
    if concurrency is None:
        try:
            concurrency = _local_concurrency()
        except (OSError, IOError):
            pass
    try:
        concurrency = int(concurrency)
    except (TypeError, ValueError):
        concurrency = 1
    if use_cache:
        _cached_concurrency = concurrency
    return concurrency


class UnicodeOrBytesToBytesWriter(codecs.StreamWriter):
    """A stream writer that doesn't decode str arguments."""

    def __init__(self, encode, stream, errors='strict'):
        codecs.StreamWriter.__init__(self, stream, errors)
        self.encode = encode

    def write(self, object):
        if type(object) is str:
            self.stream.write(object)
        else:
            data, _ = self.encode(object, self.errors)
            self.stream.write(data)

if sys.platform == 'win32':
    def open_file(filename, mode='r', bufsize=-1):
        """This function is used to override the ``open`` builtin.
        
        But it uses O_NOINHERIT flag so the file handle is not inherited by
        child processes.  Deleting or renaming a closed file opened with this
        function is not blocking child processes.
        """
        writing = 'w' in mode
        appending = 'a' in mode
        updating = '+' in mode
        binary = 'b' in mode

        flags = O_NOINHERIT
        # see http://msdn.microsoft.com/en-us/library/yeby3zcb%28VS.71%29.aspx
        # for flags for each modes.
        if binary:
            flags |= O_BINARY
        else:
            flags |= O_TEXT

        if writing:
            if updating:
                flags |= os.O_RDWR
            else:
                flags |= os.O_WRONLY
            flags |= os.O_CREAT | os.O_TRUNC
        elif appending:
            if updating:
                flags |= os.O_RDWR
            else:
                flags |= os.O_WRONLY
            flags |= os.O_CREAT | os.O_APPEND
        else: #reading
            if updating:
                flags |= os.O_RDWR
            else:
                flags |= os.O_RDONLY

        return os.fdopen(os.open(filename, flags), mode, bufsize)
else:
    open_file = open


def getuser_unicode():
    """Return the username as unicode.
    """
    try:
        user_encoding = get_user_encoding()
        username = getpass.getuser().decode(user_encoding)
    except UnicodeDecodeError:
        raise errors.BzrError("Can't decode username as %s." % \
                user_encoding)
    return username<|MERGE_RESOLUTION|>--- conflicted
+++ resolved
@@ -1516,34 +1516,6 @@
     _terminal_size = _ioctl_terminal_size
 
 
-<<<<<<< HEAD
-def _terminal_size_changed(signum, frame):
-    """Set COLUMNS upon receiving a SIGnal for WINdow size CHange."""
-    width, height = _terminal_size(None, None)
-    if width is not None:
-        os.environ['COLUMNS'] = str(width)
-
-
-_registered_sigwinch = False
-def watch_sigwinch():
-    """Register for SIGWINCH, once and only once.
-
-    Do nothing if the signal module is not available.
-    """
-    global _registered_sigwinch
-    if not _registered_sigwinch:
-        try:
-            import signal
-            if getattr(signal, "SIGWINCH", None) is not None:
-                set_signal_handler(signal.SIGWINCH, _terminal_size_changed)
-        except ImportError:
-            # python doesn't provide signal support, nothing we can do about it
-            pass
-        _registered_sigwinch = True
-
-
-=======
->>>>>>> cc3029e3
 def supports_executable():
     return sys.platform != "win32"
 
