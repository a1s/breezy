--- conflicted
+++ resolved
@@ -2356,20 +2356,6 @@
     return username
 
 
-<<<<<<< HEAD
-def generate_backup_name(base, exists):
-        """Generate a non-existing backup file name.
-
-        :param base: The base name.
-        :param exists: A callable returning True if the passed path exists.
-        """
-        counter = 1
-        name = "%s.~%d~" % (base, counter)
-        while exists(name):
-            counter += 1
-            name = "%s.~%d~" % (base, counter)
-        return name
-=======
 def available_backup_name(base, exists):
     """Find a non-existing backup file name.
 
@@ -2383,5 +2369,4 @@
     while exists(name):
         counter += 1
         name = "%s.~%d~" % (base, counter)
-    return name
->>>>>>> b0ac4046
+    return name