--- conflicted
+++ resolved
@@ -215,14 +215,8 @@
     """Return host machine name.
     If name cannot be obtained return None.
 
-<<<<<<< HEAD
-    Returned value can be unicode or plain sring.
-    To convert plain string to unicode use
-    s.decode(osutils.get_user_encoding())
-=======
     :return: A unicode string representing the host name. On win98, this may be
         a plain string as win32 api doesn't support unicode.
->>>>>>> 5303a2bc
     """
     if has_win32api:
         try:
