# Copyright (C) 2005, 2006 Canonical Ltd
#
# This program is free software; you can redistribute it and/or modify
# it under the terms of the GNU General Public License as published by
# the Free Software Foundation; either version 2 of the License, or
# (at your option) any later version.
#
# This program is distributed in the hope that it will be useful,
# but WITHOUT ANY WARRANTY; without even the implied warranty of
# MERCHANTABILITY or FITNESS FOR A PARTICULAR PURPOSE.  See the
# GNU General Public License for more details.
#
# You should have received a copy of the GNU General Public License
# along with this program; if not, write to the Free Software
# Foundation, Inc., 59 Temple Place, Suite 330, Boston, MA  02111-1307  USA

"""Reconcilers are able to fix some potential data errors in a branch."""


__all__ = [
    'KnitReconciler',
    'PackReconciler',
    'reconcile',
    'Reconciler',
    'RepoReconciler',
    ]


from bzrlib import (
    errors,
    ui,
    repository,
    )
from bzrlib.trace import mutter, note
from bzrlib.tsort import TopoSorter


def reconcile(dir, other=None):
    """Reconcile the data in dir.

    Currently this is limited to a inventory 'reweave'.

    This is a convenience method, for using a Reconciler object.

    Directly using Reconciler is recommended for library users that
    desire fine grained control or analysis of the found issues.

    :param other: another bzrdir to reconcile against.
    """
    reconciler = Reconciler(dir, other=other)
    reconciler.reconcile()


class Reconciler(object):
    """Reconcilers are used to reconcile existing data."""

    def __init__(self, dir, other=None):
        """Create a Reconciler."""
        self.bzrdir = dir

    def reconcile(self):
        """Perform reconciliation.
        
        After reconciliation the following attributes document found issues:
        inconsistent_parents: The number of revisions in the repository whose
                              ancestry was being reported incorrectly.
        garbage_inventories: The number of inventory objects without revisions
                             that were garbage collected.
        """
        self.pb = ui.ui_factory.nested_progress_bar()
        try:
            self._reconcile()
        finally:
            self.pb.finished()

    def _reconcile(self):
        """Helper function for performing reconciliation."""
        self.repo = self.bzrdir.find_repository()
        self.pb.note('Reconciling repository %s',
                     self.repo.bzrdir.root_transport.base)
        repo_reconciler = self.repo.reconcile(thorough=True)
        self.inconsistent_parents = repo_reconciler.inconsistent_parents
        self.garbage_inventories = repo_reconciler.garbage_inventories
        if repo_reconciler.aborted:
            self.pb.note(
                'Reconcile aborted: revision index has inconsistent parents.')
            self.pb.note(
                'Run "bzr check" for more details.')
        else:
            self.pb.note('Reconciliation complete.')


class RepoReconciler(object):
    """Reconciler that reconciles a repository.

    The goal of repository reconciliation is to make any derived data
    consistent with the core data committed by a user. This can involve 
    reindexing, or removing unreferenced data if that can interfere with
    queries in a given repository.

    Currently this consists of an inventory reweave with revision cross-checks.
    """

    def __init__(self, repo, other=None, thorough=False):
        """Construct a RepoReconciler.

        :param thorough: perform a thorough check which may take longer but
                         will correct non-data loss issues such as incorrect
                         cached data.
        """
        self.garbage_inventories = 0
        self.inconsistent_parents = 0
        self.aborted = False
        self.repo = repo
        self.thorough = thorough

    def reconcile(self):
        """Perform reconciliation.
        
        After reconciliation the following attributes document found issues:
        inconsistent_parents: The number of revisions in the repository whose
                              ancestry was being reported incorrectly.
        garbage_inventories: The number of inventory objects without revisions
                             that were garbage collected.
        """
        self.repo.lock_write()
        try:
            self.pb = ui.ui_factory.nested_progress_bar()
            try:
                self._reconcile_steps()
            finally:
                self.pb.finished()
        finally:
            self.repo.unlock()

    def _reconcile_steps(self):
        """Perform the steps to reconcile this repository."""
        self._reweave_inventory()

    def _reweave_inventory(self):
        """Regenerate the inventory weave for the repository from scratch.
        
        This is a smart function: it will only do the reweave if doing it 
        will correct data issues. The self.thorough flag controls whether
        only data-loss causing issues (!self.thorough) or all issues
        (self.thorough) are treated as requiring the reweave.
        """
        # local because needing to know about WeaveFile is a wart we want to hide
        from bzrlib.weave import WeaveFile, Weave
        transaction = self.repo.get_transaction()
        self.pb.update('Reading inventory data.')
        self.inventory = self.repo.get_inventory_weave()
        # the total set of revisions to process
        self.pending = set([rev_id for rev_id in self.repo._revision_store.all_revision_ids(transaction)])

        # mapping from revision_id to parents
        self._rev_graph = {}
        # errors that we detect
        self.inconsistent_parents = 0
        # we need the revision id of each revision and its available parents list
        self._setup_steps(len(self.pending))
        for rev_id in self.pending:
            # put a revision into the graph.
            self._graph_revision(rev_id)
        self._check_garbage_inventories()
        # if there are no inconsistent_parents and 
        # (no garbage inventories or we are not doing a thorough check)
        if (not self.inconsistent_parents and 
            (not self.garbage_inventories or not self.thorough)):
            self.pb.note('Inventory ok.')
            return
        self.pb.update('Backing up inventory...', 0, 0)
        self.repo.control_weaves.copy(self.inventory, 'inventory.backup', self.repo.get_transaction())
        self.pb.note('Backup Inventory created.')
        # asking for '' should never return a non-empty weave
        new_inventory_vf = self.repo.control_weaves.get_empty('inventory.new',
            self.repo.get_transaction())

        # we have topological order of revisions and non ghost parents ready.
        self._setup_steps(len(self._rev_graph))
        for rev_id in TopoSorter(self._rev_graph.items()).iter_topo_order():
            parents = self._rev_graph[rev_id]
            # double check this really is in topological order.
            unavailable = [p for p in parents if p not in new_inventory_vf]
            assert len(unavailable) == 0
            # this entry has all the non ghost parents in the inventory
            # file already.
            self._reweave_step('adding inventories')
            if isinstance(new_inventory_vf, WeaveFile):
                # It's really a WeaveFile, but we call straight into the
                # Weave's add method to disable the auto-write-out behaviour.
                # This is done to avoid a revision_count * time-to-write additional overhead on 
                # reconcile.
                new_inventory_vf._check_write_ok()
                Weave._add_lines(new_inventory_vf, rev_id, parents,
                    self.inventory.get_lines(rev_id), None, None, None, False, True)
            else:
                new_inventory_vf.add_lines(rev_id, parents, self.inventory.get_lines(rev_id))

        if isinstance(new_inventory_vf, WeaveFile):
            new_inventory_vf._save()
        # if this worked, the set of new_inventory_vf.names should equal
        # self.pending
        assert set(new_inventory_vf.versions()) == self.pending
        self.pb.update('Writing weave')
        self.repo.control_weaves.copy(new_inventory_vf, 'inventory', self.repo.get_transaction())
        self.repo.control_weaves.delete('inventory.new', self.repo.get_transaction())
        self.inventory = None
        self.pb.note('Inventory regenerated.')

    def _setup_steps(self, new_total):
        """Setup the markers we need to control the progress bar."""
        self.total = new_total
        self.count = 0

    def _graph_revision(self, rev_id):
        """Load a revision into the revision graph."""
        # pick a random revision
        # analyse revision id rev_id and put it in the stack.
        self._reweave_step('loading revisions')
        rev = self.repo.get_revision_reconcile(rev_id)
        assert rev.revision_id == rev_id
        parents = []
        for parent in rev.parent_ids:
            if self._parent_is_available(parent):
                parents.append(parent)
            else:
                mutter('found ghost %s', parent)
        self._rev_graph[rev_id] = parents   
        if self._parents_are_inconsistent(rev_id, parents):
            self.inconsistent_parents += 1
            mutter('Inconsistent inventory parents: id {%s} '
                   'inventory claims %r, '
                   'available parents are %r, '
                   'unavailable parents are %r',
                   rev_id, 
                   set(self.inventory.get_parents(rev_id)),
                   set(parents),
                   set(rev.parent_ids).difference(set(parents)))

    def _parents_are_inconsistent(self, rev_id, parents):
        """Return True if the parents list of rev_id does not match the weave.

        This detects inconsistencies based on the self.thorough value:
        if thorough is on, the first parent value is checked as well as ghost
        differences.
        Otherwise only the ghost differences are evaluated.
        """
        weave_parents = self.inventory.get_parents(rev_id)
        weave_missing_old_ghosts = set(weave_parents) != set(parents)
        first_parent_is_wrong = (
            len(weave_parents) and len(parents) and
            parents[0] != weave_parents[0])
        if self.thorough:
            return weave_missing_old_ghosts or first_parent_is_wrong
        else:
            return weave_missing_old_ghosts

    def _check_garbage_inventories(self):
        """Check for garbage inventories which we cannot trust

        We cant trust them because their pre-requisite file data may not
        be present - all we know is that their revision was not installed.
        """
        if not self.thorough:
            return
        inventories = set(self.inventory.versions())
        revisions = set(self._rev_graph.keys())
        garbage = inventories.difference(revisions)
        self.garbage_inventories = len(garbage)
        for revision_id in garbage:
            mutter('Garbage inventory {%s} found.', revision_id)

    def _parent_is_available(self, parent):
        """True if parent is a fully available revision

        A fully available revision has a inventory and a revision object in the
        repository.
        """
        return (parent in self._rev_graph or 
                (parent in self.inventory and self.repo.has_revision(parent)))

    def _reweave_step(self, message):
        """Mark a single step of regeneration complete."""
        self.pb.update(message, self.count, self.total)
        self.count += 1


class KnitReconciler(RepoReconciler):
    """Reconciler that reconciles a knit format repository.

    This will detect garbage inventories and remove them in thorough mode.
    """

    def _reconcile_steps(self):
        """Perform the steps to reconcile this repository."""
        if self.thorough:
            try:
                self._load_indexes()
            except errors.BzrCheckError:
                self.aborted = True
                return
            # knits never suffer this
            self._gc_inventory()
            self._fix_text_parents()

    def _load_indexes(self):
        """Load indexes for the reconciliation."""
        self.transaction = self.repo.get_transaction()
        self.pb.update('Reading indexes.', 0, 2)
        self.inventory = self.repo.get_inventory_weave()
        self.pb.update('Reading indexes.', 1, 2)
        self.repo._check_for_inconsistent_revision_parents()
        self.revisions = self.repo._revision_store.get_revision_file(self.transaction)
        self.pb.update('Reading indexes.', 2, 2)

    def _gc_inventory(self):
        """Remove inventories that are not referenced from the revision store."""
        self.pb.update('Checking unused inventories.', 0, 1)
        self._check_garbage_inventories()
        self.pb.update('Checking unused inventories.', 1, 3)
        if not self.garbage_inventories:
            self.pb.note('Inventory ok.')
            return
        self.pb.update('Backing up inventory...', 0, 0)
        self.repo.control_weaves.copy(self.inventory, 'inventory.backup', self.transaction)
        self.pb.note('Backup Inventory created.')
        # asking for '' should never return a non-empty weave
        new_inventory_vf = self.repo.control_weaves.get_empty('inventory.new',
            self.transaction)

        # we have topological order of revisions and non ghost parents ready.
        self._setup_steps(len(self.revisions))
        for rev_id in TopoSorter(self.revisions.get_graph().items()).iter_topo_order():
            parents = self.revisions.get_parents(rev_id)
            # double check this really is in topological order.
            unavailable = [p for p in parents if p not in new_inventory_vf]
            assert len(unavailable) == 0
            # this entry has all the non ghost parents in the inventory
            # file already.
            self._reweave_step('adding inventories')
            # ugly but needed, weaves are just way tooooo slow else.
            new_inventory_vf.add_lines(rev_id, parents, self.inventory.get_lines(rev_id))

        # if this worked, the set of new_inventory_vf.names should equal
        # self.pending
        assert set(new_inventory_vf.versions()) == set(self.revisions.versions())
        self.pb.update('Writing weave')
        self.repo.control_weaves.copy(new_inventory_vf, 'inventory', self.transaction)
        self.repo.control_weaves.delete('inventory.new', self.transaction)
        self.inventory = None
        self.pb.note('Inventory regenerated.')

    def _check_garbage_inventories(self):
        """Check for garbage inventories which we cannot trust

        We cant trust them because their pre-requisite file data may not
        be present - all we know is that their revision was not installed.
        """
        inventories = set(self.inventory.versions())
        revisions = set(self.revisions.versions())
        garbage = inventories.difference(revisions)
        self.garbage_inventories = len(garbage)
        for revision_id in garbage:
            mutter('Garbage inventory {%s} found.', revision_id)

    def _fix_text_parents(self):
        """Fix bad versionedfile parent entries.

        It is possible for the parents entry in a versionedfile entry to be
        inconsistent with the values in the revision and inventory.

        This method finds entries with such inconsistencies, corrects their
        parent lists, and replaces the versionedfile with a corrected version.
        """
        transaction = self.repo.get_transaction()
        revision_versions = repository._RevisionTextVersionCache(self.repo)
        versions = self.revisions.versions()
        mutter('Prepopulating revision text cache with %d revisions',
                len(versions))
        revision_versions.prepopulate_revs(versions)
        used_file_versions = revision_versions.used_file_versions()
        for num, file_id in enumerate(self.repo.weave_store):
            self.pb.update('Fixing text parents', num,
                           len(self.repo.weave_store))
            vf = self.repo.weave_store.get_weave(file_id, transaction)
            vf_checker = self.repo.get_versioned_file_checker(
                vf.versions(), revision_versions)
            versions_with_bad_parents, dangling_file_versions = \
                vf_checker.check_file_version_parents(vf, file_id)
            full_text_versions = set()
            unused_versions = set()
            if (len(versions_with_bad_parents) == 0 and
                len(dangling_file_versions) == 0):
                continue
            for dangling_version in dangling_file_versions:
                version = dangling_version[1]
                if dangling_version in used_file_versions:
                    # This version *is* used by some revision, even though it
                    # isn't used by its own revision!  We make sure any
                    # revision referencing it is stored as a fulltext
                    # This avoids bug 155730: it means that clients looking at
                    # inventories to determine the versions to fetch will not
                    # miss a required version.  (So clients can assume that if
                    # they have a complete revision graph, and fetch all file
                    # versions named by those revisions inventories, then they
                    # will not have any missing parents for 'delta' knit
                    # records.)
                    # XXX: A better, but more difficult and slower fix would be
                    # to rewrite the inventories referencing this version.
                    full_text_versions.add(version)
                else:
                    # This version is totally unreferenced.  It should be
                    # removed.
                    unused_versions.add(version)
            self._fix_text_parent(file_id, vf, versions_with_bad_parents,
                full_text_versions, unused_versions)

    def _fix_text_parent(self, file_id, vf, versions_with_bad_parents,
            full_text_versions, unused_versions):
        """Fix bad versionedfile entries in a single versioned file."""
        mutter('fixing text parent: %r (%d versions)', file_id,
                len(versions_with_bad_parents))
        mutter('(%d need to be full texts, %d are unused)',
                len(full_text_versions), len(unused_versions))
        new_vf = self.repo.weave_store.get_empty('temp:%s' % file_id,
            self.transaction)
        new_parents = {}
        for version in vf.versions():
            if version in versions_with_bad_parents:
                parents = versions_with_bad_parents[version][1]
            else:
                parents = vf.get_parents(version)
            new_parents[version] = parents
<<<<<<< HEAD
        for version in topo_sort(new_parents.items()):
            if version in unused_versions:
                continue
            lines = vf.get_lines(version)
            parents = new_parents[version]
            if parents and (parents[0] in full_text_versions):
                # Force this record to be a fulltext, not a delta.
                new_vf._add(version, lines, parents, False,
                    None, None, None, False)
            else:
                new_vf.add_lines(version, parents, lines)
=======
        for version in TopoSorter(new_parents.items()).iter_topo_order():
            new_vf.add_lines(version, new_parents[version],
                             vf.get_lines(version))
>>>>>>> 4cec2a8f
        self.repo.weave_store.copy(new_vf, file_id, self.transaction)
        self.repo.weave_store.delete('temp:%s' % file_id, self.transaction)


class PackReconciler(RepoReconciler):
    """Reconciler that reconciles a pack based repository.

    Garbage inventories do not affect ancestry queries, and removal is
    considerably more expensive as there is no separate versioned file for
    them, so they are not cleaned. In short it is currently a no-op.

    In future this may be a good place to hook in annotation cache checking,
    index recreation etc.
    """

    # XXX: The index corruption that _fix_text_parents performs is needed for
    # packs, but not yet implemented. The basic approach is to:
    #  - lock the names list
    #  - perform a customised pack() that regenerates data as needed
    #  - unlock the names list
    # https://bugs.edge.launchpad.net/bzr/+bug/154173

    def _reconcile_steps(self):
        """Perform the steps to reconcile this repository."""<|MERGE_RESOLUTION|>--- conflicted
+++ resolved
@@ -432,8 +432,7 @@
             else:
                 parents = vf.get_parents(version)
             new_parents[version] = parents
-<<<<<<< HEAD
-        for version in topo_sort(new_parents.items()):
+        for version in TopoSorter(new_parents.items()).iter_topo_order():
             if version in unused_versions:
                 continue
             lines = vf.get_lines(version)
@@ -444,11 +443,6 @@
                     None, None, None, False)
             else:
                 new_vf.add_lines(version, parents, lines)
-=======
-        for version in TopoSorter(new_parents.items()).iter_topo_order():
-            new_vf.add_lines(version, new_parents[version],
-                             vf.get_lines(version))
->>>>>>> 4cec2a8f
         self.repo.weave_store.copy(new_vf, file_id, self.transaction)
         self.repo.weave_store.delete('temp:%s' % file_id, self.transaction)
 
