# Copyright (C) 2005, 2006 Canonical Ltd
#
# This program is free software; you can redistribute it and/or modify
# it under the terms of the GNU General Public License as published by
# the Free Software Foundation; either version 2 of the License, or
# (at your option) any later version.
#
# This program is distributed in the hope that it will be useful,
# but WITHOUT ANY WARRANTY; without even the implied warranty of
# MERCHANTABILITY or FITNESS FOR A PARTICULAR PURPOSE.  See the
# GNU General Public License for more details.
#
# You should have received a copy of the GNU General Public License
# along with this program; if not, write to the Free Software
# Foundation, Inc., 59 Temple Place, Suite 330, Boston, MA  02111-1307  USA

"""Reconcilers are able to fix some potential data errors in a branch."""


<<<<<<< HEAD
__all__ = [
    'KnitReconciler',
    'reconcile',
    'Reconciler',
    'RepoReconciler',
    ]


from bzrlib import (
    errors,
    graph,
    ui,
    repository,
    )
from bzrlib.trace import mutter
from bzrlib.tsort import TopoSorter, topo_sort
=======
__all__ = ['reconcile', 'Reconciler', 'RepoReconciler', 'KnitReconciler']


from bzrlib import errors
from bzrlib import ui
from bzrlib.trace import mutter, note
from bzrlib.tsort import TopoSorter
>>>>>>> 524713da


def reconcile(dir, other=None):
    """Reconcile the data in dir.

    Currently this is limited to a inventory 'reweave'.

    This is a convenience method, for using a Reconciler object.

    Directly using Reconciler is recommended for library users that
    desire fine grained control or analysis of the found issues.

    :param other: another bzrdir to reconcile against.
    """
    reconciler = Reconciler(dir, other=other)
    reconciler.reconcile()


class Reconciler(object):
    """Reconcilers are used to reconcile existing data."""

    def __init__(self, dir, other=None):
        """Create a Reconciler."""
        self.bzrdir = dir

    def reconcile(self):
        """Perform reconciliation.
        
        After reconciliation the following attributes document found issues:
        inconsistent_parents: The number of revisions in the repository whose
                              ancestry was being reported incorrectly.
        garbage_inventories: The number of inventory objects without revisions
                             that were garbage collected.
        """
        self.pb = ui.ui_factory.nested_progress_bar()
        try:
            self._reconcile()
        finally:
            self.pb.finished()

    def _reconcile(self):
        """Helper function for performing reconciliation."""
        self.repo = self.bzrdir.find_repository()
        self.pb.note('Reconciling repository %s',
                     self.repo.bzrdir.root_transport.base)
        repo_reconciler = self.repo.reconcile(thorough=True)
        self.inconsistent_parents = repo_reconciler.inconsistent_parents
        self.garbage_inventories = repo_reconciler.garbage_inventories
        if repo_reconciler.aborted:
            self.pb.note(
                'Reconcile aborted: revision index has inconsistent parents.')
            self.pb.note(
                'Run "bzr check" for more details.')
        else:
            self.pb.note('Reconciliation complete.')


class RepoReconciler(object):
    """Reconciler that reconciles a repository.

    The goal of repository reconciliation is to make any derived data
    consistent with the core data committed by a user. This can involve 
    reindexing, or removing unreferenced data if that can interfere with
    queries in a given repository.

    Currently this consists of an inventory reweave with revision cross-checks.
    """

    def __init__(self, repo, other=None, thorough=False):
        """Construct a RepoReconciler.

        :param thorough: perform a thorough check which may take longer but
                         will correct non-data loss issues such as incorrect
                         cached data.
        """
        self.garbage_inventories = 0
        self.inconsistent_parents = 0
        self.aborted = False
        self.repo = repo
        self.thorough = thorough

    def reconcile(self):
        """Perform reconciliation.
        
        After reconciliation the following attributes document found issues:
        inconsistent_parents: The number of revisions in the repository whose
                              ancestry was being reported incorrectly.
        garbage_inventories: The number of inventory objects without revisions
                             that were garbage collected.
        """
        self.repo.lock_write()
        try:
            self.pb = ui.ui_factory.nested_progress_bar()
            try:
                self._reconcile_steps()
            finally:
                self.pb.finished()
        finally:
            self.repo.unlock()

    def _reconcile_steps(self):
        """Perform the steps to reconcile this repository."""
        self._reweave_inventory()

    def _reweave_inventory(self):
        """Regenerate the inventory weave for the repository from scratch.
        
        This is a smart function: it will only do the reweave if doing it 
        will correct data issues. The self.thorough flag controls whether
        only data-loss causing issues (!self.thorough) or all issues
        (self.thorough) are treated as requiring the reweave.
        """
        # local because needing to know about WeaveFile is a wart we want to hide
        from bzrlib.weave import WeaveFile, Weave
        transaction = self.repo.get_transaction()
        self.pb.update('Reading inventory data.')
        self.inventory = self.repo.get_inventory_weave()
        # the total set of revisions to process
        self.pending = set([rev_id for rev_id in self.repo._revision_store.all_revision_ids(transaction)])

        # mapping from revision_id to parents
        self._rev_graph = {}
        # errors that we detect
        self.inconsistent_parents = 0
        # we need the revision id of each revision and its available parents list
        self._setup_steps(len(self.pending))
        for rev_id in self.pending:
            # put a revision into the graph.
            self._graph_revision(rev_id)
        self._check_garbage_inventories()
        # if there are no inconsistent_parents and 
        # (no garbage inventories or we are not doing a thorough check)
        if (not self.inconsistent_parents and 
            (not self.garbage_inventories or not self.thorough)):
            self.pb.note('Inventory ok.')
            return
        self.pb.update('Backing up inventory...', 0, 0)
        self.repo.control_weaves.copy(self.inventory, 'inventory.backup', self.repo.get_transaction())
        self.pb.note('Backup Inventory created.')
        # asking for '' should never return a non-empty weave
        new_inventory_vf = self.repo.control_weaves.get_empty('inventory.new',
            self.repo.get_transaction())

        # we have topological order of revisions and non ghost parents ready.
        self._setup_steps(len(self._rev_graph))
        for rev_id in TopoSorter(self._rev_graph.items()).iter_topo_order():
            parents = self._rev_graph[rev_id]
            # double check this really is in topological order.
            unavailable = [p for p in parents if p not in new_inventory_vf]
            assert len(unavailable) == 0
            # this entry has all the non ghost parents in the inventory
            # file already.
            self._reweave_step('adding inventories')
            if isinstance(new_inventory_vf, WeaveFile):
                # It's really a WeaveFile, but we call straight into the
                # Weave's add method to disable the auto-write-out behaviour.
                # This is done to avoid a revision_count * time-to-write additional overhead on 
                # reconcile.
                new_inventory_vf._check_write_ok()
                Weave._add_lines(new_inventory_vf, rev_id, parents,
                    self.inventory.get_lines(rev_id), None, None, None, False, True)
            else:
                new_inventory_vf.add_lines(rev_id, parents, self.inventory.get_lines(rev_id))

        if isinstance(new_inventory_vf, WeaveFile):
            new_inventory_vf._save()
        # if this worked, the set of new_inventory_vf.names should equal
        # self.pending
        assert set(new_inventory_vf.versions()) == self.pending
        self.pb.update('Writing weave')
        self.repo.control_weaves.copy(new_inventory_vf, 'inventory', self.repo.get_transaction())
        self.repo.control_weaves.delete('inventory.new', self.repo.get_transaction())
        self.inventory = None
        self.pb.note('Inventory regenerated.')

    def _setup_steps(self, new_total):
        """Setup the markers we need to control the progress bar."""
        self.total = new_total
        self.count = 0

    def _graph_revision(self, rev_id):
        """Load a revision into the revision graph."""
        # pick a random revision
        # analyse revision id rev_id and put it in the stack.
        self._reweave_step('loading revisions')
        rev = self.repo.get_revision_reconcile(rev_id)
        assert rev.revision_id == rev_id
        parents = []
        for parent in rev.parent_ids:
            if self._parent_is_available(parent):
                parents.append(parent)
            else:
                mutter('found ghost %s', parent)
        self._rev_graph[rev_id] = parents   
        if self._parents_are_inconsistent(rev_id, parents):
            self.inconsistent_parents += 1
            mutter('Inconsistent inventory parents: id {%s} '
                   'inventory claims %r, '
                   'available parents are %r, '
                   'unavailable parents are %r',
                   rev_id, 
                   set(self.inventory.get_parents(rev_id)),
                   set(parents),
                   set(rev.parent_ids).difference(set(parents)))

    def _parents_are_inconsistent(self, rev_id, parents):
        """Return True if the parents list of rev_id does not match the weave.

        This detects inconsistencies based on the self.thorough value:
        if thorough is on, the first parent value is checked as well as ghost
        differences.
        Otherwise only the ghost differences are evaluated.
        """
        weave_parents = self.inventory.get_parents(rev_id)
        weave_missing_old_ghosts = set(weave_parents) != set(parents)
        first_parent_is_wrong = (
            len(weave_parents) and len(parents) and
            parents[0] != weave_parents[0])
        if self.thorough:
            return weave_missing_old_ghosts or first_parent_is_wrong
        else:
            return weave_missing_old_ghosts

    def _check_garbage_inventories(self):
        """Check for garbage inventories which we cannot trust

        We cant trust them because their pre-requisite file data may not
        be present - all we know is that their revision was not installed.
        """
        if not self.thorough:
            return
        inventories = set(self.inventory.versions())
        revisions = set(self._rev_graph.keys())
        garbage = inventories.difference(revisions)
        self.garbage_inventories = len(garbage)
        for revision_id in garbage:
            mutter('Garbage inventory {%s} found.', revision_id)

    def _parent_is_available(self, parent):
        """True if parent is a fully available revision

        A fully available revision has a inventory and a revision object in the
        repository.
        """
        return (parent in self._rev_graph or 
                (parent in self.inventory and self.repo.has_revision(parent)))

    def _reweave_step(self, message):
        """Mark a single step of regeneration complete."""
        self.pb.update(message, self.count, self.total)
        self.count += 1


class KnitReconciler(RepoReconciler):
    """Reconciler that reconciles a knit format repository.

    This will detect garbage inventories and remove them in thorough mode.
    """

    def _reconcile_steps(self):
        """Perform the steps to reconcile this repository."""
        if self.thorough:
<<<<<<< HEAD
            self._load_indexes()
=======
            try:
                self._load_indexes()
            except errors.BzrCheckError:
                self.aborted = True
                return
            # knits never suffer this
>>>>>>> 524713da
            self._gc_inventory()
            self._fix_text_parents()

    def _load_indexes(self):
        """Load indexes for the reconciliation."""
        self.transaction = self.repo.get_transaction()
        self.pb.update('Reading indexes.', 0, 2)
        self.inventory = self.repo.get_inventory_weave()
        self.pb.update('Reading indexes.', 1, 2)
        self.repo._check_for_inconsistent_revision_parents()
        self.revisions = self.repo._revision_store.get_revision_file(self.transaction)
        self.pb.update('Reading indexes.', 2, 2)

    def _gc_inventory(self):
        """Remove inventories that are not referenced from the revision store."""
        self.pb.update('Checking unused inventories.', 0, 1)
        self._check_garbage_inventories()
        self.pb.update('Checking unused inventories.', 1, 3)
        if not self.garbage_inventories:
            self.pb.note('Inventory ok.')
            return
        self.pb.update('Backing up inventory...', 0, 0)
        self.repo.control_weaves.copy(self.inventory, 'inventory.backup', self.transaction)
        self.pb.note('Backup Inventory created.')
        # asking for '' should never return a non-empty weave
        new_inventory_vf = self.repo.control_weaves.get_empty('inventory.new',
            self.transaction)

        # we have topological order of revisions and non ghost parents ready.
        self._setup_steps(len(self.revisions))
        for rev_id in TopoSorter(self.revisions.get_graph().items()).iter_topo_order():
            parents = self.revisions.get_parents(rev_id)
            # double check this really is in topological order.
            unavailable = [p for p in parents if p not in new_inventory_vf]
            assert len(unavailable) == 0
            # this entry has all the non ghost parents in the inventory
            # file already.
            self._reweave_step('adding inventories')
            # ugly but needed, weaves are just way tooooo slow else.
            new_inventory_vf.add_lines(rev_id, parents, self.inventory.get_lines(rev_id))

        # if this worked, the set of new_inventory_vf.names should equal
        # self.pending
        assert set(new_inventory_vf.versions()) == set(self.revisions.versions())
        self.pb.update('Writing weave')
        self.repo.control_weaves.copy(new_inventory_vf, 'inventory', self.transaction)
        self.repo.control_weaves.delete('inventory.new', self.transaction)
        self.inventory = None
        self.pb.note('Inventory regenerated.')

    def _check_garbage_inventories(self):
        """Check for garbage inventories which we cannot trust

        We cant trust them because their pre-requisite file data may not
        be present - all we know is that their revision was not installed.
        """
        inventories = set(self.inventory.versions())
        revisions = set(self.revisions.versions())
        garbage = inventories.difference(revisions)
        self.garbage_inventories = len(garbage)
        for revision_id in garbage:
            mutter('Garbage inventory {%s} found.', revision_id)

    def _fix_text_parents(self):
        """Fix bad versionedfile parent entries.

        It is possible for the parents entry in a versionedfile entry to be
        inconsistent with the values in the revision and inventory.

        This method finds entries with such inconsistencies, corrects their
        parent lists, and replaces the versionedfile with a corrected version.
        """
        transaction = self.repo.get_transaction()
        revision_parents = repository._RevisionParentsProvider(self.repo)
        revision_graph = graph.Graph(revision_parents)
        revision_versions = repository._RevisionTextVersionCache(self.repo)
        for num, file_id in enumerate(self.repo.weave_store):
            self.pb.update('Fixing text parents', num,
                           len(self.repo.weave_store))
            vf = self.repo.weave_store.get_weave(file_id, transaction)
            vf_checker = self.repo.get_versioned_file_checker(
                self.revisions.versions(), revision_versions)
            versions_with_bad_parents = vf_checker.check_file_version_parents(
                vf, file_id, revision_parents)
            if len(versions_with_bad_parents) == 0:
                continue
            new_vf = self.repo.weave_store.get_empty('temp:%s' % file_id,
                self.transaction)
            new_parents = {}
            for version in vf.versions():
                if version in versions_with_bad_parents:
                    parents = versions_with_bad_parents[version][1]
                else:
                    parents = vf.get_parents(version)
                new_parents[version] = parents
            for version in topo_sort(new_parents.items()):
                new_vf.add_lines(version, new_parents[version],
                                 vf.get_lines(version))
            self.repo.weave_store.copy(new_vf, file_id, self.transaction)
            self.repo.weave_store.delete('temp:%s' % file_id, self.transaction)
<|MERGE_RESOLUTION|>--- conflicted
+++ resolved
@@ -17,13 +17,7 @@
 """Reconcilers are able to fix some potential data errors in a branch."""
 
 
-<<<<<<< HEAD
-__all__ = [
-    'KnitReconciler',
-    'reconcile',
-    'Reconciler',
-    'RepoReconciler',
-    ]
+__all__ = ['reconcile', 'Reconciler', 'RepoReconciler', 'KnitReconciler']
 
 
 from bzrlib import (
@@ -32,17 +26,10 @@
     ui,
     repository,
     )
-from bzrlib.trace import mutter
-from bzrlib.tsort import TopoSorter, topo_sort
-=======
-__all__ = ['reconcile', 'Reconciler', 'RepoReconciler', 'KnitReconciler']
-
-
 from bzrlib import errors
 from bzrlib import ui
 from bzrlib.trace import mutter, note
-from bzrlib.tsort import TopoSorter
->>>>>>> 524713da
+from bzrlib.tsort import TopoSorter, topo_sort
 
 
 def reconcile(dir, other=None):
@@ -305,16 +292,12 @@
     def _reconcile_steps(self):
         """Perform the steps to reconcile this repository."""
         if self.thorough:
-<<<<<<< HEAD
-            self._load_indexes()
-=======
             try:
                 self._load_indexes()
             except errors.BzrCheckError:
                 self.aborted = True
                 return
             # knits never suffer this
->>>>>>> 524713da
             self._gc_inventory()
             self._fix_text_parents()
 
