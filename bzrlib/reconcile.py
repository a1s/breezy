--- conflicted
+++ resolved
@@ -120,14 +120,7 @@
         for rev_id in self.pending:
             # put a revision into the graph.
             self._graph_revision(rev_id)
-<<<<<<< HEAD
-        # we gc unreferenced inventories too
-        self.garbage_inventories = len(self.inventory.versions()) \
-                                   - len(self._rev_graph)
-
-=======
         self._check_garbage_inventories()
->>>>>>> 86fade8d
         if not self.inconsistent_parents and not self.garbage_inventories:
             self.pb.note('Inventory ok.')
             return
@@ -185,7 +178,7 @@
                    'available parents are %r, '
                    'unavailable parents are %r',
                    rev_id, 
-                   set(self.inventory.parent_names(rev_id)),
+                   set(self.inventory.get_parents(rev_id)),
                    set(parents),
                    set(rev.parent_ids).difference(set(parents)))
 
@@ -195,7 +188,7 @@
         We cant trust them because their pre-requisite file data may not
         be present - all we know is that their revision was not installed.
         """
-        inventories = set(self.inventory.names())
+        inventories = set(self.inventory.versions())
         revisions = set(self._rev_graph.keys())
         garbage = inventories.difference(revisions)
         self.garbage_inventories = len(garbage)
