# Copyright (C) 2008, 2009, 2010 Canonical Ltd
#
# This program is free software; you can redistribute it and/or modify
# it under the terms of the GNU General Public License as published by
# the Free Software Foundation; either version 2 of the License, or
# (at your option) any later version.
#
# This program is distributed in the hope that it will be useful,
# but WITHOUT ANY WARRANTY; without even the implied warranty of
# MERCHANTABILITY or FITNESS FOR A PARTICULAR PURPOSE.  See the
# GNU General Public License for more details.
#
# You should have received a copy of the GNU General Public License
# along with this program; if not, write to the Free Software
# Foundation, Inc., 51 Franklin Street, Fifth Floor, Boston, MA 02110-1301 USA

"""UI helper for the push command."""

from bzrlib import (
    builtins,
    branch,
    bzrdir,
    errors,
    revision as _mod_revision,
    transport,
    )
from bzrlib.trace import (
    note,
    warning,
    )


class PushResult(object):
    """Result of a push operation.

    :ivar branch_push_result: Result of a push between branches
    :ivar target_branch: The target branch
    :ivar stacked_on: URL of the branch on which the result is stacked
    :ivar workingtree_updated: Whether or not the target workingtree was updated.
    """

    def __init__(self):
        self.branch_push_result = None
        self.stacked_on = None
        self.workingtree_updated = None
        self.target_branch = None

    def report(self, to_file):
        """Write a human-readable description of the result."""
        if self.branch_push_result is None:
            if self.stacked_on is not None:
                note('Created new stacked branch referring to %s.' %
                    self.stacked_on)
            else:
                note('Created new branch.')
        else:
            self.branch_push_result.report(to_file)


def _show_push_branch(br_from, revision_id, location, to_file, verbose=False,
    overwrite=False, remember=False, stacked_on=None, create_prefix=False,
    use_existing_dir=False):
    """Push a branch to a location.

    :param br_from: the source branch
    :param revision_id: the revision-id to push up to
    :param location: the url of the destination
    :param to_file: the output stream
    :param verbose: if True, display more output than normal
    :param overwrite: if False, a current branch at the destination may not
        have diverged from the source, otherwise the push fails
    :param remember: if True, store the location as the push location for
        the source branch
    :param stacked_on: the url of the branch, if any, to stack on;
        if set, only the revisions not in that branch are pushed
    :param create_prefix: if True, create the necessary parent directories
        at the destination if they don't already exist
    :param use_existing_dir: if True, proceed even if the destination
        directory exists without a current .bzr directory in it
    """
    to_transport = transport.get_transport(location)
    try:
        dir_to = bzrdir.BzrDir.open_from_transport(to_transport)
    except errors.NotBranchError:
        # Didn't find anything
        dir_to = None

    if dir_to is None:
        try:
            br_to = br_from.create_clone_on_transport(to_transport,
                revision_id=revision_id, stacked_on=stacked_on,
                create_prefix=create_prefix, use_existing_dir=use_existing_dir)
        except errors.FileExists, err:
            if err.path.endswith('/.bzr'):
                raise errors.BzrCommandError(
                    "Target directory %s already contains a .bzr directory, "
                    "but it is not valid." % (location,))
            if not use_existing_dir:
                raise errors.BzrCommandError("Target directory %s"
                     " already exists, but does not have a .bzr"
                     " directory. Supply --use-existing-dir to push"
                     " there anyway." % location)
            # This shouldn't occur, but if it does the FileExists error will be
            # more informative than an UnboundLocalError for br_to.
            raise
        except errors.NoSuchFile:
            if not create_prefix:
                raise errors.BzrCommandError("Parent directory of %s"
                    " does not exist."
                    "\nYou may supply --create-prefix to create all"
                    " leading parent directories."
                    % location)
<<<<<<< HEAD
=======
            # This shouldn't occur (because create_prefix is true, so
            # create_clone_on_transport should be catching NoSuchFile and
            # creating the missing directories) but if it does the original
            # NoSuchFile error will be more informative than an
            # UnboundLocalError for br_to.
            raise
>>>>>>> d6de82d6
        except errors.TooManyRedirections:
            raise errors.BzrCommandError("Too many redirections trying "
                                         "to make %s." % location)
        push_result = PushResult()
        # TODO: Some more useful message about what was copied
        try:
            push_result.stacked_on = br_to.get_stacked_on_url()
        except (errors.UnstackableBranchFormat,
                errors.UnstackableRepositoryFormat,
                errors.NotStacked):
            push_result.stacked_on = None
        push_result.target_branch = br_to
        push_result.old_revid = _mod_revision.NULL_REVISION
        push_result.old_revno = 0
        if br_from.get_push_location() is None or remember:
            br_from.set_push_location(br_to.base)
    else:
        if stacked_on is not None:
            warning("Ignoring request for a stacked branch as repository "
                    "already exists at the destination location.")
        try:
            push_result = dir_to.push_branch(br_from, revision_id, overwrite, 
                remember, create_prefix)
        except errors.DivergedBranches:
            raise errors.BzrCommandError('These branches have diverged.'
                                    '  See "bzr help diverged-branches"'
                                    ' for more information.')
        except errors.NoRoundtrippingSupport, e:
            raise errors.BzrCommandError("It is not possible to losslessly "
                "push to %s. You may want to use dpush instead." % 
                    e.target_branch.mapping.vcs.abbreviation)
        except errors.NoRepositoryPresent:
            # we have a bzrdir but no branch or repository
            # XXX: Figure out what to do other than complain.
            raise errors.BzrCommandError("At %s you have a valid .bzr"
                " control directory, but not a branch or repository. This"
                " is an unsupported configuration. Please move the target"
                " directory out of the way and try again." % location)
        if push_result.workingtree_updated == False:
            warning("This transport does not update the working " 
                    "tree of: %s. See 'bzr help working-trees' for "
                    "more information." % push_result.target_branch.base)
    push_result.report(to_file)
    if verbose:
        br_to = push_result.target_branch
        br_to.lock_read()
        try:
            from bzrlib.log import show_branch_change
            show_branch_change(br_to, to_file, push_result.old_revno, 
                               push_result.old_revid)
        finally:
            br_to.unlock()

<|MERGE_RESOLUTION|>--- conflicted
+++ resolved
@@ -110,15 +110,12 @@
                     "\nYou may supply --create-prefix to create all"
                     " leading parent directories."
                     % location)
-<<<<<<< HEAD
-=======
             # This shouldn't occur (because create_prefix is true, so
             # create_clone_on_transport should be catching NoSuchFile and
             # creating the missing directories) but if it does the original
             # NoSuchFile error will be more informative than an
             # UnboundLocalError for br_to.
             raise
->>>>>>> d6de82d6
         except errors.TooManyRedirections:
             raise errors.BzrCommandError("Too many redirections trying "
                                          "to make %s." % location)
