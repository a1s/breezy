# Copyright (C) 2005 Canonical Ltd

# This program is free software; you can redistribute it and/or modify
# it under the terms of the GNU General Public License as published by
# the Free Software Foundation; either version 2 of the License, or
# (at your option) any later version.

# This program is distributed in the hope that it will be useful,
# but WITHOUT ANY WARRANTY; without even the implied warranty of
# MERCHANTABILITY or FITNESS FOR A PARTICULAR PURPOSE.  See the
# GNU General Public License for more details.

# You should have received a copy of the GNU General Public License
# along with this program; if not, write to the Free Software
# Foundation, Inc., 59 Temple Place, Suite 330, Boston, MA  02111-1307  USA

# TODO: build_working_dir can be built on something simpler than merge()

import os
import errno

import bzrlib
from bzrlib._changeset import generate_changeset, ExceptionConflictHandler
from bzrlib._changeset import Inventory, Diff3Merge, ReplaceContents
from bzrlib._merge_core import merge_flex, BackupBeforeChange
from bzrlib.branch import Branch
from bzrlib.delta import compare_trees
from bzrlib.errors import (BzrCommandError,
                           BzrError,
                           NoCommonAncestor,
                           NoCommits,
                           NoSuchRevision,
                           NotBranchError,
                           NotVersionedError,
                           UnrelatedBranches,
                           WorkingTreeNotRevision,
                           )
from bzrlib.fetch import greedy_fetch, fetch
import bzrlib.osutils
from bzrlib.osutils import rename, pathjoin
<<<<<<< HEAD
from bzrlib.revision import common_ancestor, MultipleRevisionSources
from bzrlib.revision import is_ancestor, NULL_REVISION
from bzrlib.transform import (Merge3Merger as ApplyMerge3, WeaveMerger, 
                              Diff3Merger)
=======
from bzrlib.revision import common_ancestor, is_ancestor, NULL_REVISION
>>>>>>> b2148cfe
from bzrlib.trace import mutter, warning, note
from bzrlib.workingtree import WorkingTree

# TODO: Report back as changes are merged in

# comments from abentley on irc: merge happens in two stages, each
# of which generates a changeset object

# stage 1: generate OLD->OTHER,
# stage 2: use MINE and OLD->OTHER to generate MINE -> RESULT

class _MergeConflictHandler(ExceptionConflictHandler):
    """Handle conflicts encountered while merging.

    This subclasses ExceptionConflictHandler, so that any types of
    conflict that are not explicitly handled cause an exception and
    terminate the merge.
    """
    def __init__(self, this_tree, base_tree, other_tree, ignore_zero=False):
        ExceptionConflictHandler.__init__(self)
        self.conflicts = 0
        self.ignore_zero = ignore_zero
        self.this_tree = this_tree
        self.base_tree = base_tree
        self.other_tree = other_tree

    def copy(self, source, dest):
        """Copy the text and mode of a file
        :param source: The path of the file to copy
        :param dest: The distination file to create
        """
        s_file = file(source, "rb")
        d_file = file(dest, "wb")
        for line in s_file:
            d_file.write(line)
        os.chmod(dest, 0777 & os.stat(source).st_mode)

    def dump(self, lines, dest):
        """Copy the text and mode of a file
        :param source: The path of the file to copy
        :param dest: The distination file to create
        """
        d_file = file(dest, "wb")
        for line in lines:
            d_file.write(line)

    def add_suffix(self, name, suffix, last_new_name=None, fix_inventory=True):
        """Rename a file to append a suffix.  If the new name exists, the
        suffix is added repeatedly until a non-existant name is found

        :param name: The path of the file
        :param suffix: The suffix to append
        :param last_new_name: (used for recursive calls) the last name tried
        """
        if last_new_name is None:
            last_new_name = name
        new_name = last_new_name+suffix
        try:
            rename(name, new_name)
            if fix_inventory is True:
                try:
                    relpath = self.this_tree.relpath(name)
                except NotBranchError:
                    relpath = None
                if relpath is not None:
                    file_id = self.this_tree.path2id(relpath)
                    if file_id is not None:
                        new_path = self.this_tree.relpath(new_name)
                        rename(new_name, name)
                        self.this_tree.rename_one(relpath, new_path)
                        assert self.this_tree.id2path(file_id) == new_path
        except OSError, e:
            if e.errno != errno.EEXIST and e.errno != errno.ENOTEMPTY:
                raise
            return self.add_suffix(name, suffix, last_new_name=new_name, 
                                   fix_inventory=fix_inventory)
        return new_name

    def conflict(self, text):
        warning(text)
        self.conflicts += 1
        

    def merge_conflict(self, new_file, this_path, base_lines, other_lines):
        """
        Handle diff3 conflicts by producing a .THIS, .BASE and .OTHER.  The
        main file will be a version with diff3 conflicts.
        :param new_file: Path to the output file with diff3 markers
        :param this_path: Path to the file text for the THIS tree
        :param base_path: Path to the file text for the BASE tree
        :param other_path: Path to the file text for the OTHER tree
        """
        self.add_suffix(this_path, ".THIS", fix_inventory=False)
        self.dump(base_lines, this_path+".BASE")
        self.dump(other_lines, this_path+".OTHER")
        rename(new_file, this_path)
        self.conflict("Diff3 conflict encountered in %s" % this_path)

    def weave_merge_conflict(self, filename, weave, other_i, out_file):
        """
        Handle weave conflicts by producing a .THIS, and .OTHER.  The
        main file will be a version with diff3-style conflicts.
        """
        self.add_suffix(filename, ".THIS", fix_inventory=False)
        out_file.commit()
        self.dump(weave.get_iter(other_i), filename+".OTHER")
        self.conflict("Text conflict encountered in %s" % filename)

    def new_contents_conflict(self, filename, other_contents):
        """Conflicting contents for newly added file."""
        other_contents(filename + ".OTHER", self, False)
        self.conflict("Conflict in newly added file %s" % filename)
    

    def target_exists(self, entry, target, old_path):
        """Handle the case when the target file or dir exists"""
        moved_path = self.add_suffix(target, ".moved")
        self.conflict("Moved existing %s to %s" % (target, moved_path))

    def rmdir_non_empty(self, filename):
        """Handle the case where the dir to be removed still has contents"""
        self.conflict("Directory %s not removed because it is not empty"\
            % filename)
        return "skip"

    def rem_contents_conflict(self, filename, this_contents, base_contents):
        base_contents(filename+".BASE", self)
        this_contents(filename+".THIS", self)
        self.conflict("Other branch deleted locally modified file %s" %
                      filename)
        return ReplaceContents(this_contents, None)

    def abs_this_path(self, file_id):
        """Return the absolute path for a file_id in the this tree."""
        return self.this_tree.id2abspath(file_id)

    def add_missing_parents(self, file_id, tree):
        """If some of the parents for file_id are missing, add them."""
        entry = tree.inventory[file_id]
        if entry.parent_id not in self.this_tree:
            return self.create_all_missing(entry.parent_id, tree)
        else:
            return self.abs_this_path(entry.parent_id)

    def create_all_missing(self, file_id, tree):
        """Add contents for a file_id and all its parents to a tree."""
        entry = tree.inventory[file_id]
        if entry.parent_id is not None and entry.parent_id not in self.this_tree:
            abspath = self.create_all_missing(entry.parent_id, tree)
        else:
            abspath = self.abs_this_path(entry.parent_id)
        entry_path = pathjoin(abspath, entry.name)
        if not os.path.isdir(entry_path):
            self.create(file_id, entry_path, tree)
        return entry_path

    def create(self, file_id, path, tree):
        """Uses tree data to create a filesystem object for the file_id"""
        from bzrlib._changeset import get_contents
        get_contents(tree, file_id)(path, self)

    def missing_for_merge(self, file_id, other_path):
        """The file_id doesn't exist in THIS, but does in OTHER and BASE"""
        self.conflict("Other branch modified locally deleted file %s" %
                      other_path)
        parent_dir = self.add_missing_parents(file_id, self.other_tree)
        stem = pathjoin(parent_dir, os.path.basename(other_path))
        self.create(file_id, stem+".OTHER", self.other_tree)
        self.create(file_id, stem+".BASE", self.base_tree)

    def threeway_contents_conflict(filename, this_contents, base_contents,
                                   other_contents):
        self.conflict("Three-way conflict merging %s" % filename)

    def finalize(self):
        if self.conflicts == 0:
            if not self.ignore_zero:
                note("All changes applied successfully.")
        else:
            note("%d conflicts encountered." % self.conflicts)

def _get_tree(treespec, local_branch=None):
    location, revno = treespec
    branch = Branch.open_containing(location)[0]
    if revno is None:
        revision = None
    elif revno == -1:
        revision = branch.last_revision()
    else:
        revision = branch.get_rev_id(revno)
        if revision is None:
            revision = NULL_REVISION
    return branch, _get_revid_tree(branch, revision, local_branch)


def _get_revid_tree(branch, revision, local_branch):
    if revision is None:
        base_tree = branch.working_tree()
    else:
        if local_branch is not None:
            if local_branch.base != branch.base:
                greedy_fetch(local_branch, branch, revision)
            base_tree = local_branch.repository.revision_tree(revision)
        else:
            base_tree = branch.repository.revision_tree(revision)
    return base_tree


def build_working_dir(to_dir):
    """Build a working directory in an empty directory.

    to_dir is a directory containing branch metadata but no working files,
    typically constructed by cloning an existing branch. 

    This is split out as a special idiomatic case of merge.  It could
    eventually be done by just building the tree directly calling into 
    lower-level code (e.g. constructing a changeset).
    """
    # RBC 20051019 is this not just 'export' ?
    # AB Well, export doesn't take care of inventory...
    from transform import build_tree
    this_branch = Branch.open_containing(to_dir)[0]
    build_tree(this_branch, this_branch.basis_tree())


def transform_tree(from_tree, to_tree, interesting_ids=None):
    merge_inner(from_tree.branch, to_tree, from_tree, ignore_zero=True,
                interesting_ids=interesting_ids)


def merge_inner(this_branch, other_tree, base_tree, ignore_zero=False,
                backup_files=False, 
                merge_type=ApplyMerge3, 
                interesting_ids=None, 
                show_base=False, 
                reprocess=False, 
                other_rev_id=None,
                interesting_files=None,
                this_tree=None):
    """Primary interface for merging. 

        typical use is probably 
        'merge_inner(branch, branch.get_revision_tree(other_revision),
                     branch.get_revision_tree(base_revision))'
        """
    if this_tree is None:
        this_tree = this_branch.working_tree()
    merger = Merger(this_branch, other_tree, base_tree, this_tree=this_tree)
    merger.backup_files = backup_files
    merger.merge_type = merge_type
    merger.interesting_ids = interesting_ids
    if interesting_files:
        assert not interesting_ids, ('Only supply interesting_ids'
                                     ' or interesting_files')
        merger._set_interesting_files(interesting_files)
    merger.show_base = show_base 
    merger.reprocess = reprocess
    merger.conflict_handler = _MergeConflictHandler(merger.this_tree, 
                                                    base_tree, other_tree,
                                                    ignore_zero=ignore_zero)
    merger.other_rev_id = other_rev_id
    merger.other_basis = other_rev_id
    return merger.do_merge()


class Merger(object):
    def __init__(self, this_branch, other_tree=None, base_tree=None, this_tree=None):
        object.__init__(self)
        assert this_tree is not None, "this_tree is required"
        self.this_branch = this_branch
        self.this_basis = this_branch.last_revision()
        self.this_rev_id = None
        self.this_tree = this_tree
        self.this_revision_tree = None
        self.this_basis_tree = None
        self.other_tree = other_tree
        self.base_tree = base_tree
        self.ignore_zero = False
        self.backup_files = False
        self.interesting_ids = None
        self.show_base = False
        self.reprocess = False
        self.conflict_handler = _MergeConflictHandler(self.this_tree, 
                                                      base_tree, other_tree)

    def revision_tree(self, revision_id):
        return self.this_branch.repository.revision_tree(revision_id)

    def ensure_revision_trees(self):
        if self.this_revision_tree is None:
            self.this_basis_tree = self.this_branch.repository.revision_tree(
                self.this_basis)
            if self.this_basis == self.this_rev_id:
                self.this_revision_tree = self.this_basis_tree

        if self.other_rev_id is None:
            other_basis_tree = self.revision_tree(self.other_basis)
            changes = compare_trees(self.other_tree, other_basis_tree)
            if changes.has_changed():
                raise WorkingTreeNotRevision(self.this_tree)
            other_rev_id = other_basis
            self.other_tree = other_basis_tree

    def file_revisions(self, file_id):
        self.ensure_revision_trees()
        def get_id(tree, file_id):
            revision_id = tree.inventory[file_id].revision
            assert revision_id is not None
            return revision_id
        if self.this_rev_id is None:
            if self.this_basis_tree.get_file_sha1(file_id) != \
                self.this_tree.get_file_sha1(file_id):
                raise WorkingTreeNotRevision(self.this_tree)

        trees = (self.this_basis_tree, self.other_tree)
        return [get_id(tree, file_id) for tree in trees]

    def merge_factory(self, file_id, base, other):
        if self.merge_type.history_based:
            if self.show_base is True:
                raise BzrError("Cannot show base for hisory-based merges")
            if self.reprocess is True:
                raise BzrError("Cannot reprocess history-based merges")
                
            t_revid, o_revid = self.file_revisions(file_id)
            weave = self.this_basis_tree.get_weave(file_id)
            contents_change = self.merge_type(weave, t_revid, o_revid)
        else:
            if self.show_base is True or self.reprocess is True:
                contents_change = self.merge_type(file_id, base, other, 
                                                  show_base=self.show_base, 
                                                  reprocess=self.reprocess)
            else:
                contents_change = self.merge_type(file_id, base, other)
        if self.backup_files:
            contents_change = BackupBeforeChange(contents_change)
        return contents_change

    def check_basis(self, check_clean):
        if self.this_basis is None:
            raise BzrCommandError("This branch has no commits")
        if check_clean:
            self.compare_basis()
            if self.this_basis != self.this_rev_id:
                raise BzrCommandError("Working tree has uncommitted changes.")

    def compare_basis(self):
        changes = compare_trees(self.this_tree, 
                                self.this_branch.basis_tree(), False)
        if not changes.has_changed():
            self.this_rev_id = self.this_basis

    def set_interesting_files(self, file_list):
        try:
            self._set_interesting_files(file_list)
        except NotVersionedError, e:
            raise BzrCommandError("%s is not a source file in any"
                                      " tree." % e.path)

    def _set_interesting_files(self, file_list):
        """Set the list of interesting ids from a list of files."""
        if file_list is None:
            self.interesting_ids = None
            return

        interesting_ids = set()
        for path in file_list:
            found_id = False
            for tree in (self.this_tree, self.base_tree, self.other_tree):
                file_id = tree.inventory.path2id(path)
                if file_id is not None:
                    interesting_ids.add(file_id)
                    found_id = True
            if not found_id:
                raise NotVersionedError(path=path)
        self.interesting_ids = interesting_ids

    def set_pending(self):
        if not self.base_is_ancestor:
            return
        if self.other_rev_id is None:
            return
        ancestry = self.this_branch.repository.get_ancestry(self.this_basis)
        if self.other_rev_id in ancestry:
            return
        self.this_tree.add_pending_merge(self.other_rev_id)

    def set_other(self, other_revision):
        other_branch, self.other_tree = _get_tree(other_revision, 
                                                  self.this_branch)
        if other_revision[1] == -1:
            self.other_rev_id = other_branch.last_revision()
            if self.other_rev_id is None:
                raise NoCommits(other_branch)
            self.other_basis = self.other_rev_id
        elif other_revision[1] is not None:
            self.other_rev_id = other_branch.get_rev_id(other_revision[1])
            self.other_basis = self.other_rev_id
        else:
            self.other_rev_id = None
            self.other_basis = other_branch.last_revision()
            if self.other_basis is None:
                raise NoCommits(other_branch)
        if other_branch.base != self.this_branch.base:
            fetch(from_branch=other_branch, to_branch=self.this_branch, 
                  last_revision=self.other_basis)

    def set_base(self, base_revision):
        mutter("doing merge() with no base_revision specified")
        if base_revision == [None, None]:
            try:
                self.base_rev_id = common_ancestor(self.this_basis, 
                                                   self.other_basis, 
                                                   self.this_branch.repository)
            except NoCommonAncestor:
                raise UnrelatedBranches()
            self.base_tree = _get_revid_tree(self.this_branch, self.base_rev_id,
                                            None)
            self.base_is_ancestor = True
        else:
            base_branch, self.base_tree = _get_tree(base_revision)
            if base_revision[1] == -1:
                self.base_rev_id = base_branch.last_revision()
            elif base_revision[1] is None:
                self.base_rev_id = None
            else:
                self.base_rev_id = base_branch.get_rev_id(base_revision[1])
            fetch(from_branch=base_branch, to_branch=self.this_branch)
            self.base_is_ancestor = is_ancestor(self.this_basis, 
                                                self.base_rev_id,
                                                self.this_branch)

    def do_merge(self):
<<<<<<< HEAD
        kwargs = {'working_tree':self.this_tree, 'this_tree': self.this_tree, 
                  'other_tree': self.other_tree}
        if self.merge_type.requires_base:
            kwargs['base_tree'] = self.base_tree
        if self.reprocess and not self.merge_type.supports_reprocess:
            raise BzrError("Reprocess is not supported for this merge"
                                  " type. %s" % merge_type)
        else:
            kwargs['reprocess'] = self.reprocess
        if self.show_base and not self.merge_type.supports_show_base:
            raise BzrError("Showing base is not supported for this"
                                  " merge type. %s" % self.merge_type)
        else:
            kwargs['show_base'] = self.show_base
        merge = self.merge_type(**kwargs)
        return len(merge.conflicts)
=======
        def get_inventory(tree):
            return tree.inventory
        
        inv_changes = merge_flex(self.this_tree, self.base_tree, 
                                 self.other_tree,
                                 generate_changeset, get_inventory,
                                 self.conflict_handler,
                                 merge_factory=self.merge_factory, 
                                 interesting_ids=self.interesting_ids)

        adjust_ids = []
        for id, path in inv_changes.iteritems():
            if path is not None:
                if path == u'.':
                    path = u''
                else:
                    assert path.startswith('.' + '/') or path.startswith('.' + '\\'), "path is %s" % path
                path = path[2:]
            adjust_ids.append((path, id))
        if len(adjust_ids) > 0:
            self.this_tree.set_inventory(self.regen_inventory(adjust_ids))
        conflicts = self.conflict_handler.conflicts
        self.conflict_handler.finalize()
        return conflicts
>>>>>>> b2148cfe

    def regen_inventory(self, new_entries):
        old_entries = self.this_tree.read_working_inventory()
        new_inventory = {}
        by_path = {}
        new_entries_map = {} 
        for path, file_id in new_entries:
            if path is None:
                continue
            new_entries_map[file_id] = path

        def id2path(file_id):
            path = new_entries_map.get(file_id)
            if path is not None:
                return path
            entry = old_entries[file_id]
            if entry.parent_id is None:
                return entry.name
            return pathjoin(id2path(entry.parent_id), entry.name)
            
        for file_id in old_entries:
            entry = old_entries[file_id]
            path = id2path(file_id)
            new_inventory[file_id] = (path, file_id, entry.parent_id, 
                                      entry.kind)
            by_path[path] = file_id
        
        deletions = 0
        insertions = 0
        new_path_list = []
        for path, file_id in new_entries:
            if path is None:
                del new_inventory[file_id]
                deletions += 1
            else:
                new_path_list.append((path, file_id))
                if file_id not in old_entries:
                    insertions += 1
        # Ensure no file is added before its parent
        new_path_list.sort()
        for path, file_id in new_path_list:
            if path == '':
                parent = None
            else:
                parent = by_path[os.path.dirname(path)]
            abspath = pathjoin(self.this_tree.basedir, path)
            kind = bzrlib.osutils.file_kind(abspath)
            new_inventory[file_id] = (path, file_id, parent, kind)
            by_path[path] = file_id 

        # Get a list in insertion order
        new_inventory_list = new_inventory.values()
        mutter ("""Inventory regeneration:
    old length: %i insertions: %i deletions: %i new_length: %i"""\
            % (len(old_entries), insertions, deletions, 
               len(new_inventory_list)))
        assert len(new_inventory_list) == len(old_entries) + insertions\
            - deletions
        new_inventory_list.sort()
        return new_inventory_list


merge_types = {     "merge3": (ApplyMerge3, "Native diff3-style merge"), 
                     "diff3": (Diff3Merger,  "Merge using external diff3"),
                     'weave': (WeaveMerger, "Weave-based merge")
              }<|MERGE_RESOLUTION|>--- conflicted
+++ resolved
@@ -38,14 +38,9 @@
 from bzrlib.fetch import greedy_fetch, fetch
 import bzrlib.osutils
 from bzrlib.osutils import rename, pathjoin
-<<<<<<< HEAD
-from bzrlib.revision import common_ancestor, MultipleRevisionSources
-from bzrlib.revision import is_ancestor, NULL_REVISION
+from bzrlib.revision import common_ancestor, is_ancestor, NULL_REVISION
 from bzrlib.transform import (Merge3Merger as ApplyMerge3, WeaveMerger, 
                               Diff3Merger)
-=======
-from bzrlib.revision import common_ancestor, is_ancestor, NULL_REVISION
->>>>>>> b2148cfe
 from bzrlib.trace import mutter, warning, note
 from bzrlib.workingtree import WorkingTree
 
@@ -479,7 +474,6 @@
                                                 self.this_branch)
 
     def do_merge(self):
-<<<<<<< HEAD
         kwargs = {'working_tree':self.this_tree, 'this_tree': self.this_tree, 
                   'other_tree': self.other_tree}
         if self.merge_type.requires_base:
@@ -496,32 +490,6 @@
             kwargs['show_base'] = self.show_base
         merge = self.merge_type(**kwargs)
         return len(merge.conflicts)
-=======
-        def get_inventory(tree):
-            return tree.inventory
-        
-        inv_changes = merge_flex(self.this_tree, self.base_tree, 
-                                 self.other_tree,
-                                 generate_changeset, get_inventory,
-                                 self.conflict_handler,
-                                 merge_factory=self.merge_factory, 
-                                 interesting_ids=self.interesting_ids)
-
-        adjust_ids = []
-        for id, path in inv_changes.iteritems():
-            if path is not None:
-                if path == u'.':
-                    path = u''
-                else:
-                    assert path.startswith('.' + '/') or path.startswith('.' + '\\'), "path is %s" % path
-                path = path[2:]
-            adjust_ids.append((path, id))
-        if len(adjust_ids) > 0:
-            self.this_tree.set_inventory(self.regen_inventory(adjust_ids))
-        conflicts = self.conflict_handler.conflicts
-        self.conflict_handler.finalize()
-        return conflicts
->>>>>>> b2148cfe
 
     def regen_inventory(self, new_entries):
         old_entries = self.this_tree.read_working_inventory()
