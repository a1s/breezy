--- conflicted
+++ resolved
@@ -87,13 +87,8 @@
 
 
 class Merger(object):
-<<<<<<< HEAD
     def __init__(self, this_branch, other_tree=None, base_tree=None,
-                 this_tree=None, pb=DummyProgress()):
-=======
-    def __init__(self, this_branch, other_tree=None, base_tree=None, 
                  this_tree=None, pb=DummyProgress(), change_reporter=None):
->>>>>>> 7c6d9753
         object.__init__(self)
         assert this_tree is not None, "this_tree is required"
         self.this_branch = this_branch
@@ -111,10 +106,7 @@
         self.reprocess = False
         self._pb = pb
         self.pp = None
-<<<<<<< HEAD
-=======
         self.change_reporter = change_reporter
->>>>>>> 7c6d9753
 
     def revision_tree(self, revision_id):
         return self.this_branch.repository.revision_tree(revision_id)
@@ -277,25 +269,21 @@
         elif self.show_base:
             raise BzrError("Showing base is not supported for this"
                                   " merge type. %s" % self.merge_type)
-<<<<<<< HEAD
         self.this_tree.lock_tree_write()
         if self.base_tree is not None:
             self.base_tree.lock_read()
         if self.other_tree is not None:
             self.other_tree.lock_read()
         try:
-            merge = self.merge_type(pb=self._pb, **kwargs)
+            merge = self.merge_type(pb=self._pb,
+                                    change_reporter=self.change_reporter,
+                                    **kwargs)
         finally:
             if self.other_tree is not None:
                 self.other_tree.unlock()
             if self.base_tree is not None:
                 self.base_tree.unlock()
             self.this_tree.unlock()
-=======
-        merge = self.merge_type(pb=self._pb,
-                                change_reporter=self.change_reporter,
-                                **kwargs)
->>>>>>> 7c6d9753
         if len(merge.cooked_conflicts) == 0:
             if not self.ignore_zero:
                 note("All changes applied successfully.")
@@ -978,13 +966,8 @@
              DeprecationWarning,
              stacklevel=2)
         this_tree = this_branch.bzrdir.open_workingtree()
-<<<<<<< HEAD
     merger = Merger(this_branch, other_tree, base_tree, this_tree=this_tree,
-                    pb=pb)
-=======
-    merger = Merger(this_branch, other_tree, base_tree, this_tree=this_tree, 
                     pb=pb, change_reporter=change_reporter)
->>>>>>> 7c6d9753
     merger.backup_files = backup_files
     merger.merge_type = merge_type
     merger.interesting_ids = interesting_ids
