# Copyright (C) 2005 Canonical Ltd

# This program is free software; you can redistribute it and/or modify
# it under the terms of the GNU General Public License as published by
# the Free Software Foundation; either version 2 of the License, or
# (at your option) any later version.

# This program is distributed in the hope that it will be useful,
# but WITHOUT ANY WARRANTY; without even the implied warranty of
# MERCHANTABILITY or FITNESS FOR A PARTICULAR PURPOSE.  See the
# GNU General Public License for more details.

# You should have received a copy of the GNU General Public License
# along with this program; if not, write to the Free Software
# Foundation, Inc., 59 Temple Place, Suite 330, Boston, MA  02111-1307  USA

import os

import bzrlib
from bzrlib._changeset import generate_changeset
from bzrlib._changeset import Inventory, Diff3Merge
from bzrlib._merge import MergeConflictHandler
from bzrlib._merge_core import WeaveMerge
from bzrlib._merge_core import merge_flex, ApplyMerge3, BackupBeforeChange
from bzrlib.branch import Branch
from bzrlib.delta import compare_trees
from bzrlib.errors import (BzrCommandError,
                           UnrelatedBranches,
                           NoCommonAncestor,
                           NoCommits,
                           WorkingTreeNotRevision,
                           NotVersionedError,
                           BzrError)
from bzrlib.fetch import greedy_fetch, fetch
from bzrlib.osutils import pathjoin
from bzrlib.revision import common_ancestor, MultipleRevisionSources
<<<<<<< HEAD
from bzrlib.errors import NoSuchRevision
from bzrlib.transform import Merge3Merger

# TODO: Report back as changes are merged in

# TODO: build_working_dir can be built on something simpler than merge()

# FIXME: merge() parameters seem oriented towards the command line
# NOTABUG: merge is a helper for commandline functions.  merge_inner is the
#          the core functionality.

# comments from abentley on irc: merge happens in two stages, each
# of which generates a changeset object

# stage 1: generate OLD->OTHER,
# stage 2: use MINE and OLD->OTHER to generate MINE -> RESULT

class MergeConflictHandler(ExceptionConflictHandler):
    """Handle conflicts encountered while merging.

    This subclasses ExceptionConflictHandler, so that any types of
    conflict that are not explicitly handled cause an exception and
    terminate the merge.
    """
    def __init__(self, this_tree, base_tree, other_tree, ignore_zero=False):
        ExceptionConflictHandler.__init__(self)
        self.conflicts = 0
        self.ignore_zero = ignore_zero
        self.this_tree = this_tree
        self.base_tree = base_tree
        self.other_tree = other_tree

    def copy(self, source, dest):
        """Copy the text and mode of a file
        :param source: The path of the file to copy
        :param dest: The distination file to create
        """
        s_file = file(source, "rb")
        d_file = file(dest, "wb")
        for line in s_file:
            d_file.write(line)
        os.chmod(dest, 0777 & os.stat(source).st_mode)

    def dump(self, lines, dest):
        """Copy the text and mode of a file
        :param source: The path of the file to copy
        :param dest: The distination file to create
        """
        d_file = file(dest, "wb")
        for line in lines:
            d_file.write(line)

    def add_suffix(self, name, suffix, last_new_name=None, fix_inventory=True):
        """Rename a file to append a suffix.  If the new name exists, the
        suffix is added repeatedly until a non-existant name is found

        :param name: The path of the file
        :param suffix: The suffix to append
        :param last_new_name: (used for recursive calls) the last name tried
        """
        if last_new_name is None:
            last_new_name = name
        new_name = last_new_name+suffix
        try:
            rename(name, new_name)
            if fix_inventory is True:
                try:
                    relpath = self.this_tree.relpath(name)
                except NotBranchError:
                    relpath = None
                if relpath is not None:
                    file_id = self.this_tree.path2id(relpath)
                    if file_id is not None:
                        new_path = self.this_tree.relpath(new_name)
                        rename(new_name, name)
                        self.this_tree.rename_one(relpath, new_path)
                        assert self.this_tree.id2path(file_id) == new_path
        except OSError, e:
            if e.errno != errno.EEXIST and e.errno != errno.ENOTEMPTY:
                raise
            return self.add_suffix(name, suffix, last_new_name=new_name, 
                                   fix_inventory=fix_inventory)
        return new_name

    def conflict(self, text):
        warning(text)
        self.conflicts += 1
        

    def merge_conflict(self, new_file, this_path, base_lines, other_lines):
        """
        Handle diff3 conflicts by producing a .THIS, .BASE and .OTHER.  The
        main file will be a version with diff3 conflicts.
        :param new_file: Path to the output file with diff3 markers
        :param this_path: Path to the file text for the THIS tree
        :param base_path: Path to the file text for the BASE tree
        :param other_path: Path to the file text for the OTHER tree
        """
        self.add_suffix(this_path, ".THIS", fix_inventory=False)
        self.dump(base_lines, this_path+".BASE")
        self.dump(other_lines, this_path+".OTHER")
        rename(new_file, this_path)
        self.conflict("Diff3 conflict encountered in %s" % this_path)

    def weave_merge_conflict(self, filename, weave, other_i, out_file):
        """
        Handle weave conflicts by producing a .THIS, and .OTHER.  The
        main file will be a version with diff3-style conflicts.
        """
        self.add_suffix(filename, ".THIS", fix_inventory=False)
        out_file.commit()
        self.dump(weave.get_iter(other_i), filename+".OTHER")
        self.conflict("Text conflict encountered in %s" % filename)

    def new_contents_conflict(self, filename, other_contents):
        """Conflicting contents for newly added file."""
        other_contents(filename + ".OTHER", self, False)
        self.conflict("Conflict in newly added file %s" % filename)
    

    def target_exists(self, entry, target, old_path):
        """Handle the case when the target file or dir exists"""
        moved_path = self.add_suffix(target, ".moved")
        self.conflict("Moved existing %s to %s" % (target, moved_path))

    def rmdir_non_empty(self, filename):
        """Handle the case where the dir to be removed still has contents"""
        self.conflict("Directory %s not removed because it is not empty"\
            % filename)
        return "skip"

    def rem_contents_conflict(self, filename, this_contents, base_contents):
        base_contents(filename+".BASE", self)
        this_contents(filename+".THIS", self)
        self.conflict("Other branch deleted locally modified file %s" %
                      filename)
        return ReplaceContents(this_contents, None)

    def abs_this_path(self, file_id):
        """Return the absolute path for a file_id in the this tree."""
        return self.this_tree.id2abspath(file_id)

    def add_missing_parents(self, file_id, tree):
        """If some of the parents for file_id are missing, add them."""
        entry = tree.inventory[file_id]
        if entry.parent_id not in self.this_tree:
            return self.create_all_missing(entry.parent_id, tree)
        else:
            return self.abs_this_path(entry.parent_id)
=======
from bzrlib.revision import is_ancestor, NULL_REVISION
from bzrlib.trace import mutter, note
>>>>>>> ec2dd773

def get_tree(treespec, local_branch=None):
    location, revno = treespec
    branch = Branch.open_containing(location)[0]
    if revno is None:
        revision = None
    elif revno == -1:
        revision = branch.last_revision()
    else:
        revision = branch.get_rev_id(revno)
        if revision is None:
            revision = NULL_REVISION
    return branch, get_revid_tree(branch, revision, local_branch)

def get_revid_tree(branch, revision, local_branch):
    if revision is None:
        base_tree = branch.working_tree()
    else:
        if local_branch is not None:
            greedy_fetch(local_branch, branch, revision)
            base_tree = local_branch.revision_tree(revision)
        else:
            base_tree = branch.revision_tree(revision)
    return base_tree


def file_exists(tree, file_id):
    return tree.has_filename(tree.id2path(file_id))
    

def build_working_dir(to_dir):
    """Build a working directory in an empty directory.

    to_dir is a directory containing branch metadata but no working files,
    typically constructed by cloning an existing branch. 

    This is split out as a special idiomatic case of merge.  It could
    eventually be done by just building the tree directly calling into 
    lower-level code (e.g. constructing a changeset).
    """
    # RBC 20051019 is this not just 'export' ?
    # AB Well, export doesn't take care of inventory...
    from transform import build_tree
    this_branch = Branch.open_containing(to_dir)[0]
    build_tree(this_branch, this_branch.basis_tree())


def transform_tree(from_tree, to_tree, interesting_ids=None):
    merge_inner(from_tree.branch, to_tree, from_tree, ignore_zero=True,
                interesting_ids=interesting_ids)


def merge(other_revision, base_revision,
          check_clean=True, ignore_zero=False,
          this_dir=None, backup_files=False, merge_type=ApplyMerge3,
          file_list=None, show_base=False, reprocess=False):
    """Merge changes into a tree.

    base_revision
        list(path, revno) Base for three-way merge.  
        If [None, None] then a base will be automatically determined.
    other_revision
        list(path, revno) Other revision for three-way merge.
    this_dir
        Directory to merge changes into; '.' by default.
    check_clean
        If true, this_dir must have no uncommitted changes before the
        merge begins.
    ignore_zero - If true, suppress the "zero conflicts" message when 
        there are no conflicts; should be set when doing something we expect
        to complete perfectly.
    file_list - If supplied, merge only changes to selected files.

    All available ancestors of other_revision and base_revision are
    automatically pulled into the branch.

    The revno may be -1 to indicate the last revision on the branch, which is
    the typical case.

    This function is intended for use from the command line; programmatic
    clients might prefer to call merge_inner(), which has less magic behavior.
    """
    if this_dir is None:
        this_dir = u'.'
    this_branch = Branch.open_containing(this_dir)[0]
    if show_base and not merge_type is ApplyMerge3:
        raise BzrCommandError("Show-base is not supported for this merge"
                              " type. %s" % merge_type)
    if reprocess and not merge_type is ApplyMerge3:
        raise BzrCommandError("Reprocess is not supported for this merge"
                              " type. %s" % merge_type)
    if reprocess and show_base:
        raise BzrCommandError("Cannot reprocess and show base.")
    merger = Merger(this_branch)
    merger.check_basis(check_clean)
    merger.set_other(other_revision)
    merger.set_base(base_revision)
    if merger.base_rev_id == merger.other_rev_id:
        note('Nothing to do.')
        return 0
    merger.backup_files = backup_files
    merger.merge_type = merge_type 
    merger.set_interesting_files(file_list)
    merger.show_base = show_base 
    merger.reprocess = reprocess
    merger.conflict_handler = MergeConflictHandler(merger.this_tree, 
                                                   merger.base_tree, 
                                                   merger.other_tree,
                                                   ignore_zero=ignore_zero)
    conflicts = merger.do_merge()
    merger.set_pending()
    return conflicts

def merge_inner(this_branch, other_tree, base_tree, ignore_zero=False,
                backup_files=False, 
                merge_type=ApplyMerge3, 
                interesting_ids=None, 
                show_base=False, 
                reprocess=False, 
                other_rev_id=None,
                interesting_files=None):
    """Primary interface for merging. 

        typical use is probably 
        'merge_inner(branch, branch.get_revision_tree(other_revision),
                     branch.get_revision_tree(base_revision))'
        """
    merger = Merger(this_branch, other_tree, base_tree)
    merger.backup_files = backup_files
    merger.merge_type = merge_type
    merger.interesting_ids = interesting_ids
    if interesting_files:
        assert not interesting_ids, ('Only supply interesting_ids'
                                     ' or interesting_files')
        merger._set_interesting_files(interesting_files)
    merger.show_base = show_base 
    merger.reprocess = reprocess
    merger.conflict_handler = MergeConflictHandler(merger.this_tree, base_tree, 
                                                   other_tree,
                                                   ignore_zero=ignore_zero)
    merger.other_rev_id = other_rev_id
    merger.other_basis = other_rev_id
    return merger.do_merge()


class Merger(object):
    def __init__(self, this_branch, other_tree=None, base_tree=None):
        object.__init__(self)
        self.this_branch = this_branch
        self.this_basis = this_branch.last_revision()
        self.this_rev_id = None
        self.this_tree = this_branch.working_tree()
        self.this_revision_tree = None
        self.this_basis_tree = None
        self.other_tree = other_tree
        self.base_tree = base_tree
        self.ignore_zero = False
        self.backup_files = False
        self.interesting_ids = None
        self.show_base = False
        self.reprocess = False
        self.conflict_handler = MergeConflictHandler(self.this_tree, base_tree, 
                                                     other_tree)

    def revision_tree(self, revision_id):
        return self.this_branch.revision_tree(revision_id)

    def ensure_revision_trees(self):
        if self.this_revision_tree is None:
            self.this_basis_tree = self.this_branch.revision_tree(
                self.this_basis)
            if self.this_basis == self.this_rev_id:
                self.this_revision_tree = self.this_basis_tree


        if self.other_rev_id is None:
            other_basis_tree = self.revision_tree(self.other_basis)
            changes = compare_trees(self.other_tree, other_basis_tree)
            if changes.has_changed():
                raise WorkingTreeNotRevision(self.this_tree)
            other_rev_id = other_basis
            self.other_tree = other_basis_tree


    def file_revisions(self, file_id):
        self.ensure_revision_trees()
        def get_id(tree, file_id):
            revision_id = tree.inventory[file_id].revision
            assert revision_id is not None
            return revision_id
        if self.this_rev_id is None:
            if self.this_basis_tree.get_file_sha1(file_id) != \
                self.this_tree.get_file_sha1(file_id):
                raise WorkingTreeNotRevision(self.this_tree)

        trees = (self.this_basis_tree, self.other_tree)
        return [get_id(tree, file_id) for tree in trees]
            

    def merge_factory(self, file_id, base, other):
        if self.merge_type.history_based:
            if self.show_base is True:
                raise BzrError("Cannot show base for hisory-based merges")
            if self.reprocess is True:
                raise BzrError("Cannot reprocess history-based merges")
                
            t_revid, o_revid = self.file_revisions(file_id)
            weave = self.this_basis_tree.get_weave(file_id)
            contents_change = self.merge_type(weave, t_revid, o_revid)
        else:
            if self.show_base is True or self.reprocess is True:
                contents_change = self.merge_type(file_id, base, other, 
                                                  show_base=self.show_base, 
                                                  reprocess=self.reprocess)
            else:
                contents_change = self.merge_type(file_id, base, other)
        if self.backup_files:
            contents_change = BackupBeforeChange(contents_change)
        return contents_change

    def check_basis(self, check_clean):
        if self.this_basis is None:
            raise BzrCommandError("This branch has no commits")
        if check_clean:
            self.compare_basis()
            if self.this_basis != self.this_rev_id:
                raise BzrCommandError("Working tree has uncommitted changes.")

    def compare_basis(self):
        changes = compare_trees(self.this_branch.working_tree(), 
                                self.this_branch.basis_tree(), False)
        if not changes.has_changed():
            self.this_rev_id = self.this_basis

    def set_interesting_files(self, file_list):
        try:
            self._set_interesting_files(file_list)
        except NotVersionedError, e:
            raise BzrCommandError("%s is not a source file in any"
                                      " tree." % e.path)

    def _set_interesting_files(self, file_list):
        """Set the list of interesting ids from a list of files."""
        if file_list is None:
            self.interesting_ids = None
            return

        interesting_ids = set()
        for fname in file_list:
            path = self.this_tree.relpath(fname)
            found_id = False
            for tree in (self.this_tree, self.base_tree, self.other_tree):
                file_id = tree.inventory.path2id(path)
                if file_id is not None:
                    interesting_ids.add(file_id)
                    found_id = True
            if not found_id:
                raise NotVersionedError(path=fname)
        self.interesting_ids = interesting_ids

    def set_pending(self):
        if not self.base_is_ancestor:
            return
        if self.other_rev_id is None:
            return
        if self.other_rev_id in self.this_branch.get_ancestry(self.this_basis):
            return
        self.this_branch.working_tree().add_pending_merge(self.other_rev_id)

    def set_other(self, other_revision):
        other_branch, self.other_tree = get_tree(other_revision, 
                                                 self.this_branch)
        if other_revision[1] == -1:
            self.other_rev_id = other_branch.last_revision()
            if self.other_rev_id is None:
                raise NoCommits(other_branch)
            self.other_basis = self.other_rev_id
        elif other_revision[1] is not None:
            self.other_rev_id = other_branch.get_rev_id(other_revision[1])
            self.other_basis = self.other_rev_id
        else:
            self.other_rev_id = None
            self.other_basis = other_branch.last_revision()
            if self.other_basis is None:
                raise NoCommits(other_branch)
        fetch(from_branch=other_branch, to_branch=self.this_branch, 
              last_revision=self.other_basis)

    def set_base(self, base_revision):
        mutter("doing merge() with no base_revision specified")
        if base_revision == [None, None]:
            try:
                self.base_rev_id = common_ancestor(self.this_basis, 
                                                   self.other_basis, 
                                                   self.this_branch)
            except NoCommonAncestor:
                raise UnrelatedBranches()
            self.base_tree = get_revid_tree(self.this_branch, self.base_rev_id,
                                            None)
            self.base_is_ancestor = True
        else:
            base_branch, self.base_tree = get_tree(base_revision)
            if base_revision[1] == -1:
                self.base_rev_id = base_branch.last_revision()
            elif base_revision[1] is None:
                self.base_rev_id = None
            else:
                self.base_rev_id = base_branch.get_rev_id(base_revision[1])
            fetch(from_branch=base_branch, to_branch=self.this_branch)
            self.base_is_ancestor = is_ancestor(self.this_basis, 
                                                self.base_rev_id,
                                                self.this_branch)

    def do_merge(self):
        merge = Merge3Merger(self.this_tree, self.base_tree, self.other_tree)
        return merge.conflicts

    def regen_inventory(self, new_entries):
        old_entries = self.this_branch.working_tree().read_working_inventory()
        new_inventory = {}
        by_path = {}
        new_entries_map = {} 
        for path, file_id in new_entries:
            if path is None:
                continue
            new_entries_map[file_id] = path

        def id2path(file_id):
            path = new_entries_map.get(file_id)
            if path is not None:
                return path
            entry = old_entries[file_id]
            if entry.parent_id is None:
                return entry.name
            return pathjoin(id2path(entry.parent_id), entry.name)
            
        for file_id in old_entries:
            entry = old_entries[file_id]
            path = id2path(file_id)
            new_inventory[file_id] = (path, file_id, entry.parent_id, 
                                      entry.kind)
            by_path[path] = file_id
        
        deletions = 0
        insertions = 0
        new_path_list = []
        for path, file_id in new_entries:
            if path is None:
                del new_inventory[file_id]
                deletions += 1
            else:
                new_path_list.append((path, file_id))
                if file_id not in old_entries:
                    insertions += 1
        # Ensure no file is added before its parent
        new_path_list.sort()
        for path, file_id in new_path_list:
            if path == '':
                parent = None
            else:
                parent = by_path[os.path.dirname(path)]
            abspath = pathjoin(self.this_tree.basedir, path)
            kind = bzrlib.osutils.file_kind(abspath)
            new_inventory[file_id] = (path, file_id, parent, kind)
            by_path[path] = file_id 

        # Get a list in insertion order
        new_inventory_list = new_inventory.values()
        mutter ("""Inventory regeneration:
    old length: %i insertions: %i deletions: %i new_length: %i"""\
            % (len(old_entries), insertions, deletions, 
               len(new_inventory_list)))
        assert len(new_inventory_list) == len(old_entries) + insertions\
            - deletions
        new_inventory_list.sort()
        return new_inventory_list

merge_types = {     "merge3": (ApplyMerge3, "Native diff3-style merge"), 
                     "diff3": (Diff3Merge,  "Merge using external diff3"),
                     'weave': (WeaveMerge, "Weave-based merge")
              }
<|MERGE_RESOLUTION|>--- conflicted
+++ resolved
@@ -34,160 +34,9 @@
 from bzrlib.fetch import greedy_fetch, fetch
 from bzrlib.osutils import pathjoin
 from bzrlib.revision import common_ancestor, MultipleRevisionSources
-<<<<<<< HEAD
-from bzrlib.errors import NoSuchRevision
+from bzrlib.revision import is_ancestor, NULL_REVISION
 from bzrlib.transform import Merge3Merger
-
-# TODO: Report back as changes are merged in
-
-# TODO: build_working_dir can be built on something simpler than merge()
-
-# FIXME: merge() parameters seem oriented towards the command line
-# NOTABUG: merge is a helper for commandline functions.  merge_inner is the
-#          the core functionality.
-
-# comments from abentley on irc: merge happens in two stages, each
-# of which generates a changeset object
-
-# stage 1: generate OLD->OTHER,
-# stage 2: use MINE and OLD->OTHER to generate MINE -> RESULT
-
-class MergeConflictHandler(ExceptionConflictHandler):
-    """Handle conflicts encountered while merging.
-
-    This subclasses ExceptionConflictHandler, so that any types of
-    conflict that are not explicitly handled cause an exception and
-    terminate the merge.
-    """
-    def __init__(self, this_tree, base_tree, other_tree, ignore_zero=False):
-        ExceptionConflictHandler.__init__(self)
-        self.conflicts = 0
-        self.ignore_zero = ignore_zero
-        self.this_tree = this_tree
-        self.base_tree = base_tree
-        self.other_tree = other_tree
-
-    def copy(self, source, dest):
-        """Copy the text and mode of a file
-        :param source: The path of the file to copy
-        :param dest: The distination file to create
-        """
-        s_file = file(source, "rb")
-        d_file = file(dest, "wb")
-        for line in s_file:
-            d_file.write(line)
-        os.chmod(dest, 0777 & os.stat(source).st_mode)
-
-    def dump(self, lines, dest):
-        """Copy the text and mode of a file
-        :param source: The path of the file to copy
-        :param dest: The distination file to create
-        """
-        d_file = file(dest, "wb")
-        for line in lines:
-            d_file.write(line)
-
-    def add_suffix(self, name, suffix, last_new_name=None, fix_inventory=True):
-        """Rename a file to append a suffix.  If the new name exists, the
-        suffix is added repeatedly until a non-existant name is found
-
-        :param name: The path of the file
-        :param suffix: The suffix to append
-        :param last_new_name: (used for recursive calls) the last name tried
-        """
-        if last_new_name is None:
-            last_new_name = name
-        new_name = last_new_name+suffix
-        try:
-            rename(name, new_name)
-            if fix_inventory is True:
-                try:
-                    relpath = self.this_tree.relpath(name)
-                except NotBranchError:
-                    relpath = None
-                if relpath is not None:
-                    file_id = self.this_tree.path2id(relpath)
-                    if file_id is not None:
-                        new_path = self.this_tree.relpath(new_name)
-                        rename(new_name, name)
-                        self.this_tree.rename_one(relpath, new_path)
-                        assert self.this_tree.id2path(file_id) == new_path
-        except OSError, e:
-            if e.errno != errno.EEXIST and e.errno != errno.ENOTEMPTY:
-                raise
-            return self.add_suffix(name, suffix, last_new_name=new_name, 
-                                   fix_inventory=fix_inventory)
-        return new_name
-
-    def conflict(self, text):
-        warning(text)
-        self.conflicts += 1
-        
-
-    def merge_conflict(self, new_file, this_path, base_lines, other_lines):
-        """
-        Handle diff3 conflicts by producing a .THIS, .BASE and .OTHER.  The
-        main file will be a version with diff3 conflicts.
-        :param new_file: Path to the output file with diff3 markers
-        :param this_path: Path to the file text for the THIS tree
-        :param base_path: Path to the file text for the BASE tree
-        :param other_path: Path to the file text for the OTHER tree
-        """
-        self.add_suffix(this_path, ".THIS", fix_inventory=False)
-        self.dump(base_lines, this_path+".BASE")
-        self.dump(other_lines, this_path+".OTHER")
-        rename(new_file, this_path)
-        self.conflict("Diff3 conflict encountered in %s" % this_path)
-
-    def weave_merge_conflict(self, filename, weave, other_i, out_file):
-        """
-        Handle weave conflicts by producing a .THIS, and .OTHER.  The
-        main file will be a version with diff3-style conflicts.
-        """
-        self.add_suffix(filename, ".THIS", fix_inventory=False)
-        out_file.commit()
-        self.dump(weave.get_iter(other_i), filename+".OTHER")
-        self.conflict("Text conflict encountered in %s" % filename)
-
-    def new_contents_conflict(self, filename, other_contents):
-        """Conflicting contents for newly added file."""
-        other_contents(filename + ".OTHER", self, False)
-        self.conflict("Conflict in newly added file %s" % filename)
-    
-
-    def target_exists(self, entry, target, old_path):
-        """Handle the case when the target file or dir exists"""
-        moved_path = self.add_suffix(target, ".moved")
-        self.conflict("Moved existing %s to %s" % (target, moved_path))
-
-    def rmdir_non_empty(self, filename):
-        """Handle the case where the dir to be removed still has contents"""
-        self.conflict("Directory %s not removed because it is not empty"\
-            % filename)
-        return "skip"
-
-    def rem_contents_conflict(self, filename, this_contents, base_contents):
-        base_contents(filename+".BASE", self)
-        this_contents(filename+".THIS", self)
-        self.conflict("Other branch deleted locally modified file %s" %
-                      filename)
-        return ReplaceContents(this_contents, None)
-
-    def abs_this_path(self, file_id):
-        """Return the absolute path for a file_id in the this tree."""
-        return self.this_tree.id2abspath(file_id)
-
-    def add_missing_parents(self, file_id, tree):
-        """If some of the parents for file_id are missing, add them."""
-        entry = tree.inventory[file_id]
-        if entry.parent_id not in self.this_tree:
-            return self.create_all_missing(entry.parent_id, tree)
-        else:
-            return self.abs_this_path(entry.parent_id)
-=======
-from bzrlib.revision import is_ancestor, NULL_REVISION
 from bzrlib.trace import mutter, note
->>>>>>> ec2dd773
 
 def get_tree(treespec, local_branch=None):
     location, revno = treespec
