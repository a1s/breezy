--- conflicted
+++ resolved
@@ -825,128 +825,6 @@
         self._limbo_files[trans_id] = limbo_name
         return limbo_name
 
-<<<<<<< HEAD
-=======
-    def _apply_removals(self, inv, inventory_delta, mover):
-        """Perform tree operations that remove directory/inventory names.
-        
-        That is, delete files that are to be deleted, and put any files that
-        need renaming into limbo.  This must be done in strict child-to-parent
-        order.
-        """
-        tree_paths = list(self._tree_path_ids.iteritems())
-        tree_paths.sort(reverse=True)
-        child_pb = bzrlib.ui.ui_factory.nested_progress_bar()
-        try:
-            for num, data in enumerate(tree_paths):
-                path, trans_id = data
-                child_pb.update('removing file', num, len(tree_paths))
-                full_path = self._tree.abspath(path)
-                if trans_id in self._removed_contents:
-                    mover.pre_delete(full_path, os.path.join(self._deletiondir,
-                                     trans_id))
-                elif trans_id in self._new_name or trans_id in \
-                    self._new_parent:
-                    try:
-                        mover.rename(full_path, self._limbo_name(trans_id))
-                    except OSError, e:
-                        if e.errno != errno.ENOENT:
-                            raise
-                    else:
-                        self.rename_count += 1
-                if trans_id in self._removed_id:
-                    if trans_id == self._new_root:
-                        file_id = self._tree.get_root_id()
-                    else:
-                        file_id = self.tree_file_id(trans_id)
-                    if file_id is not None:
-                        inventory_delta.append((path, None, file_id, None))
-        finally:
-            child_pb.finished()
-
-    def _apply_insertions(self, inv, inventory_delta, mover):
-        """Perform tree operations that insert directory/inventory names.
-        
-        That is, create any files that need to be created, and restore from
-        limbo any files that needed renaming.  This must be done in strict
-        parent-to-child order.
-        """
-        new_paths = self.new_paths()
-        modified_paths = []
-        child_pb = bzrlib.ui.ui_factory.nested_progress_bar()
-        completed_new = []
-        try:
-            for num, (path, trans_id) in enumerate(new_paths):
-                new_entry = None
-                child_pb.update('adding file', num, len(new_paths))
-                try:
-                    kind = self._new_contents[trans_id]
-                except KeyError:
-                    kind = contents = None
-                if trans_id in self._new_contents or \
-                    self.path_changed(trans_id):
-                    full_path = self._tree.abspath(path)
-                    if trans_id in self._needs_rename:
-                        try:
-                            mover.rename(self._limbo_name(trans_id), full_path)
-                        except OSError, e:
-                            # We may be renaming a dangling inventory id
-                            if e.errno != errno.ENOENT:
-                                raise
-                        else:
-                            self.rename_count += 1
-                    if trans_id in self._new_contents:
-                        modified_paths.append(full_path)
-                        completed_new.append(trans_id)
-
-                if trans_id in self._new_id:
-                    if kind is None:
-                        kind = file_kind(self._tree.abspath(path))
-                    if trans_id in self._new_reference_revision:
-                        new_entry = inventory.TreeReference(
-                            self._new_id[trans_id],
-                            self._new_name[trans_id], 
-                            self.final_file_id(self._new_parent[trans_id]),
-                            None, self._new_reference_revision[trans_id])
-                    else:
-                        new_entry = inventory.make_entry(kind,
-                            self.final_name(trans_id),
-                            self.final_file_id(self.final_parent(trans_id)),
-                            self._new_id[trans_id])
-                else:
-                    if trans_id in self._new_name or trans_id in\
-                        self._new_parent or\
-                        trans_id in self._new_executability:
-                        file_id = self.final_file_id(trans_id)
-                        if file_id is not None:
-                            entry = inv[file_id]
-                            new_entry = entry.copy()
-
-                    if trans_id in self._new_name or trans_id in\
-                        self._new_parent:
-                            if new_entry is not None:
-                                new_entry.name = self.final_name(trans_id)
-                                parent = self.final_parent(trans_id)
-                                parent_id = self.final_file_id(parent)
-                                new_entry.parent_id = parent_id
-
-                if trans_id in self._new_executability:
-                    self._set_executability(path, new_entry, trans_id)
-                if new_entry is not None:
-                    if new_entry.file_id in inv:
-                        old_path = inv.id2path(new_entry.file_id)
-                    else:
-                        old_path = None
-                    inventory_delta.append((old_path, path,
-                                            new_entry.file_id,
-                                            new_entry))
-        finally:
-            child_pb.finished()
-        for trans_id in completed_new:
-            del self._new_contents[trans_id]
-        return modified_paths
-
->>>>>>> 57736de3
     def _set_executability(self, path, entry, trans_id):
         """Set the executability of versioned files """
         new_executability = self._new_executability[trans_id]
@@ -1336,8 +1214,8 @@
                         file_id = self._tree.get_root_id()
                     else:
                         file_id = self.tree_file_id(trans_id)
-                    assert file_id is not None
-                    inventory_delta.append((path, None, file_id, None))
+                    if file_id is not None:
+                        inventory_delta.append((path, None, file_id, None))
         finally:
             child_pb.finished()
 
