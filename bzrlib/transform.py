# Copyright (C) 2006, 2007, 2008 Canonical Ltd
#
# This program is free software; you can redistribute it and/or modify
# it under the terms of the GNU General Public License as published by
# the Free Software Foundation; either version 2 of the License, or
# (at your option) any later version.
#
# This program is distributed in the hope that it will be useful,
# but WITHOUT ANY WARRANTY; without even the implied warranty of
# MERCHANTABILITY or FITNESS FOR A PARTICULAR PURPOSE.  See the
# GNU General Public License for more details.
#
# You should have received a copy of the GNU General Public License
# along with this program; if not, write to the Free Software
# Foundation, Inc., 59 Temple Place, Suite 330, Boston, MA  02111-1307  USA

import os
import errno
from stat import S_ISREG
import tempfile

from bzrlib.lazy_import import lazy_import
lazy_import(globals(), """
from bzrlib import (
    bzrdir,
    delta,
    errors,
    inventory
    )
""")
from bzrlib.errors import (DuplicateKey, MalformedTransform, NoSuchFile,
                           ReusingTransform, NotVersionedError, CantMoveRoot,
                           ExistingLimbo, ImmortalLimbo, NoFinalPath,
                           UnableCreateSymlink)
from bzrlib.inventory import InventoryEntry
from bzrlib.osutils import (file_kind, supports_executable, pathjoin, lexists,
                            delete_any, has_symlinks)
from bzrlib.progress import DummyProgress, ProgressPhase
from bzrlib.symbol_versioning import (
        deprecated_function,
        zero_fifteen,
        zero_ninety,
        )
from bzrlib.trace import mutter, warning
from bzrlib import tree
import bzrlib.ui
import bzrlib.urlutils as urlutils


ROOT_PARENT = "root-parent"


def unique_add(map, key, value):
    if key in map:
        raise DuplicateKey(key=key)
    map[key] = value


class _TransformResults(object):
    def __init__(self, modified_paths, rename_count):
        object.__init__(self)
        self.modified_paths = modified_paths
        self.rename_count = rename_count


class TreeTransformBase(object):
    """The base class for TreeTransform and TreeTransformBase"""

    def __init__(self, tree, limbodir, pb=DummyProgress(),
                 case_sensitive=True):
        """Constructor.

        :param tree: The tree that will be transformed, but not necessarily
            the output tree.
        :param limbodir: A directory where new files can be stored until
            they are installed in their proper places
        :param pb: A ProgressBar indicating how much progress is being made
        :param case_sensitive: If True, the target of the transform is
            case sensitive, not just case preserving.
        """
        object.__init__(self)
        self._tree = tree
        self._limbodir = limbodir
        self._id_number = 0
        # mapping of trans_id -> new basename
        self._new_name = {}
        # mapping of trans_id -> new parent trans_id
        self._new_parent = {}
        # mapping of trans_id with new contents -> new file_kind
        self._new_contents = {}
        # A mapping of transform ids to their limbo filename
        self._limbo_files = {}
        # A mapping of transform ids to a set of the transform ids of children
        # that their limbo directory has
        self._limbo_children = {}
        # Map transform ids to maps of child filename to child transform id
        self._limbo_children_names = {}
        # List of transform ids that need to be renamed from limbo into place
        self._needs_rename = set()
        # Set of trans_ids whose contents will be removed
        self._removed_contents = set()
        # Mapping of trans_id -> new execute-bit value
        self._new_executability = {}
        # Mapping of trans_id -> new tree-reference value
        self._new_reference_revision = {}
        # Mapping of trans_id -> new file_id
        self._new_id = {}
        # Mapping of old file-id -> trans_id
        self._non_present_ids = {}
        # Mapping of new file_id -> trans_id
        self._r_new_id = {}
        # Set of file_ids that will be removed
        self._removed_id = set()
        # Mapping of path in old tree -> trans_id
        self._tree_path_ids = {}
        # Mapping trans_id -> path in old tree
        self._tree_id_paths = {}
        # Cache of realpath results, to speed up canonical_path
        self._realpaths = {}
        # Cache of relpath results, to speed up canonical_path
        self._relpaths = {}
        # The trans_id that will be used as the tree root
        self._new_root = self.trans_id_tree_file_id(tree.get_root_id())
        # Indictor of whether the transform has been applied
        self._done = False
        # A progress bar
        self._pb = pb
        # Whether the target is case sensitive
        self._case_sensitive_target = case_sensitive
        # A counter of how many files have been renamed
        self.rename_count = 0

    def __get_root(self):
        return self._new_root

    root = property(__get_root)

    def finalize(self):
        """Release the working tree lock, if held, clean up limbo dir.

        This is required if apply has not been invoked, but can be invoked
        even after apply.
        """
        if self._tree is None:
            return
        try:
            entries = [(self._limbo_name(t), t, k) for t, k in
                       self._new_contents.iteritems()]
            entries.sort(reverse=True)
            for path, trans_id, kind in entries:
                if kind == "directory":
                    os.rmdir(path)
                else:
                    os.unlink(path)
            try:
                os.rmdir(self._limbodir)
            except OSError:
                # We don't especially care *why* the dir is immortal.
                raise ImmortalLimbo(self._limbodir)
            try:
                os.rmdir(self._deletiondir)
            except OSError:
                raise errors.ImmortalPendingDeletion(self._deletiondir)
        finally:
            self._tree.unlock()
            self._tree = None

    def _assign_id(self):
        """Produce a new tranform id"""
        new_id = "new-%s" % self._id_number
        self._id_number +=1
        return new_id

    def create_path(self, name, parent):
        """Assign a transaction id to a new path"""
        trans_id = self._assign_id()
        unique_add(self._new_name, trans_id, name)
        unique_add(self._new_parent, trans_id, parent)
        return trans_id

    def adjust_path(self, name, parent, trans_id):
        """Change the path that is assigned to a transaction id."""
        if trans_id == self._new_root:
            raise CantMoveRoot
        previous_parent = self._new_parent.get(trans_id)
        previous_name = self._new_name.get(trans_id)
        self._new_name[trans_id] = name
        self._new_parent[trans_id] = parent
        if (trans_id in self._limbo_files and
            trans_id not in self._needs_rename):
            self._rename_in_limbo([trans_id])
            self._limbo_children[previous_parent].remove(trans_id)
            del self._limbo_children_names[previous_parent][previous_name]

    def _rename_in_limbo(self, trans_ids):
        """Fix limbo names so that the right final path is produced.

        This means we outsmarted ourselves-- we tried to avoid renaming
        these files later by creating them with their final names in their
        final parents.  But now the previous name or parent is no longer
        suitable, so we have to rename them.

        Even for trans_ids that have no new contents, we must remove their
        entries from _limbo_files, because they are now stale.
        """
        for trans_id in trans_ids:
            old_path = self._limbo_files.pop(trans_id)
            if trans_id not in self._new_contents:
                continue
            new_path = self._limbo_name(trans_id)
            os.rename(old_path, new_path)

    def adjust_root_path(self, name, parent):
        """Emulate moving the root by moving all children, instead.
        
        We do this by undoing the association of root's transaction id with the
        current tree.  This allows us to create a new directory with that
        transaction id.  We unversion the root directory and version the 
        physically new directory, and hope someone versions the tree root
        later.
        """
        old_root = self._new_root
        old_root_file_id = self.final_file_id(old_root)
        # force moving all children of root
        for child_id in self.iter_tree_children(old_root):
            if child_id != parent:
                self.adjust_path(self.final_name(child_id), 
                                 self.final_parent(child_id), child_id)
            file_id = self.final_file_id(child_id)
            if file_id is not None:
                self.unversion_file(child_id)
            self.version_file(file_id, child_id)
        
        # the physical root needs a new transaction id
        self._tree_path_ids.pop("")
        self._tree_id_paths.pop(old_root)
        self._new_root = self.trans_id_tree_file_id(self._tree.get_root_id())
        if parent == old_root:
            parent = self._new_root
        self.adjust_path(name, parent, old_root)
        self.create_directory(old_root)
        self.version_file(old_root_file_id, old_root)
        self.unversion_file(self._new_root)

    def trans_id_tree_file_id(self, inventory_id):
        """Determine the transaction id of a working tree file.
        
        This reflects only files that already exist, not ones that will be
        added by transactions.
        """
        path = self._tree.id2path(inventory_id)
        return self.trans_id_tree_path(path)

    def trans_id_file_id(self, file_id):
        """Determine or set the transaction id associated with a file ID.
        A new id is only created for file_ids that were never present.  If
        a transaction has been unversioned, it is deliberately still returned.
        (this will likely lead to an unversioned parent conflict.)
        """
        if file_id in self._r_new_id and self._r_new_id[file_id] is not None:
            return self._r_new_id[file_id]
        elif file_id in self._tree.inventory:
            return self.trans_id_tree_file_id(file_id)
        elif file_id in self._non_present_ids:
            return self._non_present_ids[file_id]
        else:
            trans_id = self._assign_id()
            self._non_present_ids[file_id] = trans_id
            return trans_id

    def canonical_path(self, path):
        """Get the canonical tree-relative path"""
        # don't follow final symlinks
        abs = self._tree.abspath(path)
        if abs in self._relpaths:
            return self._relpaths[abs]
        dirname, basename = os.path.split(abs)
        if dirname not in self._realpaths:
            self._realpaths[dirname] = os.path.realpath(dirname)
        dirname = self._realpaths[dirname]
        abs = pathjoin(dirname, basename)
        if dirname in self._relpaths:
            relpath = pathjoin(self._relpaths[dirname], basename)
            relpath = relpath.rstrip('/\\')
        else:
            relpath = self._tree.relpath(abs)
        self._relpaths[abs] = relpath
        return relpath

    def trans_id_tree_path(self, path):
        """Determine (and maybe set) the transaction ID for a tree path."""
        path = self.canonical_path(path)
        if path not in self._tree_path_ids:
            self._tree_path_ids[path] = self._assign_id()
            self._tree_id_paths[self._tree_path_ids[path]] = path
        return self._tree_path_ids[path]

    def get_tree_parent(self, trans_id):
        """Determine id of the parent in the tree."""
        path = self._tree_id_paths[trans_id]
        if path == "":
            return ROOT_PARENT
        return self.trans_id_tree_path(os.path.dirname(path))

    def create_file(self, contents, trans_id, mode_id=None):
        """Schedule creation of a new file.

        See also new_file.
        
        Contents is an iterator of strings, all of which will be written
        to the target destination.

        New file takes the permissions of any existing file with that id,
        unless mode_id is specified.
        """
        name = self._limbo_name(trans_id)
        f = open(name, 'wb')
        try:
            try:
                unique_add(self._new_contents, trans_id, 'file')
            except:
                # Clean up the file, it never got registered so
                # TreeTransform.finalize() won't clean it up.
                f.close()
                os.unlink(name)
                raise

            f.writelines(contents)
        finally:
            f.close()
        self._set_mode(trans_id, mode_id, S_ISREG)

    def _set_mode(self, trans_id, mode_id, typefunc):
        """Set the mode of new file contents.
        The mode_id is the existing file to get the mode from (often the same
        as trans_id).  The operation is only performed if there's a mode match
        according to typefunc.
        """
        if mode_id is None:
            mode_id = trans_id
        try:
            old_path = self._tree_id_paths[mode_id]
        except KeyError:
            return
        try:
            mode = os.stat(self._tree.abspath(old_path)).st_mode
        except OSError, e:
            if e.errno == errno.ENOENT:
                return
            else:
                raise
        if typefunc(mode):
            os.chmod(self._limbo_name(trans_id), mode)

    def create_directory(self, trans_id):
        """Schedule creation of a new directory.
        
        See also new_directory.
        """
        os.mkdir(self._limbo_name(trans_id))
        unique_add(self._new_contents, trans_id, 'directory')

    def create_symlink(self, target, trans_id):
        """Schedule creation of a new symbolic link.

        target is a bytestring.
        See also new_symlink.
        """
        if has_symlinks():
            os.symlink(target, self._limbo_name(trans_id))
            unique_add(self._new_contents, trans_id, 'symlink')
        else:
            try:
                path = FinalPaths(self).get_path(trans_id)
            except KeyError:
                path = None
            raise UnableCreateSymlink(path=path)

    def cancel_creation(self, trans_id):
        """Cancel the creation of new file contents."""
        del self._new_contents[trans_id]
        children = self._limbo_children.get(trans_id)
        # if this is a limbo directory with children, move them before removing
        # the directory
        if children is not None:
            self._rename_in_limbo(children)
            del self._limbo_children[trans_id]
            del self._limbo_children_names[trans_id]
        delete_any(self._limbo_name(trans_id))

    def delete_contents(self, trans_id):
        """Schedule the contents of a path entry for deletion"""
        self.tree_kind(trans_id)
        self._removed_contents.add(trans_id)

    def cancel_deletion(self, trans_id):
        """Cancel a scheduled deletion"""
        self._removed_contents.remove(trans_id)

    def unversion_file(self, trans_id):
        """Schedule a path entry to become unversioned"""
        self._removed_id.add(trans_id)

    def delete_versioned(self, trans_id):
        """Delete and unversion a versioned file"""
        self.delete_contents(trans_id)
        self.unversion_file(trans_id)

    def set_executability(self, executability, trans_id):
        """Schedule setting of the 'execute' bit
        To unschedule, set to None
        """
        if executability is None:
            del self._new_executability[trans_id]
        else:
            unique_add(self._new_executability, trans_id, executability)

    def set_tree_reference(self, revision_id, trans_id):
        """Set the reference associated with a directory"""
        unique_add(self._new_reference_revision, trans_id, revision_id)

    def version_file(self, file_id, trans_id):
        """Schedule a file to become versioned."""
        assert file_id is not None
        unique_add(self._new_id, trans_id, file_id)
        unique_add(self._r_new_id, file_id, trans_id)

    def cancel_versioning(self, trans_id):
        """Undo a previous versioning of a file"""
        file_id = self._new_id[trans_id]
        del self._new_id[trans_id]
        del self._r_new_id[file_id]

    def new_paths(self):
        """Determine the paths of all new and changed files"""
        new_ids = set()
        fp = FinalPaths(self)
        for id_set in (self._new_name, self._new_parent, self._new_contents,
                       self._new_id, self._new_executability):
            new_ids.update(id_set)
        new_paths = [(fp.get_path(t), t) for t in new_ids]
        new_paths.sort()
        return new_paths

    def tree_kind(self, trans_id):
        """Determine the file kind in the working tree.

        Raises NoSuchFile if the file does not exist
        """
        path = self._tree_id_paths.get(trans_id)
        if path is None:
            raise NoSuchFile(None)
        try:
            return file_kind(self._tree.abspath(path))
        except OSError, e:
            if e.errno != errno.ENOENT:
                raise
            else:
                raise NoSuchFile(path)

    def final_kind(self, trans_id):
        """Determine the final file kind, after any changes applied.
        
        Raises NoSuchFile if the file does not exist/has no contents.
        (It is conceivable that a path would be created without the
        corresponding contents insertion command)
        """
        if trans_id in self._new_contents:
            return self._new_contents[trans_id]
        elif trans_id in self._removed_contents:
            raise NoSuchFile(None)
        else:
            return self.tree_kind(trans_id)

    def tree_file_id(self, trans_id):
        """Determine the file id associated with the trans_id in the tree"""
        try:
            path = self._tree_id_paths[trans_id]
        except KeyError:
            # the file is a new, unversioned file, or invalid trans_id
            return None
        # the file is old; the old id is still valid
        if self._new_root == trans_id:
            return self._tree.get_root_id()
        return self._tree.inventory.path2id(path)

    def final_file_id(self, trans_id):
        """Determine the file id after any changes are applied, or None.
        
        None indicates that the file will not be versioned after changes are
        applied.
        """
        try:
            # there is a new id for this file
            assert self._new_id[trans_id] is not None
            return self._new_id[trans_id]
        except KeyError:
            if trans_id in self._removed_id:
                return None
        return self.tree_file_id(trans_id)

    def inactive_file_id(self, trans_id):
        """Return the inactive file_id associated with a transaction id.
        That is, the one in the tree or in non_present_ids.
        The file_id may actually be active, too.
        """
        file_id = self.tree_file_id(trans_id)
        if file_id is not None:
            return file_id
        for key, value in self._non_present_ids.iteritems():
            if value == trans_id:
                return key

    def final_parent(self, trans_id):
        """Determine the parent file_id, after any changes are applied.

        ROOT_PARENT is returned for the tree root.
        """
        try:
            return self._new_parent[trans_id]
        except KeyError:
            return self.get_tree_parent(trans_id)

    def final_name(self, trans_id):
        """Determine the final filename, after all changes are applied."""
        try:
            return self._new_name[trans_id]
        except KeyError:
            try:
                return os.path.basename(self._tree_id_paths[trans_id])
            except KeyError:
                raise NoFinalPath(trans_id, self)

    def by_parent(self):
        """Return a map of parent: children for known parents.
        
        Only new paths and parents of tree files with assigned ids are used.
        """
        by_parent = {}
        items = list(self._new_parent.iteritems())
        items.extend((t, self.final_parent(t)) for t in 
                      self._tree_id_paths.keys())
        for trans_id, parent_id in items:
            if parent_id not in by_parent:
                by_parent[parent_id] = set()
            by_parent[parent_id].add(trans_id)
        return by_parent

    def path_changed(self, trans_id):
        """Return True if a trans_id's path has changed."""
        return (trans_id in self._new_name) or (trans_id in self._new_parent)

    def new_contents(self, trans_id):
        return (trans_id in self._new_contents)

    def find_conflicts(self):
        """Find any violations of inventory or filesystem invariants"""
        if self._done is True:
            raise ReusingTransform()
        conflicts = []
        # ensure all children of all existent parents are known
        # all children of non-existent parents are known, by definition.
        self._add_tree_children()
        by_parent = self.by_parent()
        conflicts.extend(self._unversioned_parents(by_parent))
        conflicts.extend(self._parent_loops())
        conflicts.extend(self._duplicate_entries(by_parent))
        conflicts.extend(self._duplicate_ids())
        conflicts.extend(self._parent_type_conflicts(by_parent))
        conflicts.extend(self._improper_versioning())
        conflicts.extend(self._executability_conflicts())
        conflicts.extend(self._overwrite_conflicts())
        return conflicts

    def _add_tree_children(self):
        """Add all the children of all active parents to the known paths.

        Active parents are those which gain children, and those which are
        removed.  This is a necessary first step in detecting conflicts.
        """
        parents = self.by_parent().keys()
        parents.extend([t for t in self._removed_contents if 
                        self.tree_kind(t) == 'directory'])
        for trans_id in self._removed_id:
            file_id = self.tree_file_id(trans_id)
            if file_id is not None:
                if self._tree.inventory[file_id].kind == 'directory':
                    parents.append(trans_id)
            elif self.tree_kind(trans_id) == 'directory':
                parents.append(trans_id)

        for parent_id in parents:
            # ensure that all children are registered with the transaction
            list(self.iter_tree_children(parent_id))

    def iter_tree_children(self, parent_id):
        """Iterate through the entry's tree children, if any"""
        try:
            path = self._tree_id_paths[parent_id]
        except KeyError:
            return
        try:
            children = os.listdir(self._tree.abspath(path))
        except OSError, e:
            if e.errno not in (errno.ENOENT, errno.ESRCH, errno.ENOTDIR):
                raise
            return
            
        for child in children:
            childpath = joinpath(path, child)
            if self._tree.is_control_filename(childpath):
                continue
            yield self.trans_id_tree_path(childpath)

    def has_named_child(self, by_parent, parent_id, name):
        try:
            children = by_parent[parent_id]
        except KeyError:
            children = []
        for child in children:
            if self.final_name(child) == name:
                return True
        try:
            path = self._tree_id_paths[parent_id]
        except KeyError:
            return False
        childpath = joinpath(path, name)
        child_id = self._tree_path_ids.get(childpath)
        if child_id is None:
            return lexists(self._tree.abspath(childpath))
        else:
            if self.final_parent(child_id) != parent_id:
                return False
            if child_id in self._removed_contents:
                # XXX What about dangling file-ids?
                return False
            else:
                return True

    def _parent_loops(self):
        """No entry should be its own ancestor"""
        conflicts = []
        for trans_id in self._new_parent:
            seen = set()
            parent_id = trans_id
            while parent_id is not ROOT_PARENT:
                seen.add(parent_id)
                try:
                    parent_id = self.final_parent(parent_id)
                except KeyError:
                    break
                if parent_id == trans_id:
                    conflicts.append(('parent loop', trans_id))
                if parent_id in seen:
                    break
        return conflicts

    def _unversioned_parents(self, by_parent):
        """If parent directories are versioned, children must be versioned."""
        conflicts = []
        for parent_id, children in by_parent.iteritems():
            if parent_id is ROOT_PARENT:
                continue
            if self.final_file_id(parent_id) is not None:
                continue
            for child_id in children:
                if self.final_file_id(child_id) is not None:
                    conflicts.append(('unversioned parent', parent_id))
                    break;
        return conflicts

    def _improper_versioning(self):
        """Cannot version a file with no contents, or a bad type.
        
        However, existing entries with no contents are okay.
        """
        conflicts = []
        for trans_id in self._new_id.iterkeys():
            try:
                kind = self.final_kind(trans_id)
            except NoSuchFile:
                conflicts.append(('versioning no contents', trans_id))
                continue
            if not InventoryEntry.versionable_kind(kind):
                conflicts.append(('versioning bad kind', trans_id, kind))
        return conflicts

    def _executability_conflicts(self):
        """Check for bad executability changes.
        
        Only versioned files may have their executability set, because
        1. only versioned entries can have executability under windows
        2. only files can be executable.  (The execute bit on a directory
           does not indicate searchability)
        """
        conflicts = []
        for trans_id in self._new_executability:
            if self.final_file_id(trans_id) is None:
                conflicts.append(('unversioned executability', trans_id))
            else:
                try:
                    non_file = self.final_kind(trans_id) != "file"
                except NoSuchFile:
                    non_file = True
                if non_file is True:
                    conflicts.append(('non-file executability', trans_id))
        return conflicts

    def _overwrite_conflicts(self):
        """Check for overwrites (not permitted on Win32)"""
        conflicts = []
        for trans_id in self._new_contents:
            try:
                self.tree_kind(trans_id)
            except NoSuchFile:
                continue
            if trans_id not in self._removed_contents:
                conflicts.append(('overwrite', trans_id,
                                 self.final_name(trans_id)))
        return conflicts

    def _duplicate_entries(self, by_parent):
        """No directory may have two entries with the same name."""
        conflicts = []
        if (self._new_name, self._new_parent) == ({}, {}):
            return conflicts
        for children in by_parent.itervalues():
            name_ids = [(self.final_name(t), t) for t in children]
            if not self._case_sensitive_target:
                name_ids = [(n.lower(), t) for n, t in name_ids]
            name_ids.sort()
            last_name = None
            last_trans_id = None
            for name, trans_id in name_ids:
                try:
                    kind = self.final_kind(trans_id)
                except NoSuchFile:
                    kind = None
                file_id = self.final_file_id(trans_id)
                if kind is None and file_id is None:
                    continue
                if name == last_name:
                    conflicts.append(('duplicate', last_trans_id, trans_id,
                    name))
                last_name = name
                last_trans_id = trans_id
        return conflicts

    def _duplicate_ids(self):
        """Each inventory id may only be used once"""
        conflicts = []
        removed_tree_ids = set((self.tree_file_id(trans_id) for trans_id in
                                self._removed_id))
        all_ids = self._tree.all_file_ids()
        active_tree_ids = all_ids.difference(removed_tree_ids)
        for trans_id, file_id in self._new_id.iteritems():
            if file_id in active_tree_ids:
                old_trans_id = self.trans_id_tree_file_id(file_id)
                conflicts.append(('duplicate id', old_trans_id, trans_id))
        return conflicts

    def _parent_type_conflicts(self, by_parent):
        """parents must have directory 'contents'."""
        conflicts = []
        for parent_id, children in by_parent.iteritems():
            if parent_id is ROOT_PARENT:
                continue
            if not self._any_contents(children):
                continue
            for child in children:
                try:
                    self.final_kind(child)
                except NoSuchFile:
                    continue
            try:
                kind = self.final_kind(parent_id)
            except NoSuchFile:
                kind = None
            if kind is None:
                conflicts.append(('missing parent', parent_id))
            elif kind != "directory":
                conflicts.append(('non-directory parent', parent_id))
        return conflicts

    def _any_contents(self, trans_ids):
        """Return true if any of the trans_ids, will have contents."""
        for trans_id in trans_ids:
            try:
                kind = self.final_kind(trans_id)
            except NoSuchFile:
                continue
            return True
        return False
<<<<<<< HEAD
            
    def apply(self, no_conflicts=False, _mover=None):
        """Apply all changes to the inventory and filesystem.
        
        If filesystem or inventory conflicts are present, MalformedTransform
        will be thrown.

        If apply succeeds, finalize is not necessary.

        :param no_conflicts: if True, the caller guarantees there are no
            conflicts, so no check is made.
        :param _mover: Supply an alternate FileMover, for testing
        """
        if not no_conflicts:
            conflicts = self.find_conflicts()
            if len(conflicts) != 0:
                raise MalformedTransform(conflicts=conflicts)
        inventory_delta = []
        child_pb = bzrlib.ui.ui_factory.nested_progress_bar()
        try:
            if _mover is None:
                mover = _FileMover()
            else:
                mover = _mover
            try:
                child_pb.update('Apply phase', 0, 2)
                self._apply_removals(inventory_delta, mover)
                child_pb.update('Apply phase', 1, 2)
                modified_paths = self._apply_insertions(inventory_delta, mover)
            except:
                mover.rollback()
                raise
            else:
                mover.apply_deletions()
        finally:
            child_pb.finished()
        self._tree.apply_inventory_delta(inventory_delta)
        self.__done = True
        self.finalize()
        return _TransformResults(modified_paths, self.rename_count)
=======
>>>>>>> 635c04fd

    def _limbo_name(self, trans_id):
        """Generate the limbo name of a file"""
        limbo_name = self._limbo_files.get(trans_id)
        if limbo_name is not None:
            return limbo_name
        parent = self._new_parent.get(trans_id)
        # if the parent directory is already in limbo (e.g. when building a
        # tree), choose a limbo name inside the parent, to reduce further
        # renames.
        use_direct_path = False
        if self._new_contents.get(parent) == 'directory':
            filename = self._new_name.get(trans_id)
            if filename is not None:
                if parent not in self._limbo_children:
                    self._limbo_children[parent] = set()
                    self._limbo_children_names[parent] = {}
                    use_direct_path = True
                # the direct path can only be used if no other file has
                # already taken this pathname, i.e. if the name is unused, or
                # if it is already associated with this trans_id.
                elif self._case_sensitive_target:
                    if (self._limbo_children_names[parent].get(filename)
                        in (trans_id, None)):
                        use_direct_path = True
                else:
                    for l_filename, l_trans_id in\
                        self._limbo_children_names[parent].iteritems():
                        if l_trans_id == trans_id:
                            continue
                        if l_filename.lower() == filename.lower():
                            break
                    else:
                        use_direct_path = True

        if use_direct_path:
            limbo_name = pathjoin(self._limbo_files[parent], filename)
            self._limbo_children[parent].add(trans_id)
            self._limbo_children_names[parent][filename] = trans_id
        else:
            limbo_name = pathjoin(self._limbodir, trans_id)
            self._needs_rename.add(trans_id)
        self._limbo_files[trans_id] = limbo_name
        return limbo_name

<<<<<<< HEAD
    def _apply_removals(self, inventory_delta, mover):
        """Perform tree operations that remove directory/inventory names.
        
        That is, delete files that are to be deleted, and put any files that
        need renaming into limbo.  This must be done in strict child-to-parent
        order.
        """
        tree_paths = list(self._tree_path_ids.iteritems())
        tree_paths.sort(reverse=True)
        child_pb = bzrlib.ui.ui_factory.nested_progress_bar()
        try:
            for num, data in enumerate(tree_paths):
                path, trans_id = data
                child_pb.update('removing file', num, len(tree_paths))
                full_path = self._tree.abspath(path)
                if trans_id in self._removed_contents:
                    mover.pre_delete(full_path, os.path.join(self._deletiondir,
                                     trans_id))
                elif trans_id in self._new_name or trans_id in \
                    self._new_parent:
                    try:
                        mover.rename(full_path, self._limbo_name(trans_id))
                    except OSError, e:
                        if e.errno != errno.ENOENT:
                            raise
                    else:
                        self.rename_count += 1
                if trans_id in self._removed_id:
                    if trans_id == self._new_root:
                        file_id = self._tree.get_root_id()
                    else:
                        file_id = self.tree_file_id(trans_id)
                    assert file_id is not None
                    # File-id isn't really being deleted, just moved
                    if file_id in self._r_new_id:
                        continue
                    inventory_delta.append((path, None, file_id, None))
        finally:
            child_pb.finished()

    def _apply_insertions(self, inventory_delta, mover):
        """Perform tree operations that insert directory/inventory names.
        
        That is, create any files that need to be created, and restore from
        limbo any files that needed renaming.  This must be done in strict
        parent-to-child order.
        """
        new_paths = self.new_paths()
        modified_paths = []
        child_pb = bzrlib.ui.ui_factory.nested_progress_bar()
        completed_new = []
        try:
            for num, (path, trans_id) in enumerate(new_paths):
                new_entry = None
                child_pb.update('adding file', num, len(new_paths))
                if trans_id in self._new_contents or \
                    self.path_changed(trans_id):
                    full_path = self._tree.abspath(path)
                    if trans_id in self._needs_rename:
                        try:
                            mover.rename(self._limbo_name(trans_id), full_path)
                        except OSError, e:
                            # We may be renaming a dangling inventory id
                            if e.errno != errno.ENOENT:
                                raise
                        else:
                            self.rename_count += 1
                    if trans_id in self._new_contents:
                        modified_paths.append(full_path)
                        completed_new.append(trans_id)
                file_id = self.final_file_id(trans_id)
                if file_id is not None and (trans_id in self._new_id or
                    trans_id in self._new_name or trans_id in self._new_parent
                    or trans_id in self._new_executability):
                    try:
                        kind = self.final_kind(trans_id)
                    except NoSuchFile:
                        kind = self._tree.stored_kind(file_id)
                    if trans_id in self._new_reference_revision:
                        new_entry = inventory.TreeReference(
                            self.final_file_id(trans_id),
                            self._new_name[trans_id], 
                            self.final_file_id(self._new_parent[trans_id]),
                            None, self._new_reference_revision[trans_id])
                    else:
                        new_entry = inventory.make_entry(kind,
                            self.final_name(trans_id),
                            self.final_file_id(self.final_parent(trans_id)),
                            self.final_file_id(trans_id))
                    try:
                        old_path = self._tree.id2path(new_entry.file_id)
                    except errors.NoSuchId:
                        old_path = None
                    inventory_delta.append((old_path, path, new_entry.file_id,
                                            new_entry))

                if trans_id in self._new_executability:
                    self._set_executability(path, new_entry, trans_id)
        finally:
            child_pb.finished()
        for trans_id in completed_new:
            del self._new_contents[trans_id]
        return modified_paths

=======
>>>>>>> 635c04fd
    def _set_executability(self, path, entry, trans_id):
        """Set the executability of versioned files """
        new_executability = self._new_executability[trans_id]
        entry.executable = new_executability
        if supports_executable():
            abspath = self._tree.abspath(path)
            current_mode = os.stat(abspath).st_mode
            if new_executability:
                umask = os.umask(0)
                os.umask(umask)
                to_mode = current_mode | (0100 & ~umask)
                # Enable x-bit for others only if they can read it.
                if current_mode & 0004:
                    to_mode |= 0001 & ~umask
                if current_mode & 0040:
                    to_mode |= 0010 & ~umask
            else:
                to_mode = current_mode & ~0111
            os.chmod(abspath, to_mode)

    def _new_entry(self, name, parent_id, file_id):
        """Helper function to create a new filesystem entry."""
        trans_id = self.create_path(name, parent_id)
        if file_id is not None:
            self.version_file(file_id, trans_id)
        return trans_id

    def new_file(self, name, parent_id, contents, file_id=None, 
                 executable=None):
        """Convenience method to create files.
        
        name is the name of the file to create.
        parent_id is the transaction id of the parent directory of the file.
        contents is an iterator of bytestrings, which will be used to produce
        the file.
        :param file_id: The inventory ID of the file, if it is to be versioned.
        :param executable: Only valid when a file_id has been supplied.
        """
        trans_id = self._new_entry(name, parent_id, file_id)
        # TODO: rather than scheduling a set_executable call,
        # have create_file create the file with the right mode.
        self.create_file(contents, trans_id)
        if executable is not None:
            self.set_executability(executable, trans_id)
        return trans_id

    def new_directory(self, name, parent_id, file_id=None):
        """Convenience method to create directories.

        name is the name of the directory to create.
        parent_id is the transaction id of the parent directory of the
        directory.
        file_id is the inventory ID of the directory, if it is to be versioned.
        """
        trans_id = self._new_entry(name, parent_id, file_id)
        self.create_directory(trans_id)
        return trans_id 

    def new_symlink(self, name, parent_id, target, file_id=None):
        """Convenience method to create symbolic link.
        
        name is the name of the symlink to create.
        parent_id is the transaction id of the parent directory of the symlink.
        target is a bytestring of the target of the symlink.
        file_id is the inventory ID of the file, if it is to be versioned.
        """
        trans_id = self._new_entry(name, parent_id, file_id)
        self.create_symlink(target, trans_id)
        return trans_id

    def _affected_ids(self):
        """Return the set of transform ids affected by the transform"""
        trans_ids = set(self._removed_id)
        trans_ids.update(self._new_id.keys())
        trans_ids.update(self._removed_contents)
        trans_ids.update(self._new_contents.keys())
        trans_ids.update(self._new_executability.keys())
        trans_ids.update(self._new_name.keys())
        trans_ids.update(self._new_parent.keys())
        return trans_ids

    def _get_file_id_maps(self):
        """Return mapping of file_ids to trans_ids in the to and from states"""
        trans_ids = self._affected_ids()
        from_trans_ids = {}
        to_trans_ids = {}
        # Build up two dicts: trans_ids associated with file ids in the
        # FROM state, vs the TO state.
        for trans_id in trans_ids:
            from_file_id = self.tree_file_id(trans_id)
            if from_file_id is not None:
                from_trans_ids[from_file_id] = trans_id
            to_file_id = self.final_file_id(trans_id)
            if to_file_id is not None:
                to_trans_ids[to_file_id] = trans_id
        return from_trans_ids, to_trans_ids

    def _from_file_data(self, from_trans_id, from_versioned, file_id):
        """Get data about a file in the from (tree) state

        Return a (name, parent, kind, executable) tuple
        """
        from_path = self._tree_id_paths.get(from_trans_id)
        if from_versioned:
            # get data from working tree if versioned
            from_entry = self._tree.inventory[file_id]
            from_name = from_entry.name
            from_parent = from_entry.parent_id
        else:
            from_entry = None
            if from_path is None:
                # File does not exist in FROM state
                from_name = None
                from_parent = None
            else:
                # File exists, but is not versioned.  Have to use path-
                # splitting stuff
                from_name = os.path.basename(from_path)
                tree_parent = self.get_tree_parent(from_trans_id)
                from_parent = self.tree_file_id(tree_parent)
        if from_path is not None:
            from_kind, from_executable, from_stats = \
                self._tree._comparison_data(from_entry, from_path)
        else:
            from_kind = None
            from_executable = False
        return from_name, from_parent, from_kind, from_executable

    def _to_file_data(self, to_trans_id, from_trans_id, from_executable):
        """Get data about a file in the to (target) state

        Return a (name, parent, kind, executable) tuple
        """
        to_name = self.final_name(to_trans_id)
        try:
            to_kind = self.final_kind(to_trans_id)
        except NoSuchFile:
            to_kind = None
        to_parent = self.final_file_id(self.final_parent(to_trans_id))
        if to_trans_id in self._new_executability:
            to_executable = self._new_executability[to_trans_id]
        elif to_trans_id == from_trans_id:
            to_executable = from_executable
        else:
            to_executable = False
        return to_name, to_parent, to_kind, to_executable

    def _iter_changes(self):
        """Produce output in the same format as Tree._iter_changes.

        Will produce nonsensical results if invoked while inventory/filesystem
        conflicts (as reported by TreeTransform.find_conflicts()) are present.

        This reads the Transform, but only reproduces changes involving a
        file_id.  Files that are not versioned in either of the FROM or TO
        states are not reflected.
        """
        final_paths = FinalPaths(self)
        from_trans_ids, to_trans_ids = self._get_file_id_maps()
        results = []
        # Now iterate through all active file_ids
        for file_id in set(from_trans_ids.keys() + to_trans_ids.keys()):
            modified = False
            from_trans_id = from_trans_ids.get(file_id)
            # find file ids, and determine versioning state
            if from_trans_id is None:
                from_versioned = False
                from_trans_id = to_trans_ids[file_id]
            else:
                from_versioned = True
            to_trans_id = to_trans_ids.get(file_id)
            if to_trans_id is None:
                to_versioned = False
                to_trans_id = from_trans_id
            else:
                to_versioned = True

            from_name, from_parent, from_kind, from_executable = \
                self._from_file_data(from_trans_id, from_versioned, file_id)

            to_name, to_parent, to_kind, to_executable = \
                self._to_file_data(to_trans_id, from_trans_id, from_executable)

            if not from_versioned:
                from_path = None
            else:
                from_path = self._tree_id_paths.get(from_trans_id)
            if not to_versioned:
                to_path = None
            else:
                to_path = final_paths.get_path(to_trans_id)
            if from_kind != to_kind:
                modified = True
            elif to_kind in ('file', 'symlink') and (
                to_trans_id != from_trans_id or
                to_trans_id in self._new_contents):
                modified = True
            if (not modified and from_versioned == to_versioned and
                from_parent==to_parent and from_name == to_name and
                from_executable == to_executable):
                continue
            results.append((file_id, (from_path, to_path), modified,
                   (from_versioned, to_versioned),
                   (from_parent, to_parent),
                   (from_name, to_name),
                   (from_kind, to_kind),
                   (from_executable, to_executable)))
        return iter(sorted(results, key=lambda x:x[1]))

    def get_preview_tree(self):
        """Return a tree representing the result of the transform.

        This tree only supports the subset of Tree functionality required
        by show_diff_trees.  It must only be compared to tt._tree.
        """
        return _PreviewTree(self)


class TreeTransform(TreeTransformBase):
    """Represent a tree transformation.

    This object is designed to support incremental generation of the transform,
    in any order.

    However, it gives optimum performance when parent directories are created
    before their contents.  The transform is then able to put child files
    directly in their parent directory, avoiding later renames.

    It is easy to produce malformed transforms, but they are generally
    harmless.  Attempting to apply a malformed transform will cause an
    exception to be raised before any modifications are made to the tree.

    Many kinds of malformed transforms can be corrected with the
    resolve_conflicts function.  The remaining ones indicate programming error,
    such as trying to create a file with no path.

    Two sets of file creation methods are supplied.  Convenience methods are:
     * new_file
     * new_directory
     * new_symlink

    These are composed of the low-level methods:
     * create_path
     * create_file or create_directory or create_symlink
     * version_file
     * set_executability

    Transform/Transaction ids
    -------------------------
    trans_ids are temporary ids assigned to all files involved in a transform.
    It's possible, even common, that not all files in the Tree have trans_ids.

    trans_ids are used because filenames and file_ids are not good enough
    identifiers; filenames change, and not all files have file_ids.  File-ids
    are also associated with trans-ids, so that moving a file moves its
    file-id.

    trans_ids are only valid for the TreeTransform that generated them.

    Limbo
    -----
    Limbo is a temporary directory use to hold new versions of files.
    Files are added to limbo by create_file, create_directory, create_symlink,
    and their convenience variants (new_*).  Files may be removed from limbo
    using cancel_creation.  Files are renamed from limbo into their final
    location as part of TreeTransform.apply

    Limbo must be cleaned up, by either calling TreeTransform.apply or
    calling TreeTransform.finalize.

    Files are placed into limbo inside their parent directories, where
    possible.  This reduces subsequent renames, and makes operations involving
    lots of files faster.  This optimization is only possible if the parent
    directory is created *before* creating any of its children, so avoid
    creating children before parents, where possible.

    Pending-deletion
    ----------------
    This temporary directory is used by _FileMover for storing files that are
    about to be deleted.  In case of rollback, the files will be restored.
    FileMover does not delete files until it is sure that a rollback will not
    happen.
    """
    def __init__(self, tree, pb=DummyProgress()):
        """Note: a tree_write lock is taken on the tree.

        Use TreeTransform.finalize() to release the lock (can be omitted if
        TreeTransform.apply() called).
        """
        tree.lock_tree_write()

        try:
            control_files = tree._control_files
            limbodir = urlutils.local_path_from_url(
                control_files.controlfilename('limbo'))
            try:
                os.mkdir(limbodir)
            except OSError, e:
                if e.errno == errno.EEXIST:
                    raise ExistingLimbo(limbodir)
            self._deletiondir = urlutils.local_path_from_url(
                control_files.controlfilename('pending-deletion'))
            try:
                os.mkdir(self._deletiondir)
            except OSError, e:
                if e.errno == errno.EEXIST:
                    raise errors.ExistingPendingDeletion(self._deletiondir)
        except:
            tree.unlock()
            raise

        TreeTransformBase.__init__(self, tree, limbodir, pb,
                                   tree.case_sensitive)

    def apply(self, no_conflicts=False, _mover=None):
        """Apply all changes to the inventory and filesystem.

        If filesystem or inventory conflicts are present, MalformedTransform
        will be thrown.

        If apply succeeds, finalize is not necessary.

        :param no_conflicts: if True, the caller guarantees there are no
            conflicts, so no check is made.
        :param _mover: Supply an alternate FileMover, for testing
        """
        if not no_conflicts:
            conflicts = self.find_conflicts()
            if len(conflicts) != 0:
                raise MalformedTransform(conflicts=conflicts)
        inv = self._tree.inventory
        inventory_delta = []
        child_pb = bzrlib.ui.ui_factory.nested_progress_bar()
        try:
            if _mover is None:
                mover = _FileMover()
            else:
                mover = _mover
            try:
                child_pb.update('Apply phase', 0, 2)
                self._apply_removals(inv, inventory_delta, mover)
                child_pb.update('Apply phase', 1, 2)
                modified_paths = self._apply_insertions(inv, inventory_delta,
                                                        mover)
            except:
                mover.rollback()
                raise
            else:
                mover.apply_deletions()
        finally:
            child_pb.finished()
        self._tree.apply_inventory_delta(inventory_delta)
        self._done = True
        self.finalize()
        return _TransformResults(modified_paths, self.rename_count)

    def _apply_removals(self, inv, inventory_delta, mover):
        """Perform tree operations that remove directory/inventory names.

        That is, delete files that are to be deleted, and put any files that
        need renaming into limbo.  This must be done in strict child-to-parent
        order.
        """
        tree_paths = list(self._tree_path_ids.iteritems())
        tree_paths.sort(reverse=True)
        child_pb = bzrlib.ui.ui_factory.nested_progress_bar()
        try:
            for num, data in enumerate(tree_paths):
                path, trans_id = data
                child_pb.update('removing file', num, len(tree_paths))
                full_path = self._tree.abspath(path)
                if trans_id in self._removed_contents:
                    mover.pre_delete(full_path, os.path.join(self._deletiondir,
                                     trans_id))
                elif trans_id in self._new_name or trans_id in \
                    self._new_parent:
                    try:
                        mover.rename(full_path, self._limbo_name(trans_id))
                    except OSError, e:
                        if e.errno != errno.ENOENT:
                            raise
                    else:
                        self.rename_count += 1
                if trans_id in self._removed_id:
                    if trans_id == self._new_root:
                        file_id = self._tree.get_root_id()
                    else:
                        file_id = self.tree_file_id(trans_id)
                    if file_id is not None:
                        inventory_delta.append((path, None, file_id, None))
        finally:
            child_pb.finished()

    def _apply_insertions(self, inv, inventory_delta, mover):
        """Perform tree operations that insert directory/inventory names.

        That is, create any files that need to be created, and restore from
        limbo any files that needed renaming.  This must be done in strict
        parent-to-child order.
        """
        new_paths = self.new_paths()
        modified_paths = []
        child_pb = bzrlib.ui.ui_factory.nested_progress_bar()
        completed_new = []
        try:
            for num, (path, trans_id) in enumerate(new_paths):
                new_entry = None
                child_pb.update('adding file', num, len(new_paths))
                try:
                    kind = self._new_contents[trans_id]
                except KeyError:
                    kind = contents = None
                if trans_id in self._new_contents or \
                    self.path_changed(trans_id):
                    full_path = self._tree.abspath(path)
                    if trans_id in self._needs_rename:
                        try:
                            mover.rename(self._limbo_name(trans_id), full_path)
                        except OSError, e:
                            # We may be renaming a dangling inventory id
                            if e.errno != errno.ENOENT:
                                raise
                        else:
                            self.rename_count += 1
                    if trans_id in self._new_contents:
                        modified_paths.append(full_path)
                        completed_new.append(trans_id)

                if trans_id in self._new_id:
                    if kind is None:
                        kind = file_kind(self._tree.abspath(path))
                    if trans_id in self._new_reference_revision:
                        new_entry = inventory.TreeReference(
                            self._new_id[trans_id],
                            self._new_name[trans_id],
                            self.final_file_id(self._new_parent[trans_id]),
                            None, self._new_reference_revision[trans_id])
                    else:
                        new_entry = inventory.make_entry(kind,
                            self.final_name(trans_id),
                            self.final_file_id(self.final_parent(trans_id)),
                            self._new_id[trans_id])
                else:
                    if trans_id in self._new_name or trans_id in\
                        self._new_parent or\
                        trans_id in self._new_executability:
                        file_id = self.final_file_id(trans_id)
                        if file_id is not None:
                            entry = inv[file_id]
                            new_entry = entry.copy()

                    if trans_id in self._new_name or trans_id in\
                        self._new_parent:
                            if new_entry is not None:
                                new_entry.name = self.final_name(trans_id)
                                parent = self.final_parent(trans_id)
                                parent_id = self.final_file_id(parent)
                                new_entry.parent_id = parent_id

                if trans_id in self._new_executability:
                    self._set_executability(path, new_entry, trans_id)
                if new_entry is not None:
                    if new_entry.file_id in inv:
                        old_path = inv.id2path(new_entry.file_id)
                    else:
                        old_path = None
                    inventory_delta.append((old_path, path,
                                            new_entry.file_id,
                                            new_entry))
        finally:
            child_pb.finished()
        for trans_id in completed_new:
            del self._new_contents[trans_id]
        return modified_paths


class TransformPreview(TreeTransformBase):
    """A TreeTransform for generating preview trees.

    Unlike TreeTransform, this version works when the input tree is a
    RevisionTree, rather than a WorkingTree.  As a result, it tends to ignore
    unversioned files in the input tree.
    """

    def __init__(self, tree, pb=DummyProgress(), case_sensitive=True):
        limbodir = tempfile.mkdtemp()
        TreeTransformBase.__init__(self, tree, limbodir, pb, case_sensitive)

    def canonical_path(self, path):
        return path

    def tree_kind(self, trans_id):
        path = self._tree_id_paths.get(trans_id)
        if path is None:
            raise NoSuchFile(None)
        file_id = self._tree.path2id(path)
        return self._tree.kind(file_id)

    def _set_mode(self, trans_id, mode_id, typefunc):
        """Set the mode of new file contents.
        The mode_id is the existing file to get the mode from (often the same
        as trans_id).  The operation is only performed if there's a mode match
        according to typefunc.
        """
        # is it ok to ignore this?  probably
        pass

    def iter_tree_children(self, parent_id):
        """Iterate through the entry's tree children, if any"""
        try:
            path = self._tree_id_paths[parent_id]
        except KeyError:
            return
        file_id = self.tree_file_id(parent_id)
        for child in self._tree.inventory[file_id].children.iterkeys():
            childpath = joinpath(path, child)
            yield self.trans_id_tree_path(childpath)


class _PreviewTree(object):
    """Partial implementation of Tree to support show_diff_trees"""

    def __init__(self, transform):
        self._transform = transform

    def lock_read(self):
        # Perhaps in theory, this should lock the TreeTransform?
        pass

    def unlock(self):
        pass

    def _iter_changes(self, from_tree, include_unchanged=False,
                      specific_files=None, pb=None, extra_trees=None,
                      require_versioned=True, want_unversioned=False):
        """See InterTree._iter_changes.

        This implementation does not support include_unchanged, specific_files,
        or want_unversioned.  extra_trees, require_versioned, and pb are
        ignored.
        """
        if from_tree is not self._transform._tree:
            raise ValueError('from_tree must be transform source tree.')
        if include_unchanged:
            raise ValueError('include_unchanged is not supported')
        if specific_files is not None:
            raise ValueError('specific_files is not supported')
        if want_unversioned:
            raise ValueError('want_unversioned is not supported')
        return self._transform._iter_changes()

    def kind(self, file_id):
        trans_id = self._transform.trans_id_file_id(file_id)
        return self._transform.final_kind(trans_id)

    def get_file_mtime(self, file_id, path=None):
        """See Tree.get_file_mtime"""
        trans_id = self._transform.trans_id_file_id(file_id)
        name = self._transform._limbo_name(trans_id)
        return os.stat(name).st_mtime

    def get_file(self, file_id):
        """See Tree.get_file"""
        trans_id = self._transform.trans_id_file_id(file_id)
        name = self._transform._limbo_name(trans_id)
        return open(name, 'rb')

    def paths2ids(self, specific_files, trees=None, require_versioned=False):
        """See Tree.paths2ids"""
        return 'not_empty'


def joinpath(parent, child):
    """Join tree-relative paths, handling the tree root specially"""
    if parent is None or parent == "":
        return child
    else:
        return pathjoin(parent, child)


class FinalPaths(object):
    """Make path calculation cheap by memoizing paths.

    The underlying tree must not be manipulated between calls, or else
    the results will likely be incorrect.
    """
    def __init__(self, transform):
        object.__init__(self)
        self._known_paths = {}
        self.transform = transform

    def _determine_path(self, trans_id):
        if trans_id == self.transform.root:
            return ""
        name = self.transform.final_name(trans_id)
        parent_id = self.transform.final_parent(trans_id)
        if parent_id == self.transform.root:
            return name
        else:
            return pathjoin(self.get_path(parent_id), name)

    def get_path(self, trans_id):
        """Find the final path associated with a trans_id"""
        if trans_id not in self._known_paths:
            self._known_paths[trans_id] = self._determine_path(trans_id)
        return self._known_paths[trans_id]


def topology_sorted_ids(tree):
    """Determine the topological order of the ids in a tree"""
    file_ids = list(tree)
    file_ids.sort(key=tree.id2path)
    return file_ids


def build_tree(tree, wt, accelerator_tree=None):
    """Create working tree for a branch, using a TreeTransform.
    
    This function should be used on empty trees, having a tree root at most.
    (see merge and revert functionality for working with existing trees)

    Existing files are handled like so:
    
    - Existing bzrdirs take precedence over creating new items.  They are
      created as '%s.diverted' % name.
    - Otherwise, if the content on disk matches the content we are building,
      it is silently replaced.
    - Otherwise, conflict resolution will move the old file to 'oldname.moved'.

    :param tree: The tree to convert wt into a copy of
    :param wt: The working tree that files will be placed into
    :param accelerator_tree: A tree which can be used for retrieving file
        contents more quickly than tree itself, i.e. a workingtree.  tree
        will be used for cases where accelerator_tree's content is different.
    """
    wt.lock_tree_write()
    try:
        tree.lock_read()
        try:
            if accelerator_tree is not None:
                accelerator_tree.lock_read()
            try:
                return _build_tree(tree, wt, accelerator_tree)
            finally:
                if accelerator_tree is not None:
                    accelerator_tree.unlock()
        finally:
            tree.unlock()
    finally:
        wt.unlock()


def _build_tree(tree, wt, accelerator_tree):
    """See build_tree."""
    for num, _unused in enumerate(wt.all_file_ids()):
        if num > 0:  # more than just a root
            raise errors.WorkingTreeAlreadyPopulated(base=wt.basedir)
    file_trans_id = {}
    top_pb = bzrlib.ui.ui_factory.nested_progress_bar()
    pp = ProgressPhase("Build phase", 2, top_pb)
    if tree.inventory.root is not None:
        # This is kind of a hack: we should be altering the root
        # as part of the regular tree shape diff logic.
        # The conditional test here is to avoid doing an
        # expensive operation (flush) every time the root id
        # is set within the tree, nor setting the root and thus
        # marking the tree as dirty, because we use two different
        # idioms here: tree interfaces and inventory interfaces.
        if wt.get_root_id() != tree.get_root_id():
            wt.set_root_id(tree.get_root_id())
            wt.flush()
    tt = TreeTransform(wt)
    divert = set()
    try:
        pp.next_phase()
        file_trans_id[wt.get_root_id()] = \
            tt.trans_id_tree_file_id(wt.get_root_id())
        pb = bzrlib.ui.ui_factory.nested_progress_bar()
        try:
            deferred_contents = []
            for num, (tree_path, entry) in \
                enumerate(tree.inventory.iter_entries_by_dir()):
                pb.update("Building tree", num - len(deferred_contents),
                          len(tree.inventory))
                if entry.parent_id is None:
                    continue
                reparent = False
                file_id = entry.file_id
                target_path = wt.abspath(tree_path)
                try:
                    kind = file_kind(target_path)
                except NoSuchFile:
                    pass
                else:
                    if kind == "directory":
                        try:
                            bzrdir.BzrDir.open(target_path)
                        except errors.NotBranchError:
                            pass
                        else:
                            divert.add(file_id)
                    if (file_id not in divert and
                        _content_match(tree, entry, file_id, kind,
                        target_path)):
                        tt.delete_contents(tt.trans_id_tree_path(tree_path))
                        if kind == 'directory':
                            reparent = True
                if entry.parent_id not in file_trans_id:
                    raise AssertionError(
                        'entry %s parent id %r is not in file_trans_id %r'
                        % (entry, entry.parent_id, file_trans_id))
                parent_id = file_trans_id[entry.parent_id]
                if entry.kind == 'file':
                    # We *almost* replicate new_by_entry, so that we can defer
                    # getting the file text, and get them all at once.
                    trans_id = tt.create_path(entry.name, parent_id)
                    file_trans_id[file_id] = trans_id
                    tt.version_file(entry.file_id, trans_id)
                    executable = tree.is_executable(entry.file_id, tree_path)
                    if executable is not None:
                        tt.set_executability(executable, trans_id)
                    deferred_contents.append((entry.file_id, trans_id))
                else:
                    file_trans_id[file_id] = new_by_entry(tt, entry, parent_id,
                                                          tree)
                if reparent:
                    new_trans_id = file_trans_id[file_id]
                    old_parent = tt.trans_id_tree_path(tree_path)
                    _reparent_children(tt, old_parent, new_trans_id)
            for num, (trans_id, bytes) in enumerate(
                _iter_files_bytes_accelerated(tree, accelerator_tree,
                                              deferred_contents)):
                tt.create_file(bytes, trans_id)
                pb.update('Adding file contents',
                          (num + len(tree.inventory) - len(deferred_contents)),
                          len(tree.inventory))
        finally:
            pb.finished()
        pp.next_phase()
        divert_trans = set(file_trans_id[f] for f in divert)
        resolver = lambda t, c: resolve_checkout(t, c, divert_trans)
        raw_conflicts = resolve_conflicts(tt, pass_func=resolver)
        conflicts = cook_conflicts(raw_conflicts, tt)
        for conflict in conflicts:
            warning(conflict)
        try:
            wt.add_conflicts(conflicts)
        except errors.UnsupportedOperation:
            pass
        result = tt.apply(no_conflicts=True)
    finally:
        tt.finalize()
        top_pb.finished()
    return result


def _iter_files_bytes_accelerated(tree, accelerator_tree, desired_files):
    if accelerator_tree is None:
        new_desired_files = desired_files
    else:
        iter = accelerator_tree._iter_changes(tree, include_unchanged=True)
        unchanged = dict((f, p[1]) for (f, p, c, v, d, n, k, e)
                         in iter if not c)
        new_desired_files = []
        for file_id, identifier in desired_files:
            accelerator_path = unchanged.get(file_id)
            if accelerator_path is None:
                new_desired_files.append((file_id, identifier))
                continue
            contents = accelerator_tree.get_file(file_id, accelerator_path)
            try:
                want_new = False
                contents_bytes = (contents.read(),)
            finally:
                contents.close()
            yield identifier, contents_bytes
    for result in tree.iter_files_bytes(new_desired_files):
        yield result


def _reparent_children(tt, old_parent, new_parent):
    for child in tt.iter_tree_children(old_parent):
        tt.adjust_path(tt.final_name(child), new_parent, child)

def _reparent_transform_children(tt, old_parent, new_parent):
    by_parent = tt.by_parent()
    for child in by_parent[old_parent]:
        tt.adjust_path(tt.final_name(child), new_parent, child)

def _content_match(tree, entry, file_id, kind, target_path):
    if entry.kind != kind:
        return False
    if entry.kind == "directory":
        return True
    if entry.kind == "file":
        if tree.get_file(file_id).read() == file(target_path, 'rb').read():
            return True
    elif entry.kind == "symlink":
        if tree.get_symlink_target(file_id) == os.readlink(target_path):
            return True
    return False


def resolve_checkout(tt, conflicts, divert):
    new_conflicts = set()
    for c_type, conflict in ((c[0], c) for c in conflicts):
        # Anything but a 'duplicate' would indicate programmer error
        assert c_type == 'duplicate', c_type
        # Now figure out which is new and which is old
        if tt.new_contents(conflict[1]):
            new_file = conflict[1]
            old_file = conflict[2]
        else:
            new_file = conflict[2]
            old_file = conflict[1]

        # We should only get here if the conflict wasn't completely
        # resolved
        final_parent = tt.final_parent(old_file)
        if new_file in divert:
            new_name = tt.final_name(old_file)+'.diverted'
            tt.adjust_path(new_name, final_parent, new_file)
            new_conflicts.add((c_type, 'Diverted to',
                               new_file, old_file))
        else:
            new_name = tt.final_name(old_file)+'.moved'
            tt.adjust_path(new_name, final_parent, old_file)
            new_conflicts.add((c_type, 'Moved existing file to',
                               old_file, new_file))
    return new_conflicts


def new_by_entry(tt, entry, parent_id, tree):
    """Create a new file according to its inventory entry"""
    name = entry.name
    kind = entry.kind
    if kind == 'file':
        contents = tree.get_file(entry.file_id).readlines()
        executable = tree.is_executable(entry.file_id)
        return tt.new_file(name, parent_id, contents, entry.file_id, 
                           executable)
    elif kind in ('directory', 'tree-reference'):
        trans_id = tt.new_directory(name, parent_id, entry.file_id)
        if kind == 'tree-reference':
            tt.set_tree_reference(entry.reference_revision, trans_id)
        return trans_id 
    elif kind == 'symlink':
        target = tree.get_symlink_target(entry.file_id)
        return tt.new_symlink(name, parent_id, target, entry.file_id)
    else:
        raise errors.BadFileKindError(name, kind)


def create_by_entry(tt, entry, tree, trans_id, lines=None, mode_id=None):
    """Create new file contents according to an inventory entry."""
    if entry.kind == "file":
        if lines is None:
            lines = tree.get_file(entry.file_id).readlines()
        tt.create_file(lines, trans_id, mode_id=mode_id)
    elif entry.kind == "symlink":
        tt.create_symlink(tree.get_symlink_target(entry.file_id), trans_id)
    elif entry.kind == "directory":
        tt.create_directory(trans_id)


def create_entry_executability(tt, entry, trans_id):
    """Set the executability of a trans_id according to an inventory entry"""
    if entry.kind == "file":
        tt.set_executability(entry.executable, trans_id)


@deprecated_function(zero_fifteen)
def find_interesting(working_tree, target_tree, filenames):
    """Find the ids corresponding to specified filenames.
    
    Deprecated: Please use tree1.paths2ids(filenames, [tree2]).
    """
    working_tree.lock_read()
    try:
        target_tree.lock_read()
        try:
            return working_tree.paths2ids(filenames, [target_tree])
        finally:
            target_tree.unlock()
    finally:
        working_tree.unlock()


@deprecated_function(zero_ninety)
def change_entry(tt, file_id, working_tree, target_tree, 
                 trans_id_file_id, backups, trans_id, by_parent):
    """Replace a file_id's contents with those from a target tree."""
    if file_id is None and target_tree is None:
        # skip the logic altogether in the deprecation test
        return
    e_trans_id = trans_id_file_id(file_id)
    entry = target_tree.inventory[file_id]
    has_contents, contents_mod, meta_mod, = _entry_changes(file_id, entry, 
                                                           working_tree)
    if contents_mod:
        mode_id = e_trans_id
        if has_contents:
            if not backups:
                tt.delete_contents(e_trans_id)
            else:
                parent_trans_id = trans_id_file_id(entry.parent_id)
                backup_name = get_backup_name(entry, by_parent,
                                              parent_trans_id, tt)
                tt.adjust_path(backup_name, parent_trans_id, e_trans_id)
                tt.unversion_file(e_trans_id)
                e_trans_id = tt.create_path(entry.name, parent_trans_id)
                tt.version_file(file_id, e_trans_id)
                trans_id[file_id] = e_trans_id
        create_by_entry(tt, entry, target_tree, e_trans_id, mode_id=mode_id)
        create_entry_executability(tt, entry, e_trans_id)

    elif meta_mod:
        tt.set_executability(entry.executable, e_trans_id)
    if tt.final_name(e_trans_id) != entry.name:
        adjust_path  = True
    else:
        parent_id = tt.final_parent(e_trans_id)
        parent_file_id = tt.final_file_id(parent_id)
        if parent_file_id != entry.parent_id:
            adjust_path = True
        else:
            adjust_path = False
    if adjust_path:
        parent_trans_id = trans_id_file_id(entry.parent_id)
        tt.adjust_path(entry.name, parent_trans_id, e_trans_id)


def get_backup_name(entry, by_parent, parent_trans_id, tt):
    return _get_backup_name(entry.name, by_parent, parent_trans_id, tt)


def _get_backup_name(name, by_parent, parent_trans_id, tt):
    """Produce a backup-style name that appears to be available"""
    def name_gen():
        counter = 1
        while True:
            yield "%s.~%d~" % (name, counter)
            counter += 1
    for new_name in name_gen():
        if not tt.has_named_child(by_parent, parent_trans_id, new_name):
            return new_name


def _entry_changes(file_id, entry, working_tree):
    """Determine in which ways the inventory entry has changed.

    Returns booleans: has_contents, content_mod, meta_mod
    has_contents means there are currently contents, but they differ
    contents_mod means contents need to be modified
    meta_mod means the metadata needs to be modified
    """
    cur_entry = working_tree.inventory[file_id]
    try:
        working_kind = working_tree.kind(file_id)
        has_contents = True
    except NoSuchFile:
        has_contents = False
        contents_mod = True
        meta_mod = False
    if has_contents is True:
        if entry.kind != working_kind:
            contents_mod, meta_mod = True, False
        else:
            cur_entry._read_tree_state(working_tree.id2path(file_id), 
                                       working_tree)
            contents_mod, meta_mod = entry.detect_changes(cur_entry)
            cur_entry._forget_tree_state()
    return has_contents, contents_mod, meta_mod


def revert(working_tree, target_tree, filenames, backups=False,
           pb=DummyProgress(), change_reporter=None):
    """Revert a working tree's contents to those of a target tree."""
    target_tree.lock_read()
    tt = TreeTransform(working_tree, pb)
    try:
        pp = ProgressPhase("Revert phase", 3, pb)
        pp.next_phase()
        child_pb = bzrlib.ui.ui_factory.nested_progress_bar()
        try:
            merge_modified = _alter_files(working_tree, target_tree, tt,
                                          child_pb, filenames, backups)
        finally:
            child_pb.finished()
        pp.next_phase()
        child_pb = bzrlib.ui.ui_factory.nested_progress_bar()
        try:
            raw_conflicts = resolve_conflicts(tt, child_pb,
                lambda t, c: conflict_pass(t, c, target_tree))
        finally:
            child_pb.finished()
        conflicts = cook_conflicts(raw_conflicts, tt)
        if change_reporter:
            change_reporter = delta._ChangeReporter(
                unversioned_filter=working_tree.is_ignored)
            delta.report_changes(tt._iter_changes(), change_reporter)
        for conflict in conflicts:
            warning(conflict)
        pp.next_phase()
        tt.apply()
        working_tree.set_merge_modified(merge_modified)
    finally:
        target_tree.unlock()
        tt.finalize()
        pb.clear()
    return conflicts


def _alter_files(working_tree, target_tree, tt, pb, specific_files,
                 backups):
    merge_modified = working_tree.merge_modified()
    change_list = target_tree._iter_changes(working_tree,
        specific_files=specific_files, pb=pb)
    if target_tree.inventory.root is None:
        skip_root = True
    else:
        skip_root = False
    basis_tree = None
    try:
        deferred_files = []
        for id_num, (file_id, path, changed_content, versioned, parent, name,
                kind, executable) in enumerate(change_list):
            if skip_root and file_id[0] is not None and parent[0] is None:
                continue
            trans_id = tt.trans_id_file_id(file_id)
            mode_id = None
            if changed_content:
                keep_content = False
                if kind[0] == 'file' and (backups or kind[1] is None):
                    wt_sha1 = working_tree.get_file_sha1(file_id)
                    if merge_modified.get(file_id) != wt_sha1:
                        # acquire the basis tree lazily to prevent the
                        # expense of accessing it when it's not needed ?
                        # (Guessing, RBC, 200702)
                        if basis_tree is None:
                            basis_tree = working_tree.basis_tree()
                            basis_tree.lock_read()
                        if file_id in basis_tree:
                            if wt_sha1 != basis_tree.get_file_sha1(file_id):
                                keep_content = True
                        elif kind[1] is None and not versioned[1]:
                            keep_content = True
                if kind[0] is not None:
                    if not keep_content:
                        tt.delete_contents(trans_id)
                    elif kind[1] is not None:
                        parent_trans_id = tt.trans_id_file_id(parent[0])
                        by_parent = tt.by_parent()
                        backup_name = _get_backup_name(name[0], by_parent,
                                                       parent_trans_id, tt)
                        tt.adjust_path(backup_name, parent_trans_id, trans_id)
                        new_trans_id = tt.create_path(name[0], parent_trans_id)
                        if versioned == (True, True):
                            tt.unversion_file(trans_id)
                            tt.version_file(file_id, new_trans_id)
                        # New contents should have the same unix perms as old
                        # contents
                        mode_id = trans_id
                        trans_id = new_trans_id
                if kind[1] == 'directory':
                    tt.create_directory(trans_id)
                elif kind[1] == 'symlink':
                    tt.create_symlink(target_tree.get_symlink_target(file_id),
                                      trans_id)
                elif kind[1] == 'file':
                    deferred_files.append((file_id, (trans_id, mode_id)))
                    if basis_tree is None:
                        basis_tree = working_tree.basis_tree()
                        basis_tree.lock_read()
                    new_sha1 = target_tree.get_file_sha1(file_id)
                    if (file_id in basis_tree and new_sha1 ==
                        basis_tree.get_file_sha1(file_id)):
                        if file_id in merge_modified:
                            del merge_modified[file_id]
                    else:
                        merge_modified[file_id] = new_sha1

                    # preserve the execute bit when backing up
                    if keep_content and executable[0] == executable[1]:
                        tt.set_executability(executable[1], trans_id)
                else:
                    assert kind[1] is None
            if versioned == (False, True):
                tt.version_file(file_id, trans_id)
            if versioned == (True, False):
                tt.unversion_file(trans_id)
            if (name[1] is not None and 
                (name[0] != name[1] or parent[0] != parent[1])):
                tt.adjust_path(
                    name[1], tt.trans_id_file_id(parent[1]), trans_id)
            if executable[0] != executable[1] and kind[1] == "file":
                tt.set_executability(executable[1], trans_id)
        for (trans_id, mode_id), bytes in target_tree.iter_files_bytes(
            deferred_files):
            tt.create_file(bytes, trans_id, mode_id)
    finally:
        if basis_tree is not None:
            basis_tree.unlock()
    return merge_modified


def resolve_conflicts(tt, pb=DummyProgress(), pass_func=None):
    """Make many conflict-resolution attempts, but die if they fail"""
    if pass_func is None:
        pass_func = conflict_pass
    new_conflicts = set()
    try:
        for n in range(10):
            pb.update('Resolution pass', n+1, 10)
            conflicts = tt.find_conflicts()
            if len(conflicts) == 0:
                return new_conflicts
            new_conflicts.update(pass_func(tt, conflicts))
        raise MalformedTransform(conflicts=conflicts)
    finally:
        pb.clear()


def conflict_pass(tt, conflicts, path_tree=None):
    """Resolve some classes of conflicts.

    :param tt: The transform to resolve conflicts in
    :param conflicts: The conflicts to resolve
    :param path_tree: A Tree to get supplemental paths from
    """
    new_conflicts = set()
    for c_type, conflict in ((c[0], c) for c in conflicts):
        if c_type == 'duplicate id':
            tt.unversion_file(conflict[1])
            new_conflicts.add((c_type, 'Unversioned existing file',
                               conflict[1], conflict[2], ))
        elif c_type == 'duplicate':
            # files that were renamed take precedence
            final_parent = tt.final_parent(conflict[1])
            if tt.path_changed(conflict[1]):
                existing_file, new_file = conflict[2], conflict[1]
            else:
                existing_file, new_file = conflict[1], conflict[2]
            new_name = tt.final_name(existing_file)+'.moved'
            tt.adjust_path(new_name, final_parent, existing_file)
            new_conflicts.add((c_type, 'Moved existing file to', 
                               existing_file, new_file))
        elif c_type == 'parent loop':
            # break the loop by undoing one of the ops that caused the loop
            cur = conflict[1]
            while not tt.path_changed(cur):
                cur = tt.final_parent(cur)
            new_conflicts.add((c_type, 'Cancelled move', cur,
                               tt.final_parent(cur),))
            tt.adjust_path(tt.final_name(cur), tt.get_tree_parent(cur), cur)
            
        elif c_type == 'missing parent':
            trans_id = conflict[1]
            try:
                tt.cancel_deletion(trans_id)
                new_conflicts.add(('deleting parent', 'Not deleting', 
                                   trans_id))
            except KeyError:
                tt.create_directory(trans_id)
                new_conflicts.add((c_type, 'Created directory', trans_id))
                try:
                    tt.final_name(trans_id)
                except NoFinalPath:
                    if path_tree is not None:
                        file_id = tt.final_file_id(trans_id)
                        entry = path_tree.inventory[file_id]
                        parent_trans_id = tt.trans_id_file_id(entry.parent_id)
                        tt.adjust_path(entry.name, parent_trans_id, trans_id)
        elif c_type == 'unversioned parent':
            tt.version_file(tt.inactive_file_id(conflict[1]), conflict[1])
            new_conflicts.add((c_type, 'Versioned directory', conflict[1]))
        elif c_type == 'non-directory parent':
            parent_id = conflict[1]
            parent_parent = tt.final_parent(parent_id)
            parent_name = tt.final_name(parent_id)
            parent_file_id = tt.final_file_id(parent_id)
            new_parent_id = tt.new_directory(parent_name + '.new',
                parent_parent, parent_file_id)
            _reparent_transform_children(tt, parent_id, new_parent_id)
            tt.unversion_file(parent_id)
            new_conflicts.add((c_type, 'Created directory', new_parent_id))
    return new_conflicts


def cook_conflicts(raw_conflicts, tt):
    """Generate a list of cooked conflicts, sorted by file path"""
    from bzrlib.conflicts import Conflict
    conflict_iter = iter_cook_conflicts(raw_conflicts, tt)
    return sorted(conflict_iter, key=Conflict.sort_key)


def iter_cook_conflicts(raw_conflicts, tt):
    from bzrlib.conflicts import Conflict
    fp = FinalPaths(tt)
    for conflict in raw_conflicts:
        c_type = conflict[0]
        action = conflict[1]
        modified_path = fp.get_path(conflict[2])
        modified_id = tt.final_file_id(conflict[2])
        if len(conflict) == 3:
            yield Conflict.factory(c_type, action=action, path=modified_path,
                                     file_id=modified_id)
             
        else:
            conflicting_path = fp.get_path(conflict[3])
            conflicting_id = tt.final_file_id(conflict[3])
            yield Conflict.factory(c_type, action=action, path=modified_path,
                                   file_id=modified_id, 
                                   conflict_path=conflicting_path,
                                   conflict_file_id=conflicting_id)


class _FileMover(object):
    """Moves and deletes files for TreeTransform, tracking operations"""

    def __init__(self):
        self.past_renames = []
        self.pending_deletions = []

    def rename(self, from_, to):
        """Rename a file from one path to another.  Functions like os.rename"""
        try:
            os.rename(from_, to)
        except OSError, e:
            if e.errno in (errno.EEXIST, errno.ENOTEMPTY):
                raise errors.FileExists(to, str(e))
            raise
        self.past_renames.append((from_, to))

    def pre_delete(self, from_, to):
        """Rename a file out of the way and mark it for deletion.

        Unlike os.unlink, this works equally well for files and directories.
        :param from_: The current file path
        :param to: A temporary path for the file
        """
        self.rename(from_, to)
        self.pending_deletions.append(to)

    def rollback(self):
        """Reverse all renames that have been performed"""
        for from_, to in reversed(self.past_renames):
            os.rename(to, from_)
        # after rollback, don't reuse _FileMover
        past_renames = None
        pending_deletions = None

    def apply_deletions(self):
        """Apply all marked deletions"""
        for path in self.pending_deletions:
            delete_any(path)
        # after apply_deletions, don't reuse _FileMover
        past_renames = None
        pending_deletions = None<|MERGE_RESOLUTION|>--- conflicted
+++ resolved
@@ -791,49 +791,6 @@
                 continue
             return True
         return False
-<<<<<<< HEAD
-            
-    def apply(self, no_conflicts=False, _mover=None):
-        """Apply all changes to the inventory and filesystem.
-        
-        If filesystem or inventory conflicts are present, MalformedTransform
-        will be thrown.
-
-        If apply succeeds, finalize is not necessary.
-
-        :param no_conflicts: if True, the caller guarantees there are no
-            conflicts, so no check is made.
-        :param _mover: Supply an alternate FileMover, for testing
-        """
-        if not no_conflicts:
-            conflicts = self.find_conflicts()
-            if len(conflicts) != 0:
-                raise MalformedTransform(conflicts=conflicts)
-        inventory_delta = []
-        child_pb = bzrlib.ui.ui_factory.nested_progress_bar()
-        try:
-            if _mover is None:
-                mover = _FileMover()
-            else:
-                mover = _mover
-            try:
-                child_pb.update('Apply phase', 0, 2)
-                self._apply_removals(inventory_delta, mover)
-                child_pb.update('Apply phase', 1, 2)
-                modified_paths = self._apply_insertions(inventory_delta, mover)
-            except:
-                mover.rollback()
-                raise
-            else:
-                mover.apply_deletions()
-        finally:
-            child_pb.finished()
-        self._tree.apply_inventory_delta(inventory_delta)
-        self.__done = True
-        self.finalize()
-        return _TransformResults(modified_paths, self.rename_count)
-=======
->>>>>>> 635c04fd
 
     def _limbo_name(self, trans_id):
         """Generate the limbo name of a file"""
@@ -879,10 +836,363 @@
         self._limbo_files[trans_id] = limbo_name
         return limbo_name
 
-<<<<<<< HEAD
+    def _set_executability(self, path, entry, trans_id):
+        """Set the executability of versioned files """
+        new_executability = self._new_executability[trans_id]
+        entry.executable = new_executability
+        if supports_executable():
+            abspath = self._tree.abspath(path)
+            current_mode = os.stat(abspath).st_mode
+            if new_executability:
+                umask = os.umask(0)
+                os.umask(umask)
+                to_mode = current_mode | (0100 & ~umask)
+                # Enable x-bit for others only if they can read it.
+                if current_mode & 0004:
+                    to_mode |= 0001 & ~umask
+                if current_mode & 0040:
+                    to_mode |= 0010 & ~umask
+            else:
+                to_mode = current_mode & ~0111
+            os.chmod(abspath, to_mode)
+
+    def _new_entry(self, name, parent_id, file_id):
+        """Helper function to create a new filesystem entry."""
+        trans_id = self.create_path(name, parent_id)
+        if file_id is not None:
+            self.version_file(file_id, trans_id)
+        return trans_id
+
+    def new_file(self, name, parent_id, contents, file_id=None, 
+                 executable=None):
+        """Convenience method to create files.
+        
+        name is the name of the file to create.
+        parent_id is the transaction id of the parent directory of the file.
+        contents is an iterator of bytestrings, which will be used to produce
+        the file.
+        :param file_id: The inventory ID of the file, if it is to be versioned.
+        :param executable: Only valid when a file_id has been supplied.
+        """
+        trans_id = self._new_entry(name, parent_id, file_id)
+        # TODO: rather than scheduling a set_executable call,
+        # have create_file create the file with the right mode.
+        self.create_file(contents, trans_id)
+        if executable is not None:
+            self.set_executability(executable, trans_id)
+        return trans_id
+
+    def new_directory(self, name, parent_id, file_id=None):
+        """Convenience method to create directories.
+
+        name is the name of the directory to create.
+        parent_id is the transaction id of the parent directory of the
+        directory.
+        file_id is the inventory ID of the directory, if it is to be versioned.
+        """
+        trans_id = self._new_entry(name, parent_id, file_id)
+        self.create_directory(trans_id)
+        return trans_id 
+
+    def new_symlink(self, name, parent_id, target, file_id=None):
+        """Convenience method to create symbolic link.
+        
+        name is the name of the symlink to create.
+        parent_id is the transaction id of the parent directory of the symlink.
+        target is a bytestring of the target of the symlink.
+        file_id is the inventory ID of the file, if it is to be versioned.
+        """
+        trans_id = self._new_entry(name, parent_id, file_id)
+        self.create_symlink(target, trans_id)
+        return trans_id
+
+    def _affected_ids(self):
+        """Return the set of transform ids affected by the transform"""
+        trans_ids = set(self._removed_id)
+        trans_ids.update(self._new_id.keys())
+        trans_ids.update(self._removed_contents)
+        trans_ids.update(self._new_contents.keys())
+        trans_ids.update(self._new_executability.keys())
+        trans_ids.update(self._new_name.keys())
+        trans_ids.update(self._new_parent.keys())
+        return trans_ids
+
+    def _get_file_id_maps(self):
+        """Return mapping of file_ids to trans_ids in the to and from states"""
+        trans_ids = self._affected_ids()
+        from_trans_ids = {}
+        to_trans_ids = {}
+        # Build up two dicts: trans_ids associated with file ids in the
+        # FROM state, vs the TO state.
+        for trans_id in trans_ids:
+            from_file_id = self.tree_file_id(trans_id)
+            if from_file_id is not None:
+                from_trans_ids[from_file_id] = trans_id
+            to_file_id = self.final_file_id(trans_id)
+            if to_file_id is not None:
+                to_trans_ids[to_file_id] = trans_id
+        return from_trans_ids, to_trans_ids
+
+    def _from_file_data(self, from_trans_id, from_versioned, file_id):
+        """Get data about a file in the from (tree) state
+
+        Return a (name, parent, kind, executable) tuple
+        """
+        from_path = self._tree_id_paths.get(from_trans_id)
+        if from_versioned:
+            # get data from working tree if versioned
+            from_entry = self._tree.inventory[file_id]
+            from_name = from_entry.name
+            from_parent = from_entry.parent_id
+        else:
+            from_entry = None
+            if from_path is None:
+                # File does not exist in FROM state
+                from_name = None
+                from_parent = None
+            else:
+                # File exists, but is not versioned.  Have to use path-
+                # splitting stuff
+                from_name = os.path.basename(from_path)
+                tree_parent = self.get_tree_parent(from_trans_id)
+                from_parent = self.tree_file_id(tree_parent)
+        if from_path is not None:
+            from_kind, from_executable, from_stats = \
+                self._tree._comparison_data(from_entry, from_path)
+        else:
+            from_kind = None
+            from_executable = False
+        return from_name, from_parent, from_kind, from_executable
+
+    def _to_file_data(self, to_trans_id, from_trans_id, from_executable):
+        """Get data about a file in the to (target) state
+
+        Return a (name, parent, kind, executable) tuple
+        """
+        to_name = self.final_name(to_trans_id)
+        try:
+            to_kind = self.final_kind(to_trans_id)
+        except NoSuchFile:
+            to_kind = None
+        to_parent = self.final_file_id(self.final_parent(to_trans_id))
+        if to_trans_id in self._new_executability:
+            to_executable = self._new_executability[to_trans_id]
+        elif to_trans_id == from_trans_id:
+            to_executable = from_executable
+        else:
+            to_executable = False
+        return to_name, to_parent, to_kind, to_executable
+
+    def _iter_changes(self):
+        """Produce output in the same format as Tree._iter_changes.
+
+        Will produce nonsensical results if invoked while inventory/filesystem
+        conflicts (as reported by TreeTransform.find_conflicts()) are present.
+
+        This reads the Transform, but only reproduces changes involving a
+        file_id.  Files that are not versioned in either of the FROM or TO
+        states are not reflected.
+        """
+        final_paths = FinalPaths(self)
+        from_trans_ids, to_trans_ids = self._get_file_id_maps()
+        results = []
+        # Now iterate through all active file_ids
+        for file_id in set(from_trans_ids.keys() + to_trans_ids.keys()):
+            modified = False
+            from_trans_id = from_trans_ids.get(file_id)
+            # find file ids, and determine versioning state
+            if from_trans_id is None:
+                from_versioned = False
+                from_trans_id = to_trans_ids[file_id]
+            else:
+                from_versioned = True
+            to_trans_id = to_trans_ids.get(file_id)
+            if to_trans_id is None:
+                to_versioned = False
+                to_trans_id = from_trans_id
+            else:
+                to_versioned = True
+
+            from_name, from_parent, from_kind, from_executable = \
+                self._from_file_data(from_trans_id, from_versioned, file_id)
+
+            to_name, to_parent, to_kind, to_executable = \
+                self._to_file_data(to_trans_id, from_trans_id, from_executable)
+
+            if not from_versioned:
+                from_path = None
+            else:
+                from_path = self._tree_id_paths.get(from_trans_id)
+            if not to_versioned:
+                to_path = None
+            else:
+                to_path = final_paths.get_path(to_trans_id)
+            if from_kind != to_kind:
+                modified = True
+            elif to_kind in ('file', 'symlink') and (
+                to_trans_id != from_trans_id or
+                to_trans_id in self._new_contents):
+                modified = True
+            if (not modified and from_versioned == to_versioned and
+                from_parent==to_parent and from_name == to_name and
+                from_executable == to_executable):
+                continue
+            results.append((file_id, (from_path, to_path), modified,
+                   (from_versioned, to_versioned),
+                   (from_parent, to_parent),
+                   (from_name, to_name),
+                   (from_kind, to_kind),
+                   (from_executable, to_executable)))
+        return iter(sorted(results, key=lambda x:x[1]))
+
+    def get_preview_tree(self):
+        """Return a tree representing the result of the transform.
+
+        This tree only supports the subset of Tree functionality required
+        by show_diff_trees.  It must only be compared to tt._tree.
+        """
+        return _PreviewTree(self)
+
+
+class TreeTransform(TreeTransformBase):
+    """Represent a tree transformation.
+
+    This object is designed to support incremental generation of the transform,
+    in any order.
+
+    However, it gives optimum performance when parent directories are created
+    before their contents.  The transform is then able to put child files
+    directly in their parent directory, avoiding later renames.
+
+    It is easy to produce malformed transforms, but they are generally
+    harmless.  Attempting to apply a malformed transform will cause an
+    exception to be raised before any modifications are made to the tree.
+
+    Many kinds of malformed transforms can be corrected with the
+    resolve_conflicts function.  The remaining ones indicate programming error,
+    such as trying to create a file with no path.
+
+    Two sets of file creation methods are supplied.  Convenience methods are:
+     * new_file
+     * new_directory
+     * new_symlink
+
+    These are composed of the low-level methods:
+     * create_path
+     * create_file or create_directory or create_symlink
+     * version_file
+     * set_executability
+
+    Transform/Transaction ids
+    -------------------------
+    trans_ids are temporary ids assigned to all files involved in a transform.
+    It's possible, even common, that not all files in the Tree have trans_ids.
+
+    trans_ids are used because filenames and file_ids are not good enough
+    identifiers; filenames change, and not all files have file_ids.  File-ids
+    are also associated with trans-ids, so that moving a file moves its
+    file-id.
+
+    trans_ids are only valid for the TreeTransform that generated them.
+
+    Limbo
+    -----
+    Limbo is a temporary directory use to hold new versions of files.
+    Files are added to limbo by create_file, create_directory, create_symlink,
+    and their convenience variants (new_*).  Files may be removed from limbo
+    using cancel_creation.  Files are renamed from limbo into their final
+    location as part of TreeTransform.apply
+
+    Limbo must be cleaned up, by either calling TreeTransform.apply or
+    calling TreeTransform.finalize.
+
+    Files are placed into limbo inside their parent directories, where
+    possible.  This reduces subsequent renames, and makes operations involving
+    lots of files faster.  This optimization is only possible if the parent
+    directory is created *before* creating any of its children, so avoid
+    creating children before parents, where possible.
+
+    Pending-deletion
+    ----------------
+    This temporary directory is used by _FileMover for storing files that are
+    about to be deleted.  In case of rollback, the files will be restored.
+    FileMover does not delete files until it is sure that a rollback will not
+    happen.
+    """
+    def __init__(self, tree, pb=DummyProgress()):
+        """Note: a tree_write lock is taken on the tree.
+
+        Use TreeTransform.finalize() to release the lock (can be omitted if
+        TreeTransform.apply() called).
+        """
+        tree.lock_tree_write()
+
+        try:
+            control_files = tree._control_files
+            limbodir = urlutils.local_path_from_url(
+                control_files.controlfilename('limbo'))
+            try:
+                os.mkdir(limbodir)
+            except OSError, e:
+                if e.errno == errno.EEXIST:
+                    raise ExistingLimbo(limbodir)
+            self._deletiondir = urlutils.local_path_from_url(
+                control_files.controlfilename('pending-deletion'))
+            try:
+                os.mkdir(self._deletiondir)
+            except OSError, e:
+                if e.errno == errno.EEXIST:
+                    raise errors.ExistingPendingDeletion(self._deletiondir)
+        except:
+            tree.unlock()
+            raise
+
+        TreeTransformBase.__init__(self, tree, limbodir, pb,
+                                   tree.case_sensitive)
+
+    def apply(self, no_conflicts=False, _mover=None):
+        """Apply all changes to the inventory and filesystem.
+
+        If filesystem or inventory conflicts are present, MalformedTransform
+        will be thrown.
+
+        If apply succeeds, finalize is not necessary.
+
+        :param no_conflicts: if True, the caller guarantees there are no
+            conflicts, so no check is made.
+        :param _mover: Supply an alternate FileMover, for testing
+        """
+        if not no_conflicts:
+            conflicts = self.find_conflicts()
+            if len(conflicts) != 0:
+                raise MalformedTransform(conflicts=conflicts)
+        inventory_delta = []
+        child_pb = bzrlib.ui.ui_factory.nested_progress_bar()
+        try:
+            if _mover is None:
+                mover = _FileMover()
+            else:
+                mover = _mover
+            try:
+                child_pb.update('Apply phase', 0, 2)
+                self._apply_removals(inventory_delta, mover)
+                child_pb.update('Apply phase', 1, 2)
+                modified_paths = self._apply_insertions(inventory_delta, mover)
+            except:
+                mover.rollback()
+                raise
+            else:
+                mover.apply_deletions()
+        finally:
+            child_pb.finished()
+        self._tree.apply_inventory_delta(inventory_delta)
+        self._done = True
+        self.finalize()
+        return _TransformResults(modified_paths, self.rename_count)
+
     def _apply_removals(self, inventory_delta, mover):
         """Perform tree operations that remove directory/inventory names.
-        
+
         That is, delete files that are to be deleted, and put any files that
         need renaming into limbo.  This must be done in strict child-to-parent
         order.
@@ -922,7 +1232,7 @@
 
     def _apply_insertions(self, inventory_delta, mover):
         """Perform tree operations that insert directory/inventory names.
-        
+
         That is, create any files that need to be created, and restore from
         limbo any files that needed renaming.  This must be done in strict
         parent-to-child order.
@@ -978,483 +1288,6 @@
 
                 if trans_id in self._new_executability:
                     self._set_executability(path, new_entry, trans_id)
-        finally:
-            child_pb.finished()
-        for trans_id in completed_new:
-            del self._new_contents[trans_id]
-        return modified_paths
-
-=======
->>>>>>> 635c04fd
-    def _set_executability(self, path, entry, trans_id):
-        """Set the executability of versioned files """
-        new_executability = self._new_executability[trans_id]
-        entry.executable = new_executability
-        if supports_executable():
-            abspath = self._tree.abspath(path)
-            current_mode = os.stat(abspath).st_mode
-            if new_executability:
-                umask = os.umask(0)
-                os.umask(umask)
-                to_mode = current_mode | (0100 & ~umask)
-                # Enable x-bit for others only if they can read it.
-                if current_mode & 0004:
-                    to_mode |= 0001 & ~umask
-                if current_mode & 0040:
-                    to_mode |= 0010 & ~umask
-            else:
-                to_mode = current_mode & ~0111
-            os.chmod(abspath, to_mode)
-
-    def _new_entry(self, name, parent_id, file_id):
-        """Helper function to create a new filesystem entry."""
-        trans_id = self.create_path(name, parent_id)
-        if file_id is not None:
-            self.version_file(file_id, trans_id)
-        return trans_id
-
-    def new_file(self, name, parent_id, contents, file_id=None, 
-                 executable=None):
-        """Convenience method to create files.
-        
-        name is the name of the file to create.
-        parent_id is the transaction id of the parent directory of the file.
-        contents is an iterator of bytestrings, which will be used to produce
-        the file.
-        :param file_id: The inventory ID of the file, if it is to be versioned.
-        :param executable: Only valid when a file_id has been supplied.
-        """
-        trans_id = self._new_entry(name, parent_id, file_id)
-        # TODO: rather than scheduling a set_executable call,
-        # have create_file create the file with the right mode.
-        self.create_file(contents, trans_id)
-        if executable is not None:
-            self.set_executability(executable, trans_id)
-        return trans_id
-
-    def new_directory(self, name, parent_id, file_id=None):
-        """Convenience method to create directories.
-
-        name is the name of the directory to create.
-        parent_id is the transaction id of the parent directory of the
-        directory.
-        file_id is the inventory ID of the directory, if it is to be versioned.
-        """
-        trans_id = self._new_entry(name, parent_id, file_id)
-        self.create_directory(trans_id)
-        return trans_id 
-
-    def new_symlink(self, name, parent_id, target, file_id=None):
-        """Convenience method to create symbolic link.
-        
-        name is the name of the symlink to create.
-        parent_id is the transaction id of the parent directory of the symlink.
-        target is a bytestring of the target of the symlink.
-        file_id is the inventory ID of the file, if it is to be versioned.
-        """
-        trans_id = self._new_entry(name, parent_id, file_id)
-        self.create_symlink(target, trans_id)
-        return trans_id
-
-    def _affected_ids(self):
-        """Return the set of transform ids affected by the transform"""
-        trans_ids = set(self._removed_id)
-        trans_ids.update(self._new_id.keys())
-        trans_ids.update(self._removed_contents)
-        trans_ids.update(self._new_contents.keys())
-        trans_ids.update(self._new_executability.keys())
-        trans_ids.update(self._new_name.keys())
-        trans_ids.update(self._new_parent.keys())
-        return trans_ids
-
-    def _get_file_id_maps(self):
-        """Return mapping of file_ids to trans_ids in the to and from states"""
-        trans_ids = self._affected_ids()
-        from_trans_ids = {}
-        to_trans_ids = {}
-        # Build up two dicts: trans_ids associated with file ids in the
-        # FROM state, vs the TO state.
-        for trans_id in trans_ids:
-            from_file_id = self.tree_file_id(trans_id)
-            if from_file_id is not None:
-                from_trans_ids[from_file_id] = trans_id
-            to_file_id = self.final_file_id(trans_id)
-            if to_file_id is not None:
-                to_trans_ids[to_file_id] = trans_id
-        return from_trans_ids, to_trans_ids
-
-    def _from_file_data(self, from_trans_id, from_versioned, file_id):
-        """Get data about a file in the from (tree) state
-
-        Return a (name, parent, kind, executable) tuple
-        """
-        from_path = self._tree_id_paths.get(from_trans_id)
-        if from_versioned:
-            # get data from working tree if versioned
-            from_entry = self._tree.inventory[file_id]
-            from_name = from_entry.name
-            from_parent = from_entry.parent_id
-        else:
-            from_entry = None
-            if from_path is None:
-                # File does not exist in FROM state
-                from_name = None
-                from_parent = None
-            else:
-                # File exists, but is not versioned.  Have to use path-
-                # splitting stuff
-                from_name = os.path.basename(from_path)
-                tree_parent = self.get_tree_parent(from_trans_id)
-                from_parent = self.tree_file_id(tree_parent)
-        if from_path is not None:
-            from_kind, from_executable, from_stats = \
-                self._tree._comparison_data(from_entry, from_path)
-        else:
-            from_kind = None
-            from_executable = False
-        return from_name, from_parent, from_kind, from_executable
-
-    def _to_file_data(self, to_trans_id, from_trans_id, from_executable):
-        """Get data about a file in the to (target) state
-
-        Return a (name, parent, kind, executable) tuple
-        """
-        to_name = self.final_name(to_trans_id)
-        try:
-            to_kind = self.final_kind(to_trans_id)
-        except NoSuchFile:
-            to_kind = None
-        to_parent = self.final_file_id(self.final_parent(to_trans_id))
-        if to_trans_id in self._new_executability:
-            to_executable = self._new_executability[to_trans_id]
-        elif to_trans_id == from_trans_id:
-            to_executable = from_executable
-        else:
-            to_executable = False
-        return to_name, to_parent, to_kind, to_executable
-
-    def _iter_changes(self):
-        """Produce output in the same format as Tree._iter_changes.
-
-        Will produce nonsensical results if invoked while inventory/filesystem
-        conflicts (as reported by TreeTransform.find_conflicts()) are present.
-
-        This reads the Transform, but only reproduces changes involving a
-        file_id.  Files that are not versioned in either of the FROM or TO
-        states are not reflected.
-        """
-        final_paths = FinalPaths(self)
-        from_trans_ids, to_trans_ids = self._get_file_id_maps()
-        results = []
-        # Now iterate through all active file_ids
-        for file_id in set(from_trans_ids.keys() + to_trans_ids.keys()):
-            modified = False
-            from_trans_id = from_trans_ids.get(file_id)
-            # find file ids, and determine versioning state
-            if from_trans_id is None:
-                from_versioned = False
-                from_trans_id = to_trans_ids[file_id]
-            else:
-                from_versioned = True
-            to_trans_id = to_trans_ids.get(file_id)
-            if to_trans_id is None:
-                to_versioned = False
-                to_trans_id = from_trans_id
-            else:
-                to_versioned = True
-
-            from_name, from_parent, from_kind, from_executable = \
-                self._from_file_data(from_trans_id, from_versioned, file_id)
-
-            to_name, to_parent, to_kind, to_executable = \
-                self._to_file_data(to_trans_id, from_trans_id, from_executable)
-
-            if not from_versioned:
-                from_path = None
-            else:
-                from_path = self._tree_id_paths.get(from_trans_id)
-            if not to_versioned:
-                to_path = None
-            else:
-                to_path = final_paths.get_path(to_trans_id)
-            if from_kind != to_kind:
-                modified = True
-            elif to_kind in ('file', 'symlink') and (
-                to_trans_id != from_trans_id or
-                to_trans_id in self._new_contents):
-                modified = True
-            if (not modified and from_versioned == to_versioned and
-                from_parent==to_parent and from_name == to_name and
-                from_executable == to_executable):
-                continue
-            results.append((file_id, (from_path, to_path), modified,
-                   (from_versioned, to_versioned),
-                   (from_parent, to_parent),
-                   (from_name, to_name),
-                   (from_kind, to_kind),
-                   (from_executable, to_executable)))
-        return iter(sorted(results, key=lambda x:x[1]))
-
-    def get_preview_tree(self):
-        """Return a tree representing the result of the transform.
-
-        This tree only supports the subset of Tree functionality required
-        by show_diff_trees.  It must only be compared to tt._tree.
-        """
-        return _PreviewTree(self)
-
-
-class TreeTransform(TreeTransformBase):
-    """Represent a tree transformation.
-
-    This object is designed to support incremental generation of the transform,
-    in any order.
-
-    However, it gives optimum performance when parent directories are created
-    before their contents.  The transform is then able to put child files
-    directly in their parent directory, avoiding later renames.
-
-    It is easy to produce malformed transforms, but they are generally
-    harmless.  Attempting to apply a malformed transform will cause an
-    exception to be raised before any modifications are made to the tree.
-
-    Many kinds of malformed transforms can be corrected with the
-    resolve_conflicts function.  The remaining ones indicate programming error,
-    such as trying to create a file with no path.
-
-    Two sets of file creation methods are supplied.  Convenience methods are:
-     * new_file
-     * new_directory
-     * new_symlink
-
-    These are composed of the low-level methods:
-     * create_path
-     * create_file or create_directory or create_symlink
-     * version_file
-     * set_executability
-
-    Transform/Transaction ids
-    -------------------------
-    trans_ids are temporary ids assigned to all files involved in a transform.
-    It's possible, even common, that not all files in the Tree have trans_ids.
-
-    trans_ids are used because filenames and file_ids are not good enough
-    identifiers; filenames change, and not all files have file_ids.  File-ids
-    are also associated with trans-ids, so that moving a file moves its
-    file-id.
-
-    trans_ids are only valid for the TreeTransform that generated them.
-
-    Limbo
-    -----
-    Limbo is a temporary directory use to hold new versions of files.
-    Files are added to limbo by create_file, create_directory, create_symlink,
-    and their convenience variants (new_*).  Files may be removed from limbo
-    using cancel_creation.  Files are renamed from limbo into their final
-    location as part of TreeTransform.apply
-
-    Limbo must be cleaned up, by either calling TreeTransform.apply or
-    calling TreeTransform.finalize.
-
-    Files are placed into limbo inside their parent directories, where
-    possible.  This reduces subsequent renames, and makes operations involving
-    lots of files faster.  This optimization is only possible if the parent
-    directory is created *before* creating any of its children, so avoid
-    creating children before parents, where possible.
-
-    Pending-deletion
-    ----------------
-    This temporary directory is used by _FileMover for storing files that are
-    about to be deleted.  In case of rollback, the files will be restored.
-    FileMover does not delete files until it is sure that a rollback will not
-    happen.
-    """
-    def __init__(self, tree, pb=DummyProgress()):
-        """Note: a tree_write lock is taken on the tree.
-
-        Use TreeTransform.finalize() to release the lock (can be omitted if
-        TreeTransform.apply() called).
-        """
-        tree.lock_tree_write()
-
-        try:
-            control_files = tree._control_files
-            limbodir = urlutils.local_path_from_url(
-                control_files.controlfilename('limbo'))
-            try:
-                os.mkdir(limbodir)
-            except OSError, e:
-                if e.errno == errno.EEXIST:
-                    raise ExistingLimbo(limbodir)
-            self._deletiondir = urlutils.local_path_from_url(
-                control_files.controlfilename('pending-deletion'))
-            try:
-                os.mkdir(self._deletiondir)
-            except OSError, e:
-                if e.errno == errno.EEXIST:
-                    raise errors.ExistingPendingDeletion(self._deletiondir)
-        except:
-            tree.unlock()
-            raise
-
-        TreeTransformBase.__init__(self, tree, limbodir, pb,
-                                   tree.case_sensitive)
-
-    def apply(self, no_conflicts=False, _mover=None):
-        """Apply all changes to the inventory and filesystem.
-
-        If filesystem or inventory conflicts are present, MalformedTransform
-        will be thrown.
-
-        If apply succeeds, finalize is not necessary.
-
-        :param no_conflicts: if True, the caller guarantees there are no
-            conflicts, so no check is made.
-        :param _mover: Supply an alternate FileMover, for testing
-        """
-        if not no_conflicts:
-            conflicts = self.find_conflicts()
-            if len(conflicts) != 0:
-                raise MalformedTransform(conflicts=conflicts)
-        inv = self._tree.inventory
-        inventory_delta = []
-        child_pb = bzrlib.ui.ui_factory.nested_progress_bar()
-        try:
-            if _mover is None:
-                mover = _FileMover()
-            else:
-                mover = _mover
-            try:
-                child_pb.update('Apply phase', 0, 2)
-                self._apply_removals(inv, inventory_delta, mover)
-                child_pb.update('Apply phase', 1, 2)
-                modified_paths = self._apply_insertions(inv, inventory_delta,
-                                                        mover)
-            except:
-                mover.rollback()
-                raise
-            else:
-                mover.apply_deletions()
-        finally:
-            child_pb.finished()
-        self._tree.apply_inventory_delta(inventory_delta)
-        self._done = True
-        self.finalize()
-        return _TransformResults(modified_paths, self.rename_count)
-
-    def _apply_removals(self, inv, inventory_delta, mover):
-        """Perform tree operations that remove directory/inventory names.
-
-        That is, delete files that are to be deleted, and put any files that
-        need renaming into limbo.  This must be done in strict child-to-parent
-        order.
-        """
-        tree_paths = list(self._tree_path_ids.iteritems())
-        tree_paths.sort(reverse=True)
-        child_pb = bzrlib.ui.ui_factory.nested_progress_bar()
-        try:
-            for num, data in enumerate(tree_paths):
-                path, trans_id = data
-                child_pb.update('removing file', num, len(tree_paths))
-                full_path = self._tree.abspath(path)
-                if trans_id in self._removed_contents:
-                    mover.pre_delete(full_path, os.path.join(self._deletiondir,
-                                     trans_id))
-                elif trans_id in self._new_name or trans_id in \
-                    self._new_parent:
-                    try:
-                        mover.rename(full_path, self._limbo_name(trans_id))
-                    except OSError, e:
-                        if e.errno != errno.ENOENT:
-                            raise
-                    else:
-                        self.rename_count += 1
-                if trans_id in self._removed_id:
-                    if trans_id == self._new_root:
-                        file_id = self._tree.get_root_id()
-                    else:
-                        file_id = self.tree_file_id(trans_id)
-                    if file_id is not None:
-                        inventory_delta.append((path, None, file_id, None))
-        finally:
-            child_pb.finished()
-
-    def _apply_insertions(self, inv, inventory_delta, mover):
-        """Perform tree operations that insert directory/inventory names.
-
-        That is, create any files that need to be created, and restore from
-        limbo any files that needed renaming.  This must be done in strict
-        parent-to-child order.
-        """
-        new_paths = self.new_paths()
-        modified_paths = []
-        child_pb = bzrlib.ui.ui_factory.nested_progress_bar()
-        completed_new = []
-        try:
-            for num, (path, trans_id) in enumerate(new_paths):
-                new_entry = None
-                child_pb.update('adding file', num, len(new_paths))
-                try:
-                    kind = self._new_contents[trans_id]
-                except KeyError:
-                    kind = contents = None
-                if trans_id in self._new_contents or \
-                    self.path_changed(trans_id):
-                    full_path = self._tree.abspath(path)
-                    if trans_id in self._needs_rename:
-                        try:
-                            mover.rename(self._limbo_name(trans_id), full_path)
-                        except OSError, e:
-                            # We may be renaming a dangling inventory id
-                            if e.errno != errno.ENOENT:
-                                raise
-                        else:
-                            self.rename_count += 1
-                    if trans_id in self._new_contents:
-                        modified_paths.append(full_path)
-                        completed_new.append(trans_id)
-
-                if trans_id in self._new_id:
-                    if kind is None:
-                        kind = file_kind(self._tree.abspath(path))
-                    if trans_id in self._new_reference_revision:
-                        new_entry = inventory.TreeReference(
-                            self._new_id[trans_id],
-                            self._new_name[trans_id],
-                            self.final_file_id(self._new_parent[trans_id]),
-                            None, self._new_reference_revision[trans_id])
-                    else:
-                        new_entry = inventory.make_entry(kind,
-                            self.final_name(trans_id),
-                            self.final_file_id(self.final_parent(trans_id)),
-                            self._new_id[trans_id])
-                else:
-                    if trans_id in self._new_name or trans_id in\
-                        self._new_parent or\
-                        trans_id in self._new_executability:
-                        file_id = self.final_file_id(trans_id)
-                        if file_id is not None:
-                            entry = inv[file_id]
-                            new_entry = entry.copy()
-
-                    if trans_id in self._new_name or trans_id in\
-                        self._new_parent:
-                            if new_entry is not None:
-                                new_entry.name = self.final_name(trans_id)
-                                parent = self.final_parent(trans_id)
-                                parent_id = self.final_file_id(parent)
-                                new_entry.parent_id = parent_id
-
-                if trans_id in self._new_executability:
-                    self._set_executability(path, new_entry, trans_id)
-                if new_entry is not None:
-                    if new_entry.file_id in inv:
-                        old_path = inv.id2path(new_entry.file_id)
-                    else:
-                        old_path = None
-                    inventory_delta.append((old_path, path,
-                                            new_entry.file_id,
-                                            new_entry))
         finally:
             child_pb.finished()
         for trans_id in completed_new:
