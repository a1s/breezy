# Copyright (C) 2005-2010 Canonical Ltd
#
# This program is free software; you can redistribute it and/or modify
# it under the terms of the GNU General Public License as published by
# the Free Software Foundation; either version 2 of the License, or
# (at your option) any later version.
#
# This program is distributed in the hope that it will be useful,
# but WITHOUT ANY WARRANTY; without even the implied warranty of
# MERCHANTABILITY or FITNESS FOR A PARTICULAR PURPOSE.  See the
# GNU General Public License for more details.
#
# You should have received a copy of the GNU General Public License
# along with this program; if not, write to the Free Software
# Foundation, Inc., 51 Franklin Street, Fifth Floor, Boston, MA 02110-1301 USA

"""builtin bzr commands"""

import os

from bzrlib.lazy_import import lazy_import
lazy_import(globals(), """
import cStringIO
import sys
import time

import bzrlib
from bzrlib import (
    bugtracker,
    bundle,
    btree_index,
    bzrdir,
    directory_service,
    delta,
    config,
    errors,
    globbing,
    hooks,
    log,
    merge as _mod_merge,
    merge_directive,
    osutils,
    reconfigure,
    rename_map,
    revision as _mod_revision,
    static_tuple,
    symbol_versioning,
    timestamp,
    transport,
    ui,
    urlutils,
    views,
    )
from bzrlib.branch import Branch
from bzrlib.conflicts import ConflictList
from bzrlib.transport import memory
from bzrlib.revisionspec import RevisionSpec, RevisionInfo
from bzrlib.smtp_connection import SMTPConnection
from bzrlib.workingtree import WorkingTree
""")

from bzrlib.commands import (
    Command,
    builtin_command_registry,
    display_command,
    )
from bzrlib.option import (
    ListOption,
    Option,
    RegistryOption,
    custom_help,
    _parse_revision_str,
    )
from bzrlib.trace import mutter, note, warning, is_quiet, get_verbosity_level


@symbol_versioning.deprecated_function(symbol_versioning.deprecated_in((2, 3, 0)))
def tree_files(file_list, default_branch=u'.', canonicalize=True,
    apply_view=True):
    return internal_tree_files(file_list, default_branch, canonicalize,
        apply_view)


def tree_files_for_add(file_list):
    """
    Return a tree and list of absolute paths from a file list.

    Similar to tree_files, but add handles files a bit differently, so it a
    custom implementation.  In particular, MutableTreeTree.smart_add expects
    absolute paths, which it immediately converts to relative paths.
    """
    # FIXME Would be nice to just return the relative paths like
    # internal_tree_files does, but there are a large number of unit tests
    # that assume the current interface to mutabletree.smart_add
    if file_list:
        tree, relpath = WorkingTree.open_containing(file_list[0])
        if tree.supports_views():
            view_files = tree.views.lookup_view()
            if view_files:
                for filename in file_list:
                    if not osutils.is_inside_any(view_files, filename):
                        raise errors.FileOutsideView(filename, view_files)
        file_list = file_list[:]
        file_list[0] = tree.abspath(relpath)
    else:
        tree = WorkingTree.open_containing(u'.')[0]
        if tree.supports_views():
            view_files = tree.views.lookup_view()
            if view_files:
                file_list = view_files
                view_str = views.view_display_str(view_files)
                note("Ignoring files outside view. View is %s" % view_str)
    return tree, file_list


def _get_one_revision(command_name, revisions):
    if revisions is None:
        return None
    if len(revisions) != 1:
        raise errors.BzrCommandError(
            'bzr %s --revision takes exactly one revision identifier' % (
                command_name,))
    return revisions[0]


def _get_one_revision_tree(command_name, revisions, branch=None, tree=None):
    """Get a revision tree. Not suitable for commands that change the tree.
    
    Specifically, the basis tree in dirstate trees is coupled to the dirstate
    and doing a commit/uncommit/pull will at best fail due to changing the
    basis revision data.

    If tree is passed in, it should be already locked, for lifetime management
    of the trees internal cached state.
    """
    if branch is None:
        branch = tree.branch
    if revisions is None:
        if tree is not None:
            rev_tree = tree.basis_tree()
        else:
            rev_tree = branch.basis_tree()
    else:
        revision = _get_one_revision(command_name, revisions)
        rev_tree = revision.as_tree(branch)
    return rev_tree


# XXX: Bad function name; should possibly also be a class method of
# WorkingTree rather than a function.
@symbol_versioning.deprecated_function(symbol_versioning.deprecated_in((2, 3, 0)))
def internal_tree_files(file_list, default_branch=u'.', canonicalize=True,
    apply_view=True):
    """Convert command-line paths to a WorkingTree and relative paths.

    Deprecated: use WorkingTree.open_containing_paths instead.

    This is typically used for command-line processors that take one or
    more filenames, and infer the workingtree that contains them.

    The filenames given are not required to exist.

    :param file_list: Filenames to convert.

    :param default_branch: Fallback tree path to use if file_list is empty or
        None.

    :param apply_view: if True and a view is set, apply it or check that
        specified files are within it

    :return: workingtree, [relative_paths]
    """
    return WorkingTree.open_containing_paths(
        file_list, default_directory='.',
        canonicalize=True,
        apply_view=True)


def _get_view_info_for_change_reporter(tree):
    """Get the view information from a tree for change reporting."""
    view_info = None
    try:
        current_view = tree.views.get_view_info()[0]
        if current_view is not None:
            view_info = (current_view, tree.views.lookup_view())
    except errors.ViewsNotSupported:
        pass
    return view_info


def _open_directory_or_containing_tree_or_branch(filename, directory):
    """Open the tree or branch containing the specified file, unless
    the --directory option is used to specify a different branch."""
    if directory is not None:
        return (None, Branch.open(directory), filename)
    return bzrdir.BzrDir.open_containing_tree_or_branch(filename)


# TODO: Make sure no commands unconditionally use the working directory as a
# branch.  If a filename argument is used, the first of them should be used to
# specify the branch.  (Perhaps this can be factored out into some kind of
# Argument class, representing a file in a branch, where the first occurrence
# opens the branch?)

class cmd_status(Command):
    __doc__ = """Display status summary.

    This reports on versioned and unknown files, reporting them
    grouped by state.  Possible states are:

    added
        Versioned in the working copy but not in the previous revision.

    removed
        Versioned in the previous revision but removed or deleted
        in the working copy.

    renamed
        Path of this file changed from the previous revision;
        the text may also have changed.  This includes files whose
        parent directory was renamed.

    modified
        Text has changed since the previous revision.

    kind changed
        File kind has been changed (e.g. from file to directory).

    unknown
        Not versioned and not matching an ignore pattern.

    Additionally for directories, symlinks and files with an executable
    bit, Bazaar indicates their type using a trailing character: '/', '@'
    or '*' respectively.

    To see ignored files use 'bzr ignored'.  For details on the
    changes to file texts, use 'bzr diff'.

    Note that --short or -S gives status flags for each item, similar
    to Subversion's status command. To get output similar to svn -q,
    use bzr status -SV.

    If no arguments are specified, the status of the entire working
    directory is shown.  Otherwise, only the status of the specified
    files or directories is reported.  If a directory is given, status
    is reported for everything inside that directory.

    Before merges are committed, the pending merge tip revisions are
    shown. To see all pending merge revisions, use the -v option.
    To skip the display of pending merge information altogether, use
    the no-pending option or specify a file/directory.

    If a revision argument is given, the status is calculated against
    that revision, or between two revisions if two are provided.
    """

    # TODO: --no-recurse, --recurse options

    takes_args = ['file*']
    takes_options = ['show-ids', 'revision', 'change', 'verbose',
                     Option('short', help='Use short status indicators.',
                            short_name='S'),
                     Option('versioned', help='Only show versioned files.',
                            short_name='V'),
                     Option('no-pending', help='Don\'t show pending merges.',
                           ),
                     ]
    aliases = ['st', 'stat']

    encoding_type = 'replace'
    _see_also = ['diff', 'revert', 'status-flags']

    @display_command
    def run(self, show_ids=False, file_list=None, revision=None, short=False,
            versioned=False, no_pending=False, verbose=False):
        from bzrlib.status import show_tree_status

        if revision and len(revision) > 2:
            raise errors.BzrCommandError('bzr status --revision takes exactly'
                                         ' one or two revision specifiers')

        tree, relfile_list = WorkingTree.open_containing_paths(file_list)
        # Avoid asking for specific files when that is not needed.
        if relfile_list == ['']:
            relfile_list = None
            # Don't disable pending merges for full trees other than '.'.
            if file_list == ['.']:
                no_pending = True
        # A specific path within a tree was given.
        elif relfile_list is not None:
            no_pending = True
        show_tree_status(tree, show_ids=show_ids,
                         specific_files=relfile_list, revision=revision,
                         to_file=self.outf, short=short, versioned=versioned,
                         show_pending=(not no_pending), verbose=verbose)


class cmd_cat_revision(Command):
    __doc__ = """Write out metadata for a revision.

    The revision to print can either be specified by a specific
    revision identifier, or you can use --revision.
    """

    hidden = True
    takes_args = ['revision_id?']
    takes_options = ['directory', 'revision']
    # cat-revision is more for frontends so should be exact
    encoding = 'strict'

    def print_revision(self, revisions, revid):
        stream = revisions.get_record_stream([(revid,)], 'unordered', True)
        record = stream.next()
        if record.storage_kind == 'absent':
            raise errors.NoSuchRevision(revisions, revid)
        revtext = record.get_bytes_as('fulltext')
        self.outf.write(revtext.decode('utf-8'))

    @display_command
    def run(self, revision_id=None, revision=None, directory=u'.'):
        if revision_id is not None and revision is not None:
            raise errors.BzrCommandError('You can only supply one of'
                                         ' revision_id or --revision')
        if revision_id is None and revision is None:
            raise errors.BzrCommandError('You must supply either'
                                         ' --revision or a revision_id')
        b = WorkingTree.open_containing(directory)[0].branch

        revisions = b.repository.revisions
        if revisions is None:
            raise errors.BzrCommandError('Repository %r does not support '
                'access to raw revision texts')

        b.repository.lock_read()
        try:
            # TODO: jam 20060112 should cat-revision always output utf-8?
            if revision_id is not None:
                revision_id = osutils.safe_revision_id(revision_id, warn=False)
                try:
                    self.print_revision(revisions, revision_id)
                except errors.NoSuchRevision:
                    msg = "The repository %s contains no revision %s." % (
                        b.repository.base, revision_id)
                    raise errors.BzrCommandError(msg)
            elif revision is not None:
                for rev in revision:
                    if rev is None:
                        raise errors.BzrCommandError(
                            'You cannot specify a NULL revision.')
                    rev_id = rev.as_revision_id(b)
                    self.print_revision(revisions, rev_id)
        finally:
            b.repository.unlock()
        

class cmd_dump_btree(Command):
    __doc__ = """Dump the contents of a btree index file to stdout.

    PATH is a btree index file, it can be any URL. This includes things like
    .bzr/repository/pack-names, or .bzr/repository/indices/a34b3a...ca4a4.iix

    By default, the tuples stored in the index file will be displayed. With
    --raw, we will uncompress the pages, but otherwise display the raw bytes
    stored in the index.
    """

    # TODO: Do we want to dump the internal nodes as well?
    # TODO: It would be nice to be able to dump the un-parsed information,
    #       rather than only going through iter_all_entries. However, this is
    #       good enough for a start
    hidden = True
    encoding_type = 'exact'
    takes_args = ['path']
    takes_options = [Option('raw', help='Write the uncompressed bytes out,'
                                        ' rather than the parsed tuples.'),
                    ]

    def run(self, path, raw=False):
        dirname, basename = osutils.split(path)
        t = transport.get_transport(dirname)
        if raw:
            self._dump_raw_bytes(t, basename)
        else:
            self._dump_entries(t, basename)

    def _get_index_and_bytes(self, trans, basename):
        """Create a BTreeGraphIndex and raw bytes."""
        bt = btree_index.BTreeGraphIndex(trans, basename, None)
        bytes = trans.get_bytes(basename)
        bt._file = cStringIO.StringIO(bytes)
        bt._size = len(bytes)
        return bt, bytes

    def _dump_raw_bytes(self, trans, basename):
        import zlib

        # We need to parse at least the root node.
        # This is because the first page of every row starts with an
        # uncompressed header.
        bt, bytes = self._get_index_and_bytes(trans, basename)
        for page_idx, page_start in enumerate(xrange(0, len(bytes),
                                                     btree_index._PAGE_SIZE)):
            page_end = min(page_start + btree_index._PAGE_SIZE, len(bytes))
            page_bytes = bytes[page_start:page_end]
            if page_idx == 0:
                self.outf.write('Root node:\n')
                header_end, data = bt._parse_header_from_bytes(page_bytes)
                self.outf.write(page_bytes[:header_end])
                page_bytes = data
            self.outf.write('\nPage %d\n' % (page_idx,))
            decomp_bytes = zlib.decompress(page_bytes)
            self.outf.write(decomp_bytes)
            self.outf.write('\n')

    def _dump_entries(self, trans, basename):
        try:
            st = trans.stat(basename)
        except errors.TransportNotPossible:
            # We can't stat, so we'll fake it because we have to do the 'get()'
            # anyway.
            bt, _ = self._get_index_and_bytes(trans, basename)
        else:
            bt = btree_index.BTreeGraphIndex(trans, basename, st.st_size)
        for node in bt.iter_all_entries():
            # Node is made up of:
            # (index, key, value, [references])
            try:
                refs = node[3]
            except IndexError:
                refs_as_tuples = None
            else:
                refs_as_tuples = static_tuple.as_tuples(refs)
            as_tuple = (tuple(node[1]), node[2], refs_as_tuples)
            self.outf.write('%s\n' % (as_tuple,))


class cmd_remove_tree(Command):
    __doc__ = """Remove the working tree from a given branch/checkout.

    Since a lightweight checkout is little more than a working tree
    this will refuse to run against one.

    To re-create the working tree, use "bzr checkout".
    """
    _see_also = ['checkout', 'working-trees']
    takes_args = ['location*']
    takes_options = [
        Option('force',
               help='Remove the working tree even if it has '
                    'uncommitted or shelved changes.'),
        ]

    def run(self, location_list, force=False):
        if not location_list:
            location_list=['.']

        for location in location_list:
            d = bzrdir.BzrDir.open(location)
            
            try:
                working = d.open_workingtree()
            except errors.NoWorkingTree:
                raise errors.BzrCommandError("No working tree to remove")
            except errors.NotLocalUrl:
                raise errors.BzrCommandError("You cannot remove the working tree"
                                             " of a remote path")
            if not force:
                if (working.has_changes()):
                    raise errors.UncommittedChanges(working)
                if working.get_shelf_manager().last_shelf() is not None:
                    raise errors.ShelvedChanges(working)

            if working.user_url != working.branch.user_url:
                raise errors.BzrCommandError("You cannot remove the working tree"
                                             " from a lightweight checkout")

            d.destroy_workingtree()


class cmd_revno(Command):
    __doc__ = """Show current revision number.

    This is equal to the number of revisions on this branch.
    """

    _see_also = ['info']
    takes_args = ['location?']
    takes_options = [
        Option('tree', help='Show revno of working tree'),
        ]

    @display_command
    def run(self, tree=False, location=u'.'):
        if tree:
            try:
                wt = WorkingTree.open_containing(location)[0]
                self.add_cleanup(wt.lock_read().unlock)
            except (errors.NoWorkingTree, errors.NotLocalUrl):
                raise errors.NoWorkingTree(location)
            revid = wt.last_revision()
            try:
                revno_t = wt.branch.revision_id_to_dotted_revno(revid)
            except errors.NoSuchRevision:
                revno_t = ('???',)
            revno = ".".join(str(n) for n in revno_t)
        else:
            b = Branch.open_containing(location)[0]
            self.add_cleanup(b.lock_read().unlock)
            revno = b.revno()
        self.cleanup_now()
        self.outf.write(str(revno) + '\n')


class cmd_revision_info(Command):
    __doc__ = """Show revision number and revision id for a given revision identifier.
    """
    hidden = True
    takes_args = ['revision_info*']
    takes_options = [
        'revision',
        custom_help('directory',
            help='Branch to examine, '
                 'rather than the one containing the working directory.'),
        Option('tree', help='Show revno of working tree'),
        ]

    @display_command
    def run(self, revision=None, directory=u'.', tree=False,
            revision_info_list=[]):

        try:
            wt = WorkingTree.open_containing(directory)[0]
            b = wt.branch
            self.add_cleanup(wt.lock_read().unlock)
        except (errors.NoWorkingTree, errors.NotLocalUrl):
            wt = None
            b = Branch.open_containing(directory)[0]
            self.add_cleanup(b.lock_read().unlock)
        revision_ids = []
        if revision is not None:
            revision_ids.extend(rev.as_revision_id(b) for rev in revision)
        if revision_info_list is not None:
            for rev_str in revision_info_list:
                rev_spec = RevisionSpec.from_string(rev_str)
                revision_ids.append(rev_spec.as_revision_id(b))
        # No arguments supplied, default to the last revision
        if len(revision_ids) == 0:
            if tree:
                if wt is None:
                    raise errors.NoWorkingTree(directory)
                revision_ids.append(wt.last_revision())
            else:
                revision_ids.append(b.last_revision())

        revinfos = []
        maxlen = 0
        for revision_id in revision_ids:
            try:
                dotted_revno = b.revision_id_to_dotted_revno(revision_id)
                revno = '.'.join(str(i) for i in dotted_revno)
            except errors.NoSuchRevision:
                revno = '???'
            maxlen = max(maxlen, len(revno))
            revinfos.append([revno, revision_id])

        self.cleanup_now()
        for ri in revinfos:
            self.outf.write('%*s %s\n' % (maxlen, ri[0], ri[1]))


class cmd_add(Command):
    __doc__ = """Add specified files or directories.

    In non-recursive mode, all the named items are added, regardless
    of whether they were previously ignored.  A warning is given if
    any of the named files are already versioned.

    In recursive mode (the default), files are treated the same way
    but the behaviour for directories is different.  Directories that
    are already versioned do not give a warning.  All directories,
    whether already versioned or not, are searched for files or
    subdirectories that are neither versioned or ignored, and these
    are added.  This search proceeds recursively into versioned
    directories.  If no names are given '.' is assumed.

    Therefore simply saying 'bzr add' will version all files that
    are currently unknown.

    Adding a file whose parent directory is not versioned will
    implicitly add the parent, and so on up to the root. This means
    you should never need to explicitly add a directory, they'll just
    get added when you add a file in the directory.

    --dry-run will show which files would be added, but not actually
    add them.

    --file-ids-from will try to use the file ids from the supplied path.
    It looks up ids trying to find a matching parent directory with the
    same filename, and then by pure path. This option is rarely needed
    but can be useful when adding the same logical file into two
    branches that will be merged later (without showing the two different
    adds as a conflict). It is also useful when merging another project
    into a subdirectory of this one.
    
    Any files matching patterns in the ignore list will not be added
    unless they are explicitly mentioned.
    """
    takes_args = ['file*']
    takes_options = [
        Option('no-recurse',
               help="Don't recursively add the contents of directories."),
        Option('dry-run',
               help="Show what would be done, but don't actually do anything."),
        'verbose',
        Option('file-ids-from',
               type=unicode,
               help='Lookup file ids from this tree.'),
        ]
    encoding_type = 'replace'
    _see_also = ['remove', 'ignore']

    def run(self, file_list, no_recurse=False, dry_run=False, verbose=False,
            file_ids_from=None):
        import bzrlib.add

        base_tree = None
        if file_ids_from is not None:
            try:
                base_tree, base_path = WorkingTree.open_containing(
                                            file_ids_from)
            except errors.NoWorkingTree:
                base_branch, base_path = Branch.open_containing(
                                            file_ids_from)
                base_tree = base_branch.basis_tree()

            action = bzrlib.add.AddFromBaseAction(base_tree, base_path,
                          to_file=self.outf, should_print=(not is_quiet()))
        else:
            action = bzrlib.add.AddAction(to_file=self.outf,
                should_print=(not is_quiet()))

        if base_tree:
            self.add_cleanup(base_tree.lock_read().unlock)
        tree, file_list = tree_files_for_add(file_list)
        added, ignored = tree.smart_add(file_list, not
            no_recurse, action=action, save=not dry_run)
        self.cleanup_now()
        if len(ignored) > 0:
            if verbose:
                for glob in sorted(ignored.keys()):
                    for path in ignored[glob]:
                        self.outf.write("ignored %s matching \"%s\"\n"
                                        % (path, glob))


class cmd_mkdir(Command):
    __doc__ = """Create a new versioned directory.

    This is equivalent to creating the directory and then adding it.
    """

    takes_args = ['dir+']
    encoding_type = 'replace'

    def run(self, dir_list):
        for d in dir_list:
            wt, dd = WorkingTree.open_containing(d)
            base = os.path.dirname(dd)
            id = wt.path2id(base)
            if id != None:
                os.mkdir(d)
                wt.add([dd])
                self.outf.write('added %s\n' % d)
            else:
                raise errors.NotVersionedError(path=base)


class cmd_relpath(Command):
    __doc__ = """Show path of a file relative to root"""

    takes_args = ['filename']
    hidden = True

    @display_command
    def run(self, filename):
        # TODO: jam 20050106 Can relpath return a munged path if
        #       sys.stdout encoding cannot represent it?
        tree, relpath = WorkingTree.open_containing(filename)
        self.outf.write(relpath)
        self.outf.write('\n')


class cmd_inventory(Command):
    __doc__ = """Show inventory of the current working copy or a revision.

    It is possible to limit the output to a particular entry
    type using the --kind option.  For example: --kind file.

    It is also possible to restrict the list of files to a specific
    set. For example: bzr inventory --show-ids this/file
    """

    hidden = True
    _see_also = ['ls']
    takes_options = [
        'revision',
        'show-ids',
        Option('kind',
               help='List entries of a particular kind: file, directory, symlink.',
               type=unicode),
        ]
    takes_args = ['file*']

    @display_command
    def run(self, revision=None, show_ids=False, kind=None, file_list=None):
        if kind and kind not in ['file', 'directory', 'symlink']:
            raise errors.BzrCommandError('invalid kind %r specified' % (kind,))

        revision = _get_one_revision('inventory', revision)
        work_tree, file_list = WorkingTree.open_containing_paths(file_list)
        self.add_cleanup(work_tree.lock_read().unlock)
        if revision is not None:
            tree = revision.as_tree(work_tree.branch)

            extra_trees = [work_tree]
            self.add_cleanup(tree.lock_read().unlock)
        else:
            tree = work_tree
            extra_trees = []

        if file_list is not None:
            file_ids = tree.paths2ids(file_list, trees=extra_trees,
                                      require_versioned=True)
            # find_ids_across_trees may include some paths that don't
            # exist in 'tree'.
            entries = sorted((tree.id2path(file_id), tree.inventory[file_id])
                             for file_id in file_ids if file_id in tree)
        else:
            entries = tree.inventory.entries()

        self.cleanup_now()
        for path, entry in entries:
            if kind and kind != entry.kind:
                continue
            if show_ids:
                self.outf.write('%-50s %s\n' % (path, entry.file_id))
            else:
                self.outf.write(path)
                self.outf.write('\n')


class cmd_mv(Command):
    __doc__ = """Move or rename a file.

    :Usage:
        bzr mv OLDNAME NEWNAME

        bzr mv SOURCE... DESTINATION

    If the last argument is a versioned directory, all the other names
    are moved into it.  Otherwise, there must be exactly two arguments
    and the file is changed to a new name.

    If OLDNAME does not exist on the filesystem but is versioned and
    NEWNAME does exist on the filesystem but is not versioned, mv
    assumes that the file has been manually moved and only updates
    its internal inventory to reflect that change.
    The same is valid when moving many SOURCE files to a DESTINATION.

    Files cannot be moved between branches.
    """

    takes_args = ['names*']
    takes_options = [Option("after", help="Move only the bzr identifier"
        " of the file, because the file has already been moved."),
        Option('auto', help='Automatically guess renames.'),
        Option('dry-run', help='Avoid making changes when guessing renames.'),
        ]
    aliases = ['move', 'rename']
    encoding_type = 'replace'

    def run(self, names_list, after=False, auto=False, dry_run=False):
        if auto:
            return self.run_auto(names_list, after, dry_run)
        elif dry_run:
            raise errors.BzrCommandError('--dry-run requires --auto.')
        if names_list is None:
            names_list = []
        if len(names_list) < 2:
            raise errors.BzrCommandError("missing file argument")
        tree, rel_names = WorkingTree.open_containing_paths(names_list, canonicalize=False)
        self.add_cleanup(tree.lock_tree_write().unlock)
        self._run(tree, names_list, rel_names, after)

    def run_auto(self, names_list, after, dry_run):
        if names_list is not None and len(names_list) > 1:
            raise errors.BzrCommandError('Only one path may be specified to'
                                         ' --auto.')
        if after:
            raise errors.BzrCommandError('--after cannot be specified with'
                                         ' --auto.')
        work_tree, file_list = WorkingTree.open_containing_paths(
            names_list, default_directory='.')
        self.add_cleanup(work_tree.lock_tree_write().unlock)
        rename_map.RenameMap.guess_renames(work_tree, dry_run)

    def _run(self, tree, names_list, rel_names, after):
        into_existing = osutils.isdir(names_list[-1])
        if into_existing and len(names_list) == 2:
            # special cases:
            # a. case-insensitive filesystem and change case of dir
            # b. move directory after the fact (if the source used to be
            #    a directory, but now doesn't exist in the working tree
            #    and the target is an existing directory, just rename it)
            if (not tree.case_sensitive
                and rel_names[0].lower() == rel_names[1].lower()):
                into_existing = False
            else:
                inv = tree.inventory
                # 'fix' the case of a potential 'from'
                from_id = tree.path2id(
                            tree.get_canonical_inventory_path(rel_names[0]))
                if (not osutils.lexists(names_list[0]) and
                    from_id and inv.get_file_kind(from_id) == "directory"):
                    into_existing = False
        # move/rename
        if into_existing:
            # move into existing directory
            # All entries reference existing inventory items, so fix them up
            # for cicp file-systems.
            rel_names = tree.get_canonical_inventory_paths(rel_names)
            for src, dest in tree.move(rel_names[:-1], rel_names[-1], after=after):
                if not is_quiet():
                    self.outf.write("%s => %s\n" % (src, dest))
        else:
            if len(names_list) != 2:
                raise errors.BzrCommandError('to mv multiple files the'
                                             ' destination must be a versioned'
                                             ' directory')

            # for cicp file-systems: the src references an existing inventory
            # item:
            src = tree.get_canonical_inventory_path(rel_names[0])
            # Find the canonical version of the destination:  In all cases, the
            # parent of the target must be in the inventory, so we fetch the
            # canonical version from there (we do not always *use* the
            # canonicalized tail portion - we may be attempting to rename the
            # case of the tail)
            canon_dest = tree.get_canonical_inventory_path(rel_names[1])
            dest_parent = osutils.dirname(canon_dest)
            spec_tail = osutils.basename(rel_names[1])
            # For a CICP file-system, we need to avoid creating 2 inventory
            # entries that differ only by case.  So regardless of the case
            # we *want* to use (ie, specified by the user or the file-system),
            # we must always choose to use the case of any existing inventory
            # items.  The only exception to this is when we are attempting a
            # case-only rename (ie, canonical versions of src and dest are
            # the same)
            dest_id = tree.path2id(canon_dest)
            if dest_id is None or tree.path2id(src) == dest_id:
                # No existing item we care about, so work out what case we
                # are actually going to use.
                if after:
                    # If 'after' is specified, the tail must refer to a file on disk.
                    if dest_parent:
                        dest_parent_fq = osutils.pathjoin(tree.basedir, dest_parent)
                    else:
                        # pathjoin with an empty tail adds a slash, which breaks
                        # relpath :(
                        dest_parent_fq = tree.basedir

                    dest_tail = osutils.canonical_relpath(
                                    dest_parent_fq,
                                    osutils.pathjoin(dest_parent_fq, spec_tail))
                else:
                    # not 'after', so case as specified is used
                    dest_tail = spec_tail
            else:
                # Use the existing item so 'mv' fails with AlreadyVersioned.
                dest_tail = os.path.basename(canon_dest)
            dest = osutils.pathjoin(dest_parent, dest_tail)
            mutter("attempting to move %s => %s", src, dest)
            tree.rename_one(src, dest, after=after)
            if not is_quiet():
                self.outf.write("%s => %s\n" % (src, dest))


class cmd_pull(Command):
    __doc__ = """Turn this branch into a mirror of another branch.

    By default, this command only works on branches that have not diverged.
    Branches are considered diverged if the destination branch's most recent 
    commit is one that has not been merged (directly or indirectly) into the 
    parent.

    If branches have diverged, you can use 'bzr merge' to integrate the changes
    from one into the other.  Once one branch has merged, the other should
    be able to pull it again.

    If you want to replace your local changes and just want your branch to
    match the remote one, use pull --overwrite. This will work even if the two
    branches have diverged.

    If there is no default location set, the first pull will set it.  After
    that, you can omit the location to use the default.  To change the
    default, use --remember. The value will only be saved if the remote
    location can be accessed.

    Note: The location can be specified either in the form of a branch,
    or in the form of a path to a file containing a merge directive generated
    with bzr send.
    """

    _see_also = ['push', 'update', 'status-flags', 'send']
    takes_options = ['remember', 'overwrite', 'revision',
        custom_help('verbose',
            help='Show logs of pulled revisions.'),
        custom_help('directory',
            help='Branch to pull into, '
                 'rather than the one containing the working directory.'),
        Option('local',
            help="Perform a local pull in a bound "
                 "branch.  Local pulls are not applied to "
                 "the master branch."
            ),
        ]
    takes_args = ['location?']
    encoding_type = 'replace'

    def run(self, location=None, remember=False, overwrite=False,
            revision=None, verbose=False,
            directory=None, local=False):
        # FIXME: too much stuff is in the command class
        revision_id = None
        mergeable = None
        if directory is None:
            directory = u'.'
        try:
            tree_to = WorkingTree.open_containing(directory)[0]
            branch_to = tree_to.branch
            self.add_cleanup(tree_to.lock_write().unlock)
        except errors.NoWorkingTree:
            tree_to = None
            branch_to = Branch.open_containing(directory)[0]
            self.add_cleanup(branch_to.lock_write().unlock)

        if local and not branch_to.get_bound_location():
            raise errors.LocalRequiresBoundBranch()

        possible_transports = []
        if location is not None:
            try:
                mergeable = bundle.read_mergeable_from_url(location,
                    possible_transports=possible_transports)
            except errors.NotABundle:
                mergeable = None

        stored_loc = branch_to.get_parent()
        if location is None:
            if stored_loc is None:
                raise errors.BzrCommandError("No pull location known or"
                                             " specified.")
            else:
                display_url = urlutils.unescape_for_display(stored_loc,
                        self.outf.encoding)
                if not is_quiet():
                    self.outf.write("Using saved parent location: %s\n" % display_url)
                location = stored_loc

        revision = _get_one_revision('pull', revision)
        if mergeable is not None:
            if revision is not None:
                raise errors.BzrCommandError(
                    'Cannot use -r with merge directives or bundles')
            mergeable.install_revisions(branch_to.repository)
            base_revision_id, revision_id, verified = \
                mergeable.get_merge_request(branch_to.repository)
            branch_from = branch_to
        else:
            branch_from = Branch.open(location,
                possible_transports=possible_transports)
            self.add_cleanup(branch_from.lock_read().unlock)

            if branch_to.get_parent() is None or remember:
                branch_to.set_parent(branch_from.base)

        if revision is not None:
            revision_id = revision.as_revision_id(branch_from)

        if tree_to is not None:
            view_info = _get_view_info_for_change_reporter(tree_to)
            change_reporter = delta._ChangeReporter(
                unversioned_filter=tree_to.is_ignored,
                view_info=view_info)
            result = tree_to.pull(
                branch_from, overwrite, revision_id, change_reporter,
                possible_transports=possible_transports, local=local)
        else:
            result = branch_to.pull(
                branch_from, overwrite, revision_id, local=local)

        result.report(self.outf)
        if verbose and result.old_revid != result.new_revid:
            log.show_branch_change(
                branch_to, self.outf, result.old_revno,
                result.old_revid)


class cmd_push(Command):
    __doc__ = """Update a mirror of this branch.

    The target branch will not have its working tree populated because this
    is both expensive, and is not supported on remote file systems.

    Some smart servers or protocols *may* put the working tree in place in
    the future.

    This command only works on branches that have not diverged.  Branches are
    considered diverged if the destination branch's most recent commit is one
    that has not been merged (directly or indirectly) by the source branch.

    If branches have diverged, you can use 'bzr push --overwrite' to replace
    the other branch completely, discarding its unmerged changes.

    If you want to ensure you have the different changes in the other branch,
    do a merge (see bzr help merge) from the other branch, and commit that.
    After that you will be able to do a push without '--overwrite'.

    If there is no default push location set, the first push will set it.
    After that, you can omit the location to use the default.  To change the
    default, use --remember. The value will only be saved if the remote
    location can be accessed.
    """

    _see_also = ['pull', 'update', 'working-trees']
    takes_options = ['remember', 'overwrite', 'verbose', 'revision',
        Option('create-prefix',
               help='Create the path leading up to the branch '
                    'if it does not already exist.'),
        custom_help('directory',
            help='Branch to push from, '
                 'rather than the one containing the working directory.'),
        Option('use-existing-dir',
               help='By default push will fail if the target'
                    ' directory exists, but does not already'
                    ' have a control directory.  This flag will'
                    ' allow push to proceed.'),
        Option('stacked',
            help='Create a stacked branch that references the public location '
                'of the parent branch.'),
        Option('stacked-on',
            help='Create a stacked branch that refers to another branch '
                'for the commit history. Only the work not present in the '
                'referenced branch is included in the branch created.',
            type=unicode),
        Option('strict',
               help='Refuse to push if there are uncommitted changes in'
               ' the working tree, --no-strict disables the check.'),
        ]
    takes_args = ['location?']
    encoding_type = 'replace'

    def run(self, location=None, remember=False, overwrite=False,
        create_prefix=False, verbose=False, revision=None,
        use_existing_dir=False, directory=None, stacked_on=None,
        stacked=False, strict=None):
        from bzrlib.push import _show_push_branch

        if directory is None:
            directory = '.'
        # Get the source branch
        (tree, br_from,
         _unused) = bzrdir.BzrDir.open_containing_tree_or_branch(directory)
        # Get the tip's revision_id
        revision = _get_one_revision('push', revision)
        if revision is not None:
            revision_id = revision.in_history(br_from).rev_id
        else:
            revision_id = None
        if tree is not None and revision_id is None:
            tree.check_changed_or_out_of_date(
                strict, 'push_strict',
                more_error='Use --no-strict to force the push.',
                more_warning='Uncommitted changes will not be pushed.')
        # Get the stacked_on branch, if any
        if stacked_on is not None:
            stacked_on = urlutils.normalize_url(stacked_on)
        elif stacked:
            parent_url = br_from.get_parent()
            if parent_url:
                parent = Branch.open(parent_url)
                stacked_on = parent.get_public_branch()
                if not stacked_on:
                    # I considered excluding non-http url's here, thus forcing
                    # 'public' branches only, but that only works for some
                    # users, so it's best to just depend on the user spotting an
                    # error by the feedback given to them. RBC 20080227.
                    stacked_on = parent_url
            if not stacked_on:
                raise errors.BzrCommandError(
                    "Could not determine branch to refer to.")

        # Get the destination location
        if location is None:
            stored_loc = br_from.get_push_location()
            if stored_loc is None:
                raise errors.BzrCommandError(
                    "No push location known or specified.")
            else:
                display_url = urlutils.unescape_for_display(stored_loc,
                        self.outf.encoding)
                self.outf.write("Using saved push location: %s\n" % display_url)
                location = stored_loc

        _show_push_branch(br_from, revision_id, location, self.outf,
            verbose=verbose, overwrite=overwrite, remember=remember,
            stacked_on=stacked_on, create_prefix=create_prefix,
            use_existing_dir=use_existing_dir)


class cmd_branch(Command):
    __doc__ = """Create a new branch that is a copy of an existing branch.

    If the TO_LOCATION is omitted, the last component of the FROM_LOCATION will
    be used.  In other words, "branch ../foo/bar" will attempt to create ./bar.
    If the FROM_LOCATION has no / or path separator embedded, the TO_LOCATION
    is derived from the FROM_LOCATION by stripping a leading scheme or drive
    identifier, if any. For example, "branch lp:foo-bar" will attempt to
    create ./foo-bar.

    To retrieve the branch as of a particular revision, supply the --revision
    parameter, as in "branch foo/bar -r 5".
    """

    _see_also = ['checkout']
    takes_args = ['from_location', 'to_location?']
    takes_options = ['revision',
        Option('hardlink', help='Hard-link working tree files where possible.'),
        Option('files-from', type=str,
               help="Get file contents from this tree."),
        Option('no-tree',
            help="Create a branch without a working-tree."),
        Option('switch',
            help="Switch the checkout in the current directory "
                 "to the new branch."),
        Option('stacked',
            help='Create a stacked branch referring to the source branch. '
                'The new branch will depend on the availability of the source '
                'branch for all operations.'),
        Option('standalone',
               help='Do not use a shared repository, even if available.'),
        Option('use-existing-dir',
               help='By default branch will fail if the target'
                    ' directory exists, but does not already'
                    ' have a control directory.  This flag will'
                    ' allow branch to proceed.'),
        Option('bind',
            help="Bind new branch to from location."),
        ]
    aliases = ['get', 'clone']

    def run(self, from_location, to_location=None, revision=None,
            hardlink=False, stacked=False, standalone=False, no_tree=False,
            use_existing_dir=False, switch=False, bind=False,
            files_from=None):
        from bzrlib import switch as _mod_switch
        from bzrlib.tag import _merge_tags_if_possible
        accelerator_tree, br_from = bzrdir.BzrDir.open_tree_or_branch(
            from_location)
        if not (hardlink or files_from):
            # accelerator_tree is usually slower because you have to read N
            # files (no readahead, lots of seeks, etc), but allow the user to
            # explicitly request it
            accelerator_tree = None
        if files_from is not None and files_from != from_location:
            accelerator_tree = WorkingTree.open(files_from)
        revision = _get_one_revision('branch', revision)
        self.add_cleanup(br_from.lock_read().unlock)
        if revision is not None:
            revision_id = revision.as_revision_id(br_from)
        else:
            # FIXME - wt.last_revision, fallback to branch, fall back to
            # None or perhaps NULL_REVISION to mean copy nothing
            # RBC 20060209
            revision_id = br_from.last_revision()
        if to_location is None:
            to_location = urlutils.derive_to_location(from_location)
        to_transport = transport.get_transport(to_location)
        try:
            to_transport.mkdir('.')
        except errors.FileExists:
            if not use_existing_dir:
                raise errors.BzrCommandError('Target directory "%s" '
                    'already exists.' % to_location)
            else:
                try:
                    bzrdir.BzrDir.open_from_transport(to_transport)
                except errors.NotBranchError:
                    pass
                else:
                    raise errors.AlreadyBranchError(to_location)
        except errors.NoSuchFile:
            raise errors.BzrCommandError('Parent of "%s" does not exist.'
                                         % to_location)
        try:
            # preserve whatever source format we have.
            dir = br_from.bzrdir.sprout(to_transport.base, revision_id,
                                        possible_transports=[to_transport],
                                        accelerator_tree=accelerator_tree,
                                        hardlink=hardlink, stacked=stacked,
                                        force_new_repo=standalone,
                                        create_tree_if_local=not no_tree,
                                        source_branch=br_from)
            branch = dir.open_branch()
        except errors.NoSuchRevision:
            to_transport.delete_tree('.')
            msg = "The branch %s has no revision %s." % (from_location,
                revision)
            raise errors.BzrCommandError(msg)
        _merge_tags_if_possible(br_from, branch)
        # If the source branch is stacked, the new branch may
        # be stacked whether we asked for that explicitly or not.
        # We therefore need a try/except here and not just 'if stacked:'
        try:
            note('Created new stacked branch referring to %s.' %
                branch.get_stacked_on_url())
        except (errors.NotStacked, errors.UnstackableBranchFormat,
            errors.UnstackableRepositoryFormat), e:
            note('Branched %d revision(s).' % branch.revno())
        if bind:
            # Bind to the parent
            parent_branch = Branch.open(from_location)
            branch.bind(parent_branch)
            note('New branch bound to %s' % from_location)
        if switch:
            # Switch to the new branch
            wt, _ = WorkingTree.open_containing('.')
            _mod_switch.switch(wt.bzrdir, branch)
            note('Switched to branch: %s',
                urlutils.unescape_for_display(branch.base, 'utf-8'))


class cmd_checkout(Command):
    __doc__ = """Create a new checkout of an existing branch.

    If BRANCH_LOCATION is omitted, checkout will reconstitute a working tree for
    the branch found in '.'. This is useful if you have removed the working tree
    or if it was never created - i.e. if you pushed the branch to its current
    location using SFTP.

    If the TO_LOCATION is omitted, the last component of the BRANCH_LOCATION will
    be used.  In other words, "checkout ../foo/bar" will attempt to create ./bar.
    If the BRANCH_LOCATION has no / or path separator embedded, the TO_LOCATION
    is derived from the BRANCH_LOCATION by stripping a leading scheme or drive
    identifier, if any. For example, "checkout lp:foo-bar" will attempt to
    create ./foo-bar.

    To retrieve the branch as of a particular revision, supply the --revision
    parameter, as in "checkout foo/bar -r 5". Note that this will be immediately
    out of date [so you cannot commit] but it may be useful (i.e. to examine old
    code.)
    """

    _see_also = ['checkouts', 'branch']
    takes_args = ['branch_location?', 'to_location?']
    takes_options = ['revision',
                     Option('lightweight',
                            help="Perform a lightweight checkout.  Lightweight "
                                 "checkouts depend on access to the branch for "
                                 "every operation.  Normal checkouts can perform "
                                 "common operations like diff and status without "
                                 "such access, and also support local commits."
                            ),
                     Option('files-from', type=str,
                            help="Get file contents from this tree."),
                     Option('hardlink',
                            help='Hard-link working tree files where possible.'
                            ),
                     ]
    aliases = ['co']

    def run(self, branch_location=None, to_location=None, revision=None,
            lightweight=False, files_from=None, hardlink=False):
        if branch_location is None:
            branch_location = osutils.getcwd()
            to_location = branch_location
        accelerator_tree, source = bzrdir.BzrDir.open_tree_or_branch(
            branch_location)
        if not (hardlink or files_from):
            # accelerator_tree is usually slower because you have to read N
            # files (no readahead, lots of seeks, etc), but allow the user to
            # explicitly request it
            accelerator_tree = None
        revision = _get_one_revision('checkout', revision)
        if files_from is not None and files_from != branch_location:
            accelerator_tree = WorkingTree.open(files_from)
        if revision is not None:
            revision_id = revision.as_revision_id(source)
        else:
            revision_id = None
        if to_location is None:
            to_location = urlutils.derive_to_location(branch_location)
        # if the source and to_location are the same,
        # and there is no working tree,
        # then reconstitute a branch
        if (osutils.abspath(to_location) ==
            osutils.abspath(branch_location)):
            try:
                source.bzrdir.open_workingtree()
            except errors.NoWorkingTree:
                source.bzrdir.create_workingtree(revision_id)
                return
        source.create_checkout(to_location, revision_id, lightweight,
                               accelerator_tree, hardlink)


class cmd_renames(Command):
    __doc__ = """Show list of renamed files.
    """
    # TODO: Option to show renames between two historical versions.

    # TODO: Only show renames under dir, rather than in the whole branch.
    _see_also = ['status']
    takes_args = ['dir?']

    @display_command
    def run(self, dir=u'.'):
        tree = WorkingTree.open_containing(dir)[0]
        self.add_cleanup(tree.lock_read().unlock)
        new_inv = tree.inventory
        old_tree = tree.basis_tree()
        self.add_cleanup(old_tree.lock_read().unlock)
        old_inv = old_tree.inventory
        renames = []
        iterator = tree.iter_changes(old_tree, include_unchanged=True)
        for f, paths, c, v, p, n, k, e in iterator:
            if paths[0] == paths[1]:
                continue
            if None in (paths):
                continue
            renames.append(paths)
        renames.sort()
        for old_name, new_name in renames:
            self.outf.write("%s => %s\n" % (old_name, new_name))


class cmd_update(Command):
    __doc__ = """Update a tree to have the latest code committed to its branch.

    This will perform a merge into the working tree, and may generate
    conflicts. If you have any local changes, you will still
    need to commit them after the update for the update to be complete.

    If you want to discard your local changes, you can just do a
    'bzr revert' instead of 'bzr commit' after the update.

    If the tree's branch is bound to a master branch, it will also update
    the branch from the master.
    """

    _see_also = ['pull', 'working-trees', 'status-flags']
    takes_args = ['dir?']
    takes_options = ['revision']
    aliases = ['up']

    def run(self, dir='.', revision=None):
        if revision is not None and len(revision) != 1:
            raise errors.BzrCommandError(
                        "bzr update --revision takes exactly one revision")
        tree = WorkingTree.open_containing(dir)[0]
        branch = tree.branch
        possible_transports = []
        master = branch.get_master_branch(
            possible_transports=possible_transports)
        if master is not None:
            branch_location = master.base
            tree.lock_write()
        else:
            branch_location = tree.branch.base
            tree.lock_tree_write()
        self.add_cleanup(tree.unlock)
        # get rid of the final '/' and be ready for display
        branch_location = urlutils.unescape_for_display(
            branch_location.rstrip('/'),
            self.outf.encoding)
        existing_pending_merges = tree.get_parent_ids()[1:]
        if master is None:
            old_tip = None
        else:
            # may need to fetch data into a heavyweight checkout
            # XXX: this may take some time, maybe we should display a
            # message
            old_tip = branch.update(possible_transports)
        if revision is not None:
            revision_id = revision[0].as_revision_id(branch)
        else:
            revision_id = branch.last_revision()
        if revision_id == _mod_revision.ensure_null(tree.last_revision()):
            revno = branch.revision_id_to_dotted_revno(revision_id)
            note("Tree is up to date at revision %s of branch %s" %
                ('.'.join(map(str, revno)), branch_location))
            return 0
        view_info = _get_view_info_for_change_reporter(tree)
        change_reporter = delta._ChangeReporter(
            unversioned_filter=tree.is_ignored,
            view_info=view_info)
        try:
            conflicts = tree.update(
                change_reporter,
                possible_transports=possible_transports,
                revision=revision_id,
                old_tip=old_tip)
        except errors.NoSuchRevision, e:
            raise errors.BzrCommandError(
                                  "branch has no revision %s\n"
                                  "bzr update --revision only works"
                                  " for a revision in the branch history"
                                  % (e.revision))
        revno = tree.branch.revision_id_to_dotted_revno(
            _mod_revision.ensure_null(tree.last_revision()))
        note('Updated to revision %s of branch %s' %
             ('.'.join(map(str, revno)), branch_location))
        parent_ids = tree.get_parent_ids()
        if parent_ids[1:] and parent_ids[1:] != existing_pending_merges:
            note('Your local commits will now show as pending merges with '
                 "'bzr status', and can be committed with 'bzr commit'.")
        if conflicts != 0:
            return 1
        else:
            return 0


class cmd_info(Command):
    __doc__ = """Show information about a working tree, branch or repository.

    This command will show all known locations and formats associated to the
    tree, branch or repository.

    In verbose mode, statistical information is included with each report.
    To see extended statistic information, use a verbosity level of 2 or
    higher by specifying the verbose option multiple times, e.g. -vv.

    Branches and working trees will also report any missing revisions.

    :Examples:

      Display information on the format and related locations:

        bzr info

      Display the above together with extended format information and
      basic statistics (like the number of files in the working tree and
      number of revisions in the branch and repository):

        bzr info -v

      Display the above together with number of committers to the branch:

        bzr info -vv
    """
    _see_also = ['revno', 'working-trees', 'repositories']
    takes_args = ['location?']
    takes_options = ['verbose']
    encoding_type = 'replace'

    @display_command
    def run(self, location=None, verbose=False):
        if verbose:
            noise_level = get_verbosity_level()
        else:
            noise_level = 0
        from bzrlib.info import show_bzrdir_info
        show_bzrdir_info(bzrdir.BzrDir.open_containing(location)[0],
                         verbose=noise_level, outfile=self.outf)


class cmd_remove(Command):
    __doc__ = """Remove files or directories.

    This makes Bazaar stop tracking changes to the specified files. Bazaar will
    delete them if they can easily be recovered using revert otherwise they
    will be backed up (adding an extention of the form .~#~). If no options or
    parameters are given Bazaar will scan for files that are being tracked by
    Bazaar but missing in your tree and stop tracking them for you.
    """
    takes_args = ['file*']
    takes_options = ['verbose',
        Option('new', help='Only remove files that have never been committed.'),
        RegistryOption.from_kwargs('file-deletion-strategy',
            'The file deletion mode to be used.',
            title='Deletion Strategy', value_switches=True, enum_switch=False,
            safe='Backup changed files (default).',
            keep='Delete from bzr but leave the working copy.',
            force='Delete all the specified files, even if they can not be '
                'recovered and even if they are non-empty directories.')]
    aliases = ['rm', 'del']
    encoding_type = 'replace'

    def run(self, file_list, verbose=False, new=False,
        file_deletion_strategy='safe'):
        tree, file_list = WorkingTree.open_containing_paths(file_list)

        if file_list is not None:
            file_list = [f for f in file_list]

        self.add_cleanup(tree.lock_write().unlock)
        # Heuristics should probably all move into tree.remove_smart or
        # some such?
        if new:
            added = tree.changes_from(tree.basis_tree(),
                specific_files=file_list).added
            file_list = sorted([f[0] for f in added], reverse=True)
            if len(file_list) == 0:
                raise errors.BzrCommandError('No matching files.')
        elif file_list is None:
            # missing files show up in iter_changes(basis) as
            # versioned-with-no-kind.
            missing = []
            for change in tree.iter_changes(tree.basis_tree()):
                # Find paths in the working tree that have no kind:
                if change[1][1] is not None and change[6][1] is None:
                    missing.append(change[1][1])
            file_list = sorted(missing, reverse=True)
            file_deletion_strategy = 'keep'
        tree.remove(file_list, verbose=verbose, to_file=self.outf,
            keep_files=file_deletion_strategy=='keep',
            force=file_deletion_strategy=='force')


class cmd_file_id(Command):
    __doc__ = """Print file_id of a particular file or directory.

    The file_id is assigned when the file is first added and remains the
    same through all revisions where the file exists, even when it is
    moved or renamed.
    """

    hidden = True
    _see_also = ['inventory', 'ls']
    takes_args = ['filename']

    @display_command
    def run(self, filename):
        tree, relpath = WorkingTree.open_containing(filename)
        i = tree.path2id(relpath)
        if i is None:
            raise errors.NotVersionedError(filename)
        else:
            self.outf.write(i + '\n')


class cmd_file_path(Command):
    __doc__ = """Print path of file_ids to a file or directory.

    This prints one line for each directory down to the target,
    starting at the branch root.
    """

    hidden = True
    takes_args = ['filename']

    @display_command
    def run(self, filename):
        tree, relpath = WorkingTree.open_containing(filename)
        fid = tree.path2id(relpath)
        if fid is None:
            raise errors.NotVersionedError(filename)
        segments = osutils.splitpath(relpath)
        for pos in range(1, len(segments) + 1):
            path = osutils.joinpath(segments[:pos])
            self.outf.write("%s\n" % tree.path2id(path))


class cmd_reconcile(Command):
    __doc__ = """Reconcile bzr metadata in a branch.

    This can correct data mismatches that may have been caused by
    previous ghost operations or bzr upgrades. You should only
    need to run this command if 'bzr check' or a bzr developer
    advises you to run it.

    If a second branch is provided, cross-branch reconciliation is
    also attempted, which will check that data like the tree root
    id which was not present in very early bzr versions is represented
    correctly in both branches.

    At the same time it is run it may recompress data resulting in
    a potential saving in disk space or performance gain.

    The branch *MUST* be on a listable system such as local disk or sftp.
    """

    _see_also = ['check']
    takes_args = ['branch?']
    takes_options = [
        Option('canonicalize-chks',
               help='Make sure CHKs are in canonical form (repairs '
                    'bug 522637).',
               hidden=True),
        ]

    def run(self, branch=".", canonicalize_chks=False):
        from bzrlib.reconcile import reconcile
        dir = bzrdir.BzrDir.open(branch)
        reconcile(dir, canonicalize_chks=canonicalize_chks)


class cmd_revision_history(Command):
    __doc__ = """Display the list of revision ids on a branch."""

    _see_also = ['log']
    takes_args = ['location?']

    hidden = True

    @display_command
    def run(self, location="."):
        branch = Branch.open_containing(location)[0]
        for revid in branch.revision_history():
            self.outf.write(revid)
            self.outf.write('\n')


class cmd_ancestry(Command):
    __doc__ = """List all revisions merged into this branch."""

    _see_also = ['log', 'revision-history']
    takes_args = ['location?']

    hidden = True

    @display_command
    def run(self, location="."):
        try:
            wt = WorkingTree.open_containing(location)[0]
        except errors.NoWorkingTree:
            b = Branch.open(location)
            last_revision = b.last_revision()
        else:
            b = wt.branch
            last_revision = wt.last_revision()

        revision_ids = b.repository.get_ancestry(last_revision)
        revision_ids.pop(0)
        for revision_id in revision_ids:
            self.outf.write(revision_id + '\n')


class cmd_init(Command):
    __doc__ = """Make a directory into a versioned branch.

    Use this to create an empty branch, or before importing an
    existing project.

    If there is a repository in a parent directory of the location, then
    the history of the branch will be stored in the repository.  Otherwise
    init creates a standalone branch which carries its own history
    in the .bzr directory.

    If there is already a branch at the location but it has no working tree,
    the tree can be populated with 'bzr checkout'.

    Recipe for importing a tree of files::

        cd ~/project
        bzr init
        bzr add .
        bzr status
        bzr commit -m "imported project"
    """

    _see_also = ['init-repository', 'branch', 'checkout']
    takes_args = ['location?']
    takes_options = [
        Option('create-prefix',
               help='Create the path leading up to the branch '
                    'if it does not already exist.'),
         RegistryOption('format',
                help='Specify a format for this branch. '
                'See "help formats".',
                lazy_registry=('bzrlib.bzrdir', 'format_registry'),
                converter=lambda name: bzrdir.format_registry.make_bzrdir(name),
                value_switches=True,
                title="Branch format",
                ),
         Option('append-revisions-only',
                help='Never change revnos or the existing log.'
                '  Append revisions to it only.')
         ]
    def run(self, location=None, format=None, append_revisions_only=False,
            create_prefix=False):
        if format is None:
            format = bzrdir.format_registry.make_bzrdir('default')
        if location is None:
            location = u'.'

        to_transport = transport.get_transport(location)

        # The path has to exist to initialize a
        # branch inside of it.
        # Just using os.mkdir, since I don't
        # believe that we want to create a bunch of
        # locations if the user supplies an extended path
        try:
            to_transport.ensure_base()
        except errors.NoSuchFile:
            if not create_prefix:
                raise errors.BzrCommandError("Parent directory of %s"
                    " does not exist."
                    "\nYou may supply --create-prefix to create all"
                    " leading parent directories."
                    % location)
            to_transport.create_prefix()

        try:
            a_bzrdir = bzrdir.BzrDir.open_from_transport(to_transport)
        except errors.NotBranchError:
            # really a NotBzrDir error...
            create_branch = bzrdir.BzrDir.create_branch_convenience
            branch = create_branch(to_transport.base, format=format,
                                   possible_transports=[to_transport])
            a_bzrdir = branch.bzrdir
        else:
            from bzrlib.transport.local import LocalTransport
            if a_bzrdir.has_branch():
                if (isinstance(to_transport, LocalTransport)
                    and not a_bzrdir.has_workingtree()):
                        raise errors.BranchExistsWithoutWorkingTree(location)
                raise errors.AlreadyBranchError(location)
            branch = a_bzrdir.create_branch()
            a_bzrdir.create_workingtree()
        if append_revisions_only:
            try:
                branch.set_append_revisions_only(True)
            except errors.UpgradeRequired:
                raise errors.BzrCommandError('This branch format cannot be set'
                    ' to append-revisions-only.  Try --default.')
        if not is_quiet():
            from bzrlib.info import describe_layout, describe_format
            try:
                tree = a_bzrdir.open_workingtree(recommend_upgrade=False)
            except (errors.NoWorkingTree, errors.NotLocalUrl):
                tree = None
            repository = branch.repository
            layout = describe_layout(repository, branch, tree).lower()
            format = describe_format(a_bzrdir, repository, branch, tree)
            self.outf.write("Created a %s (format: %s)\n" % (layout, format))
            if repository.is_shared():
                #XXX: maybe this can be refactored into transport.path_or_url()
                url = repository.bzrdir.root_transport.external_url()
                try:
                    url = urlutils.local_path_from_url(url)
                except errors.InvalidURL:
                    pass
                self.outf.write("Using shared repository: %s\n" % url)


class cmd_init_repository(Command):
    __doc__ = """Create a shared repository for branches to share storage space.

    New branches created under the repository directory will store their
    revisions in the repository, not in the branch directory.  For branches
    with shared history, this reduces the amount of storage needed and 
    speeds up the creation of new branches.

    If the --no-trees option is given then the branches in the repository
    will not have working trees by default.  They will still exist as 
    directories on disk, but they will not have separate copies of the 
    files at a certain revision.  This can be useful for repositories that
    store branches which are interacted with through checkouts or remote
    branches, such as on a server.

    :Examples:
        Create a shared repository holding just branches::

            bzr init-repo --no-trees repo
            bzr init repo/trunk

        Make a lightweight checkout elsewhere::

            bzr checkout --lightweight repo/trunk trunk-checkout
            cd trunk-checkout
            (add files here)
    """

    _see_also = ['init', 'branch', 'checkout', 'repositories']
    takes_args = ["location"]
    takes_options = [RegistryOption('format',
                            help='Specify a format for this repository. See'
                                 ' "bzr help formats" for details.',
                            lazy_registry=('bzrlib.bzrdir', 'format_registry'),
                            converter=lambda name: bzrdir.format_registry.make_bzrdir(name),
                            value_switches=True, title='Repository format'),
                     Option('no-trees',
                             help='Branches in the repository will default to'
                                  ' not having a working tree.'),
                    ]
    aliases = ["init-repo"]

    def run(self, location, format=None, no_trees=False):
        if format is None:
            format = bzrdir.format_registry.make_bzrdir('default')

        if location is None:
            location = '.'

        to_transport = transport.get_transport(location)
        to_transport.ensure_base()

        newdir = format.initialize_on_transport(to_transport)
        repo = newdir.create_repository(shared=True)
        repo.set_make_working_trees(not no_trees)
        if not is_quiet():
            from bzrlib.info import show_bzrdir_info
            show_bzrdir_info(repo.bzrdir, verbose=0, outfile=self.outf)


class cmd_diff(Command):
    __doc__ = """Show differences in the working tree, between revisions or branches.

    If no arguments are given, all changes for the current tree are listed.
    If files are given, only the changes in those files are listed.
    Remote and multiple branches can be compared by using the --old and
    --new options. If not provided, the default for both is derived from
    the first argument, if any, or the current tree if no arguments are
    given.

    "bzr diff -p1" is equivalent to "bzr diff --prefix old/:new/", and
    produces patches suitable for "patch -p1".

    :Exit values:
        1 - changed
        2 - unrepresentable changes
        3 - error
        0 - no change

    :Examples:
        Shows the difference in the working tree versus the last commit::

            bzr diff

        Difference between the working tree and revision 1::

            bzr diff -r1

        Difference between revision 3 and revision 1::

            bzr diff -r1..3

        Difference between revision 3 and revision 1 for branch xxx::

            bzr diff -r1..3 xxx

        To see the changes introduced in revision X::
        
            bzr diff -cX

        Note that in the case of a merge, the -c option shows the changes
        compared to the left hand parent. To see the changes against
        another parent, use::

            bzr diff -r<chosen_parent>..X

        The changes introduced by revision 2 (equivalent to -r1..2)::

            bzr diff -c2

        Show just the differences for file NEWS::

            bzr diff NEWS

        Show the differences in working tree xxx for file NEWS::

            bzr diff xxx/NEWS

        Show the differences from branch xxx to this working tree:

            bzr diff --old xxx

        Show the differences between two branches for file NEWS::

            bzr diff --old xxx --new yyy NEWS

        Same as 'bzr diff' but prefix paths with old/ and new/::

            bzr diff --prefix old/:new/
            
        Show the differences using a custom diff program with options::
        
            bzr diff --using /usr/bin/diff --diff-options -wu
    """
    _see_also = ['status']
    takes_args = ['file*']
    takes_options = [
        Option('diff-options', type=str,
               help='Pass these options to the external diff program.'),
        Option('prefix', type=str,
               short_name='p',
               help='Set prefixes added to old and new filenames, as '
                    'two values separated by a colon. (eg "old/:new/").'),
        Option('old',
            help='Branch/tree to compare from.',
            type=unicode,
            ),
        Option('new',
            help='Branch/tree to compare to.',
            type=unicode,
            ),
        'revision',
        'change',
        Option('using',
            help='Use this command to compare files.',
            type=unicode,
            ),
        RegistryOption('format',
            help='Diff format to use.',
            lazy_registry=('bzrlib.diff', 'format_registry'),
            value_switches=False, title='Diff format'),
        ]
    aliases = ['di', 'dif']
    encoding_type = 'exact'

    @display_command
    def run(self, revision=None, file_list=None, diff_options=None,
            prefix=None, old=None, new=None, using=None, format=None):
        from bzrlib.diff import (get_trees_and_branches_to_diff_locked,
            show_diff_trees)

        if (prefix is None) or (prefix == '0'):
            # diff -p0 format
            old_label = ''
            new_label = ''
        elif prefix == '1':
            old_label = 'old/'
            new_label = 'new/'
        elif ':' in prefix:
            old_label, new_label = prefix.split(":")
        else:
            raise errors.BzrCommandError(
                '--prefix expects two values separated by a colon'
                ' (eg "old/:new/")')

        if revision and len(revision) > 2:
            raise errors.BzrCommandError('bzr diff --revision takes exactly'
                                         ' one or two revision specifiers')

        if using is not None and format is not None:
            raise errors.BzrCommandError('--using and --format are mutually '
                'exclusive.')

        (old_tree, new_tree,
         old_branch, new_branch,
         specific_files, extra_trees) = get_trees_and_branches_to_diff_locked(
            file_list, revision, old, new, self.add_cleanup, apply_view=True)
        # GNU diff on Windows uses ANSI encoding for filenames
        path_encoding = osutils.get_diff_header_encoding()
        return show_diff_trees(old_tree, new_tree, sys.stdout,
                               specific_files=specific_files,
                               external_diff_options=diff_options,
                               old_label=old_label, new_label=new_label,
                               extra_trees=extra_trees,
                               path_encoding=path_encoding,
                               using=using,
                               format_cls=format)


class cmd_deleted(Command):
    __doc__ = """List files deleted in the working tree.
    """
    # TODO: Show files deleted since a previous revision, or
    # between two revisions.
    # TODO: Much more efficient way to do this: read in new
    # directories with readdir, rather than stating each one.  Same
    # level of effort but possibly much less IO.  (Or possibly not,
    # if the directories are very large...)
    _see_also = ['status', 'ls']
    takes_options = ['directory', 'show-ids']

    @display_command
    def run(self, show_ids=False, directory=u'.'):
        tree = WorkingTree.open_containing(directory)[0]
        self.add_cleanup(tree.lock_read().unlock)
        old = tree.basis_tree()
        self.add_cleanup(old.lock_read().unlock)
        for path, ie in old.inventory.iter_entries():
            if not tree.has_id(ie.file_id):
                self.outf.write(path)
                if show_ids:
                    self.outf.write(' ')
                    self.outf.write(ie.file_id)
                self.outf.write('\n')


class cmd_modified(Command):
    __doc__ = """List files modified in working tree.
    """

    hidden = True
    _see_also = ['status', 'ls']
    takes_options = ['directory', 'null']

    @display_command
    def run(self, null=False, directory=u'.'):
        tree = WorkingTree.open_containing(directory)[0]
        td = tree.changes_from(tree.basis_tree())
        for path, id, kind, text_modified, meta_modified in td.modified:
            if null:
                self.outf.write(path + '\0')
            else:
                self.outf.write(osutils.quotefn(path) + '\n')


class cmd_added(Command):
    __doc__ = """List files added in working tree.
    """

    hidden = True
    _see_also = ['status', 'ls']
    takes_options = ['directory', 'null']

    @display_command
    def run(self, null=False, directory=u'.'):
        wt = WorkingTree.open_containing(directory)[0]
        self.add_cleanup(wt.lock_read().unlock)
        basis = wt.basis_tree()
        self.add_cleanup(basis.lock_read().unlock)
        basis_inv = basis.inventory
        inv = wt.inventory
        for file_id in inv:
            if file_id in basis_inv:
                continue
            if inv.is_root(file_id) and len(basis_inv) == 0:
                continue
            path = inv.id2path(file_id)
            if not os.access(osutils.pathjoin(wt.basedir, path), os.F_OK):
                continue
            if null:
                self.outf.write(path + '\0')
            else:
                self.outf.write(osutils.quotefn(path) + '\n')


class cmd_root(Command):
    __doc__ = """Show the tree root directory.

    The root is the nearest enclosing directory with a .bzr control
    directory."""

    takes_args = ['filename?']
    @display_command
    def run(self, filename=None):
        """Print the branch root."""
        tree = WorkingTree.open_containing(filename)[0]
        self.outf.write(tree.basedir + '\n')


def _parse_limit(limitstring):
    try:
        return int(limitstring)
    except ValueError:
        msg = "The limit argument must be an integer."
        raise errors.BzrCommandError(msg)


def _parse_levels(s):
    try:
        return int(s)
    except ValueError:
        msg = "The levels argument must be an integer."
        raise errors.BzrCommandError(msg)


class cmd_log(Command):
    __doc__ = """Show historical log for a branch or subset of a branch.

    log is bzr's default tool for exploring the history of a branch.
    The branch to use is taken from the first parameter. If no parameters
    are given, the branch containing the working directory is logged.
    Here are some simple examples::

      bzr log                       log the current branch
      bzr log foo.py                log a file in its branch
      bzr log http://server/branch  log a branch on a server

    The filtering, ordering and information shown for each revision can
    be controlled as explained below. By default, all revisions are
    shown sorted (topologically) so that newer revisions appear before
    older ones and descendants always appear before ancestors. If displayed,
    merged revisions are shown indented under the revision in which they
    were merged.

    :Output control:

      The log format controls how information about each revision is
      displayed. The standard log formats are called ``long``, ``short``
      and ``line``. The default is long. See ``bzr help log-formats``
      for more details on log formats.

      The following options can be used to control what information is
      displayed::

        -l N        display a maximum of N revisions
        -n N        display N levels of revisions (0 for all, 1 for collapsed)
        -v          display a status summary (delta) for each revision
        -p          display a diff (patch) for each revision
        --show-ids  display revision-ids (and file-ids), not just revnos

      Note that the default number of levels to display is a function of the
      log format. If the -n option is not used, the standard log formats show
      just the top level (mainline).

      Status summaries are shown using status flags like A, M, etc. To see
      the changes explained using words like ``added`` and ``modified``
      instead, use the -vv option.

    :Ordering control:

      To display revisions from oldest to newest, use the --forward option.
      In most cases, using this option will have little impact on the total
      time taken to produce a log, though --forward does not incrementally
      display revisions like --reverse does when it can.

    :Revision filtering:

      The -r option can be used to specify what revision or range of revisions
      to filter against. The various forms are shown below::

        -rX      display revision X
        -rX..    display revision X and later
        -r..Y    display up to and including revision Y
        -rX..Y   display from X to Y inclusive

      See ``bzr help revisionspec`` for details on how to specify X and Y.
      Some common examples are given below::

        -r-1                show just the tip
        -r-10..             show the last 10 mainline revisions
        -rsubmit:..         show what's new on this branch
        -rancestor:path..   show changes since the common ancestor of this
                            branch and the one at location path
        -rdate:yesterday..  show changes since yesterday

      When logging a range of revisions using -rX..Y, log starts at
      revision Y and searches back in history through the primary
      ("left-hand") parents until it finds X. When logging just the
      top level (using -n1), an error is reported if X is not found
      along the way. If multi-level logging is used (-n0), X may be
      a nested merge revision and the log will be truncated accordingly.

    :Path filtering:

      If parameters are given and the first one is not a branch, the log
      will be filtered to show only those revisions that changed the
      nominated files or directories.

      Filenames are interpreted within their historical context. To log a
      deleted file, specify a revision range so that the file existed at
      the end or start of the range.

      Historical context is also important when interpreting pathnames of
      renamed files/directories. Consider the following example:

      * revision 1: add tutorial.txt
      * revision 2: modify tutorial.txt
      * revision 3: rename tutorial.txt to guide.txt; add tutorial.txt

      In this case:

      * ``bzr log guide.txt`` will log the file added in revision 1

      * ``bzr log tutorial.txt`` will log the new file added in revision 3

      * ``bzr log -r2 -p tutorial.txt`` will show the changes made to
        the original file in revision 2.

      * ``bzr log -r2 -p guide.txt`` will display an error message as there
        was no file called guide.txt in revision 2.

      Renames are always followed by log. By design, there is no need to
      explicitly ask for this (and no way to stop logging a file back
      until it was last renamed).

    :Other filtering:

      The --message option can be used for finding revisions that match a
      regular expression in a commit message.

    :Tips & tricks:

      GUI tools and IDEs are often better at exploring history than command
      line tools: you may prefer qlog or viz from qbzr or bzr-gtk, the
      bzr-explorer shell, or the Loggerhead web interface.  See the Plugin
      Guide <http://doc.bazaar.canonical.com/plugins/en/> and
      <http://wiki.bazaar.canonical.com/IDEIntegration>.  

      You may find it useful to add the aliases below to ``bazaar.conf``::

        [ALIASES]
        tip = log -r-1
        top = log -l10 --line
        show = log -v -p

      ``bzr tip`` will then show the latest revision while ``bzr top``
      will show the last 10 mainline revisions. To see the details of a
      particular revision X,  ``bzr show -rX``.

      If you are interested in looking deeper into a particular merge X,
      use ``bzr log -n0 -rX``.

      ``bzr log -v`` on a branch with lots of history is currently
      very slow. A fix for this issue is currently under development.
      With or without that fix, it is recommended that a revision range
      be given when using the -v option.

      bzr has a generic full-text matching plugin, bzr-search, that can be
      used to find revisions matching user names, commit messages, etc.
      Among other features, this plugin can find all revisions containing
      a list of words but not others.

      When exploring non-mainline history on large projects with deep
      history, the performance of log can be greatly improved by installing
      the historycache plugin. This plugin buffers historical information
      trading disk space for faster speed.
    """
    takes_args = ['file*']
    _see_also = ['log-formats', 'revisionspec']
    takes_options = [
            Option('forward',
                   help='Show from oldest to newest.'),
            'timezone',
            custom_help('verbose',
                   help='Show files changed in each revision.'),
            'show-ids',
            'revision',
            Option('change',
                   type=bzrlib.option._parse_revision_str,
                   short_name='c',
                   help='Show just the specified revision.'
                   ' See also "help revisionspec".'),
            'log-format',
            RegistryOption('authors',
                'What names to list as authors - first, all or committer.',
                title='Authors',
                lazy_registry=('bzrlib.log', 'author_list_registry'),
            ),
            Option('levels',
                   short_name='n',
                   help='Number of levels to display - 0 for all, 1 for flat.',
                   argname='N',
                   type=_parse_levels),
            Option('message',
                   short_name='m',
                   help='Show revisions whose message matches this '
                        'regular expression.',
                   type=str),
            Option('limit',
                   short_name='l',
                   help='Limit the output to the first N revisions.',
                   argname='N',
                   type=_parse_limit),
            Option('show-diff',
                   short_name='p',
                   help='Show changes made in each revision as a patch.'),
            Option('include-merges',
                   help='Show merged revisions like --levels 0 does.'),
            Option('exclude-common-ancestry',
                   help='Display only the revisions that are not part'
                   ' of both ancestries (require -rX..Y)'
                   )
            ]
    encoding_type = 'replace'

    @display_command
    def run(self, file_list=None, timezone='original',
            verbose=False,
            show_ids=False,
            forward=False,
            revision=None,
            change=None,
            log_format=None,
            levels=None,
            message=None,
            limit=None,
            show_diff=False,
            include_merges=False,
            authors=None,
            exclude_common_ancestry=False,
            ):
        from bzrlib.log import (
            Logger,
            make_log_request_dict,
            _get_info_for_log_files,
            )
        direction = (forward and 'forward') or 'reverse'
        if (exclude_common_ancestry
            and (revision is None or len(revision) != 2)):
            raise errors.BzrCommandError(
                '--exclude-common-ancestry requires -r with two revisions')
        if include_merges:
            if levels is None:
                levels = 0
            else:
                raise errors.BzrCommandError(
                    '--levels and --include-merges are mutually exclusive')

        if change is not None:
            if len(change) > 1:
                raise errors.RangeInChangeOption()
            if revision is not None:
                raise errors.BzrCommandError(
                    '--revision and --change are mutually exclusive')
            else:
                revision = change

        file_ids = []
        filter_by_dir = False
        if file_list:
            # find the file ids to log and check for directory filtering
            b, file_info_list, rev1, rev2 = _get_info_for_log_files(
                revision, file_list, self.add_cleanup)
            for relpath, file_id, kind in file_info_list:
                if file_id is None:
                    raise errors.BzrCommandError(
                        "Path unknown at end or start of revision range: %s" %
                        relpath)
                # If the relpath is the top of the tree, we log everything
                if relpath == '':
                    file_ids = []
                    break
                else:
                    file_ids.append(file_id)
                filter_by_dir = filter_by_dir or (
                    kind in ['directory', 'tree-reference'])
        else:
            # log everything
            # FIXME ? log the current subdir only RBC 20060203
            if revision is not None \
                    and len(revision) > 0 and revision[0].get_branch():
                location = revision[0].get_branch()
            else:
                location = '.'
            dir, relpath = bzrdir.BzrDir.open_containing(location)
            b = dir.open_branch()
            self.add_cleanup(b.lock_read().unlock)
            rev1, rev2 = _get_revision_range(revision, b, self.name())

        # Decide on the type of delta & diff filtering to use
        # TODO: add an --all-files option to make this configurable & consistent
        if not verbose:
            delta_type = None
        else:
            delta_type = 'full'
        if not show_diff:
            diff_type = None
        elif file_ids:
            diff_type = 'partial'
        else:
            diff_type = 'full'

        # Build the log formatter
        if log_format is None:
            log_format = log.log_formatter_registry.get_default(b)
        # Make a non-encoding output to include the diffs - bug 328007
        unencoded_output = ui.ui_factory.make_output_stream(encoding_type='exact')
        lf = log_format(show_ids=show_ids, to_file=self.outf,
                        to_exact_file=unencoded_output,
                        show_timezone=timezone,
                        delta_format=get_verbosity_level(),
                        levels=levels,
                        show_advice=levels is None,
                        author_list_handler=authors)

        # Choose the algorithm for doing the logging. It's annoying
        # having multiple code paths like this but necessary until
        # the underlying repository format is faster at generating
        # deltas or can provide everything we need from the indices.
        # The default algorithm - match-using-deltas - works for
        # multiple files and directories and is faster for small
        # amounts of history (200 revisions say). However, it's too
        # slow for logging a single file in a repository with deep
        # history, i.e. > 10K revisions. In the spirit of "do no
        # evil when adding features", we continue to use the
        # original algorithm - per-file-graph - for the "single
        # file that isn't a directory without showing a delta" case.
        partial_history = revision and b.repository._format.supports_chks
        match_using_deltas = (len(file_ids) != 1 or filter_by_dir
            or delta_type or partial_history)

        # Build the LogRequest and execute it
        if len(file_ids) == 0:
            file_ids = None
        rqst = make_log_request_dict(
            direction=direction, specific_fileids=file_ids,
            start_revision=rev1, end_revision=rev2, limit=limit,
            message_search=message, delta_type=delta_type,
            diff_type=diff_type, _match_using_deltas=match_using_deltas,
            exclude_common_ancestry=exclude_common_ancestry,
            )
        Logger(b, rqst).show(lf)


def _get_revision_range(revisionspec_list, branch, command_name):
    """Take the input of a revision option and turn it into a revision range.

    It returns RevisionInfo objects which can be used to obtain the rev_id's
    of the desired revisions. It does some user input validations.
    """
    if revisionspec_list is None:
        rev1 = None
        rev2 = None
    elif len(revisionspec_list) == 1:
        rev1 = rev2 = revisionspec_list[0].in_history(branch)
    elif len(revisionspec_list) == 2:
        start_spec = revisionspec_list[0]
        end_spec = revisionspec_list[1]
        if end_spec.get_branch() != start_spec.get_branch():
            # b is taken from revision[0].get_branch(), and
            # show_log will use its revision_history. Having
            # different branches will lead to weird behaviors.
            raise errors.BzrCommandError(
                "bzr %s doesn't accept two revisions in different"
                " branches." % command_name)
        if start_spec.spec is None:
            # Avoid loading all the history.
            rev1 = RevisionInfo(branch, None, None)
        else:
            rev1 = start_spec.in_history(branch)
        # Avoid loading all of history when we know a missing
        # end of range means the last revision ...
        if end_spec.spec is None:
            last_revno, last_revision_id = branch.last_revision_info()
            rev2 = RevisionInfo(branch, last_revno, last_revision_id)
        else:
            rev2 = end_spec.in_history(branch)
    else:
        raise errors.BzrCommandError(
            'bzr %s --revision takes one or two values.' % command_name)
    return rev1, rev2


def _revision_range_to_revid_range(revision_range):
    rev_id1 = None
    rev_id2 = None
    if revision_range[0] is not None:
        rev_id1 = revision_range[0].rev_id
    if revision_range[1] is not None:
        rev_id2 = revision_range[1].rev_id
    return rev_id1, rev_id2

def get_log_format(long=False, short=False, line=False, default='long'):
    log_format = default
    if long:
        log_format = 'long'
    if short:
        log_format = 'short'
    if line:
        log_format = 'line'
    return log_format


class cmd_touching_revisions(Command):
    __doc__ = """Return revision-ids which affected a particular file.

    A more user-friendly interface is "bzr log FILE".
    """

    hidden = True
    takes_args = ["filename"]

    @display_command
    def run(self, filename):
        tree, relpath = WorkingTree.open_containing(filename)
        file_id = tree.path2id(relpath)
        b = tree.branch
        self.add_cleanup(b.lock_read().unlock)
        touching_revs = log.find_touching_revisions(b, file_id)
        for revno, revision_id, what in touching_revs:
            self.outf.write("%6d %s\n" % (revno, what))


class cmd_ls(Command):
    __doc__ = """List files in a tree.
    """

    _see_also = ['status', 'cat']
    takes_args = ['path?']
    takes_options = [
            'verbose',
            'revision',
            Option('recursive', short_name='R',
                   help='Recurse into subdirectories.'),
            Option('from-root',
                   help='Print paths relative to the root of the branch.'),
            Option('unknown', short_name='u',
                help='Print unknown files.'),
            Option('versioned', help='Print versioned files.',
                   short_name='V'),
            Option('ignored', short_name='i',
                help='Print ignored files.'),
            Option('kind', short_name='k',
                   help='List entries of a particular kind: file, directory, symlink.',
                   type=unicode),
            'null',
            'show-ids',
            'directory',
            ]
    @display_command
    def run(self, revision=None, verbose=False,
            recursive=False, from_root=False,
            unknown=False, versioned=False, ignored=False,
            null=False, kind=None, show_ids=False, path=None, directory=None):

        if kind and kind not in ('file', 'directory', 'symlink'):
            raise errors.BzrCommandError('invalid kind specified')

        if verbose and null:
            raise errors.BzrCommandError('Cannot set both --verbose and --null')
        all = not (unknown or versioned or ignored)

        selection = {'I':ignored, '?':unknown, 'V':versioned}

        if path is None:
            fs_path = '.'
        else:
            if from_root:
                raise errors.BzrCommandError('cannot specify both --from-root'
                                             ' and PATH')
            fs_path = path
        tree, branch, relpath = \
            _open_directory_or_containing_tree_or_branch(fs_path, directory)

        # Calculate the prefix to use
        prefix = None
        if from_root:
            if relpath:
                prefix = relpath + '/'
        elif fs_path != '.' and not fs_path.endswith('/'):
            prefix = fs_path + '/'

        if revision is not None or tree is None:
            tree = _get_one_revision_tree('ls', revision, branch=branch)

        apply_view = False
        if isinstance(tree, WorkingTree) and tree.supports_views():
            view_files = tree.views.lookup_view()
            if view_files:
                apply_view = True
                view_str = views.view_display_str(view_files)
                note("Ignoring files outside view. View is %s" % view_str)

        self.add_cleanup(tree.lock_read().unlock)
        for fp, fc, fkind, fid, entry in tree.list_files(include_root=False,
            from_dir=relpath, recursive=recursive):
            # Apply additional masking
            if not all and not selection[fc]:
                continue
            if kind is not None and fkind != kind:
                continue
            if apply_view:
                try:
                    if relpath:
                        fullpath = osutils.pathjoin(relpath, fp)
                    else:
                        fullpath = fp
                    views.check_path_in_view(tree, fullpath)
                except errors.FileOutsideView:
                    continue

            # Output the entry
            if prefix:
                fp = osutils.pathjoin(prefix, fp)
            kindch = entry.kind_character()
            outstring = fp + kindch
            ui.ui_factory.clear_term()
            if verbose:
                outstring = '%-8s %s' % (fc, outstring)
                if show_ids and fid is not None:
                    outstring = "%-50s %s" % (outstring, fid)
                self.outf.write(outstring + '\n')
            elif null:
                self.outf.write(fp + '\0')
                if show_ids:
                    if fid is not None:
                        self.outf.write(fid)
                    self.outf.write('\0')
                self.outf.flush()
            else:
                if show_ids:
                    if fid is not None:
                        my_id = fid
                    else:
                        my_id = ''
                    self.outf.write('%-50s %s\n' % (outstring, my_id))
                else:
                    self.outf.write(outstring + '\n')


class cmd_unknowns(Command):
    __doc__ = """List unknown files.
    """

    hidden = True
    _see_also = ['ls']
    takes_options = ['directory']

    @display_command
    def run(self, directory=u'.'):
        for f in WorkingTree.open_containing(directory)[0].unknowns():
            self.outf.write(osutils.quotefn(f) + '\n')


class cmd_ignore(Command):
    __doc__ = """Ignore specified files or patterns.

    See ``bzr help patterns`` for details on the syntax of patterns.

    If a .bzrignore file does not exist, the ignore command
    will create one and add the specified files or patterns to the newly
    created file. The ignore command will also automatically add the 
    .bzrignore file to be versioned. Creating a .bzrignore file without
    the use of the ignore command will require an explicit add command.

    To remove patterns from the ignore list, edit the .bzrignore file.
    After adding, editing or deleting that file either indirectly by
    using this command or directly by using an editor, be sure to commit
    it.
    
    Bazaar also supports a global ignore file ~/.bazaar/ignore. On Windows
    the global ignore file can be found in the application data directory as
    C:\\Documents and Settings\\<user>\\Application Data\\Bazaar\\2.0\\ignore.
    Global ignores are not touched by this command. The global ignore file
    can be edited directly using an editor.

    Patterns prefixed with '!' are exceptions to ignore patterns and take
    precedence over regular ignores.  Such exceptions are used to specify
    files that should be versioned which would otherwise be ignored.
    
    Patterns prefixed with '!!' act as regular ignore patterns, but have
    precedence over the '!' exception patterns.

    Note: ignore patterns containing shell wildcards must be quoted from
    the shell on Unix.

    :Examples:
        Ignore the top level Makefile::

            bzr ignore ./Makefile

        Ignore .class files in all directories...::

            bzr ignore "*.class"

        ...but do not ignore "special.class"::

            bzr ignore "!special.class"

        Ignore .o files under the lib directory::

            bzr ignore "lib/**/*.o"

        Ignore .o files under the lib directory::

            bzr ignore "RE:lib/.*\.o"

        Ignore everything but the "debian" toplevel directory::

            bzr ignore "RE:(?!debian/).*"
        
        Ignore everything except the "local" toplevel directory,
        but always ignore "*~" autosave files, even under local/::
        
            bzr ignore "*"
            bzr ignore "!./local"
            bzr ignore "!!*~"
    """

    _see_also = ['status', 'ignored', 'patterns']
    takes_args = ['name_pattern*']
    takes_options = ['directory',
        Option('default-rules',
               help='Display the default ignore rules that bzr uses.')
        ]

    def run(self, name_pattern_list=None, default_rules=None,
            directory=u'.'):
        from bzrlib import ignores
        if default_rules is not None:
            # dump the default rules and exit
            for pattern in ignores.USER_DEFAULTS:
                self.outf.write("%s\n" % pattern)
            return
        if not name_pattern_list:
            raise errors.BzrCommandError("ignore requires at least one "
                "NAME_PATTERN or --default-rules.")
        name_pattern_list = [globbing.normalize_pattern(p)
                             for p in name_pattern_list]
        bad_patterns = ''
        for p in name_pattern_list:
            if not globbing.Globster.is_pattern_valid(p):
                bad_patterns += ('\n  %s' % p)
        if bad_patterns:
            msg = ('Invalid ignore pattern(s) found. %s' % bad_patterns)
            ui.ui_factory.show_error(msg)
            raise errors.InvalidPattern('')
        for name_pattern in name_pattern_list:
            if (name_pattern[0] == '/' or
                (len(name_pattern) > 1 and name_pattern[1] == ':')):
                raise errors.BzrCommandError(
                    "NAME_PATTERN should not be an absolute path")
        tree, relpath = WorkingTree.open_containing(directory)
        ignores.tree_ignores_add_patterns(tree, name_pattern_list)
        ignored = globbing.Globster(name_pattern_list)
        matches = []
        self.add_cleanup(tree.lock_read().unlock)
        for entry in tree.list_files():
            id = entry[3]
            if id is not None:
                filename = entry[0]
                if ignored.match(filename):
                    matches.append(filename)
        if len(matches) > 0:
            self.outf.write("Warning: the following files are version controlled and"
                  " match your ignore pattern:\n%s"
                  "\nThese files will continue to be version controlled"
                  " unless you 'bzr remove' them.\n" % ("\n".join(matches),))


class cmd_ignored(Command):
    __doc__ = """List ignored files and the patterns that matched them.

    List all the ignored files and the ignore pattern that caused the file to
    be ignored.

    Alternatively, to list just the files::

        bzr ls --ignored
    """

    encoding_type = 'replace'
    _see_also = ['ignore', 'ls']
    takes_options = ['directory']

    @display_command
    def run(self, directory=u'.'):
        tree = WorkingTree.open_containing(directory)[0]
        self.add_cleanup(tree.lock_read().unlock)
        for path, file_class, kind, file_id, entry in tree.list_files():
            if file_class != 'I':
                continue
            ## XXX: Slightly inefficient since this was already calculated
            pat = tree.is_ignored(path)
            self.outf.write('%-50s %s\n' % (path, pat))


class cmd_lookup_revision(Command):
    __doc__ = """Lookup the revision-id from a revision-number

    :Examples:
        bzr lookup-revision 33
    """
    hidden = True
    takes_args = ['revno']
    takes_options = ['directory']

    @display_command
    def run(self, revno, directory=u'.'):
        try:
            revno = int(revno)
        except ValueError:
            raise errors.BzrCommandError("not a valid revision-number: %r"
                                         % revno)
        revid = WorkingTree.open_containing(directory)[0].branch.get_rev_id(revno)
        self.outf.write("%s\n" % revid)


class cmd_export(Command):
    __doc__ = """Export current or past revision to a destination directory or archive.

    If no revision is specified this exports the last committed revision.

    Format may be an "exporter" name, such as tar, tgz, tbz2.  If none is
    given, try to find the format with the extension. If no extension
    is found exports to a directory (equivalent to --format=dir).

    If root is supplied, it will be used as the root directory inside
    container formats (tar, zip, etc). If it is not supplied it will default
    to the exported filename. The root option has no effect for 'dir' format.

    If branch is omitted then the branch containing the current working
    directory will be used.

    Note: Export of tree with non-ASCII filenames to zip is not supported.

      =================       =========================
      Supported formats       Autodetected by extension
      =================       =========================
         dir                         (none)
         tar                          .tar
         tbz2                    .tar.bz2, .tbz2
         tgz                      .tar.gz, .tgz
         zip                          .zip
      =================       =========================
    """
    takes_args = ['dest', 'branch_or_subdir?']
    takes_options = ['directory',
        Option('format',
               help="Type of file to export to.",
               type=unicode),
        'revision',
        Option('filters', help='Apply content filters to export the '
                'convenient form.'),
        Option('root',
               type=str,
               help="Name of the root directory inside the exported file."),
        Option('per-file-timestamps',
               help='Set modification time of files to that of the last '
                    'revision in which it was changed.'),
        ]
    def run(self, dest, branch_or_subdir=None, revision=None, format=None,
        root=None, filters=False, per_file_timestamps=False, directory=u'.'):
        from bzrlib.export import export

        if branch_or_subdir is None:
            tree = WorkingTree.open_containing(directory)[0]
            b = tree.branch
            subdir = None
        else:
            b, subdir = Branch.open_containing(branch_or_subdir)
            tree = None

        rev_tree = _get_one_revision_tree('export', revision, branch=b, tree=tree)
        try:
            export(rev_tree, dest, format, root, subdir, filtered=filters,
                   per_file_timestamps=per_file_timestamps)
        except errors.NoSuchExportFormat, e:
            raise errors.BzrCommandError('Unsupported export format: %s' % e.format)


class cmd_cat(Command):
    __doc__ = """Write the contents of a file as of a given revision to standard output.

    If no revision is nominated, the last revision is used.

    Note: Take care to redirect standard output when using this command on a
    binary file.
    """

    _see_also = ['ls']
    takes_options = ['directory',
        Option('name-from-revision', help='The path name in the old tree.'),
        Option('filters', help='Apply content filters to display the '
                'convenience form.'),
        'revision',
        ]
    takes_args = ['filename']
    encoding_type = 'exact'

    @display_command
    def run(self, filename, revision=None, name_from_revision=False,
            filters=False, directory=None):
        if revision is not None and len(revision) != 1:
            raise errors.BzrCommandError("bzr cat --revision takes exactly"
                                         " one revision specifier")
        tree, branch, relpath = \
            _open_directory_or_containing_tree_or_branch(filename, directory)
        self.add_cleanup(branch.lock_read().unlock)
        return self._run(tree, branch, relpath, filename, revision,
                         name_from_revision, filters)

    def _run(self, tree, b, relpath, filename, revision, name_from_revision,
        filtered):
        if tree is None:
            tree = b.basis_tree()
        rev_tree = _get_one_revision_tree('cat', revision, branch=b)
        self.add_cleanup(rev_tree.lock_read().unlock)

        old_file_id = rev_tree.path2id(relpath)

        if name_from_revision:
            # Try in revision if requested
            if old_file_id is None:
                raise errors.BzrCommandError(
                    "%r is not present in revision %s" % (
                        filename, rev_tree.get_revision_id()))
            else:
                content = rev_tree.get_file_text(old_file_id)
        else:
            cur_file_id = tree.path2id(relpath)
            found = False
            if cur_file_id is not None:
                # Then try with the actual file id
                try:
                    content = rev_tree.get_file_text(cur_file_id)
                    found = True
                except errors.NoSuchId:
                    # The actual file id didn't exist at that time
                    pass
            if not found and old_file_id is not None:
                # Finally try with the old file id
                content = rev_tree.get_file_text(old_file_id)
                found = True
            if not found:
                # Can't be found anywhere
                raise errors.BzrCommandError(
                    "%r is not present in revision %s" % (
                        filename, rev_tree.get_revision_id()))
        if filtered:
            from bzrlib.filters import (
                ContentFilterContext,
                filtered_output_bytes,
                )
            filters = rev_tree._content_filter_stack(relpath)
            chunks = content.splitlines(True)
            content = filtered_output_bytes(chunks, filters,
                ContentFilterContext(relpath, rev_tree))
            self.cleanup_now()
            self.outf.writelines(content)
        else:
            self.cleanup_now()
            self.outf.write(content)


class cmd_local_time_offset(Command):
    __doc__ = """Show the offset in seconds from GMT to local time."""
    hidden = True
    @display_command
    def run(self):
        self.outf.write("%s\n" % osutils.local_time_offset())



class cmd_commit(Command):
    __doc__ = """Commit changes into a new revision.

    An explanatory message needs to be given for each commit. This is
    often done by using the --message option (getting the message from the
    command line) or by using the --file option (getting the message from
    a file). If neither of these options is given, an editor is opened for
    the user to enter the message. To see the changed files in the
    boilerplate text loaded into the editor, use the --show-diff option.

    By default, the entire tree is committed and the person doing the
    commit is assumed to be the author. These defaults can be overridden
    as explained below.

    :Selective commits:

      If selected files are specified, only changes to those files are
      committed.  If a directory is specified then the directory and
      everything within it is committed.
  
      When excludes are given, they take precedence over selected files.
      For example, to commit only changes within foo, but not changes
      within foo/bar::
  
        bzr commit foo -x foo/bar
  
      A selective commit after a merge is not yet supported.

    :Custom authors:

      If the author of the change is not the same person as the committer,
      you can specify the author's name using the --author option. The
      name should be in the same format as a committer-id, e.g.
      "John Doe <jdoe@example.com>". If there is more than one author of
      the change you can specify the option multiple times, once for each
      author.
  
    :Checks:

      A common mistake is to forget to add a new file or directory before
      running the commit command. The --strict option checks for unknown
      files and aborts the commit if any are found. More advanced pre-commit
      checks can be implemented by defining hooks. See ``bzr help hooks``
      for details.

    :Things to note:

      If you accidentially commit the wrong changes or make a spelling
      mistake in the commit message say, you can use the uncommit command
      to undo it. See ``bzr help uncommit`` for details.

      Hooks can also be configured to run after a commit. This allows you
      to trigger updates to external systems like bug trackers. The --fixes
      option can be used to record the association between a revision and
      one or more bugs. See ``bzr help bugs`` for details.

      A selective commit may fail in some cases where the committed
      tree would be invalid. Consider::
  
        bzr init foo
        mkdir foo/bar
        bzr add foo/bar
        bzr commit foo -m "committing foo"
        bzr mv foo/bar foo/baz
        mkdir foo/bar
        bzr add foo/bar
        bzr commit foo/bar -m "committing bar but not baz"
  
      In the example above, the last commit will fail by design. This gives
      the user the opportunity to decide whether they want to commit the
      rename at the same time, separately first, or not at all. (As a general
      rule, when in doubt, Bazaar has a policy of Doing the Safe Thing.)
    """
    # TODO: Run hooks on tree to-be-committed, and after commit.

    # TODO: Strict commit that fails if there are deleted files.
    #       (what does "deleted files" mean ??)

    # TODO: Give better message for -s, --summary, used by tla people

    # XXX: verbose currently does nothing

    _see_also = ['add', 'bugs', 'hooks', 'uncommit']
    takes_args = ['selected*']
    takes_options = [
            ListOption('exclude', type=str, short_name='x',
                help="Do not consider changes made to a given path."),
            Option('message', type=unicode,
                   short_name='m',
                   help="Description of the new revision."),
            'verbose',
             Option('unchanged',
                    help='Commit even if nothing has changed.'),
             Option('file', type=str,
                    short_name='F',
                    argname='msgfile',
                    help='Take commit message from this file.'),
             Option('strict',
                    help="Refuse to commit if there are unknown "
                    "files in the working tree."),
             Option('commit-time', type=str,
                    help="Manually set a commit time using commit date "
                    "format, e.g. '2009-10-10 08:00:00 +0100'."),
             ListOption('fixes', type=str,
                    help="Mark a bug as being fixed by this revision "
                         "(see \"bzr help bugs\")."),
             ListOption('author', type=unicode,
                    help="Set the author's name, if it's different "
                         "from the committer."),
             Option('local',
                    help="Perform a local commit in a bound "
                         "branch.  Local commits are not pushed to "
                         "the master branch until a normal commit "
                         "is performed."
                    ),
             Option('show-diff', short_name='p',
                    help='When no message is supplied, show the diff along'
                    ' with the status summary in the message editor.'),
             ]
    aliases = ['ci', 'checkin']

    def _iter_bug_fix_urls(self, fixes, branch):
        # Configure the properties for bug fixing attributes.
        for fixed_bug in fixes:
            tokens = fixed_bug.split(':')
            if len(tokens) != 2:
                raise errors.BzrCommandError(
                    "Invalid bug %s. Must be in the form of 'tracker:id'. "
                    "See \"bzr help bugs\" for more information on this "
                    "feature.\nCommit refused." % fixed_bug)
            tag, bug_id = tokens
            try:
                yield bugtracker.get_bug_url(tag, branch, bug_id)
            except errors.UnknownBugTrackerAbbreviation:
                raise errors.BzrCommandError(
                    'Unrecognized bug %s. Commit refused.' % fixed_bug)
            except errors.MalformedBugIdentifier, e:
                raise errors.BzrCommandError(
                    "%s\nCommit refused." % (str(e),))

    def run(self, message=None, file=None, verbose=False, selected_list=None,
            unchanged=False, strict=False, local=False, fixes=None,
            author=None, show_diff=False, exclude=None, commit_time=None):
        from bzrlib.errors import (
            PointlessCommit,
            ConflictsInTree,
            StrictCommitFailed
        )
        from bzrlib.msgeditor import (
            edit_commit_message_encoded,
            generate_commit_message_template,
            make_commit_message_template_encoded
        )

        commit_stamp = offset = None
        if commit_time is not None:
            try:
                commit_stamp, offset = timestamp.parse_patch_date(commit_time)
            except ValueError, e:
                raise errors.BzrCommandError(
                    "Could not parse --commit-time: " + str(e))

        # TODO: Need a blackbox test for invoking the external editor; may be
        # slightly problematic to run this cross-platform.

        # TODO: do more checks that the commit will succeed before
        # spending the user's valuable time typing a commit message.

        properties = {}

        tree, selected_list = WorkingTree.open_containing_paths(selected_list)
        if selected_list == ['']:
            # workaround - commit of root of tree should be exactly the same
            # as just default commit in that tree, and succeed even though
            # selected-file merge commit is not done yet
            selected_list = []

        if fixes is None:
            fixes = []
        bug_property = bugtracker.encode_fixes_bug_urls(
            self._iter_bug_fix_urls(fixes, tree.branch))
        if bug_property:
            properties['bugs'] = bug_property

        if local and not tree.branch.get_bound_location():
            raise errors.LocalRequiresBoundBranch()

        if message is not None:
            try:
                file_exists = osutils.lexists(message)
            except UnicodeError:
                # The commit message contains unicode characters that can't be
                # represented in the filesystem encoding, so that can't be a
                # file.
                file_exists = False
            if file_exists:
                warning_msg = (
                    'The commit message is a file name: "%(f)s".\n'
                    '(use --file "%(f)s" to take commit message from that file)'
                    % { 'f': message })
                ui.ui_factory.show_warning(warning_msg)
            if '\r' in message:
                message = message.replace('\r\n', '\n')
                message = message.replace('\r', '\n')
            if file:
                raise errors.BzrCommandError(
                    "please specify either --message or --file")

        def get_message(commit_obj):
            """Callback to get commit message"""
            if file:
                f = open(file)
                try:
                    my_message = f.read().decode(osutils.get_user_encoding())
                finally:
                    f.close()
            elif message is not None:
                my_message = message
            else:
                # No message supplied: make one up.
                # text is the status of the tree
                text = make_commit_message_template_encoded(tree,
                        selected_list, diff=show_diff,
                        output_encoding=osutils.get_user_encoding())
                # start_message is the template generated from hooks
                # XXX: Warning - looks like hooks return unicode,
                # make_commit_message_template_encoded returns user encoding.
                # We probably want to be using edit_commit_message instead to
                # avoid this.
                start_message = generate_commit_message_template(commit_obj)
                my_message = edit_commit_message_encoded(text,
                    start_message=start_message)
                if my_message is None:
                    raise errors.BzrCommandError("please specify a commit"
                        " message with either --message or --file")
            if my_message == "":
                raise errors.BzrCommandError("empty commit message specified")
            return my_message

        # The API permits a commit with a filter of [] to mean 'select nothing'
        # but the command line should not do that.
        if not selected_list:
            selected_list = None
        try:
            tree.commit(message_callback=get_message,
                        specific_files=selected_list,
                        allow_pointless=unchanged, strict=strict, local=local,
                        reporter=None, verbose=verbose, revprops=properties,
                        authors=author, timestamp=commit_stamp,
                        timezone=offset,
                        exclude=tree.safe_relpath_files(exclude))
        except PointlessCommit:
            raise errors.BzrCommandError("No changes to commit."
                              " Use --unchanged to commit anyhow.")
        except ConflictsInTree:
            raise errors.BzrCommandError('Conflicts detected in working '
                'tree.  Use "bzr conflicts" to list, "bzr resolve FILE" to'
                ' resolve.')
        except StrictCommitFailed:
            raise errors.BzrCommandError("Commit refused because there are"
                              " unknown files in the working tree.")
        except errors.BoundBranchOutOfDate, e:
            e.extra_help = ("\n"
                'To commit to master branch, run update and then commit.\n'
                'You can also pass --local to commit to continue working '
                'disconnected.')
            raise


class cmd_check(Command):
    __doc__ = """Validate working tree structure, branch consistency and repository history.

    This command checks various invariants about branch and repository storage
    to detect data corruption or bzr bugs.

    The working tree and branch checks will only give output if a problem is
    detected. The output fields of the repository check are:

    revisions
        This is just the number of revisions checked.  It doesn't
        indicate a problem.

    versionedfiles
        This is just the number of versionedfiles checked.  It
        doesn't indicate a problem.

    unreferenced ancestors
        Texts that are ancestors of other texts, but
        are not properly referenced by the revision ancestry.  This is a
        subtle problem that Bazaar can work around.

    unique file texts
        This is the total number of unique file contents
        seen in the checked revisions.  It does not indicate a problem.

    repeated file texts
        This is the total number of repeated texts seen
        in the checked revisions.  Texts can be repeated when their file
        entries are modified, but the file contents are not.  It does not
        indicate a problem.

    If no restrictions are specified, all Bazaar data that is found at the given
    location will be checked.

    :Examples:

        Check the tree and branch at 'foo'::

            bzr check --tree --branch foo

        Check only the repository at 'bar'::

            bzr check --repo bar

        Check everything at 'baz'::

            bzr check baz
    """

    _see_also = ['reconcile']
    takes_args = ['path?']
    takes_options = ['verbose',
                     Option('branch', help="Check the branch related to the"
                                           " current directory."),
                     Option('repo', help="Check the repository related to the"
                                         " current directory."),
                     Option('tree', help="Check the working tree related to"
                                         " the current directory.")]

    def run(self, path=None, verbose=False, branch=False, repo=False,
            tree=False):
        from bzrlib.check import check_dwim
        if path is None:
            path = '.'
        if not branch and not repo and not tree:
            branch = repo = tree = True
        check_dwim(path, verbose, do_branch=branch, do_repo=repo, do_tree=tree)


class cmd_upgrade(Command):
    __doc__ = """Upgrade branch storage to current format.

    The check command or bzr developers may sometimes advise you to run
    this command. When the default format has changed you may also be warned
    during other operations to upgrade.
    """

    _see_also = ['check']
    takes_args = ['url?']
    takes_options = [
                    RegistryOption('format',
                        help='Upgrade to a specific format.  See "bzr help'
                             ' formats" for details.',
                        lazy_registry=('bzrlib.bzrdir', 'format_registry'),
                        converter=lambda name: bzrdir.format_registry.make_bzrdir(name),
                        value_switches=True, title='Branch format'),
                    ]

    def run(self, url='.', format=None):
        from bzrlib.upgrade import upgrade
        upgrade(url, format)


class cmd_whoami(Command):
    __doc__ = """Show or set bzr user id.

    :Examples:
        Show the email of the current user::

            bzr whoami --email

        Set the current user::

            bzr whoami "Frank Chu <fchu@example.com>"
    """
    takes_options = [ 'directory',
                      Option('email',
                             help='Display email address only.'),
                      Option('branch',
                             help='Set identity for the current branch instead of '
                                  'globally.'),
                    ]
    takes_args = ['name?']
    encoding_type = 'replace'

    @display_command
    def run(self, email=False, branch=False, name=None, directory=None):
        if name is None:
            if directory is None:
                # use branch if we're inside one; otherwise global config
                try:
                    c = Branch.open_containing(u'.')[0].get_config()
                except errors.NotBranchError:
                    c = config.GlobalConfig()
            else:
                c = Branch.open(directory).get_config()
            if email:
                self.outf.write(c.user_email() + '\n')
            else:
                self.outf.write(c.username() + '\n')
            return

        # display a warning if an email address isn't included in the given name.
        try:
            config.extract_email_address(name)
        except errors.NoEmailInUsername, e:
            warning('"%s" does not seem to contain an email address.  '
                    'This is allowed, but not recommended.', name)

        # use global config unless --branch given
        if branch:
            if directory is None:
                c = Branch.open_containing(u'.')[0].get_config()
            else:
                c = Branch.open(directory).get_config()
        else:
            c = config.GlobalConfig()
        c.set_user_option('email', name)


class cmd_nick(Command):
    __doc__ = """Print or set the branch nickname.

    If unset, the tree root directory name is used as the nickname.
    To print the current nickname, execute with no argument.

    Bound branches use the nickname of its master branch unless it is set
    locally.
    """

    _see_also = ['info']
    takes_args = ['nickname?']
    takes_options = ['directory']
    def run(self, nickname=None, directory=u'.'):
        branch = Branch.open_containing(directory)[0]
        if nickname is None:
            self.printme(branch)
        else:
            branch.nick = nickname

    @display_command
    def printme(self, branch):
        self.outf.write('%s\n' % branch.nick)


class cmd_alias(Command):
    __doc__ = """Set/unset and display aliases.

    :Examples:
        Show the current aliases::

            bzr alias

        Show the alias specified for 'll'::

            bzr alias ll

        Set an alias for 'll'::

            bzr alias ll="log --line -r-10..-1"

        To remove an alias for 'll'::

            bzr alias --remove ll

    """
    takes_args = ['name?']
    takes_options = [
        Option('remove', help='Remove the alias.'),
        ]

    def run(self, name=None, remove=False):
        if remove:
            self.remove_alias(name)
        elif name is None:
            self.print_aliases()
        else:
            equal_pos = name.find('=')
            if equal_pos == -1:
                self.print_alias(name)
            else:
                self.set_alias(name[:equal_pos], name[equal_pos+1:])

    def remove_alias(self, alias_name):
        if alias_name is None:
            raise errors.BzrCommandError(
                'bzr alias --remove expects an alias to remove.')
        # If alias is not found, print something like:
        # unalias: foo: not found
        c = config.GlobalConfig()
        c.unset_alias(alias_name)

    @display_command
    def print_aliases(self):
        """Print out the defined aliases in a similar format to bash."""
        aliases = config.GlobalConfig().get_aliases()
        for key, value in sorted(aliases.iteritems()):
            self.outf.write('bzr alias %s="%s"\n' % (key, value))

    @display_command
    def print_alias(self, alias_name):
        from bzrlib.commands import get_alias
        alias = get_alias(alias_name)
        if alias is None:
            self.outf.write("bzr alias: %s: not found\n" % alias_name)
        else:
            self.outf.write(
                'bzr alias %s="%s"\n' % (alias_name, ' '.join(alias)))

    def set_alias(self, alias_name, alias_command):
        """Save the alias in the global config."""
        c = config.GlobalConfig()
        c.set_alias(alias_name, alias_command)


class cmd_selftest(Command):
    __doc__ = """Run internal test suite.

    If arguments are given, they are regular expressions that say which tests
    should run.  Tests matching any expression are run, and other tests are
    not run.

    Alternatively if --first is given, matching tests are run first and then
    all other tests are run.  This is useful if you have been working in a
    particular area, but want to make sure nothing else was broken.

    If --exclude is given, tests that match that regular expression are
    excluded, regardless of whether they match --first or not.

    To help catch accidential dependencies between tests, the --randomize
    option is useful. In most cases, the argument used is the word 'now'.
    Note that the seed used for the random number generator is displayed
    when this option is used. The seed can be explicitly passed as the
    argument to this option if required. This enables reproduction of the
    actual ordering used if and when an order sensitive problem is encountered.

    If --list-only is given, the tests that would be run are listed. This is
    useful when combined with --first, --exclude and/or --randomize to
    understand their impact. The test harness reports "Listed nn tests in ..."
    instead of "Ran nn tests in ..." when list mode is enabled.

    If the global option '--no-plugins' is given, plugins are not loaded
    before running the selftests.  This has two effects: features provided or
    modified by plugins will not be tested, and tests provided by plugins will
    not be run.

    Tests that need working space on disk use a common temporary directory,
    typically inside $TMPDIR or /tmp.

    If you set BZR_TEST_PDB=1 when running selftest, failing tests will drop
    into a pdb postmortem session.

    :Examples:
        Run only tests relating to 'ignore'::

            bzr selftest ignore

        Disable plugins and list tests as they're run::

            bzr --no-plugins selftest -v
    """
    # NB: this is used from the class without creating an instance, which is
    # why it does not have a self parameter.
    def get_transport_type(typestring):
        """Parse and return a transport specifier."""
        if typestring == "sftp":
            from bzrlib.tests import stub_sftp
            return stub_sftp.SFTPAbsoluteServer
        if typestring == "memory":
            from bzrlib.tests import test_server
            return memory.MemoryServer
        if typestring == "fakenfs":
            from bzrlib.tests import test_server
            return test_server.FakeNFSServer
        msg = "No known transport type %s. Supported types are: sftp\n" %\
            (typestring)
        raise errors.BzrCommandError(msg)

    hidden = True
    takes_args = ['testspecs*']
    takes_options = ['verbose',
                     Option('one',
                             help='Stop when one test fails.',
                             short_name='1',
                             ),
                     Option('transport',
                            help='Use a different transport by default '
                                 'throughout the test suite.',
                            type=get_transport_type),
                     Option('benchmark',
                            help='Run the benchmarks rather than selftests.',
                            hidden=True),
                     Option('lsprof-timed',
                            help='Generate lsprof output for benchmarked'
                                 ' sections of code.'),
                     Option('lsprof-tests',
                            help='Generate lsprof output for each test.'),
                     Option('first',
                            help='Run all tests, but run specified tests first.',
                            short_name='f',
                            ),
                     Option('list-only',
                            help='List the tests instead of running them.'),
                     RegistryOption('parallel',
                        help="Run the test suite in parallel.",
                        lazy_registry=('bzrlib.tests', 'parallel_registry'),
                        value_switches=False,
                        ),
                     Option('randomize', type=str, argname="SEED",
                            help='Randomize the order of tests using the given'
                                 ' seed or "now" for the current time.'),
                     Option('exclude', type=str, argname="PATTERN",
                            short_name='x',
                            help='Exclude tests that match this regular'
                                 ' expression.'),
                     Option('subunit',
                        help='Output test progress via subunit.'),
                     Option('strict', help='Fail on missing dependencies or '
                            'known failures.'),
                     Option('load-list', type=str, argname='TESTLISTFILE',
                            help='Load a test id list from a text file.'),
                     ListOption('debugflag', type=str, short_name='E',
                                help='Turn on a selftest debug flag.'),
                     ListOption('starting-with', type=str, argname='TESTID',
                                param_name='starting_with', short_name='s',
                                help=
                                'Load only the tests starting with TESTID.'),
                     ]
    encoding_type = 'replace'

    def __init__(self):
        Command.__init__(self)
        self.additional_selftest_args = {}

    def run(self, testspecs_list=None, verbose=False, one=False,
            transport=None, benchmark=None,
            lsprof_timed=None,
            first=False, list_only=False,
            randomize=None, exclude=None, strict=False,
            load_list=None, debugflag=None, starting_with=None, subunit=False,
            parallel=None, lsprof_tests=False):
<<<<<<< HEAD
        from bzrlib import (
            benchmarks,
            tests,
            )
=======
        from bzrlib.tests import selftest
>>>>>>> 2c0be075

        # Make deprecation warnings visible, unless -Werror is set
        symbol_versioning.activate_deprecation_warnings(override=False)

<<<<<<< HEAD
        if cache_dir is not None:
            benchmarks.tree_creator.TreeCreator.CACHE_ROOT = osutils.abspath(
                cache_dir)
=======
>>>>>>> 2c0be075
        if testspecs_list is not None:
            pattern = '|'.join(testspecs_list)
        else:
            pattern = ".*"
        if subunit:
            try:
                from bzrlib.tests import SubUnitBzrRunner
            except ImportError:
                raise errors.BzrCommandError("subunit not available. subunit "
                    "needs to be installed to use --subunit.")
            self.additional_selftest_args['runner_class'] = SubUnitBzrRunner
            # On Windows, disable automatic conversion of '\n' to '\r\n' in
            # stdout, which would corrupt the subunit stream. 
            # FIXME: This has been fixed in subunit trunk (>0.0.5) so the
            # following code can be deleted when it's sufficiently deployed
            # -- vila/mgz 20100514
            if (sys.platform == "win32"
                and getattr(sys.stdout, 'fileno', None) is not None):
                import msvcrt
                msvcrt.setmode(sys.stdout.fileno(), os.O_BINARY)
        if parallel:
            self.additional_selftest_args.setdefault(
                'suite_decorators', []).append(parallel)
        if benchmark:
            raise errors.BzrCommandError(
                "--benchmark is no longer supported from bzr 2.2; "
                "use bzr-usertest instead")
        test_suite_factory = None
        selftest_kwargs = {"verbose": verbose,
                          "pattern": pattern,
                          "stop_on_failure": one,
                          "transport": transport,
                          "test_suite_factory": test_suite_factory,
                          "lsprof_timed": lsprof_timed,
                          "lsprof_tests": lsprof_tests,
                          "matching_tests_first": first,
                          "list_only": list_only,
                          "random_seed": randomize,
                          "exclude_pattern": exclude,
                          "strict": strict,
                          "load_list": load_list,
                          "debug_flags": debugflag,
                          "starting_with": starting_with
                          }
        selftest_kwargs.update(self.additional_selftest_args)
        result = tests.selftest(**selftest_kwargs)
        return int(not result)


class cmd_version(Command):
    __doc__ = """Show version of bzr."""

    encoding_type = 'replace'
    takes_options = [
        Option("short", help="Print just the version number."),
        ]

    @display_command
    def run(self, short=False):
        from bzrlib.version import show_version
        if short:
            self.outf.write(bzrlib.version_string + '\n')
        else:
            show_version(to_file=self.outf)


class cmd_rocks(Command):
    __doc__ = """Statement of optimism."""

    hidden = True

    @display_command
    def run(self):
        self.outf.write("It sure does!\n")


class cmd_find_merge_base(Command):
    __doc__ = """Find and print a base revision for merging two branches."""
    # TODO: Options to specify revisions on either side, as if
    #       merging only part of the history.
    takes_args = ['branch', 'other']
    hidden = True

    @display_command
    def run(self, branch, other):
        from bzrlib.revision import ensure_null

        branch1 = Branch.open_containing(branch)[0]
        branch2 = Branch.open_containing(other)[0]
        self.add_cleanup(branch1.lock_read().unlock)
        self.add_cleanup(branch2.lock_read().unlock)
        last1 = ensure_null(branch1.last_revision())
        last2 = ensure_null(branch2.last_revision())

        graph = branch1.repository.get_graph(branch2.repository)
        base_rev_id = graph.find_unique_lca(last1, last2)

        self.outf.write('merge base is revision %s\n' % base_rev_id)


class cmd_merge(Command):
    __doc__ = """Perform a three-way merge.

    The source of the merge can be specified either in the form of a branch,
    or in the form of a path to a file containing a merge directive generated
    with bzr send. If neither is specified, the default is the upstream branch
    or the branch most recently merged using --remember.

    When merging a branch, by default the tip will be merged. To pick a different
    revision, pass --revision. If you specify two values, the first will be used as
    BASE and the second one as OTHER. Merging individual revisions, or a subset of
    available revisions, like this is commonly referred to as "cherrypicking".

    Revision numbers are always relative to the branch being merged.

    By default, bzr will try to merge in all new work from the other
    branch, automatically determining an appropriate base.  If this
    fails, you may need to give an explicit base.

    Merge will do its best to combine the changes in two branches, but there
    are some kinds of problems only a human can fix.  When it encounters those,
    it will mark a conflict.  A conflict means that you need to fix something,
    before you should commit.

    Use bzr resolve when you have fixed a problem.  See also bzr conflicts.

    If there is no default branch set, the first merge will set it. After
    that, you can omit the branch to use the default.  To change the
    default, use --remember. The value will only be saved if the remote
    location can be accessed.

    The results of the merge are placed into the destination working
    directory, where they can be reviewed (with bzr diff), tested, and then
    committed to record the result of the merge.

    merge refuses to run if there are any uncommitted changes, unless
    --force is given. The --force option can also be used to create a
    merge revision which has more than two parents.

    If one would like to merge changes from the working tree of the other
    branch without merging any committed revisions, the --uncommitted option
    can be given.

    To select only some changes to merge, use "merge -i", which will prompt
    you to apply each diff hunk and file change, similar to "shelve".

    :Examples:
        To merge the latest revision from bzr.dev::

            bzr merge ../bzr.dev

        To merge changes up to and including revision 82 from bzr.dev::

            bzr merge -r 82 ../bzr.dev

        To merge the changes introduced by 82, without previous changes::

            bzr merge -r 81..82 ../bzr.dev

        To apply a merge directive contained in /tmp/merge::

            bzr merge /tmp/merge

        To create a merge revision with three parents from two branches
        feature1a and feature1b:

            bzr merge ../feature1a
            bzr merge ../feature1b --force
            bzr commit -m 'revision with three parents'
    """

    encoding_type = 'exact'
    _see_also = ['update', 'remerge', 'status-flags', 'send']
    takes_args = ['location?']
    takes_options = [
        'change',
        'revision',
        Option('force',
               help='Merge even if the destination tree has uncommitted changes.'),
        'merge-type',
        'reprocess',
        'remember',
        Option('show-base', help="Show base revision text in "
               "conflicts."),
        Option('uncommitted', help='Apply uncommitted changes'
               ' from a working copy, instead of branch changes.'),
        Option('pull', help='If the destination is already'
                ' completely merged into the source, pull from the'
                ' source rather than merging.  When this happens,'
                ' you do not need to commit the result.'),
        custom_help('directory',
               help='Branch to merge into, '
                    'rather than the one containing the working directory.'),
        Option('preview', help='Instead of merging, show a diff of the'
               ' merge.'),
        Option('interactive', help='Select changes interactively.',
            short_name='i')
    ]

    def run(self, location=None, revision=None, force=False,
            merge_type=None, show_base=False, reprocess=None, remember=False,
            uncommitted=False, pull=False,
            directory=None,
            preview=False,
            interactive=False,
            ):
        if merge_type is None:
            merge_type = _mod_merge.Merge3Merger

        if directory is None: directory = u'.'
        possible_transports = []
        merger = None
        allow_pending = True
        verified = 'inapplicable'
        tree = WorkingTree.open_containing(directory)[0]

        try:
            basis_tree = tree.revision_tree(tree.last_revision())
        except errors.NoSuchRevision:
            basis_tree = tree.basis_tree()

        # die as quickly as possible if there are uncommitted changes
        if not force:
            if tree.has_changes():
                raise errors.UncommittedChanges(tree)

        view_info = _get_view_info_for_change_reporter(tree)
        change_reporter = delta._ChangeReporter(
            unversioned_filter=tree.is_ignored, view_info=view_info)
        pb = ui.ui_factory.nested_progress_bar()
        self.add_cleanup(pb.finished)
        self.add_cleanup(tree.lock_write().unlock)
        if location is not None:
            try:
                mergeable = bundle.read_mergeable_from_url(location,
                    possible_transports=possible_transports)
            except errors.NotABundle:
                mergeable = None
            else:
                if uncommitted:
                    raise errors.BzrCommandError('Cannot use --uncommitted'
                        ' with bundles or merge directives.')

                if revision is not None:
                    raise errors.BzrCommandError(
                        'Cannot use -r with merge directives or bundles')
                merger, verified = _mod_merge.Merger.from_mergeable(tree,
                   mergeable, None)

        if merger is None and uncommitted:
            if revision is not None and len(revision) > 0:
                raise errors.BzrCommandError('Cannot use --uncommitted and'
                    ' --revision at the same time.')
            merger = self.get_merger_from_uncommitted(tree, location, None)
            allow_pending = False

        if merger is None:
            merger, allow_pending = self._get_merger_from_branch(tree,
                location, revision, remember, possible_transports, None)

        merger.merge_type = merge_type
        merger.reprocess = reprocess
        merger.show_base = show_base
        self.sanity_check_merger(merger)
        if (merger.base_rev_id == merger.other_rev_id and
            merger.other_rev_id is not None):
            note('Nothing to do.')
            return 0
        if pull:
            if merger.interesting_files is not None:
                raise errors.BzrCommandError('Cannot pull individual files')
            if (merger.base_rev_id == tree.last_revision()):
                result = tree.pull(merger.other_branch, False,
                                   merger.other_rev_id)
                result.report(self.outf)
                return 0
        if merger.this_basis is None:
            raise errors.BzrCommandError(
                "This branch has no commits."
                " (perhaps you would prefer 'bzr pull')")
        if preview:
            return self._do_preview(merger)
        elif interactive:
            return self._do_interactive(merger)
        else:
            return self._do_merge(merger, change_reporter, allow_pending,
                                  verified)

    def _get_preview(self, merger):
        tree_merger = merger.make_merger()
        tt = tree_merger.make_preview_transform()
        self.add_cleanup(tt.finalize)
        result_tree = tt.get_preview_tree()
        return result_tree

    def _do_preview(self, merger):
        from bzrlib.diff import show_diff_trees
        result_tree = self._get_preview(merger)
        path_encoding = osutils.get_diff_header_encoding()
        show_diff_trees(merger.this_tree, result_tree, self.outf,
                        old_label='', new_label='',
                        path_encoding=path_encoding)

    def _do_merge(self, merger, change_reporter, allow_pending, verified):
        merger.change_reporter = change_reporter
        conflict_count = merger.do_merge()
        if allow_pending:
            merger.set_pending()
        if verified == 'failed':
            warning('Preview patch does not match changes')
        if conflict_count != 0:
            return 1
        else:
            return 0

    def _do_interactive(self, merger):
        """Perform an interactive merge.

        This works by generating a preview tree of the merge, then using
        Shelver to selectively remove the differences between the working tree
        and the preview tree.
        """
        from bzrlib import shelf_ui
        result_tree = self._get_preview(merger)
        writer = bzrlib.option.diff_writer_registry.get()
        shelver = shelf_ui.Shelver(merger.this_tree, result_tree, destroy=True,
                                   reporter=shelf_ui.ApplyReporter(),
                                   diff_writer=writer(sys.stdout))
        try:
            shelver.run()
        finally:
            shelver.finalize()

    def sanity_check_merger(self, merger):
        if (merger.show_base and
            not merger.merge_type is _mod_merge.Merge3Merger):
            raise errors.BzrCommandError("Show-base is not supported for this"
                                         " merge type. %s" % merger.merge_type)
        if merger.reprocess is None:
            if merger.show_base:
                merger.reprocess = False
            else:
                # Use reprocess if the merger supports it
                merger.reprocess = merger.merge_type.supports_reprocess
        if merger.reprocess and not merger.merge_type.supports_reprocess:
            raise errors.BzrCommandError("Conflict reduction is not supported"
                                         " for merge type %s." %
                                         merger.merge_type)
        if merger.reprocess and merger.show_base:
            raise errors.BzrCommandError("Cannot do conflict reduction and"
                                         " show base.")

    def _get_merger_from_branch(self, tree, location, revision, remember,
                                possible_transports, pb):
        """Produce a merger from a location, assuming it refers to a branch."""
        from bzrlib.tag import _merge_tags_if_possible
        # find the branch locations
        other_loc, user_location = self._select_branch_location(tree, location,
            revision, -1)
        if revision is not None and len(revision) == 2:
            base_loc, _unused = self._select_branch_location(tree,
                location, revision, 0)
        else:
            base_loc = other_loc
        # Open the branches
        other_branch, other_path = Branch.open_containing(other_loc,
            possible_transports)
        if base_loc == other_loc:
            base_branch = other_branch
        else:
            base_branch, base_path = Branch.open_containing(base_loc,
                possible_transports)
        # Find the revision ids
        other_revision_id = None
        base_revision_id = None
        if revision is not None:
            if len(revision) >= 1:
                other_revision_id = revision[-1].as_revision_id(other_branch)
            if len(revision) == 2:
                base_revision_id = revision[0].as_revision_id(base_branch)
        if other_revision_id is None:
            other_revision_id = _mod_revision.ensure_null(
                other_branch.last_revision())
        # Remember where we merge from
        if ((remember or tree.branch.get_submit_branch() is None) and
             user_location is not None):
            tree.branch.set_submit_branch(other_branch.base)
        _merge_tags_if_possible(other_branch, tree.branch)
        merger = _mod_merge.Merger.from_revision_ids(pb, tree,
            other_revision_id, base_revision_id, other_branch, base_branch)
        if other_path != '':
            allow_pending = False
            merger.interesting_files = [other_path]
        else:
            allow_pending = True
        return merger, allow_pending

    def get_merger_from_uncommitted(self, tree, location, pb):
        """Get a merger for uncommitted changes.

        :param tree: The tree the merger should apply to.
        :param location: The location containing uncommitted changes.
        :param pb: The progress bar to use for showing progress.
        """
        location = self._select_branch_location(tree, location)[0]
        other_tree, other_path = WorkingTree.open_containing(location)
        merger = _mod_merge.Merger.from_uncommitted(tree, other_tree, pb)
        if other_path != '':
            merger.interesting_files = [other_path]
        return merger

    def _select_branch_location(self, tree, user_location, revision=None,
                                index=None):
        """Select a branch location, according to possible inputs.

        If provided, branches from ``revision`` are preferred.  (Both
        ``revision`` and ``index`` must be supplied.)

        Otherwise, the ``location`` parameter is used.  If it is None, then the
        ``submit`` or ``parent`` location is used, and a note is printed.

        :param tree: The working tree to select a branch for merging into
        :param location: The location entered by the user
        :param revision: The revision parameter to the command
        :param index: The index to use for the revision parameter.  Negative
            indices are permitted.
        :return: (selected_location, user_location).  The default location
            will be the user-entered location.
        """
        if (revision is not None and index is not None
            and revision[index] is not None):
            branch = revision[index].get_branch()
            if branch is not None:
                return branch, branch
        if user_location is None:
            location = self._get_remembered(tree, 'Merging from')
        else:
            location = user_location
        return location, user_location

    def _get_remembered(self, tree, verb_string):
        """Use tree.branch's parent if none was supplied.

        Report if the remembered location was used.
        """
        stored_location = tree.branch.get_submit_branch()
        stored_location_type = "submit"
        if stored_location is None:
            stored_location = tree.branch.get_parent()
            stored_location_type = "parent"
        mutter("%s", stored_location)
        if stored_location is None:
            raise errors.BzrCommandError("No location specified or remembered")
        display_url = urlutils.unescape_for_display(stored_location, 'utf-8')
        note(u"%s remembered %s location %s", verb_string,
                stored_location_type, display_url)
        return stored_location


class cmd_remerge(Command):
    __doc__ = """Redo a merge.

    Use this if you want to try a different merge technique while resolving
    conflicts.  Some merge techniques are better than others, and remerge
    lets you try different ones on different files.

    The options for remerge have the same meaning and defaults as the ones for
    merge.  The difference is that remerge can (only) be run when there is a
    pending merge, and it lets you specify particular files.

    :Examples:
        Re-do the merge of all conflicted files, and show the base text in
        conflict regions, in addition to the usual THIS and OTHER texts::

            bzr remerge --show-base

        Re-do the merge of "foobar", using the weave merge algorithm, with
        additional processing to reduce the size of conflict regions::

            bzr remerge --merge-type weave --reprocess foobar
    """
    takes_args = ['file*']
    takes_options = [
            'merge-type',
            'reprocess',
            Option('show-base',
                   help="Show base revision text in conflicts."),
            ]

    def run(self, file_list=None, merge_type=None, show_base=False,
            reprocess=False):
        from bzrlib.conflicts import restore
        if merge_type is None:
            merge_type = _mod_merge.Merge3Merger
        tree, file_list = WorkingTree.open_containing_paths(file_list)
        self.add_cleanup(tree.lock_write().unlock)
        parents = tree.get_parent_ids()
        if len(parents) != 2:
            raise errors.BzrCommandError("Sorry, remerge only works after normal"
                                         " merges.  Not cherrypicking or"
                                         " multi-merges.")
        repository = tree.branch.repository
        interesting_ids = None
        new_conflicts = []
        conflicts = tree.conflicts()
        if file_list is not None:
            interesting_ids = set()
            for filename in file_list:
                file_id = tree.path2id(filename)
                if file_id is None:
                    raise errors.NotVersionedError(filename)
                interesting_ids.add(file_id)
                if tree.kind(file_id) != "directory":
                    continue

                for name, ie in tree.inventory.iter_entries(file_id):
                    interesting_ids.add(ie.file_id)
            new_conflicts = conflicts.select_conflicts(tree, file_list)[0]
        else:
            # Remerge only supports resolving contents conflicts
            allowed_conflicts = ('text conflict', 'contents conflict')
            restore_files = [c.path for c in conflicts
                             if c.typestring in allowed_conflicts]
        _mod_merge.transform_tree(tree, tree.basis_tree(), interesting_ids)
        tree.set_conflicts(ConflictList(new_conflicts))
        if file_list is not None:
            restore_files = file_list
        for filename in restore_files:
            try:
                restore(tree.abspath(filename))
            except errors.NotConflicted:
                pass
        # Disable pending merges, because the file texts we are remerging
        # have not had those merges performed.  If we use the wrong parents
        # list, we imply that the working tree text has seen and rejected
        # all the changes from the other tree, when in fact those changes
        # have not yet been seen.
        tree.set_parent_ids(parents[:1])
        try:
            merger = _mod_merge.Merger.from_revision_ids(None, tree, parents[1])
            merger.interesting_ids = interesting_ids
            merger.merge_type = merge_type
            merger.show_base = show_base
            merger.reprocess = reprocess
            conflicts = merger.do_merge()
        finally:
            tree.set_parent_ids(parents)
        if conflicts > 0:
            return 1
        else:
            return 0


class cmd_revert(Command):
    __doc__ = """Revert files to a previous revision.

    Giving a list of files will revert only those files.  Otherwise, all files
    will be reverted.  If the revision is not specified with '--revision', the
    last committed revision is used.

    To remove only some changes, without reverting to a prior version, use
    merge instead.  For example, "merge . --revision -2..-3" will remove the
    changes introduced by -2, without affecting the changes introduced by -1.
    Or to remove certain changes on a hunk-by-hunk basis, see the Shelf plugin.

    By default, any files that have been manually changed will be backed up
    first.  (Files changed only by merge are not backed up.)  Backup files have
    '.~#~' appended to their name, where # is a number.

    When you provide files, you can use their current pathname or the pathname
    from the target revision.  So you can use revert to "undelete" a file by
    name.  If you name a directory, all the contents of that directory will be
    reverted.

    If you have newly added files since the target revision, they will be
    removed.  If the files to be removed have been changed, backups will be
    created as above.  Directories containing unknown files will not be
    deleted.

    The working tree contains a list of revisions that have been merged but
    not yet committed. These revisions will be included as additional parents
    of the next commit.  Normally, using revert clears that list as well as
    reverting the files.  If any files are specified, revert leaves the list
    of uncommitted merges alone and reverts only the files.  Use ``bzr revert
    .`` in the tree root to revert all files but keep the recorded merges,
    and ``bzr revert --forget-merges`` to clear the pending merge list without
    reverting any files.

    Using "bzr revert --forget-merges", it is possible to apply all of the
    changes from a branch in a single revision.  To do this, perform the merge
    as desired.  Then doing revert with the "--forget-merges" option will keep
    the content of the tree as it was, but it will clear the list of pending
    merges.  The next commit will then contain all of the changes that are
    present in the other branch, but without any other parent revisions.
    Because this technique forgets where these changes originated, it may
    cause additional conflicts on later merges involving the same source and
    target branches.
    """

    _see_also = ['cat', 'export']
    takes_options = [
        'revision',
        Option('no-backup', "Do not save backups of reverted files."),
        Option('forget-merges',
               'Remove pending merge marker, without changing any files.'),
        ]
    takes_args = ['file*']

    def run(self, revision=None, no_backup=False, file_list=None,
            forget_merges=None):
        tree, file_list = WorkingTree.open_containing_paths(file_list)
        self.add_cleanup(tree.lock_tree_write().unlock)
        if forget_merges:
            tree.set_parent_ids(tree.get_parent_ids()[:1])
        else:
            self._revert_tree_to_revision(tree, revision, file_list, no_backup)

    @staticmethod
    def _revert_tree_to_revision(tree, revision, file_list, no_backup):
        rev_tree = _get_one_revision_tree('revert', revision, tree=tree)
        tree.revert(file_list, rev_tree, not no_backup, None,
            report_changes=True)


class cmd_assert_fail(Command):
    __doc__ = """Test reporting of assertion failures"""
    # intended just for use in testing

    hidden = True

    def run(self):
        raise AssertionError("always fails")


class cmd_help(Command):
    __doc__ = """Show help on a command or other topic.
    """

    _see_also = ['topics']
    takes_options = [
            Option('long', 'Show help on all commands.'),
            ]
    takes_args = ['topic?']
    aliases = ['?', '--help', '-?', '-h']

    @display_command
    def run(self, topic=None, long=False):
        import bzrlib.help
        if topic is None and long:
            topic = "commands"
        bzrlib.help.help(topic)


class cmd_shell_complete(Command):
    __doc__ = """Show appropriate completions for context.

    For a list of all available commands, say 'bzr shell-complete'.
    """
    takes_args = ['context?']
    aliases = ['s-c']
    hidden = True

    @display_command
    def run(self, context=None):
        import shellcomplete
        shellcomplete.shellcomplete(context)


class cmd_missing(Command):
    __doc__ = """Show unmerged/unpulled revisions between two branches.

    OTHER_BRANCH may be local or remote.

    To filter on a range of revisions, you can use the command -r begin..end
    -r revision requests a specific revision, -r ..end or -r begin.. are
    also valid.
            
    :Exit values:
        1 - some missing revisions
        0 - no missing revisions

    :Examples:

        Determine the missing revisions between this and the branch at the
        remembered pull location::

            bzr missing

        Determine the missing revisions between this and another branch::

            bzr missing http://server/branch

        Determine the missing revisions up to a specific revision on the other
        branch::

            bzr missing -r ..-10

        Determine the missing revisions up to a specific revision on this
        branch::

            bzr missing --my-revision ..-10
    """

    _see_also = ['merge', 'pull']
    takes_args = ['other_branch?']
    takes_options = [
        'directory',
        Option('reverse', 'Reverse the order of revisions.'),
        Option('mine-only',
               'Display changes in the local branch only.'),
        Option('this' , 'Same as --mine-only.'),
        Option('theirs-only',
               'Display changes in the remote branch only.'),
        Option('other', 'Same as --theirs-only.'),
        'log-format',
        'show-ids',
        'verbose',
        custom_help('revision',
             help='Filter on other branch revisions (inclusive). '
                'See "help revisionspec" for details.'),
        Option('my-revision',
            type=_parse_revision_str,
            help='Filter on local branch revisions (inclusive). '
                'See "help revisionspec" for details.'),
        Option('include-merges',
               'Show all revisions in addition to the mainline ones.'),
        ]
    encoding_type = 'replace'

    @display_command
    def run(self, other_branch=None, reverse=False, mine_only=False,
            theirs_only=False,
            log_format=None, long=False, short=False, line=False,
            show_ids=False, verbose=False, this=False, other=False,
            include_merges=False, revision=None, my_revision=None,
            directory=u'.'):
        from bzrlib.missing import find_unmerged, iter_log_revisions
        def message(s):
            if not is_quiet():
                self.outf.write(s)

        if this:
            mine_only = this
        if other:
            theirs_only = other
        # TODO: We should probably check that we don't have mine-only and
        #       theirs-only set, but it gets complicated because we also have
        #       this and other which could be used.
        restrict = 'all'
        if mine_only:
            restrict = 'local'
        elif theirs_only:
            restrict = 'remote'

        local_branch = Branch.open_containing(directory)[0]
        self.add_cleanup(local_branch.lock_read().unlock)

        parent = local_branch.get_parent()
        if other_branch is None:
            other_branch = parent
            if other_branch is None:
                raise errors.BzrCommandError("No peer location known"
                                             " or specified.")
            display_url = urlutils.unescape_for_display(parent,
                                                        self.outf.encoding)
            message("Using saved parent location: "
                    + display_url + "\n")

        remote_branch = Branch.open(other_branch)
        if remote_branch.base == local_branch.base:
            remote_branch = local_branch
        else:
            self.add_cleanup(remote_branch.lock_read().unlock)

        local_revid_range = _revision_range_to_revid_range(
            _get_revision_range(my_revision, local_branch,
                self.name()))

        remote_revid_range = _revision_range_to_revid_range(
            _get_revision_range(revision,
                remote_branch, self.name()))

        local_extra, remote_extra = find_unmerged(
            local_branch, remote_branch, restrict,
            backward=not reverse,
            include_merges=include_merges,
            local_revid_range=local_revid_range,
            remote_revid_range=remote_revid_range)

        if log_format is None:
            registry = log.log_formatter_registry
            log_format = registry.get_default(local_branch)
        lf = log_format(to_file=self.outf,
                        show_ids=show_ids,
                        show_timezone='original')

        status_code = 0
        if local_extra and not theirs_only:
            message("You have %d extra revision(s):\n" %
                len(local_extra))
            for revision in iter_log_revisions(local_extra,
                                local_branch.repository,
                                verbose):
                lf.log_revision(revision)
            printed_local = True
            status_code = 1
        else:
            printed_local = False

        if remote_extra and not mine_only:
            if printed_local is True:
                message("\n\n\n")
            message("You are missing %d revision(s):\n" %
                len(remote_extra))
            for revision in iter_log_revisions(remote_extra,
                                remote_branch.repository,
                                verbose):
                lf.log_revision(revision)
            status_code = 1

        if mine_only and not local_extra:
            # We checked local, and found nothing extra
            message('This branch is up to date.\n')
        elif theirs_only and not remote_extra:
            # We checked remote, and found nothing extra
            message('Other branch is up to date.\n')
        elif not (mine_only or theirs_only or local_extra or
                  remote_extra):
            # We checked both branches, and neither one had extra
            # revisions
            message("Branches are up to date.\n")
        self.cleanup_now()
        if not status_code and parent is None and other_branch is not None:
            self.add_cleanup(local_branch.lock_write().unlock)
            # handle race conditions - a parent might be set while we run.
            if local_branch.get_parent() is None:
                local_branch.set_parent(remote_branch.base)
        return status_code


class cmd_pack(Command):
    __doc__ = """Compress the data within a repository.

    This operation compresses the data within a bazaar repository. As
    bazaar supports automatic packing of repository, this operation is
    normally not required to be done manually.

    During the pack operation, bazaar takes a backup of existing repository
    data, i.e. pack files. This backup is eventually removed by bazaar
    automatically when it is safe to do so. To save disk space by removing
    the backed up pack files, the --clean-obsolete-packs option may be
    used.

    Warning: If you use --clean-obsolete-packs and your machine crashes
    during or immediately after repacking, you may be left with a state
    where the deletion has been written to disk but the new packs have not
    been. In this case the repository may be unusable.
    """

    _see_also = ['repositories']
    takes_args = ['branch_or_repo?']
    takes_options = [
        Option('clean-obsolete-packs', 'Delete obsolete packs to save disk space.'),
        ]

    def run(self, branch_or_repo='.', clean_obsolete_packs=False):
        dir = bzrdir.BzrDir.open_containing(branch_or_repo)[0]
        try:
            branch = dir.open_branch()
            repository = branch.repository
        except errors.NotBranchError:
            repository = dir.open_repository()
        repository.pack(clean_obsolete_packs=clean_obsolete_packs)


class cmd_plugins(Command):
    __doc__ = """List the installed plugins.

    This command displays the list of installed plugins including
    version of plugin and a short description of each.

    --verbose shows the path where each plugin is located.

    A plugin is an external component for Bazaar that extends the
    revision control system, by adding or replacing code in Bazaar.
    Plugins can do a variety of things, including overriding commands,
    adding new commands, providing additional network transports and
    customizing log output.

    See the Bazaar Plugin Guide <http://doc.bazaar.canonical.com/plugins/en/>
    for further information on plugins including where to find them and how to
    install them. Instructions are also provided there on how to write new
    plugins using the Python programming language.
    """
    takes_options = ['verbose']

    @display_command
    def run(self, verbose=False):
        import bzrlib.plugin
        from inspect import getdoc
        result = []
        for name, plugin in bzrlib.plugin.plugins().items():
            version = plugin.__version__
            if version == 'unknown':
                version = ''
            name_ver = '%s %s' % (name, version)
            d = getdoc(plugin.module)
            if d:
                doc = d.split('\n')[0]
            else:
                doc = '(no description)'
            result.append((name_ver, doc, plugin.path()))
        for name_ver, doc, path in sorted(result):
            self.outf.write("%s\n" % name_ver)
            self.outf.write("   %s\n" % doc)
            if verbose:
                self.outf.write("   %s\n" % path)
            self.outf.write("\n")


class cmd_testament(Command):
    __doc__ = """Show testament (signing-form) of a revision."""
    takes_options = [
            'revision',
            Option('long', help='Produce long-format testament.'),
            Option('strict',
                   help='Produce a strict-format testament.')]
    takes_args = ['branch?']
    @display_command
    def run(self, branch=u'.', revision=None, long=False, strict=False):
        from bzrlib.testament import Testament, StrictTestament
        if strict is True:
            testament_class = StrictTestament
        else:
            testament_class = Testament
        if branch == '.':
            b = Branch.open_containing(branch)[0]
        else:
            b = Branch.open(branch)
        self.add_cleanup(b.lock_read().unlock)
        if revision is None:
            rev_id = b.last_revision()
        else:
            rev_id = revision[0].as_revision_id(b)
        t = testament_class.from_revision(b.repository, rev_id)
        if long:
            sys.stdout.writelines(t.as_text_lines())
        else:
            sys.stdout.write(t.as_short_text())


class cmd_annotate(Command):
    __doc__ = """Show the origin of each line in a file.

    This prints out the given file with an annotation on the left side
    indicating which revision, author and date introduced the change.

    If the origin is the same for a run of consecutive lines, it is
    shown only at the top, unless the --all option is given.
    """
    # TODO: annotate directories; showing when each file was last changed
    # TODO: if the working copy is modified, show annotations on that
    #       with new uncommitted lines marked
    aliases = ['ann', 'blame', 'praise']
    takes_args = ['filename']
    takes_options = [Option('all', help='Show annotations on all lines.'),
                     Option('long', help='Show commit date in annotations.'),
                     'revision',
                     'show-ids',
                     'directory',
                     ]
    encoding_type = 'exact'

    @display_command
    def run(self, filename, all=False, long=False, revision=None,
            show_ids=False, directory=None):
        from bzrlib.annotate import annotate_file, annotate_file_tree
        wt, branch, relpath = \
            _open_directory_or_containing_tree_or_branch(filename, directory)
        if wt is not None:
            self.add_cleanup(wt.lock_read().unlock)
        else:
            self.add_cleanup(branch.lock_read().unlock)
        tree = _get_one_revision_tree('annotate', revision, branch=branch)
        self.add_cleanup(tree.lock_read().unlock)
        if wt is not None:
            file_id = wt.path2id(relpath)
        else:
            file_id = tree.path2id(relpath)
        if file_id is None:
            raise errors.NotVersionedError(filename)
        file_version = tree.inventory[file_id].revision
        if wt is not None and revision is None:
            # If there is a tree and we're not annotating historical
            # versions, annotate the working tree's content.
            annotate_file_tree(wt, file_id, self.outf, long, all,
                show_ids=show_ids)
        else:
            annotate_file(branch, file_version, file_id, long, all, self.outf,
                          show_ids=show_ids)


class cmd_re_sign(Command):
    __doc__ = """Create a digital signature for an existing revision."""
    # TODO be able to replace existing ones.

    hidden = True # is this right ?
    takes_args = ['revision_id*']
    takes_options = ['directory', 'revision']

    def run(self, revision_id_list=None, revision=None, directory=u'.'):
        if revision_id_list is not None and revision is not None:
            raise errors.BzrCommandError('You can only supply one of revision_id or --revision')
        if revision_id_list is None and revision is None:
            raise errors.BzrCommandError('You must supply either --revision or a revision_id')
        b = WorkingTree.open_containing(directory)[0].branch
        self.add_cleanup(b.lock_write().unlock)
        return self._run(b, revision_id_list, revision)

    def _run(self, b, revision_id_list, revision):
        import bzrlib.gpg as gpg
        gpg_strategy = gpg.GPGStrategy(b.get_config())
        if revision_id_list is not None:
            b.repository.start_write_group()
            try:
                for revision_id in revision_id_list:
                    b.repository.sign_revision(revision_id, gpg_strategy)
            except:
                b.repository.abort_write_group()
                raise
            else:
                b.repository.commit_write_group()
        elif revision is not None:
            if len(revision) == 1:
                revno, rev_id = revision[0].in_history(b)
                b.repository.start_write_group()
                try:
                    b.repository.sign_revision(rev_id, gpg_strategy)
                except:
                    b.repository.abort_write_group()
                    raise
                else:
                    b.repository.commit_write_group()
            elif len(revision) == 2:
                # are they both on rh- if so we can walk between them
                # might be nice to have a range helper for arbitrary
                # revision paths. hmm.
                from_revno, from_revid = revision[0].in_history(b)
                to_revno, to_revid = revision[1].in_history(b)
                if to_revid is None:
                    to_revno = b.revno()
                if from_revno is None or to_revno is None:
                    raise errors.BzrCommandError('Cannot sign a range of non-revision-history revisions')
                b.repository.start_write_group()
                try:
                    for revno in range(from_revno, to_revno + 1):
                        b.repository.sign_revision(b.get_rev_id(revno),
                                                   gpg_strategy)
                except:
                    b.repository.abort_write_group()
                    raise
                else:
                    b.repository.commit_write_group()
            else:
                raise errors.BzrCommandError('Please supply either one revision, or a range.')


class cmd_bind(Command):
    __doc__ = """Convert the current branch into a checkout of the supplied branch.
    If no branch is supplied, rebind to the last bound location.

    Once converted into a checkout, commits must succeed on the master branch
    before they will be applied to the local branch.

    Bound branches use the nickname of its master branch unless it is set
    locally, in which case binding will update the local nickname to be
    that of the master.
    """

    _see_also = ['checkouts', 'unbind']
    takes_args = ['location?']
    takes_options = ['directory']

    def run(self, location=None, directory=u'.'):
        b, relpath = Branch.open_containing(directory)
        if location is None:
            try:
                location = b.get_old_bound_location()
            except errors.UpgradeRequired:
                raise errors.BzrCommandError('No location supplied.  '
                    'This format does not remember old locations.')
            else:
                if location is None:
                    if b.get_bound_location() is not None:
                        raise errors.BzrCommandError('Branch is already bound')
                    else:
                        raise errors.BzrCommandError('No location supplied '
                            'and no previous location known')
        b_other = Branch.open(location)
        try:
            b.bind(b_other)
        except errors.DivergedBranches:
            raise errors.BzrCommandError('These branches have diverged.'
                                         ' Try merging, and then bind again.')
        if b.get_config().has_explicit_nickname():
            b.nick = b_other.nick


class cmd_unbind(Command):
    __doc__ = """Convert the current checkout into a regular branch.

    After unbinding, the local branch is considered independent and subsequent
    commits will be local only.
    """

    _see_also = ['checkouts', 'bind']
    takes_args = []
    takes_options = ['directory']

    def run(self, directory=u'.'):
        b, relpath = Branch.open_containing(directory)
        if not b.unbind():
            raise errors.BzrCommandError('Local branch is not bound')


class cmd_uncommit(Command):
    __doc__ = """Remove the last committed revision.

    --verbose will print out what is being removed.
    --dry-run will go through all the motions, but not actually
    remove anything.

    If --revision is specified, uncommit revisions to leave the branch at the
    specified revision.  For example, "bzr uncommit -r 15" will leave the
    branch at revision 15.

    Uncommit leaves the working tree ready for a new commit.  The only change
    it may make is to restore any pending merges that were present before
    the commit.
    """

    # TODO: jam 20060108 Add an option to allow uncommit to remove
    # unreferenced information in 'branch-as-repository' branches.
    # TODO: jam 20060108 Add the ability for uncommit to remove unreferenced
    # information in shared branches as well.
    _see_also = ['commit']
    takes_options = ['verbose', 'revision',
                    Option('dry-run', help='Don\'t actually make changes.'),
                    Option('force', help='Say yes to all questions.'),
                    Option('local',
                           help="Only remove the commits from the local branch"
                                " when in a checkout."
                           ),
                    ]
    takes_args = ['location?']
    aliases = []
    encoding_type = 'replace'

    def run(self, location=None,
            dry_run=False, verbose=False,
            revision=None, force=False, local=False):
        if location is None:
            location = u'.'
        control, relpath = bzrdir.BzrDir.open_containing(location)
        try:
            tree = control.open_workingtree()
            b = tree.branch
        except (errors.NoWorkingTree, errors.NotLocalUrl):
            tree = None
            b = control.open_branch()

        if tree is not None:
            self.add_cleanup(tree.lock_write().unlock)
        else:
            self.add_cleanup(b.lock_write().unlock)
        return self._run(b, tree, dry_run, verbose, revision, force, local=local)

    def _run(self, b, tree, dry_run, verbose, revision, force, local=False):
        from bzrlib.log import log_formatter, show_log
        from bzrlib.uncommit import uncommit

        last_revno, last_rev_id = b.last_revision_info()

        rev_id = None
        if revision is None:
            revno = last_revno
            rev_id = last_rev_id
        else:
            # 'bzr uncommit -r 10' actually means uncommit
            # so that the final tree is at revno 10.
            # but bzrlib.uncommit.uncommit() actually uncommits
            # the revisions that are supplied.
            # So we need to offset it by one
            revno = revision[0].in_history(b).revno + 1
            if revno <= last_revno:
                rev_id = b.get_rev_id(revno)

        if rev_id is None or _mod_revision.is_null(rev_id):
            self.outf.write('No revisions to uncommit.\n')
            return 1

        lf = log_formatter('short',
                           to_file=self.outf,
                           show_timezone='original')

        show_log(b,
                 lf,
                 verbose=False,
                 direction='forward',
                 start_revision=revno,
                 end_revision=last_revno)

        if dry_run:
            self.outf.write('Dry-run, pretending to remove'
                            ' the above revisions.\n')
        else:
            self.outf.write('The above revision(s) will be removed.\n')

        if not force:
            if not ui.ui_factory.get_boolean('Are you sure'):
                self.outf.write('Canceled')
                return 0

        mutter('Uncommitting from {%s} to {%s}',
               last_rev_id, rev_id)
        uncommit(b, tree=tree, dry_run=dry_run, verbose=verbose,
                 revno=revno, local=local)
        self.outf.write('You can restore the old tip by running:\n'
             '  bzr pull . -r revid:%s\n' % last_rev_id)


class cmd_break_lock(Command):
    __doc__ = """Break a dead lock on a repository, branch or working directory.

    CAUTION: Locks should only be broken when you are sure that the process
    holding the lock has been stopped.

    You can get information on what locks are open via the 'bzr info
    [location]' command.

    :Examples:
        bzr break-lock
        bzr break-lock bzr+ssh://example.com/bzr/foo
    """
    takes_args = ['location?']

    def run(self, location=None, show=False):
        if location is None:
            location = u'.'
        control, relpath = bzrdir.BzrDir.open_containing(location)
        try:
            control.break_lock()
        except NotImplementedError:
            pass


class cmd_wait_until_signalled(Command):
    __doc__ = """Test helper for test_start_and_stop_bzr_subprocess_send_signal.

    This just prints a line to signal when it is ready, then blocks on stdin.
    """

    hidden = True

    def run(self):
        sys.stdout.write("running\n")
        sys.stdout.flush()
        sys.stdin.readline()


class cmd_serve(Command):
    __doc__ = """Run the bzr server."""

    aliases = ['server']

    takes_options = [
        Option('inet',
               help='Serve on stdin/out for use from inetd or sshd.'),
        RegistryOption('protocol',
               help="Protocol to serve.",
               lazy_registry=('bzrlib.transport', 'transport_server_registry'),
               value_switches=True),
        Option('port',
               help='Listen for connections on nominated port of the form '
                    '[hostname:]portnumber.  Passing 0 as the port number will '
                    'result in a dynamically allocated port.  The default port '
                    'depends on the protocol.',
               type=str),
        custom_help('directory',
               help='Serve contents of this directory.'),
        Option('allow-writes',
               help='By default the server is a readonly server.  Supplying '
                    '--allow-writes enables write access to the contents of '
                    'the served directory and below.  Note that ``bzr serve`` '
                    'does not perform authentication, so unless some form of '
                    'external authentication is arranged supplying this '
                    'option leads to global uncontrolled write access to your '
                    'file system.'
                ),
        ]

    def get_host_and_port(self, port):
        """Return the host and port to run the smart server on.

        If 'port' is None, None will be returned for the host and port.

        If 'port' has a colon in it, the string before the colon will be
        interpreted as the host.

        :param port: A string of the port to run the server on.
        :return: A tuple of (host, port), where 'host' is a host name or IP,
            and port is an integer TCP/IP port.
        """
        host = None
        if port is not None:
            if ':' in port:
                host, port = port.split(':')
            port = int(port)
        return host, port

    def run(self, port=None, inet=False, directory=None, allow_writes=False,
            protocol=None):
        from bzrlib import transport
        if directory is None:
            directory = os.getcwd()
        if protocol is None:
            protocol = transport.transport_server_registry.get()
        host, port = self.get_host_and_port(port)
        url = urlutils.local_path_to_url(directory)
        if not allow_writes:
            url = 'readonly+' + url
        t = transport.get_transport(url)
        protocol(t, host, port, inet)


class cmd_join(Command):
    __doc__ = """Combine a tree into its containing tree.

    This command requires the target tree to be in a rich-root format.

    The TREE argument should be an independent tree, inside another tree, but
    not part of it.  (Such trees can be produced by "bzr split", but also by
    running "bzr branch" with the target inside a tree.)

    The result is a combined tree, with the subtree no longer an independant
    part.  This is marked as a merge of the subtree into the containing tree,
    and all history is preserved.
    """

    _see_also = ['split']
    takes_args = ['tree']
    takes_options = [
            Option('reference', help='Join by reference.', hidden=True),
            ]

    def run(self, tree, reference=False):
        sub_tree = WorkingTree.open(tree)
        parent_dir = osutils.dirname(sub_tree.basedir)
        containing_tree = WorkingTree.open_containing(parent_dir)[0]
        repo = containing_tree.branch.repository
        if not repo.supports_rich_root():
            raise errors.BzrCommandError(
                "Can't join trees because %s doesn't support rich root data.\n"
                "You can use bzr upgrade on the repository."
                % (repo,))
        if reference:
            try:
                containing_tree.add_reference(sub_tree)
            except errors.BadReferenceTarget, e:
                # XXX: Would be better to just raise a nicely printable
                # exception from the real origin.  Also below.  mbp 20070306
                raise errors.BzrCommandError("Cannot join %s.  %s" %
                                             (tree, e.reason))
        else:
            try:
                containing_tree.subsume(sub_tree)
            except errors.BadSubsumeSource, e:
                raise errors.BzrCommandError("Cannot join %s.  %s" %
                                             (tree, e.reason))


class cmd_split(Command):
    __doc__ = """Split a subdirectory of a tree into a separate tree.

    This command will produce a target tree in a format that supports
    rich roots, like 'rich-root' or 'rich-root-pack'.  These formats cannot be
    converted into earlier formats like 'dirstate-tags'.

    The TREE argument should be a subdirectory of a working tree.  That
    subdirectory will be converted into an independent tree, with its own
    branch.  Commits in the top-level tree will not apply to the new subtree.
    """

    _see_also = ['join']
    takes_args = ['tree']

    def run(self, tree):
        containing_tree, subdir = WorkingTree.open_containing(tree)
        sub_id = containing_tree.path2id(subdir)
        if sub_id is None:
            raise errors.NotVersionedError(subdir)
        try:
            containing_tree.extract(sub_id)
        except errors.RootNotRich:
            raise errors.RichRootUpgradeRequired(containing_tree.branch.base)


class cmd_merge_directive(Command):
    __doc__ = """Generate a merge directive for auto-merge tools.

    A directive requests a merge to be performed, and also provides all the
    information necessary to do so.  This means it must either include a
    revision bundle, or the location of a branch containing the desired
    revision.

    A submit branch (the location to merge into) must be supplied the first
    time the command is issued.  After it has been supplied once, it will
    be remembered as the default.

    A public branch is optional if a revision bundle is supplied, but required
    if --diff or --plain is specified.  It will be remembered as the default
    after the first use.
    """

    takes_args = ['submit_branch?', 'public_branch?']

    hidden = True

    _see_also = ['send']

    takes_options = [
        'directory',
        RegistryOption.from_kwargs('patch-type',
            'The type of patch to include in the directive.',
            title='Patch type',
            value_switches=True,
            enum_switch=False,
            bundle='Bazaar revision bundle (default).',
            diff='Normal unified diff.',
            plain='No patch, just directive.'),
        Option('sign', help='GPG-sign the directive.'), 'revision',
        Option('mail-to', type=str,
            help='Instead of printing the directive, email to this address.'),
        Option('message', type=str, short_name='m',
            help='Message to use when committing this merge.')
        ]

    encoding_type = 'exact'

    def run(self, submit_branch=None, public_branch=None, patch_type='bundle',
            sign=False, revision=None, mail_to=None, message=None,
            directory=u'.'):
        from bzrlib.revision import ensure_null, NULL_REVISION
        include_patch, include_bundle = {
            'plain': (False, False),
            'diff': (True, False),
            'bundle': (True, True),
            }[patch_type]
        branch = Branch.open(directory)
        stored_submit_branch = branch.get_submit_branch()
        if submit_branch is None:
            submit_branch = stored_submit_branch
        else:
            if stored_submit_branch is None:
                branch.set_submit_branch(submit_branch)
        if submit_branch is None:
            submit_branch = branch.get_parent()
        if submit_branch is None:
            raise errors.BzrCommandError('No submit branch specified or known')

        stored_public_branch = branch.get_public_branch()
        if public_branch is None:
            public_branch = stored_public_branch
        elif stored_public_branch is None:
            branch.set_public_branch(public_branch)
        if not include_bundle and public_branch is None:
            raise errors.BzrCommandError('No public branch specified or'
                                         ' known')
        base_revision_id = None
        if revision is not None:
            if len(revision) > 2:
                raise errors.BzrCommandError('bzr merge-directive takes '
                    'at most two one revision identifiers')
            revision_id = revision[-1].as_revision_id(branch)
            if len(revision) == 2:
                base_revision_id = revision[0].as_revision_id(branch)
        else:
            revision_id = branch.last_revision()
        revision_id = ensure_null(revision_id)
        if revision_id == NULL_REVISION:
            raise errors.BzrCommandError('No revisions to bundle.')
        directive = merge_directive.MergeDirective2.from_objects(
            branch.repository, revision_id, time.time(),
            osutils.local_time_offset(), submit_branch,
            public_branch=public_branch, include_patch=include_patch,
            include_bundle=include_bundle, message=message,
            base_revision_id=base_revision_id)
        if mail_to is None:
            if sign:
                self.outf.write(directive.to_signed(branch))
            else:
                self.outf.writelines(directive.to_lines())
        else:
            message = directive.to_email(mail_to, branch, sign)
            s = SMTPConnection(branch.get_config())
            s.send_email(message)


class cmd_send(Command):
    __doc__ = """Mail or create a merge-directive for submitting changes.

    A merge directive provides many things needed for requesting merges:

    * A machine-readable description of the merge to perform

    * An optional patch that is a preview of the changes requested

    * An optional bundle of revision data, so that the changes can be applied
      directly from the merge directive, without retrieving data from a
      branch.

    `bzr send` creates a compact data set that, when applied using bzr
    merge, has the same effect as merging from the source branch.  
    
    By default the merge directive is self-contained and can be applied to any
    branch containing submit_branch in its ancestory without needing access to
    the source branch.
    
    If --no-bundle is specified, then Bazaar doesn't send the contents of the
    revisions, but only a structured request to merge from the
    public_location.  In that case the public_branch is needed and it must be
    up-to-date and accessible to the recipient.  The public_branch is always
    included if known, so that people can check it later.

    The submit branch defaults to the parent of the source branch, but can be
    overridden.  Both submit branch and public branch will be remembered in
    branch.conf the first time they are used for a particular branch.  The
    source branch defaults to that containing the working directory, but can
    be changed using --from.

    In order to calculate those changes, bzr must analyse the submit branch.
    Therefore it is most efficient for the submit branch to be a local mirror.
    If a public location is known for the submit_branch, that location is used
    in the merge directive.

    The default behaviour is to send the merge directive by mail, unless -o is
    given, in which case it is sent to a file.

    Mail is sent using your preferred mail program.  This should be transparent
    on Windows (it uses MAPI).  On Unix, it requires the xdg-email utility.
    If the preferred client can't be found (or used), your editor will be used.

    To use a specific mail program, set the mail_client configuration option.
    (For Thunderbird 1.5, this works around some bugs.)  Supported values for
    specific clients are "claws", "evolution", "kmail", "mail.app" (MacOS X's
    Mail.app), "mutt", and "thunderbird"; generic options are "default",
    "editor", "emacsclient", "mapi", and "xdg-email".  Plugins may also add
    supported clients.

    If mail is being sent, a to address is required.  This can be supplied
    either on the commandline, by setting the submit_to configuration
    option in the branch itself or the child_submit_to configuration option
    in the submit branch.

    Two formats are currently supported: "4" uses revision bundle format 4 and
    merge directive format 2.  It is significantly faster and smaller than
    older formats.  It is compatible with Bazaar 0.19 and later.  It is the
    default.  "0.9" uses revision bundle format 0.9 and merge directive
    format 1.  It is compatible with Bazaar 0.12 - 0.18.

    The merge directives created by bzr send may be applied using bzr merge or
    bzr pull by specifying a file containing a merge directive as the location.

    bzr send makes extensive use of public locations to map local locations into
    URLs that can be used by other people.  See `bzr help configuration` to
    set them, and use `bzr info` to display them.
    """

    encoding_type = 'exact'

    _see_also = ['merge', 'pull']

    takes_args = ['submit_branch?', 'public_branch?']

    takes_options = [
        Option('no-bundle',
               help='Do not include a bundle in the merge directive.'),
        Option('no-patch', help='Do not include a preview patch in the merge'
               ' directive.'),
        Option('remember',
               help='Remember submit and public branch.'),
        Option('from',
               help='Branch to generate the submission from, '
               'rather than the one containing the working directory.',
               short_name='f',
               type=unicode),
        Option('output', short_name='o',
               help='Write merge directive to this file or directory; '
                    'use - for stdout.',
               type=unicode),
        Option('strict',
               help='Refuse to send if there are uncommitted changes in'
               ' the working tree, --no-strict disables the check.'),
        Option('mail-to', help='Mail the request to this address.',
               type=unicode),
        'revision',
        'message',
        Option('body', help='Body for the email.', type=unicode),
        RegistryOption('format',
                       help='Use the specified output format.',
                       lazy_registry=('bzrlib.send', 'format_registry')),
        ]

    def run(self, submit_branch=None, public_branch=None, no_bundle=False,
            no_patch=False, revision=None, remember=False, output=None,
            format=None, mail_to=None, message=None, body=None,
            strict=None, **kwargs):
        from bzrlib.send import send
        return send(submit_branch, revision, public_branch, remember,
                    format, no_bundle, no_patch, output,
                    kwargs.get('from', '.'), mail_to, message, body,
                    self.outf,
                    strict=strict)


class cmd_bundle_revisions(cmd_send):
    __doc__ = """Create a merge-directive for submitting changes.

    A merge directive provides many things needed for requesting merges:

    * A machine-readable description of the merge to perform

    * An optional patch that is a preview of the changes requested

    * An optional bundle of revision data, so that the changes can be applied
      directly from the merge directive, without retrieving data from a
      branch.

    If --no-bundle is specified, then public_branch is needed (and must be
    up-to-date), so that the receiver can perform the merge using the
    public_branch.  The public_branch is always included if known, so that
    people can check it later.

    The submit branch defaults to the parent, but can be overridden.  Both
    submit branch and public branch will be remembered if supplied.

    If a public_branch is known for the submit_branch, that public submit
    branch is used in the merge instructions.  This means that a local mirror
    can be used as your actual submit branch, once you have set public_branch
    for that mirror.

    Two formats are currently supported: "4" uses revision bundle format 4 and
    merge directive format 2.  It is significantly faster and smaller than
    older formats.  It is compatible with Bazaar 0.19 and later.  It is the
    default.  "0.9" uses revision bundle format 0.9 and merge directive
    format 1.  It is compatible with Bazaar 0.12 - 0.18.
    """

    takes_options = [
        Option('no-bundle',
               help='Do not include a bundle in the merge directive.'),
        Option('no-patch', help='Do not include a preview patch in the merge'
               ' directive.'),
        Option('remember',
               help='Remember submit and public branch.'),
        Option('from',
               help='Branch to generate the submission from, '
               'rather than the one containing the working directory.',
               short_name='f',
               type=unicode),
        Option('output', short_name='o', help='Write directive to this file.',
               type=unicode),
        Option('strict',
               help='Refuse to bundle revisions if there are uncommitted'
               ' changes in the working tree, --no-strict disables the check.'),
        'revision',
        RegistryOption('format',
                       help='Use the specified output format.',
                       lazy_registry=('bzrlib.send', 'format_registry')),
        ]
    aliases = ['bundle']

    _see_also = ['send', 'merge']

    hidden = True

    def run(self, submit_branch=None, public_branch=None, no_bundle=False,
            no_patch=False, revision=None, remember=False, output=None,
            format=None, strict=None, **kwargs):
        if output is None:
            output = '-'
        from bzrlib.send import send
        return send(submit_branch, revision, public_branch, remember,
                         format, no_bundle, no_patch, output,
                         kwargs.get('from', '.'), None, None, None,
                         self.outf, strict=strict)


class cmd_tag(Command):
    __doc__ = """Create, remove or modify a tag naming a revision.

    Tags give human-meaningful names to revisions.  Commands that take a -r
    (--revision) option can be given -rtag:X, where X is any previously
    created tag.

    Tags are stored in the branch.  Tags are copied from one branch to another
    along when you branch, push, pull or merge.

    It is an error to give a tag name that already exists unless you pass
    --force, in which case the tag is moved to point to the new revision.

    To rename a tag (change the name but keep it on the same revsion), run ``bzr
    tag new-name -r tag:old-name`` and then ``bzr tag --delete oldname``.

    If no tag name is specified it will be determined through the 
    'automatic_tag_name' hook. This can e.g. be used to automatically tag
    upstream releases by reading configure.ac. See ``bzr help hooks`` for
    details.
    """

    _see_also = ['commit', 'tags']
    takes_args = ['tag_name?']
    takes_options = [
        Option('delete',
            help='Delete this tag rather than placing it.',
            ),
        custom_help('directory',
            help='Branch in which to place the tag.'),
        Option('force',
            help='Replace existing tags.',
            ),
        'revision',
        ]

    def run(self, tag_name=None,
            delete=None,
            directory='.',
            force=None,
            revision=None,
            ):
        branch, relpath = Branch.open_containing(directory)
        self.add_cleanup(branch.lock_write().unlock)
        if delete:
            if tag_name is None:
                raise errors.BzrCommandError("No tag specified to delete.")
            branch.tags.delete_tag(tag_name)
            self.outf.write('Deleted tag %s.\n' % tag_name)
        else:
            if revision:
                if len(revision) != 1:
                    raise errors.BzrCommandError(
                        "Tags can only be placed on a single revision, "
                        "not on a range")
                revision_id = revision[0].as_revision_id(branch)
            else:
                revision_id = branch.last_revision()
            if tag_name is None:
                tag_name = branch.automatic_tag_name(revision_id)
                if tag_name is None:
                    raise errors.BzrCommandError(
                        "Please specify a tag name.")
            if (not force) and branch.tags.has_tag(tag_name):
                raise errors.TagAlreadyExists(tag_name)
            branch.tags.set_tag(tag_name, revision_id)
            self.outf.write('Created tag %s.\n' % tag_name)


class cmd_tags(Command):
    __doc__ = """List tags.

    This command shows a table of tag names and the revisions they reference.
    """

    _see_also = ['tag']
    takes_options = [
        custom_help('directory',
            help='Branch whose tags should be displayed.'),
        RegistryOption.from_kwargs('sort',
            'Sort tags by different criteria.', title='Sorting',
            alpha='Sort tags lexicographically (default).',
            time='Sort tags chronologically.',
            ),
        'show-ids',
        'revision',
    ]

    @display_command
    def run(self,
            directory='.',
            sort='alpha',
            show_ids=False,
            revision=None,
            ):
        branch, relpath = Branch.open_containing(directory)

        tags = branch.tags.get_tag_dict().items()
        if not tags:
            return

        self.add_cleanup(branch.lock_read().unlock)
        if revision:
            graph = branch.repository.get_graph()
            rev1, rev2 = _get_revision_range(revision, branch, self.name())
            revid1, revid2 = rev1.rev_id, rev2.rev_id
            # only show revisions between revid1 and revid2 (inclusive)
            tags = [(tag, revid) for tag, revid in tags if
                graph.is_between(revid, revid1, revid2)]
        if sort == 'alpha':
            tags.sort()
        elif sort == 'time':
            timestamps = {}
            for tag, revid in tags:
                try:
                    revobj = branch.repository.get_revision(revid)
                except errors.NoSuchRevision:
                    timestamp = sys.maxint # place them at the end
                else:
                    timestamp = revobj.timestamp
                timestamps[revid] = timestamp
            tags.sort(key=lambda x: timestamps[x[1]])
        if not show_ids:
            # [ (tag, revid), ... ] -> [ (tag, dotted_revno), ... ]
            for index, (tag, revid) in enumerate(tags):
                try:
                    revno = branch.revision_id_to_dotted_revno(revid)
                    if isinstance(revno, tuple):
                        revno = '.'.join(map(str, revno))
                except errors.NoSuchRevision:
                    # Bad tag data/merges can lead to tagged revisions
                    # which are not in this branch. Fail gracefully ...
                    revno = '?'
                tags[index] = (tag, revno)
        self.cleanup_now()
        for tag, revspec in tags:
            self.outf.write('%-20s %s\n' % (tag, revspec))


class cmd_reconfigure(Command):
    __doc__ = """Reconfigure the type of a bzr directory.

    A target configuration must be specified.

    For checkouts, the bind-to location will be auto-detected if not specified.
    The order of preference is
    1. For a lightweight checkout, the current bound location.
    2. For branches that used to be checkouts, the previously-bound location.
    3. The push location.
    4. The parent location.
    If none of these is available, --bind-to must be specified.
    """

    _see_also = ['branches', 'checkouts', 'standalone-trees', 'working-trees']
    takes_args = ['location?']
    takes_options = [
        RegistryOption.from_kwargs(
            'target_type',
            title='Target type',
            help='The type to reconfigure the directory to.',
            value_switches=True, enum_switch=False,
            branch='Reconfigure to be an unbound branch with no working tree.',
            tree='Reconfigure to be an unbound branch with a working tree.',
            checkout='Reconfigure to be a bound branch with a working tree.',
            lightweight_checkout='Reconfigure to be a lightweight'
                ' checkout (with no local history).',
            standalone='Reconfigure to be a standalone branch '
                '(i.e. stop using shared repository).',
            use_shared='Reconfigure to use a shared repository.',
            with_trees='Reconfigure repository to create '
                'working trees on branches by default.',
            with_no_trees='Reconfigure repository to not create '
                'working trees on branches by default.'
            ),
        Option('bind-to', help='Branch to bind checkout to.', type=str),
        Option('force',
            help='Perform reconfiguration even if local changes'
            ' will be lost.'),
        Option('stacked-on',
            help='Reconfigure a branch to be stacked on another branch.',
            type=unicode,
            ),
        Option('unstacked',
            help='Reconfigure a branch to be unstacked.  This '
                'may require copying substantial data into it.',
            ),
        ]

    def run(self, location=None, target_type=None, bind_to=None, force=False,
            stacked_on=None,
            unstacked=None):
        directory = bzrdir.BzrDir.open(location)
        if stacked_on and unstacked:
            raise BzrCommandError("Can't use both --stacked-on and --unstacked")
        elif stacked_on is not None:
            reconfigure.ReconfigureStackedOn().apply(directory, stacked_on)
        elif unstacked:
            reconfigure.ReconfigureUnstacked().apply(directory)
        # At the moment you can use --stacked-on and a different
        # reconfiguration shape at the same time; there seems no good reason
        # to ban it.
        if target_type is None:
            if stacked_on or unstacked:
                return
            else:
                raise errors.BzrCommandError('No target configuration '
                    'specified')
        elif target_type == 'branch':
            reconfiguration = reconfigure.Reconfigure.to_branch(directory)
        elif target_type == 'tree':
            reconfiguration = reconfigure.Reconfigure.to_tree(directory)
        elif target_type == 'checkout':
            reconfiguration = reconfigure.Reconfigure.to_checkout(
                directory, bind_to)
        elif target_type == 'lightweight-checkout':
            reconfiguration = reconfigure.Reconfigure.to_lightweight_checkout(
                directory, bind_to)
        elif target_type == 'use-shared':
            reconfiguration = reconfigure.Reconfigure.to_use_shared(directory)
        elif target_type == 'standalone':
            reconfiguration = reconfigure.Reconfigure.to_standalone(directory)
        elif target_type == 'with-trees':
            reconfiguration = reconfigure.Reconfigure.set_repository_trees(
                directory, True)
        elif target_type == 'with-no-trees':
            reconfiguration = reconfigure.Reconfigure.set_repository_trees(
                directory, False)
        reconfiguration.apply(force)


class cmd_switch(Command):
    __doc__ = """Set the branch of a checkout and update.

    For lightweight checkouts, this changes the branch being referenced.
    For heavyweight checkouts, this checks that there are no local commits
    versus the current bound branch, then it makes the local branch a mirror
    of the new location and binds to it.

    In both cases, the working tree is updated and uncommitted changes
    are merged. The user can commit or revert these as they desire.

    Pending merges need to be committed or reverted before using switch.

    The path to the branch to switch to can be specified relative to the parent
    directory of the current branch. For example, if you are currently in a
    checkout of /path/to/branch, specifying 'newbranch' will find a branch at
    /path/to/newbranch.

    Bound branches use the nickname of its master branch unless it is set
    locally, in which case switching will update the local nickname to be
    that of the master.
    """

    takes_args = ['to_location?']
    takes_options = ['directory',
                     Option('force',
                        help='Switch even if local commits will be lost.'),
                     'revision',
                     Option('create-branch', short_name='b',
                        help='Create the target branch from this one before'
                             ' switching to it.'),
                    ]

    def run(self, to_location=None, force=False, create_branch=False,
            revision=None, directory=u'.'):
        from bzrlib import switch
        tree_location = directory
        revision = _get_one_revision('switch', revision)
        control_dir = bzrdir.BzrDir.open_containing(tree_location)[0]
        if to_location is None:
            if revision is None:
                raise errors.BzrCommandError('You must supply either a'
                                             ' revision or a location')
            to_location = tree_location
        try:
            branch = control_dir.open_branch()
            had_explicit_nick = branch.get_config().has_explicit_nickname()
        except errors.NotBranchError:
            branch = None
            had_explicit_nick = False
        if create_branch:
            if branch is None:
                raise errors.BzrCommandError('cannot create branch without'
                                             ' source branch')
            to_location = directory_service.directories.dereference(
                              to_location)
            if '/' not in to_location and '\\' not in to_location:
                # This path is meant to be relative to the existing branch
                this_url = self._get_branch_location(control_dir)
                to_location = urlutils.join(this_url, '..', to_location)
            to_branch = branch.bzrdir.sprout(to_location,
                                 possible_transports=[branch.bzrdir.root_transport],
                                 source_branch=branch).open_branch()
        else:
            try:
                to_branch = Branch.open(to_location)
            except errors.NotBranchError:
                this_url = self._get_branch_location(control_dir)
                to_branch = Branch.open(
                    urlutils.join(this_url, '..', to_location))
        if revision is not None:
            revision = revision.as_revision_id(to_branch)
        switch.switch(control_dir, to_branch, force, revision_id=revision)
        if had_explicit_nick:
            branch = control_dir.open_branch() #get the new branch!
            branch.nick = to_branch.nick
        note('Switched to branch: %s',
            urlutils.unescape_for_display(to_branch.base, 'utf-8'))

    def _get_branch_location(self, control_dir):
        """Return location of branch for this control dir."""
        try:
            this_branch = control_dir.open_branch()
            # This may be a heavy checkout, where we want the master branch
            master_location = this_branch.get_bound_location()
            if master_location is not None:
                return master_location
            # If not, use a local sibling
            return this_branch.base
        except errors.NotBranchError:
            format = control_dir.find_branch_format()
            if getattr(format, 'get_reference', None) is not None:
                return format.get_reference(control_dir)
            else:
                return control_dir.root_transport.base


class cmd_view(Command):
    __doc__ = """Manage filtered views.

    Views provide a mask over the tree so that users can focus on
    a subset of a tree when doing their work. After creating a view,
    commands that support a list of files - status, diff, commit, etc -
    effectively have that list of files implicitly given each time.
    An explicit list of files can still be given but those files
    must be within the current view.

    In most cases, a view has a short life-span: it is created to make
    a selected change and is deleted once that change is committed.
    At other times, you may wish to create one or more named views
    and switch between them.

    To disable the current view without deleting it, you can switch to
    the pseudo view called ``off``. This can be useful when you need
    to see the whole tree for an operation or two (e.g. merge) but
    want to switch back to your view after that.

    :Examples:
      To define the current view::

        bzr view file1 dir1 ...

      To list the current view::

        bzr view

      To delete the current view::

        bzr view --delete

      To disable the current view without deleting it::

        bzr view --switch off

      To define a named view and switch to it::

        bzr view --name view-name file1 dir1 ...

      To list a named view::

        bzr view --name view-name

      To delete a named view::

        bzr view --name view-name --delete

      To switch to a named view::

        bzr view --switch view-name

      To list all views defined::

        bzr view --all

      To delete all views::

        bzr view --delete --all
    """

    _see_also = []
    takes_args = ['file*']
    takes_options = [
        Option('all',
            help='Apply list or delete action to all views.',
            ),
        Option('delete',
            help='Delete the view.',
            ),
        Option('name',
            help='Name of the view to define, list or delete.',
            type=unicode,
            ),
        Option('switch',
            help='Name of the view to switch to.',
            type=unicode,
            ),
        ]

    def run(self, file_list,
            all=False,
            delete=False,
            name=None,
            switch=None,
            ):
        tree, file_list = WorkingTree.open_containing_paths(file_list,
            apply_view=False)
        current_view, view_dict = tree.views.get_view_info()
        if name is None:
            name = current_view
        if delete:
            if file_list:
                raise errors.BzrCommandError(
                    "Both --delete and a file list specified")
            elif switch:
                raise errors.BzrCommandError(
                    "Both --delete and --switch specified")
            elif all:
                tree.views.set_view_info(None, {})
                self.outf.write("Deleted all views.\n")
            elif name is None:
                raise errors.BzrCommandError("No current view to delete")
            else:
                tree.views.delete_view(name)
                self.outf.write("Deleted '%s' view.\n" % name)
        elif switch:
            if file_list:
                raise errors.BzrCommandError(
                    "Both --switch and a file list specified")
            elif all:
                raise errors.BzrCommandError(
                    "Both --switch and --all specified")
            elif switch == 'off':
                if current_view is None:
                    raise errors.BzrCommandError("No current view to disable")
                tree.views.set_view_info(None, view_dict)
                self.outf.write("Disabled '%s' view.\n" % (current_view))
            else:
                tree.views.set_view_info(switch, view_dict)
                view_str = views.view_display_str(tree.views.lookup_view())
                self.outf.write("Using '%s' view: %s\n" % (switch, view_str))
        elif all:
            if view_dict:
                self.outf.write('Views defined:\n')
                for view in sorted(view_dict):
                    if view == current_view:
                        active = "=>"
                    else:
                        active = "  "
                    view_str = views.view_display_str(view_dict[view])
                    self.outf.write('%s %-20s %s\n' % (active, view, view_str))
            else:
                self.outf.write('No views defined.\n')
        elif file_list:
            if name is None:
                # No name given and no current view set
                name = 'my'
            elif name == 'off':
                raise errors.BzrCommandError(
                    "Cannot change the 'off' pseudo view")
            tree.views.set_view(name, sorted(file_list))
            view_str = views.view_display_str(tree.views.lookup_view())
            self.outf.write("Using '%s' view: %s\n" % (name, view_str))
        else:
            # list the files
            if name is None:
                # No name given and no current view set
                self.outf.write('No current view.\n')
            else:
                view_str = views.view_display_str(tree.views.lookup_view(name))
                self.outf.write("'%s' view is: %s\n" % (name, view_str))


class cmd_hooks(Command):
    __doc__ = """Show hooks."""

    hidden = True

    def run(self):
        for hook_key in sorted(hooks.known_hooks.keys()):
            some_hooks = hooks.known_hooks_key_to_object(hook_key)
            self.outf.write("%s:\n" % type(some_hooks).__name__)
            for hook_name, hook_point in sorted(some_hooks.items()):
                self.outf.write("  %s:\n" % (hook_name,))
                found_hooks = list(hook_point)
                if found_hooks:
                    for hook in found_hooks:
                        self.outf.write("    %s\n" %
                                        (some_hooks.get_hook_name(hook),))
                else:
                    self.outf.write("    <no hooks installed>\n")


class cmd_remove_branch(Command):
    __doc__ = """Remove a branch.

    This will remove the branch from the specified location but 
    will keep any working tree or repository in place.

    :Examples:

      Remove the branch at repo/trunk::

        bzr remove-branch repo/trunk

    """

    takes_args = ["location?"]

    aliases = ["rmbranch"]

    def run(self, location=None):
        if location is None:
            location = "."
        branch = Branch.open_containing(location)[0]
        branch.bzrdir.destroy_branch()
        

class cmd_shelve(Command):
    __doc__ = """Temporarily set aside some changes from the current tree.

    Shelve allows you to temporarily put changes you've made "on the shelf",
    ie. out of the way, until a later time when you can bring them back from
    the shelf with the 'unshelve' command.  The changes are stored alongside
    your working tree, and so they aren't propagated along with your branch nor
    will they survive its deletion.

    If shelve --list is specified, previously-shelved changes are listed.

    Shelve is intended to help separate several sets of changes that have
    been inappropriately mingled.  If you just want to get rid of all changes
    and you don't need to restore them later, use revert.  If you want to
    shelve all text changes at once, use shelve --all.

    If filenames are specified, only the changes to those files will be
    shelved. Other files will be left untouched.

    If a revision is specified, changes since that revision will be shelved.

    You can put multiple items on the shelf, and by default, 'unshelve' will
    restore the most recently shelved changes.
    """

    takes_args = ['file*']

    takes_options = [
        'directory',
        'revision',
        Option('all', help='Shelve all changes.'),
        'message',
        RegistryOption('writer', 'Method to use for writing diffs.',
                       bzrlib.option.diff_writer_registry,
                       value_switches=True, enum_switch=False),

        Option('list', help='List shelved changes.'),
        Option('destroy',
               help='Destroy removed changes instead of shelving them.'),
    ]
    _see_also = ['unshelve']

    def run(self, revision=None, all=False, file_list=None, message=None,
            writer=None, list=False, destroy=False, directory=u'.'):
        if list:
            return self.run_for_list()
        from bzrlib.shelf_ui import Shelver
        if writer is None:
            writer = bzrlib.option.diff_writer_registry.get()
        try:
            shelver = Shelver.from_args(writer(sys.stdout), revision, all,
                file_list, message, destroy=destroy, directory=directory)
            try:
                shelver.run()
            finally:
                shelver.finalize()
        except errors.UserAbort:
            return 0

    def run_for_list(self):
        tree = WorkingTree.open_containing('.')[0]
        self.add_cleanup(tree.lock_read().unlock)
        manager = tree.get_shelf_manager()
        shelves = manager.active_shelves()
        if len(shelves) == 0:
            note('No shelved changes.')
            return 0
        for shelf_id in reversed(shelves):
            message = manager.get_metadata(shelf_id).get('message')
            if message is None:
                message = '<no message>'
            self.outf.write('%3d: %s\n' % (shelf_id, message))
        return 1


class cmd_unshelve(Command):
    __doc__ = """Restore shelved changes.

    By default, the most recently shelved changes are restored. However if you
    specify a shelf by id those changes will be restored instead.  This works
    best when the changes don't depend on each other.
    """

    takes_args = ['shelf_id?']
    takes_options = [
        'directory',
        RegistryOption.from_kwargs(
            'action', help="The action to perform.",
            enum_switch=False, value_switches=True,
            apply="Apply changes and remove from the shelf.",
            dry_run="Show changes, but do not apply or remove them.",
            preview="Instead of unshelving the changes, show the diff that "
                    "would result from unshelving.",
            delete_only="Delete changes without applying them.",
            keep="Apply changes but don't delete them.",
        )
    ]
    _see_also = ['shelve']

    def run(self, shelf_id=None, action='apply', directory=u'.'):
        from bzrlib.shelf_ui import Unshelver
        unshelver = Unshelver.from_args(shelf_id, action, directory=directory)
        try:
            unshelver.run()
        finally:
            unshelver.tree.unlock()


class cmd_clean_tree(Command):
    __doc__ = """Remove unwanted files from working tree.

    By default, only unknown files, not ignored files, are deleted.  Versioned
    files are never deleted.

    Another class is 'detritus', which includes files emitted by bzr during
    normal operations and selftests.  (The value of these files decreases with
    time.)

    If no options are specified, unknown files are deleted.  Otherwise, option
    flags are respected, and may be combined.

    To check what clean-tree will do, use --dry-run.
    """
    takes_options = ['directory',
                     Option('ignored', help='Delete all ignored files.'),
                     Option('detritus', help='Delete conflict files, merge'
                            ' backups, and failed selftest dirs.'),
                     Option('unknown',
                            help='Delete files unknown to bzr (default).'),
                     Option('dry-run', help='Show files to delete instead of'
                            ' deleting them.'),
                     Option('force', help='Do not prompt before deleting.')]
    def run(self, unknown=False, ignored=False, detritus=False, dry_run=False,
            force=False, directory=u'.'):
        from bzrlib.clean_tree import clean_tree
        if not (unknown or ignored or detritus):
            unknown = True
        if dry_run:
            force = True
        clean_tree(directory, unknown=unknown, ignored=ignored,
                   detritus=detritus, dry_run=dry_run, no_prompt=force)


class cmd_reference(Command):
    __doc__ = """list, view and set branch locations for nested trees.

    If no arguments are provided, lists the branch locations for nested trees.
    If one argument is provided, display the branch location for that tree.
    If two arguments are provided, set the branch location for that tree.
    """

    hidden = True

    takes_args = ['path?', 'location?']

    def run(self, path=None, location=None):
        branchdir = '.'
        if path is not None:
            branchdir = path
        tree, branch, relpath =(
            bzrdir.BzrDir.open_containing_tree_or_branch(branchdir))
        if path is not None:
            path = relpath
        if tree is None:
            tree = branch.basis_tree()
        if path is None:
            info = branch._get_all_reference_info().iteritems()
            self._display_reference_info(tree, branch, info)
        else:
            file_id = tree.path2id(path)
            if file_id is None:
                raise errors.NotVersionedError(path)
            if location is None:
                info = [(file_id, branch.get_reference_info(file_id))]
                self._display_reference_info(tree, branch, info)
            else:
                branch.set_reference_info(file_id, path, location)

    def _display_reference_info(self, tree, branch, info):
        ref_list = []
        for file_id, (path, location) in info:
            try:
                path = tree.id2path(file_id)
            except errors.NoSuchId:
                pass
            ref_list.append((path, location))
        for path, location in sorted(ref_list):
            self.outf.write('%s %s\n' % (path, location))


def _register_lazy_builtins():
    # register lazy builtins from other modules; called at startup and should
    # be only called once.
    for (name, aliases, module_name) in [
        ('cmd_bundle_info', [], 'bzrlib.bundle.commands'),
        ('cmd_dpush', [], 'bzrlib.foreign'),
        ('cmd_version_info', [], 'bzrlib.cmd_version_info'),
        ('cmd_resolve', ['resolved'], 'bzrlib.conflicts'),
        ('cmd_conflicts', [], 'bzrlib.conflicts'),
        ('cmd_sign_my_commits', [], 'bzrlib.sign_my_commits'),
        ]:
        builtin_command_registry.register_lazy(name, aliases, module_name)<|MERGE_RESOLUTION|>--- conflicted
+++ resolved
@@ -3570,24 +3570,11 @@
             randomize=None, exclude=None, strict=False,
             load_list=None, debugflag=None, starting_with=None, subunit=False,
             parallel=None, lsprof_tests=False):
-<<<<<<< HEAD
-        from bzrlib import (
-            benchmarks,
-            tests,
-            )
-=======
-        from bzrlib.tests import selftest
->>>>>>> 2c0be075
+        from bzrlib import tests
 
         # Make deprecation warnings visible, unless -Werror is set
         symbol_versioning.activate_deprecation_warnings(override=False)
 
-<<<<<<< HEAD
-        if cache_dir is not None:
-            benchmarks.tree_creator.TreeCreator.CACHE_ROOT = osutils.abspath(
-                cache_dir)
-=======
->>>>>>> 2c0be075
         if testspecs_list is not None:
             pattern = '|'.join(testspecs_list)
         else:
