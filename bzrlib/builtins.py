--- conflicted
+++ resolved
@@ -1317,11 +1317,8 @@
                     'already exists.') % to_location)
             else:
                 try:
-<<<<<<< HEAD
-                    controldir.ControlDir.open_from_transport(to_transport)
-=======
-                    to_dir = bzrdir.BzrDir.open_from_transport(to_transport)
->>>>>>> 9f806488
+                    to_dir = controldir.ControlDir.open_from_transport(
+                        to_transport)
                 except errors.NotBranchError:
                     to_dir = None
                 else:
