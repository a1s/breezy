# Copyright (C) 2004, 2005, 2006 by Canonical Ltd

# This program is free software; you can redistribute it and/or modify
# it under the terms of the GNU General Public License as published by
# the Free Software Foundation; either version 2 of the License, or
# (at your option) any later version.

# This program is distributed in the hope that it will be useful,
# but WITHOUT ANY WARRANTY; without even the implied warranty of
# MERCHANTABILITY or FITNESS FOR A PARTICULAR PURPOSE.  See the
# GNU General Public License for more details.

# You should have received a copy of the GNU General Public License
# along with this program; if not, write to the Free Software
# Foundation, Inc., 59 Temple Place, Suite 330, Boston, MA  02111-1307  USA

"""builtin bzr commands"""


import codecs
import errno
import os
import sys

import bzrlib
<<<<<<< HEAD
import bzrlib.branch
from bzrlib.branch import Branch
import bzrlib.bzrdir as bzrdir
from bzrlib.bundle import read_bundle_from_url
=======
from bzrlib.branch import Branch, BranchReferenceFormat
from bzrlib import (bundle, branch, bzrdir, errors, osutils, ui, config,
    repository, log)
from bzrlib.bundle.read_bundle import BundleReader
>>>>>>> 2b3824b7
from bzrlib.bundle.apply_bundle import install_bundle, merge_bundle
from bzrlib.commands import Command, display_command
from bzrlib.errors import (BzrError, BzrCheckError, BzrCommandError, 
                           NotBranchError, DivergedBranches, NotConflicted,
                           NoSuchFile, NoWorkingTree, FileInWrongBranch,
                           NotVersionedError, NotABundle)
from bzrlib.merge import Merge3Merger
from bzrlib.option import Option
from bzrlib.progress import DummyProgress, ProgressPhase
from bzrlib.revision import common_ancestor
from bzrlib.revisionspec import RevisionSpec
from bzrlib.trace import mutter, note, log_error, warning, is_quiet, info
from bzrlib.transport.local import LocalTransport
import bzrlib.urlutils as urlutils
from bzrlib.workingtree import WorkingTree


def tree_files(file_list, default_branch=u'.'):
    try:
        return internal_tree_files(file_list, default_branch)
    except FileInWrongBranch, e:
        raise BzrCommandError("%s is not in the same branch as %s" %
                             (e.path, file_list[0]))


# XXX: Bad function name; should possibly also be a class method of
# WorkingTree rather than a function.
def internal_tree_files(file_list, default_branch=u'.'):
    """Convert command-line paths to a WorkingTree and relative paths.

    This is typically used for command-line processors that take one or
    more filenames, and infer the workingtree that contains them.

    The filenames given are not required to exist.

    :param file_list: Filenames to convert.  

    :param default_branch: Fallback tree path to use if file_list is empty or None.

    :return: workingtree, [relative_paths]
    """
    if file_list is None or len(file_list) == 0:
        return WorkingTree.open_containing(default_branch)[0], file_list
    tree = WorkingTree.open_containing(file_list[0])[0]
    new_list = []
    for filename in file_list:
        try:
            new_list.append(tree.relpath(filename))
        except errors.PathNotChild:
            raise FileInWrongBranch(tree.branch, filename)
    return tree, new_list


def get_format_type(typestring):
    """Parse and return a format specifier."""
    if typestring == "weave":
        return bzrdir.BzrDirFormat6()
    if typestring == "default":
        return bzrdir.BzrDirMetaFormat1()
    if typestring == "metaweave":
        format = bzrdir.BzrDirMetaFormat1()
        format.repository_format = repository.RepositoryFormat7()
        return format
    if typestring == "knit":
        format = bzrdir.BzrDirMetaFormat1()
        format.repository_format = repository.RepositoryFormatKnit1()
        return format
    msg = "Unknown bzr format %s. Current formats are: default, knit,\n" \
          "metaweave and weave" % typestring
    raise BzrCommandError(msg)


# TODO: Make sure no commands unconditionally use the working directory as a
# branch.  If a filename argument is used, the first of them should be used to
# specify the branch.  (Perhaps this can be factored out into some kind of
# Argument class, representing a file in a branch, where the first occurrence
# opens the branch?)

class cmd_status(Command):
    """Display status summary.

    This reports on versioned and unknown files, reporting them
    grouped by state.  Possible states are:

    added
        Versioned in the working copy but not in the previous revision.

    removed
        Versioned in the previous revision but removed or deleted
        in the working copy.

    renamed
        Path of this file changed from the previous revision;
        the text may also have changed.  This includes files whose
        parent directory was renamed.

    modified
        Text has changed since the previous revision.

    unknown
        Not versioned and not matching an ignore pattern.

    To see ignored files use 'bzr ignored'.  For details in the
    changes to file texts, use 'bzr diff'.

    If no arguments are specified, the status of the entire working
    directory is shown.  Otherwise, only the status of the specified
    files or directories is reported.  If a directory is given, status
    is reported for everything inside that directory.

    If a revision argument is given, the status is calculated against
    that revision, or between two revisions if two are provided.
    """
    
    # TODO: --no-recurse, --recurse options
    
    takes_args = ['file*']
    takes_options = ['show-ids', 'revision']
    aliases = ['st', 'stat']

    encoding_type = 'replace'
    
    @display_command
    def run(self, show_ids=False, file_list=None, revision=None):
        from bzrlib.status import show_tree_status

        tree, file_list = tree_files(file_list)
            
        show_tree_status(tree, show_ids=show_ids,
                         specific_files=file_list, revision=revision,
                         to_file=self.outf)


class cmd_cat_revision(Command):
    """Write out metadata for a revision.
    
    The revision to print can either be specified by a specific
    revision identifier, or you can use --revision.
    """

    hidden = True
    takes_args = ['revision_id?']
    takes_options = ['revision']
    # cat-revision is more for frontends so should be exact
    encoding = 'strict'
    
    @display_command
    def run(self, revision_id=None, revision=None):

        if revision_id is not None and revision is not None:
            raise BzrCommandError('You can only supply one of revision_id or --revision')
        if revision_id is None and revision is None:
            raise BzrCommandError('You must supply either --revision or a revision_id')
        b = WorkingTree.open_containing(u'.')[0].branch

        # TODO: jam 20060112 should cat-revision always output utf-8?
        if revision_id is not None:
            self.outf.write(b.repository.get_revision_xml(revision_id).decode('utf-8'))
        elif revision is not None:
            for rev in revision:
                if rev is None:
                    raise BzrCommandError('You cannot specify a NULL revision.')
                revno, rev_id = rev.in_history(b)
                self.outf.write(b.repository.get_revision_xml(rev_id).decode('utf-8'))
    

class cmd_revno(Command):
    """Show current revision number.

    This is equal to the number of revisions on this branch.
    """

    takes_args = ['location?']

    @display_command
    def run(self, location=u'.'):
        self.outf.write(str(Branch.open_containing(location)[0].revno()))
        self.outf.write('\n')


class cmd_revision_info(Command):
    """Show revision number and revision id for a given revision identifier.
    """
    hidden = True
    takes_args = ['revision_info*']
    takes_options = ['revision']

    @display_command
    def run(self, revision=None, revision_info_list=[]):

        revs = []
        if revision is not None:
            revs.extend(revision)
        if revision_info_list is not None:
            for rev in revision_info_list:
                revs.append(RevisionSpec(rev))
        if len(revs) == 0:
            raise BzrCommandError('You must supply a revision identifier')

        b = WorkingTree.open_containing(u'.')[0].branch

        for rev in revs:
            revinfo = rev.in_history(b)
            if revinfo.revno is None:
                print '     %s' % revinfo.rev_id
            else:
                print '%4d %s' % (revinfo.revno, revinfo.rev_id)

    
class cmd_add(Command):
    """Add specified files or directories.

    In non-recursive mode, all the named items are added, regardless
    of whether they were previously ignored.  A warning is given if
    any of the named files are already versioned.

    In recursive mode (the default), files are treated the same way
    but the behaviour for directories is different.  Directories that
    are already versioned do not give a warning.  All directories,
    whether already versioned or not, are searched for files or
    subdirectories that are neither versioned or ignored, and these
    are added.  This search proceeds recursively into versioned
    directories.  If no names are given '.' is assumed.

    Therefore simply saying 'bzr add' will version all files that
    are currently unknown.

    Adding a file whose parent directory is not versioned will
    implicitly add the parent, and so on up to the root. This means
    you should never need to explicitly add a directory, they'll just
    get added when you add a file in the directory.

    --dry-run will show which files would be added, but not actually 
    add them.
    """
    takes_args = ['file*']
    takes_options = ['no-recurse', 'dry-run', 'verbose']
    encoding_type = 'replace'

    def run(self, file_list, no_recurse=False, dry_run=False, verbose=False):
        import bzrlib.add

        action = bzrlib.add.AddAction(to_file=self.outf,
            should_print=(not is_quiet()))

        added, ignored = bzrlib.add.smart_add(file_list, not no_recurse, 
                                              action=action, save=not dry_run)
        if len(ignored) > 0:
            if verbose:
                for glob in sorted(ignored.keys()):
                    for path in ignored[glob]:
                        self.outf.write("ignored %s matching \"%s\"\n" 
                                        % (path, glob))
            else:
                match_len = 0
                for glob, paths in ignored.items():
                    match_len += len(paths)
                self.outf.write("ignored %d file(s).\n" % match_len)
            self.outf.write("If you wish to add some of these files,"
                            " please add them by name.\n")


class cmd_mkdir(Command):
    """Create a new versioned directory.

    This is equivalent to creating the directory and then adding it.
    """

    takes_args = ['dir+']
    encoding_type = 'replace'

    def run(self, dir_list):
        for d in dir_list:
            os.mkdir(d)
            wt, dd = WorkingTree.open_containing(d)
            wt.add([dd])
            self.outf.write('added %s\n' % d)


class cmd_relpath(Command):
    """Show path of a file relative to root"""

    takes_args = ['filename']
    hidden = True
    
    @display_command
    def run(self, filename):
        # TODO: jam 20050106 Can relpath return a munged path if
        #       sys.stdout encoding cannot represent it?
        tree, relpath = WorkingTree.open_containing(filename)
        self.outf.write(relpath)
        self.outf.write('\n')


class cmd_inventory(Command):
    """Show inventory of the current working copy or a revision.

    It is possible to limit the output to a particular entry
    type using the --kind option.  For example; --kind file.
    """

    takes_options = ['revision', 'show-ids', 'kind']
    
    @display_command
    def run(self, revision=None, show_ids=False, kind=None):
        if kind and kind not in ['file', 'directory', 'symlink']:
            raise BzrCommandError('invalid kind specified')
        tree = WorkingTree.open_containing(u'.')[0]
        if revision is None:
            inv = tree.read_working_inventory()
        else:
            if len(revision) > 1:
                raise BzrCommandError('bzr inventory --revision takes'
                    ' exactly one revision identifier')
            inv = tree.branch.repository.get_revision_inventory(
                revision[0].in_history(tree.branch).rev_id)

        for path, entry in inv.entries():
            if kind and kind != entry.kind:
                continue
            if show_ids:
                self.outf.write('%-50s %s\n' % (path, entry.file_id))
            else:
                self.outf.write(path)
                self.outf.write('\n')


class cmd_mv(Command):
    """Move or rename a file.

    usage:
        bzr mv OLDNAME NEWNAME
        bzr mv SOURCE... DESTINATION

    If the last argument is a versioned directory, all the other names
    are moved into it.  Otherwise, there must be exactly two arguments
    and the file is changed to a new name, which must not already exist.

    Files cannot be moved between branches.
    """

    takes_args = ['names*']
    aliases = ['move', 'rename']
    encoding_type = 'replace'

    def run(self, names_list):
        if len(names_list) < 2:
            raise BzrCommandError("missing file argument")
        tree, rel_names = tree_files(names_list)
        
        if os.path.isdir(names_list[-1]):
            # move into existing directory
            for pair in tree.move(rel_names[:-1], rel_names[-1]):
                self.outf.write("%s => %s\n" % pair)
        else:
            if len(names_list) != 2:
                raise BzrCommandError('to mv multiple files the destination '
                                      'must be a versioned directory')
            tree.rename_one(rel_names[0], rel_names[1])
            self.outf.write("%s => %s\n" % (rel_names[0], rel_names[1]))
            
    
class cmd_pull(Command):
    """Turn this branch into a mirror of another branch.

    This command only works on branches that have not diverged.  Branches are
    considered diverged if the destination branch's most recent commit is one
    that has not been merged (directly or indirectly) into the parent.

    If branches have diverged, you can use 'bzr merge' to integrate the changes
    from one into the other.  Once one branch has merged, the other should
    be able to pull it again.

    If branches have diverged, you can use 'bzr merge' to pull the text changes
    from one into the other.  Once one branch has merged, the other should
    be able to pull it again.

    If you want to forget your local changes and just update your branch to
    match the remote one, use pull --overwrite.

    If there is no default location set, the first pull will set it.  After
    that, you can omit the location to use the default.  To change the
    default, use --remember. The value will only be saved if the remote
    location can be accessed.
    """

    takes_options = ['remember', 'overwrite', 'revision', 'verbose']
    takes_args = ['location?']
    encoding_type = 'replace'

    def run(self, location=None, remember=False, overwrite=False, revision=None, verbose=False):
        # FIXME: too much stuff is in the command class
        try:
            tree_to = WorkingTree.open_containing(u'.')[0]
            branch_to = tree_to.branch
        except NoWorkingTree:
            tree_to = None
            branch_to = Branch.open_containing(u'.')[0]

        reader = None
        if location is not None:
            try:
                reader = bundle.read_bundle_from_url(location)
            except NotABundle:
                pass # Continue on considering this url a Branch

        stored_loc = branch_to.get_parent()
        if location is None:
            if stored_loc is None:
                raise BzrCommandError("No pull location known or specified.")
            else:
                display_url = urlutils.unescape_for_display(stored_loc,
                        self.outf.encoding)
                self.outf.write("Using saved location: %s\n" % display_url)
                location = stored_loc


        if reader is not None:
            install_bundle(branch_to.repository, reader)
            branch_from = branch_to
        else:
            branch_from = Branch.open(location)

            if branch_to.get_parent() is None or remember:
                branch_to.set_parent(branch_from.base)

        rev_id = None
        if revision is None:
            if reader is not None:
                rev_id = reader.target
        elif len(revision) == 1:
            rev_id = revision[0].in_history(branch_from).rev_id
        else:
            raise BzrCommandError('bzr pull --revision takes one value.')

        old_rh = branch_to.revision_history()
        if tree_to is not None:
            count = tree_to.pull(branch_from, overwrite, rev_id)
        else:
            count = branch_to.pull(branch_from, overwrite, rev_id)
        note('%d revision(s) pulled.' % (count,))

        if verbose:
            new_rh = branch_to.revision_history()
            if old_rh != new_rh:
                # Something changed
                from bzrlib.log import show_changed_revisions
                show_changed_revisions(branch_to, old_rh, new_rh,
                                       to_file=self.outf)


class cmd_push(Command):
    """Update a mirror of this branch.
    
    The target branch will not have its working tree populated because this
    is both expensive, and is not supported on remote file systems.
    
    Some smart servers or protocols *may* put the working tree in place in
    the future.

    This command only works on branches that have not diverged.  Branches are
    considered diverged if the destination branch's most recent commit is one
    that has not been merged (directly or indirectly) by the source branch.

    If branches have diverged, you can use 'bzr push --overwrite' to replace
    the other branch completely, discarding its unmerged changes.
    
    If you want to ensure you have the different changes in the other branch,
    do a merge (see bzr help merge) from the other branch, and commit that.
    After that you will be able to do a push without '--overwrite'.

    If there is no default push location set, the first push will set it.
    After that, you can omit the location to use the default.  To change the
    default, use --remember. The value will only be saved if the remote
    location can be accessed.
    """

    takes_options = ['remember', 'overwrite', 'verbose',
                     Option('create-prefix', 
                            help='Create the path leading up to the branch '
                                 'if it does not already exist')]
    takes_args = ['location?']
    encoding_type = 'replace'

    def run(self, location=None, remember=False, overwrite=False,
            create_prefix=False, verbose=False):
        # FIXME: Way too big!  Put this into a function called from the
        # command.
        from bzrlib.transport import get_transport
        
        br_from = Branch.open_containing('.')[0]
        stored_loc = br_from.get_push_location()
        if location is None:
            if stored_loc is None:
                raise BzrCommandError("No push location known or specified.")
            else:
                display_url = urlutils.unescape_for_display(stored_loc,
                        self.outf.encoding)
                self.outf.write("Using saved location: %s\n" % display_url)
                location = stored_loc

        transport = get_transport(location)
        location_url = transport.base

        old_rh = []
        try:
            dir_to = bzrdir.BzrDir.open(location_url)
            br_to = dir_to.open_branch()
        except NotBranchError:
            # create a branch.
            transport = transport.clone('..')
            if not create_prefix:
                try:
                    relurl = transport.relpath(location_url)
                    mutter('creating directory %s => %s', location_url, relurl)
                    transport.mkdir(relurl)
                except NoSuchFile:
                    raise BzrCommandError("Parent directory of %s "
                                          "does not exist." % location)
            else:
                current = transport.base
                needed = [(transport, transport.relpath(location_url))]
                while needed:
                    try:
                        transport, relpath = needed[-1]
                        transport.mkdir(relpath)
                        needed.pop()
                    except NoSuchFile:
                        new_transport = transport.clone('..')
                        needed.append((new_transport,
                                       new_transport.relpath(transport.base)))
                        if new_transport.base == transport.base:
                            raise BzrCommandError("Could not create "
                                                  "path prefix.")
            dir_to = br_from.bzrdir.clone(location_url,
                revision_id=br_from.last_revision())
            br_to = dir_to.open_branch()
            count = len(br_to.revision_history())
            # We successfully created the target, remember it
            if br_from.get_push_location() is None or remember:
                br_from.set_push_location(br_to.base)
        else:
            # We were able to connect to the remote location, so remember it
            # we don't need to successfully push because of possible divergence.
            if br_from.get_push_location() is None or remember:
                br_from.set_push_location(br_to.base)
            old_rh = br_to.revision_history()
            try:
                try:
                    tree_to = dir_to.open_workingtree()
                except errors.NotLocalUrl:
                    warning('This transport does not update the working '
                            'tree of: %s' % (br_to.base,))
                    count = br_to.pull(br_from, overwrite)
                except NoWorkingTree:
                    count = br_to.pull(br_from, overwrite)
                else:
                    count = tree_to.pull(br_from, overwrite)
            except DivergedBranches:
                raise BzrCommandError("These branches have diverged."
                                      "  Try a merge then push with overwrite.")
        note('%d revision(s) pushed.' % (count,))

        if verbose:
            new_rh = br_to.revision_history()
            if old_rh != new_rh:
                # Something changed
                from bzrlib.log import show_changed_revisions
                show_changed_revisions(br_to, old_rh, new_rh,
                                       to_file=self.outf)


class cmd_branch(Command):
    """Create a new copy of a branch.

    If the TO_LOCATION is omitted, the last component of the FROM_LOCATION will
    be used.  In other words, "branch ../foo/bar" will attempt to create ./bar.

    To retrieve the branch as of a particular revision, supply the --revision
    parameter, as in "branch foo/bar -r 5".

    --basis is to speed up branching from remote branches.  When specified, it
    copies all the file-contents, inventory and revision data from the basis
    branch before copying anything from the remote branch.
    """
    takes_args = ['from_location', 'to_location?']
    takes_options = ['revision', 'basis']
    aliases = ['get', 'clone']

    def run(self, from_location, to_location=None, revision=None, basis=None):
        from bzrlib.transport import get_transport
        if revision is None:
            revision = [None]
        elif len(revision) > 1:
            raise BzrCommandError(
                'bzr branch --revision takes exactly 1 revision value')
        try:
            br_from = Branch.open(from_location)
        except OSError, e:
            if e.errno == errno.ENOENT:
                raise BzrCommandError('Source location "%s" does not'
                                      ' exist.' % to_location)
            else:
                raise
        br_from.lock_read()
        try:
            if basis is not None:
                basis_dir = bzrdir.BzrDir.open_containing(basis)[0]
            else:
                basis_dir = None
            if len(revision) == 1 and revision[0] is not None:
                revision_id = revision[0].in_history(br_from)[1]
            else:
                # FIXME - wt.last_revision, fallback to branch, fall back to
                # None or perhaps NULL_REVISION to mean copy nothing
                # RBC 20060209
                revision_id = br_from.last_revision()
            if to_location is None:
                to_location = os.path.basename(from_location.rstrip("/\\"))
                name = None
            else:
                name = os.path.basename(to_location) + '\n'

            to_transport = get_transport(to_location)
            try:
                to_transport.mkdir('.')
            except errors.FileExists:
                raise BzrCommandError('Target directory "%s" already'
                                      ' exists.' % to_location)
            except errors.NoSuchFile:
                raise BzrCommandError('Parent of "%s" does not exist.' %
                                      to_location)
            try:
                # preserve whatever source format we have.
                dir = br_from.bzrdir.sprout(to_transport.base,
                        revision_id, basis_dir)
                branch = dir.open_branch()
            except errors.NoSuchRevision:
                to_transport.delete_tree('.')
                msg = "The branch %s has no revision %s." % (from_location, revision[0])
                raise BzrCommandError(msg)
            except errors.UnlistableBranch:
                osutils.rmtree(to_location)
                msg = "The branch %s cannot be used as a --basis" % (basis,)
                raise BzrCommandError(msg)
            if name:
                branch.control_files.put_utf8('branch-name', name)
            note('Branched %d revision(s).' % branch.revno())
        finally:
            br_from.unlock()


class cmd_checkout(Command):
    """Create a new checkout of an existing branch.

    If BRANCH_LOCATION is omitted, checkout will reconstitute a working tree for
    the branch found in '.'. This is useful if you have removed the working tree
    or if it was never created - i.e. if you pushed the branch to its current
    location using SFTP.
    
    If the TO_LOCATION is omitted, the last component of the BRANCH_LOCATION will
    be used.  In other words, "checkout ../foo/bar" will attempt to create ./bar.

    To retrieve the branch as of a particular revision, supply the --revision
    parameter, as in "checkout foo/bar -r 5". Note that this will be immediately
    out of date [so you cannot commit] but it may be useful (i.e. to examine old
    code.)

    --basis is to speed up checking out from remote branches.  When specified, it
    uses the inventory and file contents from the basis branch in preference to the
    branch being checked out.
    """
    takes_args = ['branch_location?', 'to_location?']
    takes_options = ['revision', # , 'basis']
                     Option('lightweight',
                            help="perform a lightweight checkout. Lightweight "
                                 "checkouts depend on access to the branch for "
                                 "every operation. Normal checkouts can perform "
                                 "common operations like diff and status without "
                                 "such access, and also support local commits."
                            ),
                     ]

    def run(self, branch_location=None, to_location=None, revision=None, basis=None,
            lightweight=False):
        if revision is None:
            revision = [None]
        elif len(revision) > 1:
            raise BzrCommandError(
                'bzr checkout --revision takes exactly 1 revision value')
        if branch_location is None:
            branch_location = osutils.getcwd()
            to_location = branch_location
        source = Branch.open(branch_location)
        if len(revision) == 1 and revision[0] is not None:
            revision_id = revision[0].in_history(source)[1]
        else:
            revision_id = None
        if to_location is None:
            to_location = os.path.basename(branch_location.rstrip("/\\"))
        # if the source and to_location are the same, 
        # and there is no working tree,
        # then reconstitute a branch
        if (osutils.abspath(to_location) == 
            osutils.abspath(branch_location)):
            try:
                source.bzrdir.open_workingtree()
            except errors.NoWorkingTree:
                source.bzrdir.create_workingtree()
                return
        try:
            os.mkdir(to_location)
        except OSError, e:
            if e.errno == errno.EEXIST:
                raise BzrCommandError('Target directory "%s" already'
                                      ' exists.' % to_location)
            if e.errno == errno.ENOENT:
                raise BzrCommandError('Parent of "%s" does not exist.' %
                                      to_location)
            else:
                raise
        old_format = bzrdir.BzrDirFormat.get_default_format()
        bzrdir.BzrDirFormat.set_default_format(bzrdir.BzrDirMetaFormat1())
        try:
            if lightweight:
                checkout = bzrdir.BzrDirMetaFormat1().initialize(to_location)
                branch.BranchReferenceFormat().initialize(checkout, source)
            else:
                checkout_branch =  bzrdir.BzrDir.create_branch_convenience(
                    to_location, force_new_tree=False)
                checkout = checkout_branch.bzrdir
                checkout_branch.bind(source)
                if revision_id is not None:
                    rh = checkout_branch.revision_history()
                    checkout_branch.set_revision_history(rh[:rh.index(revision_id) + 1])
            checkout.create_workingtree(revision_id)
        finally:
            bzrdir.BzrDirFormat.set_default_format(old_format)


class cmd_renames(Command):
    """Show list of renamed files.
    """
    # TODO: Option to show renames between two historical versions.

    # TODO: Only show renames under dir, rather than in the whole branch.
    takes_args = ['dir?']

    @display_command
    def run(self, dir=u'.'):
        from bzrlib.tree import find_renames
        tree = WorkingTree.open_containing(dir)[0]
        old_inv = tree.basis_tree().inventory
        new_inv = tree.read_working_inventory()
        renames = list(find_renames(old_inv, new_inv))
        renames.sort()
        for old_name, new_name in renames:
            self.outf.write("%s => %s\n" % (old_name, new_name))


class cmd_update(Command):
    """Update a tree to have the latest code committed to its branch.
    
    This will perform a merge into the working tree, and may generate
    conflicts. If you have any local changes, you will still 
    need to commit them after the update for the update to be complete.
    
    If you want to discard your local changes, you can just do a 
    'bzr revert' instead of 'bzr commit' after the update.
    """
    takes_args = ['dir?']

    def run(self, dir='.'):
        tree = WorkingTree.open_containing(dir)[0]
        tree.lock_write()
        try:
            if tree.last_revision() == tree.branch.last_revision():
                # may be up to date, check master too.
                master = tree.branch.get_master_branch()
                if master is None or master.last_revision == tree.last_revision():
                    note("Tree is up to date.")
                    return
            conflicts = tree.update()
            note('Updated to revision %d.' %
                 (tree.branch.revision_id_to_revno(tree.last_revision()),))
            if conflicts != 0:
                return 1
            else:
                return 0
        finally:
            tree.unlock()


class cmd_info(Command):
    """Show information about a working tree, branch or repository.

    This command will show all known locations and formats associated to the
    tree, branch or repository.  Statistical information is included with
    each report.

    Branches and working trees will also report any missing revisions.
    """
    takes_args = ['location?']
    takes_options = ['verbose']

    @display_command
    def run(self, location=None, verbose=False):
        from bzrlib.info import show_bzrdir_info
        show_bzrdir_info(bzrdir.BzrDir.open_containing(location)[0],
                         verbose=verbose)


class cmd_remove(Command):
    """Make a file unversioned.

    This makes bzr stop tracking changes to a versioned file.  It does
    not delete the working copy.

    You can specify one or more files, and/or --new.  If you specify --new,
    only 'added' files will be removed.  If you specify both, then new files
    in the specified directories will be removed.  If the directories are
    also new, they will also be removed.
    """
    takes_args = ['file*']
    takes_options = ['verbose', Option('new', help='remove newly-added files')]
    aliases = ['rm']
    encoding_type = 'replace'
    
    def run(self, file_list, verbose=False, new=False):
        tree, file_list = tree_files(file_list)
        if new is False:
            if file_list is None:
                raise BzrCommandError('Specify one or more files to remove, or'
                                      ' use --new.')
        else:
            from bzrlib.delta import compare_trees
            added = [compare_trees(tree.basis_tree(), tree,
                                   specific_files=file_list).added]
            file_list = sorted([f[0] for f in added[0]], reverse=True)
            if len(file_list) == 0:
                raise BzrCommandError('No matching files.')
        tree.remove(file_list, verbose=verbose, to_file=self.outf)


class cmd_file_id(Command):
    """Print file_id of a particular file or directory.

    The file_id is assigned when the file is first added and remains the
    same through all revisions where the file exists, even when it is
    moved or renamed.
    """

    hidden = True
    takes_args = ['filename']

    @display_command
    def run(self, filename):
        tree, relpath = WorkingTree.open_containing(filename)
        i = tree.inventory.path2id(relpath)
        if i == None:
            raise BzrError("%r is not a versioned file" % filename)
        else:
            self.outf.write(i + '\n')


class cmd_file_path(Command):
    """Print path of file_ids to a file or directory.

    This prints one line for each directory down to the target,
    starting at the branch root.
    """

    hidden = True
    takes_args = ['filename']

    @display_command
    def run(self, filename):
        tree, relpath = WorkingTree.open_containing(filename)
        inv = tree.inventory
        fid = inv.path2id(relpath)
        if fid == None:
            raise BzrError("%r is not a versioned file" % filename)
        for fip in inv.get_idpath(fid):
            self.outf.write(fip + '\n')


class cmd_reconcile(Command):
    """Reconcile bzr metadata in a branch.

    This can correct data mismatches that may have been caused by
    previous ghost operations or bzr upgrades. You should only
    need to run this command if 'bzr check' or a bzr developer 
    advises you to run it.

    If a second branch is provided, cross-branch reconciliation is
    also attempted, which will check that data like the tree root
    id which was not present in very early bzr versions is represented
    correctly in both branches.

    At the same time it is run it may recompress data resulting in 
    a potential saving in disk space or performance gain.

    The branch *MUST* be on a listable system such as local disk or sftp.
    """
    takes_args = ['branch?']

    def run(self, branch="."):
        from bzrlib.reconcile import reconcile
        dir = bzrdir.BzrDir.open(branch)
        reconcile(dir)


class cmd_revision_history(Command):
    """Display the list of revision ids on a branch."""
    takes_args = ['location?']

    hidden = True

    @display_command
    def run(self, location="."):
        branch = Branch.open_containing(location)[0]
        for revid in branch.revision_history():
            self.outf.write(revid)
            self.outf.write('\n')


class cmd_ancestry(Command):
    """List all revisions merged into this branch."""
    takes_args = ['location?']

    hidden = True

    @display_command
    def run(self, location="."):
        try:
            wt = WorkingTree.open_containing(location)[0]
        except errors.NoWorkingTree:
            b = Branch.open(location)
            last_revision = b.last_revision()
        else:
            b = wt.branch
            last_revision = wt.last_revision()

        revision_ids = b.repository.get_ancestry(last_revision)
        assert revision_ids[0] == None
        revision_ids.pop(0)
        for revision_id in revision_ids:
            self.outf.write(revision_id + '\n')


class cmd_init(Command):
    """Make a directory into a versioned branch.

    Use this to create an empty branch, or before importing an
    existing project.

    If there is a repository in a parent directory of the location, then 
    the history of the branch will be stored in the repository.  Otherwise
    init creates a standalone branch which carries its own history in 
    .bzr.

    If there is already a branch at the location but it has no working tree,
    the tree can be populated with 'bzr checkout'.

    Recipe for importing a tree of files:
        cd ~/project
        bzr init
        bzr add .
        bzr status
        bzr commit -m 'imported project'
    """
    takes_args = ['location?']
    takes_options = [
                     Option('format', 
                            help='Specify a format for this branch. Current'
                                 ' formats are: default, knit, metaweave and'
                                 ' weave. Default is knit; metaweave and'
                                 ' weave are deprecated',
                            type=get_format_type),
                     ]
    def run(self, location=None, format=None):
        if format is None:
            format = get_format_type('default')
        if location is None:
            location = u'.'
        else:
            # The path has to exist to initialize a
            # branch inside of it.
            # Just using os.mkdir, since I don't
            # believe that we want to create a bunch of
            # locations if the user supplies an extended path
            if not os.path.exists(location):
                os.mkdir(location)
        try:
            existing_bzrdir = bzrdir.BzrDir.open(location)
        except NotBranchError:
            # really a NotBzrDir error...
            bzrdir.BzrDir.create_branch_convenience(location, format=format)
        else:
            if existing_bzrdir.has_branch():
                if existing_bzrdir.has_workingtree():
                    raise errors.AlreadyBranchError(location)
                else:
                    raise errors.BranchExistsWithoutWorkingTree(location)
            else:
                existing_bzrdir.create_branch()
                existing_bzrdir.create_workingtree()


class cmd_init_repository(Command):
    """Create a shared repository to hold branches.

    New branches created under the repository directory will store their revisions
    in the repository, not in the branch directory, if the branch format supports
    shared storage.

    example:
        bzr init-repo repo
        bzr init repo/trunk
        bzr checkout --lightweight repo/trunk trunk-checkout
        cd trunk-checkout
        (add files here)
    """
    takes_args = ["location"] 
    takes_options = [Option('format', 
                            help='Specify a format for this repository.'
                                 ' Current formats are: default, knit,'
                                 ' metaweave and weave. Default is knit;'
                                 ' metaweave and weave are deprecated',
                            type=get_format_type),
                     Option('trees',
                             help='Allows branches in repository to have'
                             ' a working tree')]
    aliases = ["init-repo"]
    def run(self, location, format=None, trees=False):
        from bzrlib.transport import get_transport
        if format is None:
            format = get_format_type('default')
        transport = get_transport(location)
        if not transport.has('.'):
            transport.mkdir('')
        newdir = format.initialize_on_transport(transport)
        repo = newdir.create_repository(shared=True)
        repo.set_make_working_trees(trees)


class cmd_diff(Command):
    """Show differences in working tree.
    
    If files are listed, only the changes in those files are listed.
    Otherwise, all changes for the tree are listed.

    "bzr diff -p1" is equivalent to "bzr diff --prefix old/:new/", and
    produces patches suitable for "patch -p1".

    examples:
        bzr diff
        bzr diff -r1
        bzr diff -r1..2
        bzr diff --diff-prefix old/:new/
        bzr diff bzr.mine bzr.dev
        bzr diff foo.c
    """
    # TODO: Option to use external diff command; could be GNU diff, wdiff,
    #       or a graphical diff.

    # TODO: Python difflib is not exactly the same as unidiff; should
    #       either fix it up or prefer to use an external diff.

    # TODO: Selected-file diff is inefficient and doesn't show you
    #       deleted files.

    # TODO: This probably handles non-Unix newlines poorly.
    
    takes_args = ['file*']
    takes_options = ['revision', 'diff-options', 'prefix']
    aliases = ['di', 'dif']
    encoding_type = 'exact'

    @display_command
    def run(self, revision=None, file_list=None, diff_options=None,
            prefix=None):
        from bzrlib.diff import diff_cmd_helper, show_diff_trees

        if (prefix is None) or (prefix == '0'):
            # diff -p0 format
            old_label = ''
            new_label = ''
        elif prefix == '1':
            old_label = 'old/'
            new_label = 'new/'
        else:
            if not ':' in prefix:
                 raise BzrError("--diff-prefix expects two values separated by a colon")
            old_label, new_label = prefix.split(":")
        
        try:
            tree1, file_list = internal_tree_files(file_list)
            tree2 = None
            b = None
            b2 = None
        except FileInWrongBranch:
            if len(file_list) != 2:
                raise BzrCommandError("Files are in different branches")

            tree1, file1 = WorkingTree.open_containing(file_list[0])
            tree2, file2 = WorkingTree.open_containing(file_list[1])
            if file1 != "" or file2 != "":
                # FIXME diff those two files. rbc 20051123
                raise BzrCommandError("Files are in different branches")
            file_list = None
        if revision is not None:
            if tree2 is not None:
                raise BzrCommandError("Can't specify -r with two branches")
            if (len(revision) == 1) or (revision[1].spec is None):
                return diff_cmd_helper(tree1, file_list, diff_options,
                                       revision[0], 
                                       old_label=old_label, new_label=new_label)
            elif len(revision) == 2:
                return diff_cmd_helper(tree1, file_list, diff_options,
                                       revision[0], revision[1],
                                       old_label=old_label, new_label=new_label)
            else:
                raise BzrCommandError('bzr diff --revision takes exactly one or two revision identifiers')
        else:
            if tree2 is not None:
                return show_diff_trees(tree1, tree2, sys.stdout, 
                                       specific_files=file_list,
                                       external_diff_options=diff_options,
                                       old_label=old_label, new_label=new_label)
            else:
                return diff_cmd_helper(tree1, file_list, diff_options,
                                       old_label=old_label, new_label=new_label)


class cmd_deleted(Command):
    """List files deleted in the working tree.
    """
    # TODO: Show files deleted since a previous revision, or
    # between two revisions.
    # TODO: Much more efficient way to do this: read in new
    # directories with readdir, rather than stating each one.  Same
    # level of effort but possibly much less IO.  (Or possibly not,
    # if the directories are very large...)
    takes_options = ['show-ids']

    @display_command
    def run(self, show_ids=False):
        tree = WorkingTree.open_containing(u'.')[0]
        old = tree.basis_tree()
        for path, ie in old.inventory.iter_entries():
            if not tree.has_id(ie.file_id):
                self.outf.write(path)
                if show_ids:
                    self.outf.write(' ')
                    self.outf.write(ie.file_id)
                self.outf.write('\n')


class cmd_modified(Command):
    """List files modified in working tree."""
    hidden = True
    @display_command
    def run(self):
        from bzrlib.delta import compare_trees

        tree = WorkingTree.open_containing(u'.')[0]
        td = compare_trees(tree.basis_tree(), tree)

        for path, id, kind, text_modified, meta_modified in td.modified:
            self.outf.write(path + '\n')


class cmd_added(Command):
    """List files added in working tree."""
    hidden = True
    @display_command
    def run(self):
        wt = WorkingTree.open_containing(u'.')[0]
        basis_inv = wt.basis_tree().inventory
        inv = wt.inventory
        for file_id in inv:
            if file_id in basis_inv:
                continue
            path = inv.id2path(file_id)
            if not os.access(osutils.abspath(path), os.F_OK):
                continue
            self.outf.write(path + '\n')


class cmd_root(Command):
    """Show the tree root directory.

    The root is the nearest enclosing directory with a .bzr control
    directory."""
    takes_args = ['filename?']
    @display_command
    def run(self, filename=None):
        """Print the branch root."""
        tree = WorkingTree.open_containing(filename)[0]
        self.outf.write(tree.basedir + '\n')


class cmd_log(Command):
    """Show log of a branch, file, or directory.

    By default show the log of the branch containing the working directory.

    To request a range of logs, you can use the command -r begin..end
    -r revision requests a specific revision, -r ..end or -r begin.. are
    also valid.

    examples:
        bzr log
        bzr log foo.c
        bzr log -r -10.. http://server/branch
    """

    # TODO: Make --revision support uuid: and hash: [future tag:] notation.

    takes_args = ['location?']
    takes_options = [Option('forward', 
                            help='show from oldest to newest'),
                     'timezone', 
                     Option('verbose', 
                             help='show files changed in each revision'),
                     'show-ids', 'revision',
                     'log-format',
                     'line', 'long', 
                     Option('message',
                            help='show revisions whose message matches this regexp',
                            type=str),
                     'short',
                     ]
    encoding_type = 'replace'

    @display_command
    def run(self, location=None, timezone='original',
            verbose=False,
            show_ids=False,
            forward=False,
            revision=None,
            log_format=None,
            message=None,
            long=False,
            short=False,
            line=False):
        from bzrlib.log import log_formatter, show_log
        assert message is None or isinstance(message, basestring), \
            "invalid message argument %r" % message
        direction = (forward and 'forward') or 'reverse'
        
        # log everything
        file_id = None
        if location:
            # find the file id to log:

            dir, fp = bzrdir.BzrDir.open_containing(location)
            b = dir.open_branch()
            if fp != '':
                try:
                    # might be a tree:
                    inv = dir.open_workingtree().inventory
                except (errors.NotBranchError, errors.NotLocalUrl):
                    # either no tree, or is remote.
                    inv = b.basis_tree().inventory
                file_id = inv.path2id(fp)
        else:
            # local dir only
            # FIXME ? log the current subdir only RBC 20060203 
            dir, relpath = bzrdir.BzrDir.open_containing('.')
            b = dir.open_branch()

        if revision is None:
            rev1 = None
            rev2 = None
        elif len(revision) == 1:
            rev1 = rev2 = revision[0].in_history(b).revno
        elif len(revision) == 2:
            if revision[0].spec is None:
                # missing begin-range means first revision
                rev1 = 1
            else:
                rev1 = revision[0].in_history(b).revno

            if revision[1].spec is None:
                # missing end-range means last known revision
                rev2 = b.revno()
            else:
                rev2 = revision[1].in_history(b).revno
        else:
            raise BzrCommandError('bzr log --revision takes one or two values.')

        # By this point, the revision numbers are converted to the +ve
        # form if they were supplied in the -ve form, so we can do
        # this comparison in relative safety
        if rev1 > rev2:
            (rev2, rev1) = (rev1, rev2)

        if (log_format == None):
            default = config.BranchConfig(b).log_format()
            log_format = get_log_format(long=long, short=short, line=line, default=default)
        lf = log_formatter(log_format,
                           show_ids=show_ids,
                           to_file=self.outf,
                           show_timezone=timezone)

        show_log(b,
                 lf,
                 file_id,
                 verbose=verbose,
                 direction=direction,
                 start_revision=rev1,
                 end_revision=rev2,
                 search=message)


def get_log_format(long=False, short=False, line=False, default='long'):
    log_format = default
    if long:
        log_format = 'long'
    if short:
        log_format = 'short'
    if line:
        log_format = 'line'
    return log_format


class cmd_touching_revisions(Command):
    """Return revision-ids which affected a particular file.

    A more user-friendly interface is "bzr log FILE".
    """

    hidden = True
    takes_args = ["filename"]

    @display_command
    def run(self, filename):
        tree, relpath = WorkingTree.open_containing(filename)
        b = tree.branch
        inv = tree.read_working_inventory()
        file_id = inv.path2id(relpath)
        for revno, revision_id, what in log.find_touching_revisions(b, file_id):
            self.outf.write("%6d %s\n" % (revno, what))


class cmd_ls(Command):
    """List files in a tree.
    """
    # TODO: Take a revision or remote path and list that tree instead.
    hidden = True
    takes_options = ['verbose', 'revision',
                     Option('non-recursive',
                            help='don\'t recurse into sub-directories'),
                     Option('from-root',
                            help='Print all paths from the root of the branch.'),
                     Option('unknown', help='Print unknown files'),
                     Option('versioned', help='Print versioned files'),
                     Option('ignored', help='Print ignored files'),

                     Option('null', help='Null separate the files'),
                    ]
    @display_command
    def run(self, revision=None, verbose=False, 
            non_recursive=False, from_root=False,
            unknown=False, versioned=False, ignored=False,
            null=False):

        if verbose and null:
            raise BzrCommandError('Cannot set both --verbose and --null')
        all = not (unknown or versioned or ignored)

        selection = {'I':ignored, '?':unknown, 'V':versioned}

        tree, relpath = WorkingTree.open_containing(u'.')
        if from_root:
            relpath = u''
        elif relpath:
            relpath += '/'
        if revision is not None:
            tree = tree.branch.repository.revision_tree(
                revision[0].in_history(tree.branch).rev_id)

        for fp, fc, kind, fid, entry in tree.list_files():
            if fp.startswith(relpath):
                fp = fp[len(relpath):]
                if non_recursive and '/' in fp:
                    continue
                if not all and not selection[fc]:
                    continue
                if verbose:
                    kindch = entry.kind_character()
                    self.outf.write('%-8s %s%s\n' % (fc, fp, kindch))
                elif null:
                    self.outf.write(fp + '\0')
                    self.outf.flush()
                else:
                    self.outf.write(fp + '\n')


class cmd_unknowns(Command):
    """List unknown files."""
    @display_command
    def run(self):
        for f in WorkingTree.open_containing(u'.')[0].unknowns():
            self.outf.write(osutils.quotefn(f) + '\n')


class cmd_ignore(Command):
    """Ignore a command or pattern.

    To remove patterns from the ignore list, edit the .bzrignore file.

    If the pattern contains a slash, it is compared to the whole path
    from the branch root.  Otherwise, it is compared to only the last
    component of the path.  To match a file only in the root directory,
    prepend './'.

    Ignore patterns are case-insensitive on case-insensitive systems.

    Note: wildcards must be quoted from the shell on Unix.

    examples:
        bzr ignore ./Makefile
        bzr ignore '*.class'
    """
    # TODO: Complain if the filename is absolute
    takes_args = ['name_pattern']
    
    def run(self, name_pattern):
        from bzrlib.atomicfile import AtomicFile
        import os.path

        tree, relpath = WorkingTree.open_containing(u'.')
        ifn = tree.abspath('.bzrignore')

        if os.path.exists(ifn):
            f = open(ifn, 'rt')
            try:
                igns = f.read().decode('utf-8')
            finally:
                f.close()
        else:
            igns = ''

        # TODO: If the file already uses crlf-style termination, maybe
        # we should use that for the newly added lines?

        if igns and igns[-1] != '\n':
            igns += '\n'
        igns += name_pattern + '\n'

        f = AtomicFile(ifn, 'wt')
        try:
            f.write(igns.encode('utf-8'))
            f.commit()
        finally:
            f.close()

        inv = tree.inventory
        if inv.path2id('.bzrignore'):
            mutter('.bzrignore is already versioned')
        else:
            mutter('need to make new .bzrignore file versioned')
            tree.add(['.bzrignore'])


class cmd_ignored(Command):
    """List ignored files and the patterns that matched them.

    See also: bzr ignore"""
    @display_command
    def run(self):
        tree = WorkingTree.open_containing(u'.')[0]
        for path, file_class, kind, file_id, entry in tree.list_files():
            if file_class != 'I':
                continue
            ## XXX: Slightly inefficient since this was already calculated
            pat = tree.is_ignored(path)
            print '%-50s %s' % (path, pat)


class cmd_lookup_revision(Command):
    """Lookup the revision-id from a revision-number

    example:
        bzr lookup-revision 33
    """
    hidden = True
    takes_args = ['revno']
    
    @display_command
    def run(self, revno):
        try:
            revno = int(revno)
        except ValueError:
            raise BzrCommandError("not a valid revision-number: %r" % revno)

        print WorkingTree.open_containing(u'.')[0].branch.get_rev_id(revno)


class cmd_export(Command):
    """Export past revision to destination directory.

    If no revision is specified this exports the last committed revision.

    Format may be an "exporter" name, such as tar, tgz, tbz2.  If none is
    given, try to find the format with the extension. If no extension
    is found exports to a directory (equivalent to --format=dir).

    Root may be the top directory for tar, tgz and tbz2 formats. If none
    is given, the top directory will be the root name of the file.

    Note: export of tree with non-ascii filenames to zip is not supported.

     Supported formats       Autodetected by extension
     -----------------       -------------------------
         dir                            -
         tar                          .tar
         tbz2                    .tar.bz2, .tbz2
         tgz                      .tar.gz, .tgz
         zip                          .zip
    """
    takes_args = ['dest']
    takes_options = ['revision', 'format', 'root']
    def run(self, dest, revision=None, format=None, root=None):
        import os.path
        from bzrlib.export import export
        tree = WorkingTree.open_containing(u'.')[0]
        b = tree.branch
        if revision is None:
            # should be tree.last_revision  FIXME
            rev_id = b.last_revision()
        else:
            if len(revision) != 1:
                raise BzrError('bzr export --revision takes exactly 1 argument')
            rev_id = revision[0].in_history(b).rev_id
        t = b.repository.revision_tree(rev_id)
        try:
            export(t, dest, format, root)
        except errors.NoSuchExportFormat, e:
            raise BzrCommandError('Unsupported export format: %s' % e.format)


class cmd_cat(Command):
    """Write a file's text from a previous revision."""

    takes_options = ['revision']
    takes_args = ['filename']

    @display_command
    def run(self, filename, revision=None):
        if revision is not None and len(revision) != 1:
            raise BzrCommandError("bzr cat --revision takes exactly one number")
        tree = None
        try:
            tree, relpath = WorkingTree.open_containing(filename)
            b = tree.branch
        except NotBranchError:
            pass

        if tree is None:
            b, relpath = Branch.open_containing(filename)
        if revision is None:
            revision_id = b.last_revision()
        else:
            revision_id = revision[0].in_history(b).rev_id
        b.print_file(relpath, revision_id)


class cmd_local_time_offset(Command):
    """Show the offset in seconds from GMT to local time."""
    hidden = True    
    @display_command
    def run(self):
        print osutils.local_time_offset()



class cmd_commit(Command):
    """Commit changes into a new revision.
    
    If no arguments are given, the entire tree is committed.

    If selected files are specified, only changes to those files are
    committed.  If a directory is specified then the directory and everything 
    within it is committed.

    A selected-file commit may fail in some cases where the committed
    tree would be invalid, such as trying to commit a file in a
    newly-added directory that is not itself committed.
    """
    # TODO: Run hooks on tree to-be-committed, and after commit.

    # TODO: Strict commit that fails if there are deleted files.
    #       (what does "deleted files" mean ??)

    # TODO: Give better message for -s, --summary, used by tla people

    # XXX: verbose currently does nothing

    takes_args = ['selected*']
    takes_options = ['message', 'verbose', 
                     Option('unchanged',
                            help='commit even if nothing has changed'),
                     Option('file', type=str, 
                            argname='msgfile',
                            help='file containing commit message'),
                     Option('strict',
                            help="refuse to commit if there are unknown "
                            "files in the working tree."),
                     Option('local',
                            help="perform a local only commit in a bound "
                                 "branch. Such commits are not pushed to "
                                 "the master branch until a normal commit "
                                 "is performed."
                            ),
                     ]
    aliases = ['ci', 'checkin']

    def run(self, message=None, file=None, verbose=True, selected_list=None,
            unchanged=False, strict=False, local=False):
        from bzrlib.commit import (NullCommitReporter, ReportCommitToLog)
        from bzrlib.errors import (PointlessCommit, ConflictsInTree,
                StrictCommitFailed)
        from bzrlib.msgeditor import edit_commit_message, \
                make_commit_message_template
        from tempfile import TemporaryFile

        # TODO: Need a blackbox test for invoking the external editor; may be
        # slightly problematic to run this cross-platform.

        # TODO: do more checks that the commit will succeed before 
        # spending the user's valuable time typing a commit message.
        #
        # TODO: if the commit *does* happen to fail, then save the commit 
        # message to a temporary file where it can be recovered
        tree, selected_list = tree_files(selected_list)
        if selected_list == ['']:
            # workaround - commit of root of tree should be exactly the same
            # as just default commit in that tree, and succeed even though
            # selected-file merge commit is not done yet
            selected_list = []

        if local and not tree.branch.get_bound_location():
            raise errors.LocalRequiresBoundBranch()
        if message is None and not file:
            template = make_commit_message_template(tree, selected_list)
            message = edit_commit_message(template)
            if message is None:
                raise BzrCommandError("please specify a commit message"
                                      " with either --message or --file")
        elif message and file:
            raise BzrCommandError("please specify either --message or --file")
        
        if file:
            message = codecs.open(file, 'rt', bzrlib.user_encoding).read()

        if message == "":
            raise BzrCommandError("empty commit message specified")
        
        if verbose:
            reporter = ReportCommitToLog()
        else:
            reporter = NullCommitReporter()
        
        try:
            tree.commit(message, specific_files=selected_list,
                        allow_pointless=unchanged, strict=strict, local=local,
                        reporter=reporter)
        except PointlessCommit:
            # FIXME: This should really happen before the file is read in;
            # perhaps prepare the commit; get the message; then actually commit
            raise BzrCommandError("no changes to commit",
                                  ["use --unchanged to commit anyhow"])
        except ConflictsInTree:
            raise BzrCommandError("Conflicts detected in working tree.  "
                'Use "bzr conflicts" to list, "bzr resolve FILE" to resolve.')
        except StrictCommitFailed:
            raise BzrCommandError("Commit refused because there are unknown "
                                  "files in the working tree.")
        except errors.BoundBranchOutOfDate, e:
            raise BzrCommandError(str(e)
                                  + ' Either unbind, update, or'
                                    ' pass --local to commit.')


class cmd_check(Command):
    """Validate consistency of branch history.

    This command checks various invariants about the branch storage to
    detect data corruption or bzr bugs.
    """
    takes_args = ['branch?']
    takes_options = ['verbose']

    def run(self, branch=None, verbose=False):
        from bzrlib.check import check
        if branch is None:
            tree = WorkingTree.open_containing()[0]
            branch = tree.branch
        else:
            branch = Branch.open(branch)
        check(branch, verbose)


class cmd_scan_cache(Command):
    hidden = True
    def run(self):
        from bzrlib.hashcache import HashCache

        c = HashCache(u'.')
        c.read()
        c.scan()
            
        print '%6d stats' % c.stat_count
        print '%6d in hashcache' % len(c._cache)
        print '%6d files removed from cache' % c.removed_count
        print '%6d hashes updated' % c.update_count
        print '%6d files changed too recently to cache' % c.danger_count

        if c.needs_write:
            c.write()


class cmd_upgrade(Command):
    """Upgrade branch storage to current format.

    The check command or bzr developers may sometimes advise you to run
    this command. When the default format has changed you may also be warned
    during other operations to upgrade.
    """
    takes_args = ['url?']
    takes_options = [
                     Option('format', 
                            help='Upgrade to a specific format. Current formats'
                                 ' are: default, knit, metaweave and weave.'
                                 ' Default is knit; metaweave and weave are'
                                 ' deprecated',
                            type=get_format_type),
                    ]


    def run(self, url='.', format=None):
        from bzrlib.upgrade import upgrade
        if format is None:
            format = get_format_type('default')
        upgrade(url, format)


class cmd_whoami(Command):
    """Show bzr user id."""
    takes_options = ['email']
    
    @display_command
    def run(self, email=False):
        try:
            b = WorkingTree.open_containing(u'.')[0].branch
            c = config.BranchConfig(b)
        except NotBranchError:
            c = config.GlobalConfig()
        if email:
            print c.user_email()
        else:
            print c.username()


class cmd_nick(Command):
    """Print or set the branch nickname.  

    If unset, the tree root directory name is used as the nickname
    To print the current nickname, execute with no argument.  
    """
    takes_args = ['nickname?']
    def run(self, nickname=None):
        branch = Branch.open_containing(u'.')[0]
        if nickname is None:
            self.printme(branch)
        else:
            branch.nick = nickname

    @display_command
    def printme(self, branch):
        print branch.nick 


class cmd_selftest(Command):
    """Run internal test suite.
    
    This creates temporary test directories in the working directory,
    but not existing data is affected.  These directories are deleted
    if the tests pass, or left behind to help in debugging if they
    fail and --keep-output is specified.
    
    If arguments are given, they are regular expressions that say
    which tests should run.

    If the global option '--no-plugins' is given, plugins are not loaded
    before running the selftests.  This has two effects: features provided or
    modified by plugins will not be tested, and tests provided by plugins will
    not be run.

    examples:
        bzr selftest ignore
        bzr --no-plugins selftest -v
    """
    # TODO: --list should give a list of all available tests

    # NB: this is used from the class without creating an instance, which is
    # why it does not have a self parameter.
    def get_transport_type(typestring):
        """Parse and return a transport specifier."""
        if typestring == "sftp":
            from bzrlib.transport.sftp import SFTPAbsoluteServer
            return SFTPAbsoluteServer
        if typestring == "memory":
            from bzrlib.transport.memory import MemoryServer
            return MemoryServer
        if typestring == "fakenfs":
            from bzrlib.transport.fakenfs import FakeNFSServer
            return FakeNFSServer
        msg = "No known transport type %s. Supported types are: sftp\n" %\
            (typestring)
        raise BzrCommandError(msg)

    hidden = True
    takes_args = ['testspecs*']
    takes_options = ['verbose',
                     Option('one', help='stop when one test fails'),
                     Option('keep-output', 
                            help='keep output directories when tests fail'),
                     Option('transport', 
                            help='Use a different transport by default '
                                 'throughout the test suite.',
                            type=get_transport_type),
                     Option('benchmark', help='run the bzr bencharks.'),
                     Option('lsprof-timed',
                            help='generate lsprof output for benchmarked'
                                 ' sections of code.'),
                     ]

    def run(self, testspecs_list=None, verbose=None, one=False,
            keep_output=False, transport=None, benchmark=None,
            lsprof_timed=None):
        import bzrlib.ui
        from bzrlib.tests import selftest
        import bzrlib.benchmarks as benchmarks
        # we don't want progress meters from the tests to go to the
        # real output; and we don't want log messages cluttering up
        # the real logs.
        save_ui = ui.ui_factory
        print '%10s: %s' % ('bzr', osutils.realpath(sys.argv[0]))
        print '%10s: %s' % ('bzrlib', bzrlib.__path__[0])
        print
        info('running tests...')
        try:
            ui.ui_factory = ui.SilentUIFactory()
            if testspecs_list is not None:
                pattern = '|'.join(testspecs_list)
            else:
                pattern = ".*"
            if benchmark:
                test_suite_factory = benchmarks.test_suite
                if verbose is None:
                    verbose = True
            else:
                test_suite_factory = None
                if verbose is None:
                    verbose = False
            result = selftest(verbose=verbose, 
                              pattern=pattern,
                              stop_on_failure=one, 
                              keep_output=keep_output,
                              transport=transport,
                              test_suite_factory=test_suite_factory,
                              lsprof_timed=lsprof_timed)
            if result:
                info('tests passed')
            else:
                info('tests failed')
            return int(not result)
        finally:
            ui.ui_factory = save_ui


def _get_bzr_branch():
    """If bzr is run from a branch, return Branch or None"""
    from os.path import dirname
    
    try:
        branch = Branch.open(dirname(osutils.abspath(dirname(__file__))))
        return branch
    except errors.BzrError:
        return None
    

def show_version():
    import bzrlib
    print "bzr (bazaar-ng) %s" % bzrlib.__version__
    # is bzrlib itself in a branch?
    branch = _get_bzr_branch()
    if branch:
        rh = branch.revision_history()
        revno = len(rh)
        print "  bzr checkout, revision %d" % (revno,)
        print "  nick: %s" % (branch.nick,)
        if rh:
            print "  revid: %s" % (rh[-1],)
    print "Using python interpreter:", sys.executable
    import site
    print "Using python standard library:", os.path.dirname(site.__file__)
    print "Using bzrlib:",
    if len(bzrlib.__path__) > 1:
        # print repr, which is a good enough way of making it clear it's
        # more than one element (eg ['/foo/bar', '/foo/bzr'])
        print repr(bzrlib.__path__)
    else:
        print bzrlib.__path__[0]

    print
    print bzrlib.__copyright__
    print "http://bazaar-vcs.org/"
    print
    print "bzr comes with ABSOLUTELY NO WARRANTY.  bzr is free software, and"
    print "you may use, modify and redistribute it under the terms of the GNU"
    print "General Public License version 2 or later."


class cmd_version(Command):
    """Show version of bzr."""
    @display_command
    def run(self):
        show_version()

class cmd_rocks(Command):
    """Statement of optimism."""
    hidden = True
    @display_command
    def run(self):
        print "it sure does!"


class cmd_find_merge_base(Command):
    """Find and print a base revision for merging two branches.
    """
    # TODO: Options to specify revisions on either side, as if
    #       merging only part of the history.
    takes_args = ['branch', 'other']
    hidden = True
    
    @display_command
    def run(self, branch, other):
        from bzrlib.revision import common_ancestor, MultipleRevisionSources
        
        branch1 = Branch.open_containing(branch)[0]
        branch2 = Branch.open_containing(other)[0]

        history_1 = branch1.revision_history()
        history_2 = branch2.revision_history()

        last1 = branch1.last_revision()
        last2 = branch2.last_revision()

        source = MultipleRevisionSources(branch1.repository, 
                                         branch2.repository)
        
        base_rev_id = common_ancestor(last1, last2, source)

        print 'merge base is revision %s' % base_rev_id


class cmd_merge(Command):
    """Perform a three-way merge.
    
    The branch is the branch you will merge from.  By default, it will merge
    the latest revision.  If you specify a revision, that revision will be
    merged.  If you specify two revisions, the first will be used as a BASE,
    and the second one as OTHER.  Revision numbers are always relative to the
    specified branch.

    By default, bzr will try to merge in all new work from the other
    branch, automatically determining an appropriate base.  If this
    fails, you may need to give an explicit base.
    
    Merge will do its best to combine the changes in two branches, but there
    are some kinds of problems only a human can fix.  When it encounters those,
    it will mark a conflict.  A conflict means that you need to fix something,
    before you should commit.

    Use bzr resolve when you have fixed a problem.  See also bzr conflicts.

    If there is no default branch set, the first merge will set it. After
    that, you can omit the branch to use the default.  To change the
    default, use --remember. The value will only be saved if the remote
    location can be accessed.

    Examples:

    To merge the latest revision from bzr.dev
    bzr merge ../bzr.dev

    To merge changes up to and including revision 82 from bzr.dev
    bzr merge -r 82 ../bzr.dev

    To merge the changes introduced by 82, without previous changes:
    bzr merge -r 81..82 ../bzr.dev
    
    merge refuses to run if there are any uncommitted changes, unless
    --force is given.

    The following merge types are available:
    """
    takes_args = ['branch?']
    takes_options = ['revision', 'force', 'merge-type', 'reprocess', 'remember',
                     Option('show-base', help="Show base revision text in "
                            "conflicts")]

    def help(self):
        from merge import merge_type_help
        from inspect import getdoc
        return getdoc(self) + '\n' + merge_type_help() 

    def run(self, branch=None, revision=None, force=False, merge_type=None,
            show_base=False, reprocess=False, remember=False):
        if merge_type is None:
            merge_type = Merge3Merger

        tree = WorkingTree.open_containing(u'.')[0]

        if branch is not None:
            try:
                reader = bundle.read_bundle_from_url(branch)
            except NotABundle:
                pass # Continue on considering this url a Branch
            else:
                conflicts = merge_bundle(reader, tree, not force, merge_type,
                                            reprocess, show_base)
                if conflicts == 0:
                    return 0
                else:
                    return 1

        branch = self._get_remembered_parent(tree, branch, 'Merging from')

        if revision is None or len(revision) < 1:
            base = [None, None]
            other = [branch, -1]
            other_branch, path = Branch.open_containing(branch)
        else:
            if len(revision) == 1:
                base = [None, None]
                other_branch, path = Branch.open_containing(branch)
                revno = revision[0].in_history(other_branch).revno
                other = [branch, revno]
            else:
                assert len(revision) == 2
                if None in revision:
                    raise BzrCommandError(
                        "Merge doesn't permit that revision specifier.")
                other_branch, path = Branch.open_containing(branch)

                base = [branch, revision[0].in_history(other_branch).revno]
                other = [branch, revision[1].in_history(other_branch).revno]

        if tree.branch.get_parent() is None or remember:
            tree.branch.set_parent(other_branch.base)

        if path != "":
            interesting_files = [path]
        else:
            interesting_files = None
        pb = ui.ui_factory.nested_progress_bar()
        try:
            try:
                conflict_count = merge(other, base, check_clean=(not force),
                                       merge_type=merge_type,
                                       reprocess=reprocess,
                                       show_base=show_base,
                                       pb=pb, file_list=interesting_files)
            finally:
                pb.finished()
            if conflict_count != 0:
                return 1
            else:
                return 0
        except errors.AmbiguousBase, e:
            m = ("sorry, bzr can't determine the right merge base yet\n"
                 "candidates are:\n  "
                 + "\n  ".join(e.bases)
                 + "\n"
                 "please specify an explicit base with -r,\n"
                 "and (if you want) report this to the bzr developers\n")
            log_error(m)

    # TODO: move up to common parent; this isn't merge-specific anymore. 
    def _get_remembered_parent(self, tree, supplied_location, verb_string):
        """Use tree.branch's parent if none was supplied.

        Report if the remembered location was used.
        """
        if supplied_location is not None:
            return supplied_location
        stored_location = tree.branch.get_parent()
        mutter("%s", stored_location)
        if stored_location is None:
            raise BzrCommandError("No location specified or remembered")
        display_url = urlutils.unescape_for_display(stored_location, self.outf.encoding)
        self.outf.write("%s remembered location %s\n" % (verb_string, display_url))
        return stored_location


class cmd_remerge(Command):
    """Redo a merge.

    Use this if you want to try a different merge technique while resolving
    conflicts.  Some merge techniques are better than others, and remerge 
    lets you try different ones on different files.

    The options for remerge have the same meaning and defaults as the ones for
    merge.  The difference is that remerge can (only) be run when there is a
    pending merge, and it lets you specify particular files.

    Examples:
    $ bzr remerge --show-base
        Re-do the merge of all conflicted files, and show the base text in
        conflict regions, in addition to the usual THIS and OTHER texts.

    $ bzr remerge --merge-type weave --reprocess foobar
        Re-do the merge of "foobar", using the weave merge algorithm, with
        additional processing to reduce the size of conflict regions.
    
    The following merge types are available:"""
    takes_args = ['file*']
    takes_options = ['merge-type', 'reprocess',
                     Option('show-base', help="Show base revision text in "
                            "conflicts")]

    def help(self):
        from merge import merge_type_help
        from inspect import getdoc
        return getdoc(self) + '\n' + merge_type_help() 

    def run(self, file_list=None, merge_type=None, show_base=False,
            reprocess=False):
        from bzrlib.merge import merge_inner, transform_tree
        if merge_type is None:
            merge_type = Merge3Merger
        tree, file_list = tree_files(file_list)
        tree.lock_write()
        try:
            pending_merges = tree.pending_merges() 
            if len(pending_merges) != 1:
                raise BzrCommandError("Sorry, remerge only works after normal"
                                      + " merges.  Not cherrypicking or"
                                      + "multi-merges.")
            repository = tree.branch.repository
            base_revision = common_ancestor(tree.branch.last_revision(), 
                                            pending_merges[0], repository)
            base_tree = repository.revision_tree(base_revision)
            other_tree = repository.revision_tree(pending_merges[0])
            interesting_ids = None
            if file_list is not None:
                interesting_ids = set()
                for filename in file_list:
                    file_id = tree.path2id(filename)
                    if file_id is None:
                        raise NotVersionedError(filename)
                    interesting_ids.add(file_id)
                    if tree.kind(file_id) != "directory":
                        continue
                    
                    for name, ie in tree.inventory.iter_entries(file_id):
                        interesting_ids.add(ie.file_id)
            transform_tree(tree, tree.basis_tree(), interesting_ids)
            if file_list is None:
                restore_files = list(tree.iter_conflicts())
            else:
                restore_files = file_list
            for filename in restore_files:
                try:
                    restore(tree.abspath(filename))
                except NotConflicted:
                    pass
            conflicts =  merge_inner(tree.branch, other_tree, base_tree,
                                     this_tree=tree,
                                     interesting_ids = interesting_ids, 
                                     other_rev_id=pending_merges[0], 
                                     merge_type=merge_type, 
                                     show_base=show_base,
                                     reprocess=reprocess)
        finally:
            tree.unlock()
        if conflicts > 0:
            return 1
        else:
            return 0

class cmd_revert(Command):
    """Reverse all changes since the last commit.

    Only versioned files are affected.  Specify filenames to revert only 
    those files.  By default, any files that are changed will be backed up
    first.  Backup files have a '~' appended to their name.
    """
    takes_options = ['revision', 'no-backup']
    takes_args = ['file*']
    aliases = ['merge-revert']

    def run(self, revision=None, no_backup=False, file_list=None):
        from bzrlib.commands import parse_spec
        if file_list is not None:
            if len(file_list) == 0:
                raise BzrCommandError("No files specified")
        else:
            file_list = []
        
        tree, file_list = tree_files(file_list)
        if revision is None:
            # FIXME should be tree.last_revision
            rev_id = tree.last_revision()
        elif len(revision) != 1:
            raise BzrCommandError('bzr revert --revision takes exactly 1 argument')
        else:
            rev_id = revision[0].in_history(tree.branch).rev_id
        pb = ui.ui_factory.nested_progress_bar()
        try:
            tree.revert(file_list, 
                        tree.branch.repository.revision_tree(rev_id),
                        not no_backup, pb)
        finally:
            pb.finished()


class cmd_assert_fail(Command):
    """Test reporting of assertion failures"""
    hidden = True
    def run(self):
        assert False, "always fails"


class cmd_help(Command):
    """Show help on a command or other topic.

    For a list of all available commands, say 'bzr help commands'."""
    takes_options = [Option('long', 'show help on all commands')]
    takes_args = ['topic?']
    aliases = ['?', '--help', '-?', '-h']
    
    @display_command
    def run(self, topic=None, long=False):
        import help
        if topic is None and long:
            topic = "commands"
        help.help(topic)


class cmd_shell_complete(Command):
    """Show appropriate completions for context.

    For a list of all available commands, say 'bzr shell-complete'."""
    takes_args = ['context?']
    aliases = ['s-c']
    hidden = True
    
    @display_command
    def run(self, context=None):
        import shellcomplete
        shellcomplete.shellcomplete(context)


class cmd_fetch(Command):
    """Copy in history from another branch but don't merge it.

    This is an internal method used for pull and merge."""
    hidden = True
    takes_args = ['from_branch', 'to_branch']
    def run(self, from_branch, to_branch):
        from bzrlib.fetch import Fetcher
        from_b = Branch.open(from_branch)
        to_b = Branch.open(to_branch)
        Fetcher(to_b, from_b)


class cmd_missing(Command):
    """Show unmerged/unpulled revisions between two branches.

    OTHER_BRANCH may be local or remote."""
    takes_args = ['other_branch?']
    takes_options = [Option('reverse', 'Reverse the order of revisions'),
                     Option('mine-only', 
                            'Display changes in the local branch only'),
                     Option('theirs-only', 
                            'Display changes in the remote branch only'), 
                     'log-format',
                     'line',
                     'long', 
                     'short',
                     'show-ids',
                     'verbose'
                     ]

    def run(self, other_branch=None, reverse=False, mine_only=False,
            theirs_only=False, log_format=None, long=False, short=False, line=False, 
            show_ids=False, verbose=False):
        from bzrlib.missing import find_unmerged, iter_log_data
        from bzrlib.log import log_formatter
        local_branch = Branch.open_containing(u".")[0]
        parent = local_branch.get_parent()
        if other_branch is None:
            other_branch = parent
            if other_branch is None:
                raise BzrCommandError("No missing location known or specified.")
            print "Using last location: " + local_branch.get_parent()
        remote_branch = Branch.open(other_branch)
        if remote_branch.base == local_branch.base:
            remote_branch = local_branch
        local_branch.lock_read()
        try:
            remote_branch.lock_read()
            try:
                local_extra, remote_extra = find_unmerged(local_branch, remote_branch)
                if (log_format == None):
                    default = config.BranchConfig(local_branch).log_format()
                    log_format = get_log_format(long=long, short=short, line=line, default=default)
                lf = log_formatter(log_format, sys.stdout,
                                   show_ids=show_ids,
                                   show_timezone='original')
                if reverse is False:
                    local_extra.reverse()
                    remote_extra.reverse()
                if local_extra and not theirs_only:
                    print "You have %d extra revision(s):" % len(local_extra)
                    for data in iter_log_data(local_extra, local_branch.repository,
                                              verbose):
                        lf.show(*data)
                    printed_local = True
                else:
                    printed_local = False
                if remote_extra and not mine_only:
                    if printed_local is True:
                        print "\n\n"
                    print "You are missing %d revision(s):" % len(remote_extra)
                    for data in iter_log_data(remote_extra, remote_branch.repository, 
                                              verbose):
                        lf.show(*data)
                if not remote_extra and not local_extra:
                    status_code = 0
                    print "Branches are up to date."
                else:
                    status_code = 1
            finally:
                remote_branch.unlock()
        finally:
            local_branch.unlock()
        if not status_code and parent is None and other_branch is not None:
            local_branch.lock_write()
            try:
                # handle race conditions - a parent might be set while we run.
                if local_branch.get_parent() is None:
                    local_branch.set_parent(remote_branch.base)
            finally:
                local_branch.unlock()
        return status_code


class cmd_plugins(Command):
    """List plugins"""
    hidden = True
    @display_command
    def run(self):
        import bzrlib.plugin
        from inspect import getdoc
        for name, plugin in bzrlib.plugin.all_plugins().items():
            if hasattr(plugin, '__path__'):
                print plugin.__path__[0]
            elif hasattr(plugin, '__file__'):
                print plugin.__file__
            else:
                print `plugin`
                
            d = getdoc(plugin)
            if d:
                print '\t', d.split('\n')[0]


class cmd_testament(Command):
    """Show testament (signing-form) of a revision."""
    takes_options = ['revision', 'long', 
                     Option('strict', help='Produce a strict testament')]
    takes_args = ['branch?']
    @display_command
    def run(self, branch=u'.', revision=None, long=False, strict=False):
        from bzrlib.testament import Testament, StrictTestament
        if strict is True:
            testament_class = StrictTestament
        else:
            testament_class = Testament
        b = WorkingTree.open_containing(branch)[0].branch
        b.lock_read()
        try:
            if revision is None:
                rev_id = b.last_revision()
            else:
                rev_id = revision[0].in_history(b).rev_id
            t = testament_class.from_revision(b.repository, rev_id)
            if long:
                sys.stdout.writelines(t.as_text_lines())
            else:
                sys.stdout.write(t.as_short_text())
        finally:
            b.unlock()


class cmd_annotate(Command):
    """Show the origin of each line in a file.

    This prints out the given file with an annotation on the left side
    indicating which revision, author and date introduced the change.

    If the origin is the same for a run of consecutive lines, it is 
    shown only at the top, unless the --all option is given.
    """
    # TODO: annotate directories; showing when each file was last changed
    # TODO: if the working copy is modified, show annotations on that 
    #       with new uncommitted lines marked
    aliases = ['blame', 'praise']
    takes_args = ['filename']
    takes_options = [Option('all', help='show annotations on all lines'),
                     Option('long', help='show date in annotations'),
                     'revision'
                     ]

    @display_command
    def run(self, filename, all=False, long=False, revision=None):
        from bzrlib.annotate import annotate_file
        tree, relpath = WorkingTree.open_containing(filename)
        branch = tree.branch
        branch.lock_read()
        try:
            if revision is None:
                revision_id = branch.last_revision()
            elif len(revision) != 1:
                raise BzrCommandError('bzr annotate --revision takes exactly 1 argument')
            else:
                revision_id = revision[0].in_history(branch).rev_id
            file_id = tree.inventory.path2id(relpath)
            tree = branch.repository.revision_tree(revision_id)
            file_version = tree.inventory[file_id].revision
            annotate_file(branch, file_version, file_id, long, all, sys.stdout)
        finally:
            branch.unlock()


class cmd_re_sign(Command):
    """Create a digital signature for an existing revision."""
    # TODO be able to replace existing ones.

    hidden = True # is this right ?
    takes_args = ['revision_id*']
    takes_options = ['revision']
    
    def run(self, revision_id_list=None, revision=None):
        import bzrlib.gpg as gpg
        if revision_id_list is not None and revision is not None:
            raise BzrCommandError('You can only supply one of revision_id or --revision')
        if revision_id_list is None and revision is None:
            raise BzrCommandError('You must supply either --revision or a revision_id')
        b = WorkingTree.open_containing(u'.')[0].branch
        gpg_strategy = gpg.GPGStrategy(config.BranchConfig(b))
        if revision_id_list is not None:
            for revision_id in revision_id_list:
                b.repository.sign_revision(revision_id, gpg_strategy)
        elif revision is not None:
            if len(revision) == 1:
                revno, rev_id = revision[0].in_history(b)
                b.repository.sign_revision(rev_id, gpg_strategy)
            elif len(revision) == 2:
                # are they both on rh- if so we can walk between them
                # might be nice to have a range helper for arbitrary
                # revision paths. hmm.
                from_revno, from_revid = revision[0].in_history(b)
                to_revno, to_revid = revision[1].in_history(b)
                if to_revid is None:
                    to_revno = b.revno()
                if from_revno is None or to_revno is None:
                    raise BzrCommandError('Cannot sign a range of non-revision-history revisions')
                for revno in range(from_revno, to_revno + 1):
                    b.repository.sign_revision(b.get_rev_id(revno), 
                                               gpg_strategy)
            else:
                raise BzrCommandError('Please supply either one revision, or a range.')


class cmd_bind(Command):
    """Bind the current branch to a master branch.

    After binding, commits must succeed on the master branch
    before they are executed on the local one.
    """

    takes_args = ['location']
    takes_options = []

    def run(self, location=None):
        b, relpath = Branch.open_containing(u'.')
        b_other = Branch.open(location)
        try:
            b.bind(b_other)
        except DivergedBranches:
            raise BzrCommandError('These branches have diverged.'
                                  ' Try merging, and then bind again.')


class cmd_unbind(Command):
    """Unbind the current branch from its master branch.

    After unbinding, the local branch is considered independent.
    All subsequent commits will be local.
    """

    takes_args = []
    takes_options = []

    def run(self):
        b, relpath = Branch.open_containing(u'.')
        if not b.unbind():
            raise BzrCommandError('Local branch is not bound')


class cmd_uncommit(Command):
    """Remove the last committed revision.

    --verbose will print out what is being removed.
    --dry-run will go through all the motions, but not actually
    remove anything.
    
    In the future, uncommit will create a revision bundle, which can then
    be re-applied.
    """

    # TODO: jam 20060108 Add an option to allow uncommit to remove
    # unreferenced information in 'branch-as-repository' branches.
    # TODO: jam 20060108 Add the ability for uncommit to remove unreferenced
    # information in shared branches as well.
    takes_options = ['verbose', 'revision',
                    Option('dry-run', help='Don\'t actually make changes'),
                    Option('force', help='Say yes to all questions.')]
    takes_args = ['location?']
    aliases = []

    def run(self, location=None, 
            dry_run=False, verbose=False,
            revision=None, force=False):
        from bzrlib.log import log_formatter
        import sys
        from bzrlib.uncommit import uncommit

        if location is None:
            location = u'.'
        control, relpath = bzrdir.BzrDir.open_containing(location)
        try:
            tree = control.open_workingtree()
            b = tree.branch
        except (errors.NoWorkingTree, errors.NotLocalUrl):
            tree = None
            b = control.open_branch()

        if revision is None:
            revno = b.revno()
            rev_id = b.last_revision()
        else:
            revno, rev_id = revision[0].in_history(b)
        if rev_id is None:
            print 'No revisions to uncommit.'

        for r in range(revno, b.revno()+1):
            rev_id = b.get_rev_id(r)
            lf = log_formatter('short', to_file=sys.stdout,show_timezone='original')
            lf.show(r, b.repository.get_revision(rev_id), None)

        if dry_run:
            print 'Dry-run, pretending to remove the above revisions.'
            if not force:
                val = raw_input('Press <enter> to continue')
        else:
            print 'The above revision(s) will be removed.'
            if not force:
                val = raw_input('Are you sure [y/N]? ')
                if val.lower() not in ('y', 'yes'):
                    print 'Canceled'
                    return 0

        uncommit(b, tree=tree, dry_run=dry_run, verbose=verbose,
                revno=revno)


class cmd_break_lock(Command):
    """Break a dead lock on a repository, branch or working directory.

    CAUTION: Locks should only be broken when you are sure that the process
    holding the lock has been stopped.

    You can get information on what locks are open via the 'bzr info' command.
    
    example:
        bzr break-lock
    """
    takes_args = ['location?']

    def run(self, location=None, show=False):
        if location is None:
            location = u'.'
        control, relpath = bzrdir.BzrDir.open_containing(location)
        try:
            control.break_lock()
        except NotImplementedError:
            pass
        


# command-line interpretation helper for merge-related commands
def merge(other_revision, base_revision,
          check_clean=True, ignore_zero=False,
          this_dir=None, backup_files=False, merge_type=Merge3Merger,
          file_list=None, show_base=False, reprocess=False,
          pb=DummyProgress()):
    """Merge changes into a tree.

    base_revision
        list(path, revno) Base for three-way merge.  
        If [None, None] then a base will be automatically determined.
    other_revision
        list(path, revno) Other revision for three-way merge.
    this_dir
        Directory to merge changes into; '.' by default.
    check_clean
        If true, this_dir must have no uncommitted changes before the
        merge begins.
    ignore_zero - If true, suppress the "zero conflicts" message when 
        there are no conflicts; should be set when doing something we expect
        to complete perfectly.
    file_list - If supplied, merge only changes to selected files.

    All available ancestors of other_revision and base_revision are
    automatically pulled into the branch.

    The revno may be -1 to indicate the last revision on the branch, which is
    the typical case.

    This function is intended for use from the command line; programmatic
    clients might prefer to call merge.merge_inner(), which has less magic 
    behavior.
    """
    from bzrlib.merge import Merger
    if this_dir is None:
        this_dir = u'.'
    this_tree = WorkingTree.open_containing(this_dir)[0]
    if show_base and not merge_type is Merge3Merger:
        raise BzrCommandError("Show-base is not supported for this merge"
                              " type. %s" % merge_type)
    if reprocess and not merge_type.supports_reprocess:
        raise BzrCommandError("Conflict reduction is not supported for merge"
                              " type %s." % merge_type)
    if reprocess and show_base:
        raise BzrCommandError("Cannot do conflict reduction and show base.")
    try:
        merger = Merger(this_tree.branch, this_tree=this_tree, pb=pb)
        merger.pp = ProgressPhase("Merge phase", 5, pb)
        merger.pp.next_phase()
        merger.check_basis(check_clean)
        merger.set_other(other_revision)
        merger.pp.next_phase()
        merger.set_base(base_revision)
        if merger.base_rev_id == merger.other_rev_id:
            note('Nothing to do.')
            return 0
        merger.backup_files = backup_files
        merger.merge_type = merge_type 
        merger.set_interesting_files(file_list)
        merger.show_base = show_base 
        merger.reprocess = reprocess
        conflicts = merger.do_merge()
        if file_list is None:
            merger.set_pending()
    finally:
        pb.clear()
    return conflicts


# these get imported and then picked up by the scan for cmd_*
# TODO: Some more consistent way to split command definitions across files;
# we do need to load at least some information about them to know of 
# aliases.  ideally we would avoid loading the implementation until the
# details were needed.
from bzrlib.conflicts import cmd_resolve, cmd_conflicts, restore
from bzrlib.bundle.commands import cmd_bundle_revisions
from bzrlib.sign_my_commits import cmd_sign_my_commits
from bzrlib.weave_commands import cmd_weave_list, cmd_weave_join, \
        cmd_weave_plan_merge, cmd_weave_merge_text<|MERGE_RESOLUTION|>--- conflicted
+++ resolved
@@ -23,17 +23,10 @@
 import sys
 
 import bzrlib
-<<<<<<< HEAD
-import bzrlib.branch
-from bzrlib.branch import Branch
-import bzrlib.bzrdir as bzrdir
-from bzrlib.bundle import read_bundle_from_url
-=======
 from bzrlib.branch import Branch, BranchReferenceFormat
 from bzrlib import (bundle, branch, bzrdir, errors, osutils, ui, config,
     repository, log)
-from bzrlib.bundle.read_bundle import BundleReader
->>>>>>> 2b3824b7
+from bzrlib.bundle import read_bundle_from_url
 from bzrlib.bundle.apply_bundle import install_bundle, merge_bundle
 from bzrlib.commands import Command, display_command
 from bzrlib.errors import (BzrError, BzrCheckError, BzrCommandError, 
