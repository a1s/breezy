--- conflicted
+++ resolved
@@ -35,7 +35,6 @@
 from bzrlib.workingtree import WorkingTree
 
 
-<<<<<<< HEAD
 def branch_files(file_list, default_branch='.'):
     """\
     Return a branch and list of branch-relative paths.
@@ -55,13 +54,12 @@
                                   (filename, file_list[0]))
     return b, new_list
 
-=======
+
 # TODO: Make sure no commands unconditionally use the working directory as a
 # branch.  If a filename argument is used, the first of them should be used to
 # specify the branch.  (Perhaps this can be factored out into some kind of
 # Argument class, representing a file in a branch, where the first occurrence
 # opens the branch?)
->>>>>>> 1f9f9d9d
 
 class cmd_status(Command):
     """Display status summary.
