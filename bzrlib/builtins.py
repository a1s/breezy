--- conflicted
+++ resolved
@@ -2408,15 +2408,10 @@
             if my_message is None and not file:
                 t = make_commit_message_template_encoded(tree,
                         selected_list, diff=show_diff,
-<<<<<<< HEAD
                         output_encoding=osutils.get_user_encoding())
-                my_message = edit_commit_message_encoded(t)
-=======
-                        output_encoding=bzrlib.user_encoding)
                 start_message = generate_commit_message_template(commit_obj)
                 my_message = edit_commit_message_encoded(t, 
                     start_message=start_message)
->>>>>>> 7d51740a
                 if my_message is None:
                     raise errors.BzrCommandError("please specify a commit"
                         " message with either --message or --file")
