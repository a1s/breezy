# Copyright (C) 2004, 2005, 2006, 2007, 2008, 2009 Canonical Ltd
#
# This program is free software; you can redistribute it and/or modify
# it under the terms of the GNU General Public License as published by
# the Free Software Foundation; either version 2 of the License, or
# (at your option) any later version.
#
# This program is distributed in the hope that it will be useful,
# but WITHOUT ANY WARRANTY; without even the implied warranty of
# MERCHANTABILITY or FITNESS FOR A PARTICULAR PURPOSE.  See the
# GNU General Public License for more details.
#
# You should have received a copy of the GNU General Public License
# along with this program; if not, write to the Free Software
# Foundation, Inc., 51 Franklin Street, Fifth Floor, Boston, MA 02110-1301 USA

"""builtin bzr commands"""

import os

from bzrlib.lazy_import import lazy_import
lazy_import(globals(), """
import codecs
import cStringIO
import sys
import time

import bzrlib
from bzrlib import (
    bugtracker,
    bundle,
    btree_index,
    bzrdir,
    directory_service,
    delta,
    config,
    errors,
    globbing,
    hooks,
    log,
    merge as _mod_merge,
    merge_directive,
    osutils,
    reconfigure,
    rename_map,
    revision as _mod_revision,
    static_tuple,
    symbol_versioning,
    timestamp,
    transport,
    ui,
    urlutils,
    views,
    )
from bzrlib.branch import Branch
from bzrlib.conflicts import ConflictList
from bzrlib.revisionspec import RevisionSpec, RevisionInfo
from bzrlib.smtp_connection import SMTPConnection
from bzrlib.workingtree import WorkingTree
""")

from bzrlib.commands import Command, display_command
from bzrlib.option import (
    ListOption,
    Option,
    RegistryOption,
    custom_help,
    _parse_revision_str,
    )
from bzrlib.trace import mutter, note, warning, is_quiet, get_verbosity_level


def tree_files(file_list, default_branch=u'.', canonicalize=True,
    apply_view=True):
    try:
        return internal_tree_files(file_list, default_branch, canonicalize,
            apply_view)
    except errors.FileInWrongBranch, e:
        raise errors.BzrCommandError("%s is not in the same branch as %s" %
                                     (e.path, file_list[0]))


def tree_files_for_add(file_list):
    """
    Return a tree and list of absolute paths from a file list.

    Similar to tree_files, but add handles files a bit differently, so it a
    custom implementation.  In particular, MutableTreeTree.smart_add expects
    absolute paths, which it immediately converts to relative paths.
    """
    # FIXME Would be nice to just return the relative paths like
    # internal_tree_files does, but there are a large number of unit tests
    # that assume the current interface to mutabletree.smart_add
    if file_list:
        tree, relpath = WorkingTree.open_containing(file_list[0])
        if tree.supports_views():
            view_files = tree.views.lookup_view()
            if view_files:
                for filename in file_list:
                    if not osutils.is_inside_any(view_files, filename):
                        raise errors.FileOutsideView(filename, view_files)
        file_list = file_list[:]
        file_list[0] = tree.abspath(relpath)
    else:
        tree = WorkingTree.open_containing(u'.')[0]
        if tree.supports_views():
            view_files = tree.views.lookup_view()
            if view_files:
                file_list = view_files
                view_str = views.view_display_str(view_files)
                note("Ignoring files outside view. View is %s" % view_str)
    return tree, file_list


def _get_one_revision(command_name, revisions):
    if revisions is None:
        return None
    if len(revisions) != 1:
        raise errors.BzrCommandError(
            'bzr %s --revision takes exactly one revision identifier' % (
                command_name,))
    return revisions[0]


def _get_one_revision_tree(command_name, revisions, branch=None, tree=None):
    """Get a revision tree. Not suitable for commands that change the tree.
    
    Specifically, the basis tree in dirstate trees is coupled to the dirstate
    and doing a commit/uncommit/pull will at best fail due to changing the
    basis revision data.

    If tree is passed in, it should be already locked, for lifetime management
    of the trees internal cached state.
    """
    if branch is None:
        branch = tree.branch
    if revisions is None:
        if tree is not None:
            rev_tree = tree.basis_tree()
        else:
            rev_tree = branch.basis_tree()
    else:
        revision = _get_one_revision(command_name, revisions)
        rev_tree = revision.as_tree(branch)
    return rev_tree


# XXX: Bad function name; should possibly also be a class method of
# WorkingTree rather than a function.
def internal_tree_files(file_list, default_branch=u'.', canonicalize=True,
    apply_view=True):
    """Convert command-line paths to a WorkingTree and relative paths.

    This is typically used for command-line processors that take one or
    more filenames, and infer the workingtree that contains them.

    The filenames given are not required to exist.

    :param file_list: Filenames to convert.

    :param default_branch: Fallback tree path to use if file_list is empty or
        None.

    :param apply_view: if True and a view is set, apply it or check that
        specified files are within it

    :return: workingtree, [relative_paths]
    """
    if file_list is None or len(file_list) == 0:
        tree = WorkingTree.open_containing(default_branch)[0]
        if tree.supports_views() and apply_view:
            view_files = tree.views.lookup_view()
            if view_files:
                file_list = view_files
                view_str = views.view_display_str(view_files)
                note("Ignoring files outside view. View is %s" % view_str)
        return tree, file_list
    tree = WorkingTree.open_containing(osutils.realpath(file_list[0]))[0]
    return tree, safe_relpath_files(tree, file_list, canonicalize,
        apply_view=apply_view)


def safe_relpath_files(tree, file_list, canonicalize=True, apply_view=True):
    """Convert file_list into a list of relpaths in tree.

    :param tree: A tree to operate on.
    :param file_list: A list of user provided paths or None.
    :param apply_view: if True and a view is set, apply it or check that
        specified files are within it
    :return: A list of relative paths.
    :raises errors.PathNotChild: When a provided path is in a different tree
        than tree.
    """
    if file_list is None:
        return None
    if tree.supports_views() and apply_view:
        view_files = tree.views.lookup_view()
    else:
        view_files = []
    new_list = []
    # tree.relpath exists as a "thunk" to osutils, but canonical_relpath
    # doesn't - fix that up here before we enter the loop.
    if canonicalize:
        fixer = lambda p: osutils.canonical_relpath(tree.basedir, p)
    else:
        fixer = tree.relpath
    for filename in file_list:
        try:
            relpath = fixer(osutils.dereference_path(filename))
            if  view_files and not osutils.is_inside_any(view_files, relpath):
                raise errors.FileOutsideView(filename, view_files)
            new_list.append(relpath)
        except errors.PathNotChild:
            raise errors.FileInWrongBranch(tree.branch, filename)
    return new_list


def _get_view_info_for_change_reporter(tree):
    """Get the view information from a tree for change reporting."""
    view_info = None
    try:
        current_view = tree.views.get_view_info()[0]
        if current_view is not None:
            view_info = (current_view, tree.views.lookup_view())
    except errors.ViewsNotSupported:
        pass
    return view_info


# TODO: Make sure no commands unconditionally use the working directory as a
# branch.  If a filename argument is used, the first of them should be used to
# specify the branch.  (Perhaps this can be factored out into some kind of
# Argument class, representing a file in a branch, where the first occurrence
# opens the branch?)

class cmd_status(Command):
    """Display status summary.

    This reports on versioned and unknown files, reporting them
    grouped by state.  Possible states are:

    added
        Versioned in the working copy but not in the previous revision.

    removed
        Versioned in the previous revision but removed or deleted
        in the working copy.

    renamed
        Path of this file changed from the previous revision;
        the text may also have changed.  This includes files whose
        parent directory was renamed.

    modified
        Text has changed since the previous revision.

    kind changed
        File kind has been changed (e.g. from file to directory).

    unknown
        Not versioned and not matching an ignore pattern.

    Additionally for directories, symlinks and files with an executable
    bit, Bazaar indicates their type using a trailing character: '/', '@'
    or '*' respectively.

    To see ignored files use 'bzr ignored'.  For details on the
    changes to file texts, use 'bzr diff'.

    Note that --short or -S gives status flags for each item, similar
    to Subversion's status command. To get output similar to svn -q,
    use bzr status -SV.

    If no arguments are specified, the status of the entire working
    directory is shown.  Otherwise, only the status of the specified
    files or directories is reported.  If a directory is given, status
    is reported for everything inside that directory.

    Before merges are committed, the pending merge tip revisions are
    shown. To see all pending merge revisions, use the -v option.
    To skip the display of pending merge information altogether, use
    the no-pending option or specify a file/directory.

    If a revision argument is given, the status is calculated against
    that revision, or between two revisions if two are provided.
    """

    # TODO: --no-recurse, --recurse options

    takes_args = ['file*']
    takes_options = ['show-ids', 'revision', 'change', 'verbose',
                     Option('short', help='Use short status indicators.',
                            short_name='S'),
                     Option('versioned', help='Only show versioned files.',
                            short_name='V'),
                     Option('no-pending', help='Don\'t show pending merges.',
                           ),
                     ]
    aliases = ['st', 'stat']

    encoding_type = 'replace'
    _see_also = ['diff', 'revert', 'status-flags']

    @display_command
    def run(self, show_ids=False, file_list=None, revision=None, short=False,
            versioned=False, no_pending=False, verbose=False):
        from bzrlib.status import show_tree_status

        if revision and len(revision) > 2:
            raise errors.BzrCommandError('bzr status --revision takes exactly'
                                         ' one or two revision specifiers')

        tree, relfile_list = tree_files(file_list)
        # Avoid asking for specific files when that is not needed.
        if relfile_list == ['']:
            relfile_list = None
            # Don't disable pending merges for full trees other than '.'.
            if file_list == ['.']:
                no_pending = True
        # A specific path within a tree was given.
        elif relfile_list is not None:
            no_pending = True
        show_tree_status(tree, show_ids=show_ids,
                         specific_files=relfile_list, revision=revision,
                         to_file=self.outf, short=short, versioned=versioned,
                         show_pending=(not no_pending), verbose=verbose)


class cmd_cat_revision(Command):
    """Write out metadata for a revision.

    The revision to print can either be specified by a specific
    revision identifier, or you can use --revision.
    """

    hidden = True
    takes_args = ['revision_id?']
    takes_options = ['revision']
    # cat-revision is more for frontends so should be exact
    encoding = 'strict'

    @display_command
    def run(self, revision_id=None, revision=None):
        if revision_id is not None and revision is not None:
            raise errors.BzrCommandError('You can only supply one of'
                                         ' revision_id or --revision')
        if revision_id is None and revision is None:
            raise errors.BzrCommandError('You must supply either'
                                         ' --revision or a revision_id')
        b = WorkingTree.open_containing(u'.')[0].branch

        # TODO: jam 20060112 should cat-revision always output utf-8?
        if revision_id is not None:
            revision_id = osutils.safe_revision_id(revision_id, warn=False)
            try:
                self.outf.write(b.repository.get_revision_xml(revision_id).decode('utf-8'))
            except errors.NoSuchRevision:
                msg = "The repository %s contains no revision %s." % (b.repository.base,
                    revision_id)
                raise errors.BzrCommandError(msg)
        elif revision is not None:
            for rev in revision:
                if rev is None:
                    raise errors.BzrCommandError('You cannot specify a NULL'
                                                 ' revision.')
                rev_id = rev.as_revision_id(b)
                self.outf.write(b.repository.get_revision_xml(rev_id).decode('utf-8'))


class cmd_dump_btree(Command):
    """Dump the contents of a btree index file to stdout.

    PATH is a btree index file, it can be any URL. This includes things like
    .bzr/repository/pack-names, or .bzr/repository/indices/a34b3a...ca4a4.iix

    By default, the tuples stored in the index file will be displayed. With
    --raw, we will uncompress the pages, but otherwise display the raw bytes
    stored in the index.
    """

    # TODO: Do we want to dump the internal nodes as well?
    # TODO: It would be nice to be able to dump the un-parsed information,
    #       rather than only going through iter_all_entries. However, this is
    #       good enough for a start
    hidden = True
    encoding_type = 'exact'
    takes_args = ['path']
    takes_options = [Option('raw', help='Write the uncompressed bytes out,'
                                        ' rather than the parsed tuples.'),
                    ]

    def run(self, path, raw=False):
        dirname, basename = osutils.split(path)
        t = transport.get_transport(dirname)
        if raw:
            self._dump_raw_bytes(t, basename)
        else:
            self._dump_entries(t, basename)

    def _get_index_and_bytes(self, trans, basename):
        """Create a BTreeGraphIndex and raw bytes."""
        bt = btree_index.BTreeGraphIndex(trans, basename, None)
        bytes = trans.get_bytes(basename)
        bt._file = cStringIO.StringIO(bytes)
        bt._size = len(bytes)
        return bt, bytes

    def _dump_raw_bytes(self, trans, basename):
        import zlib

        # We need to parse at least the root node.
        # This is because the first page of every row starts with an
        # uncompressed header.
        bt, bytes = self._get_index_and_bytes(trans, basename)
        for page_idx, page_start in enumerate(xrange(0, len(bytes),
                                                     btree_index._PAGE_SIZE)):
            page_end = min(page_start + btree_index._PAGE_SIZE, len(bytes))
            page_bytes = bytes[page_start:page_end]
            if page_idx == 0:
                self.outf.write('Root node:\n')
                header_end, data = bt._parse_header_from_bytes(page_bytes)
                self.outf.write(page_bytes[:header_end])
                page_bytes = data
            self.outf.write('\nPage %d\n' % (page_idx,))
            decomp_bytes = zlib.decompress(page_bytes)
            self.outf.write(decomp_bytes)
            self.outf.write('\n')

    def _dump_entries(self, trans, basename):
        try:
            st = trans.stat(basename)
        except errors.TransportNotPossible:
            # We can't stat, so we'll fake it because we have to do the 'get()'
            # anyway.
            bt, _ = self._get_index_and_bytes(trans, basename)
        else:
            bt = btree_index.BTreeGraphIndex(trans, basename, st.st_size)
        for node in bt.iter_all_entries():
            # Node is made up of:
            # (index, key, value, [references])
            refs_as_tuples = static_tuple.as_tuples(node[3])
            as_tuple = (tuple(node[1]), node[2], refs_as_tuples)
            self.outf.write('%s\n' % (as_tuple,))


class cmd_remove_tree(Command):
    """Remove the working tree from a given branch/checkout.

    Since a lightweight checkout is little more than a working tree
    this will refuse to run against one.

    To re-create the working tree, use "bzr checkout".
    """
    _see_also = ['checkout', 'working-trees']
    takes_args = ['location?']
    takes_options = [
        Option('force',
               help='Remove the working tree even if it has '
                    'uncommitted changes.'),
        ]

    def run(self, location='.', force=False):
        d = bzrdir.BzrDir.open(location)

        try:
            working = d.open_workingtree()
        except errors.NoWorkingTree:
            raise errors.BzrCommandError("No working tree to remove")
        except errors.NotLocalUrl:
            raise errors.BzrCommandError("You cannot remove the working tree"
                                         " of a remote path")
        if not force:
            if (working.has_changes()):
                raise errors.UncommittedChanges(working)

        working_path = working.bzrdir.root_transport.base
        branch_path = working.branch.bzrdir.root_transport.base
        if working_path != branch_path:
            raise errors.BzrCommandError("You cannot remove the working tree"
                                         " from a lightweight checkout")

        d.destroy_workingtree()


class cmd_revno(Command):
    """Show current revision number.

    This is equal to the number of revisions on this branch.
    """

    _see_also = ['info']
    takes_args = ['location?']
    takes_options = [
        Option('tree', help='Show revno of working tree'),
        ]

    @display_command
    def run(self, tree=False, location=u'.'):
        if tree:
            try:
                wt = WorkingTree.open_containing(location)[0]
                wt.lock_read()
            except (errors.NoWorkingTree, errors.NotLocalUrl):
                raise errors.NoWorkingTree(location)
            try:
                revid = wt.last_revision()
                try:
                    revno_t = wt.branch.revision_id_to_dotted_revno(revid)
                except errors.NoSuchRevision:
                    revno_t = ('???',)
                revno = ".".join(str(n) for n in revno_t)
            finally:
                wt.unlock()
        else:
            b = Branch.open_containing(location)[0]
            b.lock_read()
            try:
                revno = b.revno()
            finally:
                b.unlock()

        self.outf.write(str(revno) + '\n')


class cmd_revision_info(Command):
    """Show revision number and revision id for a given revision identifier.
    """
    hidden = True
    takes_args = ['revision_info*']
    takes_options = [
        'revision',
        Option('directory',
            help='Branch to examine, '
                 'rather than the one containing the working directory.',
            short_name='d',
            type=unicode,
            ),
        Option('tree', help='Show revno of working tree'),
        ]

    @display_command
    def run(self, revision=None, directory=u'.', tree=False,
            revision_info_list=[]):

        try:
            wt = WorkingTree.open_containing(directory)[0]
            b = wt.branch
            wt.lock_read()
        except (errors.NoWorkingTree, errors.NotLocalUrl):
            wt = None
            b = Branch.open_containing(directory)[0]
            b.lock_read()
        try:
            revision_ids = []
            if revision is not None:
                revision_ids.extend(rev.as_revision_id(b) for rev in revision)
            if revision_info_list is not None:
                for rev_str in revision_info_list:
                    rev_spec = RevisionSpec.from_string(rev_str)
                    revision_ids.append(rev_spec.as_revision_id(b))
            # No arguments supplied, default to the last revision
            if len(revision_ids) == 0:
                if tree:
                    if wt is None:
                        raise errors.NoWorkingTree(directory)
                    revision_ids.append(wt.last_revision())
                else:
                    revision_ids.append(b.last_revision())

            revinfos = []
            maxlen = 0
            for revision_id in revision_ids:
                try:
                    dotted_revno = b.revision_id_to_dotted_revno(revision_id)
                    revno = '.'.join(str(i) for i in dotted_revno)
                except errors.NoSuchRevision:
                    revno = '???'
                maxlen = max(maxlen, len(revno))
                revinfos.append([revno, revision_id])
        finally:
            if wt is None:
                b.unlock()
            else:
                wt.unlock()

        for ri in revinfos:
            self.outf.write('%*s %s\n' % (maxlen, ri[0], ri[1]))


class cmd_add(Command):
    """Add specified files or directories.

    In non-recursive mode, all the named items are added, regardless
    of whether they were previously ignored.  A warning is given if
    any of the named files are already versioned.

    In recursive mode (the default), files are treated the same way
    but the behaviour for directories is different.  Directories that
    are already versioned do not give a warning.  All directories,
    whether already versioned or not, are searched for files or
    subdirectories that are neither versioned or ignored, and these
    are added.  This search proceeds recursively into versioned
    directories.  If no names are given '.' is assumed.

    Therefore simply saying 'bzr add' will version all files that
    are currently unknown.

    Adding a file whose parent directory is not versioned will
    implicitly add the parent, and so on up to the root. This means
    you should never need to explicitly add a directory, they'll just
    get added when you add a file in the directory.

    --dry-run will show which files would be added, but not actually
    add them.

    --file-ids-from will try to use the file ids from the supplied path.
    It looks up ids trying to find a matching parent directory with the
    same filename, and then by pure path. This option is rarely needed
    but can be useful when adding the same logical file into two
    branches that will be merged later (without showing the two different
    adds as a conflict). It is also useful when merging another project
    into a subdirectory of this one.
    
    Any files matching patterns in the ignore list will not be added
    unless they are explicitly mentioned.
    """
    takes_args = ['file*']
    takes_options = [
        Option('no-recurse',
               help="Don't recursively add the contents of directories."),
        Option('dry-run',
               help="Show what would be done, but don't actually do anything."),
        'verbose',
        Option('file-ids-from',
               type=unicode,
               help='Lookup file ids from this tree.'),
        ]
    encoding_type = 'replace'
    _see_also = ['remove', 'ignore']

    def run(self, file_list, no_recurse=False, dry_run=False, verbose=False,
            file_ids_from=None):
        import bzrlib.add

        base_tree = None
        if file_ids_from is not None:
            try:
                base_tree, base_path = WorkingTree.open_containing(
                                            file_ids_from)
            except errors.NoWorkingTree:
                base_branch, base_path = Branch.open_containing(
                                            file_ids_from)
                base_tree = base_branch.basis_tree()

            action = bzrlib.add.AddFromBaseAction(base_tree, base_path,
                          to_file=self.outf, should_print=(not is_quiet()))
        else:
            action = bzrlib.add.AddAction(to_file=self.outf,
                should_print=(not is_quiet()))

        if base_tree:
            base_tree.lock_read()
        try:
            tree, file_list = tree_files_for_add(file_list)
            added, ignored = tree.smart_add(file_list, not
                no_recurse, action=action, save=not dry_run)
        finally:
            if base_tree is not None:
                base_tree.unlock()
        if len(ignored) > 0:
            if verbose:
                for glob in sorted(ignored.keys()):
                    for path in ignored[glob]:
                        self.outf.write("ignored %s matching \"%s\"\n"
                                        % (path, glob))


class cmd_mkdir(Command):
    """Create a new versioned directory.

    This is equivalent to creating the directory and then adding it.
    """

    takes_args = ['dir+']
    encoding_type = 'replace'

    def run(self, dir_list):
        for d in dir_list:
            os.mkdir(d)
            wt, dd = WorkingTree.open_containing(d)
            wt.add([dd])
            self.outf.write('added %s\n' % d)


class cmd_relpath(Command):
    """Show path of a file relative to root"""

    takes_args = ['filename']
    hidden = True

    @display_command
    def run(self, filename):
        # TODO: jam 20050106 Can relpath return a munged path if
        #       sys.stdout encoding cannot represent it?
        tree, relpath = WorkingTree.open_containing(filename)
        self.outf.write(relpath)
        self.outf.write('\n')


class cmd_inventory(Command):
    """Show inventory of the current working copy or a revision.

    It is possible to limit the output to a particular entry
    type using the --kind option.  For example: --kind file.

    It is also possible to restrict the list of files to a specific
    set. For example: bzr inventory --show-ids this/file
    """

    hidden = True
    _see_also = ['ls']
    takes_options = [
        'revision',
        'show-ids',
        Option('kind',
               help='List entries of a particular kind: file, directory, symlink.',
               type=unicode),
        ]
    takes_args = ['file*']

    @display_command
    def run(self, revision=None, show_ids=False, kind=None, file_list=None):
        if kind and kind not in ['file', 'directory', 'symlink']:
            raise errors.BzrCommandError('invalid kind %r specified' % (kind,))

        revision = _get_one_revision('inventory', revision)
        work_tree, file_list = tree_files(file_list)
        work_tree.lock_read()
        try:
            if revision is not None:
                tree = revision.as_tree(work_tree.branch)

                extra_trees = [work_tree]
                tree.lock_read()
            else:
                tree = work_tree
                extra_trees = []

            if file_list is not None:
                file_ids = tree.paths2ids(file_list, trees=extra_trees,
                                          require_versioned=True)
                # find_ids_across_trees may include some paths that don't
                # exist in 'tree'.
                entries = sorted((tree.id2path(file_id), tree.inventory[file_id])
                                 for file_id in file_ids if file_id in tree)
            else:
                entries = tree.inventory.entries()
        finally:
            tree.unlock()
            if tree is not work_tree:
                work_tree.unlock()

        for path, entry in entries:
            if kind and kind != entry.kind:
                continue
            if show_ids:
                self.outf.write('%-50s %s\n' % (path, entry.file_id))
            else:
                self.outf.write(path)
                self.outf.write('\n')


class cmd_mv(Command):
    """Move or rename a file.

    :Usage:
        bzr mv OLDNAME NEWNAME

        bzr mv SOURCE... DESTINATION

    If the last argument is a versioned directory, all the other names
    are moved into it.  Otherwise, there must be exactly two arguments
    and the file is changed to a new name.

    If OLDNAME does not exist on the filesystem but is versioned and
    NEWNAME does exist on the filesystem but is not versioned, mv
    assumes that the file has been manually moved and only updates
    its internal inventory to reflect that change.
    The same is valid when moving many SOURCE files to a DESTINATION.

    Files cannot be moved between branches.
    """

    takes_args = ['names*']
    takes_options = [Option("after", help="Move only the bzr identifier"
        " of the file, because the file has already been moved."),
        Option('auto', help='Automatically guess renames.'),
        Option('dry-run', help='Avoid making changes when guessing renames.'),
        ]
    aliases = ['move', 'rename']
    encoding_type = 'replace'

    def run(self, names_list, after=False, auto=False, dry_run=False):
        if auto:
            return self.run_auto(names_list, after, dry_run)
        elif dry_run:
            raise errors.BzrCommandError('--dry-run requires --auto.')
        if names_list is None:
            names_list = []
        if len(names_list) < 2:
            raise errors.BzrCommandError("missing file argument")
        tree, rel_names = tree_files(names_list, canonicalize=False)
        tree.lock_tree_write()
        try:
            self._run(tree, names_list, rel_names, after)
        finally:
            tree.unlock()

    def run_auto(self, names_list, after, dry_run):
        if names_list is not None and len(names_list) > 1:
            raise errors.BzrCommandError('Only one path may be specified to'
                                         ' --auto.')
        if after:
            raise errors.BzrCommandError('--after cannot be specified with'
                                         ' --auto.')
        work_tree, file_list = tree_files(names_list, default_branch='.')
        work_tree.lock_tree_write()
        try:
            rename_map.RenameMap.guess_renames(work_tree, dry_run)
        finally:
            work_tree.unlock()

    def _run(self, tree, names_list, rel_names, after):
        into_existing = osutils.isdir(names_list[-1])
        if into_existing and len(names_list) == 2:
            # special cases:
            # a. case-insensitive filesystem and change case of dir
            # b. move directory after the fact (if the source used to be
            #    a directory, but now doesn't exist in the working tree
            #    and the target is an existing directory, just rename it)
            if (not tree.case_sensitive
                and rel_names[0].lower() == rel_names[1].lower()):
                into_existing = False
            else:
                inv = tree.inventory
                # 'fix' the case of a potential 'from'
                from_id = tree.path2id(
                            tree.get_canonical_inventory_path(rel_names[0]))
                if (not osutils.lexists(names_list[0]) and
                    from_id and inv.get_file_kind(from_id) == "directory"):
                    into_existing = False
        # move/rename
        if into_existing:
            # move into existing directory
            # All entries reference existing inventory items, so fix them up
            # for cicp file-systems.
            rel_names = tree.get_canonical_inventory_paths(rel_names)
            for src, dest in tree.move(rel_names[:-1], rel_names[-1], after=after):
                if not is_quiet():
                    self.outf.write("%s => %s\n" % (src, dest))
        else:
            if len(names_list) != 2:
                raise errors.BzrCommandError('to mv multiple files the'
                                             ' destination must be a versioned'
                                             ' directory')

            # for cicp file-systems: the src references an existing inventory
            # item:
            src = tree.get_canonical_inventory_path(rel_names[0])
            # Find the canonical version of the destination:  In all cases, the
            # parent of the target must be in the inventory, so we fetch the
            # canonical version from there (we do not always *use* the
            # canonicalized tail portion - we may be attempting to rename the
            # case of the tail)
            canon_dest = tree.get_canonical_inventory_path(rel_names[1])
            dest_parent = osutils.dirname(canon_dest)
            spec_tail = osutils.basename(rel_names[1])
            # For a CICP file-system, we need to avoid creating 2 inventory
            # entries that differ only by case.  So regardless of the case
            # we *want* to use (ie, specified by the user or the file-system),
            # we must always choose to use the case of any existing inventory
            # items.  The only exception to this is when we are attempting a
            # case-only rename (ie, canonical versions of src and dest are
            # the same)
            dest_id = tree.path2id(canon_dest)
            if dest_id is None or tree.path2id(src) == dest_id:
                # No existing item we care about, so work out what case we
                # are actually going to use.
                if after:
                    # If 'after' is specified, the tail must refer to a file on disk.
                    if dest_parent:
                        dest_parent_fq = osutils.pathjoin(tree.basedir, dest_parent)
                    else:
                        # pathjoin with an empty tail adds a slash, which breaks
                        # relpath :(
                        dest_parent_fq = tree.basedir

                    dest_tail = osutils.canonical_relpath(
                                    dest_parent_fq,
                                    osutils.pathjoin(dest_parent_fq, spec_tail))
                else:
                    # not 'after', so case as specified is used
                    dest_tail = spec_tail
            else:
                # Use the existing item so 'mv' fails with AlreadyVersioned.
                dest_tail = os.path.basename(canon_dest)
            dest = osutils.pathjoin(dest_parent, dest_tail)
            mutter("attempting to move %s => %s", src, dest)
            tree.rename_one(src, dest, after=after)
            if not is_quiet():
                self.outf.write("%s => %s\n" % (src, dest))


class cmd_pull(Command):
    """Turn this branch into a mirror of another branch.

    By default, this command only works on branches that have not diverged.
    Branches are considered diverged if the destination branch's most recent 
    commit is one that has not been merged (directly or indirectly) into the 
    parent.

    If branches have diverged, you can use 'bzr merge' to integrate the changes
    from one into the other.  Once one branch has merged, the other should
    be able to pull it again.

    If you want to replace your local changes and just want your branch to
    match the remote one, use pull --overwrite. This will work even if the two
    branches have diverged.

    If there is no default location set, the first pull will set it.  After
    that, you can omit the location to use the default.  To change the
    default, use --remember. The value will only be saved if the remote
    location can be accessed.

    Note: The location can be specified either in the form of a branch,
    or in the form of a path to a file containing a merge directive generated
    with bzr send.
    """

    _see_also = ['push', 'update', 'status-flags', 'send']
    takes_options = ['remember', 'overwrite', 'revision',
        custom_help('verbose',
            help='Show logs of pulled revisions.'),
        Option('directory',
            help='Branch to pull into, '
                 'rather than the one containing the working directory.',
            short_name='d',
            type=unicode,
            ),
        Option('local',
            help="Perform a local pull in a bound "
                 "branch.  Local pulls are not applied to "
                 "the master branch."
            ),
        ]
    takes_args = ['location?']
    encoding_type = 'replace'

    def run(self, location=None, remember=False, overwrite=False,
            revision=None, verbose=False,
            directory=None, local=False):
        # FIXME: too much stuff is in the command class
        revision_id = None
        mergeable = None
        if directory is None:
            directory = u'.'
        try:
            tree_to = WorkingTree.open_containing(directory)[0]
            branch_to = tree_to.branch
        except errors.NoWorkingTree:
            tree_to = None
            branch_to = Branch.open_containing(directory)[0]
        
        if local and not branch_to.get_bound_location():
            raise errors.LocalRequiresBoundBranch()

        possible_transports = []
        if location is not None:
            try:
                mergeable = bundle.read_mergeable_from_url(location,
                    possible_transports=possible_transports)
            except errors.NotABundle:
                mergeable = None

        stored_loc = branch_to.get_parent()
        if location is None:
            if stored_loc is None:
                raise errors.BzrCommandError("No pull location known or"
                                             " specified.")
            else:
                display_url = urlutils.unescape_for_display(stored_loc,
                        self.outf.encoding)
                if not is_quiet():
                    self.outf.write("Using saved parent location: %s\n" % display_url)
                location = stored_loc

        revision = _get_one_revision('pull', revision)
        if mergeable is not None:
            if revision is not None:
                raise errors.BzrCommandError(
                    'Cannot use -r with merge directives or bundles')
            mergeable.install_revisions(branch_to.repository)
            base_revision_id, revision_id, verified = \
                mergeable.get_merge_request(branch_to.repository)
            branch_from = branch_to
        else:
            branch_from = Branch.open(location,
                possible_transports=possible_transports)

            if branch_to.get_parent() is None or remember:
                branch_to.set_parent(branch_from.base)

        if branch_from is not branch_to:
            branch_from.lock_read()
        try:
            if revision is not None:
                revision_id = revision.as_revision_id(branch_from)

            branch_to.lock_write()
            try:
                if tree_to is not None:
                    view_info = _get_view_info_for_change_reporter(tree_to)
                    change_reporter = delta._ChangeReporter(
                        unversioned_filter=tree_to.is_ignored,
                        view_info=view_info)
                    result = tree_to.pull(
                        branch_from, overwrite, revision_id, change_reporter,
                        possible_transports=possible_transports, local=local)
                else:
                    result = branch_to.pull(
                        branch_from, overwrite, revision_id, local=local)

                result.report(self.outf)
                if verbose and result.old_revid != result.new_revid:
                    log.show_branch_change(
                        branch_to, self.outf, result.old_revno,
                        result.old_revid)
            finally:
                branch_to.unlock()
        finally:
            if branch_from is not branch_to:
                branch_from.unlock()


class cmd_push(Command):
    """Update a mirror of this branch.

    The target branch will not have its working tree populated because this
    is both expensive, and is not supported on remote file systems.

    Some smart servers or protocols *may* put the working tree in place in
    the future.

    This command only works on branches that have not diverged.  Branches are
    considered diverged if the destination branch's most recent commit is one
    that has not been merged (directly or indirectly) by the source branch.

    If branches have diverged, you can use 'bzr push --overwrite' to replace
    the other branch completely, discarding its unmerged changes.

    If you want to ensure you have the different changes in the other branch,
    do a merge (see bzr help merge) from the other branch, and commit that.
    After that you will be able to do a push without '--overwrite'.

    If there is no default push location set, the first push will set it.
    After that, you can omit the location to use the default.  To change the
    default, use --remember. The value will only be saved if the remote
    location can be accessed.
    """

    _see_also = ['pull', 'update', 'working-trees']
    takes_options = ['remember', 'overwrite', 'verbose', 'revision',
        Option('create-prefix',
               help='Create the path leading up to the branch '
                    'if it does not already exist.'),
        Option('directory',
            help='Branch to push from, '
                 'rather than the one containing the working directory.',
            short_name='d',
            type=unicode,
            ),
        Option('use-existing-dir',
               help='By default push will fail if the target'
                    ' directory exists, but does not already'
                    ' have a control directory.  This flag will'
                    ' allow push to proceed.'),
        Option('stacked',
            help='Create a stacked branch that references the public location '
                'of the parent branch.'),
        Option('stacked-on',
            help='Create a stacked branch that refers to another branch '
                'for the commit history. Only the work not present in the '
                'referenced branch is included in the branch created.',
            type=unicode),
        Option('strict',
               help='Refuse to push if there are uncommitted changes in'
               ' the working tree, --no-strict disables the check.'),
        ]
    takes_args = ['location?']
    encoding_type = 'replace'

    def run(self, location=None, remember=False, overwrite=False,
        create_prefix=False, verbose=False, revision=None,
        use_existing_dir=False, directory=None, stacked_on=None,
        stacked=False, strict=None):
        from bzrlib.push import _show_push_branch

        if directory is None:
            directory = '.'
        # Get the source branch
        (tree, br_from,
         _unused) = bzrdir.BzrDir.open_containing_tree_or_branch(directory)
        if strict is None:
            strict = br_from.get_config().get_user_option_as_bool('push_strict')
        if strict is None: strict = True # default value
        # Get the tip's revision_id
        revision = _get_one_revision('push', revision)
        if revision is not None:
            revision_id = revision.in_history(br_from).rev_id
        else:
            revision_id = None
        if strict and tree is not None and revision_id is None:
            if (tree.has_changes()):
                raise errors.UncommittedChanges(
                    tree, more='Use --no-strict to force the push.')
            if tree.last_revision() != tree.branch.last_revision():
                # The tree has lost sync with its branch, there is little
                # chance that the user is aware of it but he can still force
                # the push with --no-strict
                raise errors.OutOfDateTree(
                    tree, more='Use --no-strict to force the push.')

        # Get the stacked_on branch, if any
        if stacked_on is not None:
            stacked_on = urlutils.normalize_url(stacked_on)
        elif stacked:
            parent_url = br_from.get_parent()
            if parent_url:
                parent = Branch.open(parent_url)
                stacked_on = parent.get_public_branch()
                if not stacked_on:
                    # I considered excluding non-http url's here, thus forcing
                    # 'public' branches only, but that only works for some
                    # users, so it's best to just depend on the user spotting an
                    # error by the feedback given to them. RBC 20080227.
                    stacked_on = parent_url
            if not stacked_on:
                raise errors.BzrCommandError(
                    "Could not determine branch to refer to.")

        # Get the destination location
        if location is None:
            stored_loc = br_from.get_push_location()
            if stored_loc is None:
                raise errors.BzrCommandError(
                    "No push location known or specified.")
            else:
                display_url = urlutils.unescape_for_display(stored_loc,
                        self.outf.encoding)
                self.outf.write("Using saved push location: %s\n" % display_url)
                location = stored_loc

        _show_push_branch(br_from, revision_id, location, self.outf,
            verbose=verbose, overwrite=overwrite, remember=remember,
            stacked_on=stacked_on, create_prefix=create_prefix,
            use_existing_dir=use_existing_dir)


class cmd_branch(Command):
    """Create a new branch that is a copy of an existing branch.

    If the TO_LOCATION is omitted, the last component of the FROM_LOCATION will
    be used.  In other words, "branch ../foo/bar" will attempt to create ./bar.
    If the FROM_LOCATION has no / or path separator embedded, the TO_LOCATION
    is derived from the FROM_LOCATION by stripping a leading scheme or drive
    identifier, if any. For example, "branch lp:foo-bar" will attempt to
    create ./foo-bar.

    To retrieve the branch as of a particular revision, supply the --revision
    parameter, as in "branch foo/bar -r 5".
    """

    _see_also = ['checkout']
    takes_args = ['from_location', 'to_location?']
    takes_options = ['revision', Option('hardlink',
        help='Hard-link working tree files where possible.'),
        Option('no-tree',
            help="Create a branch without a working-tree."),
        Option('switch',
            help="Switch the checkout in the current directory "
                 "to the new branch."),
        Option('stacked',
            help='Create a stacked branch referring to the source branch. '
                'The new branch will depend on the availability of the source '
                'branch for all operations.'),
        Option('standalone',
               help='Do not use a shared repository, even if available.'),
        Option('use-existing-dir',
               help='By default branch will fail if the target'
                    ' directory exists, but does not already'
                    ' have a control directory.  This flag will'
                    ' allow branch to proceed.'),
        ]
    aliases = ['get', 'clone']

    def run(self, from_location, to_location=None, revision=None,
            hardlink=False, stacked=False, standalone=False, no_tree=False,
            use_existing_dir=False, switch=False):
        from bzrlib import switch as _mod_switch
        from bzrlib.tag import _merge_tags_if_possible
        accelerator_tree, br_from = bzrdir.BzrDir.open_tree_or_branch(
            from_location)
        revision = _get_one_revision('branch', revision)
        br_from.lock_read()
        try:
            if revision is not None:
                revision_id = revision.as_revision_id(br_from)
            else:
                # FIXME - wt.last_revision, fallback to branch, fall back to
                # None or perhaps NULL_REVISION to mean copy nothing
                # RBC 20060209
                revision_id = br_from.last_revision()
            if to_location is None:
                to_location = urlutils.derive_to_location(from_location)
            to_transport = transport.get_transport(to_location)
            try:
                to_transport.mkdir('.')
            except errors.FileExists:
                if not use_existing_dir:
                    raise errors.BzrCommandError('Target directory "%s" '
                        'already exists.' % to_location)
                else:
                    try:
                        bzrdir.BzrDir.open_from_transport(to_transport)
                    except errors.NotBranchError:
                        pass
                    else:
                        raise errors.AlreadyBranchError(to_location)
            except errors.NoSuchFile:
                raise errors.BzrCommandError('Parent of "%s" does not exist.'
                                             % to_location)
            try:
                # preserve whatever source format we have.
                dir = br_from.bzrdir.sprout(to_transport.base, revision_id,
                                            possible_transports=[to_transport],
                                            accelerator_tree=accelerator_tree,
                                            hardlink=hardlink, stacked=stacked,
                                            force_new_repo=standalone,
                                            create_tree_if_local=not no_tree,
                                            source_branch=br_from)
                branch = dir.open_branch()
            except errors.NoSuchRevision:
                to_transport.delete_tree('.')
                msg = "The branch %s has no revision %s." % (from_location,
                    revision)
                raise errors.BzrCommandError(msg)
            _merge_tags_if_possible(br_from, branch)
            # If the source branch is stacked, the new branch may
            # be stacked whether we asked for that explicitly or not.
            # We therefore need a try/except here and not just 'if stacked:'
            try:
                note('Created new stacked branch referring to %s.' %
                    branch.get_stacked_on_url())
            except (errors.NotStacked, errors.UnstackableBranchFormat,
                errors.UnstackableRepositoryFormat), e:
                note('Branched %d revision(s).' % branch.revno())
            if switch:
                # Switch to the new branch
                wt, _ = WorkingTree.open_containing('.')
                _mod_switch.switch(wt.bzrdir, branch)
                note('Switched to branch: %s',
                    urlutils.unescape_for_display(branch.base, 'utf-8'))
        finally:
            br_from.unlock()


class cmd_checkout(Command):
    """Create a new checkout of an existing branch.

    If BRANCH_LOCATION is omitted, checkout will reconstitute a working tree for
    the branch found in '.'. This is useful if you have removed the working tree
    or if it was never created - i.e. if you pushed the branch to its current
    location using SFTP.

    If the TO_LOCATION is omitted, the last component of the BRANCH_LOCATION will
    be used.  In other words, "checkout ../foo/bar" will attempt to create ./bar.
    If the BRANCH_LOCATION has no / or path separator embedded, the TO_LOCATION
    is derived from the BRANCH_LOCATION by stripping a leading scheme or drive
    identifier, if any. For example, "checkout lp:foo-bar" will attempt to
    create ./foo-bar.

    To retrieve the branch as of a particular revision, supply the --revision
    parameter, as in "checkout foo/bar -r 5". Note that this will be immediately
    out of date [so you cannot commit] but it may be useful (i.e. to examine old
    code.)
    """

    _see_also = ['checkouts', 'branch']
    takes_args = ['branch_location?', 'to_location?']
    takes_options = ['revision',
                     Option('lightweight',
                            help="Perform a lightweight checkout.  Lightweight "
                                 "checkouts depend on access to the branch for "
                                 "every operation.  Normal checkouts can perform "
                                 "common operations like diff and status without "
                                 "such access, and also support local commits."
                            ),
                     Option('files-from', type=str,
                            help="Get file contents from this tree."),
                     Option('hardlink',
                            help='Hard-link working tree files where possible.'
                            ),
                     ]
    aliases = ['co']

    def run(self, branch_location=None, to_location=None, revision=None,
            lightweight=False, files_from=None, hardlink=False):
        if branch_location is None:
            branch_location = osutils.getcwd()
            to_location = branch_location
        accelerator_tree, source = bzrdir.BzrDir.open_tree_or_branch(
            branch_location)
        revision = _get_one_revision('checkout', revision)
        if files_from is not None:
            accelerator_tree = WorkingTree.open(files_from)
        if revision is not None:
            revision_id = revision.as_revision_id(source)
        else:
            revision_id = None
        if to_location is None:
            to_location = urlutils.derive_to_location(branch_location)
        # if the source and to_location are the same,
        # and there is no working tree,
        # then reconstitute a branch
        if (osutils.abspath(to_location) ==
            osutils.abspath(branch_location)):
            try:
                source.bzrdir.open_workingtree()
            except errors.NoWorkingTree:
                source.bzrdir.create_workingtree(revision_id)
                return
        source.create_checkout(to_location, revision_id, lightweight,
                               accelerator_tree, hardlink)


class cmd_renames(Command):
    """Show list of renamed files.
    """
    # TODO: Option to show renames between two historical versions.

    # TODO: Only show renames under dir, rather than in the whole branch.
    _see_also = ['status']
    takes_args = ['dir?']

    @display_command
    def run(self, dir=u'.'):
        tree = WorkingTree.open_containing(dir)[0]
        tree.lock_read()
        try:
            new_inv = tree.inventory
            old_tree = tree.basis_tree()
            old_tree.lock_read()
            try:
                old_inv = old_tree.inventory
                renames = []
                iterator = tree.iter_changes(old_tree, include_unchanged=True)
                for f, paths, c, v, p, n, k, e in iterator:
                    if paths[0] == paths[1]:
                        continue
                    if None in (paths):
                        continue
                    renames.append(paths)
                renames.sort()
                for old_name, new_name in renames:
                    self.outf.write("%s => %s\n" % (old_name, new_name))
            finally:
                old_tree.unlock()
        finally:
            tree.unlock()


class cmd_update(Command):
    """Update a tree to have the latest code committed to its branch.

    This will perform a merge into the working tree, and may generate
    conflicts. If you have any local changes, you will still
    need to commit them after the update for the update to be complete.

    If you want to discard your local changes, you can just do a
    'bzr revert' instead of 'bzr commit' after the update.
    """

    _see_also = ['pull', 'working-trees', 'status-flags']
    takes_args = ['dir?']
    takes_options = ['revision']
    aliases = ['up']

    def run(self, dir='.', revision=None):
        if revision is not None and len(revision) != 1:
            raise errors.BzrCommandError(
                        "bzr update --revision takes exactly one revision")
        tree = WorkingTree.open_containing(dir)[0]
        branch = tree.branch
        possible_transports = []
        master = branch.get_master_branch(
            possible_transports=possible_transports)
        if master is not None:
            tree.lock_write()
            branch_location = master.base
        else:
            tree.lock_tree_write()
            branch_location = tree.branch.base
        # get rid of the final '/' and be ready for display
        branch_location = urlutils.unescape_for_display(branch_location[:-1],
                                                        self.outf.encoding)
        try:
            existing_pending_merges = tree.get_parent_ids()[1:]
<<<<<<< HEAD
            last_rev = _mod_revision.ensure_null(tree.last_revision())
            if last_rev == _mod_revision.ensure_null(
                tree.branch.last_revision()):
                # may be up to date, check master too.
                if master is None or last_rev == _mod_revision.ensure_null(
                    master.last_revision()):
                    revno = tree.branch.revision_id_to_revno(last_rev)
                    note('Tree is up to date at revision %d of branch %s'
                         % (revno, branch_location))
                    return 0
            view_info = _get_view_info_for_change_reporter(tree)
            conflicts = tree.update(
                delta._ChangeReporter(unversioned_filter=tree.is_ignored,
                view_info=view_info), possible_transports=possible_transports)
            revno = tree.branch.revision_id_to_revno(
                _mod_revision.ensure_null(tree.last_revision()))
            note('Updated to revision %d of branch %s' %
                 (revno, branch_location))
=======
            # potentially get new revisions from the master branch.
            # needed for the case where -r N is given, with N not yet
            # in the local branch for a heavyweight checkout.
            if revision is not None:
                try:
                    rev = revision[0].in_history(branch).rev_id
                    # no need to run branch.update()
                    old_tip = None
                except (errors.NoSuchRevision, errors.InvalidRevisionSpec):
                    # revision was not there, but is maybe in the master.
                    old_tip = branch.update(possible_transports)
                    rev = revision[0].in_history(branch).rev_id
            else:
                if master is None:
                    old_tip = None
                else:
                    old_tip = branch.update(possible_transports)
                rev = branch.last_revision()
            if rev == _mod_revision.ensure_null(tree.last_revision()):
                revno = branch.revision_id_to_revno(rev)
                note("Tree is up to date at revision %d." % (revno,))
                return 0
            try:
                conflicts = tree.update(
                    delta._ChangeReporter(unversioned_filter=tree.is_ignored),
                    possible_transports=possible_transports,
                    revision=rev,
                    old_tip=old_tip)
            except errors.NoSuchRevision, e:
                raise errors.BzrCommandError(
                                      "branch has no revision %s\n"
                                      "bzr update --revision only works"
                                      " for a revision in the branch history"
                                      % (e.revision))
            revno = branch.revision_id_to_revno(
                _mod_revision.ensure_null(rev))
            note('Updated to revision %d.' % (revno,))
>>>>>>> 6d5993ef
            if tree.get_parent_ids()[1:] != existing_pending_merges:
                note('Your local commits will now show as pending merges with '
                     "'bzr status', and can be committed with 'bzr commit'.")
            if conflicts != 0:
                return 1
            else:
                return 0
        finally:
            tree.unlock()


class cmd_info(Command):
    """Show information about a working tree, branch or repository.

    This command will show all known locations and formats associated to the
    tree, branch or repository.

    In verbose mode, statistical information is included with each report.
    To see extended statistic information, use a verbosity level of 2 or
    higher by specifying the verbose option multiple times, e.g. -vv.

    Branches and working trees will also report any missing revisions.

    :Examples:

      Display information on the format and related locations:

        bzr info

      Display the above together with extended format information and
      basic statistics (like the number of files in the working tree and
      number of revisions in the branch and repository):

        bzr info -v

      Display the above together with number of committers to the branch:

        bzr info -vv
    """
    _see_also = ['revno', 'working-trees', 'repositories']
    takes_args = ['location?']
    takes_options = ['verbose']
    encoding_type = 'replace'

    @display_command
    def run(self, location=None, verbose=False):
        if verbose:
            noise_level = get_verbosity_level()
        else:
            noise_level = 0
        from bzrlib.info import show_bzrdir_info
        show_bzrdir_info(bzrdir.BzrDir.open_containing(location)[0],
                         verbose=noise_level, outfile=self.outf)


class cmd_remove(Command):
    """Remove files or directories.

    This makes bzr stop tracking changes to the specified files. bzr will delete
    them if they can easily be recovered using revert. If no options or
    parameters are given bzr will scan for files that are being tracked by bzr
    but missing in your tree and stop tracking them for you.
    """
    takes_args = ['file*']
    takes_options = ['verbose',
        Option('new', help='Only remove files that have never been committed.'),
        RegistryOption.from_kwargs('file-deletion-strategy',
            'The file deletion mode to be used.',
            title='Deletion Strategy', value_switches=True, enum_switch=False,
            safe='Only delete files if they can be'
                 ' safely recovered (default).',
            keep='Delete from bzr but leave the working copy.',
            force='Delete all the specified files, even if they can not be '
                'recovered and even if they are non-empty directories.')]
    aliases = ['rm', 'del']
    encoding_type = 'replace'

    def run(self, file_list, verbose=False, new=False,
        file_deletion_strategy='safe'):
        tree, file_list = tree_files(file_list)

        if file_list is not None:
            file_list = [f for f in file_list]

        tree.lock_write()
        try:
            # Heuristics should probably all move into tree.remove_smart or
            # some such?
            if new:
                added = tree.changes_from(tree.basis_tree(),
                    specific_files=file_list).added
                file_list = sorted([f[0] for f in added], reverse=True)
                if len(file_list) == 0:
                    raise errors.BzrCommandError('No matching files.')
            elif file_list is None:
                # missing files show up in iter_changes(basis) as
                # versioned-with-no-kind.
                missing = []
                for change in tree.iter_changes(tree.basis_tree()):
                    # Find paths in the working tree that have no kind:
                    if change[1][1] is not None and change[6][1] is None:
                        missing.append(change[1][1])
                file_list = sorted(missing, reverse=True)
                file_deletion_strategy = 'keep'
            tree.remove(file_list, verbose=verbose, to_file=self.outf,
                keep_files=file_deletion_strategy=='keep',
                force=file_deletion_strategy=='force')
        finally:
            tree.unlock()


class cmd_file_id(Command):
    """Print file_id of a particular file or directory.

    The file_id is assigned when the file is first added and remains the
    same through all revisions where the file exists, even when it is
    moved or renamed.
    """

    hidden = True
    _see_also = ['inventory', 'ls']
    takes_args = ['filename']

    @display_command
    def run(self, filename):
        tree, relpath = WorkingTree.open_containing(filename)
        i = tree.path2id(relpath)
        if i is None:
            raise errors.NotVersionedError(filename)
        else:
            self.outf.write(i + '\n')


class cmd_file_path(Command):
    """Print path of file_ids to a file or directory.

    This prints one line for each directory down to the target,
    starting at the branch root.
    """

    hidden = True
    takes_args = ['filename']

    @display_command
    def run(self, filename):
        tree, relpath = WorkingTree.open_containing(filename)
        fid = tree.path2id(relpath)
        if fid is None:
            raise errors.NotVersionedError(filename)
        segments = osutils.splitpath(relpath)
        for pos in range(1, len(segments) + 1):
            path = osutils.joinpath(segments[:pos])
            self.outf.write("%s\n" % tree.path2id(path))


class cmd_reconcile(Command):
    """Reconcile bzr metadata in a branch.

    This can correct data mismatches that may have been caused by
    previous ghost operations or bzr upgrades. You should only
    need to run this command if 'bzr check' or a bzr developer
    advises you to run it.

    If a second branch is provided, cross-branch reconciliation is
    also attempted, which will check that data like the tree root
    id which was not present in very early bzr versions is represented
    correctly in both branches.

    At the same time it is run it may recompress data resulting in
    a potential saving in disk space or performance gain.

    The branch *MUST* be on a listable system such as local disk or sftp.
    """

    _see_also = ['check']
    takes_args = ['branch?']

    def run(self, branch="."):
        from bzrlib.reconcile import reconcile
        dir = bzrdir.BzrDir.open(branch)
        reconcile(dir)


class cmd_revision_history(Command):
    """Display the list of revision ids on a branch."""

    _see_also = ['log']
    takes_args = ['location?']

    hidden = True

    @display_command
    def run(self, location="."):
        branch = Branch.open_containing(location)[0]
        for revid in branch.revision_history():
            self.outf.write(revid)
            self.outf.write('\n')


class cmd_ancestry(Command):
    """List all revisions merged into this branch."""

    _see_also = ['log', 'revision-history']
    takes_args = ['location?']

    hidden = True

    @display_command
    def run(self, location="."):
        try:
            wt = WorkingTree.open_containing(location)[0]
        except errors.NoWorkingTree:
            b = Branch.open(location)
            last_revision = b.last_revision()
        else:
            b = wt.branch
            last_revision = wt.last_revision()

        revision_ids = b.repository.get_ancestry(last_revision)
        revision_ids.pop(0)
        for revision_id in revision_ids:
            self.outf.write(revision_id + '\n')


class cmd_init(Command):
    """Make a directory into a versioned branch.

    Use this to create an empty branch, or before importing an
    existing project.

    If there is a repository in a parent directory of the location, then
    the history of the branch will be stored in the repository.  Otherwise
    init creates a standalone branch which carries its own history
    in the .bzr directory.

    If there is already a branch at the location but it has no working tree,
    the tree can be populated with 'bzr checkout'.

    Recipe for importing a tree of files::

        cd ~/project
        bzr init
        bzr add .
        bzr status
        bzr commit -m "imported project"
    """

    _see_also = ['init-repository', 'branch', 'checkout']
    takes_args = ['location?']
    takes_options = [
        Option('create-prefix',
               help='Create the path leading up to the branch '
                    'if it does not already exist.'),
         RegistryOption('format',
                help='Specify a format for this branch. '
                'See "help formats".',
                lazy_registry=('bzrlib.bzrdir', 'format_registry'),
                converter=lambda name: bzrdir.format_registry.make_bzrdir(name),
                value_switches=True,
                title="Branch format",
                ),
         Option('append-revisions-only',
                help='Never change revnos or the existing log.'
                '  Append revisions to it only.')
         ]
    def run(self, location=None, format=None, append_revisions_only=False,
            create_prefix=False):
        if format is None:
            format = bzrdir.format_registry.make_bzrdir('default')
        if location is None:
            location = u'.'

        to_transport = transport.get_transport(location)

        # The path has to exist to initialize a
        # branch inside of it.
        # Just using os.mkdir, since I don't
        # believe that we want to create a bunch of
        # locations if the user supplies an extended path
        try:
            to_transport.ensure_base()
        except errors.NoSuchFile:
            if not create_prefix:
                raise errors.BzrCommandError("Parent directory of %s"
                    " does not exist."
                    "\nYou may supply --create-prefix to create all"
                    " leading parent directories."
                    % location)
            to_transport.create_prefix()

        try:
            a_bzrdir = bzrdir.BzrDir.open_from_transport(to_transport)
        except errors.NotBranchError:
            # really a NotBzrDir error...
            create_branch = bzrdir.BzrDir.create_branch_convenience
            branch = create_branch(to_transport.base, format=format,
                                   possible_transports=[to_transport])
            a_bzrdir = branch.bzrdir
        else:
            from bzrlib.transport.local import LocalTransport
            if a_bzrdir.has_branch():
                if (isinstance(to_transport, LocalTransport)
                    and not a_bzrdir.has_workingtree()):
                        raise errors.BranchExistsWithoutWorkingTree(location)
                raise errors.AlreadyBranchError(location)
            branch = a_bzrdir.create_branch()
            a_bzrdir.create_workingtree()
        if append_revisions_only:
            try:
                branch.set_append_revisions_only(True)
            except errors.UpgradeRequired:
                raise errors.BzrCommandError('This branch format cannot be set'
                    ' to append-revisions-only.  Try --default.')
        if not is_quiet():
            from bzrlib.info import describe_layout, describe_format
            try:
                tree = a_bzrdir.open_workingtree(recommend_upgrade=False)
            except (errors.NoWorkingTree, errors.NotLocalUrl):
                tree = None
            repository = branch.repository
            layout = describe_layout(repository, branch, tree).lower()
            format = describe_format(a_bzrdir, repository, branch, tree)
            self.outf.write("Created a %s (format: %s)\n" % (layout, format))
            if repository.is_shared():
                #XXX: maybe this can be refactored into transport.path_or_url()
                url = repository.bzrdir.root_transport.external_url()
                try:
                    url = urlutils.local_path_from_url(url)
                except errors.InvalidURL:
                    pass
                self.outf.write("Using shared repository: %s\n" % url)


class cmd_init_repository(Command):
    """Create a shared repository for branches to share storage space.

    New branches created under the repository directory will store their
    revisions in the repository, not in the branch directory.  For branches
    with shared history, this reduces the amount of storage needed and 
    speeds up the creation of new branches.

    If the --no-trees option is given then the branches in the repository
    will not have working trees by default.  They will still exist as 
    directories on disk, but they will not have separate copies of the 
    files at a certain revision.  This can be useful for repositories that
    store branches which are interacted with through checkouts or remote
    branches, such as on a server.

    :Examples:
        Create a shared repository holding just branches::

            bzr init-repo --no-trees repo
            bzr init repo/trunk

        Make a lightweight checkout elsewhere::

            bzr checkout --lightweight repo/trunk trunk-checkout
            cd trunk-checkout
            (add files here)
    """

    _see_also = ['init', 'branch', 'checkout', 'repositories']
    takes_args = ["location"]
    takes_options = [RegistryOption('format',
                            help='Specify a format for this repository. See'
                                 ' "bzr help formats" for details.',
                            lazy_registry=('bzrlib.bzrdir', 'format_registry'),
                            converter=lambda name: bzrdir.format_registry.make_bzrdir(name),
                            value_switches=True, title='Repository format'),
                     Option('no-trees',
                             help='Branches in the repository will default to'
                                  ' not having a working tree.'),
                    ]
    aliases = ["init-repo"]

    def run(self, location, format=None, no_trees=False):
        if format is None:
            format = bzrdir.format_registry.make_bzrdir('default')

        if location is None:
            location = '.'

        to_transport = transport.get_transport(location)
        to_transport.ensure_base()

        newdir = format.initialize_on_transport(to_transport)
        repo = newdir.create_repository(shared=True)
        repo.set_make_working_trees(not no_trees)
        if not is_quiet():
            from bzrlib.info import show_bzrdir_info
            show_bzrdir_info(repo.bzrdir, verbose=0, outfile=self.outf)


class cmd_diff(Command):
    """Show differences in the working tree, between revisions or branches.

    If no arguments are given, all changes for the current tree are listed.
    If files are given, only the changes in those files are listed.
    Remote and multiple branches can be compared by using the --old and
    --new options. If not provided, the default for both is derived from
    the first argument, if any, or the current tree if no arguments are
    given.

    "bzr diff -p1" is equivalent to "bzr diff --prefix old/:new/", and
    produces patches suitable for "patch -p1".

    :Exit values:
        1 - changed
        2 - unrepresentable changes
        3 - error
        0 - no change

    :Examples:
        Shows the difference in the working tree versus the last commit::

            bzr diff

        Difference between the working tree and revision 1::

            bzr diff -r1

        Difference between revision 3 and revision 1::

            bzr diff -r1..3

        Difference between revision 3 and revision 1 for branch xxx::

            bzr diff -r1..3 xxx

        To see the changes introduced in revision X::
        
            bzr diff -cX

        Note that in the case of a merge, the -c option shows the changes
        compared to the left hand parent. To see the changes against
        another parent, use::

            bzr diff -r<chosen_parent>..X

        The changes introduced by revision 2 (equivalent to -r1..2)::

            bzr diff -c2

        Show just the differences for file NEWS::

            bzr diff NEWS

        Show the differences in working tree xxx for file NEWS::

            bzr diff xxx/NEWS

        Show the differences from branch xxx to this working tree:

            bzr diff --old xxx

        Show the differences between two branches for file NEWS::

            bzr diff --old xxx --new yyy NEWS

        Same as 'bzr diff' but prefix paths with old/ and new/::

            bzr diff --prefix old/:new/
    """
    _see_also = ['status']
    takes_args = ['file*']
    takes_options = [
        Option('diff-options', type=str,
               help='Pass these options to the external diff program.'),
        Option('prefix', type=str,
               short_name='p',
               help='Set prefixes added to old and new filenames, as '
                    'two values separated by a colon. (eg "old/:new/").'),
        Option('old',
            help='Branch/tree to compare from.',
            type=unicode,
            ),
        Option('new',
            help='Branch/tree to compare to.',
            type=unicode,
            ),
        'revision',
        'change',
        Option('using',
            help='Use this command to compare files.',
            type=unicode,
            ),
        ]
    aliases = ['di', 'dif']
    encoding_type = 'exact'

    @display_command
    def run(self, revision=None, file_list=None, diff_options=None,
            prefix=None, old=None, new=None, using=None):
        from bzrlib.diff import get_trees_and_branches_to_diff, show_diff_trees

        if (prefix is None) or (prefix == '0'):
            # diff -p0 format
            old_label = ''
            new_label = ''
        elif prefix == '1':
            old_label = 'old/'
            new_label = 'new/'
        elif ':' in prefix:
            old_label, new_label = prefix.split(":")
        else:
            raise errors.BzrCommandError(
                '--prefix expects two values separated by a colon'
                ' (eg "old/:new/")')

        if revision and len(revision) > 2:
            raise errors.BzrCommandError('bzr diff --revision takes exactly'
                                         ' one or two revision specifiers')

        (old_tree, new_tree,
         old_branch, new_branch,
         specific_files, extra_trees) = get_trees_and_branches_to_diff(
            file_list, revision, old, new, apply_view=True)
        return show_diff_trees(old_tree, new_tree, sys.stdout,
                               specific_files=specific_files,
                               external_diff_options=diff_options,
                               old_label=old_label, new_label=new_label,
                               extra_trees=extra_trees, using=using)


class cmd_deleted(Command):
    """List files deleted in the working tree.
    """
    # TODO: Show files deleted since a previous revision, or
    # between two revisions.
    # TODO: Much more efficient way to do this: read in new
    # directories with readdir, rather than stating each one.  Same
    # level of effort but possibly much less IO.  (Or possibly not,
    # if the directories are very large...)
    _see_also = ['status', 'ls']
    takes_options = ['show-ids']

    @display_command
    def run(self, show_ids=False):
        tree = WorkingTree.open_containing(u'.')[0]
        tree.lock_read()
        try:
            old = tree.basis_tree()
            old.lock_read()
            try:
                for path, ie in old.inventory.iter_entries():
                    if not tree.has_id(ie.file_id):
                        self.outf.write(path)
                        if show_ids:
                            self.outf.write(' ')
                            self.outf.write(ie.file_id)
                        self.outf.write('\n')
            finally:
                old.unlock()
        finally:
            tree.unlock()


class cmd_modified(Command):
    """List files modified in working tree.
    """

    hidden = True
    _see_also = ['status', 'ls']
    takes_options = [
            Option('null',
                   help='Write an ascii NUL (\\0) separator '
                   'between files rather than a newline.')
            ]

    @display_command
    def run(self, null=False):
        tree = WorkingTree.open_containing(u'.')[0]
        td = tree.changes_from(tree.basis_tree())
        for path, id, kind, text_modified, meta_modified in td.modified:
            if null:
                self.outf.write(path + '\0')
            else:
                self.outf.write(osutils.quotefn(path) + '\n')


class cmd_added(Command):
    """List files added in working tree.
    """

    hidden = True
    _see_also = ['status', 'ls']
    takes_options = [
            Option('null',
                   help='Write an ascii NUL (\\0) separator '
                   'between files rather than a newline.')
            ]

    @display_command
    def run(self, null=False):
        wt = WorkingTree.open_containing(u'.')[0]
        wt.lock_read()
        try:
            basis = wt.basis_tree()
            basis.lock_read()
            try:
                basis_inv = basis.inventory
                inv = wt.inventory
                for file_id in inv:
                    if file_id in basis_inv:
                        continue
                    if inv.is_root(file_id) and len(basis_inv) == 0:
                        continue
                    path = inv.id2path(file_id)
                    if not os.access(osutils.abspath(path), os.F_OK):
                        continue
                    if null:
                        self.outf.write(path + '\0')
                    else:
                        self.outf.write(osutils.quotefn(path) + '\n')
            finally:
                basis.unlock()
        finally:
            wt.unlock()


class cmd_root(Command):
    """Show the tree root directory.

    The root is the nearest enclosing directory with a .bzr control
    directory."""

    takes_args = ['filename?']
    @display_command
    def run(self, filename=None):
        """Print the branch root."""
        tree = WorkingTree.open_containing(filename)[0]
        self.outf.write(tree.basedir + '\n')


def _parse_limit(limitstring):
    try:
        return int(limitstring)
    except ValueError:
        msg = "The limit argument must be an integer."
        raise errors.BzrCommandError(msg)


def _parse_levels(s):
    try:
        return int(s)
    except ValueError:
        msg = "The levels argument must be an integer."
        raise errors.BzrCommandError(msg)


class cmd_log(Command):
    """Show historical log for a branch or subset of a branch.

    log is bzr's default tool for exploring the history of a branch.
    The branch to use is taken from the first parameter. If no parameters
    are given, the branch containing the working directory is logged.
    Here are some simple examples::

      bzr log                       log the current branch
      bzr log foo.py                log a file in its branch
      bzr log http://server/branch  log a branch on a server

    The filtering, ordering and information shown for each revision can
    be controlled as explained below. By default, all revisions are
    shown sorted (topologically) so that newer revisions appear before
    older ones and descendants always appear before ancestors. If displayed,
    merged revisions are shown indented under the revision in which they
    were merged.

    :Output control:

      The log format controls how information about each revision is
      displayed. The standard log formats are called ``long``, ``short``
      and ``line``. The default is long. See ``bzr help log-formats``
      for more details on log formats.

      The following options can be used to control what information is
      displayed::

        -l N        display a maximum of N revisions
        -n N        display N levels of revisions (0 for all, 1 for collapsed)
        -v          display a status summary (delta) for each revision
        -p          display a diff (patch) for each revision
        --show-ids  display revision-ids (and file-ids), not just revnos

      Note that the default number of levels to display is a function of the
      log format. If the -n option is not used, the standard log formats show
      just the top level (mainline).

      Status summaries are shown using status flags like A, M, etc. To see
      the changes explained using words like ``added`` and ``modified``
      instead, use the -vv option.

    :Ordering control:

      To display revisions from oldest to newest, use the --forward option.
      In most cases, using this option will have little impact on the total
      time taken to produce a log, though --forward does not incrementally
      display revisions like --reverse does when it can.

    :Revision filtering:

      The -r option can be used to specify what revision or range of revisions
      to filter against. The various forms are shown below::

        -rX      display revision X
        -rX..    display revision X and later
        -r..Y    display up to and including revision Y
        -rX..Y   display from X to Y inclusive

      See ``bzr help revisionspec`` for details on how to specify X and Y.
      Some common examples are given below::

        -r-1                show just the tip
        -r-10..             show the last 10 mainline revisions
        -rsubmit:..         show what's new on this branch
        -rancestor:path..   show changes since the common ancestor of this
                            branch and the one at location path
        -rdate:yesterday..  show changes since yesterday

      When logging a range of revisions using -rX..Y, log starts at
      revision Y and searches back in history through the primary
      ("left-hand") parents until it finds X. When logging just the
      top level (using -n1), an error is reported if X is not found
      along the way. If multi-level logging is used (-n0), X may be
      a nested merge revision and the log will be truncated accordingly.

    :Path filtering:

      If parameters are given and the first one is not a branch, the log
      will be filtered to show only those revisions that changed the
      nominated files or directories.

      Filenames are interpreted within their historical context. To log a
      deleted file, specify a revision range so that the file existed at
      the end or start of the range.

      Historical context is also important when interpreting pathnames of
      renamed files/directories. Consider the following example:

      * revision 1: add tutorial.txt
      * revision 2: modify tutorial.txt
      * revision 3: rename tutorial.txt to guide.txt; add tutorial.txt

      In this case:

      * ``bzr log guide.txt`` will log the file added in revision 1

      * ``bzr log tutorial.txt`` will log the new file added in revision 3

      * ``bzr log -r2 -p tutorial.txt`` will show the changes made to
        the original file in revision 2.

      * ``bzr log -r2 -p guide.txt`` will display an error message as there
        was no file called guide.txt in revision 2.

      Renames are always followed by log. By design, there is no need to
      explicitly ask for this (and no way to stop logging a file back
      until it was last renamed).

    :Other filtering:

      The --message option can be used for finding revisions that match a
      regular expression in a commit message.

    :Tips & tricks:

      GUI tools and IDEs are often better at exploring history than command
      line tools. You may prefer qlog or glog from the QBzr and Bzr-Gtk packages
      respectively for example. (TortoiseBzr uses qlog for displaying logs.) See
      http://bazaar-vcs.org/BzrPlugins and http://bazaar-vcs.org/IDEIntegration.

      Web interfaces are often better at exploring history than command line
      tools, particularly for branches on servers. You may prefer Loggerhead
      or one of its alternatives. See http://bazaar-vcs.org/WebInterface.

      You may find it useful to add the aliases below to ``bazaar.conf``::

        [ALIASES]
        tip = log -r-1
        top = log -l10 --line
        show = log -v -p

      ``bzr tip`` will then show the latest revision while ``bzr top``
      will show the last 10 mainline revisions. To see the details of a
      particular revision X,  ``bzr show -rX``.

      If you are interested in looking deeper into a particular merge X,
      use ``bzr log -n0 -rX``.

      ``bzr log -v`` on a branch with lots of history is currently
      very slow. A fix for this issue is currently under development.
      With or without that fix, it is recommended that a revision range
      be given when using the -v option.

      bzr has a generic full-text matching plugin, bzr-search, that can be
      used to find revisions matching user names, commit messages, etc.
      Among other features, this plugin can find all revisions containing
      a list of words but not others.

      When exploring non-mainline history on large projects with deep
      history, the performance of log can be greatly improved by installing
      the historycache plugin. This plugin buffers historical information
      trading disk space for faster speed.
    """
    takes_args = ['file*']
    _see_also = ['log-formats', 'revisionspec']
    takes_options = [
            Option('forward',
                   help='Show from oldest to newest.'),
            'timezone',
            custom_help('verbose',
                   help='Show files changed in each revision.'),
            'show-ids',
            'revision',
            Option('change',
                   type=bzrlib.option._parse_revision_str,
                   short_name='c',
                   help='Show just the specified revision.'
                   ' See also "help revisionspec".'),
            'log-format',
            Option('levels',
                   short_name='n',
                   help='Number of levels to display - 0 for all, 1 for flat.',
                   argname='N',
                   type=_parse_levels),
            Option('message',
                   short_name='m',
                   help='Show revisions whose message matches this '
                        'regular expression.',
                   type=str),
            Option('limit',
                   short_name='l',
                   help='Limit the output to the first N revisions.',
                   argname='N',
                   type=_parse_limit),
            Option('show-diff',
                   short_name='p',
                   help='Show changes made in each revision as a patch.'),
            Option('include-merges',
                   help='Show merged revisions like --levels 0 does.'),
            ]
    encoding_type = 'replace'

    @display_command
    def run(self, file_list=None, timezone='original',
            verbose=False,
            show_ids=False,
            forward=False,
            revision=None,
            change=None,
            log_format=None,
            levels=None,
            message=None,
            limit=None,
            show_diff=False,
            include_merges=False):
        from bzrlib.log import (
            Logger,
            make_log_request_dict,
            _get_info_for_log_files,
            )
        direction = (forward and 'forward') or 'reverse'
        if include_merges:
            if levels is None:
                levels = 0
            else:
                raise errors.BzrCommandError(
                    '--levels and --include-merges are mutually exclusive')

        if change is not None:
            if len(change) > 1:
                raise errors.RangeInChangeOption()
            if revision is not None:
                raise errors.BzrCommandError(
                    '--revision and --change are mutually exclusive')
            else:
                revision = change

        file_ids = []
        filter_by_dir = False
        b = None
        try:
            if file_list:
                # find the file ids to log and check for directory filtering
                b, file_info_list, rev1, rev2 = _get_info_for_log_files(
                    revision, file_list)
                for relpath, file_id, kind in file_info_list:
                    if file_id is None:
                        raise errors.BzrCommandError(
                            "Path unknown at end or start of revision range: %s" %
                            relpath)
                    # If the relpath is the top of the tree, we log everything
                    if relpath == '':
                        file_ids = []
                        break
                    else:
                        file_ids.append(file_id)
                    filter_by_dir = filter_by_dir or (
                        kind in ['directory', 'tree-reference'])
            else:
                # log everything
                # FIXME ? log the current subdir only RBC 20060203
                if revision is not None \
                        and len(revision) > 0 and revision[0].get_branch():
                    location = revision[0].get_branch()
                else:
                    location = '.'
                dir, relpath = bzrdir.BzrDir.open_containing(location)
                b = dir.open_branch()
                b.lock_read()
                rev1, rev2 = _get_revision_range(revision, b, self.name())

            # Decide on the type of delta & diff filtering to use
            # TODO: add an --all-files option to make this configurable & consistent
            if not verbose:
                delta_type = None
            else:
                delta_type = 'full'
            if not show_diff:
                diff_type = None
            elif file_ids:
                diff_type = 'partial'
            else:
                diff_type = 'full'

            # Build the log formatter
            if log_format is None:
                log_format = log.log_formatter_registry.get_default(b)
            # Make a non-encoding output to include the diffs - bug 328007
            unencoded_output = ui.ui_factory.make_output_stream(encoding_type='exact')
            lf = log_format(show_ids=show_ids, to_file=self.outf,
                            to_exact_file=unencoded_output,
                            show_timezone=timezone,
                            delta_format=get_verbosity_level(),
                            levels=levels,
                            show_advice=levels is None)

            # Choose the algorithm for doing the logging. It's annoying
            # having multiple code paths like this but necessary until
            # the underlying repository format is faster at generating
            # deltas or can provide everything we need from the indices.
            # The default algorithm - match-using-deltas - works for
            # multiple files and directories and is faster for small
            # amounts of history (200 revisions say). However, it's too
            # slow for logging a single file in a repository with deep
            # history, i.e. > 10K revisions. In the spirit of "do no
            # evil when adding features", we continue to use the
            # original algorithm - per-file-graph - for the "single
            # file that isn't a directory without showing a delta" case.
            partial_history = revision and b.repository._format.supports_chks
            match_using_deltas = (len(file_ids) != 1 or filter_by_dir
                or delta_type or partial_history)

            # Build the LogRequest and execute it
            if len(file_ids) == 0:
                file_ids = None
            rqst = make_log_request_dict(
                direction=direction, specific_fileids=file_ids,
                start_revision=rev1, end_revision=rev2, limit=limit,
                message_search=message, delta_type=delta_type,
                diff_type=diff_type, _match_using_deltas=match_using_deltas)
            Logger(b, rqst).show(lf)
        finally:
            if b is not None:
                b.unlock()


def _get_revision_range(revisionspec_list, branch, command_name):
    """Take the input of a revision option and turn it into a revision range.

    It returns RevisionInfo objects which can be used to obtain the rev_id's
    of the desired revisions. It does some user input validations.
    """
    if revisionspec_list is None:
        rev1 = None
        rev2 = None
    elif len(revisionspec_list) == 1:
        rev1 = rev2 = revisionspec_list[0].in_history(branch)
    elif len(revisionspec_list) == 2:
        start_spec = revisionspec_list[0]
        end_spec = revisionspec_list[1]
        if end_spec.get_branch() != start_spec.get_branch():
            # b is taken from revision[0].get_branch(), and
            # show_log will use its revision_history. Having
            # different branches will lead to weird behaviors.
            raise errors.BzrCommandError(
                "bzr %s doesn't accept two revisions in different"
                " branches." % command_name)
        rev1 = start_spec.in_history(branch)
        # Avoid loading all of history when we know a missing
        # end of range means the last revision ...
        if end_spec.spec is None:
            last_revno, last_revision_id = branch.last_revision_info()
            rev2 = RevisionInfo(branch, last_revno, last_revision_id)
        else:
            rev2 = end_spec.in_history(branch)
    else:
        raise errors.BzrCommandError(
            'bzr %s --revision takes one or two values.' % command_name)
    return rev1, rev2


def _revision_range_to_revid_range(revision_range):
    rev_id1 = None
    rev_id2 = None
    if revision_range[0] is not None:
        rev_id1 = revision_range[0].rev_id
    if revision_range[1] is not None:
        rev_id2 = revision_range[1].rev_id
    return rev_id1, rev_id2

def get_log_format(long=False, short=False, line=False, default='long'):
    log_format = default
    if long:
        log_format = 'long'
    if short:
        log_format = 'short'
    if line:
        log_format = 'line'
    return log_format


class cmd_touching_revisions(Command):
    """Return revision-ids which affected a particular file.

    A more user-friendly interface is "bzr log FILE".
    """

    hidden = True
    takes_args = ["filename"]

    @display_command
    def run(self, filename):
        tree, relpath = WorkingTree.open_containing(filename)
        file_id = tree.path2id(relpath)
        b = tree.branch
        b.lock_read()
        try:
            touching_revs = log.find_touching_revisions(b, file_id)
            for revno, revision_id, what in touching_revs:
                self.outf.write("%6d %s\n" % (revno, what))
        finally:
            b.unlock()


class cmd_ls(Command):
    """List files in a tree.
    """

    _see_also = ['status', 'cat']
    takes_args = ['path?']
    takes_options = [
            'verbose',
            'revision',
            Option('recursive', short_name='R',
                   help='Recurse into subdirectories.'),
            Option('from-root',
                   help='Print paths relative to the root of the branch.'),
            Option('unknown', help='Print unknown files.'),
            Option('versioned', help='Print versioned files.',
                   short_name='V'),
            Option('ignored', help='Print ignored files.'),
            Option('null',
                   help='Write an ascii NUL (\\0) separator '
                   'between files rather than a newline.'),
            Option('kind',
                   help='List entries of a particular kind: file, directory, symlink.',
                   type=unicode),
            'show-ids',
            ]
    @display_command
    def run(self, revision=None, verbose=False,
            recursive=False, from_root=False,
            unknown=False, versioned=False, ignored=False,
            null=False, kind=None, show_ids=False, path=None):

        if kind and kind not in ('file', 'directory', 'symlink'):
            raise errors.BzrCommandError('invalid kind specified')

        if verbose and null:
            raise errors.BzrCommandError('Cannot set both --verbose and --null')
        all = not (unknown or versioned or ignored)

        selection = {'I':ignored, '?':unknown, 'V':versioned}

        if path is None:
            fs_path = '.'
        else:
            if from_root:
                raise errors.BzrCommandError('cannot specify both --from-root'
                                             ' and PATH')
            fs_path = path
        tree, branch, relpath = bzrdir.BzrDir.open_containing_tree_or_branch(
            fs_path)

        # Calculate the prefix to use
        prefix = None
        if from_root:
            if relpath:
                prefix = relpath + '/'
        elif fs_path != '.' and not fs_path.endswith('/'):
            prefix = fs_path + '/'

        if revision is not None or tree is None:
            tree = _get_one_revision_tree('ls', revision, branch=branch)

        apply_view = False
        if isinstance(tree, WorkingTree) and tree.supports_views():
            view_files = tree.views.lookup_view()
            if view_files:
                apply_view = True
                view_str = views.view_display_str(view_files)
                note("Ignoring files outside view. View is %s" % view_str)

        tree.lock_read()
        try:
            for fp, fc, fkind, fid, entry in tree.list_files(include_root=False,
                from_dir=relpath, recursive=recursive):
                # Apply additional masking
                if not all and not selection[fc]:
                    continue
                if kind is not None and fkind != kind:
                    continue
                if apply_view:
                    try:
                        if relpath:
                            fullpath = osutils.pathjoin(relpath, fp)
                        else:
                            fullpath = fp
                        views.check_path_in_view(tree, fullpath)
                    except errors.FileOutsideView:
                        continue

                # Output the entry
                if prefix:
                    fp = osutils.pathjoin(prefix, fp)
                kindch = entry.kind_character()
                outstring = fp + kindch
                ui.ui_factory.clear_term()
                if verbose:
                    outstring = '%-8s %s' % (fc, outstring)
                    if show_ids and fid is not None:
                        outstring = "%-50s %s" % (outstring, fid)
                    self.outf.write(outstring + '\n')
                elif null:
                    self.outf.write(fp + '\0')
                    if show_ids:
                        if fid is not None:
                            self.outf.write(fid)
                        self.outf.write('\0')
                    self.outf.flush()
                else:
                    if show_ids:
                        if fid is not None:
                            my_id = fid
                        else:
                            my_id = ''
                        self.outf.write('%-50s %s\n' % (outstring, my_id))
                    else:
                        self.outf.write(outstring + '\n')
        finally:
            tree.unlock()


class cmd_unknowns(Command):
    """List unknown files.
    """

    hidden = True
    _see_also = ['ls']

    @display_command
    def run(self):
        for f in WorkingTree.open_containing(u'.')[0].unknowns():
            self.outf.write(osutils.quotefn(f) + '\n')


class cmd_ignore(Command):
    """Ignore specified files or patterns.

    See ``bzr help patterns`` for details on the syntax of patterns.

    If a .bzrignore file does not exist, the ignore command
    will create one and add the specified files or patterns to the newly
    created file. The ignore command will also automatically add the 
    .bzrignore file to be versioned. Creating a .bzrignore file without
    the use of the ignore command will require an explicit add command.

    To remove patterns from the ignore list, edit the .bzrignore file.
    After adding, editing or deleting that file either indirectly by
    using this command or directly by using an editor, be sure to commit
    it.

    Note: ignore patterns containing shell wildcards must be quoted from
    the shell on Unix.

    :Examples:
        Ignore the top level Makefile::

            bzr ignore ./Makefile

        Ignore class files in all directories::

            bzr ignore "*.class"

        Ignore .o files under the lib directory::

            bzr ignore "lib/**/*.o"

        Ignore .o files under the lib directory::

            bzr ignore "RE:lib/.*\.o"

        Ignore everything but the "debian" toplevel directory::

            bzr ignore "RE:(?!debian/).*"
    """

    _see_also = ['status', 'ignored', 'patterns']
    takes_args = ['name_pattern*']
    takes_options = [
        Option('old-default-rules',
               help='Write out the ignore rules bzr < 0.9 always used.')
        ]

    def run(self, name_pattern_list=None, old_default_rules=None):
        from bzrlib import ignores
        if old_default_rules is not None:
            # dump the rules and exit
            for pattern in ignores.OLD_DEFAULTS:
                print pattern
            return
        if not name_pattern_list:
            raise errors.BzrCommandError("ignore requires at least one "
                                  "NAME_PATTERN or --old-default-rules")
        name_pattern_list = [globbing.normalize_pattern(p)
                             for p in name_pattern_list]
        for name_pattern in name_pattern_list:
            if (name_pattern[0] == '/' or
                (len(name_pattern) > 1 and name_pattern[1] == ':')):
                raise errors.BzrCommandError(
                    "NAME_PATTERN should not be an absolute path")
        tree, relpath = WorkingTree.open_containing(u'.')
        ignores.tree_ignores_add_patterns(tree, name_pattern_list)
        ignored = globbing.Globster(name_pattern_list)
        matches = []
        tree.lock_read()
        for entry in tree.list_files():
            id = entry[3]
            if id is not None:
                filename = entry[0]
                if ignored.match(filename):
                    matches.append(filename.encode('utf-8'))
        tree.unlock()
        if len(matches) > 0:
            print "Warning: the following files are version controlled and" \
                  " match your ignore pattern:\n%s" \
                  "\nThese files will continue to be version controlled" \
                  " unless you 'bzr remove' them." % ("\n".join(matches),)


class cmd_ignored(Command):
    """List ignored files and the patterns that matched them.

    List all the ignored files and the ignore pattern that caused the file to
    be ignored.

    Alternatively, to list just the files::

        bzr ls --ignored
    """

    encoding_type = 'replace'
    _see_also = ['ignore', 'ls']

    @display_command
    def run(self):
        tree = WorkingTree.open_containing(u'.')[0]
        tree.lock_read()
        try:
            for path, file_class, kind, file_id, entry in tree.list_files():
                if file_class != 'I':
                    continue
                ## XXX: Slightly inefficient since this was already calculated
                pat = tree.is_ignored(path)
                self.outf.write('%-50s %s\n' % (path, pat))
        finally:
            tree.unlock()


class cmd_lookup_revision(Command):
    """Lookup the revision-id from a revision-number

    :Examples:
        bzr lookup-revision 33
    """
    hidden = True
    takes_args = ['revno']

    @display_command
    def run(self, revno):
        try:
            revno = int(revno)
        except ValueError:
            raise errors.BzrCommandError("not a valid revision-number: %r" % revno)

        print WorkingTree.open_containing(u'.')[0].branch.get_rev_id(revno)


class cmd_export(Command):
    """Export current or past revision to a destination directory or archive.

    If no revision is specified this exports the last committed revision.

    Format may be an "exporter" name, such as tar, tgz, tbz2.  If none is
    given, try to find the format with the extension. If no extension
    is found exports to a directory (equivalent to --format=dir).

    If root is supplied, it will be used as the root directory inside
    container formats (tar, zip, etc). If it is not supplied it will default
    to the exported filename. The root option has no effect for 'dir' format.

    If branch is omitted then the branch containing the current working
    directory will be used.

    Note: Export of tree with non-ASCII filenames to zip is not supported.

      =================       =========================
      Supported formats       Autodetected by extension
      =================       =========================
         dir                         (none)
         tar                          .tar
         tbz2                    .tar.bz2, .tbz2
         tgz                      .tar.gz, .tgz
         zip                          .zip
      =================       =========================
    """
    takes_args = ['dest', 'branch_or_subdir?']
    takes_options = [
        Option('format',
               help="Type of file to export to.",
               type=unicode),
        'revision',
        Option('filters', help='Apply content filters to export the '
                'convenient form.'),
        Option('root',
               type=str,
               help="Name of the root directory inside the exported file."),
        ]
    def run(self, dest, branch_or_subdir=None, revision=None, format=None,
        root=None, filters=False):
        from bzrlib.export import export

        if branch_or_subdir is None:
            tree = WorkingTree.open_containing(u'.')[0]
            b = tree.branch
            subdir = None
        else:
            b, subdir = Branch.open_containing(branch_or_subdir)
            tree = None

        rev_tree = _get_one_revision_tree('export', revision, branch=b, tree=tree)
        try:
            export(rev_tree, dest, format, root, subdir, filtered=filters)
        except errors.NoSuchExportFormat, e:
            raise errors.BzrCommandError('Unsupported export format: %s' % e.format)


class cmd_cat(Command):
    """Write the contents of a file as of a given revision to standard output.

    If no revision is nominated, the last revision is used.

    Note: Take care to redirect standard output when using this command on a
    binary file.
    """

    _see_also = ['ls']
    takes_options = [
        Option('name-from-revision', help='The path name in the old tree.'),
        Option('filters', help='Apply content filters to display the '
                'convenience form.'),
        'revision',
        ]
    takes_args = ['filename']
    encoding_type = 'exact'

    @display_command
    def run(self, filename, revision=None, name_from_revision=False,
            filters=False):
        if revision is not None and len(revision) != 1:
            raise errors.BzrCommandError("bzr cat --revision takes exactly"
                                         " one revision specifier")
        tree, branch, relpath = \
            bzrdir.BzrDir.open_containing_tree_or_branch(filename)
        branch.lock_read()
        try:
            return self._run(tree, branch, relpath, filename, revision,
                             name_from_revision, filters)
        finally:
            branch.unlock()

    def _run(self, tree, b, relpath, filename, revision, name_from_revision,
        filtered):
        if tree is None:
            tree = b.basis_tree()
        rev_tree = _get_one_revision_tree('cat', revision, branch=b)

        old_file_id = rev_tree.path2id(relpath)

        if name_from_revision:
            # Try in revision if requested
            if old_file_id is None:
                raise errors.BzrCommandError(
                    "%r is not present in revision %s" % (
                        filename, rev_tree.get_revision_id()))
            else:
                content = rev_tree.get_file_text(old_file_id)
        else:
            cur_file_id = tree.path2id(relpath)
            found = False
            if cur_file_id is not None:
                # Then try with the actual file id
                try:
                    content = rev_tree.get_file_text(cur_file_id)
                    found = True
                except errors.NoSuchId:
                    # The actual file id didn't exist at that time
                    pass
            if not found and old_file_id is not None:
                # Finally try with the old file id
                content = rev_tree.get_file_text(old_file_id)
                found = True
            if not found:
                # Can't be found anywhere
                raise errors.BzrCommandError(
                    "%r is not present in revision %s" % (
                        filename, rev_tree.get_revision_id()))
        if filtered:
            from bzrlib.filters import (
                ContentFilterContext,
                filtered_output_bytes,
                )
            filters = rev_tree._content_filter_stack(relpath)
            chunks = content.splitlines(True)
            content = filtered_output_bytes(chunks, filters,
                ContentFilterContext(relpath, rev_tree))
            self.outf.writelines(content)
        else:
            self.outf.write(content)


class cmd_local_time_offset(Command):
    """Show the offset in seconds from GMT to local time."""
    hidden = True
    @display_command
    def run(self):
        print osutils.local_time_offset()



class cmd_commit(Command):
    """Commit changes into a new revision.

    An explanatory message needs to be given for each commit. This is
    often done by using the --message option (getting the message from the
    command line) or by using the --file option (getting the message from
    a file). If neither of these options is given, an editor is opened for
    the user to enter the message. To see the changed files in the
    boilerplate text loaded into the editor, use the --show-diff option.

    By default, the entire tree is committed and the person doing the
    commit is assumed to be the author. These defaults can be overridden
    as explained below.

    :Selective commits:

      If selected files are specified, only changes to those files are
      committed.  If a directory is specified then the directory and
      everything within it is committed.
  
      When excludes are given, they take precedence over selected files.
      For example, to commit only changes within foo, but not changes
      within foo/bar::
  
        bzr commit foo -x foo/bar
  
      A selective commit after a merge is not yet supported.

    :Custom authors:

      If the author of the change is not the same person as the committer,
      you can specify the author's name using the --author option. The
      name should be in the same format as a committer-id, e.g.
      "John Doe <jdoe@example.com>". If there is more than one author of
      the change you can specify the option multiple times, once for each
      author.
  
    :Checks:

      A common mistake is to forget to add a new file or directory before
      running the commit command. The --strict option checks for unknown
      files and aborts the commit if any are found. More advanced pre-commit
      checks can be implemented by defining hooks. See ``bzr help hooks``
      for details.

    :Things to note:

      If you accidentially commit the wrong changes or make a spelling
      mistake in the commit message say, you can use the uncommit command
      to undo it. See ``bzr help uncommit`` for details.

      Hooks can also be configured to run after a commit. This allows you
      to trigger updates to external systems like bug trackers. The --fixes
      option can be used to record the association between a revision and
      one or more bugs. See ``bzr help bugs`` for details.

      A selective commit may fail in some cases where the committed
      tree would be invalid. Consider::
  
        bzr init foo
        mkdir foo/bar
        bzr add foo/bar
        bzr commit foo -m "committing foo"
        bzr mv foo/bar foo/baz
        mkdir foo/bar
        bzr add foo/bar
        bzr commit foo/bar -m "committing bar but not baz"
  
      In the example above, the last commit will fail by design. This gives
      the user the opportunity to decide whether they want to commit the
      rename at the same time, separately first, or not at all. (As a general
      rule, when in doubt, Bazaar has a policy of Doing the Safe Thing.)
    """
    # TODO: Run hooks on tree to-be-committed, and after commit.

    # TODO: Strict commit that fails if there are deleted files.
    #       (what does "deleted files" mean ??)

    # TODO: Give better message for -s, --summary, used by tla people

    # XXX: verbose currently does nothing

    _see_also = ['add', 'bugs', 'hooks', 'uncommit']
    takes_args = ['selected*']
    takes_options = [
            ListOption('exclude', type=str, short_name='x',
                help="Do not consider changes made to a given path."),
            Option('message', type=unicode,
                   short_name='m',
                   help="Description of the new revision."),
            'verbose',
             Option('unchanged',
                    help='Commit even if nothing has changed.'),
             Option('file', type=str,
                    short_name='F',
                    argname='msgfile',
                    help='Take commit message from this file.'),
             Option('strict',
                    help="Refuse to commit if there are unknown "
                    "files in the working tree."),
             Option('commit-time', type=str,
                    help="Manually set a commit time using commit date "
                    "format, e.g. '2009-10-10 08:00:00 +0100'."),
             ListOption('fixes', type=str,
                    help="Mark a bug as being fixed by this revision "
                         "(see \"bzr help bugs\")."),
             ListOption('author', type=unicode,
                    help="Set the author's name, if it's different "
                         "from the committer."),
             Option('local',
                    help="Perform a local commit in a bound "
                         "branch.  Local commits are not pushed to "
                         "the master branch until a normal commit "
                         "is performed."
                    ),
             Option('show-diff',
                    help='When no message is supplied, show the diff along'
                    ' with the status summary in the message editor.'),
             ]
    aliases = ['ci', 'checkin']

    def _iter_bug_fix_urls(self, fixes, branch):
        # Configure the properties for bug fixing attributes.
        for fixed_bug in fixes:
            tokens = fixed_bug.split(':')
            if len(tokens) != 2:
                raise errors.BzrCommandError(
                    "Invalid bug %s. Must be in the form of 'tracker:id'. "
                    "See \"bzr help bugs\" for more information on this "
                    "feature.\nCommit refused." % fixed_bug)
            tag, bug_id = tokens
            try:
                yield bugtracker.get_bug_url(tag, branch, bug_id)
            except errors.UnknownBugTrackerAbbreviation:
                raise errors.BzrCommandError(
                    'Unrecognized bug %s. Commit refused.' % fixed_bug)
            except errors.MalformedBugIdentifier, e:
                raise errors.BzrCommandError(
                    "%s\nCommit refused." % (str(e),))

    def run(self, message=None, file=None, verbose=False, selected_list=None,
            unchanged=False, strict=False, local=False, fixes=None,
            author=None, show_diff=False, exclude=None, commit_time=None):
        from bzrlib.errors import (
            PointlessCommit,
            ConflictsInTree,
            StrictCommitFailed
        )
        from bzrlib.msgeditor import (
            edit_commit_message_encoded,
            generate_commit_message_template,
            make_commit_message_template_encoded
        )

        commit_stamp = offset = None
        if commit_time is not None:
            try:
                commit_stamp, offset = timestamp.parse_patch_date(commit_time)
            except ValueError, e:
                raise errors.BzrCommandError(
                    "Could not parse --commit-time: " + str(e))

        # TODO: Need a blackbox test for invoking the external editor; may be
        # slightly problematic to run this cross-platform.

        # TODO: do more checks that the commit will succeed before
        # spending the user's valuable time typing a commit message.

        properties = {}

        tree, selected_list = tree_files(selected_list)
        if selected_list == ['']:
            # workaround - commit of root of tree should be exactly the same
            # as just default commit in that tree, and succeed even though
            # selected-file merge commit is not done yet
            selected_list = []

        if fixes is None:
            fixes = []
        bug_property = bugtracker.encode_fixes_bug_urls(
            self._iter_bug_fix_urls(fixes, tree.branch))
        if bug_property:
            properties['bugs'] = bug_property

        if local and not tree.branch.get_bound_location():
            raise errors.LocalRequiresBoundBranch()

        if message is not None:
            try:
                file_exists = osutils.lexists(message)
            except UnicodeError:
                # The commit message contains unicode characters that can't be
                # represented in the filesystem encoding, so that can't be a
                # file.
                file_exists = False
            if file_exists:
                warning_msg = (
                    'The commit message is a file name: "%(f)s".\n'
                    '(use --file "%(f)s" to take commit message from that file)'
                    % { 'f': message })
                ui.ui_factory.show_warning(warning_msg)

        def get_message(commit_obj):
            """Callback to get commit message"""
            my_message = message
            if my_message is not None and '\r' in my_message:
                my_message = my_message.replace('\r\n', '\n')
                my_message = my_message.replace('\r', '\n')
            if my_message is None and not file:
                t = make_commit_message_template_encoded(tree,
                        selected_list, diff=show_diff,
                        output_encoding=osutils.get_user_encoding())
                start_message = generate_commit_message_template(commit_obj)
                my_message = edit_commit_message_encoded(t,
                    start_message=start_message)
                if my_message is None:
                    raise errors.BzrCommandError("please specify a commit"
                        " message with either --message or --file")
            elif my_message and file:
                raise errors.BzrCommandError(
                    "please specify either --message or --file")
            if file:
                my_message = codecs.open(file, 'rt',
                                         osutils.get_user_encoding()).read()
            if my_message == "":
                raise errors.BzrCommandError("empty commit message specified")
            return my_message

        # The API permits a commit with a filter of [] to mean 'select nothing'
        # but the command line should not do that.
        if not selected_list:
            selected_list = None
        try:
            tree.commit(message_callback=get_message,
                        specific_files=selected_list,
                        allow_pointless=unchanged, strict=strict, local=local,
                        reporter=None, verbose=verbose, revprops=properties,
                        authors=author, timestamp=commit_stamp,
                        timezone=offset,
                        exclude=safe_relpath_files(tree, exclude))
        except PointlessCommit:
            # FIXME: This should really happen before the file is read in;
            # perhaps prepare the commit; get the message; then actually commit
            raise errors.BzrCommandError("No changes to commit."
                              " Use --unchanged to commit anyhow.")
        except ConflictsInTree:
            raise errors.BzrCommandError('Conflicts detected in working '
                'tree.  Use "bzr conflicts" to list, "bzr resolve FILE" to'
                ' resolve.')
        except StrictCommitFailed:
            raise errors.BzrCommandError("Commit refused because there are"
                              " unknown files in the working tree.")
        except errors.BoundBranchOutOfDate, e:
            raise errors.BzrCommandError(str(e) + "\n"
            'To commit to master branch, run update and then commit.\n'
            'You can also pass --local to commit to continue working '
            'disconnected.')


class cmd_check(Command):
    """Validate working tree structure, branch consistency and repository history.

    This command checks various invariants about branch and repository storage
    to detect data corruption or bzr bugs.

    The working tree and branch checks will only give output if a problem is
    detected. The output fields of the repository check are:

    revisions
        This is just the number of revisions checked.  It doesn't
        indicate a problem.

    versionedfiles
        This is just the number of versionedfiles checked.  It
        doesn't indicate a problem.

    unreferenced ancestors
        Texts that are ancestors of other texts, but
        are not properly referenced by the revision ancestry.  This is a
        subtle problem that Bazaar can work around.

    unique file texts
        This is the total number of unique file contents
        seen in the checked revisions.  It does not indicate a problem.

    repeated file texts
        This is the total number of repeated texts seen
        in the checked revisions.  Texts can be repeated when their file
        entries are modified, but the file contents are not.  It does not
        indicate a problem.

    If no restrictions are specified, all Bazaar data that is found at the given
    location will be checked.

    :Examples:

        Check the tree and branch at 'foo'::

            bzr check --tree --branch foo

        Check only the repository at 'bar'::

            bzr check --repo bar

        Check everything at 'baz'::

            bzr check baz
    """

    _see_also = ['reconcile']
    takes_args = ['path?']
    takes_options = ['verbose',
                     Option('branch', help="Check the branch related to the"
                                           " current directory."),
                     Option('repo', help="Check the repository related to the"
                                         " current directory."),
                     Option('tree', help="Check the working tree related to"
                                         " the current directory.")]

    def run(self, path=None, verbose=False, branch=False, repo=False,
            tree=False):
        from bzrlib.check import check_dwim
        if path is None:
            path = '.'
        if not branch and not repo and not tree:
            branch = repo = tree = True
        check_dwim(path, verbose, do_branch=branch, do_repo=repo, do_tree=tree)


class cmd_upgrade(Command):
    """Upgrade branch storage to current format.

    The check command or bzr developers may sometimes advise you to run
    this command. When the default format has changed you may also be warned
    during other operations to upgrade.
    """

    _see_also = ['check']
    takes_args = ['url?']
    takes_options = [
                    RegistryOption('format',
                        help='Upgrade to a specific format.  See "bzr help'
                             ' formats" for details.',
                        lazy_registry=('bzrlib.bzrdir', 'format_registry'),
                        converter=lambda name: bzrdir.format_registry.make_bzrdir(name),
                        value_switches=True, title='Branch format'),
                    ]

    def run(self, url='.', format=None):
        from bzrlib.upgrade import upgrade
        upgrade(url, format)


class cmd_whoami(Command):
    """Show or set bzr user id.

    :Examples:
        Show the email of the current user::

            bzr whoami --email

        Set the current user::

            bzr whoami "Frank Chu <fchu@example.com>"
    """
    takes_options = [ Option('email',
                             help='Display email address only.'),
                      Option('branch',
                             help='Set identity for the current branch instead of '
                                  'globally.'),
                    ]
    takes_args = ['name?']
    encoding_type = 'replace'

    @display_command
    def run(self, email=False, branch=False, name=None):
        if name is None:
            # use branch if we're inside one; otherwise global config
            try:
                c = Branch.open_containing('.')[0].get_config()
            except errors.NotBranchError:
                c = config.GlobalConfig()
            if email:
                self.outf.write(c.user_email() + '\n')
            else:
                self.outf.write(c.username() + '\n')
            return

        # display a warning if an email address isn't included in the given name.
        try:
            config.extract_email_address(name)
        except errors.NoEmailInUsername, e:
            warning('"%s" does not seem to contain an email address.  '
                    'This is allowed, but not recommended.', name)

        # use global config unless --branch given
        if branch:
            c = Branch.open_containing('.')[0].get_config()
        else:
            c = config.GlobalConfig()
        c.set_user_option('email', name)


class cmd_nick(Command):
    """Print or set the branch nickname.

    If unset, the tree root directory name is used as the nickname.
    To print the current nickname, execute with no argument.

    Bound branches use the nickname of its master branch unless it is set
    locally.
    """

    _see_also = ['info']
    takes_args = ['nickname?']
    def run(self, nickname=None):
        branch = Branch.open_containing(u'.')[0]
        if nickname is None:
            self.printme(branch)
        else:
            branch.nick = nickname

    @display_command
    def printme(self, branch):
        print branch.nick


class cmd_alias(Command):
    """Set/unset and display aliases.

    :Examples:
        Show the current aliases::

            bzr alias

        Show the alias specified for 'll'::

            bzr alias ll

        Set an alias for 'll'::

            bzr alias ll="log --line -r-10..-1"

        To remove an alias for 'll'::

            bzr alias --remove ll

    """
    takes_args = ['name?']
    takes_options = [
        Option('remove', help='Remove the alias.'),
        ]

    def run(self, name=None, remove=False):
        if remove:
            self.remove_alias(name)
        elif name is None:
            self.print_aliases()
        else:
            equal_pos = name.find('=')
            if equal_pos == -1:
                self.print_alias(name)
            else:
                self.set_alias(name[:equal_pos], name[equal_pos+1:])

    def remove_alias(self, alias_name):
        if alias_name is None:
            raise errors.BzrCommandError(
                'bzr alias --remove expects an alias to remove.')
        # If alias is not found, print something like:
        # unalias: foo: not found
        c = config.GlobalConfig()
        c.unset_alias(alias_name)

    @display_command
    def print_aliases(self):
        """Print out the defined aliases in a similar format to bash."""
        aliases = config.GlobalConfig().get_aliases()
        for key, value in sorted(aliases.iteritems()):
            self.outf.write('bzr alias %s="%s"\n' % (key, value))

    @display_command
    def print_alias(self, alias_name):
        from bzrlib.commands import get_alias
        alias = get_alias(alias_name)
        if alias is None:
            self.outf.write("bzr alias: %s: not found\n" % alias_name)
        else:
            self.outf.write(
                'bzr alias %s="%s"\n' % (alias_name, ' '.join(alias)))

    def set_alias(self, alias_name, alias_command):
        """Save the alias in the global config."""
        c = config.GlobalConfig()
        c.set_alias(alias_name, alias_command)


class cmd_selftest(Command):
    """Run internal test suite.

    If arguments are given, they are regular expressions that say which tests
    should run.  Tests matching any expression are run, and other tests are
    not run.

    Alternatively if --first is given, matching tests are run first and then
    all other tests are run.  This is useful if you have been working in a
    particular area, but want to make sure nothing else was broken.

    If --exclude is given, tests that match that regular expression are
    excluded, regardless of whether they match --first or not.

    To help catch accidential dependencies between tests, the --randomize
    option is useful. In most cases, the argument used is the word 'now'.
    Note that the seed used for the random number generator is displayed
    when this option is used. The seed can be explicitly passed as the
    argument to this option if required. This enables reproduction of the
    actual ordering used if and when an order sensitive problem is encountered.

    If --list-only is given, the tests that would be run are listed. This is
    useful when combined with --first, --exclude and/or --randomize to
    understand their impact. The test harness reports "Listed nn tests in ..."
    instead of "Ran nn tests in ..." when list mode is enabled.

    If the global option '--no-plugins' is given, plugins are not loaded
    before running the selftests.  This has two effects: features provided or
    modified by plugins will not be tested, and tests provided by plugins will
    not be run.

    Tests that need working space on disk use a common temporary directory,
    typically inside $TMPDIR or /tmp.

    If you set BZR_TEST_PDB=1 when running selftest, failing tests will drop
    into a pdb postmortem session.

    :Examples:
        Run only tests relating to 'ignore'::

            bzr selftest ignore

        Disable plugins and list tests as they're run::

            bzr --no-plugins selftest -v
    """
    # NB: this is used from the class without creating an instance, which is
    # why it does not have a self parameter.
    def get_transport_type(typestring):
        """Parse and return a transport specifier."""
        if typestring == "sftp":
            from bzrlib.transport.sftp import SFTPAbsoluteServer
            return SFTPAbsoluteServer
        if typestring == "memory":
            from bzrlib.transport.memory import MemoryServer
            return MemoryServer
        if typestring == "fakenfs":
            from bzrlib.transport.fakenfs import FakeNFSServer
            return FakeNFSServer
        msg = "No known transport type %s. Supported types are: sftp\n" %\
            (typestring)
        raise errors.BzrCommandError(msg)

    hidden = True
    takes_args = ['testspecs*']
    takes_options = ['verbose',
                     Option('one',
                             help='Stop when one test fails.',
                             short_name='1',
                             ),
                     Option('transport',
                            help='Use a different transport by default '
                                 'throughout the test suite.',
                            type=get_transport_type),
                     Option('benchmark',
                            help='Run the benchmarks rather than selftests.'),
                     Option('lsprof-timed',
                            help='Generate lsprof output for benchmarked'
                                 ' sections of code.'),
                     Option('lsprof-tests',
                            help='Generate lsprof output for each test.'),
                     Option('cache-dir', type=str,
                            help='Cache intermediate benchmark output in this '
                                 'directory.'),
                     Option('first',
                            help='Run all tests, but run specified tests first.',
                            short_name='f',
                            ),
                     Option('list-only',
                            help='List the tests instead of running them.'),
                     RegistryOption('parallel',
                        help="Run the test suite in parallel.",
                        lazy_registry=('bzrlib.tests', 'parallel_registry'),
                        value_switches=False,
                        ),
                     Option('randomize', type=str, argname="SEED",
                            help='Randomize the order of tests using the given'
                                 ' seed or "now" for the current time.'),
                     Option('exclude', type=str, argname="PATTERN",
                            short_name='x',
                            help='Exclude tests that match this regular'
                                 ' expression.'),
                     Option('subunit',
                        help='Output test progress via subunit.'),
                     Option('strict', help='Fail on missing dependencies or '
                            'known failures.'),
                     Option('load-list', type=str, argname='TESTLISTFILE',
                            help='Load a test id list from a text file.'),
                     ListOption('debugflag', type=str, short_name='E',
                                help='Turn on a selftest debug flag.'),
                     ListOption('starting-with', type=str, argname='TESTID',
                                param_name='starting_with', short_name='s',
                                help=
                                'Load only the tests starting with TESTID.'),
                     ]
    encoding_type = 'replace'

    def __init__(self):
        Command.__init__(self)
        self.additional_selftest_args = {}

    def run(self, testspecs_list=None, verbose=False, one=False,
            transport=None, benchmark=None,
            lsprof_timed=None, cache_dir=None,
            first=False, list_only=False,
            randomize=None, exclude=None, strict=False,
            load_list=None, debugflag=None, starting_with=None, subunit=False,
            parallel=None, lsprof_tests=False):
        from bzrlib.tests import selftest
        import bzrlib.benchmarks as benchmarks
        from bzrlib.benchmarks import tree_creator

        # Make deprecation warnings visible, unless -Werror is set
        symbol_versioning.activate_deprecation_warnings(override=False)

        if cache_dir is not None:
            tree_creator.TreeCreator.CACHE_ROOT = osutils.abspath(cache_dir)
        if testspecs_list is not None:
            pattern = '|'.join(testspecs_list)
        else:
            pattern = ".*"
        if subunit:
            try:
                from bzrlib.tests import SubUnitBzrRunner
            except ImportError:
                raise errors.BzrCommandError("subunit not available. subunit "
                    "needs to be installed to use --subunit.")
            self.additional_selftest_args['runner_class'] = SubUnitBzrRunner
        if parallel:
            self.additional_selftest_args.setdefault(
                'suite_decorators', []).append(parallel)
        if benchmark:
            test_suite_factory = benchmarks.test_suite
            # Unless user explicitly asks for quiet, be verbose in benchmarks
            verbose = not is_quiet()
            # TODO: should possibly lock the history file...
            benchfile = open(".perf_history", "at", buffering=1)
        else:
            test_suite_factory = None
            benchfile = None
        try:
            selftest_kwargs = {"verbose": verbose,
                              "pattern": pattern,
                              "stop_on_failure": one,
                              "transport": transport,
                              "test_suite_factory": test_suite_factory,
                              "lsprof_timed": lsprof_timed,
                              "lsprof_tests": lsprof_tests,
                              "bench_history": benchfile,
                              "matching_tests_first": first,
                              "list_only": list_only,
                              "random_seed": randomize,
                              "exclude_pattern": exclude,
                              "strict": strict,
                              "load_list": load_list,
                              "debug_flags": debugflag,
                              "starting_with": starting_with
                              }
            selftest_kwargs.update(self.additional_selftest_args)
            result = selftest(**selftest_kwargs)
        finally:
            if benchfile is not None:
                benchfile.close()
        return int(not result)


class cmd_version(Command):
    """Show version of bzr."""

    encoding_type = 'replace'
    takes_options = [
        Option("short", help="Print just the version number."),
        ]

    @display_command
    def run(self, short=False):
        from bzrlib.version import show_version
        if short:
            self.outf.write(bzrlib.version_string + '\n')
        else:
            show_version(to_file=self.outf)


class cmd_rocks(Command):
    """Statement of optimism."""

    hidden = True

    @display_command
    def run(self):
        print "It sure does!"


class cmd_find_merge_base(Command):
    """Find and print a base revision for merging two branches."""
    # TODO: Options to specify revisions on either side, as if
    #       merging only part of the history.
    takes_args = ['branch', 'other']
    hidden = True

    @display_command
    def run(self, branch, other):
        from bzrlib.revision import ensure_null

        branch1 = Branch.open_containing(branch)[0]
        branch2 = Branch.open_containing(other)[0]
        branch1.lock_read()
        try:
            branch2.lock_read()
            try:
                last1 = ensure_null(branch1.last_revision())
                last2 = ensure_null(branch2.last_revision())

                graph = branch1.repository.get_graph(branch2.repository)
                base_rev_id = graph.find_unique_lca(last1, last2)

                print 'merge base is revision %s' % base_rev_id
            finally:
                branch2.unlock()
        finally:
            branch1.unlock()


class cmd_merge(Command):
    """Perform a three-way merge.

    The source of the merge can be specified either in the form of a branch,
    or in the form of a path to a file containing a merge directive generated
    with bzr send. If neither is specified, the default is the upstream branch
    or the branch most recently merged using --remember.

    When merging a branch, by default the tip will be merged. To pick a different
    revision, pass --revision. If you specify two values, the first will be used as
    BASE and the second one as OTHER. Merging individual revisions, or a subset of
    available revisions, like this is commonly referred to as "cherrypicking".

    Revision numbers are always relative to the branch being merged.

    By default, bzr will try to merge in all new work from the other
    branch, automatically determining an appropriate base.  If this
    fails, you may need to give an explicit base.

    Merge will do its best to combine the changes in two branches, but there
    are some kinds of problems only a human can fix.  When it encounters those,
    it will mark a conflict.  A conflict means that you need to fix something,
    before you should commit.

    Use bzr resolve when you have fixed a problem.  See also bzr conflicts.

    If there is no default branch set, the first merge will set it. After
    that, you can omit the branch to use the default.  To change the
    default, use --remember. The value will only be saved if the remote
    location can be accessed.

    The results of the merge are placed into the destination working
    directory, where they can be reviewed (with bzr diff), tested, and then
    committed to record the result of the merge.

    merge refuses to run if there are any uncommitted changes, unless
    --force is given.

    To select only some changes to merge, use "merge -i", which will prompt
    you to apply each diff hunk and file change, similar to "shelve".

    :Examples:
        To merge the latest revision from bzr.dev::

            bzr merge ../bzr.dev

        To merge changes up to and including revision 82 from bzr.dev::

            bzr merge -r 82 ../bzr.dev

        To merge the changes introduced by 82, without previous changes::

            bzr merge -r 81..82 ../bzr.dev

        To apply a merge directive contained in /tmp/merge::

            bzr merge /tmp/merge
    """

    encoding_type = 'exact'
    _see_also = ['update', 'remerge', 'status-flags', 'send']
    takes_args = ['location?']
    takes_options = [
        'change',
        'revision',
        Option('force',
               help='Merge even if the destination tree has uncommitted changes.'),
        'merge-type',
        'reprocess',
        'remember',
        Option('show-base', help="Show base revision text in "
               "conflicts."),
        Option('uncommitted', help='Apply uncommitted changes'
               ' from a working copy, instead of branch changes.'),
        Option('pull', help='If the destination is already'
                ' completely merged into the source, pull from the'
                ' source rather than merging.  When this happens,'
                ' you do not need to commit the result.'),
        Option('directory',
               help='Branch to merge into, '
                    'rather than the one containing the working directory.',
               short_name='d',
               type=unicode,
               ),
        Option('preview', help='Instead of merging, show a diff of the'
               ' merge.'),
        Option('interactive', help='Select changes interactively.',
            short_name='i')
    ]

    def run(self, location=None, revision=None, force=False,
            merge_type=None, show_base=False, reprocess=None, remember=False,
            uncommitted=False, pull=False,
            directory=None,
            preview=False,
            interactive=False,
            ):
        if merge_type is None:
            merge_type = _mod_merge.Merge3Merger

        if directory is None: directory = u'.'
        possible_transports = []
        merger = None
        allow_pending = True
        verified = 'inapplicable'
        tree = WorkingTree.open_containing(directory)[0]

        try:
            basis_tree = tree.revision_tree(tree.last_revision())
        except errors.NoSuchRevision:
            basis_tree = tree.basis_tree()

        # die as quickly as possible if there are uncommitted changes
        if not force:
            if tree.has_changes():
                raise errors.UncommittedChanges(tree)

        view_info = _get_view_info_for_change_reporter(tree)
        change_reporter = delta._ChangeReporter(
            unversioned_filter=tree.is_ignored, view_info=view_info)
        cleanups = []
        try:
            pb = ui.ui_factory.nested_progress_bar()
            cleanups.append(pb.finished)
            tree.lock_write()
            cleanups.append(tree.unlock)
            if location is not None:
                try:
                    mergeable = bundle.read_mergeable_from_url(location,
                        possible_transports=possible_transports)
                except errors.NotABundle:
                    mergeable = None
                else:
                    if uncommitted:
                        raise errors.BzrCommandError('Cannot use --uncommitted'
                            ' with bundles or merge directives.')

                    if revision is not None:
                        raise errors.BzrCommandError(
                            'Cannot use -r with merge directives or bundles')
                    merger, verified = _mod_merge.Merger.from_mergeable(tree,
                       mergeable, pb)

            if merger is None and uncommitted:
                if revision is not None and len(revision) > 0:
                    raise errors.BzrCommandError('Cannot use --uncommitted and'
                        ' --revision at the same time.')
                merger = self.get_merger_from_uncommitted(tree, location, pb,
                                                          cleanups)
                allow_pending = False

            if merger is None:
                merger, allow_pending = self._get_merger_from_branch(tree,
                    location, revision, remember, possible_transports, pb)

            merger.merge_type = merge_type
            merger.reprocess = reprocess
            merger.show_base = show_base
            self.sanity_check_merger(merger)
            if (merger.base_rev_id == merger.other_rev_id and
                merger.other_rev_id is not None):
                note('Nothing to do.')
                return 0
            if pull:
                if merger.interesting_files is not None:
                    raise errors.BzrCommandError('Cannot pull individual files')
                if (merger.base_rev_id == tree.last_revision()):
                    result = tree.pull(merger.other_branch, False,
                                       merger.other_rev_id)
                    result.report(self.outf)
                    return 0
            if merger.this_basis is None:
                raise errors.BzrCommandError(
                    "This branch has no commits."
                    " (perhaps you would prefer 'bzr pull')")
            if preview:
                return self._do_preview(merger, cleanups)
            elif interactive:
                return self._do_interactive(merger, cleanups)
            else:
                return self._do_merge(merger, change_reporter, allow_pending,
                                      verified)
        finally:
            for cleanup in reversed(cleanups):
                cleanup()

    def _get_preview(self, merger, cleanups):
        tree_merger = merger.make_merger()
        tt = tree_merger.make_preview_transform()
        cleanups.append(tt.finalize)
        result_tree = tt.get_preview_tree()
        return result_tree

    def _do_preview(self, merger, cleanups):
        from bzrlib.diff import show_diff_trees
        result_tree = self._get_preview(merger, cleanups)
        show_diff_trees(merger.this_tree, result_tree, self.outf,
                        old_label='', new_label='')

    def _do_merge(self, merger, change_reporter, allow_pending, verified):
        merger.change_reporter = change_reporter
        conflict_count = merger.do_merge()
        if allow_pending:
            merger.set_pending()
        if verified == 'failed':
            warning('Preview patch does not match changes')
        if conflict_count != 0:
            return 1
        else:
            return 0

    def _do_interactive(self, merger, cleanups):
        """Perform an interactive merge.

        This works by generating a preview tree of the merge, then using
        Shelver to selectively remove the differences between the working tree
        and the preview tree.
        """
        from bzrlib import shelf_ui
        result_tree = self._get_preview(merger, cleanups)
        writer = bzrlib.option.diff_writer_registry.get()
        shelver = shelf_ui.Shelver(merger.this_tree, result_tree, destroy=True,
                                   reporter=shelf_ui.ApplyReporter(),
                                   diff_writer=writer(sys.stdout))
        try:
            shelver.run()
        finally:
            shelver.finalize()

    def sanity_check_merger(self, merger):
        if (merger.show_base and
            not merger.merge_type is _mod_merge.Merge3Merger):
            raise errors.BzrCommandError("Show-base is not supported for this"
                                         " merge type. %s" % merger.merge_type)
        if merger.reprocess is None:
            if merger.show_base:
                merger.reprocess = False
            else:
                # Use reprocess if the merger supports it
                merger.reprocess = merger.merge_type.supports_reprocess
        if merger.reprocess and not merger.merge_type.supports_reprocess:
            raise errors.BzrCommandError("Conflict reduction is not supported"
                                         " for merge type %s." %
                                         merger.merge_type)
        if merger.reprocess and merger.show_base:
            raise errors.BzrCommandError("Cannot do conflict reduction and"
                                         " show base.")

    def _get_merger_from_branch(self, tree, location, revision, remember,
                                possible_transports, pb):
        """Produce a merger from a location, assuming it refers to a branch."""
        from bzrlib.tag import _merge_tags_if_possible
        # find the branch locations
        other_loc, user_location = self._select_branch_location(tree, location,
            revision, -1)
        if revision is not None and len(revision) == 2:
            base_loc, _unused = self._select_branch_location(tree,
                location, revision, 0)
        else:
            base_loc = other_loc
        # Open the branches
        other_branch, other_path = Branch.open_containing(other_loc,
            possible_transports)
        if base_loc == other_loc:
            base_branch = other_branch
        else:
            base_branch, base_path = Branch.open_containing(base_loc,
                possible_transports)
        # Find the revision ids
        other_revision_id = None
        base_revision_id = None
        if revision is not None:
            if len(revision) >= 1:
                other_revision_id = revision[-1].as_revision_id(other_branch)
            if len(revision) == 2:
                base_revision_id = revision[0].as_revision_id(base_branch)
        if other_revision_id is None:
            other_revision_id = _mod_revision.ensure_null(
                other_branch.last_revision())
        # Remember where we merge from
        if ((remember or tree.branch.get_submit_branch() is None) and
             user_location is not None):
            tree.branch.set_submit_branch(other_branch.base)
        _merge_tags_if_possible(other_branch, tree.branch)
        merger = _mod_merge.Merger.from_revision_ids(pb, tree,
            other_revision_id, base_revision_id, other_branch, base_branch)
        if other_path != '':
            allow_pending = False
            merger.interesting_files = [other_path]
        else:
            allow_pending = True
        return merger, allow_pending

    def get_merger_from_uncommitted(self, tree, location, pb, cleanups):
        """Get a merger for uncommitted changes.

        :param tree: The tree the merger should apply to.
        :param location: The location containing uncommitted changes.
        :param pb: The progress bar to use for showing progress.
        :param cleanups: A list of operations to perform to clean up the
            temporary directories, unfinalized objects, etc.
        """
        location = self._select_branch_location(tree, location)[0]
        other_tree, other_path = WorkingTree.open_containing(location)
        merger = _mod_merge.Merger.from_uncommitted(tree, other_tree, pb)
        if other_path != '':
            merger.interesting_files = [other_path]
        return merger

    def _select_branch_location(self, tree, user_location, revision=None,
                                index=None):
        """Select a branch location, according to possible inputs.

        If provided, branches from ``revision`` are preferred.  (Both
        ``revision`` and ``index`` must be supplied.)

        Otherwise, the ``location`` parameter is used.  If it is None, then the
        ``submit`` or ``parent`` location is used, and a note is printed.

        :param tree: The working tree to select a branch for merging into
        :param location: The location entered by the user
        :param revision: The revision parameter to the command
        :param index: The index to use for the revision parameter.  Negative
            indices are permitted.
        :return: (selected_location, user_location).  The default location
            will be the user-entered location.
        """
        if (revision is not None and index is not None
            and revision[index] is not None):
            branch = revision[index].get_branch()
            if branch is not None:
                return branch, branch
        if user_location is None:
            location = self._get_remembered(tree, 'Merging from')
        else:
            location = user_location
        return location, user_location

    def _get_remembered(self, tree, verb_string):
        """Use tree.branch's parent if none was supplied.

        Report if the remembered location was used.
        """
        stored_location = tree.branch.get_submit_branch()
        stored_location_type = "submit"
        if stored_location is None:
            stored_location = tree.branch.get_parent()
            stored_location_type = "parent"
        mutter("%s", stored_location)
        if stored_location is None:
            raise errors.BzrCommandError("No location specified or remembered")
        display_url = urlutils.unescape_for_display(stored_location, 'utf-8')
        note(u"%s remembered %s location %s", verb_string,
                stored_location_type, display_url)
        return stored_location


class cmd_remerge(Command):
    """Redo a merge.

    Use this if you want to try a different merge technique while resolving
    conflicts.  Some merge techniques are better than others, and remerge
    lets you try different ones on different files.

    The options for remerge have the same meaning and defaults as the ones for
    merge.  The difference is that remerge can (only) be run when there is a
    pending merge, and it lets you specify particular files.

    :Examples:
        Re-do the merge of all conflicted files, and show the base text in
        conflict regions, in addition to the usual THIS and OTHER texts::

            bzr remerge --show-base

        Re-do the merge of "foobar", using the weave merge algorithm, with
        additional processing to reduce the size of conflict regions::

            bzr remerge --merge-type weave --reprocess foobar
    """
    takes_args = ['file*']
    takes_options = [
            'merge-type',
            'reprocess',
            Option('show-base',
                   help="Show base revision text in conflicts."),
            ]

    def run(self, file_list=None, merge_type=None, show_base=False,
            reprocess=False):
        if merge_type is None:
            merge_type = _mod_merge.Merge3Merger
        tree, file_list = tree_files(file_list)
        tree.lock_write()
        try:
            parents = tree.get_parent_ids()
            if len(parents) != 2:
                raise errors.BzrCommandError("Sorry, remerge only works after normal"
                                             " merges.  Not cherrypicking or"
                                             " multi-merges.")
            repository = tree.branch.repository
            interesting_ids = None
            new_conflicts = []
            conflicts = tree.conflicts()
            if file_list is not None:
                interesting_ids = set()
                for filename in file_list:
                    file_id = tree.path2id(filename)
                    if file_id is None:
                        raise errors.NotVersionedError(filename)
                    interesting_ids.add(file_id)
                    if tree.kind(file_id) != "directory":
                        continue

                    for name, ie in tree.inventory.iter_entries(file_id):
                        interesting_ids.add(ie.file_id)
                new_conflicts = conflicts.select_conflicts(tree, file_list)[0]
            else:
                # Remerge only supports resolving contents conflicts
                allowed_conflicts = ('text conflict', 'contents conflict')
                restore_files = [c.path for c in conflicts
                                 if c.typestring in allowed_conflicts]
            _mod_merge.transform_tree(tree, tree.basis_tree(), interesting_ids)
            tree.set_conflicts(ConflictList(new_conflicts))
            if file_list is not None:
                restore_files = file_list
            for filename in restore_files:
                try:
                    restore(tree.abspath(filename))
                except errors.NotConflicted:
                    pass
            # Disable pending merges, because the file texts we are remerging
            # have not had those merges performed.  If we use the wrong parents
            # list, we imply that the working tree text has seen and rejected
            # all the changes from the other tree, when in fact those changes
            # have not yet been seen.
            pb = ui.ui_factory.nested_progress_bar()
            tree.set_parent_ids(parents[:1])
            try:
                merger = _mod_merge.Merger.from_revision_ids(pb,
                                                             tree, parents[1])
                merger.interesting_ids = interesting_ids
                merger.merge_type = merge_type
                merger.show_base = show_base
                merger.reprocess = reprocess
                conflicts = merger.do_merge()
            finally:
                tree.set_parent_ids(parents)
                pb.finished()
        finally:
            tree.unlock()
        if conflicts > 0:
            return 1
        else:
            return 0


class cmd_revert(Command):
    """Revert files to a previous revision.

    Giving a list of files will revert only those files.  Otherwise, all files
    will be reverted.  If the revision is not specified with '--revision', the
    last committed revision is used.

    To remove only some changes, without reverting to a prior version, use
    merge instead.  For example, "merge . --revision -2..-3" will remove the
    changes introduced by -2, without affecting the changes introduced by -1.
    Or to remove certain changes on a hunk-by-hunk basis, see the Shelf plugin.

    By default, any files that have been manually changed will be backed up
    first.  (Files changed only by merge are not backed up.)  Backup files have
    '.~#~' appended to their name, where # is a number.

    When you provide files, you can use their current pathname or the pathname
    from the target revision.  So you can use revert to "undelete" a file by
    name.  If you name a directory, all the contents of that directory will be
    reverted.

    If you have newly added files since the target revision, they will be
    removed.  If the files to be removed have been changed, backups will be
    created as above.  Directories containing unknown files will not be
    deleted.

    The working tree contains a list of pending merged revisions, which will
    be included as parents in the next commit.  Normally, revert clears that
    list as well as reverting the files.  If any files are specified, revert
    leaves the pending merge list alone and reverts only the files.  Use "bzr
    revert ." in the tree root to revert all files but keep the merge record,
    and "bzr revert --forget-merges" to clear the pending merge list without
    reverting any files.

    Using "bzr revert --forget-merges", it is possible to apply the changes
    from an arbitrary merge as a single revision.  To do this, perform the
    merge as desired.  Then doing revert with the "--forget-merges" option will
    keep the content of the tree as it was, but it will clear the list of
    pending merges.  The next commit will then contain all of the changes that
    would have been in the merge, but without any mention of the other parent
    revisions.  Because this technique forgets where these changes originated,
    it may cause additional conflicts on later merges involving the source and
    target branches.
    """

    _see_also = ['cat', 'export']
    takes_options = [
        'revision',
        Option('no-backup', "Do not save backups of reverted files."),
        Option('forget-merges',
               'Remove pending merge marker, without changing any files.'),
        ]
    takes_args = ['file*']

    def run(self, revision=None, no_backup=False, file_list=None,
            forget_merges=None):
        tree, file_list = tree_files(file_list)
        tree.lock_write()
        try:
            if forget_merges:
                tree.set_parent_ids(tree.get_parent_ids()[:1])
            else:
                self._revert_tree_to_revision(tree, revision, file_list, no_backup)
        finally:
            tree.unlock()

    @staticmethod
    def _revert_tree_to_revision(tree, revision, file_list, no_backup):
        rev_tree = _get_one_revision_tree('revert', revision, tree=tree)
        pb = ui.ui_factory.nested_progress_bar()
        try:
            tree.revert(file_list, rev_tree, not no_backup, pb,
                report_changes=True)
        finally:
            pb.finished()


class cmd_assert_fail(Command):
    """Test reporting of assertion failures"""
    # intended just for use in testing

    hidden = True

    def run(self):
        raise AssertionError("always fails")


class cmd_help(Command):
    """Show help on a command or other topic.
    """

    _see_also = ['topics']
    takes_options = [
            Option('long', 'Show help on all commands.'),
            ]
    takes_args = ['topic?']
    aliases = ['?', '--help', '-?', '-h']

    @display_command
    def run(self, topic=None, long=False):
        import bzrlib.help
        if topic is None and long:
            topic = "commands"
        bzrlib.help.help(topic)


class cmd_shell_complete(Command):
    """Show appropriate completions for context.

    For a list of all available commands, say 'bzr shell-complete'.
    """
    takes_args = ['context?']
    aliases = ['s-c']
    hidden = True

    @display_command
    def run(self, context=None):
        import shellcomplete
        shellcomplete.shellcomplete(context)


class cmd_missing(Command):
    """Show unmerged/unpulled revisions between two branches.

    OTHER_BRANCH may be local or remote.

    To filter on a range of revisions, you can use the command -r begin..end
    -r revision requests a specific revision, -r ..end or -r begin.. are
    also valid.
            
    :Exit values:
        1 - some missing revisions
        0 - no missing revisions

    :Examples:

        Determine the missing revisions between this and the branch at the
        remembered pull location::

            bzr missing

        Determine the missing revisions between this and another branch::

            bzr missing http://server/branch

        Determine the missing revisions up to a specific revision on the other
        branch::

            bzr missing -r ..-10

        Determine the missing revisions up to a specific revision on this
        branch::

            bzr missing --my-revision ..-10
    """

    _see_also = ['merge', 'pull']
    takes_args = ['other_branch?']
    takes_options = [
        Option('reverse', 'Reverse the order of revisions.'),
        Option('mine-only',
               'Display changes in the local branch only.'),
        Option('this' , 'Same as --mine-only.'),
        Option('theirs-only',
               'Display changes in the remote branch only.'),
        Option('other', 'Same as --theirs-only.'),
        'log-format',
        'show-ids',
        'verbose',
        custom_help('revision',
             help='Filter on other branch revisions (inclusive). '
                'See "help revisionspec" for details.'),
        Option('my-revision',
            type=_parse_revision_str,
            help='Filter on local branch revisions (inclusive). '
                'See "help revisionspec" for details.'),
        Option('include-merges',
               'Show all revisions in addition to the mainline ones.'),
        ]
    encoding_type = 'replace'

    @display_command
    def run(self, other_branch=None, reverse=False, mine_only=False,
            theirs_only=False,
            log_format=None, long=False, short=False, line=False,
            show_ids=False, verbose=False, this=False, other=False,
            include_merges=False, revision=None, my_revision=None):
        from bzrlib.missing import find_unmerged, iter_log_revisions
        def message(s):
            if not is_quiet():
                self.outf.write(s)

        if this:
            mine_only = this
        if other:
            theirs_only = other
        # TODO: We should probably check that we don't have mine-only and
        #       theirs-only set, but it gets complicated because we also have
        #       this and other which could be used.
        restrict = 'all'
        if mine_only:
            restrict = 'local'
        elif theirs_only:
            restrict = 'remote'

        local_branch = Branch.open_containing(u".")[0]
        parent = local_branch.get_parent()
        if other_branch is None:
            other_branch = parent
            if other_branch is None:
                raise errors.BzrCommandError("No peer location known"
                                             " or specified.")
            display_url = urlutils.unescape_for_display(parent,
                                                        self.outf.encoding)
            message("Using saved parent location: "
                    + display_url + "\n")

        remote_branch = Branch.open(other_branch)
        if remote_branch.base == local_branch.base:
            remote_branch = local_branch

        local_revid_range = _revision_range_to_revid_range(
            _get_revision_range(my_revision, local_branch,
                self.name()))

        remote_revid_range = _revision_range_to_revid_range(
            _get_revision_range(revision,
                remote_branch, self.name()))

        local_branch.lock_read()
        try:
            remote_branch.lock_read()
            try:
                local_extra, remote_extra = find_unmerged(
                    local_branch, remote_branch, restrict,
                    backward=not reverse,
                    include_merges=include_merges,
                    local_revid_range=local_revid_range,
                    remote_revid_range=remote_revid_range)

                if log_format is None:
                    registry = log.log_formatter_registry
                    log_format = registry.get_default(local_branch)
                lf = log_format(to_file=self.outf,
                                show_ids=show_ids,
                                show_timezone='original')

                status_code = 0
                if local_extra and not theirs_only:
                    message("You have %d extra revision(s):\n" %
                        len(local_extra))
                    for revision in iter_log_revisions(local_extra,
                                        local_branch.repository,
                                        verbose):
                        lf.log_revision(revision)
                    printed_local = True
                    status_code = 1
                else:
                    printed_local = False

                if remote_extra and not mine_only:
                    if printed_local is True:
                        message("\n\n\n")
                    message("You are missing %d revision(s):\n" %
                        len(remote_extra))
                    for revision in iter_log_revisions(remote_extra,
                                        remote_branch.repository,
                                        verbose):
                        lf.log_revision(revision)
                    status_code = 1

                if mine_only and not local_extra:
                    # We checked local, and found nothing extra
                    message('This branch is up to date.\n')
                elif theirs_only and not remote_extra:
                    # We checked remote, and found nothing extra
                    message('Other branch is up to date.\n')
                elif not (mine_only or theirs_only or local_extra or
                          remote_extra):
                    # We checked both branches, and neither one had extra
                    # revisions
                    message("Branches are up to date.\n")
            finally:
                remote_branch.unlock()
        finally:
            local_branch.unlock()
        if not status_code and parent is None and other_branch is not None:
            local_branch.lock_write()
            try:
                # handle race conditions - a parent might be set while we run.
                if local_branch.get_parent() is None:
                    local_branch.set_parent(remote_branch.base)
            finally:
                local_branch.unlock()
        return status_code


class cmd_pack(Command):
    """Compress the data within a repository."""

    _see_also = ['repositories']
    takes_args = ['branch_or_repo?']

    def run(self, branch_or_repo='.'):
        dir = bzrdir.BzrDir.open_containing(branch_or_repo)[0]
        try:
            branch = dir.open_branch()
            repository = branch.repository
        except errors.NotBranchError:
            repository = dir.open_repository()
        repository.pack()


class cmd_plugins(Command):
    """List the installed plugins.

    This command displays the list of installed plugins including
    version of plugin and a short description of each.

    --verbose shows the path where each plugin is located.

    A plugin is an external component for Bazaar that extends the
    revision control system, by adding or replacing code in Bazaar.
    Plugins can do a variety of things, including overriding commands,
    adding new commands, providing additional network transports and
    customizing log output.

    See the Bazaar web site, http://bazaar-vcs.org, for further
    information on plugins including where to find them and how to
    install them. Instructions are also provided there on how to
    write new plugins using the Python programming language.
    """
    takes_options = ['verbose']

    @display_command
    def run(self, verbose=False):
        import bzrlib.plugin
        from inspect import getdoc
        result = []
        for name, plugin in bzrlib.plugin.plugins().items():
            version = plugin.__version__
            if version == 'unknown':
                version = ''
            name_ver = '%s %s' % (name, version)
            d = getdoc(plugin.module)
            if d:
                doc = d.split('\n')[0]
            else:
                doc = '(no description)'
            result.append((name_ver, doc, plugin.path()))
        for name_ver, doc, path in sorted(result):
            print name_ver
            print '   ', doc
            if verbose:
                print '   ', path
            print


class cmd_testament(Command):
    """Show testament (signing-form) of a revision."""
    takes_options = [
            'revision',
            Option('long', help='Produce long-format testament.'),
            Option('strict',
                   help='Produce a strict-format testament.')]
    takes_args = ['branch?']
    @display_command
    def run(self, branch=u'.', revision=None, long=False, strict=False):
        from bzrlib.testament import Testament, StrictTestament
        if strict is True:
            testament_class = StrictTestament
        else:
            testament_class = Testament
        if branch == '.':
            b = Branch.open_containing(branch)[0]
        else:
            b = Branch.open(branch)
        b.lock_read()
        try:
            if revision is None:
                rev_id = b.last_revision()
            else:
                rev_id = revision[0].as_revision_id(b)
            t = testament_class.from_revision(b.repository, rev_id)
            if long:
                sys.stdout.writelines(t.as_text_lines())
            else:
                sys.stdout.write(t.as_short_text())
        finally:
            b.unlock()


class cmd_annotate(Command):
    """Show the origin of each line in a file.

    This prints out the given file with an annotation on the left side
    indicating which revision, author and date introduced the change.

    If the origin is the same for a run of consecutive lines, it is
    shown only at the top, unless the --all option is given.
    """
    # TODO: annotate directories; showing when each file was last changed
    # TODO: if the working copy is modified, show annotations on that
    #       with new uncommitted lines marked
    aliases = ['ann', 'blame', 'praise']
    takes_args = ['filename']
    takes_options = [Option('all', help='Show annotations on all lines.'),
                     Option('long', help='Show commit date in annotations.'),
                     'revision',
                     'show-ids',
                     ]
    encoding_type = 'exact'

    @display_command
    def run(self, filename, all=False, long=False, revision=None,
            show_ids=False):
        from bzrlib.annotate import annotate_file, annotate_file_tree
        wt, branch, relpath = \
            bzrdir.BzrDir.open_containing_tree_or_branch(filename)
        if wt is not None:
            wt.lock_read()
        else:
            branch.lock_read()
        try:
            tree = _get_one_revision_tree('annotate', revision, branch=branch)
            if wt is not None:
                file_id = wt.path2id(relpath)
            else:
                file_id = tree.path2id(relpath)
            if file_id is None:
                raise errors.NotVersionedError(filename)
            file_version = tree.inventory[file_id].revision
            if wt is not None and revision is None:
                # If there is a tree and we're not annotating historical
                # versions, annotate the working tree's content.
                annotate_file_tree(wt, file_id, self.outf, long, all,
                    show_ids=show_ids)
            else:
                annotate_file(branch, file_version, file_id, long, all, self.outf,
                              show_ids=show_ids)
        finally:
            if wt is not None:
                wt.unlock()
            else:
                branch.unlock()


class cmd_re_sign(Command):
    """Create a digital signature for an existing revision."""
    # TODO be able to replace existing ones.

    hidden = True # is this right ?
    takes_args = ['revision_id*']
    takes_options = ['revision']

    def run(self, revision_id_list=None, revision=None):
        if revision_id_list is not None and revision is not None:
            raise errors.BzrCommandError('You can only supply one of revision_id or --revision')
        if revision_id_list is None and revision is None:
            raise errors.BzrCommandError('You must supply either --revision or a revision_id')
        b = WorkingTree.open_containing(u'.')[0].branch
        b.lock_write()
        try:
            return self._run(b, revision_id_list, revision)
        finally:
            b.unlock()

    def _run(self, b, revision_id_list, revision):
        import bzrlib.gpg as gpg
        gpg_strategy = gpg.GPGStrategy(b.get_config())
        if revision_id_list is not None:
            b.repository.start_write_group()
            try:
                for revision_id in revision_id_list:
                    b.repository.sign_revision(revision_id, gpg_strategy)
            except:
                b.repository.abort_write_group()
                raise
            else:
                b.repository.commit_write_group()
        elif revision is not None:
            if len(revision) == 1:
                revno, rev_id = revision[0].in_history(b)
                b.repository.start_write_group()
                try:
                    b.repository.sign_revision(rev_id, gpg_strategy)
                except:
                    b.repository.abort_write_group()
                    raise
                else:
                    b.repository.commit_write_group()
            elif len(revision) == 2:
                # are they both on rh- if so we can walk between them
                # might be nice to have a range helper for arbitrary
                # revision paths. hmm.
                from_revno, from_revid = revision[0].in_history(b)
                to_revno, to_revid = revision[1].in_history(b)
                if to_revid is None:
                    to_revno = b.revno()
                if from_revno is None or to_revno is None:
                    raise errors.BzrCommandError('Cannot sign a range of non-revision-history revisions')
                b.repository.start_write_group()
                try:
                    for revno in range(from_revno, to_revno + 1):
                        b.repository.sign_revision(b.get_rev_id(revno),
                                                   gpg_strategy)
                except:
                    b.repository.abort_write_group()
                    raise
                else:
                    b.repository.commit_write_group()
            else:
                raise errors.BzrCommandError('Please supply either one revision, or a range.')


class cmd_bind(Command):
    """Convert the current branch into a checkout of the supplied branch.

    Once converted into a checkout, commits must succeed on the master branch
    before they will be applied to the local branch.

    Bound branches use the nickname of its master branch unless it is set
    locally, in which case binding will update the local nickname to be
    that of the master.
    """

    _see_also = ['checkouts', 'unbind']
    takes_args = ['location?']
    takes_options = []

    def run(self, location=None):
        b, relpath = Branch.open_containing(u'.')
        if location is None:
            try:
                location = b.get_old_bound_location()
            except errors.UpgradeRequired:
                raise errors.BzrCommandError('No location supplied.  '
                    'This format does not remember old locations.')
            else:
                if location is None:
                    raise errors.BzrCommandError('No location supplied and no '
                        'previous location known')
        b_other = Branch.open(location)
        try:
            b.bind(b_other)
        except errors.DivergedBranches:
            raise errors.BzrCommandError('These branches have diverged.'
                                         ' Try merging, and then bind again.')
        if b.get_config().has_explicit_nickname():
            b.nick = b_other.nick


class cmd_unbind(Command):
    """Convert the current checkout into a regular branch.

    After unbinding, the local branch is considered independent and subsequent
    commits will be local only.
    """

    _see_also = ['checkouts', 'bind']
    takes_args = []
    takes_options = []

    def run(self):
        b, relpath = Branch.open_containing(u'.')
        if not b.unbind():
            raise errors.BzrCommandError('Local branch is not bound')


class cmd_uncommit(Command):
    """Remove the last committed revision.

    --verbose will print out what is being removed.
    --dry-run will go through all the motions, but not actually
    remove anything.

    If --revision is specified, uncommit revisions to leave the branch at the
    specified revision.  For example, "bzr uncommit -r 15" will leave the
    branch at revision 15.

    Uncommit leaves the working tree ready for a new commit.  The only change
    it may make is to restore any pending merges that were present before
    the commit.
    """

    # TODO: jam 20060108 Add an option to allow uncommit to remove
    # unreferenced information in 'branch-as-repository' branches.
    # TODO: jam 20060108 Add the ability for uncommit to remove unreferenced
    # information in shared branches as well.
    _see_also = ['commit']
    takes_options = ['verbose', 'revision',
                    Option('dry-run', help='Don\'t actually make changes.'),
                    Option('force', help='Say yes to all questions.'),
                    Option('local',
                           help="Only remove the commits from the local branch"
                                " when in a checkout."
                           ),
                    ]
    takes_args = ['location?']
    aliases = []
    encoding_type = 'replace'

    def run(self, location=None,
            dry_run=False, verbose=False,
            revision=None, force=False, local=False):
        if location is None:
            location = u'.'
        control, relpath = bzrdir.BzrDir.open_containing(location)
        try:
            tree = control.open_workingtree()
            b = tree.branch
        except (errors.NoWorkingTree, errors.NotLocalUrl):
            tree = None
            b = control.open_branch()

        if tree is not None:
            tree.lock_write()
        else:
            b.lock_write()
        try:
            return self._run(b, tree, dry_run, verbose, revision, force,
                             local=local)
        finally:
            if tree is not None:
                tree.unlock()
            else:
                b.unlock()

    def _run(self, b, tree, dry_run, verbose, revision, force, local=False):
        from bzrlib.log import log_formatter, show_log
        from bzrlib.uncommit import uncommit

        last_revno, last_rev_id = b.last_revision_info()

        rev_id = None
        if revision is None:
            revno = last_revno
            rev_id = last_rev_id
        else:
            # 'bzr uncommit -r 10' actually means uncommit
            # so that the final tree is at revno 10.
            # but bzrlib.uncommit.uncommit() actually uncommits
            # the revisions that are supplied.
            # So we need to offset it by one
            revno = revision[0].in_history(b).revno + 1
            if revno <= last_revno:
                rev_id = b.get_rev_id(revno)

        if rev_id is None or _mod_revision.is_null(rev_id):
            self.outf.write('No revisions to uncommit.\n')
            return 1

        lf = log_formatter('short',
                           to_file=self.outf,
                           show_timezone='original')

        show_log(b,
                 lf,
                 verbose=False,
                 direction='forward',
                 start_revision=revno,
                 end_revision=last_revno)

        if dry_run:
            print 'Dry-run, pretending to remove the above revisions.'
            if not force:
                val = raw_input('Press <enter> to continue')
        else:
            print 'The above revision(s) will be removed.'
            if not force:
                val = raw_input('Are you sure [y/N]? ')
                if val.lower() not in ('y', 'yes'):
                    print 'Canceled'
                    return 0

        mutter('Uncommitting from {%s} to {%s}',
               last_rev_id, rev_id)
        uncommit(b, tree=tree, dry_run=dry_run, verbose=verbose,
                 revno=revno, local=local)
        note('You can restore the old tip by running:\n'
             '  bzr pull . -r revid:%s', last_rev_id)


class cmd_break_lock(Command):
    """Break a dead lock on a repository, branch or working directory.

    CAUTION: Locks should only be broken when you are sure that the process
    holding the lock has been stopped.

    You can get information on what locks are open via the 'bzr info' command.

    :Examples:
        bzr break-lock
    """
    takes_args = ['location?']

    def run(self, location=None, show=False):
        if location is None:
            location = u'.'
        control, relpath = bzrdir.BzrDir.open_containing(location)
        try:
            control.break_lock()
        except NotImplementedError:
            pass


class cmd_wait_until_signalled(Command):
    """Test helper for test_start_and_stop_bzr_subprocess_send_signal.

    This just prints a line to signal when it is ready, then blocks on stdin.
    """

    hidden = True

    def run(self):
        sys.stdout.write("running\n")
        sys.stdout.flush()
        sys.stdin.readline()


class cmd_serve(Command):
    """Run the bzr server."""

    aliases = ['server']

    takes_options = [
        Option('inet',
               help='Serve on stdin/out for use from inetd or sshd.'),
        RegistryOption('protocol',
               help="Protocol to serve.",
               lazy_registry=('bzrlib.transport', 'transport_server_registry'),
               value_switches=True),
        Option('port',
               help='Listen for connections on nominated port of the form '
                    '[hostname:]portnumber.  Passing 0 as the port number will '
                    'result in a dynamically allocated port.  The default port '
                    'depends on the protocol.',
               type=str),
        Option('directory',
               help='Serve contents of this directory.',
               type=unicode),
        Option('allow-writes',
               help='By default the server is a readonly server.  Supplying '
                    '--allow-writes enables write access to the contents of '
                    'the served directory and below.  Note that ``bzr serve`` '
                    'does not perform authentication, so unless some form of '
                    'external authentication is arranged supplying this '
                    'option leads to global uncontrolled write access to your '
                    'file system.'
                ),
        ]

    def get_host_and_port(self, port):
        """Return the host and port to run the smart server on.

        If 'port' is None, None will be returned for the host and port.

        If 'port' has a colon in it, the string before the colon will be
        interpreted as the host.

        :param port: A string of the port to run the server on.
        :return: A tuple of (host, port), where 'host' is a host name or IP,
            and port is an integer TCP/IP port.
        """
        host = None
        if port is not None:
            if ':' in port:
                host, port = port.split(':')
            port = int(port)
        return host, port

    def run(self, port=None, inet=False, directory=None, allow_writes=False,
            protocol=None):
        from bzrlib.transport import get_transport, transport_server_registry
        if directory is None:
            directory = os.getcwd()
        if protocol is None:
            protocol = transport_server_registry.get()
        host, port = self.get_host_and_port(port)
        url = urlutils.local_path_to_url(directory)
        if not allow_writes:
            url = 'readonly+' + url
        transport = get_transport(url)
        protocol(transport, host, port, inet)


class cmd_join(Command):
    """Combine a tree into its containing tree.

    This command requires the target tree to be in a rich-root format.

    The TREE argument should be an independent tree, inside another tree, but
    not part of it.  (Such trees can be produced by "bzr split", but also by
    running "bzr branch" with the target inside a tree.)

    The result is a combined tree, with the subtree no longer an independant
    part.  This is marked as a merge of the subtree into the containing tree,
    and all history is preserved.
    """

    _see_also = ['split']
    takes_args = ['tree']
    takes_options = [
            Option('reference', help='Join by reference.', hidden=True),
            ]

    def run(self, tree, reference=False):
        sub_tree = WorkingTree.open(tree)
        parent_dir = osutils.dirname(sub_tree.basedir)
        containing_tree = WorkingTree.open_containing(parent_dir)[0]
        repo = containing_tree.branch.repository
        if not repo.supports_rich_root():
            raise errors.BzrCommandError(
                "Can't join trees because %s doesn't support rich root data.\n"
                "You can use bzr upgrade on the repository."
                % (repo,))
        if reference:
            try:
                containing_tree.add_reference(sub_tree)
            except errors.BadReferenceTarget, e:
                # XXX: Would be better to just raise a nicely printable
                # exception from the real origin.  Also below.  mbp 20070306
                raise errors.BzrCommandError("Cannot join %s.  %s" %
                                             (tree, e.reason))
        else:
            try:
                containing_tree.subsume(sub_tree)
            except errors.BadSubsumeSource, e:
                raise errors.BzrCommandError("Cannot join %s.  %s" %
                                             (tree, e.reason))


class cmd_split(Command):
    """Split a subdirectory of a tree into a separate tree.

    This command will produce a target tree in a format that supports
    rich roots, like 'rich-root' or 'rich-root-pack'.  These formats cannot be
    converted into earlier formats like 'dirstate-tags'.

    The TREE argument should be a subdirectory of a working tree.  That
    subdirectory will be converted into an independent tree, with its own
    branch.  Commits in the top-level tree will not apply to the new subtree.
    """

    _see_also = ['join']
    takes_args = ['tree']

    def run(self, tree):
        containing_tree, subdir = WorkingTree.open_containing(tree)
        sub_id = containing_tree.path2id(subdir)
        if sub_id is None:
            raise errors.NotVersionedError(subdir)
        try:
            containing_tree.extract(sub_id)
        except errors.RootNotRich:
            raise errors.RichRootUpgradeRequired(containing_tree.branch.base)


class cmd_merge_directive(Command):
    """Generate a merge directive for auto-merge tools.

    A directive requests a merge to be performed, and also provides all the
    information necessary to do so.  This means it must either include a
    revision bundle, or the location of a branch containing the desired
    revision.

    A submit branch (the location to merge into) must be supplied the first
    time the command is issued.  After it has been supplied once, it will
    be remembered as the default.

    A public branch is optional if a revision bundle is supplied, but required
    if --diff or --plain is specified.  It will be remembered as the default
    after the first use.
    """

    takes_args = ['submit_branch?', 'public_branch?']

    hidden = True

    _see_also = ['send']

    takes_options = [
        RegistryOption.from_kwargs('patch-type',
            'The type of patch to include in the directive.',
            title='Patch type',
            value_switches=True,
            enum_switch=False,
            bundle='Bazaar revision bundle (default).',
            diff='Normal unified diff.',
            plain='No patch, just directive.'),
        Option('sign', help='GPG-sign the directive.'), 'revision',
        Option('mail-to', type=str,
            help='Instead of printing the directive, email to this address.'),
        Option('message', type=str, short_name='m',
            help='Message to use when committing this merge.')
        ]

    encoding_type = 'exact'

    def run(self, submit_branch=None, public_branch=None, patch_type='bundle',
            sign=False, revision=None, mail_to=None, message=None):
        from bzrlib.revision import ensure_null, NULL_REVISION
        include_patch, include_bundle = {
            'plain': (False, False),
            'diff': (True, False),
            'bundle': (True, True),
            }[patch_type]
        branch = Branch.open('.')
        stored_submit_branch = branch.get_submit_branch()
        if submit_branch is None:
            submit_branch = stored_submit_branch
        else:
            if stored_submit_branch is None:
                branch.set_submit_branch(submit_branch)
        if submit_branch is None:
            submit_branch = branch.get_parent()
        if submit_branch is None:
            raise errors.BzrCommandError('No submit branch specified or known')

        stored_public_branch = branch.get_public_branch()
        if public_branch is None:
            public_branch = stored_public_branch
        elif stored_public_branch is None:
            branch.set_public_branch(public_branch)
        if not include_bundle and public_branch is None:
            raise errors.BzrCommandError('No public branch specified or'
                                         ' known')
        base_revision_id = None
        if revision is not None:
            if len(revision) > 2:
                raise errors.BzrCommandError('bzr merge-directive takes '
                    'at most two one revision identifiers')
            revision_id = revision[-1].as_revision_id(branch)
            if len(revision) == 2:
                base_revision_id = revision[0].as_revision_id(branch)
        else:
            revision_id = branch.last_revision()
        revision_id = ensure_null(revision_id)
        if revision_id == NULL_REVISION:
            raise errors.BzrCommandError('No revisions to bundle.')
        directive = merge_directive.MergeDirective2.from_objects(
            branch.repository, revision_id, time.time(),
            osutils.local_time_offset(), submit_branch,
            public_branch=public_branch, include_patch=include_patch,
            include_bundle=include_bundle, message=message,
            base_revision_id=base_revision_id)
        if mail_to is None:
            if sign:
                self.outf.write(directive.to_signed(branch))
            else:
                self.outf.writelines(directive.to_lines())
        else:
            message = directive.to_email(mail_to, branch, sign)
            s = SMTPConnection(branch.get_config())
            s.send_email(message)


class cmd_send(Command):
    """Mail or create a merge-directive for submitting changes.

    A merge directive provides many things needed for requesting merges:

    * A machine-readable description of the merge to perform

    * An optional patch that is a preview of the changes requested

    * An optional bundle of revision data, so that the changes can be applied
      directly from the merge directive, without retrieving data from a
      branch.

    If --no-bundle is specified, then public_branch is needed (and must be
    up-to-date), so that the receiver can perform the merge using the
    public_branch.  The public_branch is always included if known, so that
    people can check it later.

    The submit branch defaults to the parent, but can be overridden.  Both
    submit branch and public branch will be remembered if supplied.

    If a public_branch is known for the submit_branch, that public submit
    branch is used in the merge instructions.  This means that a local mirror
    can be used as your actual submit branch, once you have set public_branch
    for that mirror.

    Mail is sent using your preferred mail program.  This should be transparent
    on Windows (it uses MAPI).  On Linux, it requires the xdg-email utility.
    If the preferred client can't be found (or used), your editor will be used.

    To use a specific mail program, set the mail_client configuration option.
    (For Thunderbird 1.5, this works around some bugs.)  Supported values for
    specific clients are "claws", "evolution", "kmail", "mail.app" (MacOS X's
    Mail.app), "mutt", and "thunderbird"; generic options are "default",
    "editor", "emacsclient", "mapi", and "xdg-email".  Plugins may also add
    supported clients.

    If mail is being sent, a to address is required.  This can be supplied
    either on the commandline, by setting the submit_to configuration
    option in the branch itself or the child_submit_to configuration option
    in the submit branch.

    Two formats are currently supported: "4" uses revision bundle format 4 and
    merge directive format 2.  It is significantly faster and smaller than
    older formats.  It is compatible with Bazaar 0.19 and later.  It is the
    default.  "0.9" uses revision bundle format 0.9 and merge directive
    format 1.  It is compatible with Bazaar 0.12 - 0.18.

    The merge directives created by bzr send may be applied using bzr merge or
    bzr pull by specifying a file containing a merge directive as the location.
    """

    encoding_type = 'exact'

    _see_also = ['merge', 'pull']

    takes_args = ['submit_branch?', 'public_branch?']

    takes_options = [
        Option('no-bundle',
               help='Do not include a bundle in the merge directive.'),
        Option('no-patch', help='Do not include a preview patch in the merge'
               ' directive.'),
        Option('remember',
               help='Remember submit and public branch.'),
        Option('from',
               help='Branch to generate the submission from, '
               'rather than the one containing the working directory.',
               short_name='f',
               type=unicode),
        Option('output', short_name='o',
               help='Write merge directive to this file; '
                    'use - for stdout.',
               type=unicode),
        Option('strict',
               help='Refuse to send if there are uncommitted changes in'
               ' the working tree, --no-strict disables the check.'),
        Option('mail-to', help='Mail the request to this address.',
               type=unicode),
        'revision',
        'message',
        Option('body', help='Body for the email.', type=unicode),
        RegistryOption('format',
                       help='Use the specified output format.',
                       lazy_registry=('bzrlib.send', 'format_registry')),
        ]

    def run(self, submit_branch=None, public_branch=None, no_bundle=False,
            no_patch=False, revision=None, remember=False, output=None,
            format=None, mail_to=None, message=None, body=None,
            strict=None, **kwargs):
        from bzrlib.send import send
        return send(submit_branch, revision, public_branch, remember,
                    format, no_bundle, no_patch, output,
                    kwargs.get('from', '.'), mail_to, message, body,
                    self.outf,
                    strict=strict)


class cmd_bundle_revisions(cmd_send):
    """Create a merge-directive for submitting changes.

    A merge directive provides many things needed for requesting merges:

    * A machine-readable description of the merge to perform

    * An optional patch that is a preview of the changes requested

    * An optional bundle of revision data, so that the changes can be applied
      directly from the merge directive, without retrieving data from a
      branch.

    If --no-bundle is specified, then public_branch is needed (and must be
    up-to-date), so that the receiver can perform the merge using the
    public_branch.  The public_branch is always included if known, so that
    people can check it later.

    The submit branch defaults to the parent, but can be overridden.  Both
    submit branch and public branch will be remembered if supplied.

    If a public_branch is known for the submit_branch, that public submit
    branch is used in the merge instructions.  This means that a local mirror
    can be used as your actual submit branch, once you have set public_branch
    for that mirror.

    Two formats are currently supported: "4" uses revision bundle format 4 and
    merge directive format 2.  It is significantly faster and smaller than
    older formats.  It is compatible with Bazaar 0.19 and later.  It is the
    default.  "0.9" uses revision bundle format 0.9 and merge directive
    format 1.  It is compatible with Bazaar 0.12 - 0.18.
    """

    takes_options = [
        Option('no-bundle',
               help='Do not include a bundle in the merge directive.'),
        Option('no-patch', help='Do not include a preview patch in the merge'
               ' directive.'),
        Option('remember',
               help='Remember submit and public branch.'),
        Option('from',
               help='Branch to generate the submission from, '
               'rather than the one containing the working directory.',
               short_name='f',
               type=unicode),
        Option('output', short_name='o', help='Write directive to this file.',
               type=unicode),
        Option('strict',
               help='Refuse to bundle revisions if there are uncommitted'
               ' changes in the working tree, --no-strict disables the check.'),
        'revision',
        RegistryOption('format',
                       help='Use the specified output format.',
                       lazy_registry=('bzrlib.send', 'format_registry')),
        ]
    aliases = ['bundle']

    _see_also = ['send', 'merge']

    hidden = True

    def run(self, submit_branch=None, public_branch=None, no_bundle=False,
            no_patch=False, revision=None, remember=False, output=None,
            format=None, strict=None, **kwargs):
        if output is None:
            output = '-'
        from bzrlib.send import send
        return send(submit_branch, revision, public_branch, remember,
                         format, no_bundle, no_patch, output,
                         kwargs.get('from', '.'), None, None, None,
                         self.outf, strict=strict)


class cmd_tag(Command):
    """Create, remove or modify a tag naming a revision.

    Tags give human-meaningful names to revisions.  Commands that take a -r
    (--revision) option can be given -rtag:X, where X is any previously
    created tag.

    Tags are stored in the branch.  Tags are copied from one branch to another
    along when you branch, push, pull or merge.

    It is an error to give a tag name that already exists unless you pass
    --force, in which case the tag is moved to point to the new revision.

    To rename a tag (change the name but keep it on the same revsion), run ``bzr
    tag new-name -r tag:old-name`` and then ``bzr tag --delete oldname``.
    """

    _see_also = ['commit', 'tags']
    takes_args = ['tag_name']
    takes_options = [
        Option('delete',
            help='Delete this tag rather than placing it.',
            ),
        Option('directory',
            help='Branch in which to place the tag.',
            short_name='d',
            type=unicode,
            ),
        Option('force',
            help='Replace existing tags.',
            ),
        'revision',
        ]

    def run(self, tag_name,
            delete=None,
            directory='.',
            force=None,
            revision=None,
            ):
        branch, relpath = Branch.open_containing(directory)
        branch.lock_write()
        try:
            if delete:
                branch.tags.delete_tag(tag_name)
                self.outf.write('Deleted tag %s.\n' % tag_name)
            else:
                if revision:
                    if len(revision) != 1:
                        raise errors.BzrCommandError(
                            "Tags can only be placed on a single revision, "
                            "not on a range")
                    revision_id = revision[0].as_revision_id(branch)
                else:
                    revision_id = branch.last_revision()
                if (not force) and branch.tags.has_tag(tag_name):
                    raise errors.TagAlreadyExists(tag_name)
                branch.tags.set_tag(tag_name, revision_id)
                self.outf.write('Created tag %s.\n' % tag_name)
        finally:
            branch.unlock()


class cmd_tags(Command):
    """List tags.

    This command shows a table of tag names and the revisions they reference.
    """

    _see_also = ['tag']
    takes_options = [
        Option('directory',
            help='Branch whose tags should be displayed.',
            short_name='d',
            type=unicode,
            ),
        RegistryOption.from_kwargs('sort',
            'Sort tags by different criteria.', title='Sorting',
            alpha='Sort tags lexicographically (default).',
            time='Sort tags chronologically.',
            ),
        'show-ids',
        'revision',
    ]

    @display_command
    def run(self,
            directory='.',
            sort='alpha',
            show_ids=False,
            revision=None,
            ):
        branch, relpath = Branch.open_containing(directory)

        tags = branch.tags.get_tag_dict().items()
        if not tags:
            return

        branch.lock_read()
        try:
            if revision:
                graph = branch.repository.get_graph()
                rev1, rev2 = _get_revision_range(revision, branch, self.name())
                revid1, revid2 = rev1.rev_id, rev2.rev_id
                # only show revisions between revid1 and revid2 (inclusive)
                tags = [(tag, revid) for tag, revid in tags if
                    graph.is_between(revid, revid1, revid2)]
            if sort == 'alpha':
                tags.sort()
            elif sort == 'time':
                timestamps = {}
                for tag, revid in tags:
                    try:
                        revobj = branch.repository.get_revision(revid)
                    except errors.NoSuchRevision:
                        timestamp = sys.maxint # place them at the end
                    else:
                        timestamp = revobj.timestamp
                    timestamps[revid] = timestamp
                tags.sort(key=lambda x: timestamps[x[1]])
            if not show_ids:
                # [ (tag, revid), ... ] -> [ (tag, dotted_revno), ... ]
                for index, (tag, revid) in enumerate(tags):
                    try:
                        revno = branch.revision_id_to_dotted_revno(revid)
                        if isinstance(revno, tuple):
                            revno = '.'.join(map(str, revno))
                    except errors.NoSuchRevision:
                        # Bad tag data/merges can lead to tagged revisions
                        # which are not in this branch. Fail gracefully ...
                        revno = '?'
                    tags[index] = (tag, revno)
        finally:
            branch.unlock()
        for tag, revspec in tags:
            self.outf.write('%-20s %s\n' % (tag, revspec))


class cmd_reconfigure(Command):
    """Reconfigure the type of a bzr directory.

    A target configuration must be specified.

    For checkouts, the bind-to location will be auto-detected if not specified.
    The order of preference is
    1. For a lightweight checkout, the current bound location.
    2. For branches that used to be checkouts, the previously-bound location.
    3. The push location.
    4. The parent location.
    If none of these is available, --bind-to must be specified.
    """

    _see_also = ['branches', 'checkouts', 'standalone-trees', 'working-trees']
    takes_args = ['location?']
    takes_options = [
        RegistryOption.from_kwargs(
            'target_type',
            title='Target type',
            help='The type to reconfigure the directory to.',
            value_switches=True, enum_switch=False,
            branch='Reconfigure to be an unbound branch with no working tree.',
            tree='Reconfigure to be an unbound branch with a working tree.',
            checkout='Reconfigure to be a bound branch with a working tree.',
            lightweight_checkout='Reconfigure to be a lightweight'
                ' checkout (with no local history).',
            standalone='Reconfigure to be a standalone branch '
                '(i.e. stop using shared repository).',
            use_shared='Reconfigure to use a shared repository.',
            with_trees='Reconfigure repository to create '
                'working trees on branches by default.',
            with_no_trees='Reconfigure repository to not create '
                'working trees on branches by default.'
            ),
        Option('bind-to', help='Branch to bind checkout to.', type=str),
        Option('force',
            help='Perform reconfiguration even if local changes'
            ' will be lost.'),
        Option('stacked-on',
            help='Reconfigure a branch to be stacked on another branch.',
            type=unicode,
            ),
        Option('unstacked',
            help='Reconfigure a branch to be unstacked.  This '
                'may require copying substantial data into it.',
            ),
        ]

    def run(self, location=None, target_type=None, bind_to=None, force=False,
            stacked_on=None,
            unstacked=None):
        directory = bzrdir.BzrDir.open(location)
        if stacked_on and unstacked:
            raise BzrCommandError("Can't use both --stacked-on and --unstacked")
        elif stacked_on is not None:
            reconfigure.ReconfigureStackedOn().apply(directory, stacked_on)
        elif unstacked:
            reconfigure.ReconfigureUnstacked().apply(directory)
        # At the moment you can use --stacked-on and a different
        # reconfiguration shape at the same time; there seems no good reason
        # to ban it.
        if target_type is None:
            if stacked_on or unstacked:
                return
            else:
                raise errors.BzrCommandError('No target configuration '
                    'specified')
        elif target_type == 'branch':
            reconfiguration = reconfigure.Reconfigure.to_branch(directory)
        elif target_type == 'tree':
            reconfiguration = reconfigure.Reconfigure.to_tree(directory)
        elif target_type == 'checkout':
            reconfiguration = reconfigure.Reconfigure.to_checkout(
                directory, bind_to)
        elif target_type == 'lightweight-checkout':
            reconfiguration = reconfigure.Reconfigure.to_lightweight_checkout(
                directory, bind_to)
        elif target_type == 'use-shared':
            reconfiguration = reconfigure.Reconfigure.to_use_shared(directory)
        elif target_type == 'standalone':
            reconfiguration = reconfigure.Reconfigure.to_standalone(directory)
        elif target_type == 'with-trees':
            reconfiguration = reconfigure.Reconfigure.set_repository_trees(
                directory, True)
        elif target_type == 'with-no-trees':
            reconfiguration = reconfigure.Reconfigure.set_repository_trees(
                directory, False)
        reconfiguration.apply(force)


class cmd_switch(Command):
    """Set the branch of a checkout and update.

    For lightweight checkouts, this changes the branch being referenced.
    For heavyweight checkouts, this checks that there are no local commits
    versus the current bound branch, then it makes the local branch a mirror
    of the new location and binds to it.

    In both cases, the working tree is updated and uncommitted changes
    are merged. The user can commit or revert these as they desire.

    Pending merges need to be committed or reverted before using switch.

    The path to the branch to switch to can be specified relative to the parent
    directory of the current branch. For example, if you are currently in a
    checkout of /path/to/branch, specifying 'newbranch' will find a branch at
    /path/to/newbranch.

    Bound branches use the nickname of its master branch unless it is set
    locally, in which case switching will update the local nickname to be
    that of the master.
    """

    takes_args = ['to_location']
    takes_options = [Option('force',
                        help='Switch even if local commits will be lost.'),
                     Option('create-branch', short_name='b',
                        help='Create the target branch from this one before'
                             ' switching to it.'),
                     ]

    def run(self, to_location, force=False, create_branch=False):
        from bzrlib import switch
        tree_location = '.'
        control_dir = bzrdir.BzrDir.open_containing(tree_location)[0]
        try:
            branch = control_dir.open_branch()
            had_explicit_nick = branch.get_config().has_explicit_nickname()
        except errors.NotBranchError:
            branch = None
            had_explicit_nick = False
        if create_branch:
            if branch is None:
                raise errors.BzrCommandError('cannot create branch without'
                                             ' source branch')
            to_location = directory_service.directories.dereference(
                              to_location)
            if '/' not in to_location and '\\' not in to_location:
                # This path is meant to be relative to the existing branch
                this_url = self._get_branch_location(control_dir)
                to_location = urlutils.join(this_url, '..', to_location)
            to_branch = branch.bzrdir.sprout(to_location,
                                 possible_transports=[branch.bzrdir.root_transport],
                                 source_branch=branch).open_branch()
            # try:
            #     from_branch = control_dir.open_branch()
            # except errors.NotBranchError:
            #     raise BzrCommandError('Cannot create a branch from this'
            #         ' location when we cannot open this branch')
            # from_branch.bzrdir.sprout(
            pass
        else:
            try:
                to_branch = Branch.open(to_location)
            except errors.NotBranchError:
                this_url = self._get_branch_location(control_dir)
                to_branch = Branch.open(
                    urlutils.join(this_url, '..', to_location))
        switch.switch(control_dir, to_branch, force)
        if had_explicit_nick:
            branch = control_dir.open_branch() #get the new branch!
            branch.nick = to_branch.nick
        note('Switched to branch: %s',
            urlutils.unescape_for_display(to_branch.base, 'utf-8'))

    def _get_branch_location(self, control_dir):
        """Return location of branch for this control dir."""
        try:
            this_branch = control_dir.open_branch()
            # This may be a heavy checkout, where we want the master branch
            master_location = this_branch.get_bound_location()
            if master_location is not None:
                return master_location
            # If not, use a local sibling
            return this_branch.base
        except errors.NotBranchError:
            format = control_dir.find_branch_format()
            if getattr(format, 'get_reference', None) is not None:
                return format.get_reference(control_dir)
            else:
                return control_dir.root_transport.base


class cmd_view(Command):
    """Manage filtered views.

    Views provide a mask over the tree so that users can focus on
    a subset of a tree when doing their work. After creating a view,
    commands that support a list of files - status, diff, commit, etc -
    effectively have that list of files implicitly given each time.
    An explicit list of files can still be given but those files
    must be within the current view.

    In most cases, a view has a short life-span: it is created to make
    a selected change and is deleted once that change is committed.
    At other times, you may wish to create one or more named views
    and switch between them.

    To disable the current view without deleting it, you can switch to
    the pseudo view called ``off``. This can be useful when you need
    to see the whole tree for an operation or two (e.g. merge) but
    want to switch back to your view after that.

    :Examples:
      To define the current view::

        bzr view file1 dir1 ...

      To list the current view::

        bzr view

      To delete the current view::

        bzr view --delete

      To disable the current view without deleting it::

        bzr view --switch off

      To define a named view and switch to it::

        bzr view --name view-name file1 dir1 ...

      To list a named view::

        bzr view --name view-name

      To delete a named view::

        bzr view --name view-name --delete

      To switch to a named view::

        bzr view --switch view-name

      To list all views defined::

        bzr view --all

      To delete all views::

        bzr view --delete --all
    """

    _see_also = []
    takes_args = ['file*']
    takes_options = [
        Option('all',
            help='Apply list or delete action to all views.',
            ),
        Option('delete',
            help='Delete the view.',
            ),
        Option('name',
            help='Name of the view to define, list or delete.',
            type=unicode,
            ),
        Option('switch',
            help='Name of the view to switch to.',
            type=unicode,
            ),
        ]

    def run(self, file_list,
            all=False,
            delete=False,
            name=None,
            switch=None,
            ):
        tree, file_list = tree_files(file_list, apply_view=False)
        current_view, view_dict = tree.views.get_view_info()
        if name is None:
            name = current_view
        if delete:
            if file_list:
                raise errors.BzrCommandError(
                    "Both --delete and a file list specified")
            elif switch:
                raise errors.BzrCommandError(
                    "Both --delete and --switch specified")
            elif all:
                tree.views.set_view_info(None, {})
                self.outf.write("Deleted all views.\n")
            elif name is None:
                raise errors.BzrCommandError("No current view to delete")
            else:
                tree.views.delete_view(name)
                self.outf.write("Deleted '%s' view.\n" % name)
        elif switch:
            if file_list:
                raise errors.BzrCommandError(
                    "Both --switch and a file list specified")
            elif all:
                raise errors.BzrCommandError(
                    "Both --switch and --all specified")
            elif switch == 'off':
                if current_view is None:
                    raise errors.BzrCommandError("No current view to disable")
                tree.views.set_view_info(None, view_dict)
                self.outf.write("Disabled '%s' view.\n" % (current_view))
            else:
                tree.views.set_view_info(switch, view_dict)
                view_str = views.view_display_str(tree.views.lookup_view())
                self.outf.write("Using '%s' view: %s\n" % (switch, view_str))
        elif all:
            if view_dict:
                self.outf.write('Views defined:\n')
                for view in sorted(view_dict):
                    if view == current_view:
                        active = "=>"
                    else:
                        active = "  "
                    view_str = views.view_display_str(view_dict[view])
                    self.outf.write('%s %-20s %s\n' % (active, view, view_str))
            else:
                self.outf.write('No views defined.\n')
        elif file_list:
            if name is None:
                # No name given and no current view set
                name = 'my'
            elif name == 'off':
                raise errors.BzrCommandError(
                    "Cannot change the 'off' pseudo view")
            tree.views.set_view(name, sorted(file_list))
            view_str = views.view_display_str(tree.views.lookup_view())
            self.outf.write("Using '%s' view: %s\n" % (name, view_str))
        else:
            # list the files
            if name is None:
                # No name given and no current view set
                self.outf.write('No current view.\n')
            else:
                view_str = views.view_display_str(tree.views.lookup_view(name))
                self.outf.write("'%s' view is: %s\n" % (name, view_str))


class cmd_hooks(Command):
    """Show hooks."""

    hidden = True

    def run(self):
        for hook_key in sorted(hooks.known_hooks.keys()):
            some_hooks = hooks.known_hooks_key_to_object(hook_key)
            self.outf.write("%s:\n" % type(some_hooks).__name__)
            for hook_name, hook_point in sorted(some_hooks.items()):
                self.outf.write("  %s:\n" % (hook_name,))
                found_hooks = list(hook_point)
                if found_hooks:
                    for hook in found_hooks:
                        self.outf.write("    %s\n" %
                                        (some_hooks.get_hook_name(hook),))
                else:
                    self.outf.write("    <no hooks installed>\n")


class cmd_shelve(Command):
    """Temporarily set aside some changes from the current tree.

    Shelve allows you to temporarily put changes you've made "on the shelf",
    ie. out of the way, until a later time when you can bring them back from
    the shelf with the 'unshelve' command.  The changes are stored alongside
    your working tree, and so they aren't propagated along with your branch nor
    will they survive its deletion.

    If shelve --list is specified, previously-shelved changes are listed.

    Shelve is intended to help separate several sets of changes that have
    been inappropriately mingled.  If you just want to get rid of all changes
    and you don't need to restore them later, use revert.  If you want to
    shelve all text changes at once, use shelve --all.

    If filenames are specified, only the changes to those files will be
    shelved. Other files will be left untouched.

    If a revision is specified, changes since that revision will be shelved.

    You can put multiple items on the shelf, and by default, 'unshelve' will
    restore the most recently shelved changes.
    """

    takes_args = ['file*']

    takes_options = [
        'revision',
        Option('all', help='Shelve all changes.'),
        'message',
        RegistryOption('writer', 'Method to use for writing diffs.',
                       bzrlib.option.diff_writer_registry,
                       value_switches=True, enum_switch=False),

        Option('list', help='List shelved changes.'),
        Option('destroy',
               help='Destroy removed changes instead of shelving them.'),
    ]
    _see_also = ['unshelve']

    def run(self, revision=None, all=False, file_list=None, message=None,
            writer=None, list=False, destroy=False):
        if list:
            return self.run_for_list()
        from bzrlib.shelf_ui import Shelver
        if writer is None:
            writer = bzrlib.option.diff_writer_registry.get()
        try:
            shelver = Shelver.from_args(writer(sys.stdout), revision, all,
                file_list, message, destroy=destroy)
            try:
                shelver.run()
            finally:
                shelver.finalize()
        except errors.UserAbort:
            return 0

    def run_for_list(self):
        tree = WorkingTree.open_containing('.')[0]
        tree.lock_read()
        try:
            manager = tree.get_shelf_manager()
            shelves = manager.active_shelves()
            if len(shelves) == 0:
                note('No shelved changes.')
                return 0
            for shelf_id in reversed(shelves):
                message = manager.get_metadata(shelf_id).get('message')
                if message is None:
                    message = '<no message>'
                self.outf.write('%3d: %s\n' % (shelf_id, message))
            return 1
        finally:
            tree.unlock()


class cmd_unshelve(Command):
    """Restore shelved changes.

    By default, the most recently shelved changes are restored. However if you
    specify a shelf by id those changes will be restored instead.  This works
    best when the changes don't depend on each other.
    """

    takes_args = ['shelf_id?']
    takes_options = [
        RegistryOption.from_kwargs(
            'action', help="The action to perform.",
            enum_switch=False, value_switches=True,
            apply="Apply changes and remove from the shelf.",
            dry_run="Show changes, but do not apply or remove them.",
            delete_only="Delete changes without applying them.",
            keep="Apply changes but don't delete them.",
        )
    ]
    _see_also = ['shelve']

    def run(self, shelf_id=None, action='apply'):
        from bzrlib.shelf_ui import Unshelver
        unshelver = Unshelver.from_args(shelf_id, action)
        try:
            unshelver.run()
        finally:
            unshelver.tree.unlock()


class cmd_clean_tree(Command):
    """Remove unwanted files from working tree.

    By default, only unknown files, not ignored files, are deleted.  Versioned
    files are never deleted.

    Another class is 'detritus', which includes files emitted by bzr during
    normal operations and selftests.  (The value of these files decreases with
    time.)

    If no options are specified, unknown files are deleted.  Otherwise, option
    flags are respected, and may be combined.

    To check what clean-tree will do, use --dry-run.
    """
    takes_options = [Option('ignored', help='Delete all ignored files.'),
                     Option('detritus', help='Delete conflict files, merge'
                            ' backups, and failed selftest dirs.'),
                     Option('unknown',
                            help='Delete files unknown to bzr (default).'),
                     Option('dry-run', help='Show files to delete instead of'
                            ' deleting them.'),
                     Option('force', help='Do not prompt before deleting.')]
    def run(self, unknown=False, ignored=False, detritus=False, dry_run=False,
            force=False):
        from bzrlib.clean_tree import clean_tree
        if not (unknown or ignored or detritus):
            unknown = True
        if dry_run:
            force = True
        clean_tree('.', unknown=unknown, ignored=ignored, detritus=detritus,
                   dry_run=dry_run, no_prompt=force)


class cmd_reference(Command):
    """list, view and set branch locations for nested trees.

    If no arguments are provided, lists the branch locations for nested trees.
    If one argument is provided, display the branch location for that tree.
    If two arguments are provided, set the branch location for that tree.
    """

    hidden = True

    takes_args = ['path?', 'location?']

    def run(self, path=None, location=None):
        branchdir = '.'
        if path is not None:
            branchdir = path
        tree, branch, relpath =(
            bzrdir.BzrDir.open_containing_tree_or_branch(branchdir))
        if path is not None:
            path = relpath
        if tree is None:
            tree = branch.basis_tree()
        if path is None:
            info = branch._get_all_reference_info().iteritems()
            self._display_reference_info(tree, branch, info)
        else:
            file_id = tree.path2id(path)
            if file_id is None:
                raise errors.NotVersionedError(path)
            if location is None:
                info = [(file_id, branch.get_reference_info(file_id))]
                self._display_reference_info(tree, branch, info)
            else:
                branch.set_reference_info(file_id, path, location)

    def _display_reference_info(self, tree, branch, info):
        ref_list = []
        for file_id, (path, location) in info:
            try:
                path = tree.id2path(file_id)
            except errors.NoSuchId:
                pass
            ref_list.append((path, location))
        for path, location in sorted(ref_list):
            self.outf.write('%s %s\n' % (path, location))


# these get imported and then picked up by the scan for cmd_*
# TODO: Some more consistent way to split command definitions across files;
# we do need to load at least some information about them to know of
# aliases.  ideally we would avoid loading the implementation until the
# details were needed.
from bzrlib.cmd_version_info import cmd_version_info
from bzrlib.conflicts import cmd_resolve, cmd_conflicts, restore
from bzrlib.bundle.commands import (
    cmd_bundle_info,
    )
from bzrlib.foreign import cmd_dpush
from bzrlib.sign_my_commits import cmd_sign_my_commits
from bzrlib.weave_commands import cmd_versionedfile_list, \
        cmd_weave_plan_merge, cmd_weave_merge_text<|MERGE_RESOLUTION|>--- conflicted
+++ resolved
@@ -1415,26 +1415,6 @@
                                                         self.outf.encoding)
         try:
             existing_pending_merges = tree.get_parent_ids()[1:]
-<<<<<<< HEAD
-            last_rev = _mod_revision.ensure_null(tree.last_revision())
-            if last_rev == _mod_revision.ensure_null(
-                tree.branch.last_revision()):
-                # may be up to date, check master too.
-                if master is None or last_rev == _mod_revision.ensure_null(
-                    master.last_revision()):
-                    revno = tree.branch.revision_id_to_revno(last_rev)
-                    note('Tree is up to date at revision %d of branch %s'
-                         % (revno, branch_location))
-                    return 0
-            view_info = _get_view_info_for_change_reporter(tree)
-            conflicts = tree.update(
-                delta._ChangeReporter(unversioned_filter=tree.is_ignored,
-                view_info=view_info), possible_transports=possible_transports)
-            revno = tree.branch.revision_id_to_revno(
-                _mod_revision.ensure_null(tree.last_revision()))
-            note('Updated to revision %d of branch %s' %
-                 (revno, branch_location))
-=======
             # potentially get new revisions from the master branch.
             # needed for the case where -r N is given, with N not yet
             # in the local branch for a heavyweight checkout.
@@ -1455,14 +1435,18 @@
                 rev = branch.last_revision()
             if rev == _mod_revision.ensure_null(tree.last_revision()):
                 revno = branch.revision_id_to_revno(rev)
-                note("Tree is up to date at revision %d." % (revno,))
+                # XXX: Should say which branch it's up to date with
+                note("Tree is up to date at revision %d." %
+                    (revno, ))
                 return 0
+            view_info = _get_view_info_for_change_reporter(tree)
             try:
                 conflicts = tree.update(
                     delta._ChangeReporter(unversioned_filter=tree.is_ignored),
                     possible_transports=possible_transports,
                     revision=rev,
-                    old_tip=old_tip)
+                    old_tip=old_tip,
+                    view_info=view_info)
             except errors.NoSuchRevision, e:
                 raise errors.BzrCommandError(
                                       "branch has no revision %s\n"
@@ -1472,7 +1456,6 @@
             revno = branch.revision_id_to_revno(
                 _mod_revision.ensure_null(rev))
             note('Updated to revision %d.' % (revno,))
->>>>>>> 6d5993ef
             if tree.get_parent_ids()[1:] != existing_pending_merges:
                 note('Your local commits will now show as pending merges with '
                      "'bzr status', and can be committed with 'bzr commit'.")
