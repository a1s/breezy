# Copyright (C) 2004, 2005, 2006, 2007 Canonical Ltd
#
# This program is free software; you can redistribute it and/or modify
# it under the terms of the GNU General Public License as published by
# the Free Software Foundation; either version 2 of the License, or
# (at your option) any later version.
#
# This program is distributed in the hope that it will be useful,
# but WITHOUT ANY WARRANTY; without even the implied warranty of
# MERCHANTABILITY or FITNESS FOR A PARTICULAR PURPOSE.  See the
# GNU General Public License for more details.
#
# You should have received a copy of the GNU General Public License
# along with this program; if not, write to the Free Software
# Foundation, Inc., 59 Temple Place, Suite 330, Boston, MA  02111-1307  USA

"""builtin bzr commands"""

import os
from StringIO import StringIO

from bzrlib.lazy_import import lazy_import
lazy_import(globals(), """
import codecs
import sys
import time

import bzrlib
from bzrlib import (
    bugtracker,
    bundle,
    bzrdir,
    delta,
    config,
    errors,
    globbing,
    ignores,
    log,
    merge as _mod_merge,
    merge_directive,
    osutils,
    reconfigure,
    revision as _mod_revision,
    symbol_versioning,
    transport,
    tree as _mod_tree,
    ui,
    urlutils,
    )
from bzrlib.branch import Branch
from bzrlib.conflicts import ConflictList
from bzrlib.revisionspec import RevisionSpec
from bzrlib.smtp_connection import SMTPConnection
from bzrlib.workingtree import WorkingTree
""")

from bzrlib.commands import Command, display_command
from bzrlib.option import ListOption, Option, RegistryOption, custom_help
from bzrlib.trace import mutter, note, warning, is_quiet, info


def tree_files(file_list, default_branch=u'.'):
    try:
        return internal_tree_files(file_list, default_branch)
    except errors.FileInWrongBranch, e:
        raise errors.BzrCommandError("%s is not in the same branch as %s" %
                                     (e.path, file_list[0]))


# XXX: Bad function name; should possibly also be a class method of
# WorkingTree rather than a function.
def internal_tree_files(file_list, default_branch=u'.'):
    """Convert command-line paths to a WorkingTree and relative paths.

    This is typically used for command-line processors that take one or
    more filenames, and infer the workingtree that contains them.

    The filenames given are not required to exist.

    :param file_list: Filenames to convert.  

    :param default_branch: Fallback tree path to use if file_list is empty or
        None.

    :return: workingtree, [relative_paths]
    """
    if file_list is None or len(file_list) == 0:
        return WorkingTree.open_containing(default_branch)[0], file_list
    tree = WorkingTree.open_containing(osutils.realpath(file_list[0]))[0]
    new_list = []
    for filename in file_list:
        try:
            new_list.append(tree.relpath(osutils.dereference_path(filename)))
        except errors.PathNotChild:
            raise errors.FileInWrongBranch(tree.branch, filename)
    return tree, new_list


# TODO: Make sure no commands unconditionally use the working directory as a
# branch.  If a filename argument is used, the first of them should be used to
# specify the branch.  (Perhaps this can be factored out into some kind of
# Argument class, representing a file in a branch, where the first occurrence
# opens the branch?)

class cmd_status(Command):
    """Display status summary.

    This reports on versioned and unknown files, reporting them
    grouped by state.  Possible states are:

    added
        Versioned in the working copy but not in the previous revision.

    removed
        Versioned in the previous revision but removed or deleted
        in the working copy.

    renamed
        Path of this file changed from the previous revision;
        the text may also have changed.  This includes files whose
        parent directory was renamed.

    modified
        Text has changed since the previous revision.

    kind changed
        File kind has been changed (e.g. from file to directory).

    unknown
        Not versioned and not matching an ignore pattern.

    To see ignored files use 'bzr ignored'.  For details on the
    changes to file texts, use 'bzr diff'.
    
    Note that --short or -S gives status flags for each item, similar
    to Subversion's status command. To get output similar to svn -q,
    use bzr -SV.

    If no arguments are specified, the status of the entire working
    directory is shown.  Otherwise, only the status of the specified
    files or directories is reported.  If a directory is given, status
    is reported for everything inside that directory.

    If a revision argument is given, the status is calculated against
    that revision, or between two revisions if two are provided.
    """
    
    # TODO: --no-recurse, --recurse options
    
    takes_args = ['file*']
    takes_options = ['show-ids', 'revision', 'change',
                     Option('short', help='Use short status indicators.',
                            short_name='S'),
                     Option('versioned', help='Only show versioned files.',
                            short_name='V'),
                     Option('no-pending', help='Don\'t show pending merges.',
                           ),
                     ]
    aliases = ['st', 'stat']

    encoding_type = 'replace'
    _see_also = ['diff', 'revert', 'status-flags']
    
    @display_command
    def run(self, show_ids=False, file_list=None, revision=None, short=False,
            versioned=False, no_pending=False):
        from bzrlib.status import show_tree_status

        if revision and len(revision) > 2:
            raise errors.BzrCommandError('bzr status --revision takes exactly'
                                         ' one or two revision specifiers')

        tree, file_list = tree_files(file_list)
            
        show_tree_status(tree, show_ids=show_ids,
                         specific_files=file_list, revision=revision,
                         to_file=self.outf, short=short, versioned=versioned,
                         show_pending=not no_pending)


class cmd_cat_revision(Command):
    """Write out metadata for a revision.
    
    The revision to print can either be specified by a specific
    revision identifier, or you can use --revision.
    """

    hidden = True
    takes_args = ['revision_id?']
    takes_options = ['revision']
    # cat-revision is more for frontends so should be exact
    encoding = 'strict'
    
    @display_command
    def run(self, revision_id=None, revision=None):
        if revision_id is not None and revision is not None:
            raise errors.BzrCommandError('You can only supply one of'
                                         ' revision_id or --revision')
        if revision_id is None and revision is None:
            raise errors.BzrCommandError('You must supply either'
                                         ' --revision or a revision_id')
        b = WorkingTree.open_containing(u'.')[0].branch

        # TODO: jam 20060112 should cat-revision always output utf-8?
        if revision_id is not None:
            revision_id = osutils.safe_revision_id(revision_id, warn=False)
            self.outf.write(b.repository.get_revision_xml(revision_id).decode('utf-8'))
        elif revision is not None:
            for rev in revision:
                if rev is None:
                    raise errors.BzrCommandError('You cannot specify a NULL'
                                                 ' revision.')
                rev_id = rev.as_revision_id(b)
                self.outf.write(b.repository.get_revision_xml(rev_id).decode('utf-8'))
    

class cmd_remove_tree(Command):
    """Remove the working tree from a given branch/checkout.

    Since a lightweight checkout is little more than a working tree
    this will refuse to run against one.

    To re-create the working tree, use "bzr checkout".
    """
    _see_also = ['checkout', 'working-trees']

    takes_args = ['location?']

    def run(self, location='.'):
        d = bzrdir.BzrDir.open(location)
        
        try:
            working = d.open_workingtree()
        except errors.NoWorkingTree:
            raise errors.BzrCommandError("No working tree to remove")
        except errors.NotLocalUrl:
            raise errors.BzrCommandError("You cannot remove the working tree of a "
                                         "remote path")
        
        working_path = working.bzrdir.root_transport.base
        branch_path = working.branch.bzrdir.root_transport.base
        if working_path != branch_path:
            raise errors.BzrCommandError("You cannot remove the working tree from "
                                         "a lightweight checkout")
        
        d.destroy_workingtree()
        

class cmd_revno(Command):
    """Show current revision number.

    This is equal to the number of revisions on this branch.
    """

    _see_also = ['info']
    takes_args = ['location?']

    @display_command
    def run(self, location=u'.'):
        self.outf.write(str(Branch.open_containing(location)[0].revno()))
        self.outf.write('\n')


class cmd_revision_info(Command):
    """Show revision number and revision id for a given revision identifier.
    """
    hidden = True
    takes_args = ['revision_info*']
    takes_options = ['revision']

    @display_command
    def run(self, revision=None, revision_info_list=[]):

        revs = []
        if revision is not None:
            revs.extend(revision)
        if revision_info_list is not None:
            for rev in revision_info_list:
                revs.append(RevisionSpec.from_string(rev))

        b = Branch.open_containing(u'.')[0]

        if len(revs) == 0:
            revs.append(RevisionSpec.from_string('-1'))

        for rev in revs:
            revision_id = rev.as_revision_id(b)
            try:
                revno = '%4d' % (b.revision_id_to_revno(revision_id))
            except errors.NoSuchRevision:
                dotted_map = b.get_revision_id_to_revno_map()
                revno = '.'.join(str(i) for i in dotted_map[revision_id])
            print '%s %s' % (revno, revision_id)

    
class cmd_add(Command):
    """Add specified files or directories.

    In non-recursive mode, all the named items are added, regardless
    of whether they were previously ignored.  A warning is given if
    any of the named files are already versioned.

    In recursive mode (the default), files are treated the same way
    but the behaviour for directories is different.  Directories that
    are already versioned do not give a warning.  All directories,
    whether already versioned or not, are searched for files or
    subdirectories that are neither versioned or ignored, and these
    are added.  This search proceeds recursively into versioned
    directories.  If no names are given '.' is assumed.

    Therefore simply saying 'bzr add' will version all files that
    are currently unknown.

    Adding a file whose parent directory is not versioned will
    implicitly add the parent, and so on up to the root. This means
    you should never need to explicitly add a directory, they'll just
    get added when you add a file in the directory.

    --dry-run will show which files would be added, but not actually 
    add them.

    --file-ids-from will try to use the file ids from the supplied path.
    It looks up ids trying to find a matching parent directory with the
    same filename, and then by pure path. This option is rarely needed
    but can be useful when adding the same logical file into two
    branches that will be merged later (without showing the two different
    adds as a conflict). It is also useful when merging another project
    into a subdirectory of this one.
    """
    takes_args = ['file*']
    takes_options = [
        Option('no-recurse',
               help="Don't recursively add the contents of directories."),
        Option('dry-run',
               help="Show what would be done, but don't actually do anything."),
        'verbose',
        Option('file-ids-from',
               type=unicode,
               help='Lookup file ids from this tree.'),
        ]
    encoding_type = 'replace'
    _see_also = ['remove']

    def run(self, file_list, no_recurse=False, dry_run=False, verbose=False,
            file_ids_from=None):
        import bzrlib.add

        base_tree = None
        if file_ids_from is not None:
            try:
                base_tree, base_path = WorkingTree.open_containing(
                                            file_ids_from)
            except errors.NoWorkingTree:
                base_branch, base_path = Branch.open_containing(
                                            file_ids_from)
                base_tree = base_branch.basis_tree()

            action = bzrlib.add.AddFromBaseAction(base_tree, base_path,
                          to_file=self.outf, should_print=(not is_quiet()))
        else:
            action = bzrlib.add.AddAction(to_file=self.outf,
                should_print=(not is_quiet()))

        if base_tree:
            base_tree.lock_read()
        try:
            file_list = self._maybe_expand_globs(file_list)
            if file_list:
                tree = WorkingTree.open_containing(file_list[0])[0]
            else:
                tree = WorkingTree.open_containing(u'.')[0]
            added, ignored = tree.smart_add(file_list, not
                no_recurse, action=action, save=not dry_run)
        finally:
            if base_tree is not None:
                base_tree.unlock()
        if len(ignored) > 0:
            if verbose:
                for glob in sorted(ignored.keys()):
                    for path in ignored[glob]:
                        self.outf.write("ignored %s matching \"%s\"\n" 
                                        % (path, glob))
            else:
                match_len = 0
                for glob, paths in ignored.items():
                    match_len += len(paths)
                self.outf.write("ignored %d file(s).\n" % match_len)
            self.outf.write("If you wish to add some of these files,"
                            " please add them by name.\n")


class cmd_mkdir(Command):
    """Create a new versioned directory.

    This is equivalent to creating the directory and then adding it.
    """

    takes_args = ['dir+']
    encoding_type = 'replace'

    def run(self, dir_list):
        for d in dir_list:
            os.mkdir(d)
            wt, dd = WorkingTree.open_containing(d)
            wt.add([dd])
            self.outf.write('added %s\n' % d)


class cmd_relpath(Command):
    """Show path of a file relative to root"""

    takes_args = ['filename']
    hidden = True
    
    @display_command
    def run(self, filename):
        # TODO: jam 20050106 Can relpath return a munged path if
        #       sys.stdout encoding cannot represent it?
        tree, relpath = WorkingTree.open_containing(filename)
        self.outf.write(relpath)
        self.outf.write('\n')


class cmd_inventory(Command):
    """Show inventory of the current working copy or a revision.

    It is possible to limit the output to a particular entry
    type using the --kind option.  For example: --kind file.

    It is also possible to restrict the list of files to a specific
    set. For example: bzr inventory --show-ids this/file
    """

    hidden = True
    _see_also = ['ls']
    takes_options = [
        'revision',
        'show-ids',
        Option('kind',
               help='List entries of a particular kind: file, directory, symlink.',
               type=unicode),
        ]
    takes_args = ['file*']

    @display_command
    def run(self, revision=None, show_ids=False, kind=None, file_list=None):
        if kind and kind not in ['file', 'directory', 'symlink']:
            raise errors.BzrCommandError('invalid kind %r specified' % (kind,))

        work_tree, file_list = tree_files(file_list)
        work_tree.lock_read()
        try:
            if revision is not None:
                if len(revision) > 1:
                    raise errors.BzrCommandError(
                        'bzr inventory --revision takes exactly one revision'
                        ' identifier')
                revision_id = revision[0].as_revision_id(work_tree.branch)
                tree = work_tree.branch.repository.revision_tree(revision_id)

                extra_trees = [work_tree]
                tree.lock_read()
            else:
                tree = work_tree
                extra_trees = []

            if file_list is not None:
                file_ids = tree.paths2ids(file_list, trees=extra_trees,
                                          require_versioned=True)
                # find_ids_across_trees may include some paths that don't
                # exist in 'tree'.
                entries = sorted((tree.id2path(file_id), tree.inventory[file_id])
                                 for file_id in file_ids if file_id in tree)
            else:
                entries = tree.inventory.entries()
        finally:
            tree.unlock()
            if tree is not work_tree:
                work_tree.unlock()

        for path, entry in entries:
            if kind and kind != entry.kind:
                continue
            if show_ids:
                self.outf.write('%-50s %s\n' % (path, entry.file_id))
            else:
                self.outf.write(path)
                self.outf.write('\n')


class cmd_mv(Command):
    """Move or rename a file.

    :Usage:
        bzr mv OLDNAME NEWNAME

        bzr mv SOURCE... DESTINATION

    If the last argument is a versioned directory, all the other names
    are moved into it.  Otherwise, there must be exactly two arguments
    and the file is changed to a new name.

    If OLDNAME does not exist on the filesystem but is versioned and
    NEWNAME does exist on the filesystem but is not versioned, mv
    assumes that the file has been manually moved and only updates
    its internal inventory to reflect that change.
    The same is valid when moving many SOURCE files to a DESTINATION.

    Files cannot be moved between branches.
    """

    takes_args = ['names*']
    takes_options = [Option("after", help="Move only the bzr identifier"
        " of the file, because the file has already been moved."),
        ]
    aliases = ['move', 'rename']
    encoding_type = 'replace'

    def run(self, names_list, after=False):
        if names_list is None:
            names_list = []

        if len(names_list) < 2:
            raise errors.BzrCommandError("missing file argument")
        tree, rel_names = tree_files(names_list)
        tree.lock_write()
        try:
            self._run(tree, names_list, rel_names, after)
        finally:
            tree.unlock()

    def _run(self, tree, names_list, rel_names, after):
        into_existing = osutils.isdir(names_list[-1])
        if into_existing and len(names_list) == 2:
            # special cases:
            # a. case-insensitive filesystem and change case of dir
            # b. move directory after the fact (if the source used to be
            #    a directory, but now doesn't exist in the working tree
            #    and the target is an existing directory, just rename it)
            if (not tree.case_sensitive
                and rel_names[0].lower() == rel_names[1].lower()):
                into_existing = False
            else:
                inv = tree.inventory
                from_id = tree.path2id(rel_names[0])
                if (not osutils.lexists(names_list[0]) and
                    from_id and inv.get_file_kind(from_id) == "directory"):
                    into_existing = False
        # move/rename
        if into_existing:
            # move into existing directory
            for pair in tree.move(rel_names[:-1], rel_names[-1], after=after):
                self.outf.write("%s => %s\n" % pair)
        else:
            if len(names_list) != 2:
                raise errors.BzrCommandError('to mv multiple files the'
                                             ' destination must be a versioned'
                                             ' directory')
            tree.rename_one(rel_names[0], rel_names[1], after=after)
            self.outf.write("%s => %s\n" % (rel_names[0], rel_names[1]))


class cmd_pull(Command):
    """Turn this branch into a mirror of another branch.

    This command only works on branches that have not diverged.  Branches are
    considered diverged if the destination branch's most recent commit is one
    that has not been merged (directly or indirectly) into the parent.

    If branches have diverged, you can use 'bzr merge' to integrate the changes
    from one into the other.  Once one branch has merged, the other should
    be able to pull it again.

    If you want to forget your local changes and just update your branch to
    match the remote one, use pull --overwrite.

    If there is no default location set, the first pull will set it.  After
    that, you can omit the location to use the default.  To change the
    default, use --remember. The value will only be saved if the remote
    location can be accessed.

    Note: The location can be specified either in the form of a branch,
    or in the form of a path to a file containing a merge directive generated
    with bzr send.
    """

    _see_also = ['push', 'update', 'status-flags']
    takes_options = ['remember', 'overwrite', 'revision',
        custom_help('verbose',
            help='Show logs of pulled revisions.'),
        Option('directory',
            help='Branch to pull into, '
                 'rather than the one containing the working directory.',
            short_name='d',
            type=unicode,
            ),
        ]
    takes_args = ['location?']
    encoding_type = 'replace'

    def run(self, location=None, remember=False, overwrite=False,
            revision=None, verbose=False,
            directory=None):
        # FIXME: too much stuff is in the command class
        revision_id = None
        mergeable = None
        if directory is None:
            directory = u'.'
        try:
            tree_to = WorkingTree.open_containing(directory)[0]
            branch_to = tree_to.branch
        except errors.NoWorkingTree:
            tree_to = None
            branch_to = Branch.open_containing(directory)[0]

        possible_transports = []
        if location is not None:
            try:
                mergeable = bundle.read_mergeable_from_url(location,
                    possible_transports=possible_transports)
            except errors.NotABundle:
                mergeable = None

        stored_loc = branch_to.get_parent()
        if location is None:
            if stored_loc is None:
                raise errors.BzrCommandError("No pull location known or"
                                             " specified.")
            else:
                display_url = urlutils.unescape_for_display(stored_loc,
                        self.outf.encoding)
                if not is_quiet():
                    self.outf.write("Using saved location: %s\n" % display_url)
                location = stored_loc

        if mergeable is not None:
            if revision is not None:
                raise errors.BzrCommandError(
                    'Cannot use -r with merge directives or bundles')
            mergeable.install_revisions(branch_to.repository)
            base_revision_id, revision_id, verified = \
                mergeable.get_merge_request(branch_to.repository)
            branch_from = branch_to
        else:
            branch_from = Branch.open(location,
                possible_transports=possible_transports)

            if branch_to.get_parent() is None or remember:
                branch_to.set_parent(branch_from.base)

        if revision is not None:
            if len(revision) == 1:
                revision_id = revision[0].as_revision_id(branch_from)
            else:
                raise errors.BzrCommandError(
                    'bzr pull --revision takes one value.')

        branch_to.lock_write()
        try:
            if tree_to is not None:
                change_reporter = delta._ChangeReporter(
                    unversioned_filter=tree_to.is_ignored)
                result = tree_to.pull(branch_from, overwrite, revision_id,
                                      change_reporter,
                                      possible_transports=possible_transports)
            else:
                result = branch_to.pull(branch_from, overwrite, revision_id)

            result.report(self.outf)
            if verbose and result.old_revid != result.new_revid:
                old_rh = list(
                    branch_to.repository.iter_reverse_revision_history(
                    result.old_revid))
                old_rh.reverse()
                new_rh = branch_to.revision_history()
                log.show_changed_revisions(branch_to, old_rh, new_rh,
                                           to_file=self.outf)
        finally:
            branch_to.unlock()


class cmd_push(Command):
    """Update a mirror of this branch.
    
    The target branch will not have its working tree populated because this
    is both expensive, and is not supported on remote file systems.
    
    Some smart servers or protocols *may* put the working tree in place in
    the future.

    This command only works on branches that have not diverged.  Branches are
    considered diverged if the destination branch's most recent commit is one
    that has not been merged (directly or indirectly) by the source branch.

    If branches have diverged, you can use 'bzr push --overwrite' to replace
    the other branch completely, discarding its unmerged changes.
    
    If you want to ensure you have the different changes in the other branch,
    do a merge (see bzr help merge) from the other branch, and commit that.
    After that you will be able to do a push without '--overwrite'.

    If there is no default push location set, the first push will set it.
    After that, you can omit the location to use the default.  To change the
    default, use --remember. The value will only be saved if the remote
    location can be accessed.
    """

    _see_also = ['pull', 'update', 'working-trees']
    takes_options = ['remember', 'overwrite', 'verbose', 'revision',
        Option('create-prefix',
               help='Create the path leading up to the branch '
                    'if it does not already exist.'),
        Option('directory',
            help='Branch to push from, '
                 'rather than the one containing the working directory.',
            short_name='d',
            type=unicode,
            ),
        Option('use-existing-dir',
               help='By default push will fail if the target'
                    ' directory exists, but does not already'
                    ' have a control directory.  This flag will'
                    ' allow push to proceed.'),
        ]
    takes_args = ['location?']
    encoding_type = 'replace'

    def run(self, location=None, remember=False, overwrite=False,
            create_prefix=False, verbose=False, revision=None,
            use_existing_dir=False,
            directory=None):
        # FIXME: Way too big!  Put this into a function called from the
        # command.
        if directory is None:
            directory = '.'
        br_from = Branch.open_containing(directory)[0]
        stored_loc = br_from.get_push_location()
        if location is None:
            if stored_loc is None:
                raise errors.BzrCommandError("No push location known or specified.")
            else:
                display_url = urlutils.unescape_for_display(stored_loc,
                        self.outf.encoding)
                self.outf.write("Using saved location: %s\n" % display_url)
                location = stored_loc

        to_transport = transport.get_transport(location)

        br_to = repository_to = dir_to = None
        try:
            dir_to = bzrdir.BzrDir.open_from_transport(to_transport)
        except errors.NotBranchError:
            pass # Didn't find anything
        else:
            # If we can open a branch, use its direct repository, otherwise see
            # if there is a repository without a branch.
            try:
                br_to = dir_to.open_branch()
            except errors.NotBranchError:
                # Didn't find a branch, can we find a repository?
                try:
                    repository_to = dir_to.find_repository()
                except errors.NoRepositoryPresent:
                    pass
            else:
                # Found a branch, so we must have found a repository
                repository_to = br_to.repository

        if revision is not None:
            if len(revision) == 1:
                revision_id = revision[0].in_history(br_from).rev_id
            else:
                raise errors.BzrCommandError(
                    'bzr push --revision takes one value.')
        else:
            revision_id = br_from.last_revision()

        push_result = None
        if verbose:
            old_rh = []
        if dir_to is None:
            # The destination doesn't exist; create it.
            # XXX: Refactor the create_prefix/no_create_prefix code into a
            #      common helper function

            def make_directory(transport):
                transport.mkdir('.')
                return transport

            def redirected(redirected_transport, e, redirection_notice):
                return transport.get_transport(e.get_target_url())

            try:
                to_transport = transport.do_catching_redirections(
                    make_directory, to_transport, redirected)
            except errors.FileExists:
                if not use_existing_dir:
                    raise errors.BzrCommandError("Target directory %s"
                         " already exists, but does not have a valid .bzr"
                         " directory. Supply --use-existing-dir to push"
                         " there anyway." % location)
            except errors.NoSuchFile:
                if not create_prefix:
                    raise errors.BzrCommandError("Parent directory of %s"
                        " does not exist."
                        "\nYou may supply --create-prefix to create all"
                        " leading parent directories."
                        % location)
                _create_prefix(to_transport)
            except errors.TooManyRedirections:
                raise errors.BzrCommandError("Too many redirections trying "
                                             "to make %s." % location)

            # Now the target directory exists, but doesn't have a .bzr
            # directory. So we need to create it, along with any work to create
            # all of the dependent branches, etc.
            dir_to = br_from.bzrdir.clone_on_transport(to_transport,
                                                       revision_id=revision_id)
            br_to = dir_to.open_branch()
            # TODO: Some more useful message about what was copied
            note('Created new branch.')
            # We successfully created the target, remember it
            if br_from.get_push_location() is None or remember:
                br_from.set_push_location(br_to.base)
        elif repository_to is None:
            # we have a bzrdir but no branch or repository
            # XXX: Figure out what to do other than complain.
            raise errors.BzrCommandError("At %s you have a valid .bzr control"
                " directory, but not a branch or repository. This is an"
                " unsupported configuration. Please move the target directory"
                " out of the way and try again."
                % location)
        elif br_to is None:
            # We have a repository but no branch, copy the revisions, and then
            # create a branch.
            repository_to.fetch(br_from.repository, revision_id=revision_id)
            br_to = br_from.clone(dir_to, revision_id=revision_id)
            note('Created new branch.')
            if br_from.get_push_location() is None or remember:
                br_from.set_push_location(br_to.base)
        else: # We have a valid to branch
            # We were able to connect to the remote location, so remember it
            # we don't need to successfully push because of possible divergence.
            if br_from.get_push_location() is None or remember:
                br_from.set_push_location(br_to.base)
            if verbose:
                old_rh = br_to.revision_history()
            try:
                try:
                    tree_to = dir_to.open_workingtree()
                except errors.NotLocalUrl:
                    warning("This transport does not update the working " 
                            "tree of: %s. See 'bzr help working-trees' for "
                            "more information." % br_to.base)
                    push_result = br_from.push(br_to, overwrite,
                                               stop_revision=revision_id)
                except errors.NoWorkingTree:
                    push_result = br_from.push(br_to, overwrite,
                                               stop_revision=revision_id)
                else:
                    tree_to.lock_write()
                    try:
                        push_result = br_from.push(tree_to.branch, overwrite,
                                                   stop_revision=revision_id)
                        tree_to.update()
                    finally:
                        tree_to.unlock()
            except errors.DivergedBranches:
                raise errors.BzrCommandError('These branches have diverged.'
                                        '  Try using "merge" and then "push".')
        if push_result is not None:
            push_result.report(self.outf)
        elif verbose:
            new_rh = br_to.revision_history()
            if old_rh != new_rh:
                # Something changed
                from bzrlib.log import show_changed_revisions
                show_changed_revisions(br_to, old_rh, new_rh,
                                       to_file=self.outf)
        else:
            # we probably did a clone rather than a push, so a message was
            # emitted above
            pass


class cmd_branch(Command):
    """Create a new copy of a branch.

    If the TO_LOCATION is omitted, the last component of the FROM_LOCATION will
    be used.  In other words, "branch ../foo/bar" will attempt to create ./bar.
    If the FROM_LOCATION has no / or path separator embedded, the TO_LOCATION
    is derived from the FROM_LOCATION by stripping a leading scheme or drive
    identifier, if any. For example, "branch lp:foo-bar" will attempt to
    create ./foo-bar.

    To retrieve the branch as of a particular revision, supply the --revision
    parameter, as in "branch foo/bar -r 5".
    """

    _see_also = ['checkout']
    takes_args = ['from_location', 'to_location?']
    takes_options = ['revision', Option('hardlink',
        help='Hard-link working tree files where possible.')]
    aliases = ['get', 'clone']

    def run(self, from_location, to_location=None, revision=None,
            hardlink=False):
        from bzrlib.tag import _merge_tags_if_possible
        if revision is None:
            revision = [None]
        elif len(revision) > 1:
            raise errors.BzrCommandError(
                'bzr branch --revision takes exactly 1 revision value')

        accelerator_tree, br_from = bzrdir.BzrDir.open_tree_or_branch(
            from_location)
        br_from.lock_read()
        try:
            if len(revision) == 1 and revision[0] is not None:
                revision_id = revision[0].as_revision_id(br_from)
            else:
                # FIXME - wt.last_revision, fallback to branch, fall back to
                # None or perhaps NULL_REVISION to mean copy nothing
                # RBC 20060209
                revision_id = br_from.last_revision()
            if to_location is None:
                to_location = urlutils.derive_to_location(from_location)
            to_transport = transport.get_transport(to_location)
            try:
                to_transport.mkdir('.')
            except errors.FileExists:
                raise errors.BzrCommandError('Target directory "%s" already'
                                             ' exists.' % to_location)
            except errors.NoSuchFile:
                raise errors.BzrCommandError('Parent of "%s" does not exist.'
                                             % to_location)
            try:
                # preserve whatever source format we have.
                dir = br_from.bzrdir.sprout(to_transport.base, revision_id,
                                            possible_transports=[to_transport],
                                            accelerator_tree=accelerator_tree,
                                            hardlink=hardlink)
                branch = dir.open_branch()
            except errors.NoSuchRevision:
                to_transport.delete_tree('.')
                msg = "The branch %s has no revision %s." % (from_location, revision[0])
                raise errors.BzrCommandError(msg)
<<<<<<< HEAD
            if name:
                branch._transport.put_bytes('branch-name', name,
                    mode=branch.control_files._file_mode)
=======
>>>>>>> f5e0b1d8
            _merge_tags_if_possible(br_from, branch)
            note('Branched %d revision(s).' % branch.revno())
        finally:
            br_from.unlock()


class cmd_checkout(Command):
    """Create a new checkout of an existing branch.

    If BRANCH_LOCATION is omitted, checkout will reconstitute a working tree for
    the branch found in '.'. This is useful if you have removed the working tree
    or if it was never created - i.e. if you pushed the branch to its current
    location using SFTP.
    
    If the TO_LOCATION is omitted, the last component of the BRANCH_LOCATION will
    be used.  In other words, "checkout ../foo/bar" will attempt to create ./bar.
    If the BRANCH_LOCATION has no / or path separator embedded, the TO_LOCATION
    is derived from the BRANCH_LOCATION by stripping a leading scheme or drive
    identifier, if any. For example, "checkout lp:foo-bar" will attempt to
    create ./foo-bar.

    To retrieve the branch as of a particular revision, supply the --revision
    parameter, as in "checkout foo/bar -r 5". Note that this will be immediately
    out of date [so you cannot commit] but it may be useful (i.e. to examine old
    code.)
    """

    _see_also = ['checkouts', 'branch']
    takes_args = ['branch_location?', 'to_location?']
    takes_options = ['revision',
                     Option('lightweight',
                            help="Perform a lightweight checkout.  Lightweight "
                                 "checkouts depend on access to the branch for "
                                 "every operation.  Normal checkouts can perform "
                                 "common operations like diff and status without "
                                 "such access, and also support local commits."
                            ),
                     Option('files-from', type=str,
                            help="Get file contents from this tree."),
                     Option('hardlink',
                            help='Hard-link working tree files where possible.'
                            ),
                     ]
    aliases = ['co']

    def run(self, branch_location=None, to_location=None, revision=None,
            lightweight=False, files_from=None, hardlink=False):
        if revision is None:
            revision = [None]
        elif len(revision) > 1:
            raise errors.BzrCommandError(
                'bzr checkout --revision takes exactly 1 revision value')
        if branch_location is None:
            branch_location = osutils.getcwd()
            to_location = branch_location
        accelerator_tree, source = bzrdir.BzrDir.open_tree_or_branch(
            branch_location)
        if files_from is not None:
            accelerator_tree = WorkingTree.open(files_from)
        if len(revision) == 1 and revision[0] is not None:
            revision_id = revision[0].as_revision_id(source)
        else:
            revision_id = None
        if to_location is None:
            to_location = urlutils.derive_to_location(branch_location)
        # if the source and to_location are the same, 
        # and there is no working tree,
        # then reconstitute a branch
        if (osutils.abspath(to_location) ==
            osutils.abspath(branch_location)):
            try:
                source.bzrdir.open_workingtree()
            except errors.NoWorkingTree:
                source.bzrdir.create_workingtree(revision_id)
                return
        source.create_checkout(to_location, revision_id, lightweight,
                               accelerator_tree, hardlink)


class cmd_renames(Command):
    """Show list of renamed files.
    """
    # TODO: Option to show renames between two historical versions.

    # TODO: Only show renames under dir, rather than in the whole branch.
    _see_also = ['status']
    takes_args = ['dir?']

    @display_command
    def run(self, dir=u'.'):
        tree = WorkingTree.open_containing(dir)[0]
        tree.lock_read()
        try:
            new_inv = tree.inventory
            old_tree = tree.basis_tree()
            old_tree.lock_read()
            try:
                old_inv = old_tree.inventory
                renames = list(_mod_tree.find_renames(old_inv, new_inv))
                renames.sort()
                for old_name, new_name in renames:
                    self.outf.write("%s => %s\n" % (old_name, new_name))
            finally:
                old_tree.unlock()
        finally:
            tree.unlock()


class cmd_update(Command):
    """Update a tree to have the latest code committed to its branch.
    
    This will perform a merge into the working tree, and may generate
    conflicts. If you have any local changes, you will still 
    need to commit them after the update for the update to be complete.
    
    If you want to discard your local changes, you can just do a 
    'bzr revert' instead of 'bzr commit' after the update.
    """

    _see_also = ['pull', 'working-trees', 'status-flags']
    takes_args = ['dir?']
    aliases = ['up']

    def run(self, dir='.'):
        tree = WorkingTree.open_containing(dir)[0]
        possible_transports = []
        master = tree.branch.get_master_branch(
            possible_transports=possible_transports)
        if master is not None:
            tree.lock_write()
        else:
            tree.lock_tree_write()
        try:
            existing_pending_merges = tree.get_parent_ids()[1:]
            last_rev = _mod_revision.ensure_null(tree.last_revision())
            if last_rev == _mod_revision.ensure_null(
                tree.branch.last_revision()):
                # may be up to date, check master too.
                if master is None or last_rev == _mod_revision.ensure_null(
                    master.last_revision()):
                    revno = tree.branch.revision_id_to_revno(last_rev)
                    note("Tree is up to date at revision %d." % (revno,))
                    return 0
            conflicts = tree.update(
                delta._ChangeReporter(unversioned_filter=tree.is_ignored),
                possible_transports=possible_transports)
            revno = tree.branch.revision_id_to_revno(
                _mod_revision.ensure_null(tree.last_revision()))
            note('Updated to revision %d.' % (revno,))
            if tree.get_parent_ids()[1:] != existing_pending_merges:
                note('Your local commits will now show as pending merges with '
                     "'bzr status', and can be committed with 'bzr commit'.")
            if conflicts != 0:
                return 1
            else:
                return 0
        finally:
            tree.unlock()


class cmd_info(Command):
    """Show information about a working tree, branch or repository.

    This command will show all known locations and formats associated to the
    tree, branch or repository.  Statistical information is included with
    each report.

    Branches and working trees will also report any missing revisions.
    """
    _see_also = ['revno', 'working-trees', 'repositories']
    takes_args = ['location?']
    takes_options = ['verbose']
    encoding_type = 'replace'

    @display_command
    def run(self, location=None, verbose=False):
        if verbose:
            noise_level = 2
        else:
            noise_level = 0
        from bzrlib.info import show_bzrdir_info
        show_bzrdir_info(bzrdir.BzrDir.open_containing(location)[0],
                         verbose=noise_level, outfile=self.outf)


class cmd_remove(Command):
    """Remove files or directories.

    This makes bzr stop tracking changes to the specified files and
    delete them if they can easily be recovered using revert.

    You can specify one or more files, and/or --new.  If you specify --new,
    only 'added' files will be removed.  If you specify both, then new files
    in the specified directories will be removed.  If the directories are
    also new, they will also be removed.
    """
    takes_args = ['file*']
    takes_options = ['verbose',
        Option('new', help='Remove newly-added files.'),
        RegistryOption.from_kwargs('file-deletion-strategy',
            'The file deletion mode to be used.',
            title='Deletion Strategy', value_switches=True, enum_switch=False,
            safe='Only delete files if they can be'
                 ' safely recovered (default).',
            keep="Don't delete any files.",
            force='Delete all the specified files, even if they can not be '
                'recovered and even if they are non-empty directories.')]
    aliases = ['rm']
    encoding_type = 'replace'

    def run(self, file_list, verbose=False, new=False,
        file_deletion_strategy='safe'):
        tree, file_list = tree_files(file_list)

        if file_list is not None:
            file_list = [f for f in file_list]
        elif not new:
            raise errors.BzrCommandError('Specify one or more files to'
            ' remove, or use --new.')

        if new:
            added = tree.changes_from(tree.basis_tree(),
                specific_files=file_list).added
            file_list = sorted([f[0] for f in added], reverse=True)
            if len(file_list) == 0:
                raise errors.BzrCommandError('No matching files.')
        tree.remove(file_list, verbose=verbose, to_file=self.outf,
            keep_files=file_deletion_strategy=='keep',
            force=file_deletion_strategy=='force')


class cmd_file_id(Command):
    """Print file_id of a particular file or directory.

    The file_id is assigned when the file is first added and remains the
    same through all revisions where the file exists, even when it is
    moved or renamed.
    """

    hidden = True
    _see_also = ['inventory', 'ls']
    takes_args = ['filename']

    @display_command
    def run(self, filename):
        tree, relpath = WorkingTree.open_containing(filename)
        i = tree.path2id(relpath)
        if i is None:
            raise errors.NotVersionedError(filename)
        else:
            self.outf.write(i + '\n')


class cmd_file_path(Command):
    """Print path of file_ids to a file or directory.

    This prints one line for each directory down to the target,
    starting at the branch root.
    """

    hidden = True
    takes_args = ['filename']

    @display_command
    def run(self, filename):
        tree, relpath = WorkingTree.open_containing(filename)
        fid = tree.path2id(relpath)
        if fid is None:
            raise errors.NotVersionedError(filename)
        segments = osutils.splitpath(relpath)
        for pos in range(1, len(segments) + 1):
            path = osutils.joinpath(segments[:pos])
            self.outf.write("%s\n" % tree.path2id(path))


class cmd_reconcile(Command):
    """Reconcile bzr metadata in a branch.

    This can correct data mismatches that may have been caused by
    previous ghost operations or bzr upgrades. You should only
    need to run this command if 'bzr check' or a bzr developer 
    advises you to run it.

    If a second branch is provided, cross-branch reconciliation is
    also attempted, which will check that data like the tree root
    id which was not present in very early bzr versions is represented
    correctly in both branches.

    At the same time it is run it may recompress data resulting in 
    a potential saving in disk space or performance gain.

    The branch *MUST* be on a listable system such as local disk or sftp.
    """

    _see_also = ['check']
    takes_args = ['branch?']

    def run(self, branch="."):
        from bzrlib.reconcile import reconcile
        dir = bzrdir.BzrDir.open(branch)
        reconcile(dir)


class cmd_revision_history(Command):
    """Display the list of revision ids on a branch."""

    _see_also = ['log']
    takes_args = ['location?']

    hidden = True

    @display_command
    def run(self, location="."):
        branch = Branch.open_containing(location)[0]
        for revid in branch.revision_history():
            self.outf.write(revid)
            self.outf.write('\n')


class cmd_ancestry(Command):
    """List all revisions merged into this branch."""

    _see_also = ['log', 'revision-history']
    takes_args = ['location?']

    hidden = True

    @display_command
    def run(self, location="."):
        try:
            wt = WorkingTree.open_containing(location)[0]
        except errors.NoWorkingTree:
            b = Branch.open(location)
            last_revision = b.last_revision()
        else:
            b = wt.branch
            last_revision = wt.last_revision()

        revision_ids = b.repository.get_ancestry(last_revision)
        revision_ids.pop(0)
        for revision_id in revision_ids:
            self.outf.write(revision_id + '\n')


class cmd_init(Command):
    """Make a directory into a versioned branch.

    Use this to create an empty branch, or before importing an
    existing project.

    If there is a repository in a parent directory of the location, then 
    the history of the branch will be stored in the repository.  Otherwise
    init creates a standalone branch which carries its own history
    in the .bzr directory.

    If there is already a branch at the location but it has no working tree,
    the tree can be populated with 'bzr checkout'.

    Recipe for importing a tree of files::

        cd ~/project
        bzr init
        bzr add .
        bzr status
        bzr commit -m "imported project"
    """

    _see_also = ['init-repository', 'branch', 'checkout']
    takes_args = ['location?']
    takes_options = [
        Option('create-prefix',
               help='Create the path leading up to the branch '
                    'if it does not already exist.'),
         RegistryOption('format',
                help='Specify a format for this branch. '
                'See "help formats".',
                registry=bzrdir.format_registry,
                converter=bzrdir.format_registry.make_bzrdir,
                value_switches=True,
                title="Branch Format",
                ),
         Option('append-revisions-only',
                help='Never change revnos or the existing log.'
                '  Append revisions to it only.')
         ]
    def run(self, location=None, format=None, append_revisions_only=False,
            create_prefix=False):
        if format is None:
            format = bzrdir.format_registry.make_bzrdir('default')
        if location is None:
            location = u'.'

        to_transport = transport.get_transport(location)

        # The path has to exist to initialize a
        # branch inside of it.
        # Just using os.mkdir, since I don't
        # believe that we want to create a bunch of
        # locations if the user supplies an extended path
        try:
            to_transport.ensure_base()
        except errors.NoSuchFile:
            if not create_prefix:
                raise errors.BzrCommandError("Parent directory of %s"
                    " does not exist."
                    "\nYou may supply --create-prefix to create all"
                    " leading parent directories."
                    % location)
            _create_prefix(to_transport)

        try:
            existing_bzrdir = bzrdir.BzrDir.open_from_transport(to_transport)
        except errors.NotBranchError:
            # really a NotBzrDir error...
            create_branch = bzrdir.BzrDir.create_branch_convenience
            branch = create_branch(to_transport.base, format=format,
                                   possible_transports=[to_transport])
        else:
            from bzrlib.transport.local import LocalTransport
            if existing_bzrdir.has_branch():
                if (isinstance(to_transport, LocalTransport)
                    and not existing_bzrdir.has_workingtree()):
                        raise errors.BranchExistsWithoutWorkingTree(location)
                raise errors.AlreadyBranchError(location)
            else:
                branch = existing_bzrdir.create_branch()
                existing_bzrdir.create_workingtree()
        if append_revisions_only:
            try:
                branch.set_append_revisions_only(True)
            except errors.UpgradeRequired:
                raise errors.BzrCommandError('This branch format cannot be set'
                    ' to append-revisions-only.  Try --experimental-branch6')


class cmd_init_repository(Command):
    """Create a shared repository to hold branches.

    New branches created under the repository directory will store their
    revisions in the repository, not in the branch directory.

    If the --no-trees option is used then the branches in the repository
    will not have working trees by default.

    :Examples:
        Create a shared repositories holding just branches::

            bzr init-repo --no-trees repo
            bzr init repo/trunk

        Make a lightweight checkout elsewhere::

            bzr checkout --lightweight repo/trunk trunk-checkout
            cd trunk-checkout
            (add files here)
    """

    _see_also = ['init', 'branch', 'checkout', 'repositories']
    takes_args = ["location"]
    takes_options = [RegistryOption('format',
                            help='Specify a format for this repository. See'
                                 ' "bzr help formats" for details.',
                            registry=bzrdir.format_registry,
                            converter=bzrdir.format_registry.make_bzrdir,
                            value_switches=True, title='Repository format'),
                     Option('no-trees',
                             help='Branches in the repository will default to'
                                  ' not having a working tree.'),
                    ]
    aliases = ["init-repo"]

    def run(self, location, format=None, no_trees=False):
        if format is None:
            format = bzrdir.format_registry.make_bzrdir('default')

        if location is None:
            location = '.'

        to_transport = transport.get_transport(location)
        to_transport.ensure_base()

        newdir = format.initialize_on_transport(to_transport)
        repo = newdir.create_repository(shared=True)
        repo.set_make_working_trees(not no_trees)


class cmd_diff(Command):
    """Show differences in the working tree, between revisions or branches.
    
    If no arguments are given, all changes for the current tree are listed.
    If files are given, only the changes in those files are listed.
    Remote and multiple branches can be compared by using the --old and
    --new options. If not provided, the default for both is derived from
    the first argument, if any, or the current tree if no arguments are
    given.

    "bzr diff -p1" is equivalent to "bzr diff --prefix old/:new/", and
    produces patches suitable for "patch -p1".

    :Exit values:
        1 - changed
        2 - unrepresentable changes
        3 - error
        0 - no change

    :Examples:
        Shows the difference in the working tree versus the last commit::

            bzr diff

        Difference between the working tree and revision 1::

            bzr diff -r1

        Difference between revision 2 and revision 1::

            bzr diff -r1..2

        Difference between revision 2 and revision 1 for branch xxx::

            bzr diff -r1..2 xxx

        Show just the differences for file NEWS::

            bzr diff NEWS

        Show the differences in working tree xxx for file NEWS::

            bzr diff xxx/NEWS

        Show the differences from branch xxx to this working tree:

            bzr diff --old xxx

        Show the differences between two branches for file NEWS::

            bzr diff --old xxx --new yyy NEWS

        Same as 'bzr diff' but prefix paths with old/ and new/::

            bzr diff --prefix old/:new/
    """
    _see_also = ['status']
    takes_args = ['file*']
    takes_options = [
        Option('diff-options', type=str,
               help='Pass these options to the external diff program.'),
        Option('prefix', type=str,
               short_name='p',
               help='Set prefixes added to old and new filenames, as '
                    'two values separated by a colon. (eg "old/:new/").'),
        Option('old',
            help='Branch/tree to compare from.',
            type=unicode,
            ),
        Option('new',
            help='Branch/tree to compare to.',
            type=unicode,
            ),
        'revision',
        'change',
        Option('using',
            help='Use this command to compare files.',
            type=unicode,
            ),
        ]
    aliases = ['di', 'dif']
    encoding_type = 'exact'

    @display_command
    def run(self, revision=None, file_list=None, diff_options=None,
            prefix=None, old=None, new=None, using=None):
        from bzrlib.diff import _get_trees_to_diff, show_diff_trees

        if (prefix is None) or (prefix == '0'):
            # diff -p0 format
            old_label = ''
            new_label = ''
        elif prefix == '1':
            old_label = 'old/'
            new_label = 'new/'
        elif ':' in prefix:
            old_label, new_label = prefix.split(":")
        else:
            raise errors.BzrCommandError(
                '--prefix expects two values separated by a colon'
                ' (eg "old/:new/")')

        if revision and len(revision) > 2:
            raise errors.BzrCommandError('bzr diff --revision takes exactly'
                                         ' one or two revision specifiers')

        old_tree, new_tree, specific_files, extra_trees = \
                _get_trees_to_diff(file_list, revision, old, new)
        return show_diff_trees(old_tree, new_tree, sys.stdout, 
                               specific_files=specific_files,
                               external_diff_options=diff_options,
                               old_label=old_label, new_label=new_label,
                               extra_trees=extra_trees, using=using)


class cmd_deleted(Command):
    """List files deleted in the working tree.
    """
    # TODO: Show files deleted since a previous revision, or
    # between two revisions.
    # TODO: Much more efficient way to do this: read in new
    # directories with readdir, rather than stating each one.  Same
    # level of effort but possibly much less IO.  (Or possibly not,
    # if the directories are very large...)
    _see_also = ['status', 'ls']
    takes_options = ['show-ids']

    @display_command
    def run(self, show_ids=False):
        tree = WorkingTree.open_containing(u'.')[0]
        tree.lock_read()
        try:
            old = tree.basis_tree()
            old.lock_read()
            try:
                for path, ie in old.inventory.iter_entries():
                    if not tree.has_id(ie.file_id):
                        self.outf.write(path)
                        if show_ids:
                            self.outf.write(' ')
                            self.outf.write(ie.file_id)
                        self.outf.write('\n')
            finally:
                old.unlock()
        finally:
            tree.unlock()


class cmd_modified(Command):
    """List files modified in working tree.
    """

    hidden = True
    _see_also = ['status', 'ls']

    @display_command
    def run(self):
        tree = WorkingTree.open_containing(u'.')[0]
        td = tree.changes_from(tree.basis_tree())
        for path, id, kind, text_modified, meta_modified in td.modified:
            self.outf.write(path + '\n')


class cmd_added(Command):
    """List files added in working tree.
    """

    hidden = True
    _see_also = ['status', 'ls']

    @display_command
    def run(self):
        wt = WorkingTree.open_containing(u'.')[0]
        wt.lock_read()
        try:
            basis = wt.basis_tree()
            basis.lock_read()
            try:
                basis_inv = basis.inventory
                inv = wt.inventory
                for file_id in inv:
                    if file_id in basis_inv:
                        continue
                    if inv.is_root(file_id) and len(basis_inv) == 0:
                        continue
                    path = inv.id2path(file_id)
                    if not os.access(osutils.abspath(path), os.F_OK):
                        continue
                    self.outf.write(path + '\n')
            finally:
                basis.unlock()
        finally:
            wt.unlock()


class cmd_root(Command):
    """Show the tree root directory.

    The root is the nearest enclosing directory with a .bzr control
    directory."""

    takes_args = ['filename?']
    @display_command
    def run(self, filename=None):
        """Print the branch root."""
        tree = WorkingTree.open_containing(filename)[0]
        self.outf.write(tree.basedir + '\n')


def _parse_limit(limitstring):
    try:
        return int(limitstring)
    except ValueError:
        msg = "The limit argument must be an integer."
        raise errors.BzrCommandError(msg)


class cmd_log(Command):
    """Show log of a branch, file, or directory.

    By default show the log of the branch containing the working directory.

    To request a range of logs, you can use the command -r begin..end
    -r revision requests a specific revision, -r ..end or -r begin.. are
    also valid.

    :Examples:
        Log the current branch::

            bzr log

        Log a file::

            bzr log foo.c

        Log the last 10 revisions of a branch::

            bzr log -r -10.. http://server/branch
    """

    # TODO: Make --revision support uuid: and hash: [future tag:] notation.

    takes_args = ['location?']
    takes_options = [
            Option('forward',
                   help='Show from oldest to newest.'),
            Option('timezone',
                   type=str,
                   help='Display timezone as local, original, or utc.'),
            custom_help('verbose',
                   help='Show files changed in each revision.'),
            'show-ids',
            'revision',
            'log-format',
            Option('message',
                   short_name='m',
                   help='Show revisions whose message matches this '
                        'regular expression.',
                   type=str),
            Option('limit',
                   short_name='l',
                   help='Limit the output to the first N revisions.',
                   argname='N',
                   type=_parse_limit),
            ]
    encoding_type = 'replace'

    @display_command
    def run(self, location=None, timezone='original',
            verbose=False,
            show_ids=False,
            forward=False,
            revision=None,
            log_format=None,
            message=None,
            limit=None):
        from bzrlib.log import show_log
        direction = (forward and 'forward') or 'reverse'
        
        # log everything
        file_id = None
        if location:
            # find the file id to log:

            tree, b, fp = bzrdir.BzrDir.open_containing_tree_or_branch(
                location)
            if fp != '':
                if tree is None:
                    tree = b.basis_tree()
                file_id = tree.path2id(fp)
                if file_id is None:
                    raise errors.BzrCommandError(
                        "Path does not have any revision history: %s" %
                        location)
        else:
            # local dir only
            # FIXME ? log the current subdir only RBC 20060203 
            if revision is not None \
                    and len(revision) > 0 and revision[0].get_branch():
                location = revision[0].get_branch()
            else:
                location = '.'
            dir, relpath = bzrdir.BzrDir.open_containing(location)
            b = dir.open_branch()

        b.lock_read()
        try:
            if revision is None:
                rev1 = None
                rev2 = None
            elif len(revision) == 1:
                rev1 = rev2 = revision[0].in_history(b)
            elif len(revision) == 2:
                if revision[1].get_branch() != revision[0].get_branch():
                    # b is taken from revision[0].get_branch(), and
                    # show_log will use its revision_history. Having
                    # different branches will lead to weird behaviors.
                    raise errors.BzrCommandError(
                        "Log doesn't accept two revisions in different"
                        " branches.")
                rev1 = revision[0].in_history(b)
                rev2 = revision[1].in_history(b)
            else:
                raise errors.BzrCommandError(
                    'bzr log --revision takes one or two values.')

            if log_format is None:
                log_format = log.log_formatter_registry.get_default(b)

            lf = log_format(show_ids=show_ids, to_file=self.outf,
                            show_timezone=timezone)

            show_log(b,
                     lf,
                     file_id,
                     verbose=verbose,
                     direction=direction,
                     start_revision=rev1,
                     end_revision=rev2,
                     search=message,
                     limit=limit)
        finally:
            b.unlock()


def get_log_format(long=False, short=False, line=False, default='long'):
    log_format = default
    if long:
        log_format = 'long'
    if short:
        log_format = 'short'
    if line:
        log_format = 'line'
    return log_format


class cmd_touching_revisions(Command):
    """Return revision-ids which affected a particular file.

    A more user-friendly interface is "bzr log FILE".
    """

    hidden = True
    takes_args = ["filename"]

    @display_command
    def run(self, filename):
        tree, relpath = WorkingTree.open_containing(filename)
        b = tree.branch
        file_id = tree.path2id(relpath)
        for revno, revision_id, what in log.find_touching_revisions(b, file_id):
            self.outf.write("%6d %s\n" % (revno, what))


class cmd_ls(Command):
    """List files in a tree.
    """

    _see_also = ['status', 'cat']
    takes_args = ['path?']
    # TODO: Take a revision or remote path and list that tree instead.
    takes_options = [
            'verbose',
            'revision',
            Option('non-recursive',
                   help='Don\'t recurse into subdirectories.'),
            Option('from-root',
                   help='Print paths relative to the root of the branch.'),
            Option('unknown', help='Print unknown files.'),
            Option('versioned', help='Print versioned files.'),
            Option('ignored', help='Print ignored files.'),
            Option('null',
                   help='Write an ascii NUL (\\0) separator '
                   'between files rather than a newline.'),
            Option('kind',
                   help='List entries of a particular kind: file, directory, symlink.',
                   type=unicode),
            'show-ids',
            ]
    @display_command
    def run(self, revision=None, verbose=False,
            non_recursive=False, from_root=False,
            unknown=False, versioned=False, ignored=False,
            null=False, kind=None, show_ids=False, path=None):

        if kind and kind not in ('file', 'directory', 'symlink'):
            raise errors.BzrCommandError('invalid kind specified')

        if verbose and null:
            raise errors.BzrCommandError('Cannot set both --verbose and --null')
        all = not (unknown or versioned or ignored)

        selection = {'I':ignored, '?':unknown, 'V':versioned}

        if path is None:
            fs_path = '.'
            prefix = ''
        else:
            if from_root:
                raise errors.BzrCommandError('cannot specify both --from-root'
                                             ' and PATH')
            fs_path = path
            prefix = path
        tree, branch, relpath = bzrdir.BzrDir.open_containing_tree_or_branch(
            fs_path)
        if from_root:
            relpath = u''
        elif relpath:
            relpath += '/'
        if revision is not None:
            tree = branch.repository.revision_tree(
                revision[0].as_revision_id(branch))
        elif tree is None:
            tree = branch.basis_tree()

        tree.lock_read()
        try:
            for fp, fc, fkind, fid, entry in tree.list_files(include_root=False):
                if fp.startswith(relpath):
                    fp = osutils.pathjoin(prefix, fp[len(relpath):])
                    if non_recursive and '/' in fp:
                        continue
                    if not all and not selection[fc]:
                        continue
                    if kind is not None and fkind != kind:
                        continue
                    if verbose:
                        kindch = entry.kind_character()
                        outstring = '%-8s %s%s' % (fc, fp, kindch)
                        if show_ids and fid is not None:
                            outstring = "%-50s %s" % (outstring, fid)
                        self.outf.write(outstring + '\n')
                    elif null:
                        self.outf.write(fp + '\0')
                        if show_ids:
                            if fid is not None:
                                self.outf.write(fid)
                            self.outf.write('\0')
                        self.outf.flush()
                    else:
                        if fid is not None:
                            my_id = fid
                        else:
                            my_id = ''
                        if show_ids:
                            self.outf.write('%-50s %s\n' % (fp, my_id))
                        else:
                            self.outf.write(fp + '\n')
        finally:
            tree.unlock()


class cmd_unknowns(Command):
    """List unknown files.
    """

    hidden = True
    _see_also = ['ls']

    @display_command
    def run(self):
        for f in WorkingTree.open_containing(u'.')[0].unknowns():
            self.outf.write(osutils.quotefn(f) + '\n')


class cmd_ignore(Command):
    """Ignore specified files or patterns.

    To remove patterns from the ignore list, edit the .bzrignore file.

    Trailing slashes on patterns are ignored. 
    If the pattern contains a slash or is a regular expression, it is compared 
    to the whole path from the branch root.  Otherwise, it is compared to only
    the last component of the path.  To match a file only in the root 
    directory, prepend './'.

    Ignore patterns specifying absolute paths are not allowed.

    Ignore patterns may include globbing wildcards such as::

      ? - Matches any single character except '/'
      * - Matches 0 or more characters except '/'
      /**/ - Matches 0 or more directories in a path
      [a-z] - Matches a single character from within a group of characters
 
    Ignore patterns may also be Python regular expressions.  
    Regular expression ignore patterns are identified by a 'RE:' prefix 
    followed by the regular expression.  Regular expression ignore patterns
    may not include named or numbered groups.

    Note: ignore patterns containing shell wildcards must be quoted from 
    the shell on Unix.

    :Examples:
        Ignore the top level Makefile::

            bzr ignore ./Makefile

        Ignore class files in all directories::

            bzr ignore "*.class"

        Ignore .o files under the lib directory::

            bzr ignore "lib/**/*.o"

        Ignore .o files under the lib directory::

            bzr ignore "RE:lib/.*\.o"

        Ignore everything but the "debian" toplevel directory::

            bzr ignore "RE:(?!debian/).*"
    """

    _see_also = ['status', 'ignored']
    takes_args = ['name_pattern*']
    takes_options = [
        Option('old-default-rules',
               help='Write out the ignore rules bzr < 0.9 always used.')
        ]
    
    def run(self, name_pattern_list=None, old_default_rules=None):
        from bzrlib.atomicfile import AtomicFile
        if old_default_rules is not None:
            # dump the rules and exit
            for pattern in ignores.OLD_DEFAULTS:
                print pattern
            return
        if not name_pattern_list:
            raise errors.BzrCommandError("ignore requires at least one "
                                  "NAME_PATTERN or --old-default-rules")
        name_pattern_list = [globbing.normalize_pattern(p) 
                             for p in name_pattern_list]
        for name_pattern in name_pattern_list:
            if (name_pattern[0] == '/' or 
                (len(name_pattern) > 1 and name_pattern[1] == ':')):
                raise errors.BzrCommandError(
                    "NAME_PATTERN should not be an absolute path")
        tree, relpath = WorkingTree.open_containing(u'.')
        ifn = tree.abspath('.bzrignore')
        if os.path.exists(ifn):
            f = open(ifn, 'rt')
            try:
                igns = f.read().decode('utf-8')
            finally:
                f.close()
        else:
            igns = ''

        # TODO: If the file already uses crlf-style termination, maybe
        # we should use that for the newly added lines?

        if igns and igns[-1] != '\n':
            igns += '\n'
        for name_pattern in name_pattern_list:
            igns += name_pattern + '\n'

        f = AtomicFile(ifn, 'wb')
        try:
            f.write(igns.encode('utf-8'))
            f.commit()
        finally:
            f.close()

        if not tree.path2id('.bzrignore'):
            tree.add(['.bzrignore'])

        ignored = globbing.Globster(name_pattern_list)
        matches = []
        tree.lock_read()
        for entry in tree.list_files():
            id = entry[3]
            if id is not None:
                filename = entry[0]
                if ignored.match(filename):
                    matches.append(filename.encode('utf-8'))
        tree.unlock()
        if len(matches) > 0:
            print "Warning: the following files are version controlled and" \
                  " match your ignore pattern:\n%s" % ("\n".join(matches),)

class cmd_ignored(Command):
    """List ignored files and the patterns that matched them.
    """

    encoding_type = 'replace'
    _see_also = ['ignore']

    @display_command
    def run(self):
        tree = WorkingTree.open_containing(u'.')[0]
        tree.lock_read()
        try:
            for path, file_class, kind, file_id, entry in tree.list_files():
                if file_class != 'I':
                    continue
                ## XXX: Slightly inefficient since this was already calculated
                pat = tree.is_ignored(path)
                self.outf.write('%-50s %s\n' % (path, pat))
        finally:
            tree.unlock()


class cmd_lookup_revision(Command):
    """Lookup the revision-id from a revision-number

    :Examples:
        bzr lookup-revision 33
    """
    hidden = True
    takes_args = ['revno']
    
    @display_command
    def run(self, revno):
        try:
            revno = int(revno)
        except ValueError:
            raise errors.BzrCommandError("not a valid revision-number: %r" % revno)

        print WorkingTree.open_containing(u'.')[0].branch.get_rev_id(revno)


class cmd_export(Command):
    """Export current or past revision to a destination directory or archive.

    If no revision is specified this exports the last committed revision.

    Format may be an "exporter" name, such as tar, tgz, tbz2.  If none is
    given, try to find the format with the extension. If no extension
    is found exports to a directory (equivalent to --format=dir).

    If root is supplied, it will be used as the root directory inside
    container formats (tar, zip, etc). If it is not supplied it will default
    to the exported filename. The root option has no effect for 'dir' format.

    If branch is omitted then the branch containing the current working
    directory will be used.

    Note: Export of tree with non-ASCII filenames to zip is not supported.

      =================       =========================
      Supported formats       Autodetected by extension
      =================       =========================
         dir                         (none)
         tar                          .tar
         tbz2                    .tar.bz2, .tbz2
         tgz                      .tar.gz, .tgz
         zip                          .zip
      =================       =========================
    """
    takes_args = ['dest', 'branch?']
    takes_options = [
        Option('format',
               help="Type of file to export to.",
               type=unicode),
        'revision',
        Option('root',
               type=str,
               help="Name of the root directory inside the exported file."),
        ]
    def run(self, dest, branch=None, revision=None, format=None, root=None):
        from bzrlib.export import export

        if branch is None:
            tree = WorkingTree.open_containing(u'.')[0]
            b = tree.branch
        else:
            b = Branch.open(branch)
            
        if revision is None:
            # should be tree.last_revision  FIXME
            rev_id = b.last_revision()
        else:
            if len(revision) != 1:
                raise errors.BzrCommandError('bzr export --revision takes exactly 1 argument')
            rev_id = revision[0].as_revision_id(b)
        t = b.repository.revision_tree(rev_id)
        try:
            export(t, dest, format, root)
        except errors.NoSuchExportFormat, e:
            raise errors.BzrCommandError('Unsupported export format: %s' % e.format)


class cmd_cat(Command):
    """Write the contents of a file as of a given revision to standard output.

    If no revision is nominated, the last revision is used.

    Note: Take care to redirect standard output when using this command on a
    binary file. 
    """

    _see_also = ['ls']
    takes_options = [
        Option('name-from-revision', help='The path name in the old tree.'),
        'revision',
        ]
    takes_args = ['filename']
    encoding_type = 'exact'

    @display_command
    def run(self, filename, revision=None, name_from_revision=False):
        if revision is not None and len(revision) != 1:
            raise errors.BzrCommandError("bzr cat --revision takes exactly"
                                         " one revision specifier")
        tree, branch, relpath = \
            bzrdir.BzrDir.open_containing_tree_or_branch(filename)
        branch.lock_read()
        try:
            return self._run(tree, branch, relpath, filename, revision,
                             name_from_revision)
        finally:
            branch.unlock()

    def _run(self, tree, b, relpath, filename, revision, name_from_revision):
        if tree is None:
            tree = b.basis_tree()
        if revision is None:
            revision_id = b.last_revision()
        else:
            revision_id = revision[0].as_revision_id(b)

        cur_file_id = tree.path2id(relpath)
        rev_tree = b.repository.revision_tree(revision_id)
        old_file_id = rev_tree.path2id(relpath)
        
        if name_from_revision:
            if old_file_id is None:
                raise errors.BzrCommandError("%r is not present in revision %s"
                                                % (filename, revision_id))
            else:
                rev_tree.print_file(old_file_id)
        elif cur_file_id is not None:
            rev_tree.print_file(cur_file_id)
        elif old_file_id is not None:
            rev_tree.print_file(old_file_id)
        else:
            raise errors.BzrCommandError("%r is not present in revision %s" %
                                         (filename, revision_id))


class cmd_local_time_offset(Command):
    """Show the offset in seconds from GMT to local time."""
    hidden = True    
    @display_command
    def run(self):
        print osutils.local_time_offset()



class cmd_commit(Command):
    """Commit changes into a new revision.
    
    If no arguments are given, the entire tree is committed.

    If selected files are specified, only changes to those files are
    committed.  If a directory is specified then the directory and everything 
    within it is committed.

    If author of the change is not the same person as the committer, you can
    specify the author's name using the --author option. The name should be
    in the same format as a committer-id, e.g. "John Doe <jdoe@example.com>".

    A selected-file commit may fail in some cases where the committed
    tree would be invalid. Consider::

      bzr init foo
      mkdir foo/bar
      bzr add foo/bar
      bzr commit foo -m "committing foo"
      bzr mv foo/bar foo/baz
      mkdir foo/bar
      bzr add foo/bar
      bzr commit foo/bar -m "committing bar but not baz"

    In the example above, the last commit will fail by design. This gives
    the user the opportunity to decide whether they want to commit the
    rename at the same time, separately first, or not at all. (As a general
    rule, when in doubt, Bazaar has a policy of Doing the Safe Thing.)

    Note: A selected-file commit after a merge is not yet supported.
    """
    # TODO: Run hooks on tree to-be-committed, and after commit.

    # TODO: Strict commit that fails if there are deleted files.
    #       (what does "deleted files" mean ??)

    # TODO: Give better message for -s, --summary, used by tla people

    # XXX: verbose currently does nothing

    _see_also = ['bugs', 'uncommit']
    takes_args = ['selected*']
    takes_options = [
            Option('message', type=unicode,
                   short_name='m',
                   help="Description of the new revision."),
            'verbose',
             Option('unchanged',
                    help='Commit even if nothing has changed.'),
             Option('file', type=str,
                    short_name='F',
                    argname='msgfile',
                    help='Take commit message from this file.'),
             Option('strict',
                    help="Refuse to commit if there are unknown "
                    "files in the working tree."),
             ListOption('fixes', type=str,
                    help="Mark a bug as being fixed by this revision."),
             Option('author', type=unicode,
                    help="Set the author's name, if it's different "
                         "from the committer."),
             Option('local',
                    help="Perform a local commit in a bound "
                         "branch.  Local commits are not pushed to "
                         "the master branch until a normal commit "
                         "is performed."
                    ),
              Option('show-diff',
                     help='When no message is supplied, show the diff along'
                     ' with the status summary in the message editor.'),
             ]
    aliases = ['ci', 'checkin']

    def _get_bug_fix_properties(self, fixes, branch):
        properties = []
        # Configure the properties for bug fixing attributes.
        for fixed_bug in fixes:
            tokens = fixed_bug.split(':')
            if len(tokens) != 2:
                raise errors.BzrCommandError(
                    "Invalid bug %s. Must be in the form of 'tag:id'. "
                    "Commit refused." % fixed_bug)
            tag, bug_id = tokens
            try:
                bug_url = bugtracker.get_bug_url(tag, branch, bug_id)
            except errors.UnknownBugTrackerAbbreviation:
                raise errors.BzrCommandError(
                    'Unrecognized bug %s. Commit refused.' % fixed_bug)
            except errors.MalformedBugIdentifier:
                raise errors.BzrCommandError(
                    "Invalid bug identifier for %s. Commit refused."
                    % fixed_bug)
            properties.append('%s fixed' % bug_url)
        return '\n'.join(properties)

    def run(self, message=None, file=None, verbose=False, selected_list=None,
            unchanged=False, strict=False, local=False, fixes=None,
            author=None, show_diff=False):
        from bzrlib.errors import (
            PointlessCommit,
            ConflictsInTree,
            StrictCommitFailed
        )
        from bzrlib.msgeditor import (
            edit_commit_message_encoded,
            make_commit_message_template_encoded
        )

        # TODO: Need a blackbox test for invoking the external editor; may be
        # slightly problematic to run this cross-platform.

        # TODO: do more checks that the commit will succeed before 
        # spending the user's valuable time typing a commit message.

        properties = {}

        tree, selected_list = tree_files(selected_list)
        if selected_list == ['']:
            # workaround - commit of root of tree should be exactly the same
            # as just default commit in that tree, and succeed even though
            # selected-file merge commit is not done yet
            selected_list = []

        if fixes is None:
            fixes = []
        bug_property = self._get_bug_fix_properties(fixes, tree.branch)
        if bug_property:
            properties['bugs'] = bug_property

        if local and not tree.branch.get_bound_location():
            raise errors.LocalRequiresBoundBranch()

        def get_message(commit_obj):
            """Callback to get commit message"""
            my_message = message
            if my_message is None and not file:
                t = make_commit_message_template_encoded(tree,
                        selected_list, diff=show_diff,
                        output_encoding=bzrlib.user_encoding)
                my_message = edit_commit_message_encoded(t)
                if my_message is None:
                    raise errors.BzrCommandError("please specify a commit"
                        " message with either --message or --file")
            elif my_message and file:
                raise errors.BzrCommandError(
                    "please specify either --message or --file")
            if file:
                my_message = codecs.open(file, 'rt', 
                                         bzrlib.user_encoding).read()
            if my_message == "":
                raise errors.BzrCommandError("empty commit message specified")
            return my_message

        try:
            tree.commit(message_callback=get_message,
                        specific_files=selected_list,
                        allow_pointless=unchanged, strict=strict, local=local,
                        reporter=None, verbose=verbose, revprops=properties,
                        author=author)
        except PointlessCommit:
            # FIXME: This should really happen before the file is read in;
            # perhaps prepare the commit; get the message; then actually commit
            raise errors.BzrCommandError("no changes to commit."
                              " use --unchanged to commit anyhow")
        except ConflictsInTree:
            raise errors.BzrCommandError('Conflicts detected in working '
                'tree.  Use "bzr conflicts" to list, "bzr resolve FILE" to'
                ' resolve.')
        except StrictCommitFailed:
            raise errors.BzrCommandError("Commit refused because there are"
                              " unknown files in the working tree.")
        except errors.BoundBranchOutOfDate, e:
            raise errors.BzrCommandError(str(e) + "\n"
            'To commit to master branch, run update and then commit.\n'
            'You can also pass --local to commit to continue working '
            'disconnected.')


class cmd_check(Command):
    """Validate consistency of branch history.

    This command checks various invariants about the branch storage to
    detect data corruption or bzr bugs.

    Output fields:

        revisions: This is just the number of revisions checked.  It doesn't
            indicate a problem.
        versionedfiles: This is just the number of versionedfiles checked.  It
            doesn't indicate a problem.
        unreferenced ancestors: Texts that are ancestors of other texts, but
            are not properly referenced by the revision ancestry.  This is a
            subtle problem that Bazaar can work around.
        unique file texts: This is the total number of unique file contents
            seen in the checked revisions.  It does not indicate a problem.
        repeated file texts: This is the total number of repeated texts seen
            in the checked revisions.  Texts can be repeated when their file
            entries are modified, but the file contents are not.  It does not
            indicate a problem.
    """

    _see_also = ['reconcile']
    takes_args = ['branch?']
    takes_options = ['verbose']

    def run(self, branch=None, verbose=False):
        from bzrlib.check import check
        if branch is None:
            branch_obj = Branch.open_containing('.')[0]
        else:
            branch_obj = Branch.open(branch)
        check(branch_obj, verbose)
        # bit hacky, check the tree parent is accurate
        try:
            if branch is None:
                tree = WorkingTree.open_containing('.')[0]
            else:
                tree = WorkingTree.open(branch)
        except (errors.NoWorkingTree, errors.NotLocalUrl):
            pass
        else:
            # This is a primitive 'check' for tree state. Currently this is not
            # integrated into the main check logic as yet.
            tree.lock_read()
            try:
                tree_basis = tree.basis_tree()
                tree_basis.lock_read()
                try:
                    repo_basis = tree.branch.repository.revision_tree(
                        tree.last_revision())
                    if len(list(repo_basis.iter_changes(tree_basis))):
                        raise errors.BzrCheckError(
                            "Mismatched basis inventory content.")
                    tree._validate()
                finally:
                    tree_basis.unlock()
            finally:
                tree.unlock()


class cmd_upgrade(Command):
    """Upgrade branch storage to current format.

    The check command or bzr developers may sometimes advise you to run
    this command. When the default format has changed you may also be warned
    during other operations to upgrade.
    """

    _see_also = ['check']
    takes_args = ['url?']
    takes_options = [
                    RegistryOption('format',
                        help='Upgrade to a specific format.  See "bzr help'
                             ' formats" for details.',
                        registry=bzrdir.format_registry,
                        converter=bzrdir.format_registry.make_bzrdir,
                        value_switches=True, title='Branch format'),
                    ]

    def run(self, url='.', format=None):
        from bzrlib.upgrade import upgrade
        if format is None:
            format = bzrdir.format_registry.make_bzrdir('default')
        upgrade(url, format)


class cmd_whoami(Command):
    """Show or set bzr user id.
    
    :Examples:
        Show the email of the current user::

            bzr whoami --email

        Set the current user::

            bzr whoami "Frank Chu <fchu@example.com>"
    """
    takes_options = [ Option('email',
                             help='Display email address only.'),
                      Option('branch',
                             help='Set identity for the current branch instead of '
                                  'globally.'),
                    ]
    takes_args = ['name?']
    encoding_type = 'replace'
    
    @display_command
    def run(self, email=False, branch=False, name=None):
        if name is None:
            # use branch if we're inside one; otherwise global config
            try:
                c = Branch.open_containing('.')[0].get_config()
            except errors.NotBranchError:
                c = config.GlobalConfig()
            if email:
                self.outf.write(c.user_email() + '\n')
            else:
                self.outf.write(c.username() + '\n')
            return

        # display a warning if an email address isn't included in the given name.
        try:
            config.extract_email_address(name)
        except errors.NoEmailInUsername, e:
            warning('"%s" does not seem to contain an email address.  '
                    'This is allowed, but not recommended.', name)
        
        # use global config unless --branch given
        if branch:
            c = Branch.open_containing('.')[0].get_config()
        else:
            c = config.GlobalConfig()
        c.set_user_option('email', name)


class cmd_nick(Command):
    """Print or set the branch nickname.  

    If unset, the tree root directory name is used as the nickname
    To print the current nickname, execute with no argument.  
    """

    _see_also = ['info']
    takes_args = ['nickname?']
    def run(self, nickname=None):
        branch = Branch.open_containing(u'.')[0]
        if nickname is None:
            self.printme(branch)
        else:
            branch.nick = nickname

    @display_command
    def printme(self, branch):
        print branch.nick


class cmd_selftest(Command):
    """Run internal test suite.
    
    If arguments are given, they are regular expressions that say which tests
    should run.  Tests matching any expression are run, and other tests are
    not run.

    Alternatively if --first is given, matching tests are run first and then
    all other tests are run.  This is useful if you have been working in a
    particular area, but want to make sure nothing else was broken.

    If --exclude is given, tests that match that regular expression are
    excluded, regardless of whether they match --first or not.

    To help catch accidential dependencies between tests, the --randomize
    option is useful. In most cases, the argument used is the word 'now'.
    Note that the seed used for the random number generator is displayed
    when this option is used. The seed can be explicitly passed as the
    argument to this option if required. This enables reproduction of the
    actual ordering used if and when an order sensitive problem is encountered.

    If --list-only is given, the tests that would be run are listed. This is
    useful when combined with --first, --exclude and/or --randomize to
    understand their impact. The test harness reports "Listed nn tests in ..."
    instead of "Ran nn tests in ..." when list mode is enabled.

    If the global option '--no-plugins' is given, plugins are not loaded
    before running the selftests.  This has two effects: features provided or
    modified by plugins will not be tested, and tests provided by plugins will
    not be run.

    Tests that need working space on disk use a common temporary directory, 
    typically inside $TMPDIR or /tmp.

    :Examples:
        Run only tests relating to 'ignore'::

            bzr selftest ignore

        Disable plugins and list tests as they're run::

            bzr --no-plugins selftest -v
    """
    # NB: this is used from the class without creating an instance, which is
    # why it does not have a self parameter.
    def get_transport_type(typestring):
        """Parse and return a transport specifier."""
        if typestring == "sftp":
            from bzrlib.transport.sftp import SFTPAbsoluteServer
            return SFTPAbsoluteServer
        if typestring == "memory":
            from bzrlib.transport.memory import MemoryServer
            return MemoryServer
        if typestring == "fakenfs":
            from bzrlib.transport.fakenfs import FakeNFSServer
            return FakeNFSServer
        msg = "No known transport type %s. Supported types are: sftp\n" %\
            (typestring)
        raise errors.BzrCommandError(msg)

    hidden = True
    takes_args = ['testspecs*']
    takes_options = ['verbose',
                     Option('one',
                             help='Stop when one test fails.',
                             short_name='1',
                             ),
                     Option('transport',
                            help='Use a different transport by default '
                                 'throughout the test suite.',
                            type=get_transport_type),
                     Option('benchmark',
                            help='Run the benchmarks rather than selftests.'),
                     Option('lsprof-timed',
                            help='Generate lsprof output for benchmarked'
                                 ' sections of code.'),
                     Option('cache-dir', type=str,
                            help='Cache intermediate benchmark output in this '
                                 'directory.'),
                     Option('first',
                            help='Run all tests, but run specified tests first.',
                            short_name='f',
                            ),
                     Option('list-only',
                            help='List the tests instead of running them.'),
                     Option('randomize', type=str, argname="SEED",
                            help='Randomize the order of tests using the given'
                                 ' seed or "now" for the current time.'),
                     Option('exclude', type=str, argname="PATTERN",
                            short_name='x',
                            help='Exclude tests that match this regular'
                                 ' expression.'),
                     Option('strict', help='Fail on missing dependencies or '
                            'known failures.'),
                     Option('load-list', type=str, argname='TESTLISTFILE',
                            help='Load a test id list from a text file.'),
                     ListOption('debugflag', type=str, short_name='E',
                                help='Turn on a selftest debug flag.'),
                     ]
    encoding_type = 'replace'

    def run(self, testspecs_list=None, verbose=False, one=False,
            transport=None, benchmark=None,
            lsprof_timed=None, cache_dir=None,
            first=False, list_only=False,
            randomize=None, exclude=None, strict=False,
            load_list=None, debugflag=None):
        import bzrlib.ui
        from bzrlib.tests import selftest
        import bzrlib.benchmarks as benchmarks
        from bzrlib.benchmarks import tree_creator

        if cache_dir is not None:
            tree_creator.TreeCreator.CACHE_ROOT = osutils.abspath(cache_dir)
        if not list_only:
            print 'testing: %s' % (osutils.realpath(sys.argv[0]),)
            print '   %s (%s python%s)' % (
                    bzrlib.__path__[0],
                    bzrlib.version_string,
                    bzrlib._format_version_tuple(sys.version_info),
                    )
        print
        if testspecs_list is not None:
            pattern = '|'.join(testspecs_list)
        else:
            pattern = ".*"
        if benchmark:
            test_suite_factory = benchmarks.test_suite
            # Unless user explicitly asks for quiet, be verbose in benchmarks
            verbose = not is_quiet()
            # TODO: should possibly lock the history file...
            benchfile = open(".perf_history", "at", buffering=1)
        else:
            test_suite_factory = None
            benchfile = None
        try:
            result = selftest(verbose=verbose,
                              pattern=pattern,
                              stop_on_failure=one,
                              transport=transport,
                              test_suite_factory=test_suite_factory,
                              lsprof_timed=lsprof_timed,
                              bench_history=benchfile,
                              matching_tests_first=first,
                              list_only=list_only,
                              random_seed=randomize,
                              exclude_pattern=exclude,
                              strict=strict,
                              load_list=load_list,
                              debug_flags=debugflag,
                              )
        finally:
            if benchfile is not None:
                benchfile.close()
        if result:
            note('tests passed')
        else:
            note('tests failed')
        return int(not result)


class cmd_version(Command):
    """Show version of bzr."""

    encoding_type = 'replace'
    takes_options = [
        Option("short", help="Print just the version number."),
        ]

    @display_command
    def run(self, short=False):
        from bzrlib.version import show_version
        if short:
            self.outf.write(bzrlib.version_string + '\n')
        else:
            show_version(to_file=self.outf)


class cmd_rocks(Command):
    """Statement of optimism."""

    hidden = True

    @display_command
    def run(self):
        print "It sure does!"


class cmd_find_merge_base(Command):
    """Find and print a base revision for merging two branches."""
    # TODO: Options to specify revisions on either side, as if
    #       merging only part of the history.
    takes_args = ['branch', 'other']
    hidden = True
    
    @display_command
    def run(self, branch, other):
        from bzrlib.revision import ensure_null
        
        branch1 = Branch.open_containing(branch)[0]
        branch2 = Branch.open_containing(other)[0]
        branch1.lock_read()
        try:
            branch2.lock_read()
            try:
                last1 = ensure_null(branch1.last_revision())
                last2 = ensure_null(branch2.last_revision())

                graph = branch1.repository.get_graph(branch2.repository)
                base_rev_id = graph.find_unique_lca(last1, last2)

                print 'merge base is revision %s' % base_rev_id
            finally:
                branch2.unlock()
        finally:
            branch1.unlock()


class cmd_merge(Command):
    """Perform a three-way merge.
    
    The source of the merge can be specified either in the form of a branch,
    or in the form of a path to a file containing a merge directive generated
    with bzr send. If neither is specified, the default is the upstream branch
    or the branch most recently merged using --remember.

    When merging a branch, by default the tip will be merged. To pick a different
    revision, pass --revision. If you specify two values, the first will be used as
    BASE and the second one as OTHER. Merging individual revisions, or a subset of
    available revisions, like this is commonly referred to as "cherrypicking".

    Revision numbers are always relative to the branch being merged.

    By default, bzr will try to merge in all new work from the other
    branch, automatically determining an appropriate base.  If this
    fails, you may need to give an explicit base.
    
    Merge will do its best to combine the changes in two branches, but there
    are some kinds of problems only a human can fix.  When it encounters those,
    it will mark a conflict.  A conflict means that you need to fix something,
    before you should commit.

    Use bzr resolve when you have fixed a problem.  See also bzr conflicts.

    If there is no default branch set, the first merge will set it. After
    that, you can omit the branch to use the default.  To change the
    default, use --remember. The value will only be saved if the remote
    location can be accessed.

    The results of the merge are placed into the destination working
    directory, where they can be reviewed (with bzr diff), tested, and then
    committed to record the result of the merge.
    
    merge refuses to run if there are any uncommitted changes, unless
    --force is given.

    :Examples:
        To merge the latest revision from bzr.dev::

            bzr merge ../bzr.dev

        To merge changes up to and including revision 82 from bzr.dev::

            bzr merge -r 82 ../bzr.dev

        To merge the changes introduced by 82, without previous changes::

            bzr merge -r 81..82 ../bzr.dev

        To apply a merge directive contained in in /tmp/merge:

            bzr merge /tmp/merge
    """

    encoding_type = 'exact'
    _see_also = ['update', 'remerge', 'status-flags']
    takes_args = ['location?']
    takes_options = [
        'change',
        'revision',
        Option('force',
               help='Merge even if the destination tree has uncommitted changes.'),
        'merge-type',
        'reprocess',
        'remember',
        Option('show-base', help="Show base revision text in "
               "conflicts."),
        Option('uncommitted', help='Apply uncommitted changes'
               ' from a working copy, instead of branch changes.'),
        Option('pull', help='If the destination is already'
                ' completely merged into the source, pull from the'
                ' source rather than merging.  When this happens,'
                ' you do not need to commit the result.'),
        Option('directory',
               help='Branch to merge into, '
                    'rather than the one containing the working directory.',
               short_name='d',
               type=unicode,
               ),
        Option('preview', help='Instead of merging, show a diff of the merge.')
    ]

    def run(self, location=None, revision=None, force=False,
            merge_type=None, show_base=False, reprocess=False, remember=False,
            uncommitted=False, pull=False,
            directory=None,
            preview=False,
            ):
        if merge_type is None:
            merge_type = _mod_merge.Merge3Merger

        if directory is None: directory = u'.'
        possible_transports = []
        merger = None
        allow_pending = True
        verified = 'inapplicable'
        tree = WorkingTree.open_containing(directory)[0]
        change_reporter = delta._ChangeReporter(
            unversioned_filter=tree.is_ignored)
        cleanups = []
        try:
            pb = ui.ui_factory.nested_progress_bar()
            cleanups.append(pb.finished)
            tree.lock_write()
            cleanups.append(tree.unlock)
            if location is not None:
                try:
                    mergeable = bundle.read_mergeable_from_url(location,
                        possible_transports=possible_transports)
                except errors.NotABundle:
                    mergeable = None
                else:
                    if uncommitted:
                        raise errors.BzrCommandError('Cannot use --uncommitted'
                            ' with bundles or merge directives.')

                    if revision is not None:
                        raise errors.BzrCommandError(
                            'Cannot use -r with merge directives or bundles')
                    merger, verified = _mod_merge.Merger.from_mergeable(tree,
                       mergeable, pb)

            if merger is None and uncommitted:
                if revision is not None and len(revision) > 0:
                    raise errors.BzrCommandError('Cannot use --uncommitted and'
                        ' --revision at the same time.')
                location = self._select_branch_location(tree, location)[0]
                other_tree, other_path = WorkingTree.open_containing(location)
                merger = _mod_merge.Merger.from_uncommitted(tree, other_tree,
                    pb)
                allow_pending = False
                if other_path != '':
                    merger.interesting_files = [other_path]

            if merger is None:
                merger, allow_pending = self._get_merger_from_branch(tree,
                    location, revision, remember, possible_transports, pb)

            merger.merge_type = merge_type
            merger.reprocess = reprocess
            merger.show_base = show_base
            self.sanity_check_merger(merger)
            if (merger.base_rev_id == merger.other_rev_id and
                merger.other_rev_id is not None):
                note('Nothing to do.')
                return 0
            if pull:
                if merger.interesting_files is not None:
                    raise errors.BzrCommandError('Cannot pull individual files')
                if (merger.base_rev_id == tree.last_revision()):
                    result = tree.pull(merger.other_branch, False,
                                       merger.other_rev_id)
                    result.report(self.outf)
                    return 0
            merger.check_basis(not force)
            if preview:
                return self._do_preview(merger)
            else:
                return self._do_merge(merger, change_reporter, allow_pending,
                                      verified)
        finally:
            for cleanup in reversed(cleanups):
                cleanup()

    def _do_preview(self, merger):
        from bzrlib.diff import show_diff_trees
        tree_merger = merger.make_merger()
        tt = tree_merger.make_preview_transform()
        try:
            result_tree = tt.get_preview_tree()
            show_diff_trees(merger.this_tree, result_tree, self.outf,
                            old_label='', new_label='')
        finally:
            tt.finalize()

    def _do_merge(self, merger, change_reporter, allow_pending, verified):
        merger.change_reporter = change_reporter
        conflict_count = merger.do_merge()
        if allow_pending:
            merger.set_pending()
        if verified == 'failed':
            warning('Preview patch does not match changes')
        if conflict_count != 0:
            return 1
        else:
            return 0

    def sanity_check_merger(self, merger):
        if (merger.show_base and
            not merger.merge_type is _mod_merge.Merge3Merger):
            raise errors.BzrCommandError("Show-base is not supported for this"
                                         " merge type. %s" % merger.merge_type)
        if merger.reprocess and not merger.merge_type.supports_reprocess:
            raise errors.BzrCommandError("Conflict reduction is not supported"
                                         " for merge type %s." %
                                         merger.merge_type)
        if merger.reprocess and merger.show_base:
            raise errors.BzrCommandError("Cannot do conflict reduction and"
                                         " show base.")

    def _get_merger_from_branch(self, tree, location, revision, remember,
                                possible_transports, pb):
        """Produce a merger from a location, assuming it refers to a branch."""
        from bzrlib.tag import _merge_tags_if_possible
        # find the branch locations
        other_loc, user_location = self._select_branch_location(tree, location,
            revision, -1)
        if revision is not None and len(revision) == 2:
            base_loc, _unused = self._select_branch_location(tree,
                location, revision, 0)
        else:
            base_loc = other_loc
        # Open the branches
        other_branch, other_path = Branch.open_containing(other_loc,
            possible_transports)
        if base_loc == other_loc:
            base_branch = other_branch
        else:
            base_branch, base_path = Branch.open_containing(base_loc,
                possible_transports)
        # Find the revision ids
        if revision is None or len(revision) < 1 or revision[-1] is None:
            other_revision_id = _mod_revision.ensure_null(
                other_branch.last_revision())
        else:
            other_revision_id = revision[-1].as_revision_id(other_branch)
        if (revision is not None and len(revision) == 2
            and revision[0] is not None):
            base_revision_id = revision[0].as_revision_id(base_branch)
        else:
            base_revision_id = None
        # Remember where we merge from
        if ((remember or tree.branch.get_submit_branch() is None) and
             user_location is not None):
            tree.branch.set_submit_branch(other_branch.base)
        _merge_tags_if_possible(other_branch, tree.branch)
        merger = _mod_merge.Merger.from_revision_ids(pb, tree,
            other_revision_id, base_revision_id, other_branch, base_branch)
        if other_path != '':
            allow_pending = False
            merger.interesting_files = [other_path]
        else:
            allow_pending = True
        return merger, allow_pending

    def _select_branch_location(self, tree, user_location, revision=None,
                                index=None):
        """Select a branch location, according to possible inputs.

        If provided, branches from ``revision`` are preferred.  (Both
        ``revision`` and ``index`` must be supplied.)

        Otherwise, the ``location`` parameter is used.  If it is None, then the
        ``submit`` or ``parent`` location is used, and a note is printed.

        :param tree: The working tree to select a branch for merging into
        :param location: The location entered by the user
        :param revision: The revision parameter to the command
        :param index: The index to use for the revision parameter.  Negative
            indices are permitted.
        :return: (selected_location, user_location).  The default location
            will be the user-entered location.
        """
        if (revision is not None and index is not None
            and revision[index] is not None):
            branch = revision[index].get_branch()
            if branch is not None:
                return branch, branch
        if user_location is None:
            location = self._get_remembered(tree, 'Merging from')
        else:
            location = user_location
        return location, user_location

    def _get_remembered(self, tree, verb_string):
        """Use tree.branch's parent if none was supplied.

        Report if the remembered location was used.
        """
        stored_location = tree.branch.get_submit_branch()
        if stored_location is None:
            stored_location = tree.branch.get_parent()
        mutter("%s", stored_location)
        if stored_location is None:
            raise errors.BzrCommandError("No location specified or remembered")
        display_url = urlutils.unescape_for_display(stored_location, 'utf-8')
        note(u"%s remembered location %s", verb_string, display_url)
        return stored_location


class cmd_remerge(Command):
    """Redo a merge.

    Use this if you want to try a different merge technique while resolving
    conflicts.  Some merge techniques are better than others, and remerge 
    lets you try different ones on different files.

    The options for remerge have the same meaning and defaults as the ones for
    merge.  The difference is that remerge can (only) be run when there is a
    pending merge, and it lets you specify particular files.

    :Examples:
        Re-do the merge of all conflicted files, and show the base text in
        conflict regions, in addition to the usual THIS and OTHER texts::
      
            bzr remerge --show-base

        Re-do the merge of "foobar", using the weave merge algorithm, with
        additional processing to reduce the size of conflict regions::
      
            bzr remerge --merge-type weave --reprocess foobar
    """
    takes_args = ['file*']
    takes_options = [
            'merge-type',
            'reprocess',
            Option('show-base',
                   help="Show base revision text in conflicts."),
            ]

    def run(self, file_list=None, merge_type=None, show_base=False,
            reprocess=False):
        if merge_type is None:
            merge_type = _mod_merge.Merge3Merger
        tree, file_list = tree_files(file_list)
        tree.lock_write()
        try:
            parents = tree.get_parent_ids()
            if len(parents) != 2:
                raise errors.BzrCommandError("Sorry, remerge only works after normal"
                                             " merges.  Not cherrypicking or"
                                             " multi-merges.")
            repository = tree.branch.repository
            interesting_ids = None
            new_conflicts = []
            conflicts = tree.conflicts()
            if file_list is not None:
                interesting_ids = set()
                for filename in file_list:
                    file_id = tree.path2id(filename)
                    if file_id is None:
                        raise errors.NotVersionedError(filename)
                    interesting_ids.add(file_id)
                    if tree.kind(file_id) != "directory":
                        continue
                    
                    for name, ie in tree.inventory.iter_entries(file_id):
                        interesting_ids.add(ie.file_id)
                new_conflicts = conflicts.select_conflicts(tree, file_list)[0]
            else:
                # Remerge only supports resolving contents conflicts
                allowed_conflicts = ('text conflict', 'contents conflict')
                restore_files = [c.path for c in conflicts
                                 if c.typestring in allowed_conflicts]
            _mod_merge.transform_tree(tree, tree.basis_tree(), interesting_ids)
            tree.set_conflicts(ConflictList(new_conflicts))
            if file_list is not None:
                restore_files = file_list
            for filename in restore_files:
                try:
                    restore(tree.abspath(filename))
                except errors.NotConflicted:
                    pass
            # Disable pending merges, because the file texts we are remerging
            # have not had those merges performed.  If we use the wrong parents
            # list, we imply that the working tree text has seen and rejected
            # all the changes from the other tree, when in fact those changes
            # have not yet been seen.
            pb = ui.ui_factory.nested_progress_bar()
            tree.set_parent_ids(parents[:1])
            try:
                merger = _mod_merge.Merger.from_revision_ids(pb,
                                                             tree, parents[1])
                merger.interesting_ids = interesting_ids
                merger.merge_type = merge_type
                merger.show_base = show_base
                merger.reprocess = reprocess
                conflicts = merger.do_merge()
            finally:
                tree.set_parent_ids(parents)
                pb.finished()
        finally:
            tree.unlock()
        if conflicts > 0:
            return 1
        else:
            return 0


class cmd_revert(Command):
    """Revert files to a previous revision.

    Giving a list of files will revert only those files.  Otherwise, all files
    will be reverted.  If the revision is not specified with '--revision', the
    last committed revision is used.

    To remove only some changes, without reverting to a prior version, use
    merge instead.  For example, "merge . --revision -2..-3" will remove the
    changes introduced by -2, without affecting the changes introduced by -1.
    Or to remove certain changes on a hunk-by-hunk basis, see the Shelf plugin.
    
    By default, any files that have been manually changed will be backed up
    first.  (Files changed only by merge are not backed up.)  Backup files have
    '.~#~' appended to their name, where # is a number.

    When you provide files, you can use their current pathname or the pathname
    from the target revision.  So you can use revert to "undelete" a file by
    name.  If you name a directory, all the contents of that directory will be
    reverted.

    Any files that have been newly added since that revision will be deleted,
    with a backup kept if appropriate.  Directories containing unknown files
    will not be deleted.

    The working tree contains a list of pending merged revisions, which will
    be included as parents in the next commit.  Normally, revert clears that
    list as well as reverting the files.  If any files are specified, revert
    leaves the pending merge list alone and reverts only the files.  Use "bzr
    revert ." in the tree root to revert all files but keep the merge record,
    and "bzr revert --forget-merges" to clear the pending merge list without
    reverting any files.
    """

    _see_also = ['cat', 'export']
    takes_options = [
        'revision',
        Option('no-backup', "Do not save backups of reverted files."),
        Option('forget-merges',
               'Remove pending merge marker, without changing any files.'),
        ]
    takes_args = ['file*']

    def run(self, revision=None, no_backup=False, file_list=None,
            forget_merges=None):
        tree, file_list = tree_files(file_list)
        if forget_merges:
            tree.set_parent_ids(tree.get_parent_ids()[:1])
        else:
            self._revert_tree_to_revision(tree, revision, file_list, no_backup)

    @staticmethod
    def _revert_tree_to_revision(tree, revision, file_list, no_backup):
        if revision is None:
            rev_id = tree.last_revision()
        elif len(revision) != 1:
            raise errors.BzrCommandError('bzr revert --revision takes exactly 1 argument')
        else:
            rev_id = revision[0].as_revision_id(tree.branch)
        pb = ui.ui_factory.nested_progress_bar()
        try:
            tree.revert(file_list,
                        tree.branch.repository.revision_tree(rev_id),
                        not no_backup, pb, report_changes=True)
        finally:
            pb.finished()


class cmd_assert_fail(Command):
    """Test reporting of assertion failures"""
    # intended just for use in testing

    hidden = True

    def run(self):
        raise AssertionError("always fails")


class cmd_help(Command):
    """Show help on a command or other topic.
    """

    _see_also = ['topics']
    takes_options = [
            Option('long', 'Show help on all commands.'),
            ]
    takes_args = ['topic?']
    aliases = ['?', '--help', '-?', '-h']
    
    @display_command
    def run(self, topic=None, long=False):
        import bzrlib.help
        if topic is None and long:
            topic = "commands"
        bzrlib.help.help(topic)


class cmd_shell_complete(Command):
    """Show appropriate completions for context.

    For a list of all available commands, say 'bzr shell-complete'.
    """
    takes_args = ['context?']
    aliases = ['s-c']
    hidden = True
    
    @display_command
    def run(self, context=None):
        import shellcomplete
        shellcomplete.shellcomplete(context)


class cmd_fetch(Command):
    """Copy in history from another branch but don't merge it.

    This is an internal method used for pull and merge.
    """
    hidden = True
    takes_args = ['from_branch', 'to_branch']
    def run(self, from_branch, to_branch):
        from bzrlib.fetch import Fetcher
        from_b = Branch.open(from_branch)
        to_b = Branch.open(to_branch)
        Fetcher(to_b, from_b)


class cmd_missing(Command):
    """Show unmerged/unpulled revisions between two branches.
    
    OTHER_BRANCH may be local or remote.
    """

    _see_also = ['merge', 'pull']
    takes_args = ['other_branch?']
    takes_options = [
            Option('reverse', 'Reverse the order of revisions.'),
            Option('mine-only',
                   'Display changes in the local branch only.'),
            Option('this' , 'Same as --mine-only.'),
            Option('theirs-only',
                   'Display changes in the remote branch only.'),
            Option('other', 'Same as --theirs-only.'),
            'log-format',
            'show-ids',
            'verbose'
            ]
    encoding_type = 'replace'

    @display_command
    def run(self, other_branch=None, reverse=False, mine_only=False,
            theirs_only=False, log_format=None, long=False, short=False, line=False, 
            show_ids=False, verbose=False, this=False, other=False):
        from bzrlib.missing import find_unmerged, iter_log_revisions

        if this:
          mine_only = this
        if other:
          theirs_only = other

        local_branch = Branch.open_containing(u".")[0]
        parent = local_branch.get_parent()
        if other_branch is None:
            other_branch = parent
            if other_branch is None:
                raise errors.BzrCommandError("No peer location known"
                                             " or specified.")
            display_url = urlutils.unescape_for_display(parent,
                                                        self.outf.encoding)
            self.outf.write("Using last location: " + display_url + "\n")

        remote_branch = Branch.open(other_branch)
        if remote_branch.base == local_branch.base:
            remote_branch = local_branch
        local_branch.lock_read()
        try:
            remote_branch.lock_read()
            try:
                local_extra, remote_extra = find_unmerged(local_branch,
                                                          remote_branch)
                if log_format is None:
                    registry = log.log_formatter_registry
                    log_format = registry.get_default(local_branch)
                lf = log_format(to_file=self.outf,
                                show_ids=show_ids,
                                show_timezone='original')
                if reverse is False:
                    local_extra.reverse()
                    remote_extra.reverse()
                if local_extra and not theirs_only:
                    self.outf.write("You have %d extra revision(s):\n" %
                                    len(local_extra))
                    for revision in iter_log_revisions(local_extra,
                                        local_branch.repository,
                                        verbose):
                        lf.log_revision(revision)
                    printed_local = True
                else:
                    printed_local = False
                if remote_extra and not mine_only:
                    if printed_local is True:
                        self.outf.write("\n\n\n")
                    self.outf.write("You are missing %d revision(s):\n" %
                                    len(remote_extra))
                    for revision in iter_log_revisions(remote_extra,
                                        remote_branch.repository,
                                        verbose):
                        lf.log_revision(revision)
                if not remote_extra and not local_extra:
                    status_code = 0
                    self.outf.write("Branches are up to date.\n")
                else:
                    status_code = 1
            finally:
                remote_branch.unlock()
        finally:
            local_branch.unlock()
        if not status_code and parent is None and other_branch is not None:
            local_branch.lock_write()
            try:
                # handle race conditions - a parent might be set while we run.
                if local_branch.get_parent() is None:
                    local_branch.set_parent(remote_branch.base)
            finally:
                local_branch.unlock()
        return status_code


class cmd_pack(Command):
    """Compress the data within a repository."""

    _see_also = ['repositories']
    takes_args = ['branch_or_repo?']

    def run(self, branch_or_repo='.'):
        dir = bzrdir.BzrDir.open_containing(branch_or_repo)[0]
        try:
            branch = dir.open_branch()
            repository = branch.repository
        except errors.NotBranchError:
            repository = dir.open_repository()
        repository.pack()


class cmd_plugins(Command):
    """List the installed plugins.
    
    This command displays the list of installed plugins including
    version of plugin and a short description of each.

    --verbose shows the path where each plugin is located.

    A plugin is an external component for Bazaar that extends the
    revision control system, by adding or replacing code in Bazaar.
    Plugins can do a variety of things, including overriding commands,
    adding new commands, providing additional network transports and
    customizing log output.

    See the Bazaar web site, http://bazaar-vcs.org, for further
    information on plugins including where to find them and how to
    install them. Instructions are also provided there on how to
    write new plugins using the Python programming language.
    """
    takes_options = ['verbose']

    @display_command
    def run(self, verbose=False):
        import bzrlib.plugin
        from inspect import getdoc
        result = []
        for name, plugin in bzrlib.plugin.plugins().items():
            version = plugin.__version__
            if version == 'unknown':
                version = ''
            name_ver = '%s %s' % (name, version)
            d = getdoc(plugin.module)
            if d:
                doc = d.split('\n')[0]
            else:
                doc = '(no description)'
            result.append((name_ver, doc, plugin.path()))
        for name_ver, doc, path in sorted(result):
            print name_ver
            print '   ', doc
            if verbose:
                print '   ', path
            print


class cmd_testament(Command):
    """Show testament (signing-form) of a revision."""
    takes_options = [
            'revision',
            Option('long', help='Produce long-format testament.'),
            Option('strict',
                   help='Produce a strict-format testament.')]
    takes_args = ['branch?']
    @display_command
    def run(self, branch=u'.', revision=None, long=False, strict=False):
        from bzrlib.testament import Testament, StrictTestament
        if strict is True:
            testament_class = StrictTestament
        else:
            testament_class = Testament
        b = WorkingTree.open_containing(branch)[0].branch
        b.lock_read()
        try:
            if revision is None:
                rev_id = b.last_revision()
            else:
                rev_id = revision[0].as_revision_id(b)
            t = testament_class.from_revision(b.repository, rev_id)
            if long:
                sys.stdout.writelines(t.as_text_lines())
            else:
                sys.stdout.write(t.as_short_text())
        finally:
            b.unlock()


class cmd_annotate(Command):
    """Show the origin of each line in a file.

    This prints out the given file with an annotation on the left side
    indicating which revision, author and date introduced the change.

    If the origin is the same for a run of consecutive lines, it is 
    shown only at the top, unless the --all option is given.
    """
    # TODO: annotate directories; showing when each file was last changed
    # TODO: if the working copy is modified, show annotations on that 
    #       with new uncommitted lines marked
    aliases = ['ann', 'blame', 'praise']
    takes_args = ['filename']
    takes_options = [Option('all', help='Show annotations on all lines.'),
                     Option('long', help='Show commit date in annotations.'),
                     'revision',
                     'show-ids',
                     ]
    encoding_type = 'exact'

    @display_command
    def run(self, filename, all=False, long=False, revision=None,
            show_ids=False):
        from bzrlib.annotate import annotate_file
        wt, branch, relpath = \
            bzrdir.BzrDir.open_containing_tree_or_branch(filename)
        if wt is not None:
            wt.lock_read()
        else:
            branch.lock_read()
        try:
            if revision is None:
                revision_id = branch.last_revision()
            elif len(revision) != 1:
                raise errors.BzrCommandError('bzr annotate --revision takes exactly 1 argument')
            else:
                revision_id = revision[0].as_revision_id(branch)
            tree = branch.repository.revision_tree(revision_id)
            if wt is not None:
                file_id = wt.path2id(relpath)
            else:
                file_id = tree.path2id(relpath)
            if file_id is None:
                raise errors.NotVersionedError(filename)
            file_version = tree.inventory[file_id].revision
            annotate_file(branch, file_version, file_id, long, all, self.outf,
                          show_ids=show_ids)
        finally:
            if wt is not None:
                wt.unlock()
            else:
                branch.unlock()


class cmd_re_sign(Command):
    """Create a digital signature for an existing revision."""
    # TODO be able to replace existing ones.

    hidden = True # is this right ?
    takes_args = ['revision_id*']
    takes_options = ['revision']
    
    def run(self, revision_id_list=None, revision=None):
        if revision_id_list is not None and revision is not None:
            raise errors.BzrCommandError('You can only supply one of revision_id or --revision')
        if revision_id_list is None and revision is None:
            raise errors.BzrCommandError('You must supply either --revision or a revision_id')
        b = WorkingTree.open_containing(u'.')[0].branch
        b.lock_write()
        try:
            return self._run(b, revision_id_list, revision)
        finally:
            b.unlock()

    def _run(self, b, revision_id_list, revision):
        import bzrlib.gpg as gpg
        gpg_strategy = gpg.GPGStrategy(b.get_config())
        if revision_id_list is not None:
            b.repository.start_write_group()
            try:
                for revision_id in revision_id_list:
                    b.repository.sign_revision(revision_id, gpg_strategy)
            except:
                b.repository.abort_write_group()
                raise
            else:
                b.repository.commit_write_group()
        elif revision is not None:
            if len(revision) == 1:
                revno, rev_id = revision[0].in_history(b)
                b.repository.start_write_group()
                try:
                    b.repository.sign_revision(rev_id, gpg_strategy)
                except:
                    b.repository.abort_write_group()
                    raise
                else:
                    b.repository.commit_write_group()
            elif len(revision) == 2:
                # are they both on rh- if so we can walk between them
                # might be nice to have a range helper for arbitrary
                # revision paths. hmm.
                from_revno, from_revid = revision[0].in_history(b)
                to_revno, to_revid = revision[1].in_history(b)
                if to_revid is None:
                    to_revno = b.revno()
                if from_revno is None or to_revno is None:
                    raise errors.BzrCommandError('Cannot sign a range of non-revision-history revisions')
                b.repository.start_write_group()
                try:
                    for revno in range(from_revno, to_revno + 1):
                        b.repository.sign_revision(b.get_rev_id(revno),
                                                   gpg_strategy)
                except:
                    b.repository.abort_write_group()
                    raise
                else:
                    b.repository.commit_write_group()
            else:
                raise errors.BzrCommandError('Please supply either one revision, or a range.')


class cmd_bind(Command):
    """Convert the current branch into a checkout of the supplied branch.

    Once converted into a checkout, commits must succeed on the master branch
    before they will be applied to the local branch.
    """

    _see_also = ['checkouts', 'unbind']
    takes_args = ['location?']
    takes_options = []

    def run(self, location=None):
        b, relpath = Branch.open_containing(u'.')
        if location is None:
            try:
                location = b.get_old_bound_location()
            except errors.UpgradeRequired:
                raise errors.BzrCommandError('No location supplied.  '
                    'This format does not remember old locations.')
            else:
                if location is None:
                    raise errors.BzrCommandError('No location supplied and no '
                        'previous location known')
        b_other = Branch.open(location)
        try:
            b.bind(b_other)
        except errors.DivergedBranches:
            raise errors.BzrCommandError('These branches have diverged.'
                                         ' Try merging, and then bind again.')


class cmd_unbind(Command):
    """Convert the current checkout into a regular branch.

    After unbinding, the local branch is considered independent and subsequent
    commits will be local only.
    """

    _see_also = ['checkouts', 'bind']
    takes_args = []
    takes_options = []

    def run(self):
        b, relpath = Branch.open_containing(u'.')
        if not b.unbind():
            raise errors.BzrCommandError('Local branch is not bound')


class cmd_uncommit(Command):
    """Remove the last committed revision.

    --verbose will print out what is being removed.
    --dry-run will go through all the motions, but not actually
    remove anything.

    If --revision is specified, uncommit revisions to leave the branch at the
    specified revision.  For example, "bzr uncommit -r 15" will leave the
    branch at revision 15.

    Uncommit leaves the working tree ready for a new commit.  The only change
    it may make is to restore any pending merges that were present before
    the commit.
    """

    # TODO: jam 20060108 Add an option to allow uncommit to remove
    # unreferenced information in 'branch-as-repository' branches.
    # TODO: jam 20060108 Add the ability for uncommit to remove unreferenced
    # information in shared branches as well.
    _see_also = ['commit']
    takes_options = ['verbose', 'revision',
                    Option('dry-run', help='Don\'t actually make changes.'),
                    Option('force', help='Say yes to all questions.'),
                    Option('local',
                           help="Only remove the commits from the local branch"
                                " when in a checkout."
                           ),
                    ]
    takes_args = ['location?']
    aliases = []
    encoding_type = 'replace'

    def run(self, location=None,
            dry_run=False, verbose=False,
            revision=None, force=False, local=False):
        if location is None:
            location = u'.'
        control, relpath = bzrdir.BzrDir.open_containing(location)
        try:
            tree = control.open_workingtree()
            b = tree.branch
        except (errors.NoWorkingTree, errors.NotLocalUrl):
            tree = None
            b = control.open_branch()

        if tree is not None:
            tree.lock_write()
        else:
            b.lock_write()
        try:
            return self._run(b, tree, dry_run, verbose, revision, force,
                             local=local)
        finally:
            if tree is not None:
                tree.unlock()
            else:
                b.unlock()

    def _run(self, b, tree, dry_run, verbose, revision, force, local=False):
        from bzrlib.log import log_formatter, show_log
        from bzrlib.uncommit import uncommit

        last_revno, last_rev_id = b.last_revision_info()

        rev_id = None
        if revision is None:
            revno = last_revno
            rev_id = last_rev_id
        else:
            # 'bzr uncommit -r 10' actually means uncommit
            # so that the final tree is at revno 10.
            # but bzrlib.uncommit.uncommit() actually uncommits
            # the revisions that are supplied.
            # So we need to offset it by one
            revno = revision[0].in_history(b).revno + 1
            if revno <= last_revno:
                rev_id = b.get_rev_id(revno)

        if rev_id is None or _mod_revision.is_null(rev_id):
            self.outf.write('No revisions to uncommit.\n')
            return 1

        lf = log_formatter('short',
                           to_file=self.outf,
                           show_timezone='original')

        show_log(b,
                 lf,
                 verbose=False,
                 direction='forward',
                 start_revision=revno,
                 end_revision=last_revno)

        if dry_run:
            print 'Dry-run, pretending to remove the above revisions.'
            if not force:
                val = raw_input('Press <enter> to continue')
        else:
            print 'The above revision(s) will be removed.'
            if not force:
                val = raw_input('Are you sure [y/N]? ')
                if val.lower() not in ('y', 'yes'):
                    print 'Canceled'
                    return 0

        uncommit(b, tree=tree, dry_run=dry_run, verbose=verbose,
                 revno=revno, local=local)


class cmd_break_lock(Command):
    """Break a dead lock on a repository, branch or working directory.

    CAUTION: Locks should only be broken when you are sure that the process
    holding the lock has been stopped.

    You can get information on what locks are open via the 'bzr info' command.
    
    :Examples:
        bzr break-lock
    """
    takes_args = ['location?']

    def run(self, location=None, show=False):
        if location is None:
            location = u'.'
        control, relpath = bzrdir.BzrDir.open_containing(location)
        try:
            control.break_lock()
        except NotImplementedError:
            pass
        

class cmd_wait_until_signalled(Command):
    """Test helper for test_start_and_stop_bzr_subprocess_send_signal.

    This just prints a line to signal when it is ready, then blocks on stdin.
    """

    hidden = True

    def run(self):
        sys.stdout.write("running\n")
        sys.stdout.flush()
        sys.stdin.readline()


class cmd_serve(Command):
    """Run the bzr server."""

    aliases = ['server']

    takes_options = [
        Option('inet',
               help='Serve on stdin/out for use from inetd or sshd.'),
        Option('port',
               help='Listen for connections on nominated port of the form '
                    '[hostname:]portnumber.  Passing 0 as the port number will '
                    'result in a dynamically allocated port.  The default port is '
                    '4155.',
               type=str),
        Option('directory',
               help='Serve contents of this directory.',
               type=unicode),
        Option('allow-writes',
               help='By default the server is a readonly server.  Supplying '
                    '--allow-writes enables write access to the contents of '
                    'the served directory and below.'
                ),
        ]

    def run(self, port=None, inet=False, directory=None, allow_writes=False):
        from bzrlib import lockdir
        from bzrlib.smart import medium, server
        from bzrlib.transport import get_transport
        from bzrlib.transport.chroot import ChrootServer
        if directory is None:
            directory = os.getcwd()
        url = urlutils.local_path_to_url(directory)
        if not allow_writes:
            url = 'readonly+' + url
        chroot_server = ChrootServer(get_transport(url))
        chroot_server.setUp()
        t = get_transport(chroot_server.get_url())
        if inet:
            smart_server = medium.SmartServerPipeStreamMedium(
                sys.stdin, sys.stdout, t)
        else:
            host = medium.BZR_DEFAULT_INTERFACE
            if port is None:
                port = medium.BZR_DEFAULT_PORT
            else:
                if ':' in port:
                    host, port = port.split(':')
                port = int(port)
            smart_server = server.SmartTCPServer(t, host=host, port=port)
            print 'listening on port: ', smart_server.port
            sys.stdout.flush()
        # for the duration of this server, no UI output is permitted.
        # note that this may cause problems with blackbox tests. This should
        # be changed with care though, as we dont want to use bandwidth sending
        # progress over stderr to smart server clients!
        old_factory = ui.ui_factory
        old_lockdir_timeout = lockdir._DEFAULT_TIMEOUT_SECONDS
        try:
            ui.ui_factory = ui.SilentUIFactory()
            lockdir._DEFAULT_TIMEOUT_SECONDS = 0
            smart_server.serve()
        finally:
            ui.ui_factory = old_factory
            lockdir._DEFAULT_TIMEOUT_SECONDS = old_lockdir_timeout


class cmd_join(Command):
    """Combine a subtree into its containing tree.
    
    This command is for experimental use only.  It requires the target tree
    to be in dirstate-with-subtree format, which cannot be converted into
    earlier formats.

    The TREE argument should be an independent tree, inside another tree, but
    not part of it.  (Such trees can be produced by "bzr split", but also by
    running "bzr branch" with the target inside a tree.)

    The result is a combined tree, with the subtree no longer an independant
    part.  This is marked as a merge of the subtree into the containing tree,
    and all history is preserved.

    If --reference is specified, the subtree retains its independence.  It can
    be branched by itself, and can be part of multiple projects at the same
    time.  But operations performed in the containing tree, such as commit
    and merge, will recurse into the subtree.
    """

    _see_also = ['split']
    takes_args = ['tree']
    takes_options = [
            Option('reference', help='Join by reference.'),
            ]
    hidden = True

    def run(self, tree, reference=False):
        sub_tree = WorkingTree.open(tree)
        parent_dir = osutils.dirname(sub_tree.basedir)
        containing_tree = WorkingTree.open_containing(parent_dir)[0]
        repo = containing_tree.branch.repository
        if not repo.supports_rich_root():
            raise errors.BzrCommandError(
                "Can't join trees because %s doesn't support rich root data.\n"
                "You can use bzr upgrade on the repository."
                % (repo,))
        if reference:
            try:
                containing_tree.add_reference(sub_tree)
            except errors.BadReferenceTarget, e:
                # XXX: Would be better to just raise a nicely printable
                # exception from the real origin.  Also below.  mbp 20070306
                raise errors.BzrCommandError("Cannot join %s.  %s" %
                                             (tree, e.reason))
        else:
            try:
                containing_tree.subsume(sub_tree)
            except errors.BadSubsumeSource, e:
                raise errors.BzrCommandError("Cannot join %s.  %s" % 
                                             (tree, e.reason))


class cmd_split(Command):
    """Split a subdirectory of a tree into a separate tree.

    This command will produce a target tree in a format that supports
    rich roots, like 'rich-root' or 'rich-root-pack'.  These formats cannot be
    converted into earlier formats like 'dirstate-tags'.

    The TREE argument should be a subdirectory of a working tree.  That
    subdirectory will be converted into an independent tree, with its own
    branch.  Commits in the top-level tree will not apply to the new subtree.
    """

    # join is not un-hidden yet
    #_see_also = ['join']
    takes_args = ['tree']

    def run(self, tree):
        containing_tree, subdir = WorkingTree.open_containing(tree)
        sub_id = containing_tree.path2id(subdir)
        if sub_id is None:
            raise errors.NotVersionedError(subdir)
        try:
            containing_tree.extract(sub_id)
        except errors.RootNotRich:
            raise errors.UpgradeRequired(containing_tree.branch.base)


class cmd_merge_directive(Command):
    """Generate a merge directive for auto-merge tools.

    A directive requests a merge to be performed, and also provides all the
    information necessary to do so.  This means it must either include a
    revision bundle, or the location of a branch containing the desired
    revision.

    A submit branch (the location to merge into) must be supplied the first
    time the command is issued.  After it has been supplied once, it will
    be remembered as the default.

    A public branch is optional if a revision bundle is supplied, but required
    if --diff or --plain is specified.  It will be remembered as the default
    after the first use.
    """

    takes_args = ['submit_branch?', 'public_branch?']

    hidden = True

    _see_also = ['send']

    takes_options = [
        RegistryOption.from_kwargs('patch-type',
            'The type of patch to include in the directive.',
            title='Patch type',
            value_switches=True,
            enum_switch=False,
            bundle='Bazaar revision bundle (default).',
            diff='Normal unified diff.',
            plain='No patch, just directive.'),
        Option('sign', help='GPG-sign the directive.'), 'revision',
        Option('mail-to', type=str,
            help='Instead of printing the directive, email to this address.'),
        Option('message', type=str, short_name='m',
            help='Message to use when committing this merge.')
        ]

    encoding_type = 'exact'

    def run(self, submit_branch=None, public_branch=None, patch_type='bundle',
            sign=False, revision=None, mail_to=None, message=None):
        from bzrlib.revision import ensure_null, NULL_REVISION
        include_patch, include_bundle = {
            'plain': (False, False),
            'diff': (True, False),
            'bundle': (True, True),
            }[patch_type]
        branch = Branch.open('.')
        stored_submit_branch = branch.get_submit_branch()
        if submit_branch is None:
            submit_branch = stored_submit_branch
        else:
            if stored_submit_branch is None:
                branch.set_submit_branch(submit_branch)
        if submit_branch is None:
            submit_branch = branch.get_parent()
        if submit_branch is None:
            raise errors.BzrCommandError('No submit branch specified or known')

        stored_public_branch = branch.get_public_branch()
        if public_branch is None:
            public_branch = stored_public_branch
        elif stored_public_branch is None:
            branch.set_public_branch(public_branch)
        if not include_bundle and public_branch is None:
            raise errors.BzrCommandError('No public branch specified or'
                                         ' known')
        base_revision_id = None
        if revision is not None:
            if len(revision) > 2:
                raise errors.BzrCommandError('bzr merge-directive takes '
                    'at most two one revision identifiers')
            revision_id = revision[-1].as_revision_id(branch)
            if len(revision) == 2:
                base_revision_id = revision[0].as_revision_id(branch)
        else:
            revision_id = branch.last_revision()
        revision_id = ensure_null(revision_id)
        if revision_id == NULL_REVISION:
            raise errors.BzrCommandError('No revisions to bundle.')
        directive = merge_directive.MergeDirective2.from_objects(
            branch.repository, revision_id, time.time(),
            osutils.local_time_offset(), submit_branch,
            public_branch=public_branch, include_patch=include_patch,
            include_bundle=include_bundle, message=message,
            base_revision_id=base_revision_id)
        if mail_to is None:
            if sign:
                self.outf.write(directive.to_signed(branch))
            else:
                self.outf.writelines(directive.to_lines())
        else:
            message = directive.to_email(mail_to, branch, sign)
            s = SMTPConnection(branch.get_config())
            s.send_email(message)


class cmd_send(Command):
    """Mail or create a merge-directive for submiting changes.

    A merge directive provides many things needed for requesting merges:

    * A machine-readable description of the merge to perform

    * An optional patch that is a preview of the changes requested

    * An optional bundle of revision data, so that the changes can be applied
      directly from the merge directive, without retrieving data from a
      branch.

    If --no-bundle is specified, then public_branch is needed (and must be
    up-to-date), so that the receiver can perform the merge using the
    public_branch.  The public_branch is always included if known, so that
    people can check it later.

    The submit branch defaults to the parent, but can be overridden.  Both
    submit branch and public branch will be remembered if supplied.

    If a public_branch is known for the submit_branch, that public submit
    branch is used in the merge instructions.  This means that a local mirror
    can be used as your actual submit branch, once you have set public_branch
    for that mirror.

    Mail is sent using your preferred mail program.  This should be transparent
    on Windows (it uses MAPI).  On Linux, it requires the xdg-email utility.
    If the preferred client can't be found (or used), your editor will be used.
    
    To use a specific mail program, set the mail_client configuration option.
    (For Thunderbird 1.5, this works around some bugs.)  Supported values for
    specific clients are "evolution", "kmail", "mutt", and "thunderbird";
    generic options are "default", "editor", "mapi", and "xdg-email".

    If mail is being sent, a to address is required.  This can be supplied
    either on the commandline, by setting the submit_to configuration
    option in the branch itself or the child_submit_to configuration option 
    in the submit branch.

    Two formats are currently supported: "4" uses revision bundle format 4 and
    merge directive format 2.  It is significantly faster and smaller than
    older formats.  It is compatible with Bazaar 0.19 and later.  It is the
    default.  "0.9" uses revision bundle format 0.9 and merge directive
    format 1.  It is compatible with Bazaar 0.12 - 0.18.
    
    Merge directives are applied using the merge command or the pull command.
    """

    encoding_type = 'exact'

    _see_also = ['merge', 'pull']

    takes_args = ['submit_branch?', 'public_branch?']

    takes_options = [
        Option('no-bundle',
               help='Do not include a bundle in the merge directive.'),
        Option('no-patch', help='Do not include a preview patch in the merge'
               ' directive.'),
        Option('remember',
               help='Remember submit and public branch.'),
        Option('from',
               help='Branch to generate the submission from, '
               'rather than the one containing the working directory.',
               short_name='f',
               type=unicode),
        Option('output', short_name='o',
               help='Write merge directive to this file; '
                    'use - for stdout.',
               type=unicode),
        Option('mail-to', help='Mail the request to this address.',
               type=unicode),
        'revision',
        'message',
        RegistryOption.from_kwargs('format',
        'Use the specified output format.',
        **{'4': 'Bundle format 4, Merge Directive 2 (default)',
           '0.9': 'Bundle format 0.9, Merge Directive 1',})
        ]

    def run(self, submit_branch=None, public_branch=None, no_bundle=False,
            no_patch=False, revision=None, remember=False, output=None,
            format='4', mail_to=None, message=None, **kwargs):
        return self._run(submit_branch, revision, public_branch, remember,
                         format, no_bundle, no_patch, output,
                         kwargs.get('from', '.'), mail_to, message)

    def _run(self, submit_branch, revision, public_branch, remember, format,
             no_bundle, no_patch, output, from_, mail_to, message):
        from bzrlib.revision import NULL_REVISION
        branch = Branch.open_containing(from_)[0]
        if output is None:
            outfile = StringIO()
        elif output == '-':
            outfile = self.outf
        else:
            outfile = open(output, 'wb')
        # we may need to write data into branch's repository to calculate
        # the data to send.
        branch.lock_write()
        try:
            if output is None:
                config = branch.get_config()
                if mail_to is None:
                    mail_to = config.get_user_option('submit_to')
                mail_client = config.get_mail_client()
            if remember and submit_branch is None:
                raise errors.BzrCommandError(
                    '--remember requires a branch to be specified.')
            stored_submit_branch = branch.get_submit_branch()
            remembered_submit_branch = False
            if submit_branch is None:
                submit_branch = stored_submit_branch
                remembered_submit_branch = True
            else:
                if stored_submit_branch is None or remember:
                    branch.set_submit_branch(submit_branch)
            if submit_branch is None:
                submit_branch = branch.get_parent()
                remembered_submit_branch = True
            if submit_branch is None:
                raise errors.BzrCommandError('No submit branch known or'
                                             ' specified')
            if remembered_submit_branch:
                note('Using saved location: %s', submit_branch)

            if mail_to is None:
                submit_config = Branch.open(submit_branch).get_config()
                mail_to = submit_config.get_user_option("child_submit_to")

            stored_public_branch = branch.get_public_branch()
            if public_branch is None:
                public_branch = stored_public_branch
            elif stored_public_branch is None or remember:
                branch.set_public_branch(public_branch)
            if no_bundle and public_branch is None:
                raise errors.BzrCommandError('No public branch specified or'
                                             ' known')
            base_revision_id = None
            revision_id = None
            if revision is not None:
                if len(revision) > 2:
                    raise errors.BzrCommandError('bzr send takes '
                        'at most two one revision identifiers')
                revision_id = revision[-1].as_revision_id(branch)
                if len(revision) == 2:
                    base_revision_id = revision[0].as_revision_id(branch)
            if revision_id is None:
                revision_id = branch.last_revision()
            if revision_id == NULL_REVISION:
                raise errors.BzrCommandError('No revisions to submit.')
            if format == '4':
                directive = merge_directive.MergeDirective2.from_objects(
                    branch.repository, revision_id, time.time(),
                    osutils.local_time_offset(), submit_branch,
                    public_branch=public_branch, include_patch=not no_patch,
                    include_bundle=not no_bundle, message=message,
                    base_revision_id=base_revision_id)
            elif format == '0.9':
                if not no_bundle:
                    if not no_patch:
                        patch_type = 'bundle'
                    else:
                        raise errors.BzrCommandError('Format 0.9 does not'
                            ' permit bundle with no patch')
                else:
                    if not no_patch:
                        patch_type = 'diff'
                    else:
                        patch_type = None
                directive = merge_directive.MergeDirective.from_objects(
                    branch.repository, revision_id, time.time(),
                    osutils.local_time_offset(), submit_branch,
                    public_branch=public_branch, patch_type=patch_type,
                    message=message)

            outfile.writelines(directive.to_lines())
            if output is None:
                subject = '[MERGE] '
                if message is not None:
                    subject += message
                else:
                    revision = branch.repository.get_revision(revision_id)
                    subject += revision.get_summary()
                basename = directive.get_disk_name(branch)
                mail_client.compose_merge_request(mail_to, subject,
                                                  outfile.getvalue(), basename)
        finally:
            if output != '-':
                outfile.close()
            branch.unlock()


class cmd_bundle_revisions(cmd_send):

    """Create a merge-directive for submiting changes.

    A merge directive provides many things needed for requesting merges:

    * A machine-readable description of the merge to perform

    * An optional patch that is a preview of the changes requested

    * An optional bundle of revision data, so that the changes can be applied
      directly from the merge directive, without retrieving data from a
      branch.

    If --no-bundle is specified, then public_branch is needed (and must be
    up-to-date), so that the receiver can perform the merge using the
    public_branch.  The public_branch is always included if known, so that
    people can check it later.

    The submit branch defaults to the parent, but can be overridden.  Both
    submit branch and public branch will be remembered if supplied.

    If a public_branch is known for the submit_branch, that public submit
    branch is used in the merge instructions.  This means that a local mirror
    can be used as your actual submit branch, once you have set public_branch
    for that mirror.

    Two formats are currently supported: "4" uses revision bundle format 4 and
    merge directive format 2.  It is significantly faster and smaller than
    older formats.  It is compatible with Bazaar 0.19 and later.  It is the
    default.  "0.9" uses revision bundle format 0.9 and merge directive
    format 1.  It is compatible with Bazaar 0.12 - 0.18.
    """

    takes_options = [
        Option('no-bundle',
               help='Do not include a bundle in the merge directive.'),
        Option('no-patch', help='Do not include a preview patch in the merge'
               ' directive.'),
        Option('remember',
               help='Remember submit and public branch.'),
        Option('from',
               help='Branch to generate the submission from, '
               'rather than the one containing the working directory.',
               short_name='f',
               type=unicode),
        Option('output', short_name='o', help='Write directive to this file.',
               type=unicode),
        'revision',
        RegistryOption.from_kwargs('format',
        'Use the specified output format.',
        **{'4': 'Bundle format 4, Merge Directive 2 (default)',
           '0.9': 'Bundle format 0.9, Merge Directive 1',})
        ]
    aliases = ['bundle']

    _see_also = ['send', 'merge']

    hidden = True

    def run(self, submit_branch=None, public_branch=None, no_bundle=False,
            no_patch=False, revision=None, remember=False, output=None,
            format='4', **kwargs):
        if output is None:
            output = '-'
        return self._run(submit_branch, revision, public_branch, remember,
                         format, no_bundle, no_patch, output,
                         kwargs.get('from', '.'), None, None)


class cmd_tag(Command):
    """Create, remove or modify a tag naming a revision.
    
    Tags give human-meaningful names to revisions.  Commands that take a -r
    (--revision) option can be given -rtag:X, where X is any previously
    created tag.

    Tags are stored in the branch.  Tags are copied from one branch to another
    along when you branch, push, pull or merge.

    It is an error to give a tag name that already exists unless you pass 
    --force, in which case the tag is moved to point to the new revision.
    """

    _see_also = ['commit', 'tags']
    takes_args = ['tag_name']
    takes_options = [
        Option('delete',
            help='Delete this tag rather than placing it.',
            ),
        Option('directory',
            help='Branch in which to place the tag.',
            short_name='d',
            type=unicode,
            ),
        Option('force',
            help='Replace existing tags.',
            ),
        'revision',
        ]

    def run(self, tag_name,
            delete=None,
            directory='.',
            force=None,
            revision=None,
            ):
        branch, relpath = Branch.open_containing(directory)
        branch.lock_write()
        try:
            if delete:
                branch.tags.delete_tag(tag_name)
                self.outf.write('Deleted tag %s.\n' % tag_name)
            else:
                if revision:
                    if len(revision) != 1:
                        raise errors.BzrCommandError(
                            "Tags can only be placed on a single revision, "
                            "not on a range")
                    revision_id = revision[0].as_revision_id(branch)
                else:
                    revision_id = branch.last_revision()
                if (not force) and branch.tags.has_tag(tag_name):
                    raise errors.TagAlreadyExists(tag_name)
                branch.tags.set_tag(tag_name, revision_id)
                self.outf.write('Created tag %s.\n' % tag_name)
        finally:
            branch.unlock()


class cmd_tags(Command):
    """List tags.

    This command shows a table of tag names and the revisions they reference.
    """

    _see_also = ['tag']
    takes_options = [
        Option('directory',
            help='Branch whose tags should be displayed.',
            short_name='d',
            type=unicode,
            ),
        RegistryOption.from_kwargs('sort',
            'Sort tags by different criteria.', title='Sorting',
            alpha='Sort tags lexicographically (default).',
            time='Sort tags chronologically.',
            ),
        'show-ids',
    ]

    @display_command
    def run(self,
            directory='.',
            sort='alpha',
            show_ids=False,
            ):
        branch, relpath = Branch.open_containing(directory)
        tags = branch.tags.get_tag_dict().items()
        if sort == 'alpha':
            tags.sort()
        elif sort == 'time':
            timestamps = {}
            for tag, revid in tags:
                try:
                    revobj = branch.repository.get_revision(revid)
                except errors.NoSuchRevision:
                    timestamp = sys.maxint # place them at the end
                else:
                    timestamp = revobj.timestamp
                timestamps[revid] = timestamp
            tags.sort(key=lambda x: timestamps[x[1]])
        if not show_ids:
            # [ (tag, revid), ... ] -> [ (tag, dotted_revno), ... ]
            revno_map = branch.get_revision_id_to_revno_map()
            tags = [ (tag, '.'.join(map(str, revno_map.get(revid, ('?',)))))
                        for tag, revid in tags ]
        for tag, revspec in tags:
            self.outf.write('%-20s %s\n' % (tag, revspec))


class cmd_reconfigure(Command):
    """Reconfigure the type of a bzr directory.

    A target configuration must be specified.

    For checkouts, the bind-to location will be auto-detected if not specified.
    The order of preference is
    1. For a lightweight checkout, the current bound location.
    2. For branches that used to be checkouts, the previously-bound location.
    3. The push location.
    4. The parent location.
    If none of these is available, --bind-to must be specified.
    """

    takes_args = ['location?']
    takes_options = [RegistryOption.from_kwargs('target_type',
                     title='Target type',
                     help='The type to reconfigure the directory to.',
                     value_switches=True, enum_switch=False,
                     branch='Reconfigure to a branch.',
                     tree='Reconfigure to a tree.',
                     checkout='Reconfigure to a checkout.',
                     lightweight_checkout='Reconfigure to a lightweight'
                     ' checkout.',
                     standalone='Reconfigure to be standalone.',
                     use_shared='Reconfigure to use a shared repository.'),
                     Option('bind-to', help='Branch to bind checkout to.',
                            type=str),
                     Option('force',
                        help='Perform reconfiguration even if local changes'
                        ' will be lost.')
                     ]

    def run(self, location=None, target_type=None, bind_to=None, force=False):
        directory = bzrdir.BzrDir.open(location)
        if target_type is None:
            raise errors.BzrCommandError('No target configuration specified')
        elif target_type == 'branch':
            reconfiguration = reconfigure.Reconfigure.to_branch(directory)
        elif target_type == 'tree':
            reconfiguration = reconfigure.Reconfigure.to_tree(directory)
        elif target_type == 'checkout':
            reconfiguration = reconfigure.Reconfigure.to_checkout(directory,
                                                                  bind_to)
        elif target_type == 'lightweight-checkout':
            reconfiguration = reconfigure.Reconfigure.to_lightweight_checkout(
                directory, bind_to)
        elif target_type == 'use-shared':
            reconfiguration = reconfigure.Reconfigure.to_use_shared(directory)
        elif target_type == 'standalone':
            reconfiguration = reconfigure.Reconfigure.to_standalone(directory)
        reconfiguration.apply(force)


class cmd_switch(Command):
    """Set the branch of a checkout and update.
    
    For lightweight checkouts, this changes the branch being referenced.
    For heavyweight checkouts, this checks that there are no local commits
    versus the current bound branch, then it makes the local branch a mirror
    of the new location and binds to it.
    
    In both cases, the working tree is updated and uncommitted changes
    are merged. The user can commit or revert these as they desire.

    Pending merges need to be committed or reverted before using switch.

    The path to the branch to switch to can be specified relative to the parent
    directory of the current branch. For example, if you are currently in a
    checkout of /path/to/branch, specifying 'newbranch' will find a branch at
    /path/to/newbranch.
    """

    takes_args = ['to_location']
    takes_options = [Option('force',
                        help='Switch even if local commits will be lost.')
                     ]

    def run(self, to_location, force=False):
        from bzrlib import switch
        tree_location = '.'
        control_dir = bzrdir.BzrDir.open_containing(tree_location)[0]
        try:
            to_branch = Branch.open(to_location)
        except errors.NotBranchError:
            to_branch = Branch.open(
                control_dir.open_branch().base + '../' + to_location)
        switch.switch(control_dir, to_branch, force)
        note('Switched to branch: %s',
            urlutils.unescape_for_display(to_branch.base, 'utf-8'))


class cmd_hooks(Command):
    """Show a branch's currently registered hooks.
    """

    hidden = True
    takes_args = ['path?']

    def run(self, path=None):
        if path is None:
            path = '.'
        branch_hooks = Branch.open(path).hooks
        for hook_type in branch_hooks:
            hooks = branch_hooks[hook_type]
            self.outf.write("%s:\n" % (hook_type,))
            if hooks:
                for hook in hooks:
                    self.outf.write("  %s\n" %
                                    (branch_hooks.get_hook_name(hook),))
            else:
                self.outf.write("  <no hooks installed>\n")


def _create_prefix(cur_transport):
    needed = [cur_transport]
    # Recurse upwards until we can create a directory successfully
    while True:
        new_transport = cur_transport.clone('..')
        if new_transport.base == cur_transport.base:
            raise errors.BzrCommandError(
                "Failed to create path prefix for %s."
                % cur_transport.base)
        try:
            new_transport.mkdir('.')
        except errors.NoSuchFile:
            needed.append(new_transport)
            cur_transport = new_transport
        else:
            break
    # Now we only need to create child directories
    while needed:
        cur_transport = needed.pop()
        cur_transport.ensure_base()


# these get imported and then picked up by the scan for cmd_*
# TODO: Some more consistent way to split command definitions across files;
# we do need to load at least some information about them to know of 
# aliases.  ideally we would avoid loading the implementation until the
# details were needed.
from bzrlib.cmd_version_info import cmd_version_info
from bzrlib.conflicts import cmd_resolve, cmd_conflicts, restore
from bzrlib.bundle.commands import (
    cmd_bundle_info,
    )
from bzrlib.sign_my_commits import cmd_sign_my_commits
from bzrlib.weave_commands import cmd_versionedfile_list, cmd_weave_join, \
        cmd_weave_plan_merge, cmd_weave_merge_text<|MERGE_RESOLUTION|>--- conflicted
+++ resolved
@@ -945,12 +945,6 @@
                 to_transport.delete_tree('.')
                 msg = "The branch %s has no revision %s." % (from_location, revision[0])
                 raise errors.BzrCommandError(msg)
-<<<<<<< HEAD
-            if name:
-                branch._transport.put_bytes('branch-name', name,
-                    mode=branch.control_files._file_mode)
-=======
->>>>>>> f5e0b1d8
             _merge_tags_if_possible(br_from, branch)
             note('Branched %d revision(s).' % branch.revno())
         finally:
