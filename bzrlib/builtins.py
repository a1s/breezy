# Copyright (C) 2004, 2005, 2006 by Canonical Ltd

# This program is free software; you can redistribute it and/or modify
# it under the terms of the GNU General Public License as published by
# the Free Software Foundation; either version 2 of the License, or
# (at your option) any later version.

# This program is distributed in the hope that it will be useful,
# but WITHOUT ANY WARRANTY; without even the implied warranty of
# MERCHANTABILITY or FITNESS FOR A PARTICULAR PURPOSE.  See the
# GNU General Public License for more details.

# You should have received a copy of the GNU General Public License
# along with this program; if not, write to the Free Software
# Foundation, Inc., 59 Temple Place, Suite 330, Boston, MA  02111-1307  USA

"""builtin bzr commands"""


import errno
import os
<<<<<<< HEAD
import codecs
from shutil import rmtree
=======
>>>>>>> 0e9652f7
import sys

import bzrlib
import bzrlib.branch
from bzrlib.branch import Branch
import bzrlib.bzrdir as bzrdir
from bzrlib.commands import Command, display_command
from bzrlib.revision import common_ancestor
import bzrlib.errors as errors
from bzrlib.errors import (BzrError, BzrCheckError, BzrCommandError, 
                           NotBranchError, DivergedBranches, NotConflicted,
                           NoSuchFile, NoWorkingTree, FileInWrongBranch,
                           NotVersionedError)
from bzrlib.log import show_one_log
from bzrlib.merge import Merge3Merger
from bzrlib.option import Option
import bzrlib.osutils
from bzrlib.progress import DummyProgress, ProgressPhase
from bzrlib.revisionspec import RevisionSpec
import bzrlib.trace
from bzrlib.trace import mutter, note, log_error, warning, is_quiet
from bzrlib.transport.local import LocalTransport
import bzrlib.ui
import bzrlib.urlutils as urlutils
from bzrlib.workingtree import WorkingTree


def tree_files(file_list, default_branch=u'.'):
    try:
        return internal_tree_files(file_list, default_branch)
    except FileInWrongBranch, e:
        raise BzrCommandError("%s is not in the same branch as %s" %
                             (e.path, file_list[0]))


# XXX: Bad function name; should possibly also be a class method of
# WorkingTree rather than a function.
def internal_tree_files(file_list, default_branch=u'.'):
    """Convert command-line paths to a WorkingTree and relative paths.

    This is typically used for command-line processors that take one or
    more filenames, and infer the workingtree that contains them.

    The filenames given are not required to exist.

    :param file_list: Filenames to convert.  

    :param default_branch: Fallback tree path to use if file_list is empty or None.

    :return: workingtree, [relative_paths]
    """
    if file_list is None or len(file_list) == 0:
        return WorkingTree.open_containing(default_branch)[0], file_list
    tree = WorkingTree.open_containing(file_list[0])[0]
    new_list = []
    for filename in file_list:
        try:
            new_list.append(tree.relpath(filename))
        except errors.PathNotChild:
            raise FileInWrongBranch(tree.branch, filename)
    return tree, new_list


def get_format_type(typestring):
    """Parse and return a format specifier."""
    if typestring == "weave":
        return bzrdir.BzrDirFormat6()
    if typestring == "default":
        return bzrdir.BzrDirMetaFormat1()
    if typestring == "metaweave":
        format = bzrdir.BzrDirMetaFormat1()
        format.repository_format = bzrlib.repository.RepositoryFormat7()
        return format
    if typestring == "knit":
        format = bzrdir.BzrDirMetaFormat1()
        format.repository_format = bzrlib.repository.RepositoryFormatKnit1()
        return format
    msg = "Unknown bzr format %s. Current formats are: default, knit,\n" \
          "metaweave and weave" % typestring
    raise BzrCommandError(msg)


# TODO: Make sure no commands unconditionally use the working directory as a
# branch.  If a filename argument is used, the first of them should be used to
# specify the branch.  (Perhaps this can be factored out into some kind of
# Argument class, representing a file in a branch, where the first occurrence
# opens the branch?)

class cmd_status(Command):
    """Display status summary.

    This reports on versioned and unknown files, reporting them
    grouped by state.  Possible states are:

    added
        Versioned in the working copy but not in the previous revision.

    removed
        Versioned in the previous revision but removed or deleted
        in the working copy.

    renamed
        Path of this file changed from the previous revision;
        the text may also have changed.  This includes files whose
        parent directory was renamed.

    modified
        Text has changed since the previous revision.

    unchanged
        Nothing about this file has changed since the previous revision.
        Only shown with --all.

    unknown
        Not versioned and not matching an ignore pattern.

    To see ignored files use 'bzr ignored'.  For details in the
    changes to file texts, use 'bzr diff'.

    If no arguments are specified, the status of the entire working
    directory is shown.  Otherwise, only the status of the specified
    files or directories is reported.  If a directory is given, status
    is reported for everything inside that directory.

    If a revision argument is given, the status is calculated against
    that revision, or between two revisions if two are provided.
    """
    
    # TODO: --no-recurse, --recurse options
    
    takes_args = ['file*']
    takes_options = ['all', 'show-ids', 'revision']
    aliases = ['st', 'stat']

    encoding_type = 'replace'
    
    @display_command
    def run(self, all=False, show_ids=False, file_list=None, revision=None):
        from bzrlib.status import show_tree_status

        tree, file_list = tree_files(file_list)
            
        show_tree_status(tree, show_unchanged=all, show_ids=show_ids,
                         specific_files=file_list, revision=revision,
                         to_file=self.outf)


class cmd_cat_revision(Command):
    """Write out metadata for a revision.
    
    The revision to print can either be specified by a specific
    revision identifier, or you can use --revision.
    """

    hidden = True
    takes_args = ['revision_id?']
    takes_options = ['revision']
    
    @display_command
    def run(self, revision_id=None, revision=None):

        if revision_id is not None and revision is not None:
            raise BzrCommandError('You can only supply one of revision_id or --revision')
        if revision_id is None and revision is None:
            raise BzrCommandError('You must supply either --revision or a revision_id')
        b = WorkingTree.open_containing(u'.')[0].branch

        # TODO: jam 20060112 should cat-revision always output utf-8?
        if revision_id is not None:
            self.outf.write(b.repository.get_revision_xml(revision_id).decode('utf-8'))
        elif revision is not None:
            for rev in revision:
                if rev is None:
                    raise BzrCommandError('You cannot specify a NULL revision.')
                revno, rev_id = rev.in_history(b)
                self.outf.write(b.repository.get_revision_xml(rev_id).decode('utf-8'))
    

class cmd_revno(Command):
    """Show current revision number.

    This is equal to the number of revisions on this branch.
    """

    takes_args = ['location?']

    @display_command
    def run(self, location=u'.'):
        self.outf.write(str(Branch.open_containing(location)[0].revno()))
        self.outf.write('\n')


class cmd_revision_info(Command):
    """Show revision number and revision id for a given revision identifier.
    """
    hidden = True
    takes_args = ['revision_info*']
    takes_options = ['revision']

    @display_command
    def run(self, revision=None, revision_info_list=[]):

        revs = []
        if revision is not None:
            revs.extend(revision)
        if revision_info_list is not None:
            for rev in revision_info_list:
                revs.append(RevisionSpec(rev))
        if len(revs) == 0:
            raise BzrCommandError('You must supply a revision identifier')

        b = WorkingTree.open_containing(u'.')[0].branch

        for rev in revs:
            revinfo = rev.in_history(b)
            if revinfo.revno is None:
                print '     %s' % revinfo.rev_id
            else:
                print '%4d %s' % (revinfo.revno, revinfo.rev_id)

    
class cmd_add(Command):
    """Add specified files or directories.

    In non-recursive mode, all the named items are added, regardless
    of whether they were previously ignored.  A warning is given if
    any of the named files are already versioned.

    In recursive mode (the default), files are treated the same way
    but the behaviour for directories is different.  Directories that
    are already versioned do not give a warning.  All directories,
    whether already versioned or not, are searched for files or
    subdirectories that are neither versioned or ignored, and these
    are added.  This search proceeds recursively into versioned
    directories.  If no names are given '.' is assumed.

    Therefore simply saying 'bzr add' will version all files that
    are currently unknown.

    Adding a file whose parent directory is not versioned will
    implicitly add the parent, and so on up to the root. This means
    you should never need to explictly add a directory, they'll just
    get added when you add a file in the directory.

    --dry-run will show which files would be added, but not actually 
    add them.
    """
    takes_args = ['file*']
    takes_options = ['no-recurse', 'dry-run', 'verbose']
    encoding_type = 'replace'

    def run(self, file_list, no_recurse=False, dry_run=False, verbose=False):
        import bzrlib.add

        action = bzrlib.add.AddAction(to_file=self.outf,
            should_add=(not dry_run), should_print=(not is_quiet()))

        added, ignored = bzrlib.add.smart_add(file_list, not no_recurse, 
                                              action=action)
        if len(ignored) > 0:
            for glob in sorted(ignored.keys()):
                match_len = len(ignored[glob])
                if verbose:
                    for path in ignored[glob]:
                        self.outf.write("ignored %s matching \"%s\"\n" 
                                        % (path, glob))
                else:
                    self.outf.write("ignored %d file(s) matching \"%s\"\n"
                                    % (match_len, glob))
            self.outf.write("If you wish to add some of these files,"
                            " please add them by name.\n")


class cmd_mkdir(Command):
    """Create a new versioned directory.

    This is equivalent to creating the directory and then adding it.
    """
    takes_args = ['dir+']
    encoding_type = 'replace'

    def run(self, dir_list):
        for d in dir_list:
            os.mkdir(d)
            wt, dd = WorkingTree.open_containing(d)
            wt.add([dd])
            print >>self.outf, 'added', d


class cmd_relpath(Command):
    """Show path of a file relative to root"""
    takes_args = ['filename']
    hidden = True
    
    @display_command
    def run(self, filename):
        # TODO: jam 20050106 Can relpath return a munged path if
        #       sys.stdout encoding cannot represent it?
        tree, relpath = WorkingTree.open_containing(filename)
        self.outf.write(relpath)
        self.outf.write('\n')


class cmd_inventory(Command):
    """Show inventory of the current working copy or a revision.

    It is possible to limit the output to a particular entry
    type using the --kind option.  For example; --kind file.
    """
    takes_options = ['revision', 'show-ids', 'kind']
    
    @display_command
    def run(self, revision=None, show_ids=False, kind=None):
        if kind and kind not in ['file', 'directory', 'symlink']:
            raise BzrCommandError('invalid kind specified')
        tree = WorkingTree.open_containing(u'.')[0]
        if revision is None:
            inv = tree.read_working_inventory()
        else:
            if len(revision) > 1:
                raise BzrCommandError('bzr inventory --revision takes'
                    ' exactly one revision identifier')
            inv = tree.branch.repository.get_revision_inventory(
                revision[0].in_history(tree.branch).rev_id)

        for path, entry in inv.entries():
            if kind and kind != entry.kind:
                continue
            if show_ids:
                self.outf.write('%-50s %s\n' % (path, entry.file_id))
            else:
                self.outf.write(path)
                self.outf.write('\n')


class cmd_mv(Command):
    """Move or rename a file.

    usage:
        bzr mv OLDNAME NEWNAME
        bzr mv SOURCE... DESTINATION

    If the last argument is a versioned directory, all the other names
    are moved into it.  Otherwise, there must be exactly two arguments
    and the file is changed to a new name, which must not already exist.

    Files cannot be moved between branches.
    """
    takes_args = ['names*']
    aliases = ['move', 'rename']

    encoding_type = 'replace'

    def run(self, names_list):
        if len(names_list) < 2:
            raise BzrCommandError("missing file argument")
        tree, rel_names = tree_files(names_list)
        
        if os.path.isdir(names_list[-1]):
            # move into existing directory
            for pair in tree.move(rel_names[:-1], rel_names[-1]):
                self.outf.write("%s => %s\n" % pair)
        else:
            if len(names_list) != 2:
                raise BzrCommandError('to mv multiple files the destination '
                                      'must be a versioned directory')
            tree.rename_one(rel_names[0], rel_names[1])
            self.outf.write("%s => %s\n" % (rel_names[0], rel_names[1]))
            
    
class cmd_pull(Command):
    """Turn this branch into a mirror of another branch.

    This command only works on branches that have not diverged.  Branches are
    considered diverged if the destination branch's most recent commit is one
    that has not been merged (directly or indirectly) into the parent.

    If branches have diverged, you can use 'bzr merge' to integrate the changes
    from one into the other.  Once one branch has merged, the other should
    be able to pull it again.

    If branches have diverged, you can use 'bzr merge' to pull the text changes
    from one into the other.  Once one branch has merged, the other should
    be able to pull it again.

    If you want to forget your local changes and just update your branch to
    match the remote one, use pull --overwrite.

    If there is no default location set, the first pull will set it.  After
    that, you can omit the location to use the default.  To change the
    default, use --remember.
    """
    takes_options = ['remember', 'overwrite', 'revision', 'verbose']
    takes_args = ['location?']
    encoding_type = 'replace'

    def run(self, location=None, remember=False, overwrite=False, revision=None, verbose=False):
        # FIXME: too much stuff is in the command class
        try:
            tree_to = WorkingTree.open_containing(u'.')[0]
            branch_to = tree_to.branch
        except NoWorkingTree:
            tree_to = None
            branch_to = Branch.open_containing(u'.')[0] 
        stored_loc = branch_to.get_parent()
        if location is None:
            if stored_loc is None:
                raise BzrCommandError("No pull location known or specified.")
            else:
                self.outf.write("Using saved location: %s\n" 
                    % urlutils.unescape_for_display(stored_loc))
                location = stored_loc

        branch_from = Branch.open(location)

        if branch_to.get_parent() is None or remember:
            branch_to.set_parent(branch_from.base)


        if revision is None:
            rev_id = None
        elif len(revision) == 1:
            rev_id = revision[0].in_history(branch_from).rev_id
        else:
            raise BzrCommandError('bzr pull --revision takes one value.')

        old_rh = branch_to.revision_history()
        if tree_to is not None:
            count = tree_to.pull(branch_from, overwrite, rev_id)
        else:
            count = branch_to.pull(branch_from, overwrite, rev_id)
        note('%d revision(s) pulled.' % (count,))

        if verbose:
            new_rh = branch_to.revision_history()
            if old_rh != new_rh:
                # Something changed
                from bzrlib.log import show_changed_revisions
                show_changed_revisions(branch_to, old_rh, new_rh,
                                       to_file=self.outf)


class cmd_push(Command):
    """Update a mirror of this branch.
    
    The target branch will not have its working tree populated because this
    is both expensive, and is not supported on remote file systems.
    
    Some smart servers or protocols *may* put the working tree in place in
    the future.

    This command only works on branches that have not diverged.  Branches are
    considered diverged if the destination branch's most recent commit is one
    that has not been merged (directly or indirectly) by the source branch.

    If branches have diverged, you can use 'bzr push --overwrite' to replace
    the other branch completely, discarding its unmerged changes.
    
    If you want to ensure you have the different changes in the other branch,
    do a merge (see bzr help merge) from the other branch, and commit that.
    After that you will be able to do a push without '--overwrite'.

    If there is no default push location set, the first push will set it.
    After that, you can omit the location to use the default.  To change the
    default, use --remember.
    """
    takes_options = ['remember', 'overwrite', 'verbose',
                     Option('create-prefix', 
                            help='Create the path leading up to the branch '
                                 'if it does not already exist')]
    takes_args = ['location?']
    encoding_type = 'replace'

    def run(self, location=None, remember=False, overwrite=False,
            create_prefix=False, verbose=False):
        # FIXME: Way too big!  Put this into a function called from the
        # command.
        from bzrlib.transport import get_transport
        
<<<<<<< HEAD
        tree_from = WorkingTree.open_containing(u'.')[0]
        br_from = tree_from.branch
        stored_loc = tree_from.branch.get_push_location()

=======
        br_from = Branch.open_containing('.')[0]
        stored_loc = br_from.get_push_location()
>>>>>>> 0e9652f7
        if location is None:
            if stored_loc is None:
                raise BzrCommandError("No push location known or specified.")
            else:
                self.outf.write("Using saved location: %s" 
                    % urlutils.unescape_for_display(stored_loc))
                location = stored_loc

        transport = get_transport(location)
        location_url = transport.base
        if br_from.get_push_location() is None or remember:
            br_from.set_push_location(location_url)
        try:
            dir_to = bzrlib.bzrdir.BzrDir.open(location_url)
            br_to = dir_to.open_branch()
        except NotBranchError:
            # create a branch.
            transport = transport.clone('..')
            if not create_prefix:
                try:
                    relurl = transport.relpath(location_url)
                    mutter('creating directory %s => %s', location_url, relurl)
                    transport.mkdir(relurl)
                except NoSuchFile:
                    raise BzrCommandError("Parent directory of %s "
                                          "does not exist." % location)
            else:
                current = transport.base
                needed = [(transport, transport.relpath(location_url))]
                while needed:
                    try:
                        transport, relpath = needed[-1]
                        transport.mkdir(relpath)
                        needed.pop()
                    except NoSuchFile:
                        new_transport = transport.clone('..')
                        needed.append((new_transport,
                                       new_transport.relpath(transport.base)))
                        if new_transport.base == transport.base:
                            raise BzrCommandError("Could not create "
                                                  "path prefix.")
            dir_to = br_from.bzrdir.clone(location_url)
            br_to = dir_to.open_branch()
        old_rh = br_to.revision_history()
        try:
            try:
                tree_to = dir_to.open_workingtree()
            except errors.NotLocalUrl:
                # TODO: This should be updated for branches which don't have a
                # working tree, as opposed to ones where we just couldn't 
                # update the tree.
                warning('This transport does not update the working '
                        'tree of: %s' % (br_to.base,))
                count = br_to.pull(br_from, overwrite)
            except NoWorkingTree:
                count = br_to.pull(br_from, overwrite)
            else:
                count = tree_to.pull(br_from, overwrite)
        except DivergedBranches:
            raise BzrCommandError("These branches have diverged."
                                  "  Try a merge then push with overwrite.")
        note('%d revision(s) pushed.' % (count,))

        if verbose:
            new_rh = br_to.revision_history()
            if old_rh != new_rh:
                # Something changed
                from bzrlib.log import show_changed_revisions
                show_changed_revisions(br_to, old_rh, new_rh,
                                       to_file=self.outf)


class cmd_branch(Command):
    """Create a new copy of a branch.

    If the TO_LOCATION is omitted, the last component of the FROM_LOCATION will
    be used.  In other words, "branch ../foo/bar" will attempt to create ./bar.

    To retrieve the branch as of a particular revision, supply the --revision
    parameter, as in "branch foo/bar -r 5".

    --basis is to speed up branching from remote branches.  When specified, it
    copies all the file-contents, inventory and revision data from the basis
    branch before copying anything from the remote branch.
    """
    takes_args = ['from_location', 'to_location?']
    takes_options = ['revision', 'basis']
    aliases = ['get', 'clone']

    def run(self, from_location, to_location=None, revision=None, basis=None):
<<<<<<< HEAD
        from bzrlib.transport import get_transport
=======
        from bzrlib.osutils import rmtree
>>>>>>> 0e9652f7
        if revision is None:
            revision = [None]
        elif len(revision) > 1:
            raise BzrCommandError(
                'bzr branch --revision takes exactly 1 revision value')
        try:
            br_from = Branch.open(from_location)
        except OSError, e:
            if e.errno == errno.ENOENT:
                raise BzrCommandError('Source location "%s" does not'
                                      ' exist.' % to_location)
            else:
                raise
        br_from.lock_read()
        try:
            if basis is not None:
                basis_dir = bzrdir.BzrDir.open_containing(basis)[0]
            else:
                basis_dir = None
            if len(revision) == 1 and revision[0] is not None:
                revision_id = revision[0].in_history(br_from)[1]
            else:
                # FIXME - wt.last_revision, fallback to branch, fall back to
                # None or perhaps NULL_REVISION to mean copy nothing
                # RBC 20060209
                revision_id = br_from.last_revision()
            if to_location is None:
                to_location = os.path.basename(from_location.rstrip("/\\"))
                name = None
            else:
                name = os.path.basename(to_location) + '\n'

            to_transport = get_transport(to_location)
            try:
                to_transport.mkdir('.')
            except bzrlib.errors.FileExists:
                raise BzrCommandError('Target directory "%s" already'
                                      ' exists.' % to_location)
            except bzrlib.errors.NoSuchFile:
                raise BzrCommandError('Parent of "%s" does not exist.' %
                                      to_location)
            try:
                # preserve whatever source format we have.
                dir = br_from.bzrdir.sprout(to_transport.base,
                        revision_id, basis_dir)
                branch = dir.open_branch()
            except bzrlib.errors.NoSuchRevision:
                # TODO: jam 20060426 This only works on local paths
                #       and it would be nice if 'bzr branch' could
                #       work on a remote path
                rmtree(to_location)
                msg = "The branch %s has no revision %s." % (from_location, revision[0])
                raise BzrCommandError(msg)
            except bzrlib.errors.UnlistableBranch:
                rmtree(to_location)
                msg = "The branch %s cannot be used as a --basis" % (basis,)
                raise BzrCommandError(msg)
            if name:
                branch.control_files.put_utf8('branch-name', name)
            note('Branched %d revision(s).' % branch.revno())
        finally:
            br_from.unlock()


class cmd_checkout(Command):
    """Create a new checkout of an existing branch.

    If BRANCH_LOCATION is omitted, checkout will reconstitute a working tree for
    the branch found in '.'. This is useful if you have removed the working tree
    or if it was never created - i.e. if you pushed the branch to its current
    location using SFTP.
    
    If the TO_LOCATION is omitted, the last component of the BRANCH_LOCATION will
    be used.  In other words, "checkout ../foo/bar" will attempt to create ./bar.

    To retrieve the branch as of a particular revision, supply the --revision
    parameter, as in "checkout foo/bar -r 5". Note that this will be immediately
    out of date [so you cannot commit] but it may be useful (i.e. to examine old
    code.)

    --basis is to speed up checking out from remote branches.  When specified, it
    uses the inventory and file contents from the basis branch in preference to the
    branch being checked out.
    """
    takes_args = ['branch_location?', 'to_location?']
    takes_options = ['revision', # , 'basis']
                     Option('lightweight',
                            help="perform a lightweight checkout. Lightweight "
                                 "checkouts depend on access to the branch for "
                                 "every operation. Normal checkouts can perform "
                                 "common operations like diff and status without "
                                 "such access, and also support local commits."
                            ),
                     ]

    def run(self, branch_location=None, to_location=None, revision=None, basis=None,
            lightweight=False):
        if revision is None:
            revision = [None]
        elif len(revision) > 1:
            raise BzrCommandError(
                'bzr checkout --revision takes exactly 1 revision value')
        if branch_location is None:
            branch_location = bzrlib.osutils.getcwd()
            to_location = branch_location
        source = Branch.open(branch_location)
        if len(revision) == 1 and revision[0] is not None:
            revision_id = revision[0].in_history(source)[1]
        else:
            revision_id = None
        if to_location is None:
            to_location = os.path.basename(branch_location.rstrip("/\\"))
        # if the source and to_location are the same, 
        # and there is no working tree,
        # then reconstitute a branch
        if (bzrlib.osutils.abspath(to_location) == 
            bzrlib.osutils.abspath(branch_location)):
            try:
                source.bzrdir.open_workingtree()
            except errors.NoWorkingTree:
                source.bzrdir.create_workingtree()
                return
        try:
            os.mkdir(to_location)
        except OSError, e:
            if e.errno == errno.EEXIST:
                raise BzrCommandError('Target directory "%s" already'
                                      ' exists.' % to_location)
            if e.errno == errno.ENOENT:
                raise BzrCommandError('Parent of "%s" does not exist.' %
                                      to_location)
            else:
                raise
        old_format = bzrlib.bzrdir.BzrDirFormat.get_default_format()
        bzrlib.bzrdir.BzrDirFormat.set_default_format(bzrdir.BzrDirMetaFormat1())
        try:
            if lightweight:
                checkout = bzrdir.BzrDirMetaFormat1().initialize(to_location)
                bzrlib.branch.BranchReferenceFormat().initialize(checkout, source)
            else:
                checkout_branch =  bzrlib.bzrdir.BzrDir.create_branch_convenience(
                    to_location, force_new_tree=False)
                checkout = checkout_branch.bzrdir
                checkout_branch.bind(source)
                if revision_id is not None:
                    rh = checkout_branch.revision_history()
                    checkout_branch.set_revision_history(rh[:rh.index(revision_id) + 1])
            checkout.create_workingtree(revision_id)
        finally:
            bzrlib.bzrdir.BzrDirFormat.set_default_format(old_format)


class cmd_renames(Command):
    """Show list of renamed files.
    """
    # TODO: Option to show renames between two historical versions.

    # TODO: Only show renames under dir, rather than in the whole branch.
    takes_args = ['dir?']

    @display_command
    def run(self, dir=u'.'):
        tree = WorkingTree.open_containing(dir)[0]
        old_inv = tree.basis_tree().inventory
        new_inv = tree.read_working_inventory()

        renames = list(bzrlib.tree.find_renames(old_inv, new_inv))
        renames.sort()
        for old_name, new_name in renames:
            self.outf.write("%s => %s\n" % (old_name, new_name))


class cmd_update(Command):
    """Update a tree to have the latest code committed to its branch.
    
    This will perform a merge into the working tree, and may generate
    conflicts. If you have any local changes, you will still 
    need to commit them after the update for the update to be complete.
    
    If you want to discard your local changes, you can just do a 
    'bzr revert' instead of 'bzr commit' after the update.
    """
    takes_args = ['dir?']

    def run(self, dir='.'):
        tree = WorkingTree.open_containing(dir)[0]
        tree.lock_write()
        try:
            if tree.last_revision() == tree.branch.last_revision():
                # may be up to date, check master too.
                master = tree.branch.get_master_branch()
                if master is None or master.last_revision == tree.last_revision():
                    note("Tree is up to date.")
                    return
            conflicts = tree.update()
            note('Updated to revision %d.' %
                 (tree.branch.revision_id_to_revno(tree.last_revision()),))
            if conflicts != 0:
                return 1
            else:
                return 0
        finally:
            tree.unlock()


class cmd_info(Command):
    """Show information about a working tree, branch or repository.

    This command will show all known locations and formats associated to the
    tree, branch or repository.  Statistical information is included with
    each report.

    Branches and working trees will also report any missing revisions.
    """
    takes_args = ['location?']
    takes_options = ['verbose']

    @display_command
    def run(self, location=None, verbose=False):
        from bzrlib.info import show_bzrdir_info
        show_bzrdir_info(bzrdir.BzrDir.open_containing(location)[0],
                         verbose=verbose)


class cmd_remove(Command):
    """Make a file unversioned.

    This makes bzr stop tracking changes to a versioned file.  It does
    not delete the working copy.
    """
    takes_args = ['file+']
    takes_options = ['verbose']
    aliases = ['rm']
    
    def run(self, file_list, verbose=False):
        tree, file_list = tree_files(file_list)
        tree.remove(file_list, verbose=verbose)


class cmd_file_id(Command):
    """Print file_id of a particular file or directory.

    The file_id is assigned when the file is first added and remains the
    same through all revisions where the file exists, even when it is
    moved or renamed.
    """
    hidden = True
    takes_args = ['filename']

    @display_command
    def run(self, filename):
        tree, relpath = WorkingTree.open_containing(filename)
        i = tree.inventory.path2id(relpath)
        if i == None:
            raise BzrError("%r is not a versioned file" % filename)
        else:
            self.outf.write(i)
            self.outf.write('\n')


class cmd_file_path(Command):
    """Print path of file_ids to a file or directory.

    This prints one line for each directory down to the target,
    starting at the branch root.
    """
    hidden = True
    takes_args = ['filename']

    @display_command
    def run(self, filename):
        tree, relpath = WorkingTree.open_containing(filename)
        inv = tree.inventory
        fid = inv.path2id(relpath)
        if fid == None:
            raise BzrError("%r is not a versioned file" % filename)
        for fip in inv.get_idpath(fid):
            self.outf.write(fip)
            self.outf.write('\n')


class cmd_reconcile(Command):
    """Reconcile bzr metadata in a branch.

    This can correct data mismatches that may have been caused by
    previous ghost operations or bzr upgrades. You should only
    need to run this command if 'bzr check' or a bzr developer 
    advises you to run it.

    If a second branch is provided, cross-branch reconciliation is
    also attempted, which will check that data like the tree root
    id which was not present in very early bzr versions is represented
    correctly in both branches.

    At the same time it is run it may recompress data resulting in 
    a potential saving in disk space or performance gain.

    The branch *MUST* be on a listable system such as local disk or sftp.
    """
    takes_args = ['branch?']

    def run(self, branch="."):
        from bzrlib.reconcile import reconcile
        dir = bzrlib.bzrdir.BzrDir.open(branch)
        reconcile(dir)


class cmd_revision_history(Command):
    """Display list of revision ids on this branch."""
    hidden = True

    @display_command
    def run(self):
        branch = WorkingTree.open_containing(u'.')[0].branch
        for patchid in branch.revision_history():
            self.outf.write(patchid)
            self.outf.write('\n')


class cmd_ancestry(Command):
    """List all revisions merged into this branch."""
    hidden = True

    @display_command
    def run(self):
        tree = WorkingTree.open_containing(u'.')[0]
        b = tree.branch
        # FIXME. should be tree.last_revision
        for revision_id in b.repository.get_ancestry(b.last_revision()):
            if revision_id is None:
                continue
            self.outf.write(revision_id)
            self.outf.write('\n')


class cmd_init(Command):
    """Make a directory into a versioned branch.

    Use this to create an empty branch, or before importing an
    existing project.

    If there is a repository in a parent directory of the location, then 
    the history of the branch will be stored in the repository.  Otherwise
    init creates a standalone branch which carries its own history in 
    .bzr.

    If there is already a branch at the location but it has no working tree,
    the tree can be populated with 'bzr checkout'.

    Recipe for importing a tree of files:
        cd ~/project
        bzr init
        bzr add .
        bzr status
        bzr commit -m 'imported project'
    """
    takes_args = ['location?']
    takes_options = [
                     Option('format', 
                            help='Specify a format for this branch. Current'
                                 ' formats are: default, knit, metaweave and'
                                 ' weave. Default is knit; metaweave and'
                                 ' weave are deprecated',
                            type=get_format_type),
                     ]
    def run(self, location=None, format=None):
        from bzrlib.branch import Branch
        if format is None:
            format = get_format_type('default')
        if location is None:
            location = u'.'
        else:
            # The path has to exist to initialize a
            # branch inside of it.
            # Just using os.mkdir, since I don't
            # believe that we want to create a bunch of
            # locations if the user supplies an extended path
            if not os.path.exists(location):
                os.mkdir(location)
        try:
            existing_bzrdir = bzrdir.BzrDir.open(location)
        except NotBranchError:
            # really a NotBzrDir error...
            bzrdir.BzrDir.create_branch_convenience(location, format=format)
        else:
            if existing_bzrdir.has_branch():
                if existing_bzrdir.has_workingtree():
                    raise errors.AlreadyBranchError(location)
                else:
                    raise errors.BranchExistsWithoutWorkingTree(location)
            else:
                existing_bzrdir.create_branch()
                existing_bzrdir.create_workingtree()


class cmd_init_repository(Command):
    """Create a shared repository to hold branches.

    New branches created under the repository directory will store their revisions
    in the repository, not in the branch directory, if the branch format supports
    shared storage.

    example:
        bzr init-repo repo
        bzr init repo/trunk
        bzr checkout --lightweight repo/trunk trunk-checkout
        cd trunk-checkout
        (add files here)
    """
    takes_args = ["location"] 
    takes_options = [Option('format', 
                            help='Specify a format for this repository.'
                                 ' Current formats are: default, knit,'
                                 ' metaweave and weave. Default is knit;'
                                 ' metaweave and weave are deprecated',
                            type=get_format_type),
                     Option('trees',
                             help='Allows branches in repository to have'
                             ' a working tree')]
    aliases = ["init-repo"]
    def run(self, location, format=None, trees=False):
        from bzrlib.transport import get_transport
        if format is None:
            format = get_format_type('default')
        transport = get_transport(location)
        if not transport.has('.'):
            transport.mkdir('')
        newdir = format.initialize_on_transport(transport)
        repo = newdir.create_repository(shared=True)
        repo.set_make_working_trees(trees)


class cmd_diff(Command):
    """Show differences in working tree.
    
    If files are listed, only the changes in those files are listed.
    Otherwise, all changes for the tree are listed.

    "bzr diff -p1" is equivalent to "bzr diff --prefix old/:new/", and
    produces patches suitable for "patch -p1".

    examples:
        bzr diff
        bzr diff -r1
        bzr diff -r1..2
        bzr diff --diff-prefix old/:new/
        bzr diff bzr.mine bzr.dev
        bzr diff foo.c
    """
    # TODO: Option to use external diff command; could be GNU diff, wdiff,
    #       or a graphical diff.

    # TODO: Python difflib is not exactly the same as unidiff; should
    #       either fix it up or prefer to use an external diff.

    # TODO: Selected-file diff is inefficient and doesn't show you
    #       deleted files.

    # TODO: This probably handles non-Unix newlines poorly.
    
    takes_args = ['file*']
    takes_options = ['revision', 'diff-options', 'prefix']
    aliases = ['di', 'dif']
    encoding_type = 'exact'

    @display_command
    def run(self, revision=None, file_list=None, diff_options=None,
            prefix=None):
        from bzrlib.diff import diff_cmd_helper, show_diff_trees

        if (prefix is None) or (prefix == '0'):
            # diff -p0 format
            old_label = ''
            new_label = ''
        elif prefix == '1':
            old_label = 'old/'
            new_label = 'new/'
        else:
            if not ':' in prefix:
                 raise BzrError("--diff-prefix expects two values separated by a colon")
            old_label, new_label = prefix.split(":")
        
        try:
            tree1, file_list = internal_tree_files(file_list)
            tree2 = None
            b = None
            b2 = None
        except FileInWrongBranch:
            if len(file_list) != 2:
                raise BzrCommandError("Files are in different branches")

            tree1, file1 = WorkingTree.open_containing(file_list[0])
            tree2, file2 = WorkingTree.open_containing(file_list[1])
            if file1 != "" or file2 != "":
                # FIXME diff those two files. rbc 20051123
                raise BzrCommandError("Files are in different branches")
            file_list = None
        if revision is not None:
            if tree2 is not None:
                raise BzrCommandError("Can't specify -r with two branches")
            if (len(revision) == 1) or (revision[1].spec is None):
                return diff_cmd_helper(tree1, file_list, diff_options,
                                       revision[0], 
                                       old_label=old_label, new_label=new_label)
            elif len(revision) == 2:
                return diff_cmd_helper(tree1, file_list, diff_options,
                                       revision[0], revision[1],
                                       old_label=old_label, new_label=new_label)
            else:
                raise BzrCommandError('bzr diff --revision takes exactly one or two revision identifiers')
        else:
            if tree2 is not None:
                return show_diff_trees(tree1, tree2, sys.stdout, 
                                       specific_files=file_list,
                                       external_diff_options=diff_options,
                                       old_label=old_label, new_label=new_label)
            else:
                return diff_cmd_helper(tree1, file_list, diff_options,
                                       old_label=old_label, new_label=new_label)


class cmd_deleted(Command):
    """List files deleted in the working tree.
    """
    # TODO: Show files deleted since a previous revision, or
    # between two revisions.
    # TODO: Much more efficient way to do this: read in new
    # directories with readdir, rather than stating each one.  Same
    # level of effort but possibly much less IO.  (Or possibly not,
    # if the directories are very large...)
    takes_options = ['show-ids']

    @display_command
    def run(self, show_ids=False):
        tree = WorkingTree.open_containing(u'.')[0]
        old = tree.basis_tree()
        for path, ie in old.inventory.iter_entries():
            if not tree.has_id(ie.file_id):
                self.outf.write(path)
                if show_ids:
                    self.outf.write(' ')
                    self.outf.write(ie.file_id)
                self.outf.write('\n')


class cmd_modified(Command):
    """List files modified in working tree."""
    hidden = True
    @display_command
    def run(self):
        from bzrlib.delta import compare_trees

        tree = WorkingTree.open_containing(u'.')[0]
        td = compare_trees(tree.basis_tree(), tree)

        for path, id, kind, text_modified, meta_modified in td.modified:
            self.outf.write(path)
            self.outf.write('\n')


class cmd_added(Command):
    """List files added in working tree."""
    hidden = True
    @display_command
    def run(self):
        wt = WorkingTree.open_containing(u'.')[0]
        basis_inv = wt.basis_tree().inventory
        inv = wt.inventory
        for file_id in inv:
            if file_id in basis_inv:
                continue
            path = inv.id2path(file_id)
            if not os.access(bzrlib.osutils.abspath(path), os.F_OK):
                continue
            self.outf.write(path)
            self.outf.write('\n')


class cmd_root(Command):
    """Show the tree root directory.

    The root is the nearest enclosing directory with a .bzr control
    directory."""
    takes_args = ['filename?']
    @display_command
    def run(self, filename=None):
        """Print the branch root."""
        tree = WorkingTree.open_containing(filename)[0]
        self.outf.write(tree.basedir)
        self.outf.write('\n')


class cmd_log(Command):
    """Show log of a branch, file, or directory.

    By default show the log of the branch containing the working directory.

    To request a range of logs, you can use the command -r begin..end
    -r revision requests a specific revision, -r ..end or -r begin.. are
    also valid.

    examples:
        bzr log
        bzr log foo.c
        bzr log -r -10.. http://server/branch
    """

    # TODO: Make --revision support uuid: and hash: [future tag:] notation.

    takes_args = ['location?']
    takes_options = [Option('forward', 
                            help='show from oldest to newest'),
                     'timezone', 
                     Option('verbose', 
                             help='show files changed in each revision'),
                     'show-ids', 'revision',
                     'log-format',
                     'line', 'long', 
                     Option('message',
                            help='show revisions whose message matches this regexp',
                            type=str),
                     'short',
                     ]
    encoding_type = 'replace'

    @display_command
    def run(self, location=None, timezone='original',
            verbose=False,
            show_ids=False,
            forward=False,
            revision=None,
            log_format=None,
            message=None,
            long=False,
            short=False,
            line=False):
        from bzrlib.log import log_formatter, show_log
        assert message is None or isinstance(message, basestring), \
            "invalid message argument %r" % message
        direction = (forward and 'forward') or 'reverse'
        
        # log everything
        file_id = None
        if location:
            # find the file id to log:

            dir, fp = bzrdir.BzrDir.open_containing(location)
            b = dir.open_branch()
            if fp != '':
                try:
                    # might be a tree:
                    inv = dir.open_workingtree().inventory
                except (errors.NotBranchError, errors.NotLocalUrl):
                    # either no tree, or is remote.
                    inv = b.basis_tree().inventory
                file_id = inv.path2id(fp)
        else:
            # local dir only
            # FIXME ? log the current subdir only RBC 20060203 
            dir, relpath = bzrdir.BzrDir.open_containing('.')
            b = dir.open_branch()

        if revision is None:
            rev1 = None
            rev2 = None
        elif len(revision) == 1:
            rev1 = rev2 = revision[0].in_history(b).revno
        elif len(revision) == 2:
            if revision[0].spec is None:
                # missing begin-range means first revision
                rev1 = 1
            else:
                rev1 = revision[0].in_history(b).revno

            if revision[1].spec is None:
                # missing end-range means last known revision
                rev2 = b.revno()
            else:
                rev2 = revision[1].in_history(b).revno
        else:
            raise BzrCommandError('bzr log --revision takes one or two values.')

        # By this point, the revision numbers are converted to the +ve
        # form if they were supplied in the -ve form, so we can do
        # this comparison in relative safety
        if rev1 > rev2:
            (rev2, rev1) = (rev1, rev2)

        if (log_format == None):
            default = bzrlib.config.BranchConfig(b).log_format()
            log_format = get_log_format(long=long, short=short, line=line, default=default)
        lf = log_formatter(log_format,
                           show_ids=show_ids,
                           to_file=self.outf,
                           show_timezone=timezone)

        show_log(b,
                 lf,
                 file_id,
                 verbose=verbose,
                 direction=direction,
                 start_revision=rev1,
                 end_revision=rev2,
                 search=message)


def get_log_format(long=False, short=False, line=False, default='long'):
    log_format = default
    if long:
        log_format = 'long'
    if short:
        log_format = 'short'
    if line:
        log_format = 'line'
    return log_format


class cmd_touching_revisions(Command):
    """Return revision-ids which affected a particular file.

    A more user-friendly interface is "bzr log FILE"."""
    hidden = True
    takes_args = ["filename"]
    encoding_type = 'replace'

    @display_command
    def run(self, filename):
        tree, relpath = WorkingTree.open_containing(filename)
        b = tree.branch
        inv = tree.read_working_inventory()
        file_id = inv.path2id(relpath)
        for revno, revision_id, what in bzrlib.log.find_touching_revisions(b, file_id):
            self.outf.write("%6d %s\n" % (revno, what))


class cmd_ls(Command):
    """List files in a tree.
    """
    # TODO: Take a revision or remote path and list that tree instead.
    hidden = True
    takes_options = ['verbose', 'revision',
                     Option('non-recursive',
                            help='don\'t recurse into sub-directories'),
                     Option('from-root',
                            help='Print all paths from the root of the branch.'),
                     Option('unknown', help='Print unknown files'),
                     Option('versioned', help='Print versioned files'),
                     Option('ignored', help='Print ignored files'),

                     Option('null', help='Null separate the files'),
                    ]
    @display_command
    def run(self, revision=None, verbose=False, 
            non_recursive=False, from_root=False,
            unknown=False, versioned=False, ignored=False,
            null=False):

        if verbose and null:
            raise BzrCommandError('Cannot set both --verbose and --null')
        all = not (unknown or versioned or ignored)

        selection = {'I':ignored, '?':unknown, 'V':versioned}

        tree, relpath = WorkingTree.open_containing(u'.')
        if from_root:
            relpath = u''
        elif relpath:
            relpath += '/'
        if revision is not None:
            tree = tree.branch.repository.revision_tree(
                revision[0].in_history(tree.branch).rev_id)

        for fp, fc, kind, fid, entry in tree.list_files():
            if fp.startswith(relpath):
                fp = fp[len(relpath):]
                if non_recursive and '/' in fp:
                    continue
                if not all and not selection[fc]:
                    continue
                if verbose:
                    kindch = entry.kind_character()
                    self.outf.write('%-8s %s%s\n' % (fc, fp, kindch))
                elif null:
                    self.outf.write(fp)
                    self.outf.write('\0')
                    self.outf.flush()
                else:
                    self.outf.write(fp)
                    self.outf.write('\n')


class cmd_unknowns(Command):
    """List unknown files."""
    @display_command
    def run(self):
        from bzrlib.osutils import quotefn
        for f in WorkingTree.open_containing(u'.')[0].unknowns():
            self.outf.write(quotefn(f))
            self.outf.write('\n')


class cmd_ignore(Command):
    """Ignore a command or pattern.

    To remove patterns from the ignore list, edit the .bzrignore file.

    If the pattern contains a slash, it is compared to the whole path
    from the branch root.  Otherwise, it is compared to only the last
    component of the path.  To match a file only in the root directory,
    prepend './'.

    Ignore patterns are case-insensitive on case-insensitive systems.

    Note: wildcards must be quoted from the shell on Unix.

    examples:
        bzr ignore ./Makefile
        bzr ignore '*.class'
    """
    # TODO: Complain if the filename is absolute
    takes_args = ['name_pattern']
    
    def run(self, name_pattern):
        from bzrlib.atomicfile import AtomicFile
        import os.path

        tree, relpath = WorkingTree.open_containing(u'.')
        ifn = tree.abspath('.bzrignore')

        if os.path.exists(ifn):
            f = open(ifn, 'rt')
            try:
                igns = f.read().decode('utf-8')
            finally:
                f.close()
        else:
            igns = ''

        # TODO: If the file already uses crlf-style termination, maybe
        # we should use that for the newly added lines?

        if igns and igns[-1] != '\n':
            igns += '\n'
        igns += name_pattern + '\n'

        try:
            f = AtomicFile(ifn, 'wt')
            f.write(igns.encode('utf-8'))
            f.commit()
        finally:
            f.close()

        inv = tree.inventory
        if inv.path2id('.bzrignore'):
            mutter('.bzrignore is already versioned')
        else:
            mutter('need to make new .bzrignore file versioned')
            tree.add(['.bzrignore'])


class cmd_ignored(Command):
    """List ignored files and the patterns that matched them.

    See also: bzr ignore"""
    @display_command
    def run(self):
        tree = WorkingTree.open_containing(u'.')[0]
        for path, file_class, kind, file_id, entry in tree.list_files():
            if file_class != 'I':
                continue
            ## XXX: Slightly inefficient since this was already calculated
            pat = tree.is_ignored(path)
            print '%-50s %s' % (path, pat)


class cmd_lookup_revision(Command):
    """Lookup the revision-id from a revision-number

    example:
        bzr lookup-revision 33
    """
    hidden = True
    takes_args = ['revno']
    
    @display_command
    def run(self, revno):
        try:
            revno = int(revno)
        except ValueError:
            raise BzrCommandError("not a valid revision-number: %r" % revno)

        print WorkingTree.open_containing(u'.')[0].branch.get_rev_id(revno)


class cmd_export(Command):
    """Export past revision to destination directory.

    If no revision is specified this exports the last committed revision.

    Format may be an "exporter" name, such as tar, tgz, tbz2.  If none is
    given, try to find the format with the extension. If no extension
    is found exports to a directory (equivalent to --format=dir).

    Root may be the top directory for tar, tgz and tbz2 formats. If none
    is given, the top directory will be the root name of the file.

    Note: export of tree with non-ascii filenames to zip is not supported.

     Supported formats       Autodetected by extension
     -----------------       -------------------------
         dir                            -
         tar                          .tar
         tbz2                    .tar.bz2, .tbz2
         tgz                      .tar.gz, .tgz
         zip                          .zip
    """
    takes_args = ['dest']
    takes_options = ['revision', 'format', 'root']
    def run(self, dest, revision=None, format=None, root=None):
        import os.path
        from bzrlib.export import export
        tree = WorkingTree.open_containing(u'.')[0]
        b = tree.branch
        if revision is None:
            # should be tree.last_revision  FIXME
            rev_id = b.last_revision()
        else:
            if len(revision) != 1:
                raise BzrError('bzr export --revision takes exactly 1 argument')
            rev_id = revision[0].in_history(b).rev_id
        t = b.repository.revision_tree(rev_id)
        try:
            export(t, dest, format, root)
        except errors.NoSuchExportFormat, e:
            raise BzrCommandError('Unsupported export format: %s' % e.format)


class cmd_cat(Command):
    """Write a file's text from a previous revision."""

    takes_options = ['revision']
    takes_args = ['filename']

    @display_command
    def run(self, filename, revision=None):
        if revision is not None and len(revision) != 1:
            raise BzrCommandError("bzr cat --revision takes exactly one number")
        tree = None
        try:
            tree, relpath = WorkingTree.open_containing(filename)
            b = tree.branch
        except NotBranchError:
            pass

        if tree is None:
            b, relpath = Branch.open_containing(filename)
        if revision is None:
            revision_id = b.last_revision()
        else:
            revision_id = revision[0].in_history(b).rev_id
        b.print_file(relpath, revision_id)


class cmd_local_time_offset(Command):
    """Show the offset in seconds from GMT to local time."""
    hidden = True    
    @display_command
    def run(self):
        print bzrlib.osutils.local_time_offset()



class cmd_commit(Command):
    """Commit changes into a new revision.
    
    If no arguments are given, the entire tree is committed.

    If selected files are specified, only changes to those files are
    committed.  If a directory is specified then the directory and everything 
    within it is committed.

    A selected-file commit may fail in some cases where the committed
    tree would be invalid, such as trying to commit a file in a
    newly-added directory that is not itself committed.
    """
    # TODO: Run hooks on tree to-be-committed, and after commit.

    # TODO: Strict commit that fails if there are deleted files.
    #       (what does "deleted files" mean ??)

    # TODO: Give better message for -s, --summary, used by tla people

    # XXX: verbose currently does nothing

    takes_args = ['selected*']
    takes_options = ['message', 'verbose', 
                     Option('unchanged',
                            help='commit even if nothing has changed'),
                     Option('file', type=str, 
                            argname='msgfile',
                            help='file containing commit message'),
                     Option('strict',
                            help="refuse to commit if there are unknown "
                            "files in the working tree."),
                     Option('local',
                            help="perform a local only commit in a bound "
                                 "branch. Such commits are not pushed to "
                                 "the master branch until a normal commit "
                                 "is performed."
                            ),
                     ]
    aliases = ['ci', 'checkin']

    def run(self, message=None, file=None, verbose=True, selected_list=None,
            unchanged=False, strict=False, local=False):
        from bzrlib.commit import (NullCommitReporter, ReportCommitToLog)
        from bzrlib.errors import (PointlessCommit, ConflictsInTree,
                StrictCommitFailed)
        from bzrlib.msgeditor import edit_commit_message, \
                make_commit_message_template
        from tempfile import TemporaryFile

        # TODO: Need a blackbox test for invoking the external editor; may be
        # slightly problematic to run this cross-platform.

        # TODO: do more checks that the commit will succeed before 
        # spending the user's valuable time typing a commit message.
        #
        # TODO: if the commit *does* happen to fail, then save the commit 
        # message to a temporary file where it can be recovered
        tree, selected_list = tree_files(selected_list)
        if local and not tree.branch.get_bound_location():
            raise errors.LocalRequiresBoundBranch()
        if message is None and not file:
            template = make_commit_message_template(tree, selected_list)
            message = edit_commit_message(template)
            if message is None:
                raise BzrCommandError("please specify a commit message"
                                      " with either --message or --file")
        elif message and file:
            raise BzrCommandError("please specify either --message or --file")
        
        if file:
            message = codecs.open(file, 'rt', bzrlib.user_encoding).read()

        if message == "":
                raise BzrCommandError("empty commit message specified")
        
        if verbose:
            reporter = ReportCommitToLog()
        else:
            reporter = NullCommitReporter()
        
        try:
            tree.commit(message, specific_files=selected_list,
                        allow_pointless=unchanged, strict=strict, local=local,
                        reporter=reporter)
        except PointlessCommit:
            # FIXME: This should really happen before the file is read in;
            # perhaps prepare the commit; get the message; then actually commit
            raise BzrCommandError("no changes to commit",
                                  ["use --unchanged to commit anyhow"])
        except ConflictsInTree:
            raise BzrCommandError("Conflicts detected in working tree.  "
                'Use "bzr conflicts" to list, "bzr resolve FILE" to resolve.')
        except StrictCommitFailed:
            raise BzrCommandError("Commit refused because there are unknown "
                                  "files in the working tree.")
        except errors.BoundBranchOutOfDate, e:
            raise BzrCommandError(str(e)
                                  + ' Either unbind, update, or'
                                    ' pass --local to commit.')


class cmd_check(Command):
    """Validate consistency of branch history.

    This command checks various invariants about the branch storage to
    detect data corruption or bzr bugs.
    """
    takes_args = ['branch?']
    takes_options = ['verbose']

    def run(self, branch=None, verbose=False):
        from bzrlib.check import check
        if branch is None:
            tree = WorkingTree.open_containing()[0]
            branch = tree.branch
        else:
            branch = Branch.open(branch)
        check(branch, verbose)


class cmd_scan_cache(Command):
    hidden = True
    def run(self):
        from bzrlib.hashcache import HashCache

        c = HashCache(u'.')
        c.read()
        c.scan()
            
        print '%6d stats' % c.stat_count
        print '%6d in hashcache' % len(c._cache)
        print '%6d files removed from cache' % c.removed_count
        print '%6d hashes updated' % c.update_count
        print '%6d files changed too recently to cache' % c.danger_count

        if c.needs_write:
            c.write()


class cmd_upgrade(Command):
    """Upgrade branch storage to current format.

    The check command or bzr developers may sometimes advise you to run
    this command. When the default format has changed you may also be warned
    during other operations to upgrade.
    """
    takes_args = ['url?']
    takes_options = [
                     Option('format', 
                            help='Upgrade to a specific format. Current formats'
                                 ' are: default, knit, metaweave and weave.'
                                 ' Default is knit; metaweave and weave are'
                                 ' deprecated',
                            type=get_format_type),
                    ]


    def run(self, url='.', format=None):
        from bzrlib.upgrade import upgrade
        if format is None:
            format = get_format_type('default')
        upgrade(url, format)


class cmd_whoami(Command):
    """Show bzr user id."""
    takes_options = ['email']
    
    @display_command
    def run(self, email=False):
        try:
            b = WorkingTree.open_containing(u'.')[0].branch
            config = bzrlib.config.BranchConfig(b)
        except NotBranchError:
            config = bzrlib.config.GlobalConfig()
        
        if email:
            print config.user_email()
        else:
            print config.username()


class cmd_nick(Command):
    """Print or set the branch nickname.  

    If unset, the tree root directory name is used as the nickname
    To print the current nickname, execute with no argument.  
    """
    takes_args = ['nickname?']
    def run(self, nickname=None):
        branch = Branch.open_containing(u'.')[0]
        if nickname is None:
            self.printme(branch)
        else:
            branch.nick = nickname

    @display_command
    def printme(self, branch):
        print branch.nick 


class cmd_selftest(Command):
    """Run internal test suite.
    
    This creates temporary test directories in the working directory,
    but not existing data is affected.  These directories are deleted
    if the tests pass, or left behind to help in debugging if they
    fail and --keep-output is specified.
    
    If arguments are given, they are regular expressions that say
    which tests should run.

    If the global option '--no-plugins' is given, plugins are not loaded
    before running the selftests.  This has two effects: features provided or
    modified by plugins will not be tested, and tests provided by plugins will
    not be run.

    examples:
        bzr selftest ignore
        bzr --no-plugins selftest -v
    """
    # TODO: --list should give a list of all available tests

    # NB: this is used from the class without creating an instance, which is
    # why it does not have a self parameter.
    def get_transport_type(typestring):
        """Parse and return a transport specifier."""
        if typestring == "sftp":
            from bzrlib.transport.sftp import SFTPAbsoluteServer
            return SFTPAbsoluteServer
        if typestring == "memory":
            from bzrlib.transport.memory import MemoryServer
            return MemoryServer
        if typestring == "fakenfs":
            from bzrlib.transport.fakenfs import FakeNFSServer
            return FakeNFSServer
        msg = "No known transport type %s. Supported types are: sftp\n" %\
            (typestring)
        raise BzrCommandError(msg)

    hidden = True
    takes_args = ['testspecs*']
    takes_options = ['verbose',
                     Option('one', help='stop when one test fails'),
                     Option('keep-output', 
                            help='keep output directories when tests fail'),
                     Option('transport', 
                            help='Use a different transport by default '
                                 'throughout the test suite.',
                            type=get_transport_type),
                    ]

    def run(self, testspecs_list=None, verbose=False, one=False,
            keep_output=False, transport=None):
        import bzrlib.ui
        from bzrlib.tests import selftest
        # we don't want progress meters from the tests to go to the
        # real output; and we don't want log messages cluttering up
        # the real logs.
        save_ui = bzrlib.ui.ui_factory
        bzrlib.trace.info('running tests...')
        try:
            bzrlib.ui.ui_factory = bzrlib.ui.SilentUIFactory()
            if testspecs_list is not None:
                pattern = '|'.join(testspecs_list)
            else:
                pattern = ".*"
            result = selftest(verbose=verbose, 
                              pattern=pattern,
                              stop_on_failure=one, 
                              keep_output=keep_output,
                              transport=transport)
            if result:
                bzrlib.trace.info('tests passed')
            else:
                bzrlib.trace.info('tests failed')
            return int(not result)
        finally:
            bzrlib.ui.ui_factory = save_ui


def _get_bzr_branch():
    """If bzr is run from a branch, return Branch or None"""
    import bzrlib.errors
    from bzrlib.branch import Branch
    from bzrlib.osutils import abspath
    from os.path import dirname
    
    try:
        branch = Branch.open(dirname(abspath(dirname(__file__))))
        return branch
    except bzrlib.errors.BzrError:
        return None
    

def show_version():
    print "bzr (bazaar-ng) %s" % bzrlib.__version__
    # is bzrlib itself in a branch?
    branch = _get_bzr_branch()
    if branch:
        rh = branch.revision_history()
        revno = len(rh)
        print "  bzr checkout, revision %d" % (revno,)
        print "  nick: %s" % (branch.nick,)
        if rh:
            print "  revid: %s" % (rh[-1],)
    print bzrlib.__copyright__
    print "http://bazaar-ng.org/"
    print
    print "bzr comes with ABSOLUTELY NO WARRANTY.  bzr is free software, and"
    print "you may use, modify and redistribute it under the terms of the GNU"
    print "General Public License version 2 or later."


class cmd_version(Command):
    """Show version of bzr."""
    @display_command
    def run(self):
        show_version()

class cmd_rocks(Command):
    """Statement of optimism."""
    hidden = True
    @display_command
    def run(self):
        print "it sure does!"


class cmd_find_merge_base(Command):
    """Find and print a base revision for merging two branches.
    """
    # TODO: Options to specify revisions on either side, as if
    #       merging only part of the history.
    takes_args = ['branch', 'other']
    hidden = True
    
    @display_command
    def run(self, branch, other):
        from bzrlib.revision import common_ancestor, MultipleRevisionSources
        
        branch1 = Branch.open_containing(branch)[0]
        branch2 = Branch.open_containing(other)[0]

        history_1 = branch1.revision_history()
        history_2 = branch2.revision_history()

        last1 = branch1.last_revision()
        last2 = branch2.last_revision()

        source = MultipleRevisionSources(branch1.repository, 
                                         branch2.repository)
        
        base_rev_id = common_ancestor(last1, last2, source)

        print 'merge base is revision %s' % base_rev_id
        
        return

        if base_revno is None:
            raise bzrlib.errors.UnrelatedBranches()

        print ' r%-6d in %s' % (base_revno, branch)

        other_revno = branch2.revision_id_to_revno(base_revid)
        
        print ' r%-6d in %s' % (other_revno, other)



class cmd_merge(Command):
    """Perform a three-way merge.
    
    The branch is the branch you will merge from.  By default, it will
    merge the latest revision.  If you specify a revision, that
    revision will be merged.  If you specify two revisions, the first
    will be used as a BASE, and the second one as OTHER.  Revision
    numbers are always relative to the specified branch.

    By default, bzr will try to merge in all new work from the other
    branch, automatically determining an appropriate base.  If this
    fails, you may need to give an explicit base.
    
    Merge will do its best to combine the changes in two branches, but there
    are some kinds of problems only a human can fix.  When it encounters those,
    it will mark a conflict.  A conflict means that you need to fix something,
    before you should commit.

    Use bzr resolve when you have fixed a problem.  See also bzr conflicts.

    If there is no default branch set, the first merge will set it. After
    that, you can omit the branch to use the default.  To change the
    default, use --remember.

    Examples:

    To merge the latest revision from bzr.dev
    bzr merge ../bzr.dev

    To merge changes up to and including revision 82 from bzr.dev
    bzr merge -r 82 ../bzr.dev

    To merge the changes introduced by 82, without previous changes:
    bzr merge -r 81..82 ../bzr.dev
    
    merge refuses to run if there are any uncommitted changes, unless
    --force is given.
    """
    takes_args = ['branch?']
    takes_options = ['revision', 'force', 'merge-type', 'reprocess', 'remember',
                     Option('show-base', help="Show base revision text in "
                            "conflicts")]

    def run(self, branch=None, revision=None, force=False, merge_type=None,
            show_base=False, reprocess=False, remember=False):
        if merge_type is None:
            merge_type = Merge3Merger

        tree = WorkingTree.open_containing(u'.')[0]
        stored_loc = tree.branch.get_parent()
        if branch is None:
            if stored_loc is None:
                raise BzrCommandError("No merge branch known or specified.")
            else:
                print (u"Using saved branch: %s" 
                    % urlutils.unescape_for_display(stored_loc))
                branch = stored_loc

        if revision is None or len(revision) < 1:
            base = [None, None]
            other = [branch, -1]
            other_branch, path = Branch.open_containing(branch)
        else:
            if len(revision) == 1:
                base = [None, None]
                other_branch, path = Branch.open_containing(branch)
                revno = revision[0].in_history(other_branch).revno
                other = [branch, revno]
            else:
                assert len(revision) == 2
                if None in revision:
                    raise BzrCommandError(
                        "Merge doesn't permit that revision specifier.")
                other_branch, path = Branch.open_containing(branch)

                base = [branch, revision[0].in_history(other_branch).revno]
                other = [branch, revision[1].in_history(other_branch).revno]

        if tree.branch.get_parent() is None or remember:
            tree.branch.set_parent(other_branch.base)

        if path != "":
            interesting_files = [path]
        else:
            interesting_files = None
        pb = bzrlib.ui.ui_factory.nested_progress_bar()
        try:
            try:
                conflict_count = merge(other, base, check_clean=(not force),
                                       merge_type=merge_type, 
                                       reprocess=reprocess,
                                       show_base=show_base, 
                                       pb=pb, file_list=interesting_files)
            finally:
                pb.finished()
            if conflict_count != 0:
                return 1
            else:
                return 0
        except bzrlib.errors.AmbiguousBase, e:
            m = ("sorry, bzr can't determine the right merge base yet\n"
                 "candidates are:\n  "
                 + "\n  ".join(e.bases)
                 + "\n"
                 "please specify an explicit base with -r,\n"
                 "and (if you want) report this to the bzr developers\n")
            log_error(m)


class cmd_remerge(Command):
    """Redo a merge.
    """
    takes_args = ['file*']
    takes_options = ['merge-type', 'reprocess',
                     Option('show-base', help="Show base revision text in "
                            "conflicts")]

    def run(self, file_list=None, merge_type=None, show_base=False,
            reprocess=False):
        from bzrlib.merge import merge_inner, transform_tree
        if merge_type is None:
            merge_type = Merge3Merger
        tree, file_list = tree_files(file_list)
        tree.lock_write()
        try:
            pending_merges = tree.pending_merges() 
            if len(pending_merges) != 1:
                raise BzrCommandError("Sorry, remerge only works after normal"
                                      + " merges.  Not cherrypicking or"
                                      + "multi-merges.")
            repository = tree.branch.repository
            base_revision = common_ancestor(tree.branch.last_revision(), 
                                            pending_merges[0], repository)
            base_tree = repository.revision_tree(base_revision)
            other_tree = repository.revision_tree(pending_merges[0])
            interesting_ids = None
            if file_list is not None:
                interesting_ids = set()
                for filename in file_list:
                    file_id = tree.path2id(filename)
                    if file_id is None:
                        raise NotVersionedError(filename)
                    interesting_ids.add(file_id)
                    if tree.kind(file_id) != "directory":
                        continue
                    
                    for name, ie in tree.inventory.iter_entries(file_id):
                        interesting_ids.add(ie.file_id)
            transform_tree(tree, tree.basis_tree(), interesting_ids)
            if file_list is None:
                restore_files = list(tree.iter_conflicts())
            else:
                restore_files = file_list
            for filename in restore_files:
                try:
                    restore(tree.abspath(filename))
                except NotConflicted:
                    pass
            conflicts =  merge_inner(tree.branch, other_tree, base_tree,
                                     this_tree=tree,
                                     interesting_ids = interesting_ids, 
                                     other_rev_id=pending_merges[0], 
                                     merge_type=merge_type, 
                                     show_base=show_base,
                                     reprocess=reprocess)
        finally:
            tree.unlock()
        if conflicts > 0:
            return 1
        else:
            return 0

class cmd_revert(Command):
    """Reverse all changes since the last commit.

    Only versioned files are affected.  Specify filenames to revert only 
    those files.  By default, any files that are changed will be backed up
    first.  Backup files have a '~' appended to their name.
    """
    takes_options = ['revision', 'no-backup']
    takes_args = ['file*']
    aliases = ['merge-revert']

    def run(self, revision=None, no_backup=False, file_list=None):
        from bzrlib.commands import parse_spec
        if file_list is not None:
            if len(file_list) == 0:
                raise BzrCommandError("No files specified")
        else:
            file_list = []
        
        tree, file_list = tree_files(file_list)
        if revision is None:
            # FIXME should be tree.last_revision
            rev_id = tree.last_revision()
        elif len(revision) != 1:
            raise BzrCommandError('bzr revert --revision takes exactly 1 argument')
        else:
            rev_id = revision[0].in_history(tree.branch).rev_id
        pb = bzrlib.ui.ui_factory.nested_progress_bar()
        try:
            tree.revert(file_list, 
                        tree.branch.repository.revision_tree(rev_id),
                        not no_backup, pb)
        finally:
            pb.finished()


class cmd_assert_fail(Command):
    """Test reporting of assertion failures"""
    hidden = True
    def run(self):
        assert False, "always fails"


class cmd_help(Command):
    """Show help on a command or other topic.

    For a list of all available commands, say 'bzr help commands'."""
    takes_options = [Option('long', 'show help on all commands')]
    takes_args = ['topic?']
    aliases = ['?', '--help', '-?', '-h']
    
    @display_command
    def run(self, topic=None, long=False):
        import help
        if topic is None and long:
            topic = "commands"
        help.help(topic)


class cmd_shell_complete(Command):
    """Show appropriate completions for context.

    For a list of all available commands, say 'bzr shell-complete'."""
    takes_args = ['context?']
    aliases = ['s-c']
    hidden = True
    
    @display_command
    def run(self, context=None):
        import shellcomplete
        shellcomplete.shellcomplete(context)


class cmd_fetch(Command):
    """Copy in history from another branch but don't merge it.

    This is an internal method used for pull and merge."""
    hidden = True
    takes_args = ['from_branch', 'to_branch']
    def run(self, from_branch, to_branch):
        from bzrlib.fetch import Fetcher
        from bzrlib.branch import Branch
        from_b = Branch.open(from_branch)
        to_b = Branch.open(to_branch)
        Fetcher(to_b, from_b)


class cmd_missing(Command):
    """Show unmerged/unpulled revisions between two branches.

    OTHER_BRANCH may be local or remote."""
    takes_args = ['other_branch?']
    takes_options = [Option('reverse', 'Reverse the order of revisions'),
                     Option('mine-only', 
                            'Display changes in the local branch only'),
                     Option('theirs-only', 
                            'Display changes in the remote branch only'), 
                     'log-format',
                     'line',
                     'long', 
                     'short',
                     'show-ids',
                     'verbose'
                     ]

    def run(self, other_branch=None, reverse=False, mine_only=False,
            theirs_only=False, log_format=None, long=False, short=False, line=False, 
            show_ids=False, verbose=False):
        from bzrlib.missing import find_unmerged, iter_log_data
        from bzrlib.log import log_formatter
        local_branch = bzrlib.branch.Branch.open_containing(u".")[0]
        parent = local_branch.get_parent()
        if other_branch is None:
            other_branch = parent
            if other_branch is None:
                raise BzrCommandError("No missing location known or specified.")
            print "Using last location: " + local_branch.get_parent()
        remote_branch = bzrlib.branch.Branch.open(other_branch)
        if remote_branch.base == local_branch.base:
            remote_branch = local_branch
        local_branch.lock_read()
        try:
            remote_branch.lock_read()
            try:
                local_extra, remote_extra = find_unmerged(local_branch, remote_branch)
                if (log_format == None):
                    default = bzrlib.config.BranchConfig(local_branch).log_format()
                    log_format = get_log_format(long=long, short=short, line=line, default=default)
                lf = log_formatter(log_format, sys.stdout,
                                   show_ids=show_ids,
                                   show_timezone='original')
                if reverse is False:
                    local_extra.reverse()
                    remote_extra.reverse()
                if local_extra and not theirs_only:
                    print "You have %d extra revision(s):" % len(local_extra)
                    for data in iter_log_data(local_extra, local_branch.repository,
                                              verbose):
                        lf.show(*data)
                    printed_local = True
                else:
                    printed_local = False
                if remote_extra and not mine_only:
                    if printed_local is True:
                        print "\n\n"
                    print "You are missing %d revision(s):" % len(remote_extra)
                    for data in iter_log_data(remote_extra, remote_branch.repository, 
                                              verbose):
                        lf.show(*data)
                if not remote_extra and not local_extra:
                    status_code = 0
                    print "Branches are up to date."
                else:
                    status_code = 1
            finally:
                remote_branch.unlock()
        finally:
            local_branch.unlock()
        if not status_code and parent is None and other_branch is not None:
            local_branch.lock_write()
            try:
                # handle race conditions - a parent might be set while we run.
                if local_branch.get_parent() is None:
                    local_branch.set_parent(remote_branch.base)
            finally:
                local_branch.unlock()
        return status_code


class cmd_plugins(Command):
    """List plugins"""
    hidden = True
    @display_command
    def run(self):
        import bzrlib.plugin
        from inspect import getdoc
        for name, plugin in bzrlib.plugin.all_plugins().items():
            if hasattr(plugin, '__path__'):
                print plugin.__path__[0]
            elif hasattr(plugin, '__file__'):
                print plugin.__file__
            else:
                print `plugin`
                
            d = getdoc(plugin)
            if d:
                print '\t', d.split('\n')[0]


class cmd_testament(Command):
    """Show testament (signing-form) of a revision."""
    takes_options = ['revision', 'long']
    takes_args = ['branch?']
    @display_command
    def run(self, branch=u'.', revision=None, long=False):
        from bzrlib.testament import Testament
        b = WorkingTree.open_containing(branch)[0].branch
        b.lock_read()
        try:
            if revision is None:
                rev_id = b.last_revision()
            else:
                rev_id = revision[0].in_history(b).rev_id
            t = Testament.from_revision(b.repository, rev_id)
            if long:
                sys.stdout.writelines(t.as_text_lines())
            else:
                sys.stdout.write(t.as_short_text())
        finally:
            b.unlock()


class cmd_annotate(Command):
    """Show the origin of each line in a file.

    This prints out the given file with an annotation on the left side
    indicating which revision, author and date introduced the change.

    If the origin is the same for a run of consecutive lines, it is 
    shown only at the top, unless the --all option is given.
    """
    # TODO: annotate directories; showing when each file was last changed
    # TODO: if the working copy is modified, show annotations on that 
    #       with new uncommitted lines marked
    aliases = ['blame', 'praise']
    takes_args = ['filename']
    takes_options = [Option('all', help='show annotations on all lines'),
                     Option('long', help='show date in annotations'),
                     'revision'
                     ]

    @display_command
    def run(self, filename, all=False, long=False, revision=None):
        from bzrlib.annotate import annotate_file
        tree, relpath = WorkingTree.open_containing(filename)
        branch = tree.branch
        branch.lock_read()
        try:
            if revision is None:
                revision_id = branch.last_revision()
            elif len(revision) != 1:
                raise BzrCommandError('bzr annotate --revision takes exactly 1 argument')
            else:
                revision_id = revision[0].in_history(branch).rev_id
            file_id = tree.inventory.path2id(relpath)
            tree = branch.repository.revision_tree(revision_id)
            file_version = tree.inventory[file_id].revision
            annotate_file(branch, file_version, file_id, long, all, sys.stdout)
        finally:
            branch.unlock()


class cmd_re_sign(Command):
    """Create a digital signature for an existing revision."""
    # TODO be able to replace existing ones.

    hidden = True # is this right ?
    takes_args = ['revision_id*']
    takes_options = ['revision']
    
    def run(self, revision_id_list=None, revision=None):
        import bzrlib.config as config
        import bzrlib.gpg as gpg
        if revision_id_list is not None and revision is not None:
            raise BzrCommandError('You can only supply one of revision_id or --revision')
        if revision_id_list is None and revision is None:
            raise BzrCommandError('You must supply either --revision or a revision_id')
        b = WorkingTree.open_containing(u'.')[0].branch
        gpg_strategy = gpg.GPGStrategy(config.BranchConfig(b))
        if revision_id_list is not None:
            for revision_id in revision_id_list:
                b.repository.sign_revision(revision_id, gpg_strategy)
        elif revision is not None:
            if len(revision) == 1:
                revno, rev_id = revision[0].in_history(b)
                b.repository.sign_revision(rev_id, gpg_strategy)
            elif len(revision) == 2:
                # are they both on rh- if so we can walk between them
                # might be nice to have a range helper for arbitrary
                # revision paths. hmm.
                from_revno, from_revid = revision[0].in_history(b)
                to_revno, to_revid = revision[1].in_history(b)
                if to_revid is None:
                    to_revno = b.revno()
                if from_revno is None or to_revno is None:
                    raise BzrCommandError('Cannot sign a range of non-revision-history revisions')
                for revno in range(from_revno, to_revno + 1):
                    b.repository.sign_revision(b.get_rev_id(revno), 
                                               gpg_strategy)
            else:
                raise BzrCommandError('Please supply either one revision, or a range.')


class cmd_bind(Command):
    """Bind the current branch to a master branch.

    After binding, commits must succeed on the master branch
    before they are executed on the local one.
    """

    takes_args = ['location']
    takes_options = []

    def run(self, location=None):
        b, relpath = Branch.open_containing(u'.')
        b_other = Branch.open(location)
        try:
            b.bind(b_other)
        except DivergedBranches:
            raise BzrCommandError('These branches have diverged.'
                                  ' Try merging, and then bind again.')


class cmd_unbind(Command):
    """Unbind the current branch from its master branch.

    After unbinding, the local branch is considered independent.
    All subsequent commits will be local.
    """

    takes_args = []
    takes_options = []

    def run(self):
        b, relpath = Branch.open_containing(u'.')
        if not b.unbind():
            raise BzrCommandError('Local branch is not bound')


class cmd_uncommit(bzrlib.commands.Command):
    """Remove the last committed revision.

    By supplying the --all flag, it will not only remove the entry 
    from revision_history, but also remove all of the entries in the
    stores.

    --verbose will print out what is being removed.
    --dry-run will go through all the motions, but not actually
    remove anything.
    
    In the future, uncommit will create a changeset, which can then
    be re-applied.
    """

    # TODO: jam 20060108 Add an option to allow uncommit to remove
    # unreferenced information in 'branch-as-repostory' branches.
    # TODO: jam 20060108 Add the ability for uncommit to remove unreferenced
    # information in shared branches as well.
    takes_options = ['verbose', 'revision',
                    Option('dry-run', help='Don\'t actually make changes'),
                    Option('force', help='Say yes to all questions.')]
    takes_args = ['location?']
    aliases = []

    def run(self, location=None, 
            dry_run=False, verbose=False,
            revision=None, force=False):
        from bzrlib.branch import Branch
        from bzrlib.log import log_formatter
        import sys
        from bzrlib.uncommit import uncommit

        if location is None:
            location = u'.'
        control, relpath = bzrdir.BzrDir.open_containing(location)
        try:
            tree = control.open_workingtree()
            b = tree.branch
        except (errors.NoWorkingTree, errors.NotLocalUrl):
            tree = None
            b = control.open_branch()

        if revision is None:
            revno = b.revno()
            rev_id = b.last_revision()
        else:
            revno, rev_id = revision[0].in_history(b)
        if rev_id is None:
            print 'No revisions to uncommit.'

        for r in range(revno, b.revno()+1):
            rev_id = b.get_rev_id(r)
            lf = log_formatter('short', to_file=sys.stdout,show_timezone='original')
            lf.show(r, b.repository.get_revision(rev_id), None)

        if dry_run:
            print 'Dry-run, pretending to remove the above revisions.'
            if not force:
                val = raw_input('Press <enter> to continue')
        else:
            print 'The above revision(s) will be removed.'
            if not force:
                val = raw_input('Are you sure [y/N]? ')
                if val.lower() not in ('y', 'yes'):
                    print 'Canceled'
                    return 0

        uncommit(b, tree=tree, dry_run=dry_run, verbose=verbose,
                revno=revno)


class cmd_break_lock(Command):
    """Break a dead lock on a repository, branch or working directory.

    CAUTION: Locks should only be broken when you are sure that the process
    holding the lock has been stopped.

    You can get information on what locks are open via the 'bzr info' command.
    
    example:
        bzr break-lock
    """
    takes_args = ['location?']

    def run(self, location=None, show=False):
        if location is None:
            location = u'.'
        control, relpath = bzrdir.BzrDir.open_containing(location)
        try:
            control.break_lock()
        except NotImplementedError:
            pass
        


# command-line interpretation helper for merge-related commands
def merge(other_revision, base_revision,
          check_clean=True, ignore_zero=False,
          this_dir=None, backup_files=False, merge_type=Merge3Merger,
          file_list=None, show_base=False, reprocess=False,
          pb=DummyProgress()):
    """Merge changes into a tree.

    base_revision
        list(path, revno) Base for three-way merge.  
        If [None, None] then a base will be automatically determined.
    other_revision
        list(path, revno) Other revision for three-way merge.
    this_dir
        Directory to merge changes into; '.' by default.
    check_clean
        If true, this_dir must have no uncommitted changes before the
        merge begins.
    ignore_zero - If true, suppress the "zero conflicts" message when 
        there are no conflicts; should be set when doing something we expect
        to complete perfectly.
    file_list - If supplied, merge only changes to selected files.

    All available ancestors of other_revision and base_revision are
    automatically pulled into the branch.

    The revno may be -1 to indicate the last revision on the branch, which is
    the typical case.

    This function is intended for use from the command line; programmatic
    clients might prefer to call merge.merge_inner(), which has less magic 
    behavior.
    """
    from bzrlib.merge import Merger
    if this_dir is None:
        this_dir = u'.'
    this_tree = WorkingTree.open_containing(this_dir)[0]
    if show_base and not merge_type is Merge3Merger:
        raise BzrCommandError("Show-base is not supported for this merge"
                              " type. %s" % merge_type)
    if reprocess and not merge_type.supports_reprocess:
        raise BzrCommandError("Conflict reduction is not supported for merge"
                              " type %s." % merge_type)
    if reprocess and show_base:
        raise BzrCommandError("Cannot do conflict reduction and show base.")
    try:
        merger = Merger(this_tree.branch, this_tree=this_tree, pb=pb)
        merger.pp = ProgressPhase("Merge phase", 5, pb)
        merger.pp.next_phase()
        merger.check_basis(check_clean)
        merger.set_other(other_revision)
        merger.pp.next_phase()
        merger.set_base(base_revision)
        if merger.base_rev_id == merger.other_rev_id:
            note('Nothing to do.')
            return 0
        merger.backup_files = backup_files
        merger.merge_type = merge_type 
        merger.set_interesting_files(file_list)
        merger.show_base = show_base 
        merger.reprocess = reprocess
        conflicts = merger.do_merge()
        if file_list is None:
            merger.set_pending()
    finally:
        pb.clear()
    return conflicts


# these get imported and then picked up by the scan for cmd_*
# TODO: Some more consistent way to split command definitions across files;
# we do need to load at least some information about them to know of 
# aliases.  ideally we would avoid loading the implementation until the
# details were needed.
from bzrlib.conflicts import cmd_resolve, cmd_conflicts, restore
from bzrlib.sign_my_commits import cmd_sign_my_commits
from bzrlib.weave_commands import cmd_weave_list, cmd_weave_join, \
        cmd_weave_plan_merge, cmd_weave_merge_text<|MERGE_RESOLUTION|>--- conflicted
+++ resolved
@@ -17,13 +17,10 @@
 """builtin bzr commands"""
 
 
+import codecs
 import errno
 import os
-<<<<<<< HEAD
-import codecs
 from shutil import rmtree
-=======
->>>>>>> 0e9652f7
 import sys
 
 import bzrlib
@@ -503,15 +500,8 @@
         # command.
         from bzrlib.transport import get_transport
         
-<<<<<<< HEAD
-        tree_from = WorkingTree.open_containing(u'.')[0]
-        br_from = tree_from.branch
-        stored_loc = tree_from.branch.get_push_location()
-
-=======
         br_from = Branch.open_containing('.')[0]
         stored_loc = br_from.get_push_location()
->>>>>>> 0e9652f7
         if location is None:
             if stored_loc is None:
                 raise BzrCommandError("No push location known or specified.")
@@ -602,11 +592,8 @@
     aliases = ['get', 'clone']
 
     def run(self, from_location, to_location=None, revision=None, basis=None):
-<<<<<<< HEAD
         from bzrlib.transport import get_transport
-=======
         from bzrlib.osutils import rmtree
->>>>>>> 0e9652f7
         if revision is None:
             revision = [None]
         elif len(revision) > 1:
