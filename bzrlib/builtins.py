--- conflicted
+++ resolved
@@ -1650,11 +1650,7 @@
             tree, file_list = tree_files(file_list)
             rev_id = revision[0].in_history(tree.branch).rev_id
         tree.revert(file_list, tree.branch.storage.revision_tree(rev_id),
-<<<<<<< HEAD
                     not no_backup)
-=======
-                                not no_backup)
->>>>>>> 378d8fe0
 
 
 class cmd_assert_fail(Command):
