# Copyright (C) 2005, 2006 Canonical Ltd
#
# This program is free software; you can redistribute it and/or modify
# it under the terms of the GNU General Public License as published by
# the Free Software Foundation; either version 2 of the License, or
# (at your option) any later version.
#
# This program is distributed in the hope that it will be useful,
# but WITHOUT ANY WARRANTY; without even the implied warranty of
# MERCHANTABILITY or FITNESS FOR A PARTICULAR PURPOSE.  See the
# GNU General Public License for more details.
#
# You should have received a copy of the GNU General Public License
# along with this program; if not, write to the Free Software
# Foundation, Inc., 59 Temple Place, Suite 330, Boston, MA  02111-1307  USA

# TODO: Some kind of command-line display of revision properties: 
# perhaps show them in log -v and allow them as options to the commit command.


from bzrlib import (
    errors,
    symbol_versioning
    )
from bzrlib.deprecated_graph import (
    all_descendants,
    Graph,
    node_distances,
    select_farthest,
    )
from bzrlib.osutils import contains_whitespace
from bzrlib.progress import DummyProgress
from bzrlib.symbol_versioning import (deprecated_function,
        )

NULL_REVISION="null:"
CURRENT_REVISION="current:"


class Revision(object):
    """Single revision on a branch.

    Revisions may know their revision_hash, but only once they've been
    written out.  This is not stored because you cannot write the hash
    into the file it describes.

    After bzr 0.0.5 revisions are allowed to have multiple parents.

    parent_ids
        List of parent revision_ids

    properties
        Dictionary of revision properties.  These are attached to the
        revision as extra metadata.  The name must be a single 
        word; the value can be an arbitrary string.
    """
    
    def __init__(self, revision_id, properties=None, **args):
        self.revision_id = revision_id
        self.properties = properties or {}
        self._check_properties()
        self.parent_ids = []
        self.parent_sha1s = []
        """Not used anymore - legacy from for 4."""
        self.__dict__.update(args)

    def __repr__(self):
        return "<Revision id %s>" % self.revision_id

    def __eq__(self, other):
        if not isinstance(other, Revision):
            return False
        # FIXME: rbc 20050930 parent_ids are not being compared
        return (
                self.inventory_sha1 == other.inventory_sha1
                and self.revision_id == other.revision_id
                and self.timestamp == other.timestamp
                and self.message == other.message
                and self.timezone == other.timezone
                and self.committer == other.committer
                and self.properties == other.properties)

    def __ne__(self, other):
        return not self.__eq__(other)

    def _check_properties(self):
        """Verify that all revision properties are OK."""
        for name, value in self.properties.iteritems():
            if not isinstance(name, basestring) or contains_whitespace(name):
                raise ValueError("invalid property name %r" % name)
            if not isinstance(value, basestring):
                raise ValueError("invalid property value %r for %r" % 
                                 (name, value))

    def get_history(self, repository):
        """Return the canonical line-of-history for this revision.

        If ghosts are present this may differ in result from a ghost-free
        repository.
        """
        current_revision = self
        reversed_result = []
        while current_revision is not None:
            reversed_result.append(current_revision.revision_id)
            if not len (current_revision.parent_ids):
                reversed_result.append(None)
                current_revision = None
            else:
                next_revision_id = current_revision.parent_ids[0]
                current_revision = repository.get_revision(next_revision_id)
        reversed_result.reverse()
        return reversed_result

    def get_summary(self):
        """Get the first line of the log message for this revision.
        """
        return self.message.lstrip().split('\n', 1)[0]

    def get_apparent_author(self):
        """Return the apparent author of this revision.

        If the revision properties contain the author name,
        return it. Otherwise return the committer name.
        """
        return self.properties.get('author', self.committer)


@deprecated_function(symbol_versioning.zero_ninetythree)
def is_ancestor(revision_id, candidate_id, branch):
    """Return true if candidate_id is an ancestor of revision_id.

    A false negative will be returned if any intermediate descendent of
    candidate_id is not present in any of the revision_sources.
    
    revisions_source is an object supporting a get_revision operation that
    behaves like Branch's.

    This function is deprecated, it is better for callers to directly use
    Graph.is_ancestor() (just watch out that the parameter order is switched)
    """
<<<<<<< HEAD
    if is_null(candidate_id):
        return True
=======
>>>>>>> fe37c7ba
    return branch.repository.get_graph().is_ancestor(candidate_id, revision_id)


def iter_ancestors(revision_id, revision_source, only_present=False):
    ancestors = (revision_id,)
    distance = 0
    while len(ancestors) > 0:
        new_ancestors = []
        for ancestor in ancestors:
            if not only_present:
                yield ancestor, distance
            try:
                revision = revision_source.get_revision(ancestor)
            except errors.NoSuchRevision, e:
                if e.revision == revision_id:
                    raise 
                else:
                    continue
            if only_present:
                yield ancestor, distance
            new_ancestors.extend(revision.parent_ids)
        ancestors = new_ancestors
        distance += 1


def find_present_ancestors(revision_id, revision_source):
    """Return the ancestors of a revision present in a branch.

    It's possible that a branch won't have the complete ancestry of
    one of its revisions.  

    """
    found_ancestors = {}
    anc_iter = enumerate(iter_ancestors(revision_id, revision_source,
                         only_present=True))
    for anc_order, (anc_id, anc_distance) in anc_iter:
        if anc_id not in found_ancestors:
            found_ancestors[anc_id] = (anc_order, anc_distance)
    return found_ancestors
    

def __get_closest(intersection):
    intersection.sort()
    matches = [] 
    for entry in intersection:
        if entry[0] == intersection[0][0]:
            matches.append(entry[2])
    return matches


def revision_graph(revision, revision_source):
    """Produce a graph of the ancestry of the specified revision.
    
    :return: root, ancestors map, descendants map
    """
    revision_source.lock_read()
    try:
        return _revision_graph(revision, revision_source)
    finally:
        revision_source.unlock()


def _revision_graph(revision, revision_source):
    """See revision_graph."""
    from bzrlib.tsort import topo_sort
    graph = revision_source.get_revision_graph(revision)
    # mark all no-parent revisions as being NULL_REVISION parentage.
    for node, parents in graph.items():
        if len(parents) == 0:
            graph[node] = [NULL_REVISION]
    # add NULL_REVISION to the graph
    graph[NULL_REVISION] = []

    # pick a root. If there are multiple roots
    # this could pick a random one.
    topo_order = topo_sort(graph.items())
    root = topo_order[0]

    ancestors = {}
    descendants = {}

    # map the descendants of the graph.
    # and setup our set based return graph.
    for node in graph.keys():
        descendants[node] = {}
    for node, parents in graph.items():
        for parent in parents:
            descendants[parent][node] = 1
        ancestors[node] = set(parents)

    assert root not in descendants[root]
    assert root not in ancestors[root]
    return root, ancestors, descendants


def combined_graph(revision_a, revision_b, revision_source):
    """Produce a combined ancestry graph.
    Return graph root, ancestors map, descendants map, set of common nodes"""
    root, ancestors, descendants = revision_graph(
        revision_a, revision_source)
    root_b, ancestors_b, descendants_b = revision_graph(
        revision_b, revision_source)
    if root != root_b:
        raise errors.NoCommonRoot(revision_a, revision_b)
    common = set()
    for node, node_anc in ancestors_b.iteritems():
        if node in ancestors:
            common.add(node)
        else:
            ancestors[node] = set()
        ancestors[node].update(node_anc)
    for node, node_dec in descendants_b.iteritems():
        if node not in descendants:
            descendants[node] = {}
        descendants[node].update(node_dec)
    return root, ancestors, descendants, common


def common_ancestor(revision_a, revision_b, revision_source, 
                    pb=DummyProgress()):
    if None in (revision_a, revision_b):
        return None
    if NULL_REVISION in (revision_a, revision_b):
        return NULL_REVISION
    # trivial optimisation
    if revision_a == revision_b:
        return revision_a
    try:
        try:
            pb.update('Picking ancestor', 1, 3)
            graph = revision_source.get_revision_graph_with_ghosts(
                [revision_a, revision_b])
            # Shortcut the case where one of the tips is already included in
            # the other graphs ancestry.
            ancestry_a = graph.get_ancestry(revision_a, topo_sorted=False)
            if revision_b in ancestry_a:
                return revision_b
            ancestry_b = graph.get_ancestry(revision_b, topo_sorted=False)
            if revision_a in ancestry_b:
                return revision_a
            # convert to a NULL_REVISION based graph.
            ancestors = graph.get_ancestors()
            descendants = graph.get_descendants()
            common = set(ancestry_a)
            common.intersection_update(ancestry_b)
            descendants[NULL_REVISION] = {}
            ancestors[NULL_REVISION] = []
            for root in graph.roots:
                descendants[NULL_REVISION][root] = 1
                ancestors[root].append(NULL_REVISION)
            for ghost in graph.ghosts:
                # ghosts act as roots for the purpose of finding 
                # the longest paths from the root: any ghost *might*
                # be directly attached to the root, so we treat them
                # as being such.
                # ghost now descends from NULL
                descendants[NULL_REVISION][ghost] = 1
                # that is it has an ancestor of NULL
                ancestors[ghost] = [NULL_REVISION]
                # ghost is common if any of ghosts descendants are common:
                for ghost_descendant in descendants[ghost]:
                    if ghost_descendant in common:
                        common.add(ghost)
                
            root = NULL_REVISION
            common.add(NULL_REVISION)
        except errors.NoCommonRoot:
            raise errors.NoCommonAncestor(revision_a, revision_b)
            
        pb.update('Picking ancestor', 2, 3)
        distances = node_distances (descendants, ancestors, root)
        pb.update('Picking ancestor', 3, 2)
        farthest = select_farthest(distances, common)
        if farthest is None or farthest == NULL_REVISION:
            raise errors.NoCommonAncestor(revision_a, revision_b)
    finally:
        pb.clear()
    return farthest


class MultipleRevisionSources(object):
    """Proxy that looks in multiple branches for revisions."""
    def __init__(self, *args):
        object.__init__(self)
        assert len(args) != 0
        self._revision_sources = args

    def revision_parents(self, revision_id):
        for source in self._revision_sources:
            try:
                return source.revision_parents(revision_id)
            except (errors.WeaveRevisionNotPresent, errors.NoSuchRevision), e:
                pass
        raise e

    def get_revision(self, revision_id):
        for source in self._revision_sources:
            try:
                return source.get_revision(revision_id)
            except errors.NoSuchRevision, e:
                pass
        raise e

    def get_revision_graph(self, revision_id):
        # we could probe incrementally until the pending
        # ghosts list stop growing, but its cheaper for now
        # to just ask for the complete graph for each repository.
        graphs = []
        for source in self._revision_sources:
            ghost_graph = source.get_revision_graph_with_ghosts()
            graphs.append(ghost_graph)
        absent = 0
        for graph in graphs:
            if not revision_id in graph.get_ancestors():
                absent += 1
        if absent == len(graphs):
            raise errors.NoSuchRevision(self._revision_sources[0], revision_id)

        # combine the graphs
        result = {}
        pending = set([revision_id])
        def find_parents(node_id):
            """find the parents for node_id."""
            for graph in graphs:
                ancestors = graph.get_ancestors()
                try:
                    return ancestors[node_id]
                except KeyError:
                    pass
            raise errors.NoSuchRevision(self._revision_sources[0], node_id)
        while len(pending):
            # all the graphs should have identical parent lists
            node_id = pending.pop()
            try:
                result[node_id] = find_parents(node_id)
                for parent_node in result[node_id]:
                    if not parent_node in result:
                        pending.add(parent_node)
            except errors.NoSuchRevision:
                # ghost, ignore it.
                pass
        return result

    def get_revision_graph_with_ghosts(self, revision_ids):
        # query all the sources for their entire graphs 
        # and then build a combined graph for just
        # revision_ids.
        graphs = []
        for source in self._revision_sources:
            ghost_graph = source.get_revision_graph_with_ghosts()
            graphs.append(ghost_graph.get_ancestors())
        for revision_id in revision_ids:
            absent = 0
            for graph in graphs:
                    if not revision_id in graph:
                        absent += 1
            if absent == len(graphs):
                raise errors.NoSuchRevision(self._revision_sources[0],
                                            revision_id)

        # combine the graphs
        result = Graph()
        pending = set(revision_ids)
        done = set()
        def find_parents(node_id):
            """find the parents for node_id."""
            for graph in graphs:
                try:
                    return graph[node_id]
                except KeyError:
                    pass
            raise errors.NoSuchRevision(self._revision_sources[0], node_id)
        while len(pending):
            # all the graphs should have identical parent lists
            node_id = pending.pop()
            try:
                parents = find_parents(node_id)
                for parent_node in parents:
                    # queued or done? 
                    if (parent_node not in pending and
                        parent_node not in done):
                        # no, queue
                        pending.add(parent_node)
                result.add_node(node_id, parents)
                done.add(node_id)
            except errors.NoSuchRevision:
                # ghost
                result.add_ghost(node_id)
                continue
        return result

    def lock_read(self):
        for source in self._revision_sources:
            source.lock_read()

    def unlock(self):
        for source in self._revision_sources:
            source.unlock()


def is_reserved_id(revision_id):
    """Determine whether a revision id is reserved

    :return: True if the revision is is reserved, False otherwise
    """
    return isinstance(revision_id, basestring) and revision_id.endswith(':')


def check_not_reserved_id(revision_id):
    """Raise ReservedId if the supplied revision_id is reserved"""
    if is_reserved_id(revision_id):
        raise errors.ReservedId(revision_id)


def ensure_null(revision_id):
    """Ensure only NULL_REVISION is used to represent the null revision"""
    if revision_id is None:
        symbol_versioning.warn('NULL_REVISION should be used for the null'
            ' revision instead of None, as of bzr 0.91.',
            DeprecationWarning, stacklevel=2)
        return NULL_REVISION
    else:
        return revision_id


def is_null(revision_id):
    if revision_id is None:
        symbol_versioning.warn('NULL_REVISION should be used for the null'
            ' revision instead of None, as of bzr 0.90.',
            DeprecationWarning, stacklevel=2)
    return revision_id in (None, NULL_REVISION)<|MERGE_RESOLUTION|>--- conflicted
+++ resolved
@@ -138,11 +138,6 @@
     This function is deprecated, it is better for callers to directly use
     Graph.is_ancestor() (just watch out that the parameter order is switched)
     """
-<<<<<<< HEAD
-    if is_null(candidate_id):
-        return True
-=======
->>>>>>> fe37c7ba
     return branch.repository.get_graph().is_ancestor(candidate_id, revision_id)
 
 
