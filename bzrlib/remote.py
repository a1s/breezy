--- conflicted
+++ resolved
@@ -39,11 +39,7 @@
     )
 from bzrlib.lockable_files import LockableFiles
 from bzrlib.smart import client, vfs
-<<<<<<< HEAD
-=======
 from bzrlib.repofmt.pack_repo import Packer
-from bzrlib.repository import InterRepository
->>>>>>> 25f7053c
 from bzrlib.revision import ensure_null, NULL_REVISION
 from bzrlib.trace import mutter, note, warning
 
@@ -805,11 +801,8 @@
             other, self).search_missing_revision_ids(revision_id, find_ghosts)
 
     def fetch(self, source, revision_id=None, pb=None, find_ghosts=False):
-<<<<<<< HEAD
-=======
         # Not delegated to _real_repository so that InterRepository.get has a
         # chance to find an InterRepository specialised for RemoteRepository.
->>>>>>> 25f7053c
         if self.has_same_location(source):
             # check that last_revision is in 'from' and then return a
             # no-operation.
@@ -817,16 +810,9 @@
                 not revision.is_null(revision_id)):
                 self.get_revision(revision_id)
             return 0, []
-<<<<<<< HEAD
         inter = repository.InterRepository.get(source, self)
         try:
             return inter.fetch(revision_id=revision_id, pb=pb, find_ghosts=find_ghosts)
-
-=======
-        inter = InterRepository.get(source, self)
-        try:
-            return inter.fetch(revision_id=revision_id, pb=pb, find_ghosts=find_ghosts)
->>>>>>> 25f7053c
         except NotImplementedError:
             raise errors.IncompatibleRepositories(source, self)
 
