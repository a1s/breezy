--- conflicted
+++ resolved
@@ -1,8 +1,4 @@
-<<<<<<< HEAD
-# Copyright (C) 2006, 2007, 2008, 2009 Canonical Ltd
-=======
 # Copyright (C) 2006-2010 Canonical Ltd
->>>>>>> d6de82d6
 #
 # This program is free software; you can redistribute it and/or modify
 # it under the terms of the GNU General Public License as published by
@@ -324,14 +320,9 @@
         """See BzrDir._get_tree_branch()."""
         return None, self.open_branch()
 
-<<<<<<< HEAD
-    def open_branch(self, _unsupported=False, ignore_fallbacks=False):
-        if _unsupported:
-=======
     def open_branch(self, name=None, unsupported=False,
                     ignore_fallbacks=False):
         if unsupported:
->>>>>>> d6de82d6
             raise NotImplementedError('unsupported flag support not implemented yet.')
         if self._next_open_branch_result is not None:
             # See create_branch for details.
@@ -342,23 +333,14 @@
         if response[0] == 'ref':
             # a branch reference, use the existing BranchReference logic.
             format = BranchReferenceFormat()
-<<<<<<< HEAD
-            return format.open(self, _found=True, location=response[1],
-                ignore_fallbacks=ignore_fallbacks)
-=======
             return format.open(self, name=name, _found=True,
                 location=response[1], ignore_fallbacks=ignore_fallbacks)
->>>>>>> d6de82d6
         branch_format_name = response[1]
         if not branch_format_name:
             branch_format_name = None
         format = RemoteBranchFormat(network_name=branch_format_name)
         return RemoteBranch(self, self.find_repository(), format=format,
-<<<<<<< HEAD
-            setup_stacking=not ignore_fallbacks)
-=======
             setup_stacking=not ignore_fallbacks, name=name)
->>>>>>> d6de82d6
 
     def _open_repo_v1(self, path):
         verb = 'BzrDir.find_repository'
@@ -1519,19 +1501,9 @@
         return self._real_repository.get_signature_text(revision_id)
 
     @needs_read_lock
-<<<<<<< HEAD
-    def get_inventory_xml(self, revision_id):
-        self._ensure_real()
-        return self._real_repository.get_inventory_xml(revision_id)
-
-    def deserialise_inventory(self, revision_id, xml):
-        self._ensure_real()
-        return self._real_repository.deserialise_inventory(revision_id, xml)
-=======
     def _get_inventory_xml(self, revision_id):
         self._ensure_real()
         return self._real_repository._get_inventory_xml(revision_id)
->>>>>>> d6de82d6
 
     def reconcile(self, other=None, thorough=False):
         self._ensure_real()
@@ -2053,14 +2025,9 @@
     def network_name(self):
         return self._network_name
 
-<<<<<<< HEAD
-    def open(self, a_bzrdir, ignore_fallbacks=False):
-        return a_bzrdir.open_branch(ignore_fallbacks=ignore_fallbacks)
-=======
     def open(self, a_bzrdir, name=None, ignore_fallbacks=False):
         return a_bzrdir.open_branch(name=name, 
             ignore_fallbacks=ignore_fallbacks)
->>>>>>> d6de82d6
 
     def _vfs_initialize(self, a_bzrdir, name):
         # Initialisation when using a local bzrdir object, or a non-vfs init
@@ -2108,11 +2075,7 @@
         except errors.UnknownSmartMethod:
             # Fallback - use vfs methods
             medium._remember_remote_is_before((1, 13))
-<<<<<<< HEAD
-            return self._vfs_initialize(a_bzrdir)
-=======
             return self._vfs_initialize(a_bzrdir, name=name)
->>>>>>> d6de82d6
         if response[0] != 'ok':
             raise errors.UnexpectedSmartServerResponse(response)
         # Turn the response into a RemoteRepository object.
@@ -2268,11 +2231,7 @@
                     'to use vfs implementation')
             self.bzrdir._ensure_real()
             self._real_branch = self.bzrdir._real_bzrdir.open_branch(
-<<<<<<< HEAD
-                ignore_fallbacks=self._real_ignore_fallbacks)
-=======
                 ignore_fallbacks=self._real_ignore_fallbacks, name=self._name)
->>>>>>> d6de82d6
             if self.repository._real_repository is None:
                 # Give the remote repository the matching real repo.
                 real_repo = self._real_branch.repository
