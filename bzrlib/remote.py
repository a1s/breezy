--- conflicted
+++ resolved
@@ -1867,8 +1867,6 @@
         self._repo_lock_token = None
         self._lock_count = 0
         self._leave_lock = False
-<<<<<<< HEAD
-=======
         # Setup a format: note that we cannot call _ensure_real until all the
         # attributes above are set: This code cannot be moved higher up in this
         # function.
@@ -1906,7 +1904,6 @@
         stacked_on = branch.Branch.open(fallback_url,
                                         possible_transports=transports)
         self.repository.add_fallback_repository(stacked_on.repository)
->>>>>>> e052d40b
 
     def _get_real_transport(self):
         # if we try vfs access, return the real branch's vfs transport
