--- conflicted
+++ resolved
@@ -607,16 +607,12 @@
         return False
 
     def fetch(self, source, revision_id=None, pb=None):
-<<<<<<< HEAD
-        if self.has_same_location(source) or source.has_same_location(self):
-=======
         if self.has_same_location(source):
             # check that last_revision is in 'from' and then return a
             # no-operation.
             if (revision_id is not None and
                 not _mod_revision.is_null(revision_id)):
                 self.get_revision(revision_id)
->>>>>>> 7121d1d1
             return 0, []
         self._ensure_real()
         return self._real_repository.fetch(
