--- conflicted
+++ resolved
@@ -378,8 +378,6 @@
         self._creating_repo._ensure_real()
         return self._creating_repo._real_repository._format.network_name()
 
-<<<<<<< HEAD
-=======
     @property
     def _serializer(self):
         # We should only be getting asked for the serializer for
@@ -389,7 +387,6 @@
         self._creating_repo._ensure_real()
         return self._creating_repo._real_repository._format._serializer
 
->>>>>>> 3ada8d58
 
 class RemoteRepository(_RpcHelper):
     """Repository accessed over rpc.
