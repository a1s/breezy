--- conflicted
+++ resolved
@@ -1,4 +1,4 @@
-# Copyright (C) 2005 Canonical Ltd
+# Copyright (C) 2005, 2009 Canonical Ltd
 #
 # This program is free software; you can redistribute it and/or modify
 # it under the terms of the GNU General Public License as published by
@@ -654,39 +654,6 @@
         return searcher
 
 
-<<<<<<< HEAD
-=======
-class EmptyTree(Tree):
-
-    def __init__(self):
-        self._inventory = Inventory(root_id=None)
-        symbol_versioning.warn('EmptyTree is deprecated as of bzr 0.9 please'
-                               ' use repository.revision_tree instead.',
-                               DeprecationWarning, stacklevel=2)
-
-    def get_parent_ids(self):
-        return []
-
-    def get_symlink_target(self, file_id):
-        return None
-
-    def has_filename(self, filename):
-        return False
-
-    def kind(self, file_id):
-        return "directory"
-
-    def list_files(self, include_root=False):
-        return iter([])
-
-    def __contains__(self, file_id):
-        return (file_id in self._inventory)
-
-    def get_file_sha1(self, file_id, path=None, stat_value=None):
-        return None
-
-
->>>>>>> bbcb05ec
 ######################################################################
 # diff
 
