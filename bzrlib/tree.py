--- conflicted
+++ resolved
@@ -662,7 +662,6 @@
                 file_id = to_entry.file_id
                 to_paths[file_id] = to_path
                 entry_count += 1
-<<<<<<< HEAD
                 changed_content = False
                 from_path, from_entry = from_data.get(file_id, (None, None))
                 from_versioned = (from_entry is not None)
@@ -746,74 +745,6 @@
             self.target.unlock()
         return result
 
-=======
-            else:
-                from_versioned = False
-                from_kind = None
-                from_parent = None
-                from_name = None
-                from_executable = None
-            versioned = (from_versioned, True)
-            to_kind, to_executable, to_stat = \
-                self.target._comparison_data(to_entry, to_path)
-            kind = (from_kind, to_kind)
-            if kind[0] != kind[1]:
-                changed_content = True
-            elif from_kind == 'file':
-                from_size = self.source._file_size(from_entry, from_stat)
-                to_size = self.target._file_size(to_entry, to_stat)
-                if from_size != to_size:
-                    changed_content = True
-                elif (self.source.get_file_sha1(file_id, from_path, from_stat) !=
-                    self.target.get_file_sha1(file_id, to_path, to_stat)):
-                    changed_content = True
-            elif from_kind == 'symlink':
-                if (self.source.get_symlink_target(file_id) !=
-                    self.target.get_symlink_target(file_id)):
-                    changed_content = True
-            parent = (from_parent, to_entry.parent_id)
-            name = (from_name, to_entry.name)
-            executable = (from_executable, to_executable)
-            if pb is not None:
-                pb.update('comparing files', entry_count, num_entries)
-            if (changed_content is not False or versioned[0] != versioned[1]
-                or parent[0] != parent[1] or name[0] != name[1] or 
-                executable[0] != executable[1] or include_unchanged):
-                yield (file_id, to_path, changed_content, versioned, parent,
-                       name, kind, executable)
-
-        def get_to_path(from_entry):
-            if from_entry.parent_id is None:
-                to_path = ''
-            else:
-                if from_entry.parent_id not in to_paths:
-                    get_to_path(self.source.inventory[from_entry.parent_id])
-                to_path = osutils.pathjoin(to_paths[from_entry.parent_id],
-                                           from_entry.name)
-            to_paths[from_entry.file_id] = to_path
-            return to_path
-
-        for path, from_entry in from_entries_by_dir:
-            file_id = from_entry.file_id
-            if file_id in to_paths:
-                continue
-            to_path = get_to_path(from_entry)
-            entry_count += 1
-            if pb is not None:
-                pb.update('comparing files', entry_count, num_entries)
-            versioned = (True, False)
-            parent = (from_entry.parent_id, None)
-            name = (from_entry.name, None)
-            from_kind, from_executable, stat_value = \
-                self.source._comparison_data(from_entry, path)
-            kind = (from_kind, None)
-            executable = (from_executable, None)
-            changed_content = True
-            # the parent's path is necessarily known at this point.
-            yield(file_id, to_path, changed_content, versioned, parent,
-                  name, kind, executable)
->>>>>>> 30866b43
-
 
 # This was deprecated before 0.12, but did not have an official warning
 @symbol_versioning.deprecated_function(symbol_versioning.zero_twelve)
