# Copyright (C) 2005, 2006 Canonical Ltd
#
# This program is free software; you can redistribute it and/or modify
# it under the terms of the GNU General Public License as published by
# the Free Software Foundation; either version 2 of the License, or
# (at your option) any later version.
#
# This program is distributed in the hope that it will be useful,
# but WITHOUT ANY WARRANTY; without even the implied warranty of
# MERCHANTABILITY or FITNESS FOR A PARTICULAR PURPOSE.  See the
# GNU General Public License for more details.
#
# You should have received a copy of the GNU General Public License
# along with this program; if not, write to the Free Software
# Foundation, Inc., 59 Temple Place, Suite 330, Boston, MA  02111-1307  USA


"""Copying of history from one branch to another.

The basic plan is that every branch knows the history of everything
that has merged into it.  As the first step of a merge, pull, or
branch operation we copy history from the source into the destination
branch.

The copying is done in a slightly complicated order.  We don't want to
add a revision to the store until everything it refers to is also
stored, so that if a revision is present we can totally recreate it.
However, we can't know what files are included in a revision until we
read its inventory.  So we query the inventory store of the source for
the ids we need, and then pull those ids and then return to the inventories.
"""

import bzrlib
import bzrlib.errors as errors
from bzrlib.errors import InstallFailed
from bzrlib.progress import ProgressPhase
from bzrlib.revision import is_null, NULL_REVISION
from bzrlib.symbol_versioning import (deprecated_function,
        deprecated_method,
        )
from bzrlib.trace import mutter
import bzrlib.ui
from bzrlib.versionedfile import filter_absent

# TODO: Avoid repeatedly opening weaves so many times.

# XXX: This doesn't handle ghost (not present in branch) revisions at
# all yet.  I'm not sure they really should be supported.

# NOTE: This doesn't copy revisions which may be present but not
# merged into the last revision.  I'm not sure we want to do that.

# - get a list of revisions that need to be pulled in
# - for each one, pull in that revision file
#   and get the inventory, and store the inventory with right
#   parents.
# - and get the ancestry, and store that with right parents too
# - and keep a note of all file ids and version seen
# - then go through all files; for each one get the weave,
#   and add in all file versions


class RepoFetcher(object):
    """Pull revisions and texts from one repository to another.

    last_revision
        if set, try to limit to the data this revision references.

    after running:
    count_copied -- number of revisions copied

    This should not be used directly, it's essential a object to encapsulate
    the logic in InterRepository.fetch().
    """

    def __init__(self, to_repository, from_repository, last_revision=None, pb=None,
        find_ghosts=True):
        """Create a repo fetcher.

        :param find_ghosts: If True search the entire history for ghosts.
        """
        # result variables.
        self.failed_revisions = []
        self.count_copied = 0
        if to_repository.has_same_location(from_repository):
            # repository.fetch should be taking care of this case.
            raise errors.BzrError('RepoFetcher run '
                    'between two objects at the same location: '
                    '%r and %r' % (to_repository, from_repository))
        self.to_repository = to_repository
        self.from_repository = from_repository
        # must not mutate self._last_revision as its potentially a shared instance
        self._last_revision = last_revision
        self.find_ghosts = find_ghosts
        if pb is None:
            self.pb = bzrlib.ui.ui_factory.nested_progress_bar()
            self.nested_pb = self.pb
        else:
            self.pb = pb
            self.nested_pb = None
        self.from_repository.lock_read()
        try:
            self.to_repository.lock_write()
            try:
                self.to_repository.start_write_group()
                try:
                    self.__fetch()
                except:
                    self.to_repository.abort_write_group()
                    raise
                else:
                    self.to_repository.commit_write_group()
            finally:
                try:
                    if self.nested_pb is not None:
                        self.nested_pb.finished()
                finally:
                    self.to_repository.unlock()
        finally:
            self.from_repository.unlock()

    def __fetch(self):
        """Primary worker function.

        This initialises all the needed variables, and then fetches the 
        requested revisions, finally clearing the progress bar.
        """
        self.to_weaves = self.to_repository.weave_store
        self.from_weaves = self.from_repository.weave_store
        self.count_total = 0
        self.file_ids_names = {}
        pp = ProgressPhase('Transferring', 4, self.pb)
        try:
            pp.next_phase()
            search = self._revids_to_fetch()
            if search is None:
                return
            if getattr(self, '_fetch_everything_for_search', None) is not None:
                self._fetch_everything_for_search(search, pp)
            else:
                # backward compatibility
                self._fetch_everything_for_revisions(search.get_keys, pp)
        finally:
            self.pb.clear()

    def _fetch_everything_for_search(self, search, pp):
        """Fetch all data for the given set of revisions."""
        # The first phase is "file".  We pass the progress bar for it directly
        # into item_keys_introduced_by, which has more information about how
        # that phase is progressing than we do.  Progress updates for the other
        # phases are taken care of in this function.
        # XXX: there should be a clear owner of the progress reporting.  Perhaps
        # item_keys_introduced_by should have a richer API than it does at the
        # moment, so that it can feed the progress information back to this
        # function?
        phase = 'file'
        pb = bzrlib.ui.ui_factory.nested_progress_bar()
        try:
            revs = search.get_keys()
            graph = self.from_repository.get_graph()
            revs = list(graph.iter_topo_order(revs))
            data_to_fetch = self.from_repository.item_keys_introduced_by(revs,
                                                                         pb)
            for knit_kind, file_id, revisions in data_to_fetch:
                if knit_kind != phase:
                    phase = knit_kind
                    # Make a new progress bar for this phase
                    pb.finished()
                    pp.next_phase()
                    pb = bzrlib.ui.ui_factory.nested_progress_bar()
                if knit_kind == "file":
                    self._fetch_weave_text(file_id, revisions)
                elif knit_kind == "inventory":
                    # Before we process the inventory we generate the root
                    # texts (if necessary) so that the inventories references
                    # will be valid.
                    self._generate_root_texts(revs)
                    # NB: This currently reopens the inventory weave in source;
                    # using a full get_data_stream instead would avoid this.
                    self._fetch_inventory_weave(revs, pb)
                elif knit_kind == "signatures":
                    # Nothing to do here; this will be taken care of when
                    # _fetch_revision_texts happens.
                    pass
                elif knit_kind == "revisions":
                    self._fetch_revision_texts(revs, pb)
                else:
                    raise AssertionError("Unknown knit kind %r" % knit_kind)
        finally:
            if pb is not None:
                pb.finished()
        self.count_copied += len(revs)
        
    def _revids_to_fetch(self):
        """Determines the exact revisions needed from self.from_repository to
        install self._last_revision in self.to_repository.

        If no revisions need to be fetched, then this just returns None.
        """
        mutter('fetch up to rev {%s}', self._last_revision)
        if self._last_revision is NULL_REVISION:
            # explicit limit of no revisions needed
            return None
        if (self._last_revision is not None and
            self.to_repository.has_revision(self._last_revision)):
            return None
        try:
            return self.to_repository.search_missing_revision_ids(
                self.from_repository, self._last_revision,
                find_ghosts=self.find_ghosts)
        except errors.NoSuchRevision:
            raise InstallFailed([self._last_revision])

    def _fetch_weave_text(self, file_id, required_versions):
        to_weave = self.to_weaves.get_weave_or_empty(file_id,
            self.to_repository.get_transaction())
        from_weave = self.from_weaves.get_weave(file_id,
            self.from_repository.get_transaction())
        # Fetch all the texts.
        to_weave.insert_record_stream(from_weave.get_record_stream(required_versions,
            'topological', False))

    def _fetch_inventory_weave(self, revs, pb):
        pb.update("fetch inventory", 0, 2)
        to_weave = self.to_repository.get_inventory_weave()
        child_pb = bzrlib.ui.ui_factory.nested_progress_bar()
        try:
            # just merge, this is optimisable and its means we don't
            # copy unreferenced data such as not-needed inventories.
            pb.update("fetch inventory", 1, 3)
            from_weave = self.from_repository.get_inventory_weave()
            pb.update("fetch inventory", 2, 3)
            # we fetch only the referenced inventories because we do not
            # know for unselected inventories whether all their required
            # texts are present in the other repository - it could be
            # corrupt.
            to_weave.insert_record_stream(from_weave.get_record_stream(revs,
                'topological', False))
        finally:
            child_pb.finished()

    def _generate_root_texts(self, revs):
        """This will be called by __fetch between fetching weave texts and
        fetching the inventory weave.

        Subclasses should override this if they need to generate root texts
        after fetching weave texts.
        """
        pass


class GenericRepoFetcher(RepoFetcher):
    """This is a generic repo to repo fetcher.

    This makes minimal assumptions about repo layout and contents.
    It triggers a reconciliation after fetching to ensure integrity.
    """

    def _fetch_revision_texts(self, revs, pb):
        """Fetch revision object texts"""
        to_txn = self.to_transaction = self.to_repository.get_transaction()
        count = 0
        total = len(revs)
        to_store = self.to_repository._revision_store
        for rev in revs:
            pb.update('copying revisions', count, total)
            try:
                sig_text = self.from_repository.get_signature_text(rev)
                to_store.add_revision_signature_text(rev, sig_text, to_txn)
            except errors.NoSuchRevision:
                # not signed.
                pass
            self._copy_revision(rev, to_txn)
            count += 1
        # fixup inventory if needed: 
        # this is expensive because we have no inverse index to current ghosts.
        # but on local disk its a few seconds and sftp push is already insane.
        # so we just-do-it.
        # FIXME: repository should inform if this is needed.
        self.to_repository.reconcile()

    def _copy_revision(self, rev, to_txn):
        to_store = self.to_repository._revision_store
        to_store.add_revision(self.from_repository.get_revision(rev), to_txn)


class KnitRepoFetcher(RepoFetcher):
    """This is a knit format repository specific fetcher.

    This differs from the GenericRepoFetcher by not doing a 
    reconciliation after copying, and using knit joining to
    copy revision texts.
    """

    def _fetch_revision_texts(self, revs, pb):
        # may need to be a InterRevisionStore call here.
        from_transaction = self.from_repository.get_transaction()
        to_transaction = self.to_repository.get_transaction()
        to_sf = self.to_repository._revision_store.get_signature_file(
            to_transaction)
        from_sf = self.from_repository._revision_store.get_signature_file(
            from_transaction)
<<<<<<< HEAD
        # A missing signature is just skipped.
        to_sf.insert_record_stream(filter_absent(from_sf.get_record_stream(revs,
            'unordered', False)))
=======
        to_sf.join(from_sf, version_ids=revs, ignore_missing=True)
        self._fetch_just_revision_texts(revs, from_transaction, to_transaction)

    def _fetch_just_revision_texts(self, version_ids, from_transaction,
                                   to_transaction):
>>>>>>> 908796fe
        to_rf = self.to_repository._revision_store.get_revision_file(
            to_transaction)
        from_rf = self.from_repository._revision_store.get_revision_file(
            from_transaction)
<<<<<<< HEAD
        to_rf.insert_record_stream(from_rf.get_record_stream(revs,
            'topological', False))
=======
        to_rf.join(from_rf, version_ids=version_ids)
>>>>>>> 908796fe


class Inter1and2Helper(object):
    """Helper for operations that convert data from model 1 and 2
    
    This is for use by fetchers and converters.
    """

    def __init__(self, source, target):
        """Constructor.

        :param source: The repository data comes from
        :param target: The repository data goes to
        """
        self.source = source
        self.target = target

    def iter_rev_trees(self, revs):
        """Iterate through RevisionTrees efficiently.

        Additionally, the inventory's revision_id is set if unset.

        Trees are retrieved in batches of 100, and then yielded in the order
        they were requested.

        :param revs: A list of revision ids
        """
        # In case that revs is not a list.
        revs = list(revs)
        while revs:
            for tree in self.source.revision_trees(revs[:100]):
                if tree.inventory.revision_id is None:
                    tree.inventory.revision_id = tree.get_revision_id()
                yield tree
            revs = revs[100:]

    def _find_root_ids(self, revs, parent_map, graph):
        revision_root = {}
        planned_versions = {}
        for tree in self.iter_rev_trees(revs):
            revision_id = tree.inventory.root.revision
            root_id = tree.get_root_id()
            planned_versions.setdefault(root_id, []).append(revision_id)
            revision_root[revision_id] = root_id
        # Find out which parents we don't already know root ids for
        parents = set()
        for revision_parents in parent_map.itervalues():
            parents.update(revision_parents)
        parents.difference_update(revision_root.keys() + [NULL_REVISION])
        # Limit to revisions present in the versionedfile
        parents = graph.get_parent_map(parents).keys()
        for tree in self.iter_rev_trees(parents):
            root_id = tree.get_root_id()
            revision_root[tree.get_revision_id()] = root_id
        return revision_root, planned_versions

    def generate_root_texts(self, revs):
        """Generate VersionedFiles for all root ids.

        :param revs: the revisions to include
        """
        to_store = self.target.weave_store
        graph = self.source.get_graph()
        parent_map = graph.get_parent_map(revs)
        revision_root, planned_versions = self._find_root_ids(
            revs, parent_map, graph)
        for root_id, versions in planned_versions.iteritems():
            versionedfile = to_store.get_weave_or_empty(root_id,
                self.target.get_transaction())
            parent_texts = {}
            for revision_id in versions:
                if revision_id in versionedfile:
                    continue
                parents = parent_map[revision_id]
                # We drop revision parents with different file-ids, because
                # a version cannot have a version with another file-id as its
                # parent.
                # When a parent revision is a ghost, we guess that its root id
                # was unchanged.
                parents = tuple(p for p in parents if p != NULL_REVISION
                    and revision_root.get(p, root_id) == root_id)
                result = versionedfile.add_lines_with_ghosts(
                    revision_id, parents, [], parent_texts)
                parent_texts[revision_id] = result[2]

    def regenerate_inventory(self, revs):
        """Generate a new inventory versionedfile in target, convertin data.
        
        The inventory is retrieved from the source, (deserializing it), and
        stored in the target (reserializing it in a different format).
        :param revs: The revisions to include
        """
        for tree in self.iter_rev_trees(revs):
            parents = tree.get_parent_ids()
            self.target.add_inventory(tree.get_revision_id(), tree.inventory,
                                      parents)

    def fetch_revisions(self, revision_ids):
        for revision in self.source.get_revisions(revision_ids):
            self.target.add_revision(revision.revision_id, revision)


class Model1toKnit2Fetcher(GenericRepoFetcher):
    """Fetch from a Model1 repository into a Knit2 repository
    """
    def __init__(self, to_repository, from_repository, last_revision=None,
                 pb=None, find_ghosts=True):
        self.helper = Inter1and2Helper(from_repository, to_repository)
        GenericRepoFetcher.__init__(self, to_repository, from_repository,
            last_revision, pb, find_ghosts)

    def _generate_root_texts(self, revs):
        self.helper.generate_root_texts(revs)

    def _fetch_inventory_weave(self, revs, pb):
        self.helper.regenerate_inventory(revs)

    def _copy_revision(self, rev, to_txn):
        self.helper.fetch_revisions([rev])


class Knit1to2Fetcher(KnitRepoFetcher):
    """Fetch from a Knit1 repository into a Knit2 repository"""

    def __init__(self, to_repository, from_repository, last_revision=None, 
                 pb=None, find_ghosts=True):
        self.helper = Inter1and2Helper(from_repository, to_repository)
        KnitRepoFetcher.__init__(self, to_repository, from_repository,
            last_revision, pb, find_ghosts)

    def _generate_root_texts(self, revs):
        self.helper.generate_root_texts(revs)

    def _fetch_inventory_weave(self, revs, pb):
        self.helper.regenerate_inventory(revs)

    def _fetch_just_revision_texts(self, version_ids, from_transaction,
                                   to_transaction):
        self.helper.fetch_revisions(version_ids)


class RemoteToOtherFetcher(GenericRepoFetcher):

    def _fetch_everything_for_search(self, search, pp):
        data_stream = self.from_repository.get_data_stream_for_search(search)
        self.to_repository.insert_data_stream(data_stream)

<|MERGE_RESOLUTION|>--- conflicted
+++ resolved
@@ -300,27 +300,19 @@
             to_transaction)
         from_sf = self.from_repository._revision_store.get_signature_file(
             from_transaction)
-<<<<<<< HEAD
         # A missing signature is just skipped.
         to_sf.insert_record_stream(filter_absent(from_sf.get_record_stream(revs,
             'unordered', False)))
-=======
-        to_sf.join(from_sf, version_ids=revs, ignore_missing=True)
         self._fetch_just_revision_texts(revs, from_transaction, to_transaction)
 
     def _fetch_just_revision_texts(self, version_ids, from_transaction,
                                    to_transaction):
->>>>>>> 908796fe
         to_rf = self.to_repository._revision_store.get_revision_file(
             to_transaction)
         from_rf = self.from_repository._revision_store.get_revision_file(
             from_transaction)
-<<<<<<< HEAD
-        to_rf.insert_record_stream(from_rf.get_record_stream(revs,
+        to_rf.insert_record_stream(from_rf.get_record_stream(version_ids,
             'topological', False))
-=======
-        to_rf.join(from_rf, version_ids=version_ids)
->>>>>>> 908796fe
 
 
 class Inter1and2Helper(object):
