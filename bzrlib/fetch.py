# Copyright (C) 2005, 2006 Canonical Ltd
#
# This program is free software; you can redistribute it and/or modify
# it under the terms of the GNU General Public License as published by
# the Free Software Foundation; either version 2 of the License, or
# (at your option) any later version.
#
# This program is distributed in the hope that it will be useful,
# but WITHOUT ANY WARRANTY; without even the implied warranty of
# MERCHANTABILITY or FITNESS FOR A PARTICULAR PURPOSE.  See the
# GNU General Public License for more details.
#
# You should have received a copy of the GNU General Public License
# along with this program; if not, write to the Free Software
# Foundation, Inc., 59 Temple Place, Suite 330, Boston, MA  02111-1307  USA


"""Copying of history from one branch to another.

The basic plan is that every branch knows the history of everything
that has merged into it.  As the first step of a merge, pull, or
branch operation we copy history from the source into the destination
branch.

The copying is done in a slightly complicated order.  We don't want to
add a revision to the store until everything it refers to is also
stored, so that if a revision is present we can totally recreate it.
However, we can't know what files are included in a revision until we
read its inventory.  So we query the inventory store of the source for
the ids we need, and then pull those ids and finally actually join
the inventories.
"""

import bzrlib
import bzrlib.errors as errors
from bzrlib.errors import (InstallFailed,
                           )
from bzrlib.progress import ProgressPhase
from bzrlib.revision import is_null, NULL_REVISION
from bzrlib.symbol_versioning import (deprecated_function,
        deprecated_method,
        )
from bzrlib.trace import mutter
import bzrlib.ui

from bzrlib.lazy_import import lazy_import

# TODO: Avoid repeatedly opening weaves so many times.

# XXX: This doesn't handle ghost (not present in branch) revisions at
# all yet.  I'm not sure they really should be supported.

# NOTE: This doesn't copy revisions which may be present but not
# merged into the last revision.  I'm not sure we want to do that.

# - get a list of revisions that need to be pulled in
# - for each one, pull in that revision file
#   and get the inventory, and store the inventory with right
#   parents.
# - and get the ancestry, and store that with right parents too
# - and keep a note of all file ids and version seen
# - then go through all files; for each one get the weave,
#   and add in all file versions


class RepoFetcher(object):
    """Pull revisions and texts from one repository to another.

    last_revision
        if set, try to limit to the data this revision references.

    after running:
    count_copied -- number of revisions copied

    This should not be used directory, its essential a object to encapsulate
    the logic in InterRepository.fetch().
    """
    def __init__(self, to_repository, from_repository, last_revision=None, pb=None):
        # result variables.
        self.failed_revisions = []
        self.count_copied = 0
        if to_repository.has_same_location(from_repository):
            # check that last_revision is in 'from' and then return a
            # no-operation.
            if last_revision is not None and not is_null(last_revision):
                to_repository.get_revision(last_revision)
            return
        self.to_repository = to_repository
        self.from_repository = from_repository
        # must not mutate self._last_revision as its potentially a shared instance
        self._last_revision = last_revision
        if pb is None:
            self.pb = bzrlib.ui.ui_factory.nested_progress_bar()
            self.nested_pb = self.pb
        else:
            self.pb = pb
            self.nested_pb = None
        self.from_repository.lock_read()
        try:
            self.to_repository.lock_write()
            try:
                self.to_repository.start_write_group()
                try:
                    self.__fetch()
                except:
                    self.to_repository.abort_write_group()
                    raise
                else:
                    self.to_repository.commit_write_group()
            finally:
                if self.nested_pb is not None:
                    self.nested_pb.finished()
                self.to_repository.unlock()
        finally:
            self.from_repository.unlock()

    def __fetch(self):
        """Primary worker function.

        This initialises all the needed variables, and then fetches the 
        requested revisions, finally clearing the progress bar.
        """
        self.to_weaves = self.to_repository.weave_store
        self.to_control = self.to_repository.control_weaves
        self.from_weaves = self.from_repository.weave_store
        self.from_control = self.from_repository.control_weaves
        self.count_total = 0
        self.file_ids_names = {}
        pp = ProgressPhase('Fetch phase', 4, self.pb)
        try:
            pp.next_phase()
            revs = self._revids_to_fetch()
            self._fetch_everything_for_revisions(revs, pp)
        finally:
            self.pb.clear()

    def _fetch_everything_for_revisions(self, revs, pp):
        """Fetch all data for the given set of revisions."""
        if revs is None:
            return
        # The first phase is "file".  We pass the progress bar for it directly
        # into item_keys_introduced_by, which has more information about how
        # that phase is progressing than we do.  Progress updates for the other
        # phases are taken care of in this function.
        # XXX: there should be a clear owner of the progress reporting.  Perhaps
        # item_keys_introduced_by should have a richer API than it does at the
        # moment, so that it can feed the progress information back to this
        # function?
        phase = 'file'
        pb = bzrlib.ui.ui_factory.nested_progress_bar()
        try:
            data_to_fetch = self.from_repository.item_keys_introduced_by(revs, pb)
            for knit_kind, file_id, revisions in data_to_fetch:
                if knit_kind != phase:
                    phase = knit_kind
                    # Make a new progress bar for this phase
                    pb.finished()
                    pp.next_phase()
                    pb = bzrlib.ui.ui_factory.nested_progress_bar()
                if knit_kind == "file":
                    self._fetch_weave_text(file_id, revisions)
                elif knit_kind == "inventory":
                    # XXX:
                    # Once we've processed all the files, then we generate the root
                    # texts (if necessary), then we process the inventory.  It's a
                    # bit distasteful to have knit_kind == "inventory" mean this,
                    # perhaps it should happen on the first non-"file" knit, in case
                    # it's not always inventory?
                    self._generate_root_texts(revs)
                    self._fetch_inventory_weave(revs, pb)
                elif knit_kind == "signatures":
                    # Nothing to do here; this will be taken care of when
                    # _fetch_revision_texts happens.
                    pass
                elif knit_kind == "revisions":
                    self._fetch_revision_texts(revs, pb)
                else:
                    raise AssertionError("Unknown knit kind %r" % knit_kind)
        finally:
            if pb is not None:
                pb.finished()
        self.count_copied += len(revs)
        
    def _revids_to_fetch(self):
        """Determines the exact revisions needed from self.from_repository to
        install self._last_revision in self.to_repository.

        If no revisions need to be fetched, then this just returns None.
        """
        mutter('fetch up to rev {%s}', self._last_revision)
        if self._last_revision is NULL_REVISION:
            # explicit limit of no revisions needed
            return None
        if (self._last_revision is not None and
            self.to_repository.has_revision(self._last_revision)):
            return None
            
        try:
            return self.to_repository.missing_revision_ids(self.from_repository,
                                                           self._last_revision)
        except errors.NoSuchRevision:
            raise InstallFailed([self._last_revision])

    def _fetch_weave_text(self, file_id, required_versions):
        to_weave = self.to_weaves.get_weave_or_empty(file_id,
            self.to_repository.get_transaction())
        from_weave = self.from_weaves.get_weave(file_id,
            self.from_repository.get_transaction())
        # we fetch all the texts, because texts do
        # not reference anything, and its cheap enough
        to_weave.join(from_weave, version_ids=required_versions)
        # we don't need *all* of this data anymore, but we dont know
        # what we do. This cache clearing will result in a new read 
        # of the knit data when we do the checkout, but probably we
        # want to emit the needed data on the fly rather than at the
        # end anyhow.
        # the from weave should know not to cache data being joined,
        # but its ok to ask it to clear.
        from_weave.clear_cache()
        to_weave.clear_cache()

    def _fetch_inventory_weave(self, revs, pb):
        pb.update("fetch inventory", 0, 2)
        to_weave = self.to_control.get_weave('inventory',
                self.to_repository.get_transaction())

        child_pb = bzrlib.ui.ui_factory.nested_progress_bar()
        try:
            # just merge, this is optimisable and its means we don't
            # copy unreferenced data such as not-needed inventories.
            pb.update("fetch inventory", 1, 3)
            from_weave = self.from_repository.get_inventory_weave()
            pb.update("fetch inventory", 2, 3)
            # we fetch only the referenced inventories because we do not
            # know for unselected inventories whether all their required
            # texts are present in the other repository - it could be
            # corrupt.
            to_weave.join(from_weave, pb=child_pb, msg='merge inventory',
                          version_ids=revs)
            from_weave.clear_cache()
        finally:
            child_pb.finished()

    def _generate_root_texts(self, revs):
        """This will be called by __fetch between fetching weave texts and
        fetching the inventory weave.

        Subclasses should override this if they need to generate root texts
        after fetching weave texts.
        """
        pass
        

class GenericRepoFetcher(RepoFetcher):
    """This is a generic repo to repo fetcher.

    This makes minimal assumptions about repo layout and contents.
    It triggers a reconciliation after fetching to ensure integrity.
    """

    def _fetch_revision_texts(self, revs, pb):
        """Fetch revision object texts"""
        to_txn = self.to_transaction = self.to_repository.get_transaction()
        count = 0
        total = len(revs)
        to_store = self.to_repository._revision_store
        for rev in revs:
            pb.update('copying revisions', count, total)
            try:
                sig_text = self.from_repository.get_signature_text(rev)
                to_store.add_revision_signature_text(rev, sig_text, to_txn)
            except errors.NoSuchRevision:
                # not signed.
                pass
            to_store.add_revision(self.from_repository.get_revision(rev),
                                  to_txn)
            count += 1
        # fixup inventory if needed: 
        # this is expensive because we have no inverse index to current ghosts.
        # but on local disk its a few seconds and sftp push is already insane.
        # so we just-do-it.
        # FIXME: repository should inform if this is needed.
        self.to_repository.reconcile()
    

class KnitRepoFetcher(RepoFetcher):
    """This is a knit format repository specific fetcher.

    This differs from the GenericRepoFetcher by not doing a 
    reconciliation after copying, and using knit joining to
    copy revision texts.
    """

    def _fetch_revision_texts(self, revs, pb):
        # may need to be a InterRevisionStore call here.
        from_transaction = self.from_repository.get_transaction()
        to_transaction = self.to_repository.get_transaction()
        to_sf = self.to_repository._revision_store.get_signature_file(
            to_transaction)
        from_sf = self.from_repository._revision_store.get_signature_file(
            from_transaction)
        to_sf.join(from_sf, version_ids=revs, ignore_missing=True)
        to_rf = self.to_repository._revision_store.get_revision_file(
            to_transaction)
        from_rf = self.from_repository._revision_store.get_revision_file(
            from_transaction)
        to_rf.join(from_rf, version_ids=revs)


class Inter1and2Helper(object):
    """Helper for operations that convert data from model 1 and 2
    
    This is for use by fetchers and converters.
    """

    def __init__(self, source, target):
        """Constructor.

        :param source: The repository data comes from
        :param target: The repository data goes to
        """
        self.source = source
        self.target = target

    def iter_rev_trees(self, revs):
        """Iterate through RevisionTrees efficiently.

        Additionally, the inventory's revision_id is set if unset.

        Trees are retrieved in batches of 100, and then yielded in the order
        they were requested.

        :param revs: A list of revision ids
        """
        while revs:
            for tree in self.source.revision_trees(revs[:100]):
                if tree.inventory.revision_id is None:
                    tree.inventory.revision_id = tree.get_revision_id()
                yield tree
            revs = revs[100:]

    def generate_root_texts(self, revs):
        """Generate VersionedFiles for all root ids.
        
        :param revs: the revisions to include
        """
        inventory_weave = self.source.get_inventory_weave()
        parent_texts = {}
        versionedfile = {}
        to_store = self.target.weave_store
        for tree in self.iter_rev_trees(revs):
            revision_id = tree.inventory.root.revision
            root_id = tree.inventory.root.file_id
            parents = inventory_weave.get_parents(revision_id)
            if root_id not in versionedfile:
                versionedfile[root_id] = to_store.get_weave_or_empty(root_id, 
                    self.target.get_transaction())
            parent_texts[root_id] = versionedfile[root_id].add_lines(
                revision_id, parents, [], parent_texts)

    def regenerate_inventory(self, revs):
        """Generate a new inventory versionedfile in target, convertin data.
        
        The inventory is retrieved from the source, (deserializing it), and
        stored in the target (reserializing it in a different format).
        :param revs: The revisions to include
        """
        inventory_weave = self.source.get_inventory_weave()
        for tree in self.iter_rev_trees(revs):
            parents = inventory_weave.get_parents(tree.get_revision_id())
            self.target.add_inventory(tree.get_revision_id(), tree.inventory,
                                      parents)


class Model1toKnit2Fetcher(GenericRepoFetcher):
    """Fetch from a Model1 repository into a Knit2 repository
    """
    def __init__(self, to_repository, from_repository, last_revision=None, 
                 pb=None):
        self.helper = Inter1and2Helper(from_repository, to_repository)
        GenericRepoFetcher.__init__(self, to_repository, from_repository,
                                    last_revision, pb)

    def _generate_root_texts(self, revs):
        self.helper.generate_root_texts(revs)

    def _fetch_inventory_weave(self, revs, pb):
        self.helper.regenerate_inventory(revs)
 

class Knit1to2Fetcher(KnitRepoFetcher):
    """Fetch from a Knit1 repository into a Knit2 repository"""

    def __init__(self, to_repository, from_repository, last_revision=None, 
                 pb=None):
        self.helper = Inter1and2Helper(from_repository, to_repository)
        KnitRepoFetcher.__init__(self, to_repository, from_repository,
                                 last_revision, pb)

    def _generate_root_texts(self, revs):
        self.helper.generate_root_texts(revs)

<<<<<<< HEAD
    def _fetch_inventory_weave(self, revs):
        self.helper.regenerate_inventory(revs)
=======
    def _fetch_inventory_weave(self, revs, pb):
        self.helper.regenerate_inventory(revs)
        

class Fetcher(object):
    """Backwards compatibility glue for branch.fetch()."""

    @deprecated_method(zero_eight)
    def __init__(self, to_branch, from_branch, last_revision=None, pb=None):
        """Please see branch.fetch()."""
        to_branch.fetch(from_branch, last_revision, pb)
>>>>>>> e7f9c646
<|MERGE_RESOLUTION|>--- conflicted
+++ resolved
@@ -400,19 +400,5 @@
     def _generate_root_texts(self, revs):
         self.helper.generate_root_texts(revs)
 
-<<<<<<< HEAD
-    def _fetch_inventory_weave(self, revs):
-        self.helper.regenerate_inventory(revs)
-=======
     def _fetch_inventory_weave(self, revs, pb):
-        self.helper.regenerate_inventory(revs)
-        
-
-class Fetcher(object):
-    """Backwards compatibility glue for branch.fetch()."""
-
-    @deprecated_method(zero_eight)
-    def __init__(self, to_branch, from_branch, last_revision=None, pb=None):
-        """Please see branch.fetch()."""
-        to_branch.fetch(from_branch, last_revision, pb)
->>>>>>> e7f9c646
+        self.helper.regenerate_inventory(revs)