# Copyright (C) 2005 Canonical Ltd
#
# This program is free software; you can redistribute it and/or modify
# it under the terms of the GNU General Public License as published by
# the Free Software Foundation; either version 2 of the License, or
# (at your option) any later version.
#
# This program is distributed in the hope that it will be useful,
# but WITHOUT ANY WARRANTY; without even the implied warranty of
# MERCHANTABILITY or FITNESS FOR A PARTICULAR PURPOSE.  See the
# GNU General Public License for more details.
#
# You should have received a copy of the GNU General Public License
# along with this program; if not, write to the Free Software
# Foundation, Inc., 59 Temple Place, Suite 330, Boston, MA  02111-1307  USA


# XXX: Can we do any better about making interrupted commits change
# nothing?  Perhaps the best approach is to integrate commit of
# AtomicFiles with releasing the lock on the Branch.

# TODO: Separate 'prepare' phase where we find a list of potentially
# committed files.  We then can then pause the commit to prompt for a
# commit message, knowing the summary will be the same as what's
# actually used for the commit.  (But perhaps simpler to simply get
# the tree status, then use that for a selective commit?)

# The newly committed revision is going to have a shape corresponding
# to that of the working inventory.  Files that are not in the
# working tree and that were in the predecessor are reported as
# removed --- this can include files that were either removed from the
# inventory or deleted in the working tree.  If they were only
# deleted from disk, they are removed from the working inventory.

# We then consider the remaining entries, which will be in the new
# version.  Directory entries are simply copied across.  File entries
# must be checked to see if a new version of the file should be
# recorded.  For each parent revision inventory, we check to see what
# version of the file was present.  If the file was present in at
# least one tree, and if it was the same version in all the trees,
# then we can just refer to that version.  Otherwise, a new version
# representing the merger of the file versions must be added.

# TODO: Update hashcache before and after - or does the WorkingTree
# look after that?

# TODO: Rather than mashing together the ancestry and storing it back,
# perhaps the weave should have single method which does it all in one
# go, avoiding a lot of redundant work.

# TODO: Perhaps give a warning if one of the revisions marked as
# merged is already in the ancestry, and then don't record it as a
# distinct parent.

# TODO: If the file is newly merged but unchanged from the version it
# merges from, then it should still be reported as newly added
# relative to the basis revision.

# TODO: Do checks that the tree can be committed *before* running the 
# editor; this should include checks for a pointless commit and for 
# unknown or missing files.

# TODO: If commit fails, leave the message in a file somewhere.


import os
import re
import sys
import time
import pdb

from binascii import hexlify
from cStringIO import StringIO

from bzrlib.atomicfile import AtomicFile
from bzrlib.osutils import (local_time_offset,
                            rand_bytes, compact_date,
                            kind_marker, is_inside_any, quotefn,
                            sha_string, sha_strings, sha_file, isdir, isfile,
                            split_lines)
import bzrlib.config
from bzrlib.errors import (BzrError, PointlessCommit,
                           HistoryMissing,
                           ConflictsInTree,
                           StrictCommitFailed
                           )
import bzrlib.gpg as gpg
from bzrlib.revision import Revision
from bzrlib.testament import Testament
from bzrlib.trace import mutter, note, warning
from bzrlib.xml5 import serializer_v5
from bzrlib.inventory import Inventory, ROOT_ID
from bzrlib.weave import Weave
from bzrlib.weavefile import read_weave, write_weave_v5
from bzrlib.workingtree import WorkingTree


def commit(*args, **kwargs):
    """Commit a new revision to a branch.

    Function-style interface for convenience of old callers.

    New code should use the Commit class instead.
    """
    ## XXX: Remove this in favor of Branch.commit?
    Commit().commit(*args, **kwargs)


class NullCommitReporter(object):
    """I report on progress of a commit."""

    def snapshot_change(self, change, path):
        pass

    def completed(self, revno, rev_id):
        pass

    def deleted(self, file_id):
        pass

    def escaped(self, escape_count, message):
        pass

    def missing(self, path):
        pass


class ReportCommitToLog(NullCommitReporter):

    def snapshot_change(self, change, path):
        note("%s %s", change, path)

    def completed(self, revno, rev_id):
        note('committed r%d {%s}', revno, rev_id)
    
    def deleted(self, file_id):
        note('deleted %s', file_id)

    def escaped(self, escape_count, message):
        note("replaced %d control characters in message", escape_count)

    def missing(self, path):
        note('missing %s', path)


class Commit(object):
    """Task of committing a new revision.

    This is a MethodObject: it accumulates state as the commit is
    prepared, and then it is discarded.  It doesn't represent
    historical revisions, just the act of recording a new one.

            missing_ids
            Modified to hold a list of files that have been deleted from
            the working directory; these should be removed from the
            working inventory.
    """
    def __init__(self,
                 reporter=None,
                 config=None):
        if reporter is not None:
            self.reporter = reporter
        else:
            self.reporter = NullCommitReporter()
        if config is not None:
            self.config = config
        else:
            self.config = None
        
    def commit(self,
               branch, message,
               timestamp=None,
               timezone=None,
               committer=None,
               specific_files=None,
               rev_id=None,
               allow_pointless=True,
               strict=False,
               verbose=False,
               revprops=None):
        """Commit working copy as a new revision.

        timestamp -- if not None, seconds-since-epoch for a
             postdated/predated commit.

        specific_files -- If true, commit only those files.

        rev_id -- If set, use this as the new revision id.
            Useful for test or import commands that need to tightly
            control what revisions are assigned.  If you duplicate
            a revision id that exists elsewhere it is your own fault.
            If null (default), a time/random revision id is generated.

        allow_pointless -- If true (default), commit even if nothing
            has changed and no merges are recorded.

        strict -- If true, don't allow a commit if the working tree
            contains unknown files.

        revprops -- Properties for new revision
        """
        mutter('preparing to commit')

        self.branch = branch
        self.weave_store = branch.weave_store
        self.rev_id = rev_id
        self.specific_files = specific_files
        self.allow_pointless = allow_pointless
<<<<<<< HEAD
        self.revprops = revprops
        self.work_tree = WorkingTree(branch.base, branch)
=======
        self.revprops = {'branch-nick': branch.nick}
        if revprops:
            self.revprops.update(revprops)
>>>>>>> f499d957

        if strict:
            # raise an exception as soon as we find a single unknown.
            for unknown in self.work_tree.unknowns():
                raise StrictCommitFailed()

        if timestamp is None:
            self.timestamp = time.time()
        else:
            self.timestamp = long(timestamp)
            
        if self.config is None:
            self.config = bzrlib.config.BranchConfig(self.branch)

        if rev_id is None:
            self.rev_id = _gen_revision_id(self.config, self.timestamp)
        else:
            self.rev_id = rev_id

        if committer is None:
            self.committer = self.config.username()
        else:
            assert isinstance(committer, basestring), type(committer)
            self.committer = committer

        if timezone is None:
            self.timezone = local_time_offset()
        else:
            self.timezone = int(timezone)

        if isinstance(message, str):
            message = message.decode(bzrlib.user_encoding)
        assert isinstance(message, unicode), type(message)
        self.message = message
        self._escape_commit_message()

        self.branch.lock_write()
        try:
            self.work_inv = self.work_tree.inventory
            self.basis_tree = self.branch.basis_tree()
            self.basis_inv = self.basis_tree.inventory

            self._gather_parents()
            if len(self.parents) > 1 and self.specific_files:
                raise NotImplementedError('selected-file commit of merges is not supported yet')
            self._check_parents_present()
            
            self._remove_deleted()
            self._populate_new_inv()
            self._store_snapshot()
            self._report_deletes()

            if not (self.allow_pointless
                    or len(self.parents) > 1
                    or self.new_inv != self.basis_inv):
                raise PointlessCommit()

            if len(list(self.work_tree.iter_conflicts()))>0:
                raise ConflictsInTree

            self._record_inventory()
            self._make_revision()
            self.branch.append_revision(self.rev_id)
            self.work_tree.set_pending_merges([])
            self.reporter.completed(self.branch.revno()+1, self.rev_id)
            if self.config.post_commit() is not None:
                hooks = self.config.post_commit().split(' ')
                # this would be nicer with twisted.python.reflect.namedAny
                for hook in hooks:
                    result = eval(hook + '(branch, rev_id)',
                                  {'branch':self.branch,
                                   'bzrlib':bzrlib,
                                   'rev_id':self.rev_id})
        finally:
            self.branch.unlock()

    def _record_inventory(self):
        """Store the inventory for the new revision."""
        inv_text = serializer_v5.write_inventory_to_string(self.new_inv)
        self.inv_sha1 = sha_string(inv_text)
        s = self.branch.control_weaves
        s.add_text('inventory', self.rev_id,
                   split_lines(inv_text), self.present_parents,
                   self.branch.get_transaction())

    def _escape_commit_message(self):
        """Replace xml-incompatible control characters."""
        # Python strings can include characters that can't be
        # represented in well-formed XML; escape characters that
        # aren't listed in the XML specification
        # (http://www.w3.org/TR/REC-xml/#NT-Char).
        self.message, escape_count = re.subn(
            u'[^\x09\x0A\x0D\u0020-\uD7FF\uE000-\uFFFD]+',
            lambda match: match.group(0).encode('unicode_escape'),
            self.message)
        if escape_count:
            self.reporter.escaped(escape_count, self.message)

    def _gather_parents(self):
        """Record the parents of a merge for merge detection."""
        pending_merges = self.work_tree.pending_merges()
        self.parents = []
        self.parent_invs = []
        self.present_parents = []
        precursor_id = self.branch.last_revision()
        if precursor_id:
            self.parents.append(precursor_id)
        self.parents += pending_merges
        for revision in self.parents:
            if self.branch.has_revision(revision):
                self.parent_invs.append(self.branch.get_inventory(revision))
                self.present_parents.append(revision)

    def _check_parents_present(self):
        for parent_id in self.parents:
            mutter('commit parent revision {%s}', parent_id)
            if not self.branch.has_revision(parent_id):
                if parent_id == self.branch.last_revision():
                    warning("parent is missing %r", parent_id)
                    raise HistoryMissing(self.branch, 'revision', parent_id)
                else:
                    mutter("commit will ghost revision %r", parent_id)
            
    def _make_revision(self):
        """Record a new revision object for this commit."""
        self.rev = Revision(timestamp=self.timestamp,
                            timezone=self.timezone,
                            committer=self.committer,
                            message=self.message,
                            inventory_sha1=self.inv_sha1,
                            revision_id=self.rev_id,
                            properties=self.revprops)
        self.rev.parent_ids = self.parents
        rev_tmp = StringIO()
        serializer_v5.write_revision(self.rev, rev_tmp)
        rev_tmp.seek(0)
        if self.config.signature_needed():
            plaintext = Testament(self.rev, self.new_inv).as_short_text()
            self.branch.store_revision_signature(gpg.GPGStrategy(self.config),
                                                 plaintext, self.rev_id)
        self.branch.revision_store.add(rev_tmp, self.rev_id)
        mutter('new revision_id is {%s}', self.rev_id)

    def _remove_deleted(self):
        """Remove deleted files from the working inventories.

        This is done prior to taking the working inventory as the
        basis for the new committed inventory.

        This returns true if any files
        *that existed in the basis inventory* were deleted.
        Files that were added and deleted
        in the working copy don't matter.
        """
        specific = self.specific_files
        deleted_ids = []
        for path, ie in self.work_inv.iter_entries():
            if specific and not is_inside_any(specific, path):
                continue
            if not self.work_tree.has_filename(path):
                self.reporter.missing(path)
                deleted_ids.append((path, ie.file_id))
        if deleted_ids:
            deleted_ids.sort(reverse=True)
            for path, file_id in deleted_ids:
                del self.work_inv[file_id]
            self.work_tree._write_inventory(self.work_inv)

    def _store_snapshot(self):
        """Pass over inventory and record a snapshot.

        Entries get a new revision when they are modified in 
        any way, which includes a merge with a new set of
        parents that have the same entry. 
        """
        # XXX: Need to think more here about when the user has
        # made a specific decision on a particular value -- c.f.
        # mark-merge.  
        for path, ie in self.new_inv.iter_entries():
            previous_entries = ie.find_previous_heads(
                self.parent_invs, 
                self.weave_store.get_weave_or_empty(ie.file_id,
                    self.branch.get_transaction()))
            if ie.revision is None:
                change = ie.snapshot(self.rev_id, path, previous_entries,
                                     self.work_tree, self.weave_store,
                                     self.branch.get_transaction())
            else:
                change = "unchanged"
            self.reporter.snapshot_change(change, path)

    def _populate_new_inv(self):
        """Build revision inventory.

        This creates a new empty inventory. Depending on
        which files are selected for commit, and what is present in the
        current tree, the new inventory is populated. inventory entries 
        which are candidates for modification have their revision set to
        None; inventory entries that are carried over untouched have their
        revision set to their prior value.
        """
        mutter("Selecting files for commit with filter %s", self.specific_files)
        self.new_inv = Inventory()
        for path, new_ie in self.work_inv.iter_entries():
            file_id = new_ie.file_id
            mutter('check %s {%s}', path, new_ie.file_id)
            if self.specific_files:
                if not is_inside_any(self.specific_files, path):
                    mutter('%s not selected for commit', path)
                    self._carry_entry(file_id)
                    continue
                else:
                    # this is selected, ensure its parents are too.
                    parent_id = new_ie.parent_id
                    while parent_id != ROOT_ID:
                        if not self.new_inv.has_id(parent_id):
                            ie = self._select_entry(self.work_inv[parent_id])
                            mutter('%s selected for commit because of %s',
                                   self.new_inv.id2path(parent_id), path)

                        ie = self.new_inv[parent_id]
                        if ie.revision is not None:
                            ie.revision = None
                            mutter('%s selected for commit because of %s',
                                   self.new_inv.id2path(parent_id), path)
                        parent_id = ie.parent_id
            mutter('%s selected for commit', path)
            self._select_entry(new_ie)

    def _select_entry(self, new_ie):
        """Make new_ie be considered for committing."""
        ie = new_ie.copy()
        ie.revision = None
        self.new_inv.add(ie)
        return ie

    def _carry_entry(self, file_id):
        """Carry the file unchanged from the basis revision."""
        if self.basis_inv.has_id(file_id):
            self.new_inv.add(self.basis_inv[file_id].copy())

    def _report_deletes(self):
        for file_id in self.basis_inv:
            if file_id not in self.new_inv:
                self.reporter.deleted(self.basis_inv.id2path(file_id))

def _gen_revision_id(config, when):
    """Return new revision-id."""
    s = '%s-%s-' % (config.user_email(), compact_date(when))
    s += hexlify(rand_bytes(8))
    return s<|MERGE_RESOLUTION|>--- conflicted
+++ resolved
@@ -206,14 +206,10 @@
         self.rev_id = rev_id
         self.specific_files = specific_files
         self.allow_pointless = allow_pointless
-<<<<<<< HEAD
-        self.revprops = revprops
-        self.work_tree = WorkingTree(branch.base, branch)
-=======
         self.revprops = {'branch-nick': branch.nick}
         if revprops:
             self.revprops.update(revprops)
->>>>>>> f499d957
+        self.work_tree = WorkingTree(branch.base, branch)
 
         if strict:
             # raise an exception as soon as we find a single unknown.
