# Copyright (C) 2005, 2006 Canonical Ltd

# This program is free software; you can redistribute it and/or modify
# it under the terms of the GNU General Public License as published by
# the Free Software Foundation; either version 2 of the License, or
# (at your option) any later version.
#
# This program is distributed in the hope that it will be useful,
# but WITHOUT ANY WARRANTY; without even the implied warranty of
# MERCHANTABILITY or FITNESS FOR A PARTICULAR PURPOSE.  See the
# GNU General Public License for more details.
#
# You should have received a copy of the GNU General Public License
# along with this program; if not, write to the Free Software
# Foundation, Inc., 59 Temple Place, Suite 330, Boston, MA  02111-1307  USA


# XXX: Can we do any better about making interrupted commits change
# nothing?  Perhaps the best approach is to integrate commit of
# AtomicFiles with releasing the lock on the Branch.

# TODO: Separate 'prepare' phase where we find a list of potentially
# committed files.  We then can then pause the commit to prompt for a
# commit message, knowing the summary will be the same as what's
# actually used for the commit.  (But perhaps simpler to simply get
# the tree status, then use that for a selective commit?)

# The newly committed revision is going to have a shape corresponding
# to that of the working inventory.  Files that are not in the
# working tree and that were in the predecessor are reported as
# removed --- this can include files that were either removed from the
# inventory or deleted in the working tree.  If they were only
# deleted from disk, they are removed from the working inventory.

# We then consider the remaining entries, which will be in the new
# version.  Directory entries are simply copied across.  File entries
# must be checked to see if a new version of the file should be
# recorded.  For each parent revision inventory, we check to see what
# version of the file was present.  If the file was present in at
# least one tree, and if it was the same version in all the trees,
# then we can just refer to that version.  Otherwise, a new version
# representing the merger of the file versions must be added.

# TODO: Update hashcache before and after - or does the WorkingTree
# look after that?

# TODO: Rather than mashing together the ancestry and storing it back,
# perhaps the weave should have single method which does it all in one
# go, avoiding a lot of redundant work.

# TODO: Perhaps give a warning if one of the revisions marked as
# merged is already in the ancestry, and then don't record it as a
# distinct parent.

# TODO: If the file is newly merged but unchanged from the version it
# merges from, then it should still be reported as newly added
# relative to the basis revision.

# TODO: Do checks that the tree can be committed *before* running the 
# editor; this should include checks for a pointless commit and for 
# unknown or missing files.

# TODO: If commit fails, leave the message in a file somewhere.


import os
import re
import sys
import time
import warnings

from cStringIO import StringIO

from bzrlib.atomicfile import AtomicFile
import bzrlib.config
import bzrlib.errors as errors
from bzrlib.errors import (BzrError, PointlessCommit,
                           ConflictsInTree,
                           StrictCommitFailed
                           )
from bzrlib.osutils import (kind_marker, isdir,isfile, is_inside_any, 
                            is_inside_or_parent_of_any,
                            quotefn, sha_file, split_lines)
from bzrlib.testament import Testament
from bzrlib.trace import mutter, note, warning
from bzrlib.xml5 import serializer_v5
from bzrlib.inventory import Inventory, ROOT_ID, InventoryEntry
from bzrlib.symbol_versioning import (deprecated_passed,
        DEPRECATED_PARAMETER)
from bzrlib.workingtree import WorkingTree


<<<<<<< HEAD
=======
@deprecated_function(zero_seven)
def commit(*args, **kwargs):
    """Commit a new revision to a branch.

    Function-style interface for convenience of old callers.

    New code should use the Commit class instead.
    """
    ## XXX: Remove this in favor of WorkingTree.commit?
    Commit().commit(*args, **kwargs)


>>>>>>> f9a2d7df
class NullCommitReporter(object):
    """I report on progress of a commit."""

    def snapshot_change(self, change, path):
        pass

    def completed(self, revno, rev_id):
        pass

    def deleted(self, file_id):
        pass

    def escaped(self, escape_count, message):
        pass

    def missing(self, path):
        pass

    def renamed(self, change, old_path, new_path):
        pass


class ReportCommitToLog(NullCommitReporter):

    # this may be more useful if 'note' was replaced by an overridable
    # method on self, which would allow more trivial subclassing.
    # alternative, a callable could be passed in, allowing really trivial
    # reuse for some uis. RBC 20060511

    def snapshot_change(self, change, path):
        if change == 'unchanged':
            return
        note("%s %s", change, path)

    def completed(self, revno, rev_id):
        note('Committed revision %d.', revno)
    
    def deleted(self, file_id):
        note('deleted %s', file_id)

    def escaped(self, escape_count, message):
        note("replaced %d control characters in message", escape_count)

    def missing(self, path):
        note('missing %s', path)

    def renamed(self, change, old_path, new_path):
        note('%s %s => %s', change, old_path, new_path)


class Commit(object):
    """Task of committing a new revision.

    This is a MethodObject: it accumulates state as the commit is
    prepared, and then it is discarded.  It doesn't represent
    historical revisions, just the act of recording a new one.

            missing_ids
            Modified to hold a list of files that have been deleted from
            the working directory; these should be removed from the
            working inventory.
    """
    def __init__(self,
                 reporter=None,
                 config=None):
        if reporter is not None:
            self.reporter = reporter
        else:
            self.reporter = NullCommitReporter()
        if config is not None:
            self.config = config
        else:
            self.config = None
        
    def commit(self,
               branch=DEPRECATED_PARAMETER, message=None,
               timestamp=None,
               timezone=None,
               committer=None,
               specific_files=None,
               rev_id=None,
               allow_pointless=True,
               strict=False,
               verbose=False,
               revprops=None,
               working_tree=None,
               local=False,
               reporter=None,
               config=None):
        """Commit working copy as a new revision.

        branch -- the deprecated branch to commit to. New callers should pass in 
                  working_tree instead

        message -- the commit message, a mandatory parameter

        timestamp -- if not None, seconds-since-epoch for a
             postdated/predated commit.

        specific_files -- If true, commit only those files.

        rev_id -- If set, use this as the new revision id.
            Useful for test or import commands that need to tightly
            control what revisions are assigned.  If you duplicate
            a revision id that exists elsewhere it is your own fault.
            If null (default), a time/random revision id is generated.

        allow_pointless -- If true (default), commit even if nothing
            has changed and no merges are recorded.

        strict -- If true, don't allow a commit if the working tree
            contains unknown files.

        revprops -- Properties for new revision
        :param local: Perform a local only commit.
        """
        mutter('preparing to commit')

        if deprecated_passed(branch):
            warnings.warn("Commit.commit (branch, ...): The branch parameter is "
                 "deprecated as of bzr 0.8. Please use working_tree= instead.",
                 DeprecationWarning, stacklevel=2)
            self.branch = branch
            self.work_tree = self.branch.bzrdir.open_workingtree()
        elif working_tree is None:
            raise BzrError("One of branch and working_tree must be passed into commit().")
        else:
            self.work_tree = working_tree
            self.branch = self.work_tree.branch
        if message is None:
            raise BzrError("The message keyword parameter is required for commit().")

        self.bound_branch = None
        self.local = local
        self.master_branch = None
        self.master_locked = False
        self.rev_id = None
        self.specific_files = specific_files
        self.allow_pointless = allow_pointless

        if reporter is None and self.reporter is None:
            self.reporter = NullCommitReporter()
        elif reporter is not None:
            self.reporter = reporter

        self.work_tree.lock_write()
        self.pb = bzrlib.ui.ui_factory.nested_progress_bar()
        try:
            # Cannot commit with conflicts present.
            if len(self.work_tree.conflicts())>0:
                raise ConflictsInTree

            # setup the bound branch variables as needed.
            self._check_bound_branch()

            # check for out of date working trees
            # if we are bound, then self.branch is the master branch and this
            # test is thus all we need.
            if self.work_tree.last_revision() != self.master_branch.last_revision():
                raise errors.OutOfDateTree(self.work_tree)
    
            if strict:
                # raise an exception as soon as we find a single unknown.
                for unknown in self.work_tree.unknowns():
                    raise StrictCommitFailed()
                   
            if self.config is None:
                self.config = bzrlib.config.BranchConfig(self.branch)
      
            if isinstance(message, str):
                message = message.decode(bzrlib.user_encoding)
            assert isinstance(message, unicode), type(message)
            self.message = message
            self._escape_commit_message()

            self.work_inv = self.work_tree.inventory
            self.basis_tree = self.work_tree.basis_tree()
            self.basis_inv = self.basis_tree.inventory
            # one to finish, one for rev and inventory, and one for each
            # inventory entry, and the same for the new inventory.
            # note that this estimate is too long when we do a partial tree
            # commit which excludes some new files from being considered.
            # The estimate is corrected when we populate the new inv.
            self.pb_total = len(self.work_inv) + 5
            self.pb_count = 0

            self._gather_parents()
            if len(self.parents) > 1 and self.specific_files:
                raise NotImplementedError('selected-file commit of merges is not supported yet: files %r',
                        self.specific_files)
            self._check_parents_present()
            self.builder = self.branch.get_commit_builder(self.parents, 
                self.config, timestamp, timezone, committer, revprops, rev_id)
            
            self._remove_deleted()
            self._populate_new_inv()
            self._report_deletes()

            if not (self.allow_pointless
                    or len(self.parents) > 1
                    or self.builder.new_inventory != self.basis_inv):
                raise PointlessCommit()

            self._emit_progress_update()
            # TODO: Now the new inventory is known, check for conflicts and prompt the 
            # user for a commit message.
            self.builder.finish_inventory()
            self._emit_progress_update()
            self.rev_id = self.builder.commit(self.message)
            self._emit_progress_update()
            # revision data is in the local branch now.
            
            # upload revision data to the master.
            # this will propagate merged revisions too if needed.
            if self.bound_branch:
                self.master_branch.repository.fetch(self.branch.repository,
                                                    revision_id=self.rev_id)
                # now the master has the revision data
                # 'commit' to the master first so a timeout here causes the local
                # branch to be out of date
                self.master_branch.append_revision(self.rev_id)

            # and now do the commit locally.
            self.branch.append_revision(self.rev_id)

            self.work_tree.set_pending_merges([])
            self.work_tree.set_last_revision(self.rev_id)
            # now the work tree is up to date with the branch
            
            self.reporter.completed(self.branch.revno(), self.rev_id)
            if self.config.post_commit() is not None:
                hooks = self.config.post_commit().split(' ')
                # this would be nicer with twisted.python.reflect.namedAny
                for hook in hooks:
                    result = eval(hook + '(branch, rev_id)',
                                  {'branch':self.branch,
                                   'bzrlib':bzrlib,
                                   'rev_id':self.rev_id})
            self._emit_progress_update()
        finally:
            self._cleanup()
        return self.rev_id

    def _check_bound_branch(self):
        """Check to see if the local branch is bound.

        If it is bound, then most of the commit will actually be
        done using the remote branch as the target branch.
        Only at the end will the local branch be updated.
        """
        if self.local and not self.branch.get_bound_location():
            raise errors.LocalRequiresBoundBranch()

        if not self.local:
            self.master_branch = self.branch.get_master_branch()

        if not self.master_branch:
            # make this branch the reference branch for out of date checks.
            self.master_branch = self.branch
            return

        # If the master branch is bound, we must fail
        master_bound_location = self.master_branch.get_bound_location()
        if master_bound_location:
            raise errors.CommitToDoubleBoundBranch(self.branch,
                    self.master_branch, master_bound_location)

        # TODO: jam 20051230 We could automatically push local
        #       commits to the remote branch if they would fit.
        #       But for now, just require remote to be identical
        #       to local.
        
        # Make sure the local branch is identical to the master
        master_rh = self.master_branch.revision_history()
        local_rh = self.branch.revision_history()
        if local_rh != master_rh:
            raise errors.BoundBranchOutOfDate(self.branch,
                    self.master_branch)

        # Now things are ready to change the master branch
        # so grab the lock
        self.bound_branch = self.branch
        self.master_branch.lock_write()
        self.master_locked = True

    def _cleanup(self):
        """Cleanup any open locks, progress bars etc."""
        cleanups = [self._cleanup_bound_branch,
                    self.work_tree.unlock,
                    self.pb.finished]
        found_exception = None
        for cleanup in cleanups:
            try:
                cleanup()
            # we want every cleanup to run no matter what.
            # so we have a catchall here, but we will raise the
            # last encountered exception up the stack: and
            # typically this will be useful enough.
            except Exception, e:
                found_exception = e
        if found_exception is not None: 
            # don't do a plan raise, because the last exception may have been
            # trashed, e is our sure-to-work exception even though it loses the
            # full traceback. XXX: RBC 20060421 perhaps we could check the
            # exc_info and if its the same one do a plain raise otherwise 
            # 'raise e' as we do now.
            raise e

    def _cleanup_bound_branch(self):
        """Executed at the end of a try/finally to cleanup a bound branch.

        If the branch wasn't bound, this is a no-op.
        If it was, it resents self.branch to the local branch, instead
        of being the master.
        """
        if not self.bound_branch:
            return
        if self.master_locked:
            self.master_branch.unlock()

    def _escape_commit_message(self):
        """Replace xml-incompatible control characters."""
        # FIXME: RBC 20060419 this should be done by the revision
        # serialiser not by commit. Then we can also add an unescaper
        # in the deserializer and start roundtripping revision messages
        # precisely. See repository_implementations/test_repository.py
        
        # Python strings can include characters that can't be
        # represented in well-formed XML; escape characters that
        # aren't listed in the XML specification
        # (http://www.w3.org/TR/REC-xml/#NT-Char).
        self.message, escape_count = re.subn(
            u'[^\x09\x0A\x0D\u0020-\uD7FF\uE000-\uFFFD]+',
            lambda match: match.group(0).encode('unicode_escape'),
            self.message)
        if escape_count:
            self.reporter.escaped(escape_count, self.message)

    def _gather_parents(self):
        """Record the parents of a merge for merge detection."""
        # TODO: Make sure that this list doesn't contain duplicate 
        # entries and the order is preserved when doing this.
        self.parents = self.work_tree.get_parent_ids()
        self.parent_invs = []
        for revision in self.parents:
            if self.branch.repository.has_revision(revision):
                inventory = self.branch.repository.get_inventory(revision)
                self.parent_invs.append(inventory)

    def _check_parents_present(self):
        for parent_id in self.parents:
            mutter('commit parent revision {%s}', parent_id)
            if not self.branch.repository.has_revision(parent_id):
                if parent_id == self.branch.last_revision():
                    warning("parent is missing %r", parent_id)
                    raise BzrCheckError("branch %s is missing revision {%s}"
                            % (self.branch, parent_id))
            
    def _remove_deleted(self):
        """Remove deleted files from the working inventories.

        This is done prior to taking the working inventory as the
        basis for the new committed inventory.

        This returns true if any files
        *that existed in the basis inventory* were deleted.
        Files that were added and deleted
        in the working copy don't matter.
        """
        specific = self.specific_files
        deleted_ids = []
        for path, ie in self.work_inv.iter_entries():
            if specific and not is_inside_any(specific, path):
                continue
            if not self.work_tree.has_filename(path):
                self.reporter.missing(path)
                deleted_ids.append((path, ie.file_id))
        if deleted_ids:
            deleted_ids.sort(reverse=True)
            for path, file_id in deleted_ids:
                del self.work_inv[file_id]
            self.work_tree._write_inventory(self.work_inv)

    def _populate_new_inv(self):
        """Build revision inventory.

        This creates a new empty inventory. Depending on
        which files are selected for commit, and what is present in the
        current tree, the new inventory is populated. inventory entries 
        which are candidates for modification have their revision set to
        None; inventory entries that are carried over untouched have their
        revision set to their prior value.
        """
        mutter("Selecting files for commit with filter %s", self.specific_files)
        # iter_entries does not visit the ROOT_ID node so we need to call
        # self._emit_progress_update once by hand.
        self._emit_progress_update()
        for path, new_ie in self.work_inv.iter_entries():
            self._emit_progress_update()
            file_id = new_ie.file_id
            mutter('check %s {%s}', path, file_id)
            if (not self.specific_files or 
                is_inside_or_parent_of_any(self.specific_files, path)):
                    mutter('%s selected for commit', path)
                    ie = new_ie.copy()
                    ie.revision = None
            else:
                mutter('%s not selected for commit', path)
                if self.basis_inv.has_id(file_id):
                    ie = self.basis_inv[file_id].copy()
                else:
                    # this entry is new and not being committed
                    continue

            self.builder.record_entry_contents(ie, self.parent_invs, 
                path, self.work_tree)
            # describe the nature of the change that has occurred relative to
            # the basis inventory.
            if (self.basis_inv.has_id(ie.file_id)):
                basis_ie = self.basis_inv[ie.file_id]
            else:
                basis_ie = None
            change = ie.describe_change(basis_ie, ie)
            if change in (InventoryEntry.RENAMED, 
                InventoryEntry.MODIFIED_AND_RENAMED):
                old_path = self.basis_inv.id2path(ie.file_id)
                self.reporter.renamed(change, old_path, path)
            else:
                self.reporter.snapshot_change(change, path)

    def _emit_progress_update(self):
        """Emit an update to the progress bar."""
        self.pb.update("Committing", self.pb_count, self.pb_total)
        self.pb_count += 1

    def _report_deletes(self):
        for path, ie in self.basis_inv.iter_entries():
            if ie.file_id not in self.builder.new_inventory:
                self.reporter.deleted(path)

<|MERGE_RESOLUTION|>--- conflicted
+++ resolved
@@ -86,12 +86,12 @@
 from bzrlib.xml5 import serializer_v5
 from bzrlib.inventory import Inventory, ROOT_ID, InventoryEntry
 from bzrlib.symbol_versioning import (deprecated_passed,
+        deprecated_function,
+        zero_seven,
         DEPRECATED_PARAMETER)
 from bzrlib.workingtree import WorkingTree
 
 
-<<<<<<< HEAD
-=======
 @deprecated_function(zero_seven)
 def commit(*args, **kwargs):
     """Commit a new revision to a branch.
@@ -104,7 +104,6 @@
     Commit().commit(*args, **kwargs)
 
 
->>>>>>> f9a2d7df
 class NullCommitReporter(object):
     """I report on progress of a commit."""
 
