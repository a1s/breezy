--- conflicted
+++ resolved
@@ -354,11 +354,7 @@
                 self.config, timestamp, timezone, committer, revprops, rev_id)
 
             try:
-<<<<<<< HEAD
-                self.builder.recording_deletes()
-=======
                 self.builder.will_record_deletes()
->>>>>>> cfd447ab
                 # find the location being committed to
                 if self.bound_branch:
                     master_location = self.master_branch.base
@@ -416,11 +412,7 @@
             # Make the working tree up to date with the branch
             self._set_progress_stage("Updating the working tree")
             self.work_tree.update_basis_by_delta(self.rev_id,
-<<<<<<< HEAD
-                 self.builder.basis_delta)
-=======
                  self.builder.get_basis_delta())
->>>>>>> cfd447ab
             self.reporter.completed(new_revno, self.rev_id)
             self._process_post_hooks(old_revno, new_revno)
         finally:
