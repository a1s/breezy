# Copyright (C) 2005 Canonical Ltd
#
# This program is free software; you can redistribute it and/or modify
# it under the terms of the GNU General Public License as published by
# the Free Software Foundation; either version 2 of the License, or
# (at your option) any later version.
#
# This program is distributed in the hope that it will be useful,
# but WITHOUT ANY WARRANTY; without even the implied warranty of
# MERCHANTABILITY or FITNESS FOR A PARTICULAR PURPOSE.  See the
# GNU General Public License for more details.
#
# You should have received a copy of the GNU General Public License
# along with this program; if not, write to the Free Software
# Foundation, Inc., 59 Temple Place, Suite 330, Boston, MA  02111-1307  USA


# XXX: Can we do any better about making interrupted commits change
# nothing?  Perhaps the best approach is to integrate commit of
# AtomicFiles with releasing the lock on the Branch.

# TODO: Separate 'prepare' phase where we find a list of potentially
# committed files.  We then can then pause the commit to prompt for a
# commit message, knowing the summary will be the same as what's
# actually used for the commit.  (But perhaps simpler to simply get
# the tree status, then use that for a selective commit?)

# The newly committed revision is going to have a shape corresponding
# to that of the working inventory.  Files that are not in the
# working tree and that were in the predecessor are reported as
# removed --- this can include files that were either removed from the
# inventory or deleted in the working tree.  If they were only
# deleted from disk, they are removed from the working inventory.

# We then consider the remaining entries, which will be in the new
# version.  Directory entries are simply copied across.  File entries
# must be checked to see if a new version of the file should be
# recorded.  For each parent revision inventory, we check to see what
# version of the file was present.  If the file was present in at
# least one tree, and if it was the same version in all the trees,
# then we can just refer to that version.  Otherwise, a new version
# representing the merger of the file versions must be added.

# TODO: Update hashcache before and after - or does the WorkingTree
# look after that?

# This code requires all merge parents to be present in the branch.
# We could relax this but for the sake of simplicity the constraint is
# here for now.  It's not totally clear to me how we'd know which file
# need new text versions if some parents are absent.  -- mbp 20050915

# TODO: Rather than mashing together the ancestry and storing it back,
# perhaps the weave should have single method which does it all in one
# go, avoiding a lot of redundant work.

# TODO: Perhaps give a warning if one of the revisions marked as
# merged is already in the ancestry, and then don't record it as a
# distinct parent.

# TODO: If the file is newly merged but unchanged from the version it
# merges from, then it should still be reported as newly added
# relative to the basis revision.


import os
import re
import sys
import time
import pdb

from binascii import hexlify
from cStringIO import StringIO

from bzrlib.osutils import (local_time_offset, username,
                            rand_bytes, compact_date, user_email,
                            kind_marker, is_inside_any, quotefn,
                            sha_string, sha_strings, sha_file, isdir, isfile,
                            split_lines)
from bzrlib.branch import gen_file_id
from bzrlib.errors import (BzrError, PointlessCommit,
                           HistoryMissing,
                           )
from bzrlib.revision import Revision
from bzrlib.trace import mutter, note, warning
from bzrlib.xml5 import serializer_v5
from bzrlib.inventory import Inventory
from bzrlib.weave import Weave
from bzrlib.weavefile import read_weave, write_weave_v5
from bzrlib.atomicfile import AtomicFile


def commit(*args, **kwargs):
    """Commit a new revision to a branch.

    Function-style interface for convenience of old callers.

    New code should use the Commit class instead.
    """
    ## XXX: Remove this in favor of Branch.commit?
    Commit().commit(*args, **kwargs)


class NullCommitReporter(object):
    """I report on progress of a commit."""
    def added(self, path):
        pass
<<<<<<< HEAD

    def removed(self, path):
        pass

    def renamed(self, old_path, new_path):
        pass


class ReportCommitToLog(NullCommitReporter):
    def added(self, path):
        note('added %s', path)

    def removed(self, path):
        note('removed %s', path)

    def renamed(self, old_path, new_path):
        note('renamed %s => %s', old_path, new_path)


class Commit(object):
    """Task of committing a new revision.

    This is a MethodObject: it accumulates state as the commit is
    prepared, and then it is discarded.  It doesn't represent
    historical revisions, just the act of recording a new one.

            missing_ids
            Modified to hold a list of files that have been deleted from
            the working directory; these should be removed from the
            working inventory.
    """
    def __init__(self,
                 reporter=None):
        if reporter is not None:
            self.reporter = reporter
        else:
            self.reporter = NullCommitReporter()

        
    def commit(self,
               branch, message,
               timestamp=None,
               timezone=None,
               committer=None,
               specific_files=None,
               rev_id=None,
               allow_pointless=True,
               verbose=False):
        """Commit working copy as a new revision.

        timestamp -- if not None, seconds-since-epoch for a
             postdated/predated commit.

        specific_files -- If true, commit only those files.

        rev_id -- If set, use this as the new revision id.
            Useful for test or import commands that need to tightly
            control what revisions are assigned.  If you duplicate
            a revision id that exists elsewhere it is your own fault.
            If null (default), a time/random revision id is generated.

        allow_pointless -- If true (default), commit even if nothing
            has changed and no merges are recorded.
        """
        mutter('preparing to commit')

        self.branch = branch
        self.weave_store = branch.weave_store
        self.rev_id = rev_id
        self.specific_files = specific_files
        self.allow_pointless = allow_pointless

        if timestamp is None:
            self.timestamp = time.time()
        else:
            self.timestamp = long(timestamp)
            
        if rev_id is None:
            self.rev_id = _gen_revision_id(self.branch, self.timestamp)
        else:
            self.rev_id = rev_id

        if committer is None:
            self.committer = username(self.branch)
        else:
            assert isinstance(committer, basestring), type(committer)
            self.committer = committer

=======

    def removed(self, path):
        pass

    def renamed(self, old_path, new_path):
        pass


class ReportCommitToLog(NullCommitReporter):
    def added(self, path):
        note('added %s', path)

    def removed(self, path):
        note('removed %s', path)

    def renamed(self, old_path, new_path):
        note('renamed %s => %s', old_path, new_path)


class Commit(object):
    """Task of committing a new revision.

    This is a MethodObject: it accumulates state as the commit is
    prepared, and then it is discarded.  It doesn't represent
    historical revisions, just the act of recording a new one.

            missing_ids
            Modified to hold a list of files that have been deleted from
            the working directory; these should be removed from the
            working inventory.
    """
    def __init__(self,
                 reporter=None):
        if reporter is not None:
            self.reporter = reporter
        else:
            self.reporter = NullCommitReporter()

        
    def commit(self,
               branch, message,
               timestamp=None,
               timezone=None,
               committer=None,
               specific_files=None,
               rev_id=None,
               allow_pointless=True,
               verbose=False):
        """Commit working copy as a new revision.

        timestamp -- if not None, seconds-since-epoch for a
             postdated/predated commit.

        specific_files -- If true, commit only those files.

        rev_id -- If set, use this as the new revision id.
            Useful for test or import commands that need to tightly
            control what revisions are assigned.  If you duplicate
            a revision id that exists elsewhere it is your own fault.
            If null (default), a time/random revision id is generated.

        allow_pointless -- If true (default), commit even if nothing
            has changed and no merges are recorded.
        """
        mutter('preparing to commit')

        self.branch = branch
        self.weave_store = branch.weave_store
        self.rev_id = rev_id
        self.specific_files = specific_files
        self.allow_pointless = allow_pointless

        if timestamp is None:
            self.timestamp = time.time()
        else:
            self.timestamp = long(timestamp)
            
        if rev_id is None:
            self.rev_id = _gen_revision_id(self.branch, self.timestamp)
        else:
            self.rev_id = rev_id

        if committer is None:
            self.committer = username(self.branch)
        else:
            assert isinstance(committer, basestring), type(committer)
            self.committer = committer

>>>>>>> 8cf6e7d4
        if timezone is None:
            self.timezone = local_time_offset()
        else:
            self.timezone = int(timezone)

        assert isinstance(message, basestring), type(message)
        self.message = message
        self._escape_commit_message()

        self.branch.lock_write()
        try:
            self.work_tree = self.branch.working_tree()
            self.work_inv = self.work_tree.inventory
            self.basis_tree = self.branch.basis_tree()
            self.basis_inv = self.basis_tree.inventory

            self._gather_parents()
            if len(self.parents) > 1 and self.specific_files:
                raise NotImplementedError('selected-file commit of merges is not supported yet')
            self._check_parents_present()
            
            self._remove_deleted()
<<<<<<< HEAD
            self.new_inv = Inventory()
            self._store_entries()
            self._report_deletes()
            self._set_name_versions()
=======
            self._populate_new_inv()
            self._store_snapshot()
            self._report_deletes()
>>>>>>> 8cf6e7d4

            if not (self.allow_pointless
                    or len(self.parents) > 1
                    or self.new_inv != self.basis_inv):
                raise PointlessCommit()

            self._record_inventory()
            self._record_ancestry()
            self._make_revision()
            note('committed r%d {%s}', (self.branch.revno() + 1),
                 self.rev_id)
            self.branch.append_revision(self.rev_id)
            self.branch.set_pending_merges([])
        finally:
            self.branch.unlock()

<<<<<<< HEAD


=======
>>>>>>> 8cf6e7d4
    def _record_inventory(self):
        """Store the inventory for the new revision."""
        inv_text = serializer_v5.write_inventory_to_string(self.new_inv)
        self.inv_sha1 = sha_string(inv_text)
        s = self.branch.control_weaves
        s.add_text('inventory', self.rev_id,
<<<<<<< HEAD
                   split_lines(inv_text), self.parents)
=======
                   split_lines(inv_text), self.present_parents)
>>>>>>> 8cf6e7d4

    def _escape_commit_message(self):
        """Replace xml-incompatible control characters."""
        # Python strings can include characters that can't be
        # represented in well-formed XML; escape characters that
        # aren't listed in the XML specification
        # (http://www.w3.org/TR/REC-xml/#NT-Char).
        if isinstance(self.message, unicode):
            char_pattern = u'[^\x09\x0A\x0D\u0020-\uD7FF\uE000-\uFFFD]'
        else:
            # Use a regular 'str' as pattern to avoid having re.subn
            # return 'unicode' results.
            char_pattern = '[^x09\x0A\x0D\x20-\xFF]'
        self.message, escape_count = re.subn(
            char_pattern,
            lambda match: match.group(0).encode('unicode_escape'),
            self.message)
        if escape_count:
            note("replaced %d control characters in message", escape_count)

    def _record_ancestry(self):
        """Append merged revision ancestry to the ancestry file.

        This should be the merged ancestry of all parents, plus the
        new revision id."""
        s = self.branch.control_weaves
        w = s.get_weave_or_empty('ancestry')
        lines = self._make_ancestry(w)
<<<<<<< HEAD
        w.add(self.rev_id, self.parents, lines)
        s.put_weave('ancestry', w)


=======
        w.add(self.rev_id, self.present_parents, lines)
        s.put_weave('ancestry', w)

>>>>>>> 8cf6e7d4
    def _make_ancestry(self, ancestry_weave):
        """Return merged ancestry lines.

        The lines are revision-ids followed by newlines."""
<<<<<<< HEAD
        parent_ancestries = [ancestry_weave.get(p) for p in self.parents]
=======
        parent_ancestries = [ancestry_weave.get(p) for p in self.present_parents]
>>>>>>> 8cf6e7d4
        new_lines = merge_ancestry_lines(self.rev_id, parent_ancestries)
        mutter('merged ancestry of {%s}:\n%s', self.rev_id, ''.join(new_lines))
        return new_lines

<<<<<<< HEAD

    def _gather_parents(self):
        pending_merges = self.branch.pending_merges()
        self.parents = []
        self.parent_trees = []
        precursor_id = self.branch.last_revision()
        if precursor_id:
            self.parents.append(precursor_id)
            self.parent_trees.append(self.basis_tree)
        self.parents += pending_merges
        self.parent_trees.extend(map(self.branch.revision_tree, pending_merges))

=======
    def _gather_parents(self):
        """Record the parents of a merge for merge detection."""
        pending_merges = self.branch.pending_merges()
        self.parents = []
        self.parent_trees = []
        self.present_parents = []
        precursor_id = self.branch.last_revision()
        if precursor_id:
            self.parents.append(precursor_id)
        self.parents += pending_merges
        for revision in self.parents:
            if self.branch.has_revision(revision):
                self.parent_trees.append(self.branch.revision_tree(revision))
                self.present_parents.append(revision)
>>>>>>> 8cf6e7d4

    def _check_parents_present(self):
        for parent_id in self.parents:
            mutter('commit parent revision {%s}', parent_id)
            if not self.branch.has_revision(parent_id):
<<<<<<< HEAD
                warning("can't commit a merge from an absent parent")
                raise HistoryMissing(self.branch, 'revision', parent_id)

=======
                if parent_id == self.branch.last_revision():
                    warning("parent is pissing %r", parent_id)
                    raise HistoryMissing(self.branch, 'revision', parent_id)
                else:
                    mutter("commit will ghost revision %r", parent_id)
>>>>>>> 8cf6e7d4
            
    def _make_revision(self):
        """Record a new revision object for this commit."""
        self.rev = Revision(timestamp=self.timestamp,
                            timezone=self.timezone,
                            committer=self.committer,
                            message=self.message,
                            inventory_sha1=self.inv_sha1,
                            revision_id=self.rev_id)
        self.rev.parent_ids = self.parents
        rev_tmp = StringIO()
        serializer_v5.write_revision(self.rev, rev_tmp)
        rev_tmp.seek(0)
<<<<<<< HEAD
        self.branch.revision_store.add(rev_tmp, self.rev_id, compressed=True)
=======
        self.branch.revision_store.add(rev_tmp, self.rev_id)
>>>>>>> 8cf6e7d4
        mutter('new revision_id is {%s}', self.rev_id)


    def _remove_deleted(self):
        """Remove deleted files from the working inventories.

        This is done prior to taking the working inventory as the
        basis for the new committed inventory.

        This returns true if any files
        *that existed in the basis inventory* were deleted.
        Files that were added and deleted
        in the working copy don't matter.
        """
        specific = self.specific_files
        deleted_ids = []
        for path, ie in self.work_inv.iter_entries():
            if specific and not is_inside_any(specific, path):
                continue
            if not self.work_tree.has_filename(path):
                note('missing %s', path)
<<<<<<< HEAD
                deleted_ids.append((path, ie.file_id))
        if deleted_ids:
            deleted_ids.sort(reverse=True)
            for path, file_id in deleted_ids:
                del self.work_inv[file_id]
            self.branch._write_inventory(self.work_inv)


    def _find_file_parents(self, file_id):
=======
                deleted_ids.append(ie.file_id)
        if deleted_ids:
            for file_id in deleted_ids:
                if file_id in self.work_inv:
                    del self.work_inv[file_id]
            self.branch._write_inventory(self.work_inv)


    def _find_entry_parents(self, file_id):
>>>>>>> 8cf6e7d4
        """Return the text versions and hashes for all file parents.

        Returned as a map from text version to inventory entry.

        This is a set containing the file versions in all parents
        revisions containing the file.  If the file is new, the set
        will be empty."""
        r = {}
        for tree in self.parent_trees:
            if file_id in tree.inventory:
                ie = tree.inventory[file_id]
<<<<<<< HEAD
                assert ie.kind == 'file'
                assert ie.file_id == file_id
                if ie.text_version in r:
                    assert r[ie.text_version] == ie
                else:
                    r[ie.text_version] = ie
        return r


    def _set_name_versions(self):
        """Pass over inventory and mark new entry version as needed.

        Files get a new name version when they are new, have a
        different parent, or a different name from in the
        basis inventory, or if the file is in a different place
        to any of the parents."""
=======
                assert ie.file_id == file_id
                if ie.revision in r:
                    assert r[ie.revision] == ie
                else:
                    r[ie.revision] = ie
        return r

    def _store_snapshot(self):
        """Pass over inventory and record a snapshot.

        Entries get a new revision when they are modified in 
        any way, which includes a merge with a new set of
        parents that have the same entry. Currently we do not
        check for that set being ancestors of each other - and
        we should - only parallel children should count for this
        test see find_entry_parents to correct this. FIXME <---
        I.e. if we are merging in revision FOO, and our
        copy of file id BAR is identical to FOO.BAR, we should
        generate a new revision of BAR IF and only IF FOO is
        neither a child of our current tip, nor an ancestor of
        our tip. The presence of FOO in our store should not 
        affect this logic UNLESS we are doing a merge of FOO,
        or a child of FOO.
        """
>>>>>>> 8cf6e7d4
        # XXX: Need to think more here about when the user has
        # made a specific decision on a particular value -- c.f.
        # mark-merge.  
        for path, ie in self.new_inv.iter_entries():
<<<<<<< HEAD
            old_version = None
            file_id = ie.file_id
            for parent_tree in self.parent_trees:
                parent_inv = parent_tree.inventory
                if file_id not in parent_inv:
                    continue
                parent_ie = parent_inv[file_id]
                if parent_ie.parent_id != ie.parent_id:
                    old_version = None
                    break
                elif parent_ie.name != ie.name:
                    old_version = None
                    break
                elif old_version is None:
                    old_version = parent_ie.name_version
                elif old_version != parent_ie.name_version:
                    old_version = None
                    break
                else:
                    pass                # so far so good
            if old_version is None:
                mutter('new name_version for {%s}', file_id)
                ie.name_version = self.rev_id
            else:
                mutter('name_version for {%s} inherited as {%s}',
                       file_id, old_version)
                ie.name_version = old_version


    def _store_entries(self):
        """Build revision inventory and store modified files.

        This is called with new_inv a new empty inventory.  Depending on
        which files are selected for commit, and which ones have
        been modified or merged, new inventory entries are built
        based on the working and parent inventories.

        As a side-effect this stores new text versions for committed
        files with text changes or merges.

        Each entry can have one of several things happen:

        carry_file -- carried from the previous version (if not
            selected for commit)

        commit_nonfile -- no text to worry about

        commit_old_text -- same text, may have moved

        commit_file -- new text version
        """
=======
            previous_entries = self._find_entry_parents(ie. file_id)
            if ie.revision is None:
                change = ie.snapshot(self.rev_id, path, previous_entries,
                                     self.work_tree, self.weave_store)
            else:
                change = "unchanged"
            note("%s %s", change, path)

    def _populate_new_inv(self):
        """Build revision inventory.

        This creates a new empty inventory. Depending on
        which files are selected for commit, and what is present in the
        current tree, the new inventory is populated. inventory entries 
        which are candidates for modification have their revision set to
        None; inventory entries that are carried over untouched have their
        revision set to their prior value.
        """
        mutter("Selecting files for commit with filter %s", self.specific_files)
        self.new_inv = Inventory()
>>>>>>> 8cf6e7d4
        for path, new_ie in self.work_inv.iter_entries():
            file_id = new_ie.file_id
            mutter('check %s {%s}', path, new_ie.file_id)
            if self.specific_files:
                if not is_inside_any(self.specific_files, path):
                    mutter('%s not selected for commit', path)
                    self._carry_file(file_id)
                    continue
<<<<<<< HEAD
            if new_ie.kind != 'file':
                self._commit_nonfile(file_id)
                continue
            
            file_parents = self._find_file_parents(file_id)
            mutter('parents of %s are %r', path, file_parents)
            if len(file_parents) == 1:
                parent_ie = file_parents.values()[0]
                wc_sha1 = self.work_tree.get_file_sha1(file_id)
                if parent_ie.text_sha1 == wc_sha1:
                    # text not changed or merged
                    self._commit_old_text(file_id, parent_ie)
                    continue
            # file is either new, or a file merge; need to record
            # a new version
            if len(file_parents) > 1:
                note('merged %s', path)
            elif len(file_parents) == 0:
                note('added %s', path)
            else:
                note('modified %s', path)
            self._commit_file(new_ie, file_id, file_parents)


    def _commit_nonfile(self, file_id):
        self.new_inv.add(self.work_inv[file_id].copy())

=======
            mutter('%s selected for commit', path)
            ie = new_ie.copy()
            ie.revision = None
            self.new_inv.add(ie)
>>>>>>> 8cf6e7d4

    def _carry_file(self, file_id):
        """Carry the file unchanged from the basis revision."""
        if self.basis_inv.has_id(file_id):
            self.new_inv.add(self.basis_inv[file_id].copy())

<<<<<<< HEAD

    def _commit_old_text(self, file_id, parent_ie):
        """Keep the same text as last time, but possibly a different name."""
        ie = self.work_inv[file_id].copy()
        ie.text_version = parent_ie.text_version
        ie.text_size = parent_ie.text_size
        ie.text_sha1 = parent_ie.text_sha1
        self.new_inv.add(ie)
=======
    def _report_deletes(self):
        for file_id in self.basis_inv:
            if file_id not in self.new_inv:
                note('deleted %s', self.basis_inv.id2path(file_id))
>>>>>>> 8cf6e7d4


    def _report_deletes(self):
        for file_id in self.basis_inv:
            if file_id not in self.new_inv:
                note('deleted %s', self.basis_inv.id2path(file_id))


    def _commit_file(self, new_ie, file_id, file_parents):                    
        mutter('store new text for {%s} in revision {%s}',
               file_id, self.rev_id)
        new_lines = self.work_tree.get_file(file_id).readlines()
        self._add_text_to_weave(file_id, new_lines, file_parents)
        new_ie.text_version = self.rev_id
        new_ie.text_sha1 = sha_strings(new_lines)
        new_ie.text_size = sum(map(len, new_lines))
        self.new_inv.add(new_ie)


    def _add_text_to_weave(self, file_id, new_lines, parents):
        self.weave_store.add_text(file_id, self.rev_id, new_lines, parents)


def _gen_revision_id(branch, when):
    """Return new revision-id."""
    s = '%s-%s-' % (user_email(branch), compact_date(when))
    s += hexlify(rand_bytes(8))
    return s



    
def merge_ancestry_lines(rev_id, ancestries):
    """Return merged ancestry lines.

    rev_id -- id of the new revision
    
    ancestries -- a sequence of ancestries for parent revisions,
        as newline-terminated line lists.
    """
    if len(ancestries) == 0:
        return [rev_id + '\n']
    seen = set(ancestries[0])
    ancs = ancestries[0][:]    
    for parent_ancestry in ancestries[1:]:
        for line in parent_ancestry:
            assert line[-1] == '\n'
            if line not in seen:
                ancs.append(line)
                seen.add(line)
    r = rev_id + '\n'
    assert r not in seen
    ancs.append(r)
    return ancs<|MERGE_RESOLUTION|>--- conflicted
+++ resolved
@@ -104,7 +104,6 @@
     """I report on progress of a commit."""
     def added(self, path):
         pass
-<<<<<<< HEAD
 
     def removed(self, path):
         pass
@@ -193,96 +192,6 @@
             assert isinstance(committer, basestring), type(committer)
             self.committer = committer
 
-=======
-
-    def removed(self, path):
-        pass
-
-    def renamed(self, old_path, new_path):
-        pass
-
-
-class ReportCommitToLog(NullCommitReporter):
-    def added(self, path):
-        note('added %s', path)
-
-    def removed(self, path):
-        note('removed %s', path)
-
-    def renamed(self, old_path, new_path):
-        note('renamed %s => %s', old_path, new_path)
-
-
-class Commit(object):
-    """Task of committing a new revision.
-
-    This is a MethodObject: it accumulates state as the commit is
-    prepared, and then it is discarded.  It doesn't represent
-    historical revisions, just the act of recording a new one.
-
-            missing_ids
-            Modified to hold a list of files that have been deleted from
-            the working directory; these should be removed from the
-            working inventory.
-    """
-    def __init__(self,
-                 reporter=None):
-        if reporter is not None:
-            self.reporter = reporter
-        else:
-            self.reporter = NullCommitReporter()
-
-        
-    def commit(self,
-               branch, message,
-               timestamp=None,
-               timezone=None,
-               committer=None,
-               specific_files=None,
-               rev_id=None,
-               allow_pointless=True,
-               verbose=False):
-        """Commit working copy as a new revision.
-
-        timestamp -- if not None, seconds-since-epoch for a
-             postdated/predated commit.
-
-        specific_files -- If true, commit only those files.
-
-        rev_id -- If set, use this as the new revision id.
-            Useful for test or import commands that need to tightly
-            control what revisions are assigned.  If you duplicate
-            a revision id that exists elsewhere it is your own fault.
-            If null (default), a time/random revision id is generated.
-
-        allow_pointless -- If true (default), commit even if nothing
-            has changed and no merges are recorded.
-        """
-        mutter('preparing to commit')
-
-        self.branch = branch
-        self.weave_store = branch.weave_store
-        self.rev_id = rev_id
-        self.specific_files = specific_files
-        self.allow_pointless = allow_pointless
-
-        if timestamp is None:
-            self.timestamp = time.time()
-        else:
-            self.timestamp = long(timestamp)
-            
-        if rev_id is None:
-            self.rev_id = _gen_revision_id(self.branch, self.timestamp)
-        else:
-            self.rev_id = rev_id
-
-        if committer is None:
-            self.committer = username(self.branch)
-        else:
-            assert isinstance(committer, basestring), type(committer)
-            self.committer = committer
-
->>>>>>> 8cf6e7d4
         if timezone is None:
             self.timezone = local_time_offset()
         else:
@@ -305,16 +214,9 @@
             self._check_parents_present()
             
             self._remove_deleted()
-<<<<<<< HEAD
-            self.new_inv = Inventory()
-            self._store_entries()
-            self._report_deletes()
-            self._set_name_versions()
-=======
             self._populate_new_inv()
             self._store_snapshot()
             self._report_deletes()
->>>>>>> 8cf6e7d4
 
             if not (self.allow_pointless
                     or len(self.parents) > 1
@@ -331,22 +233,13 @@
         finally:
             self.branch.unlock()
 
-<<<<<<< HEAD
-
-
-=======
->>>>>>> 8cf6e7d4
     def _record_inventory(self):
         """Store the inventory for the new revision."""
         inv_text = serializer_v5.write_inventory_to_string(self.new_inv)
         self.inv_sha1 = sha_string(inv_text)
         s = self.branch.control_weaves
         s.add_text('inventory', self.rev_id,
-<<<<<<< HEAD
-                   split_lines(inv_text), self.parents)
-=======
                    split_lines(inv_text), self.present_parents)
->>>>>>> 8cf6e7d4
 
     def _escape_commit_message(self):
         """Replace xml-incompatible control characters."""
@@ -375,43 +268,18 @@
         s = self.branch.control_weaves
         w = s.get_weave_or_empty('ancestry')
         lines = self._make_ancestry(w)
-<<<<<<< HEAD
-        w.add(self.rev_id, self.parents, lines)
-        s.put_weave('ancestry', w)
-
-
-=======
         w.add(self.rev_id, self.present_parents, lines)
         s.put_weave('ancestry', w)
 
->>>>>>> 8cf6e7d4
     def _make_ancestry(self, ancestry_weave):
         """Return merged ancestry lines.
 
         The lines are revision-ids followed by newlines."""
-<<<<<<< HEAD
-        parent_ancestries = [ancestry_weave.get(p) for p in self.parents]
-=======
         parent_ancestries = [ancestry_weave.get(p) for p in self.present_parents]
->>>>>>> 8cf6e7d4
         new_lines = merge_ancestry_lines(self.rev_id, parent_ancestries)
         mutter('merged ancestry of {%s}:\n%s', self.rev_id, ''.join(new_lines))
         return new_lines
 
-<<<<<<< HEAD
-
-    def _gather_parents(self):
-        pending_merges = self.branch.pending_merges()
-        self.parents = []
-        self.parent_trees = []
-        precursor_id = self.branch.last_revision()
-        if precursor_id:
-            self.parents.append(precursor_id)
-            self.parent_trees.append(self.basis_tree)
-        self.parents += pending_merges
-        self.parent_trees.extend(map(self.branch.revision_tree, pending_merges))
-
-=======
     def _gather_parents(self):
         """Record the parents of a merge for merge detection."""
         pending_merges = self.branch.pending_merges()
@@ -426,23 +294,16 @@
             if self.branch.has_revision(revision):
                 self.parent_trees.append(self.branch.revision_tree(revision))
                 self.present_parents.append(revision)
->>>>>>> 8cf6e7d4
 
     def _check_parents_present(self):
         for parent_id in self.parents:
             mutter('commit parent revision {%s}', parent_id)
             if not self.branch.has_revision(parent_id):
-<<<<<<< HEAD
-                warning("can't commit a merge from an absent parent")
-                raise HistoryMissing(self.branch, 'revision', parent_id)
-
-=======
                 if parent_id == self.branch.last_revision():
                     warning("parent is pissing %r", parent_id)
                     raise HistoryMissing(self.branch, 'revision', parent_id)
                 else:
                     mutter("commit will ghost revision %r", parent_id)
->>>>>>> 8cf6e7d4
             
     def _make_revision(self):
         """Record a new revision object for this commit."""
@@ -456,11 +317,7 @@
         rev_tmp = StringIO()
         serializer_v5.write_revision(self.rev, rev_tmp)
         rev_tmp.seek(0)
-<<<<<<< HEAD
-        self.branch.revision_store.add(rev_tmp, self.rev_id, compressed=True)
-=======
         self.branch.revision_store.add(rev_tmp, self.rev_id)
->>>>>>> 8cf6e7d4
         mutter('new revision_id is {%s}', self.rev_id)
 
 
@@ -482,7 +339,6 @@
                 continue
             if not self.work_tree.has_filename(path):
                 note('missing %s', path)
-<<<<<<< HEAD
                 deleted_ids.append((path, ie.file_id))
         if deleted_ids:
             deleted_ids.sort(reverse=True)
@@ -491,18 +347,7 @@
             self.branch._write_inventory(self.work_inv)
 
 
-    def _find_file_parents(self, file_id):
-=======
-                deleted_ids.append(ie.file_id)
-        if deleted_ids:
-            for file_id in deleted_ids:
-                if file_id in self.work_inv:
-                    del self.work_inv[file_id]
-            self.branch._write_inventory(self.work_inv)
-
-
     def _find_entry_parents(self, file_id):
->>>>>>> 8cf6e7d4
         """Return the text versions and hashes for all file parents.
 
         Returned as a map from text version to inventory entry.
@@ -514,24 +359,6 @@
         for tree in self.parent_trees:
             if file_id in tree.inventory:
                 ie = tree.inventory[file_id]
-<<<<<<< HEAD
-                assert ie.kind == 'file'
-                assert ie.file_id == file_id
-                if ie.text_version in r:
-                    assert r[ie.text_version] == ie
-                else:
-                    r[ie.text_version] = ie
-        return r
-
-
-    def _set_name_versions(self):
-        """Pass over inventory and mark new entry version as needed.
-
-        Files get a new name version when they are new, have a
-        different parent, or a different name from in the
-        basis inventory, or if the file is in a different place
-        to any of the parents."""
-=======
                 assert ie.file_id == file_id
                 if ie.revision in r:
                     assert r[ie.revision] == ie
@@ -556,64 +383,10 @@
         affect this logic UNLESS we are doing a merge of FOO,
         or a child of FOO.
         """
->>>>>>> 8cf6e7d4
         # XXX: Need to think more here about when the user has
         # made a specific decision on a particular value -- c.f.
         # mark-merge.  
         for path, ie in self.new_inv.iter_entries():
-<<<<<<< HEAD
-            old_version = None
-            file_id = ie.file_id
-            for parent_tree in self.parent_trees:
-                parent_inv = parent_tree.inventory
-                if file_id not in parent_inv:
-                    continue
-                parent_ie = parent_inv[file_id]
-                if parent_ie.parent_id != ie.parent_id:
-                    old_version = None
-                    break
-                elif parent_ie.name != ie.name:
-                    old_version = None
-                    break
-                elif old_version is None:
-                    old_version = parent_ie.name_version
-                elif old_version != parent_ie.name_version:
-                    old_version = None
-                    break
-                else:
-                    pass                # so far so good
-            if old_version is None:
-                mutter('new name_version for {%s}', file_id)
-                ie.name_version = self.rev_id
-            else:
-                mutter('name_version for {%s} inherited as {%s}',
-                       file_id, old_version)
-                ie.name_version = old_version
-
-
-    def _store_entries(self):
-        """Build revision inventory and store modified files.
-
-        This is called with new_inv a new empty inventory.  Depending on
-        which files are selected for commit, and which ones have
-        been modified or merged, new inventory entries are built
-        based on the working and parent inventories.
-
-        As a side-effect this stores new text versions for committed
-        files with text changes or merges.
-
-        Each entry can have one of several things happen:
-
-        carry_file -- carried from the previous version (if not
-            selected for commit)
-
-        commit_nonfile -- no text to worry about
-
-        commit_old_text -- same text, may have moved
-
-        commit_file -- new text version
-        """
-=======
             previous_entries = self._find_entry_parents(ie. file_id)
             if ie.revision is None:
                 change = ie.snapshot(self.rev_id, path, previous_entries,
@@ -634,7 +407,6 @@
         """
         mutter("Selecting files for commit with filter %s", self.specific_files)
         self.new_inv = Inventory()
->>>>>>> 8cf6e7d4
         for path, new_ie in self.work_inv.iter_entries():
             file_id = new_ie.file_id
             mutter('check %s {%s}', path, new_ie.file_id)
@@ -643,82 +415,21 @@
                     mutter('%s not selected for commit', path)
                     self._carry_file(file_id)
                     continue
-<<<<<<< HEAD
-            if new_ie.kind != 'file':
-                self._commit_nonfile(file_id)
-                continue
-            
-            file_parents = self._find_file_parents(file_id)
-            mutter('parents of %s are %r', path, file_parents)
-            if len(file_parents) == 1:
-                parent_ie = file_parents.values()[0]
-                wc_sha1 = self.work_tree.get_file_sha1(file_id)
-                if parent_ie.text_sha1 == wc_sha1:
-                    # text not changed or merged
-                    self._commit_old_text(file_id, parent_ie)
-                    continue
-            # file is either new, or a file merge; need to record
-            # a new version
-            if len(file_parents) > 1:
-                note('merged %s', path)
-            elif len(file_parents) == 0:
-                note('added %s', path)
-            else:
-                note('modified %s', path)
-            self._commit_file(new_ie, file_id, file_parents)
-
-
-    def _commit_nonfile(self, file_id):
-        self.new_inv.add(self.work_inv[file_id].copy())
-
-=======
             mutter('%s selected for commit', path)
             ie = new_ie.copy()
             ie.revision = None
             self.new_inv.add(ie)
->>>>>>> 8cf6e7d4
 
     def _carry_file(self, file_id):
         """Carry the file unchanged from the basis revision."""
         if self.basis_inv.has_id(file_id):
             self.new_inv.add(self.basis_inv[file_id].copy())
 
-<<<<<<< HEAD
-
-    def _commit_old_text(self, file_id, parent_ie):
-        """Keep the same text as last time, but possibly a different name."""
-        ie = self.work_inv[file_id].copy()
-        ie.text_version = parent_ie.text_version
-        ie.text_size = parent_ie.text_size
-        ie.text_sha1 = parent_ie.text_sha1
-        self.new_inv.add(ie)
-=======
     def _report_deletes(self):
         for file_id in self.basis_inv:
             if file_id not in self.new_inv:
                 note('deleted %s', self.basis_inv.id2path(file_id))
->>>>>>> 8cf6e7d4
-
-
-    def _report_deletes(self):
-        for file_id in self.basis_inv:
-            if file_id not in self.new_inv:
-                note('deleted %s', self.basis_inv.id2path(file_id))
-
-
-    def _commit_file(self, new_ie, file_id, file_parents):                    
-        mutter('store new text for {%s} in revision {%s}',
-               file_id, self.rev_id)
-        new_lines = self.work_tree.get_file(file_id).readlines()
-        self._add_text_to_weave(file_id, new_lines, file_parents)
-        new_ie.text_version = self.rev_id
-        new_ie.text_sha1 = sha_strings(new_lines)
-        new_ie.text_size = sum(map(len, new_lines))
-        self.new_inv.add(new_ie)
-
-
-    def _add_text_to_weave(self, file_id, new_lines, parents):
-        self.weave_store.add_text(file_id, self.rev_id, new_lines, parents)
+
 
 
 def _gen_revision_id(branch, when):
