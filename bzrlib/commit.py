# Copyright (C) 2005, 2006 Canonical Ltd

# This program is free software; you can redistribute it and/or modify
# it under the terms of the GNU General Public License as published by
# the Free Software Foundation; either version 2 of the License, or
# (at your option) any later version.
#
# This program is distributed in the hope that it will be useful,
# but WITHOUT ANY WARRANTY; without even the implied warranty of
# MERCHANTABILITY or FITNESS FOR A PARTICULAR PURPOSE.  See the
# GNU General Public License for more details.
#
# You should have received a copy of the GNU General Public License
# along with this program; if not, write to the Free Software
# Foundation, Inc., 59 Temple Place, Suite 330, Boston, MA  02111-1307  USA


# XXX: Can we do any better about making interrupted commits change
# nothing?  Perhaps the best approach is to integrate commit of
# AtomicFiles with releasing the lock on the Branch.

# TODO: Separate 'prepare' phase where we find a list of potentially
# committed files.  We then can then pause the commit to prompt for a
# commit message, knowing the summary will be the same as what's
# actually used for the commit.  (But perhaps simpler to simply get
# the tree status, then use that for a selective commit?)

# The newly committed revision is going to have a shape corresponding
# to that of the working inventory.  Files that are not in the
# working tree and that were in the predecessor are reported as
# removed --- this can include files that were either removed from the
# inventory or deleted in the working tree.  If they were only
# deleted from disk, they are removed from the working inventory.

# We then consider the remaining entries, which will be in the new
# version.  Directory entries are simply copied across.  File entries
# must be checked to see if a new version of the file should be
# recorded.  For each parent revision inventory, we check to see what
# version of the file was present.  If the file was present in at
# least one tree, and if it was the same version in all the trees,
# then we can just refer to that version.  Otherwise, a new version
# representing the merger of the file versions must be added.

# TODO: Update hashcache before and after - or does the WorkingTree
# look after that?

# TODO: Rather than mashing together the ancestry and storing it back,
# perhaps the weave should have single method which does it all in one
# go, avoiding a lot of redundant work.

# TODO: Perhaps give a warning if one of the revisions marked as
# merged is already in the ancestry, and then don't record it as a
# distinct parent.

# TODO: If the file is newly merged but unchanged from the version it
# merges from, then it should still be reported as newly added
# relative to the basis revision.

# TODO: Do checks that the tree can be committed *before* running the 
# editor; this should include checks for a pointless commit and for 
# unknown or missing files.

# TODO: If commit fails, leave the message in a file somewhere.


import os
import re
import sys
import time
import pdb

from cStringIO import StringIO

from bzrlib.atomicfile import AtomicFile
import bzrlib.config
import bzrlib.errors as errors
from bzrlib.errors import (BzrError, PointlessCommit,
                           HistoryMissing,
                           ConflictsInTree,
                           StrictCommitFailed
                           )
from bzrlib.osutils import (kind_marker, isdir,isfile, is_inside_any, 
                            is_inside_or_parent_of_any,
                            quotefn, sha_file, split_lines)
from bzrlib.testament import Testament
from bzrlib.trace import mutter, note, warning
from bzrlib.xml5 import serializer_v5
from bzrlib.inventory import Inventory, InventoryEntry
from bzrlib.symbol_versioning import *
from bzrlib.workingtree import WorkingTree


@deprecated_function(zero_seven)
def commit(*args, **kwargs):
    """Commit a new revision to a branch.

    Function-style interface for convenience of old callers.

    New code should use the Commit class instead.
    """
    ## XXX: Remove this in favor of Branch.commit?
    Commit().commit(*args, **kwargs)


class NullCommitReporter(object):
    """I report on progress of a commit."""

    def snapshot_change(self, change, path):
        pass

    def completed(self, revno, rev_id):
        pass

    def deleted(self, file_id):
        pass

    def escaped(self, escape_count, message):
        pass

    def missing(self, path):
        pass

    def renamed(self, change, old_path, new_path):
        pass


class ReportCommitToLog(NullCommitReporter):

    # this may be more useful if 'note' was replaced by an overridable
    # method on self, which would allow more trivial subclassing.
    # alternative, a callable could be passed in, allowing really trivial
    # reuse for some uis. RBC 20060511

    def snapshot_change(self, change, path):
        if change == 'unchanged':
            return
        note("%s %s", change, path)

    def completed(self, revno, rev_id):
        note('Committed revision %d.', revno)
    
    def deleted(self, file_id):
        note('deleted %s', file_id)

    def escaped(self, escape_count, message):
        note("replaced %d control characters in message", escape_count)

    def missing(self, path):
        note('missing %s', path)

    def renamed(self, change, old_path, new_path):
        note('%s %s => %s', change, old_path, new_path)


class Commit(object):
    """Task of committing a new revision.

    This is a MethodObject: it accumulates state as the commit is
    prepared, and then it is discarded.  It doesn't represent
    historical revisions, just the act of recording a new one.

            missing_ids
            Modified to hold a list of files that have been deleted from
            the working directory; these should be removed from the
            working inventory.
    """
    def __init__(self,
                 reporter=None,
                 config=None):
        if reporter is not None:
            self.reporter = reporter
        else:
            self.reporter = NullCommitReporter()
        if config is not None:
            self.config = config
        else:
            self.config = None
        
    def commit(self,
               branch=DEPRECATED_PARAMETER, message=None,
               timestamp=None,
               timezone=None,
               committer=None,
               specific_files=None,
               rev_id=None,
               allow_pointless=True,
               strict=False,
               verbose=False,
               revprops=None,
               working_tree=None,
               local=False,
               reporter=None,
               config=None):
        """Commit working copy as a new revision.

        branch -- the deprecated branch to commit to. New callers should pass in 
                  working_tree instead

        message -- the commit message, a mandatory parameter

        timestamp -- if not None, seconds-since-epoch for a
             postdated/predated commit.

        specific_files -- If true, commit only those files.

        rev_id -- If set, use this as the new revision id.
            Useful for test or import commands that need to tightly
            control what revisions are assigned.  If you duplicate
            a revision id that exists elsewhere it is your own fault.
            If null (default), a time/random revision id is generated.

        allow_pointless -- If true (default), commit even if nothing
            has changed and no merges are recorded.

        strict -- If true, don't allow a commit if the working tree
            contains unknown files.

        revprops -- Properties for new revision
        :param local: Perform a local only commit.
        """
        mutter('preparing to commit')

        if deprecated_passed(branch):
            warn("Commit.commit (branch, ...): The branch parameter is "
                 "deprecated as of bzr 0.8. Please use working_tree= instead.",
                 DeprecationWarning, stacklevel=2)
            self.branch = branch
            self.work_tree = self.branch.bzrdir.open_workingtree()
        elif working_tree is None:
            raise BzrError("One of branch and working_tree must be passed into commit().")
        else:
            self.work_tree = working_tree
            self.branch = self.work_tree.branch
        if message is None:
            raise BzrError("The message keyword parameter is required for commit().")

        self.bound_branch = None
        self.local = local
        self.master_branch = None
        self.master_locked = False
        self.rev_id = None
        self.specific_files = specific_files
        self.allow_pointless = allow_pointless

        if reporter is None and self.reporter is None:
            self.reporter = NullCommitReporter()
        elif reporter is not None:
            self.reporter = reporter

        self.work_tree.lock_write()
        self.pb = bzrlib.ui.ui_factory.nested_progress_bar()
        try:
            # Cannot commit with conflicts present.
            if len(self.work_tree.conflicts())>0:
                raise ConflictsInTree

            # setup the bound branch variables as needed.
            self._check_bound_branch()

            # check for out of date working trees
            # if we are bound, then self.branch is the master branch and this
            # test is thus all we need.
            if self.work_tree.last_revision() != self.master_branch.last_revision():
                raise errors.OutOfDateTree(self.work_tree)
    
            if strict:
                # raise an exception as soon as we find a single unknown.
                for unknown in self.work_tree.unknowns():
                    raise StrictCommitFailed()
                   
            if self.config is None:
                self.config = bzrlib.config.BranchConfig(self.branch)
      
            if isinstance(message, str):
                message = message.decode(bzrlib.user_encoding)
            assert isinstance(message, unicode), type(message)
            self.message = message
            self._escape_commit_message()

            self.work_inv = self.work_tree.inventory
            self.basis_tree = self.work_tree.basis_tree()
            self.basis_inv = self.basis_tree.inventory
            # one to finish, one for rev and inventory, and one for each
            # inventory entry, and the same for the new inventory.
            # note that this estimate is too long when we do a partial tree
            # commit which excludes some new files from being considered.
            # The estimate is corrected when we populate the new inv.
            self.pb_total = len(self.work_inv) + 5
            self.pb_count = 0

            self._gather_parents()
            if len(self.parents) > 1 and self.specific_files:
                raise NotImplementedError('selected-file commit of merges is not supported yet: files %r',
                        self.specific_files)
            self._check_parents_present()
            self.builder = self.branch.get_commit_builder(self.parents, 
                self.config, timestamp, timezone, committer, revprops, rev_id)
            
            self._remove_deleted()
            self._populate_new_inv()
            self._report_deletes()

            if not (self.allow_pointless
                    or len(self.parents) > 1
<<<<<<< HEAD
                    or (self.new_inv != self.basis_inv and 
                        (len(self.basis_inv) != 0 or len(self.new_inv) > 1))):
=======
                    or self.builder.new_inventory != self.basis_inv):
>>>>>>> 3b99bc11
                raise PointlessCommit()

            self._emit_progress_update()
            # TODO: Now the new inventory is known, check for conflicts and prompt the 
            # user for a commit message.
            self.builder.finish_inventory()
            self._emit_progress_update()
            self.rev_id = self.builder.commit(self.message)
            self._emit_progress_update()
            # revision data is in the local branch now.
            
            # upload revision data to the master.
            # this will propagate merged revisions too if needed.
            if self.bound_branch:
                self.master_branch.repository.fetch(self.branch.repository,
                                                    revision_id=self.rev_id)
                # now the master has the revision data
                # 'commit' to the master first so a timeout here causes the local
                # branch to be out of date
                self.master_branch.append_revision(self.rev_id)

            # and now do the commit locally.
            self.branch.append_revision(self.rev_id)

            self.work_tree.set_pending_merges([])
            self.work_tree.set_last_revision(self.rev_id)
            # now the work tree is up to date with the branch
            
            self.reporter.completed(self.branch.revno(), self.rev_id)
            if self.config.post_commit() is not None:
                hooks = self.config.post_commit().split(' ')
                # this would be nicer with twisted.python.reflect.namedAny
                for hook in hooks:
                    result = eval(hook + '(branch, rev_id)',
                                  {'branch':self.branch,
                                   'bzrlib':bzrlib,
                                   'rev_id':self.rev_id})
            self._emit_progress_update()
        finally:
            self._cleanup()

    def _check_bound_branch(self):
        """Check to see if the local branch is bound.

        If it is bound, then most of the commit will actually be
        done using the remote branch as the target branch.
        Only at the end will the local branch be updated.
        """
        if self.local and not self.branch.get_bound_location():
            raise errors.LocalRequiresBoundBranch()

        if not self.local:
            self.master_branch = self.branch.get_master_branch()

        if not self.master_branch:
            # make this branch the reference branch for out of date checks.
            self.master_branch = self.branch
            return

        # If the master branch is bound, we must fail
        master_bound_location = self.master_branch.get_bound_location()
        if master_bound_location:
            raise errors.CommitToDoubleBoundBranch(self.branch,
                    self.master_branch, master_bound_location)

        # TODO: jam 20051230 We could automatically push local
        #       commits to the remote branch if they would fit.
        #       But for now, just require remote to be identical
        #       to local.
        
        # Make sure the local branch is identical to the master
        master_rh = self.master_branch.revision_history()
        local_rh = self.branch.revision_history()
        if local_rh != master_rh:
            raise errors.BoundBranchOutOfDate(self.branch,
                    self.master_branch)

        # Now things are ready to change the master branch
        # so grab the lock
        self.bound_branch = self.branch
        self.master_branch.lock_write()
        self.master_locked = True
####        
####        # Check to see if we have any pending merges. If we do
####        # those need to be pushed into the master branch
####        pending_merges = self.work_tree.pending_merges()
####        if pending_merges:
####            for revision_id in pending_merges:
####                self.master_branch.repository.fetch(self.bound_branch.repository,
####                                                    revision_id=revision_id)

    def _cleanup(self):
        """Cleanup any open locks, progress bars etc."""
        cleanups = [self._cleanup_bound_branch,
                    self.work_tree.unlock,
                    self.pb.finished]
        found_exception = None
        for cleanup in cleanups:
            try:
                cleanup()
            # we want every cleanup to run no matter what.
            # so we have a catchall here, but we will raise the
            # last encountered exception up the stack: and
            # typically this will be useful enough.
            except Exception, e:
                found_exception = e
        if found_exception is not None: 
            # don't do a plan raise, because the last exception may have been
            # trashed, e is our sure-to-work exception even though it loses the
            # full traceback. XXX: RBC 20060421 perhaps we could check the
            # exc_info and if its the same one do a plain raise otherwise 
            # 'raise e' as we do now.
            raise e

    def _cleanup_bound_branch(self):
        """Executed at the end of a try/finally to cleanup a bound branch.

        If the branch wasn't bound, this is a no-op.
        If it was, it resents self.branch to the local branch, instead
        of being the master.
        """
        if not self.bound_branch:
            return
        if self.master_locked:
            self.master_branch.unlock()

    def _escape_commit_message(self):
        """Replace xml-incompatible control characters."""
        # FIXME: RBC 20060419 this should be done by the revision
        # serialiser not by commit. Then we can also add an unescaper
        # in the deserializer and start roundtripping revision messages
        # precisely. See repository_implementations/test_repository.py
        
        # Python strings can include characters that can't be
        # represented in well-formed XML; escape characters that
        # aren't listed in the XML specification
        # (http://www.w3.org/TR/REC-xml/#NT-Char).
        self.message, escape_count = re.subn(
            u'[^\x09\x0A\x0D\u0020-\uD7FF\uE000-\uFFFD]+',
            lambda match: match.group(0).encode('unicode_escape'),
            self.message)
        if escape_count:
            self.reporter.escaped(escape_count, self.message)

    def _gather_parents(self):
        """Record the parents of a merge for merge detection."""
        # TODO: Make sure that this list doesn't contain duplicate 
        # entries and the order is preserved when doing this.
        pending_merges = self.work_tree.pending_merges()
        self.parents = []
        self.parent_invs = []
        precursor_id = self.branch.last_revision()
        if precursor_id:
            self.parents.append(precursor_id)
        self.parents += pending_merges
        for revision in self.parents:
            if self.branch.repository.has_revision(revision):
                inventory = self.branch.repository.get_inventory(revision)
                self.parent_invs.append(inventory)

    def _check_parents_present(self):
        for parent_id in self.parents:
            mutter('commit parent revision {%s}', parent_id)
            if not self.branch.repository.has_revision(parent_id):
                if parent_id == self.branch.last_revision():
                    warning("parent is missing %r", parent_id)
                    raise HistoryMissing(self.branch, 'revision', parent_id)
                else:
                    mutter("commit will ghost revision %r", parent_id)
            
    def _remove_deleted(self):
        """Remove deleted files from the working inventories.

        This is done prior to taking the working inventory as the
        basis for the new committed inventory.

        This returns true if any files
        *that existed in the basis inventory* were deleted.
        Files that were added and deleted
        in the working copy don't matter.
        """
        specific = self.specific_files
        deleted_ids = []
        for path, ie in self.work_inv.iter_entries():
            if specific and not is_inside_any(specific, path):
                continue
            if not self.work_tree.has_filename(path):
                self.reporter.missing(path)
                deleted_ids.append((path, ie.file_id))
        if deleted_ids:
            deleted_ids.sort(reverse=True)
            for path, file_id in deleted_ids:
                del self.work_inv[file_id]
            self.work_tree._write_inventory(self.work_inv)

<<<<<<< HEAD
    def _store_snapshot(self):
        """Pass over inventory and record a snapshot.

        Entries get a new revision when they are modified in 
        any way, which includes a merge with a new set of
        parents that have the same entry. 
        """
        # XXX: Need to think more here about when the user has
        # made a specific decision on a particular value -- c.f.
        # mark-merge.  

        # iter_entries does not visit the root node so we need to call
        # self._emit_progress_update once by hand.
        self._emit_progress_update()
        for path, ie in self.new_inv.iter_entries():
            self._emit_progress_update()
            previous_entries = ie.find_previous_heads(
                self.parent_invs,
                self.weave_store,
                self.branch.repository.get_transaction())
            if ie.revision is None:
                # we are creating a new revision for ie in the history store
                # and inventory.
                ie.snapshot(self.rev_id, path, previous_entries,
                    self.work_tree, self.weave_store,
                    self.branch.repository.get_transaction())
            # describe the nature of the change that has occured relative to
            # the basis inventory.
            if (self.basis_inv.has_id(ie.file_id)):
                basis_ie = self.basis_inv[ie.file_id]
            else:
                basis_ie = None
            change = ie.describe_change(basis_ie, ie)
            if change in (InventoryEntry.RENAMED, 
                InventoryEntry.MODIFIED_AND_RENAMED):
                old_path = self.basis_inv.id2path(ie.file_id)
                self.reporter.renamed(change, old_path, path)
            else:
                self.reporter.snapshot_change(change, path)

=======
>>>>>>> 3b99bc11
    def _populate_new_inv(self):
        """Build revision inventory.

        This creates a new empty inventory. Depending on
        which files are selected for commit, and what is present in the
        current tree, the new inventory is populated. inventory entries 
        which are candidates for modification have their revision set to
        None; inventory entries that are carried over untouched have their
        revision set to their prior value.
        """
        mutter("Selecting files for commit with filter %s", self.specific_files)
<<<<<<< HEAD
        self.new_inv = Inventory(root_id=self.work_inv.root.file_id, 
                                 revision_id=self.rev_id)
        # iter_entries does not visit the root node so we need to call
=======
        # iter_entries does not visit the ROOT_ID node so we need to call
>>>>>>> 3b99bc11
        # self._emit_progress_update once by hand.
        self._emit_progress_update()
        for path, new_ie in self.work_inv.iter_entries():
            self._emit_progress_update()
            file_id = new_ie.file_id
            mutter('check %s {%s}', path, file_id)
            if (not self.specific_files or 
                is_inside_or_parent_of_any(self.specific_files, path)):
                    mutter('%s selected for commit', path)
                    ie = new_ie.copy()
                    ie.revision = None
            else:
                mutter('%s not selected for commit', path)
                if self.basis_inv.has_id(file_id):
                    ie = self.basis_inv[file_id].copy()
                else:
<<<<<<< HEAD
                    # this is selected, ensure its parents are too.
                    parent_id = new_ie.parent_id
                    while parent_id != self.work_inv.root.file_id:
                        if not self.new_inv.has_id(parent_id):
                            ie = self._select_entry(self.work_inv[parent_id])
                            mutter('%s selected for commit because of %s',
                                   self.new_inv.id2path(parent_id), path)

                        ie = self.new_inv[parent_id]
                        if ie.revision is not None:
                            ie.revision = None
                            mutter('%s selected for commit because of %s',
                                   self.new_inv.id2path(parent_id), path)
                        parent_id = ie.parent_id
            mutter('%s selected for commit', path)
            self._select_entry(new_ie)
=======
                    # this entry is new and not being committed
                    continue

            self.builder.record_entry_contents(ie, self.parent_invs, 
                path, self.work_tree)
            # describe the nature of the change that has occurred relative to
            # the basis inventory.
            if (self.basis_inv.has_id(ie.file_id)):
                basis_ie = self.basis_inv[ie.file_id]
            else:
                basis_ie = None
            change = ie.describe_change(basis_ie, ie)
            if change in (InventoryEntry.RENAMED, 
                InventoryEntry.MODIFIED_AND_RENAMED):
                old_path = self.basis_inv.id2path(ie.file_id)
                self.reporter.renamed(change, old_path, path)
            else:
                self.reporter.snapshot_change(change, path)
>>>>>>> 3b99bc11

    def _emit_progress_update(self):
        """Emit an update to the progress bar."""
        self.pb.update("Committing", self.pb_count, self.pb_total)
        self.pb_count += 1

    def _report_deletes(self):
        for path, ie in self.basis_inv.iter_entries():
            if ie.file_id not in self.builder.new_inventory:
                self.reporter.deleted(path)

<|MERGE_RESOLUTION|>--- conflicted
+++ resolved
@@ -302,12 +302,9 @@
 
             if not (self.allow_pointless
                     or len(self.parents) > 1
-<<<<<<< HEAD
-                    or (self.new_inv != self.basis_inv and 
-                        (len(self.basis_inv) != 0 or len(self.new_inv) > 1))):
-=======
-                    or self.builder.new_inventory != self.basis_inv):
->>>>>>> 3b99bc11
+                    or (self.builder.new_inventory != self.basis_inv and 
+                        (len(self.basis_inv) != 0 or 
+                         len(self.builder.new_inventory) > 1))):
                 raise PointlessCommit()
 
             self._emit_progress_update()
@@ -503,49 +500,6 @@
                 del self.work_inv[file_id]
             self.work_tree._write_inventory(self.work_inv)
 
-<<<<<<< HEAD
-    def _store_snapshot(self):
-        """Pass over inventory and record a snapshot.
-
-        Entries get a new revision when they are modified in 
-        any way, which includes a merge with a new set of
-        parents that have the same entry. 
-        """
-        # XXX: Need to think more here about when the user has
-        # made a specific decision on a particular value -- c.f.
-        # mark-merge.  
-
-        # iter_entries does not visit the root node so we need to call
-        # self._emit_progress_update once by hand.
-        self._emit_progress_update()
-        for path, ie in self.new_inv.iter_entries():
-            self._emit_progress_update()
-            previous_entries = ie.find_previous_heads(
-                self.parent_invs,
-                self.weave_store,
-                self.branch.repository.get_transaction())
-            if ie.revision is None:
-                # we are creating a new revision for ie in the history store
-                # and inventory.
-                ie.snapshot(self.rev_id, path, previous_entries,
-                    self.work_tree, self.weave_store,
-                    self.branch.repository.get_transaction())
-            # describe the nature of the change that has occured relative to
-            # the basis inventory.
-            if (self.basis_inv.has_id(ie.file_id)):
-                basis_ie = self.basis_inv[ie.file_id]
-            else:
-                basis_ie = None
-            change = ie.describe_change(basis_ie, ie)
-            if change in (InventoryEntry.RENAMED, 
-                InventoryEntry.MODIFIED_AND_RENAMED):
-                old_path = self.basis_inv.id2path(ie.file_id)
-                self.reporter.renamed(change, old_path, path)
-            else:
-                self.reporter.snapshot_change(change, path)
-
-=======
->>>>>>> 3b99bc11
     def _populate_new_inv(self):
         """Build revision inventory.
 
@@ -557,14 +511,10 @@
         revision set to their prior value.
         """
         mutter("Selecting files for commit with filter %s", self.specific_files)
-<<<<<<< HEAD
-        self.new_inv = Inventory(root_id=self.work_inv.root.file_id, 
-                                 revision_id=self.rev_id)
         # iter_entries does not visit the root node so we need to call
-=======
-        # iter_entries does not visit the ROOT_ID node so we need to call
->>>>>>> 3b99bc11
         # self._emit_progress_update once by hand.
+        self.builder.new_inventory.add_path('', 'directory',
+                                            self.work_inv.root.file_id)
         self._emit_progress_update()
         for path, new_ie in self.work_inv.iter_entries():
             self._emit_progress_update()
@@ -580,29 +530,15 @@
                 if self.basis_inv.has_id(file_id):
                     ie = self.basis_inv[file_id].copy()
                 else:
-<<<<<<< HEAD
-                    # this is selected, ensure its parents are too.
-                    parent_id = new_ie.parent_id
-                    while parent_id != self.work_inv.root.file_id:
-                        if not self.new_inv.has_id(parent_id):
-                            ie = self._select_entry(self.work_inv[parent_id])
-                            mutter('%s selected for commit because of %s',
-                                   self.new_inv.id2path(parent_id), path)
-
-                        ie = self.new_inv[parent_id]
-                        if ie.revision is not None:
-                            ie.revision = None
-                            mutter('%s selected for commit because of %s',
-                                   self.new_inv.id2path(parent_id), path)
-                        parent_id = ie.parent_id
-            mutter('%s selected for commit', path)
-            self._select_entry(new_ie)
-=======
                     # this entry is new and not being committed
                     continue
-
-            self.builder.record_entry_contents(ie, self.parent_invs, 
-                path, self.work_tree)
+            try:
+                self.builder.record_entry_contents(ie, self.parent_invs, 
+                    path, self.work_tree)
+            except:
+                raise
+                raise repr((self.builder.new_inventory.root,
+                self.work_inv.root, ie))
             # describe the nature of the change that has occurred relative to
             # the basis inventory.
             if (self.basis_inv.has_id(ie.file_id)):
@@ -616,7 +552,6 @@
                 self.reporter.renamed(change, old_path, path)
             else:
                 self.reporter.snapshot_change(change, path)
->>>>>>> 3b99bc11
 
     def _emit_progress_update(self):
         """Emit an update to the progress bar."""
