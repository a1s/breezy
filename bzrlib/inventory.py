# Copyright (C) 2005, 2006, 2007 Canonical Ltd
#
# This program is free software; you can redistribute it and/or modify
# it under the terms of the GNU General Public License as published by
# the Free Software Foundation; either version 2 of the License, or
# (at your option) any later version.
#
# This program is distributed in the hope that it will be useful,
# but WITHOUT ANY WARRANTY; without even the implied warranty of
# MERCHANTABILITY or FITNESS FOR A PARTICULAR PURPOSE.  See the
# GNU General Public License for more details.
#
# You should have received a copy of the GNU General Public License
# along with this program; if not, write to the Free Software
# Foundation, Inc., 51 Franklin Street, Fifth Floor, Boston, MA 02110-1301 USA

# FIXME: This refactoring of the workingtree code doesn't seem to keep
# the WorkingTree's copy of the inventory in sync with the branch.  The
# branch modifies its working inventory when it does a commit to make
# missing files permanently removed.

# TODO: Maybe also keep the full path of the entry, and the children?
# But those depend on its position within a particular inventory, and
# it would be nice not to need to hold the backpointer here.

# This should really be an id randomly assigned when the tree is
# created, but it's not for now.
ROOT_ID = "TREE_ROOT"

from copy import deepcopy

from bzrlib.lazy_import import lazy_import
lazy_import(globals(), """
import collections
import os
import re
import tarfile

import bzrlib
from bzrlib import (
    chk_map,
    errors,
    generate_ids,
    osutils,
    symbol_versioning,
    workingtree,
    )
""")

from bzrlib.errors import (
    BzrCheckError,
    BzrError,
    )
from bzrlib.symbol_versioning import deprecated_in, deprecated_method
from bzrlib.trace import mutter


class InventoryEntry(object):
    """Description of a versioned file.

    An InventoryEntry has the following fields, which are also
    present in the XML inventory-entry element:

    file_id

    name
        (within the parent directory)

    parent_id
        file_id of the parent directory, or ROOT_ID

    revision
        the revision_id in which this variation of this file was
        introduced.

    executable
        Indicates that this file should be executable on systems
        that support it.

    text_sha1
        sha-1 of the text of the file

    text_size
        size in bytes of the text of the file

    (reading a version 4 tree created a text_id field.)

    >>> i = Inventory()
    >>> i.path2id('')
    'TREE_ROOT'
    >>> i.add(InventoryDirectory('123', 'src', ROOT_ID))
    InventoryDirectory('123', 'src', parent_id='TREE_ROOT', revision=None)
    >>> i.add(InventoryFile('2323', 'hello.c', parent_id='123'))
    InventoryFile('2323', 'hello.c', parent_id='123', sha1=None, len=None, revision=None)
    >>> shouldbe = {0: '', 1: 'src', 2: 'src/hello.c'}
    >>> for ix, j in enumerate(i.iter_entries()):
    ...   print (j[0] == shouldbe[ix], j[1])
    ...
    (True, InventoryDirectory('TREE_ROOT', u'', parent_id=None, revision=None))
    (True, InventoryDirectory('123', 'src', parent_id='TREE_ROOT', revision=None))
    (True, InventoryFile('2323', 'hello.c', parent_id='123', sha1=None, len=None, revision=None))
    >>> i.add(InventoryFile('2324', 'bye.c', '123'))
    InventoryFile('2324', 'bye.c', parent_id='123', sha1=None, len=None, revision=None)
    >>> i.add(InventoryDirectory('2325', 'wibble', '123'))
    InventoryDirectory('2325', 'wibble', parent_id='123', revision=None)
    >>> i.path2id('src/wibble')
    '2325'
    >>> '2325' in i
    True
    >>> i.add(InventoryFile('2326', 'wibble.c', '2325'))
    InventoryFile('2326', 'wibble.c', parent_id='2325', sha1=None, len=None, revision=None)
    >>> i['2326']
    InventoryFile('2326', 'wibble.c', parent_id='2325', sha1=None, len=None, revision=None)
    >>> for path, entry in i.iter_entries():
    ...     print path
    ...
    <BLANKLINE>
    src
    src/bye.c
    src/hello.c
    src/wibble
    src/wibble/wibble.c
    >>> i.id2path('2326')
    'src/wibble/wibble.c'
    """

    # Constants returned by describe_change()
    #
    # TODO: These should probably move to some kind of FileChangeDescription
    # class; that's like what's inside a TreeDelta but we want to be able to
    # generate them just for one file at a time.
    RENAMED = 'renamed'
    MODIFIED_AND_RENAMED = 'modified and renamed'

    __slots__ = []

    def detect_changes(self, old_entry):
        """Return a (text_modified, meta_modified) from this to old_entry.

        _read_tree_state must have been called on self and old_entry prior to
        calling detect_changes.
        """
        return False, False

    def _diff(self, text_diff, from_label, tree, to_label, to_entry, to_tree,
             output_to, reverse=False):
        """Perform a diff between two entries of the same kind."""

    def parent_candidates(self, previous_inventories):
        """Find possible per-file graph parents.

        This is currently defined by:
         - Select the last changed revision in the parent inventory.
         - Do deal with a short lived bug in bzr 0.8's development two entries
           that have the same last changed but different 'x' bit settings are
           changed in-place.
        """
        # revision:ie mapping for each ie found in previous_inventories.
        candidates = {}
        # identify candidate head revision ids.
        for inv in previous_inventories:
            if self.file_id in inv:
                ie = inv[self.file_id]
                if ie.revision in candidates:
                    # same revision value in two different inventories:
                    # correct possible inconsistencies:
                    #     * there was a bug in revision updates with 'x' bit
                    #       support.
                    try:
                        if candidates[ie.revision].executable != ie.executable:
                            candidates[ie.revision].executable = False
                            ie.executable = False
                    except AttributeError:
                        pass
                else:
                    # add this revision as a candidate.
                    candidates[ie.revision] = ie
        return candidates

    @deprecated_method(deprecated_in((1, 6, 0)))
    def get_tar_item(self, root, dp, now, tree):
        """Get a tarfile item and a file stream for its content."""
        item = tarfile.TarInfo(osutils.pathjoin(root, dp).encode('utf8'))
        # TODO: would be cool to actually set it to the timestamp of the
        # revision it was last changed
        item.mtime = now
        fileobj = self._put_in_tar(item, tree)
        return item, fileobj

    def has_text(self):
        """Return true if the object this entry represents has textual data.

        Note that textual data includes binary content.

        Also note that all entries get weave files created for them.
        This attribute is primarily used when upgrading from old trees that
        did not have the weave index for all inventory entries.
        """
        return False

    def __init__(self, file_id, name, parent_id, text_id=None):
        """Create an InventoryEntry

        The filename must be a single component, relative to the
        parent directory; it cannot be a whole path or relative name.

        >>> e = InventoryFile('123', 'hello.c', ROOT_ID)
        >>> e.name
        'hello.c'
        >>> e.file_id
        '123'
        >>> e = InventoryFile('123', 'src/hello.c', ROOT_ID)
        Traceback (most recent call last):
        InvalidEntryName: Invalid entry name: src/hello.c
        """
        if '/' in name or '\\' in name:
            raise errors.InvalidEntryName(name=name)
        self.executable = False
        self.revision = None
        self.text_sha1 = None
        self.text_size = None
        self.file_id = file_id
        self.name = name
        self.text_id = text_id
        self.parent_id = parent_id
        self.symlink_target = None
        self.reference_revision = None

    def kind_character(self):
        """Return a short kind indicator useful for appending to names."""
        raise BzrError('unknown kind %r' % self.kind)

    known_kinds = ('file', 'directory', 'symlink')

    def _put_in_tar(self, item, tree):
        """populate item for stashing in a tar, and return the content stream.

        If no content is available, return None.
        """
        raise BzrError("don't know how to export {%s} of kind %r" %
                       (self.file_id, self.kind))

    @deprecated_method(deprecated_in((1, 6, 0)))
    def put_on_disk(self, dest, dp, tree):
        """Create a representation of self on disk in the prefix dest.

        This is a template method - implement _put_on_disk in subclasses.
        """
        fullpath = osutils.pathjoin(dest, dp)
        self._put_on_disk(fullpath, tree)
        # mutter("  export {%s} kind %s to %s", self.file_id,
        #         self.kind, fullpath)

    def _put_on_disk(self, fullpath, tree):
        """Put this entry onto disk at fullpath, from tree tree."""
        raise BzrError("don't know how to export {%s} of kind %r" % (self.file_id, self.kind))

    def sorted_children(self):
        return sorted(self.children.items())

    @staticmethod
    def versionable_kind(kind):
        return (kind in ('file', 'directory', 'symlink', 'tree-reference'))

    def check(self, checker, rev_id, inv, tree):
        """Check this inventory entry is intact.

        This is a template method, override _check for kind specific
        tests.

        :param checker: Check object providing context for the checks;
             can be used to find out what parts of the repository have already
             been checked.
        :param rev_id: Revision id from which this InventoryEntry was loaded.
             Not necessarily the last-changed revision for this file.
        :param inv: Inventory from which the entry was loaded.
        :param tree: RevisionTree for this entry.
        """
        if self.parent_id is not None:
            if not inv.has_id(self.parent_id):
                raise BzrCheckError('missing parent {%s} in inventory for revision {%s}'
                        % (self.parent_id, rev_id))
        self._check(checker, rev_id, tree)

    def _check(self, checker, rev_id, tree):
        """Check this inventory entry for kind specific errors."""
        raise BzrCheckError('unknown entry kind %r in revision {%s}' %
                            (self.kind, rev_id))

    def copy(self):
        """Clone this inventory entry."""
        raise NotImplementedError

    @staticmethod
    def describe_change(old_entry, new_entry):
        """Describe the change between old_entry and this.

        This smells of being an InterInventoryEntry situation, but as its
        the first one, we're making it a static method for now.

        An entry with a different parent, or different name is considered
        to be renamed. Reparenting is an internal detail.
        Note that renaming the parent does not trigger a rename for the
        child entry itself.
        """
        # TODO: Perhaps return an object rather than just a string
        if old_entry is new_entry:
            # also the case of both being None
            return 'unchanged'
        elif old_entry is None:
            return 'added'
        elif new_entry is None:
            return 'removed'
        if old_entry.kind != new_entry.kind:
            return 'modified'
        text_modified, meta_modified = new_entry.detect_changes(old_entry)
        if text_modified or meta_modified:
            modified = True
        else:
            modified = False
        # TODO 20060511 (mbp, rbc) factor out 'detect_rename' here.
        if old_entry.parent_id != new_entry.parent_id:
            renamed = True
        elif old_entry.name != new_entry.name:
            renamed = True
        else:
            renamed = False
        if renamed and not modified:
            return InventoryEntry.RENAMED
        if modified and not renamed:
            return 'modified'
        if modified and renamed:
            return InventoryEntry.MODIFIED_AND_RENAMED
        return 'unchanged'

    def __repr__(self):
        return ("%s(%r, %r, parent_id=%r, revision=%r)"
                % (self.__class__.__name__,
                   self.file_id,
                   self.name,
                   self.parent_id,
                   self.revision))

    def __eq__(self, other):
        if other is self:
            # For the case when objects are cached
            return True
        if not isinstance(other, InventoryEntry):
            return NotImplemented

        return ((self.file_id == other.file_id)
                and (self.name == other.name)
                and (other.symlink_target == self.symlink_target)
                and (self.text_sha1 == other.text_sha1)
                and (self.text_size == other.text_size)
                and (self.text_id == other.text_id)
                and (self.parent_id == other.parent_id)
                and (self.kind == other.kind)
                and (self.revision == other.revision)
                and (self.executable == other.executable)
                and (self.reference_revision == other.reference_revision)
                )

    def __ne__(self, other):
        return not (self == other)

    def __hash__(self):
        raise ValueError('not hashable')

    def _unchanged(self, previous_ie):
        """Has this entry changed relative to previous_ie.

        This method should be overridden in child classes.
        """
        compatible = True
        # different inv parent
        if previous_ie.parent_id != self.parent_id:
            compatible = False
        # renamed
        elif previous_ie.name != self.name:
            compatible = False
        elif previous_ie.kind != self.kind:
            compatible = False
        return compatible

    def _read_tree_state(self, path, work_tree):
        """Populate fields in the inventory entry from the given tree.

        Note that this should be modified to be a noop on virtual trees
        as all entries created there are prepopulated.
        """
        # TODO: Rather than running this manually, we should check the
        # working sha1 and other expensive properties when they're
        # first requested, or preload them if they're already known
        pass            # nothing to do by default

    def _forget_tree_state(self):
        pass


class RootEntry(InventoryEntry):

    __slots__ = ['text_sha1', 'text_size', 'file_id', 'name', 'kind',
                 'text_id', 'parent_id', 'children', 'executable',
                 'revision', 'symlink_target', 'reference_revision']

    def _check(self, checker, rev_id, tree):
        """See InventoryEntry._check"""

    def __init__(self, file_id):
        self.file_id = file_id
        self.children = {}
        self.kind = 'directory'
        self.parent_id = None
        self.name = u''
        self.revision = None
        symbol_versioning.warn('RootEntry is deprecated as of bzr 0.10.'
                               '  Please use InventoryDirectory instead.',
                               DeprecationWarning, stacklevel=2)

    def __eq__(self, other):
        if not isinstance(other, RootEntry):
            return NotImplemented

        return (self.file_id == other.file_id) \
               and (self.children == other.children)


class InventoryDirectory(InventoryEntry):
    """A directory in an inventory."""

    __slots__ = ['text_sha1', 'text_size', 'file_id', 'name', 'kind',
                 'text_id', 'parent_id', 'children', 'executable',
                 'revision', 'symlink_target', 'reference_revision']

    def _check(self, checker, rev_id, tree):
        """See InventoryEntry._check"""
        if self.text_sha1 is not None or self.text_size is not None or self.text_id is not None:
            raise BzrCheckError('directory {%s} has text in revision {%s}'
                                % (self.file_id, rev_id))

    def copy(self):
        other = InventoryDirectory(self.file_id, self.name, self.parent_id)
        other.revision = self.revision
        # note that children are *not* copied; they're pulled across when
        # others are added
        return other

    def __init__(self, file_id, name, parent_id):
        super(InventoryDirectory, self).__init__(file_id, name, parent_id)
        self.children = {}
        self.kind = 'directory'

    def kind_character(self):
        """See InventoryEntry.kind_character."""
        return '/'

    def _put_in_tar(self, item, tree):
        """See InventoryEntry._put_in_tar."""
        item.type = tarfile.DIRTYPE
        fileobj = None
        item.name += '/'
        item.size = 0
        item.mode = 0755
        return fileobj

    def _put_on_disk(self, fullpath, tree):
        """See InventoryEntry._put_on_disk."""
        os.mkdir(fullpath)


class InventoryFile(InventoryEntry):
    """A file in an inventory."""

    __slots__ = ['text_sha1', 'text_size', 'file_id', 'name', 'kind',
                 'text_id', 'parent_id', 'children', 'executable',
                 'revision', 'symlink_target', 'reference_revision']

    def _check(self, checker, tree_revision_id, tree):
        """See InventoryEntry._check"""
        key = (self.file_id, self.revision)
        if key in checker.checked_texts:
            prev_sha = checker.checked_texts[key]
            if prev_sha != self.text_sha1:
                raise BzrCheckError(
                    'mismatched sha1 on {%s} in {%s} (%s != %s) %r' %
                    (self.file_id, tree_revision_id, prev_sha, self.text_sha1,
                     t))
            else:
                checker.repeated_text_cnt += 1
                return

        checker.checked_text_cnt += 1
        # We can't check the length, because Weave doesn't store that
        # information, and the whole point of looking at the weave's
        # sha1sum is that we don't have to extract the text.
        if (self.text_sha1 != tree._repository.texts.get_sha1s([key])[key]):
            raise BzrCheckError('text {%s} version {%s} wrong sha1' % key)
        checker.checked_texts[key] = self.text_sha1

    def copy(self):
        other = InventoryFile(self.file_id, self.name, self.parent_id)
        other.executable = self.executable
        other.text_id = self.text_id
        other.text_sha1 = self.text_sha1
        other.text_size = self.text_size
        other.revision = self.revision
        return other

    def detect_changes(self, old_entry):
        """See InventoryEntry.detect_changes."""
        text_modified = (self.text_sha1 != old_entry.text_sha1)
        meta_modified = (self.executable != old_entry.executable)
        return text_modified, meta_modified

    def _diff(self, text_diff, from_label, tree, to_label, to_entry, to_tree,
             output_to, reverse=False):
        """See InventoryEntry._diff."""
        from bzrlib.diff import DiffText
        from_file_id = self.file_id
        if to_entry:
            to_file_id = to_entry.file_id
        else:
            to_file_id = None
        if reverse:
            to_file_id, from_file_id = from_file_id, to_file_id
            tree, to_tree = to_tree, tree
            from_label, to_label = to_label, from_label
        differ = DiffText(tree, to_tree, output_to, 'utf-8', '', '',
                          text_diff)
        return differ.diff_text(from_file_id, to_file_id, from_label, to_label)

    def has_text(self):
        """See InventoryEntry.has_text."""
        return True

    def __init__(self, file_id, name, parent_id):
        super(InventoryFile, self).__init__(file_id, name, parent_id)
        self.kind = 'file'

    def kind_character(self):
        """See InventoryEntry.kind_character."""
        return ''

    def _put_in_tar(self, item, tree):
        """See InventoryEntry._put_in_tar."""
        item.type = tarfile.REGTYPE
        fileobj = tree.get_file(self.file_id)
        item.size = self.text_size
        if tree.is_executable(self.file_id):
            item.mode = 0755
        else:
            item.mode = 0644
        return fileobj

    def _put_on_disk(self, fullpath, tree):
        """See InventoryEntry._put_on_disk."""
        osutils.pumpfile(tree.get_file(self.file_id), file(fullpath, 'wb'))
        if tree.is_executable(self.file_id):
            os.chmod(fullpath, 0755)

    def _read_tree_state(self, path, work_tree):
        """See InventoryEntry._read_tree_state."""
        self.text_sha1 = work_tree.get_file_sha1(self.file_id, path=path)
        # FIXME: 20050930 probe for the text size when getting sha1
        # in _read_tree_state
        self.executable = work_tree.is_executable(self.file_id, path=path)

    def __repr__(self):
        return ("%s(%r, %r, parent_id=%r, sha1=%r, len=%s, revision=%s)"
                % (self.__class__.__name__,
                   self.file_id,
                   self.name,
                   self.parent_id,
                   self.text_sha1,
                   self.text_size,
                   self.revision))

    def _forget_tree_state(self):
        self.text_sha1 = None

    def _unchanged(self, previous_ie):
        """See InventoryEntry._unchanged."""
        compatible = super(InventoryFile, self)._unchanged(previous_ie)
        if self.text_sha1 != previous_ie.text_sha1:
            compatible = False
        else:
            # FIXME: 20050930 probe for the text size when getting sha1
            # in _read_tree_state
            self.text_size = previous_ie.text_size
        if self.executable != previous_ie.executable:
            compatible = False
        return compatible


class InventoryLink(InventoryEntry):
    """A file in an inventory."""

    __slots__ = ['text_sha1', 'text_size', 'file_id', 'name', 'kind',
                 'text_id', 'parent_id', 'children', 'executable',
                 'revision', 'symlink_target', 'reference_revision']

    def _check(self, checker, rev_id, tree):
        """See InventoryEntry._check"""
        if self.text_sha1 is not None or self.text_size is not None or self.text_id is not None:
            raise BzrCheckError('symlink {%s} has text in revision {%s}'
                    % (self.file_id, rev_id))
        if self.symlink_target is None:
            raise BzrCheckError('symlink {%s} has no target in revision {%s}'
                    % (self.file_id, rev_id))

    def copy(self):
        other = InventoryLink(self.file_id, self.name, self.parent_id)
        other.symlink_target = self.symlink_target
        other.revision = self.revision
        return other

    def detect_changes(self, old_entry):
        """See InventoryEntry.detect_changes."""
        # FIXME: which _modified field should we use ? RBC 20051003
        text_modified = (self.symlink_target != old_entry.symlink_target)
        if text_modified:
            mutter("    symlink target changed")
        meta_modified = False
        return text_modified, meta_modified

    def _diff(self, text_diff, from_label, tree, to_label, to_entry, to_tree,
             output_to, reverse=False):
        """See InventoryEntry._diff."""
        from bzrlib.diff import DiffSymlink
        old_target = self.symlink_target
        if to_entry is not None:
            new_target = to_entry.symlink_target
        else:
            new_target = None
        if not reverse:
            old_tree = tree
            new_tree = to_tree
        else:
            old_tree = to_tree
            new_tree = tree
            new_target, old_target = old_target, new_target
        differ = DiffSymlink(old_tree, new_tree, output_to)
        return differ.diff_symlink(old_target, new_target)

    def __init__(self, file_id, name, parent_id):
        super(InventoryLink, self).__init__(file_id, name, parent_id)
        self.kind = 'symlink'

    def kind_character(self):
        """See InventoryEntry.kind_character."""
        return ''

    def _put_in_tar(self, item, tree):
        """See InventoryEntry._put_in_tar."""
        item.type = tarfile.SYMTYPE
        fileobj = None
        item.size = 0
        item.mode = 0755
        item.linkname = self.symlink_target
        return fileobj

    def _put_on_disk(self, fullpath, tree):
        """See InventoryEntry._put_on_disk."""
        try:
            os.symlink(self.symlink_target, fullpath)
        except OSError,e:
            raise BzrError("Failed to create symlink %r -> %r, error: %s" % (fullpath, self.symlink_target, e))

    def _read_tree_state(self, path, work_tree):
        """See InventoryEntry._read_tree_state."""
        self.symlink_target = work_tree.get_symlink_target(self.file_id)

    def _forget_tree_state(self):
        self.symlink_target = None

    def _unchanged(self, previous_ie):
        """See InventoryEntry._unchanged."""
        compatible = super(InventoryLink, self)._unchanged(previous_ie)
        if self.symlink_target != previous_ie.symlink_target:
            compatible = False
        return compatible


class TreeReference(InventoryEntry):

    kind = 'tree-reference'

    def __init__(self, file_id, name, parent_id, revision=None,
                 reference_revision=None):
        InventoryEntry.__init__(self, file_id, name, parent_id)
        self.revision = revision
        self.reference_revision = reference_revision

    def copy(self):
        return TreeReference(self.file_id, self.name, self.parent_id,
                             self.revision, self.reference_revision)

    def _read_tree_state(self, path, work_tree):
        """Populate fields in the inventory entry from the given tree.
        """
        self.reference_revision = work_tree.get_reference_revision(
            self.file_id, path)

    def _forget_tree_state(self):
        self.reference_revision = None

    def _unchanged(self, previous_ie):
        """See InventoryEntry._unchanged."""
        compatible = super(TreeReference, self)._unchanged(previous_ie)
        if self.reference_revision != previous_ie.reference_revision:
            compatible = False
        return compatible


class CommonInventory(object):
    """Basic inventory logic, defined in terms of primitives like has_id."""

    def __contains__(self, file_id):
        """True if this entry contains a file with given id.

        >>> inv = Inventory()
        >>> inv.add(InventoryFile('123', 'foo.c', ROOT_ID))
        InventoryFile('123', 'foo.c', parent_id='TREE_ROOT', sha1=None, len=None, revision=None)
        >>> '123' in inv
        True
        >>> '456' in inv
        False

        Note that this method along with __iter__ are not encouraged for use as
        they are less clear than specific query methods - they may be rmeoved
        in the future.
        """
        return self.has_id(file_id)

    def id2path(self, file_id):
        """Return as a string the path to file_id.

        >>> i = Inventory()
        >>> e = i.add(InventoryDirectory('src-id', 'src', ROOT_ID))
        >>> e = i.add(InventoryFile('foo-id', 'foo.c', parent_id='src-id'))
        >>> print i.id2path('foo-id')
        src/foo.c
        """
        # get all names, skipping root
        return '/'.join(reversed(
            [parent.name for parent in
             self._iter_file_id_parents(file_id)][:-1]))

    def iter_entries(self, from_dir=None):
        """Return (path, entry) pairs, in order by name."""
        if from_dir is None:
            if self.root is None:
                return
            from_dir = self.root
            yield '', self.root
        elif isinstance(from_dir, basestring):
            from_dir = self[from_dir]

        # unrolling the recursive called changed the time from
        # 440ms/663ms (inline/total) to 116ms/116ms
        children = from_dir.children.items()
        children.sort()
        children = collections.deque(children)
        stack = [(u'', children)]
        while stack:
            from_dir_relpath, children = stack[-1]

            while children:
                name, ie = children.popleft()

                # we know that from_dir_relpath never ends in a slash
                # and 'f' doesn't begin with one, we can do a string op, rather
                # than the checks of pathjoin(), though this means that all paths
                # start with a slash
                path = from_dir_relpath + '/' + name

                yield path[1:], ie

                if ie.kind != 'directory':
                    continue

                # But do this child first
                new_children = ie.children.items()
                new_children.sort()
                new_children = collections.deque(new_children)
                stack.append((path, new_children))
                # Break out of inner loop, so that we start outer loop with child
                break
            else:
                # if we finished all children, pop it off the stack
                stack.pop()

    def iter_entries_by_dir(self, from_dir=None, specific_file_ids=None,
        yield_parents=False):
        """Iterate over the entries in a directory first order.

        This returns all entries for a directory before returning
        the entries for children of a directory. This is not
        lexicographically sorted order, and is a hybrid between
        depth-first and breadth-first.

        :param yield_parents: If True, yield the parents from the root leading
            down to specific_file_ids that have been requested. This has no
            impact if specific_file_ids is None.
        :return: This yields (path, entry) pairs
        """
        if specific_file_ids and not isinstance(specific_file_ids, set):
            specific_file_ids = set(specific_file_ids)
        # TODO? Perhaps this should return the from_dir so that the root is
        # yielded? or maybe an option?
        if from_dir is None:
            if self.root is None:
                return
            # Optimize a common case
            if (not yield_parents and specific_file_ids is not None and
                len(specific_file_ids) == 1):
                file_id = list(specific_file_ids)[0]
                if file_id in self:
                    yield self.id2path(file_id), self[file_id]
                return
            from_dir = self.root
            if (specific_file_ids is None or yield_parents or
                self.root.file_id in specific_file_ids):
                yield u'', self.root
        elif isinstance(from_dir, basestring):
            from_dir = self[from_dir]

        if specific_file_ids is not None:
            # TODO: jam 20070302 This could really be done as a loop rather
            #       than a bunch of recursive calls.
            parents = set()
            byid = self
            def add_ancestors(file_id):
                if file_id not in byid:
                    return
                parent_id = byid[file_id].parent_id
                if parent_id is None:
                    return
                if parent_id not in parents:
                    parents.add(parent_id)
                    add_ancestors(parent_id)
            for file_id in specific_file_ids:
                add_ancestors(file_id)
        else:
            parents = None

        stack = [(u'', from_dir)]
        while stack:
            cur_relpath, cur_dir = stack.pop()

            child_dirs = []
            for child_name, child_ie in sorted(cur_dir.children.iteritems()):

                child_relpath = cur_relpath + child_name

                if (specific_file_ids is None or
                    child_ie.file_id in specific_file_ids or
                    (yield_parents and child_ie.file_id in parents)):
                    yield child_relpath, child_ie

                if child_ie.kind == 'directory':
                    if parents is None or child_ie.file_id in parents:
                        child_dirs.append((child_relpath+'/', child_ie))
            stack.extend(reversed(child_dirs))

    def _make_delta(self, old):
        """Make an inventory delta from two inventories."""
        old_ids = set(old)
        new_ids = set(self)
        adds = new_ids - old_ids
        deletes = old_ids - new_ids
        common = old_ids.intersection(new_ids)
        delta = []
        for file_id in deletes:
            delta.append((old.id2path(file_id), None, file_id, None))
        for file_id in adds:
            delta.append((None, self.id2path(file_id), file_id, self[file_id]))
        for file_id in common:
            if old[file_id] != self[file_id]:
                delta.append((old.id2path(file_id), self.id2path(file_id),
                    file_id, self[file_id]))
        return delta

    def _get_mutable_inventory(self):
        """Returns a mutable copy of the object.

        Some inventories are immutable, yet working trees, for example, needs
        to mutate exisiting inventories instead of creating a new one.
        """
        raise NotImplementedError(self._get_mutable_inventory)

    def make_entry(self, kind, name, parent_id, file_id=None):
        """Simple thunk to bzrlib.inventory.make_entry."""
        return make_entry(kind, name, parent_id, file_id)

    def entries(self):
        """Return list of (path, ie) for all entries except the root.

        This may be faster than iter_entries.
        """
        accum = []
        def descend(dir_ie, dir_path):
            kids = dir_ie.children.items()
            kids.sort()
            for name, ie in kids:
                child_path = osutils.pathjoin(dir_path, name)
                accum.append((child_path, ie))
                if ie.kind == 'directory':
                    descend(ie, child_path)

        descend(self.root, u'')
        return accum

    def directories(self):
        """Return (path, entry) pairs for all directories, including the root.
        """
        accum = []
        def descend(parent_ie, parent_path):
            accum.append((parent_path, parent_ie))

            kids = [(ie.name, ie) for ie in parent_ie.children.itervalues() if ie.kind == 'directory']
            kids.sort()

            for name, child_ie in kids:
                child_path = osutils.pathjoin(parent_path, name)
                descend(child_ie, child_path)
        descend(self.root, u'')
        return accum

    def path2id(self, name):
        """Walk down through directories to return entry of last component.

        names may be either a list of path components, or a single
        string, in which case it is automatically split.

        This returns the entry of the last component in the path,
        which may be either a file or a directory.

        Returns None IFF the path is not found.
        """
        if isinstance(name, basestring):
            name = osutils.splitpath(name)

        # mutter("lookup path %r" % name)

        try:
            parent = self.root
        except errors.NoSuchId:
            # root doesn't exist yet so nothing else can
            return None
        if parent is None:
            return None
        for f in name:
            try:
                children = getattr(parent, 'children', None)
                if children is None:
                    return None
                cie = children[f]
                parent = cie
            except KeyError:
                # or raise an error?
                return None

        return parent.file_id

    def filter(self, specific_fileids):
        """Get an inventory view filtered against a set of file-ids.

        Children of directories and parents are included.

        The result may or may not reference the underlying inventory
        so it should be treated as immutable.
        """
        interesting_parents = set()
        for fileid in specific_fileids:
            try:
                interesting_parents.update(self.get_idpath(fileid))
            except errors.NoSuchId:
                # This fileid is not in the inventory - that's ok
                pass
        entries = self.iter_entries()
        if self.root is None:
            return Inventory(root_id=None)
        other = Inventory(entries.next()[1].file_id)
        other.root.revision = self.root.revision
        other.revision_id = self.revision_id
        directories_to_expand = set()
        for path, entry in entries:
            file_id = entry.file_id
            if (file_id in specific_fileids
                or entry.parent_id in directories_to_expand):
                if entry.kind == 'directory':
                    directories_to_expand.add(file_id)
            elif file_id not in interesting_parents:
                continue
            other.add(entry.copy())
        return other

    def get_idpath(self, file_id):
        """Return a list of file_ids for the path to an entry.

        The list contains one element for each directory followed by
        the id of the file itself.  So the length of the returned list
        is equal to the depth of the file in the tree, counting the
        root directory as depth 1.
        """
        p = []
        for parent in self._iter_file_id_parents(file_id):
            p.insert(0, parent.file_id)
        return p


class Inventory(CommonInventory):
    """Inventory of versioned files in a tree.

    This describes which file_id is present at each point in the tree,
    and possibly the SHA-1 or other information about the file.
    Entries can be looked up either by path or by file_id.

    The inventory represents a typical unix file tree, with
    directories containing files and subdirectories.  We never store
    the full path to a file, because renaming a directory implicitly
    moves all of its contents.  This class internally maintains a
    lookup tree that allows the children under a directory to be
    returned quickly.

    InventoryEntry objects must not be modified after they are
    inserted, other than through the Inventory API.

    >>> inv = Inventory()
    >>> inv.add(InventoryFile('123-123', 'hello.c', ROOT_ID))
    InventoryFile('123-123', 'hello.c', parent_id='TREE_ROOT', sha1=None, len=None, revision=None)
    >>> inv['123-123'].name
    'hello.c'

    May be treated as an iterator or set to look up file ids:

    >>> bool(inv.path2id('hello.c'))
    True
    >>> '123-123' in inv
    True

    May also look up by name:

    >>> [x[0] for x in inv.iter_entries()]
    ['', u'hello.c']
    >>> inv = Inventory('TREE_ROOT-12345678-12345678')
    >>> inv.add(InventoryFile('123-123', 'hello.c', ROOT_ID))
    Traceback (most recent call last):
    BzrError: parent_id {TREE_ROOT} not in inventory
    >>> inv.add(InventoryFile('123-123', 'hello.c', 'TREE_ROOT-12345678-12345678'))
    InventoryFile('123-123', 'hello.c', parent_id='TREE_ROOT-12345678-12345678', sha1=None, len=None, revision=None)
    """
    def __init__(self, root_id=ROOT_ID, revision_id=None):
        """Create or read an inventory.

        If a working directory is specified, the inventory is read
        from there.  If the file is specified, read from that. If not,
        the inventory is created empty.

        The inventory is created with a default root directory, with
        an id of None.
        """
        if root_id is not None:
            self._set_root(InventoryDirectory(root_id, u'', None))
        else:
            self.root = None
            self._byid = {}
        self.revision_id = revision_id

    def __repr__(self):
        # More than one page of ouput is not useful anymore to debug
        max_len = 2048
        closing = '...}'
        contents = repr(self._byid)
        if len(contents) > max_len:
            contents = contents[:(max_len-len(closing))] + closing
        return "<Inventory object at %x, contents=%r>" % (id(self), contents)

    def apply_delta(self, delta):
        """Apply a delta to this inventory.

        :param delta: A list of changes to apply. After all the changes are
            applied the final inventory must be internally consistent, but it
            is ok to supply changes which, if only half-applied would have an
            invalid result - such as supplying two changes which rename two
            files, 'A' and 'B' with each other : [('A', 'B', 'A-id', a_entry),
            ('B', 'A', 'B-id', b_entry)].

            Each change is a tuple, of the form (old_path, new_path, file_id,
            new_entry).

            When new_path is None, the change indicates the removal of an entry
            from the inventory and new_entry will be ignored (using None is
            appropriate). If new_path is not None, then new_entry must be an
            InventoryEntry instance, which will be incorporated into the
            inventory (and replace any existing entry with the same file id).

            When old_path is None, the change indicates the addition of
            a new entry to the inventory.

            When neither new_path nor old_path are None, the change is a
            modification to an entry, such as a rename, reparent, kind change
            etc.

            The children attribute of new_entry is ignored. This is because
            this method preserves children automatically across alterations to
            the parent of the children, and cases where the parent id of a
            child is changing require the child to be passed in as a separate
            change regardless. E.g. in the recursive deletion of a directory -
            the directory's children must be included in the delta, or the
            final inventory will be invalid.

            Note that a file_id must only appear once within a given delta.
            An AssertionError is raised otherwise.
        """
        # Check that the delta is legal. It would be nice if this could be
        # done within the loops below but it's safer to validate the delta
        # before starting to mutate the inventory.
        unique_file_ids = set([f for _, _, f, _ in delta])
        if len(unique_file_ids) != len(delta):
            raise AssertionError("a file-id appears multiple times in %r"
                    % (delta,))
        del unique_file_ids

        children = {}
        # Remove all affected items which were in the original inventory,
        # starting with the longest paths, thus ensuring parents are examined
        # after their children, which means that everything we examine has no
        # modified children remaining by the time we examine it.
        for old_path, file_id in sorted(((op, f) for op, np, f, e in delta
                                        if op is not None), reverse=True):
            if file_id not in self:
                # adds come later
                continue
            # Preserve unaltered children of file_id for later reinsertion.
            file_id_children = getattr(self[file_id], 'children', {})
            if len(file_id_children):
                children[file_id] = file_id_children
            # Remove file_id and the unaltered children. If file_id is not
            # being deleted it will be reinserted back later.
            self.remove_recursive_id(file_id)
        # Insert all affected which should be in the new inventory, reattaching
        # their children if they had any. This is done from shortest path to
        # longest, ensuring that items which were modified and whose parents in
        # the resulting inventory were also modified, are inserted after their
        # parents.
        for new_path, new_entry in sorted((np, e) for op, np, f, e in
                                          delta if np is not None):
            if new_entry.kind == 'directory':
                # Pop the child which to allow detection of children whose
                # parents were deleted and which were not reattached to a new
                # parent.
                replacement = InventoryDirectory(new_entry.file_id,
                    new_entry.name, new_entry.parent_id)
                replacement.revision = new_entry.revision
                replacement.children = children.pop(replacement.file_id, {})
                new_entry = replacement
            self.add(new_entry)
        if len(children):
            # Get the parent id that was deleted
            parent_id, children = children.popitem()
            raise errors.InconsistentDelta("<deleted>", parent_id,
                "The file id was deleted but its children were not deleted.")

    def _set_root(self, ie):
        self.root = ie
        self._byid = {self.root.file_id: self.root}

    def copy(self):
        # TODO: jam 20051218 Should copy also copy the revision_id?
        entries = self.iter_entries()
        if self.root is None:
            return Inventory(root_id=None)
        other = Inventory(entries.next()[1].file_id)
        other.root.revision = self.root.revision
        # copy recursively so we know directories will be added before
        # their children.  There are more efficient ways than this...
        for path, entry in entries:
            other.add(entry.copy())
        return other

    def _get_mutable_inventory(self):
        """See CommonInventory._get_mutable_inventory."""
        return deepcopy(self)

    def __iter__(self):
        """Iterate over all file-ids."""
        return iter(self._byid)

    def iter_just_entries(self):
        """Iterate over all entries.
        
        Unlike iter_entries(), just the entries are returned (not (path, ie))
        and the order of entries is undefined.

        XXX: We may not want to merge this into bzr.dev.
        """
        if self.root is None:
            return
        for _, ie in self._byid.iteritems():
            yield ie

    def __len__(self):
        """Returns number of entries."""
        return len(self._byid)

    def __getitem__(self, file_id):
        """Return the entry for given file_id.

        >>> inv = Inventory()
        >>> inv.add(InventoryFile('123123', 'hello.c', ROOT_ID))
        InventoryFile('123123', 'hello.c', parent_id='TREE_ROOT', sha1=None, len=None, revision=None)
        >>> inv['123123'].name
        'hello.c'
        """
        try:
            return self._byid[file_id]
        except KeyError:
            # really we're passing an inventory, not a tree...
            raise errors.NoSuchId(self, file_id)

    def get_file_kind(self, file_id):
        return self._byid[file_id].kind

    def get_child(self, parent_id, filename):
        return self[parent_id].children.get(filename)

    def _add_child(self, entry):
        """Add an entry to the inventory, without adding it to its parent"""
        if entry.file_id in self._byid:
            raise BzrError("inventory already contains entry with id {%s}" %
                           entry.file_id)
        self._byid[entry.file_id] = entry
        for child in getattr(entry, 'children', {}).itervalues():
            self._add_child(child)
        return entry

    def add(self, entry):
        """Add entry to inventory.

        To add  a file to a branch ready to be committed, use Branch.add,
        which calls this.

        Returns the new entry object.
        """
        if entry.file_id in self._byid:
            raise errors.DuplicateFileId(entry.file_id,
                                         self._byid[entry.file_id])

        if entry.parent_id is None:
            self.root = entry
        else:
            try:
                parent = self._byid[entry.parent_id]
            except KeyError:
                raise BzrError("parent_id {%s} not in inventory" %
                               entry.parent_id)

            if entry.name in parent.children:
                raise BzrError("%s is already versioned" %
                        osutils.pathjoin(self.id2path(parent.file_id),
                        entry.name).encode('utf-8'))
            parent.children[entry.name] = entry
        return self._add_child(entry)

    def add_path(self, relpath, kind, file_id=None, parent_id=None):
        """Add entry from a path.

        The immediate parent must already be versioned.

        Returns the new entry object."""

        parts = osutils.splitpath(relpath)

        if len(parts) == 0:
            if file_id is None:
                file_id = generate_ids.gen_root_id()
            self.root = InventoryDirectory(file_id, '', None)
            self._byid = {self.root.file_id: self.root}
            return self.root
        else:
            parent_path = parts[:-1]
            parent_id = self.path2id(parent_path)
            if parent_id is None:
                raise errors.NotVersionedError(path=parent_path)
        ie = make_entry(kind, parts[-1], parent_id, file_id)
        return self.add(ie)

    def __delitem__(self, file_id):
        """Remove entry by id.

        >>> inv = Inventory()
        >>> inv.add(InventoryFile('123', 'foo.c', ROOT_ID))
        InventoryFile('123', 'foo.c', parent_id='TREE_ROOT', sha1=None, len=None, revision=None)
        >>> '123' in inv
        True
        >>> del inv['123']
        >>> '123' in inv
        False
        """
        ie = self[file_id]
        del self._byid[file_id]
        if ie.parent_id is not None:
            del self[ie.parent_id].children[ie.name]

    def __eq__(self, other):
        """Compare two sets by comparing their contents.

        >>> i1 = Inventory()
        >>> i2 = Inventory()
        >>> i1 == i2
        True
        >>> i1.add(InventoryFile('123', 'foo', ROOT_ID))
        InventoryFile('123', 'foo', parent_id='TREE_ROOT', sha1=None, len=None, revision=None)
        >>> i1 == i2
        False
        >>> i2.add(InventoryFile('123', 'foo', ROOT_ID))
        InventoryFile('123', 'foo', parent_id='TREE_ROOT', sha1=None, len=None, revision=None)
        >>> i1 == i2
        True
        """
        if not isinstance(other, Inventory):
            return NotImplemented

        return self._byid == other._byid

    def __ne__(self, other):
        return not self.__eq__(other)

    def __hash__(self):
        raise ValueError('not hashable')

    def _iter_file_id_parents(self, file_id):
        """Yield the parents of file_id up to the root."""
        while file_id is not None:
            try:
                ie = self._byid[file_id]
            except KeyError:
                raise errors.NoSuchId(tree=None, file_id=file_id)
            yield ie
            file_id = ie.parent_id

    def has_filename(self, names):
        return bool(self.path2id(names))

    def has_id(self, file_id):
        return (file_id in self._byid)

    def _make_delta(self, old):
        """Make an inventory delta from two inventories."""
        old_getter = getattr(old, '_byid', old)
        new_getter = self._byid
        old_ids = set(old_getter)
        new_ids = set(new_getter)
        adds = new_ids - old_ids
        deletes = old_ids - new_ids
        if not adds and not deletes:
            common = new_ids
        else:
            common = old_ids.intersection(new_ids)
        delta = []
        for file_id in deletes:
            delta.append((old.id2path(file_id), None, file_id, None))
        for file_id in adds:
            delta.append((None, self.id2path(file_id), file_id, self[file_id]))
        for file_id in common:
            new_ie = new_getter[file_id]
            old_ie = old_getter[file_id]
            # If xml_serializer returns the cached InventoryEntries (rather
            # than always doing .copy()), inlining the 'is' check saves 2.7M
            # calls to __eq__.  Under lsprof this saves 20s => 6s.
            # It is a minor improvement without lsprof.
            if old_ie is new_ie or old_ie == new_ie:
                continue
            else:
                delta.append((old.id2path(file_id), self.id2path(file_id),
                              file_id, new_ie))
        return delta

    def remove_recursive_id(self, file_id):
        """Remove file_id, and children, from the inventory.

        :param file_id: A file_id to remove.
        """
        to_find_delete = [self._byid[file_id]]
        to_delete = []
        while to_find_delete:
            ie = to_find_delete.pop()
            to_delete.append(ie.file_id)
            if ie.kind == 'directory':
                to_find_delete.extend(ie.children.values())
        for file_id in reversed(to_delete):
            ie = self[file_id]
            del self._byid[file_id]
        if ie.parent_id is not None:
            del self[ie.parent_id].children[ie.name]
        else:
            self.root = None

    def rename(self, file_id, new_parent_id, new_name):
        """Move a file within the inventory.

        This can change either the name, or the parent, or both.

        This does not move the working file.
        """
        new_name = ensure_normalized_name(new_name)
        if not is_valid_name(new_name):
            raise BzrError("not an acceptable filename: %r" % new_name)

        new_parent = self._byid[new_parent_id]
        if new_name in new_parent.children:
            raise BzrError("%r already exists in %r" % (new_name, self.id2path(new_parent_id)))

        new_parent_idpath = self.get_idpath(new_parent_id)
        if file_id in new_parent_idpath:
            raise BzrError("cannot move directory %r into a subdirectory of itself, %r"
                    % (self.id2path(file_id), self.id2path(new_parent_id)))

        file_ie = self._byid[file_id]
        old_parent = self._byid[file_ie.parent_id]

        # TODO: Don't leave things messed up if this fails

        del old_parent.children[file_ie.name]
        new_parent.children[new_name] = file_ie

        file_ie.name = new_name
        file_ie.parent_id = new_parent_id

    def is_root(self, file_id):
        return self.root is not None and file_id == self.root.file_id


class CHKInventory(CommonInventory):
    """An inventory persisted in a CHK store.

    By design, a CHKInventory is immutable so many of the methods
    supported by Inventory - add, rename, apply_delta, etc - are *not*
    supported. To create a new CHKInventory, use create_by_apply_delta()
    or from_inventory(), say.

    Internally, a CHKInventory has one or two CHKMaps:

    * id_to_entry - a map from (file_id,) => InventoryEntry as bytes
    * parent_id_basename_to_file_id - a map from (parent_id, basename_utf8)
        => file_id as bytes

    The second map is optional and not present in early CHkRepository's.

    No caching is performed: every method call or item access will perform
    requests to the storage layer. As such, keep references to objects you
    want to reuse.
    """

    def __init__(self, search_key_name):
        CommonInventory.__init__(self)
        self._fileid_to_entry_cache = {}
        self._path_to_fileid_cache = {}
        self._search_key_name = search_key_name

    def _entry_to_bytes(self, entry):
        """Serialise entry as a single bytestring.

        :param Entry: An inventory entry.
        :return: A bytestring for the entry.

        The BNF:
        ENTRY ::= FILE | DIR | SYMLINK | TREE
        FILE ::= "file: " COMMON SEP SHA SEP SIZE SEP EXECUTABLE
        DIR ::= "dir: " COMMON
        SYMLINK ::= "symlink: " COMMON SEP TARGET_UTF8
        TREE ::= "tree: " COMMON REFERENCE_REVISION
        COMMON ::= FILE_ID SEP PARENT_ID SEP NAME_UTF8 SEP REVISION
        SEP ::= "\n"
        """
        if entry.parent_id is not None:
            parent_str = entry.parent_id
        else:
            parent_str = ''
        name_str = entry.name.encode("utf8")
        if entry.kind == 'file':
            if entry.executable:
                exec_str = "Y"
            else:
                exec_str = "N"
            return "file: %s\n%s\n%s\n%s\n%s\n%d\n%s" % (
                entry.file_id, parent_str, name_str, entry.revision,
                entry.text_sha1, entry.text_size, exec_str)
        elif entry.kind == 'directory':
            return "dir: %s\n%s\n%s\n%s" % (
                entry.file_id, parent_str, name_str, entry.revision)
        elif entry.kind == 'symlink':
            return "symlink: %s\n%s\n%s\n%s\n%s" % (
                entry.file_id, parent_str, name_str, entry.revision,
                entry.symlink_target.encode("utf8"))
        elif entry.kind == 'tree-reference':
            return "tree: %s\n%s\n%s\n%s\n%s" % (
                entry.file_id, parent_str, name_str, entry.revision,
                entry.reference_revision)
        else:
            raise ValueError("unknown kind %r" % entry.kind)

<<<<<<< HEAD
    def _bytes_to_entry(self, bytes):
        """Deserialise a serialised entry."""
        sections = bytes.split('\n')
        if sections[0].startswith("file: "):
            result = InventoryFile(sections[0][6:],
                sections[2].decode('utf8'),
                sections[1])
            result.text_sha1 = sections[4]
            result.text_size = int(sections[5])
            result.executable = sections[6] == "Y"
        elif sections[0].startswith("dir: "):
            result = CHKInventoryDirectory(sections[0][5:],
                sections[2].decode('utf8'),
                sections[1], self)
        elif sections[0].startswith("symlink: "):
            result = InventoryLink(sections[0][9:],
                sections[2].decode('utf8'),
                sections[1])
            result.symlink_target = sections[4]
        elif sections[0].startswith("tree: "):
            result = TreeReference(sections[0][6:],
                sections[2].decode('utf8'),
                sections[1])
            result.reference_revision = sections[4]
        else:
            raise ValueError("Not a serialised entry %r" % bytes)
        result.revision = sections[3]
        if result.parent_id == '':
            result.parent_id = None
        self._fileid_to_entry_cache[result.file_id] = result
        return result

    def _get_mutable_inventory(self):
        """See CommonInventory._get_mutable_inventory."""
        entries = self.iter_entries()
        if self.root_id is not None:
            entries.next()
        inv = Inventory(self.root_id, self.revision_id)
        for path, inv_entry in entries:
            inv.add(inv_entry)
        return inv

    def create_by_apply_delta(self, inventory_delta, new_revision_id,
        propagate_caches=False):
        """Create a new CHKInventory by applying inventory_delta to this one.

        :param inventory_delta: The inventory delta to apply. See
            Inventory.apply_delta for details.
        :param new_revision_id: The revision id of the resulting CHKInventory.
        :param propagate_caches: If True, the caches for this inventory are
          copied to and updated for the result.
        :return: The new CHKInventory.
        """
        result = CHKInventory(self._search_key_name)
        if propagate_caches:
            # Just propagate the path-to-fileid cache for now
            result._path_to_fileid_cache = dict(self._path_to_fileid_cache.iteritems())
        search_key_func = chk_map.search_key_registry.get(self._search_key_name)
        self.id_to_entry._ensure_root()
        maximum_size = self.id_to_entry._root_node.maximum_size
        result.revision_id = new_revision_id
        result.id_to_entry = chk_map.CHKMap(
            self.id_to_entry._store,
            self.id_to_entry.key(),
            search_key_func=search_key_func)
        result.id_to_entry._ensure_root()
        result.id_to_entry._root_node.set_maximum_size(maximum_size)
        parent_id_basename_delta = []
        if self.parent_id_basename_to_file_id is not None:
            result.parent_id_basename_to_file_id = chk_map.CHKMap(
                self.parent_id_basename_to_file_id._store,
                self.parent_id_basename_to_file_id.key(),
                search_key_func=search_key_func)
            result.parent_id_basename_to_file_id._ensure_root()
            self.parent_id_basename_to_file_id._ensure_root()
            result_p_id_root = result.parent_id_basename_to_file_id._root_node
            p_id_root = self.parent_id_basename_to_file_id._root_node
            result_p_id_root.set_maximum_size(p_id_root.maximum_size)
            result_p_id_root._key_width = p_id_root._key_width
        else:
            result.parent_id_basename_to_file_id = None
        result.root_id = self.root_id
        id_to_entry_delta = []
        for old_path, new_path, file_id, entry in inventory_delta:
            # file id changes
            if new_path == '':
                result.root_id = file_id
            if new_path is None:
                # Make a delete:
                new_key = None
                new_value = None
                # Update caches
                if propagate_caches:
                    try:
                        del result._path_to_fileid_cache[old_path]
                    except KeyError:
                        pass
            else:
                new_key = (file_id,)
                new_value = result._entry_to_bytes(entry)
                # Update caches. It's worth doing this whether
                # we're propagating the old caches or not.
                result._path_to_fileid_cache[new_path] = file_id
            if old_path is None:
                old_key = None
            else:
                old_key = (file_id,)
            id_to_entry_delta.append((old_key, new_key, new_value))
            if result.parent_id_basename_to_file_id is not None:
                # parent_id, basename changes
                if old_path is None:
                    old_key = None
                else:
                    old_entry = self[file_id]
                    old_key = self._parent_id_basename_key(old_entry)
                if new_path is None:
                    new_key = None
                    new_value = None
                else:
                    new_key = self._parent_id_basename_key(entry)
                    new_value = file_id
                if old_key != new_key:
                    # If the two keys are the same, the value will be unchanged
                    # as its always the file id.
                    parent_id_basename_delta.append((old_key, new_key, new_value))
        result.id_to_entry.apply_delta(id_to_entry_delta)
        if parent_id_basename_delta:
            result.parent_id_basename_to_file_id.apply_delta(parent_id_basename_delta)
        return result

    @classmethod
    def deserialise(klass, chk_store, bytes, expected_revision_id):
        """Deserialise a CHKInventory.

        :param chk_store: A CHK capable VersionedFiles instance.
        :param bytes: The serialised bytes.
        :param expected_revision_id: The revision ID we think this inventory is
            for.
        :return: A CHKInventory
        """
        lines = bytes.split('\n')
        assert lines[-1] == ''
        lines.pop()
        if lines[0] != 'chkinventory:':
            raise ValueError("not a serialised CHKInventory: %r" % bytes)
        info = {}
        allowed_keys = frozenset(['root_id', 'revision_id', 'search_key_name',
                                  'parent_id_basename_to_file_id',
                                  'id_to_entry'])
        for line in lines[1:]:
            key, value = line.split(': ', 1)
            if key not in allowed_keys:
                raise errors.BzrError('Unknown key in inventory: %r\n%r'
                                      % (key, bytes))
            if key in info:
                raise errors.BzrError('Duplicate key in inventory: %r\n%r'
                                      % (key, bytes))
            info[key] = value
        revision_id = info['revision_id']
        root_id = info['root_id']
        search_key_name = info.get('search_key_name', 'plain')
        parent_id_basename_to_file_id = info.get(
            'parent_id_basename_to_file_id', None)
        id_to_entry = info['id_to_entry']

        result = CHKInventory(search_key_name)
        result.revision_id = revision_id
        result.root_id = root_id
        search_key_func = chk_map.search_key_registry.get(
                            result._search_key_name)
        if parent_id_basename_to_file_id is not None:
            result.parent_id_basename_to_file_id = chk_map.CHKMap(
                chk_store, (parent_id_basename_to_file_id,),
                search_key_func=search_key_func)
        else:
            result.parent_id_basename_to_file_id = None

        result.id_to_entry = chk_map.CHKMap(chk_store, (id_to_entry,),
                                            search_key_func=search_key_func)
        if (result.revision_id,) != expected_revision_id:
            raise ValueError("Mismatched revision id and expected: %r, %r" %
                (result.revision_id, expected_revision_id))
        return result

    @classmethod
    def from_inventory(klass, chk_store, inventory, maximum_size=0, search_key_name='plain'):
        """Create a CHKInventory from an existing inventory.

        The content of inventory is copied into the chk_store, and a
        CHKInventory referencing that is returned.

        :param chk_store: A CHK capable VersionedFiles instance.
        :param inventory: The inventory to copy.
        :param maximum_size: The CHKMap node size limit.
        :param search_key_name: The identifier for the search key function
        """
        result = CHKInventory(search_key_name)
        result.revision_id = inventory.revision_id
        result.root_id = inventory.root.file_id
        search_key_func = chk_map.search_key_registry.get(search_key_name)
        result.id_to_entry = chk_map.CHKMap(chk_store, None, search_key_func)
        result.id_to_entry._root_node.set_maximum_size(maximum_size)
        file_id_delta = []
        result.parent_id_basename_to_file_id = chk_map.CHKMap(chk_store,
            None, search_key_func)
        result.parent_id_basename_to_file_id._root_node.set_maximum_size(
            maximum_size)
        result.parent_id_basename_to_file_id._root_node._key_width = 2
        parent_id_delta = []
        for path, entry in inventory.iter_entries():
            file_id_delta.append((None, (entry.file_id,),
                result._entry_to_bytes(entry)))
            parent_id_delta.append(
                (None, result._parent_id_basename_key(entry),
                 entry.file_id))
        result.id_to_entry.apply_delta(file_id_delta)
        result.parent_id_basename_to_file_id.apply_delta(parent_id_delta)
        return result

    def _parent_id_basename_key(self, entry):
        """Create a key for a entry in a parent_id_basename_to_file_id index."""
        if entry.parent_id is not None:
            parent_id = entry.parent_id
        else:
            parent_id = ''
        return parent_id, entry.name.encode('utf8')

    def __getitem__(self, file_id):
        """map a single file_id -> InventoryEntry."""
        if file_id is None:
            raise errors.NoSuchId(self, file_id)
        result = self._fileid_to_entry_cache.get(file_id, None)
        if result is not None:
            return result
        try:
            return self._bytes_to_entry(
                self.id_to_entry.iteritems([(file_id,)]).next()[1])
        except StopIteration:
            # really we're passing an inventory, not a tree...
            raise errors.NoSuchId(self, file_id)

    def has_id(self, file_id):
        # Perhaps have an explicit 'contains' method on CHKMap ?
        if self._fileid_to_entry_cache.get(file_id, None) is not None:
            return True
        return len(list(self.id_to_entry.iteritems([(file_id,)]))) == 1

    def is_root(self, file_id):
        return file_id == self.root_id

    def _iter_file_id_parents(self, file_id):
        """Yield the parents of file_id up to the root."""
        while file_id is not None:
            try:
                ie = self[file_id]
            except KeyError:
                raise errors.NoSuchId(tree=self, file_id=file_id)
            yield ie
            file_id = ie.parent_id

    def __iter__(self):
        """Iterate over all file-ids."""
        for key, _ in self.id_to_entry.iteritems():
            yield key[-1]

    def iter_just_entries(self):
        """Iterate over all entries.
        
        Unlike iter_entries(), just the entries are returned (not (path, ie))
        and the order of entries is undefined.

        XXX: We may not want to merge this into bzr.dev.
        """
        for key, entry in self.id_to_entry.iteritems():
            file_id = key[0]
            ie = self._fileid_to_entry_cache.get(file_id, None)
            if ie is None:
                ie = self._bytes_to_entry(entry)
                self._fileid_to_entry_cache[file_id] = ie
            yield ie

    def iter_changes(self, basis):
        """Generate a Tree.iter_changes change list between this and basis.

        :param basis: Another CHKInventory.
        :return: An iterator over the changes between self and basis, as per
            tree.iter_changes().
        """
        # We want: (file_id, (path_in_source, path_in_target),
        # changed_content, versioned, parent, name, kind,
        # executable)
        for key, basis_value, self_value in \
            self.id_to_entry.iter_changes(basis.id_to_entry):
            file_id = key[0]
            if basis_value is not None:
                basis_entry = basis._bytes_to_entry(basis_value)
                path_in_source = basis.id2path(file_id)
                basis_parent = basis_entry.parent_id
                basis_name = basis_entry.name
                basis_executable = basis_entry.executable
            else:
                path_in_source = None
                basis_parent = None
                basis_name = None
                basis_executable = None
            if self_value is not None:
                self_entry = self._bytes_to_entry(self_value)
                path_in_target = self.id2path(file_id)
                self_parent = self_entry.parent_id
                self_name = self_entry.name
                self_executable = self_entry.executable
            else:
                path_in_target = None
                self_parent = None
                self_name = None
                self_executable = None
            if basis_value is None:
                # add
                kind = (None, self_entry.kind)
                versioned = (False, True)
            elif self_value is None:
                # delete
                kind = (basis_entry.kind, None)
                versioned = (True, False)
            else:
                kind = (basis_entry.kind, self_entry.kind)
                versioned = (True, True)
            changed_content = False
            if kind[0] != kind[1]:
                changed_content = True
            elif kind[0] == 'file':
                if (self_entry.text_size != basis_entry.text_size or
                    self_entry.text_sha1 != basis_entry.text_sha1):
                    changed_content = True
            elif kind[0] == 'symlink':
                if self_entry.symlink_target != basis_entry.symlink_target:
                    changed_content = True
            elif kind[0] == 'tree-reference':
                if (self_entry.reference_revision !=
                    basis_entry.reference_revision):
                    changed_content = True
            parent = (basis_parent, self_parent)
            name = (basis_name, self_name)
            executable = (basis_executable, self_executable)
            if (not changed_content
                and parent[0] == parent[1]
                and name[0] == name[1]
                and executable[0] == executable[1]):
                # Could happen when only the revision changed for a directory
                # for instance.
                continue
            yield (file_id, (path_in_source, path_in_target), changed_content,
                versioned, parent, name, kind, executable)

    def __len__(self):
        """Return the number of entries in the inventory."""
        return len(self.id_to_entry)

    def _make_delta(self, old):
        """Make an inventory delta from two inventories."""
        if type(old) != CHKInventory:
            return CommonInventory._make_delta(self, old)
        delta = []
        for key, old_value, self_value in \
            self.id_to_entry.iter_changes(old.id_to_entry):
            file_id = key[0]
            if old_value is not None:
                old_path = old.id2path(file_id)
            else:
                old_path = None
            if self_value is not None:
                entry = self._bytes_to_entry(self_value)
                self._fileid_to_entry_cache[file_id] = entry
                new_path = self.id2path(file_id)
            else:
                entry = None
                new_path = None
            delta.append((old_path, new_path, file_id, entry))
        return delta

    def path2id(self, name):
        """See CommonInventory.path2id()."""
        result = self._path_to_fileid_cache.get(name, None)
        if result is None:
            result = CommonInventory.path2id(self, name)
            self._path_to_fileid_cache[name] = result
        return result

    def to_lines(self):
        """Serialise the inventory to lines."""
        lines = ["chkinventory:\n"]
        if self._search_key_name != 'plain':
            # custom ordering grouping things that don't change together
            lines.append('search_key_name: %s\n' % (self._search_key_name,))
            lines.append("root_id: %s\n" % self.root_id)
            lines.append('parent_id_basename_to_file_id: %s\n' %
                self.parent_id_basename_to_file_id.key())
            lines.append("revision_id: %s\n" % self.revision_id)
            lines.append("id_to_entry: %s\n" % self.id_to_entry.key())
        else:
            lines.append("revision_id: %s\n" % self.revision_id)
            lines.append("root_id: %s\n" % self.root_id)
            if self.parent_id_basename_to_file_id is not None:
                lines.append('parent_id_basename_to_file_id: %s\n' %
                    self.parent_id_basename_to_file_id.key())
            lines.append("id_to_entry: %s\n" % self.id_to_entry.key())
        return lines

    @property
    def root(self):
        """Get the root entry."""
        return self[self.root_id]


class CHKInventoryDirectory(InventoryDirectory):
    """A directory in an inventory."""

    __slots__ = ['text_sha1', 'text_size', 'file_id', 'name', 'kind',
                 'text_id', 'parent_id', '_children', 'executable',
                 'revision', 'symlink_target', 'reference_revision',
                 '_chk_inventory']

    def __init__(self, file_id, name, parent_id, chk_inventory):
        # Don't call InventoryDirectory.__init__ - it isn't right for this
        # class.
        InventoryEntry.__init__(self, file_id, name, parent_id)
        self._children = None
        self.kind = 'directory'
        self._chk_inventory = chk_inventory

    @property
    def children(self):
        """Access the list of children of this directory.

        With a parent_id_basename_to_file_id index, loads all the children,
        without loads the entire index. Without is bad. A more sophisticated
        proxy object might be nice, to allow partial loading of children as
        well when specific names are accessed. (So path traversal can be
        written in the obvious way but not examine siblings.).
        """
        if self._children is not None:
            return self._children
        # No longer supported
        if self._chk_inventory.parent_id_basename_to_file_id is None:
            raise AssertionError("Inventories without"
                " parent_id_basename_to_file_id are no longer supported")
        result = {}
        # XXX: Todo - use proxy objects for the children rather than loading
        # all when the attribute is referenced.
        parent_id_index = self._chk_inventory.parent_id_basename_to_file_id
        child_keys = set()
        for (parent_id, name_utf8), file_id in parent_id_index.iteritems(
            key_filter=[(self.file_id,)]):
            child_keys.add((file_id,))
        cached = set()
        for file_id_key in child_keys:
            entry = self._chk_inventory._fileid_to_entry_cache.get(
                file_id_key[0], None)
            if entry is not None:
                result[entry.name] = entry
                cached.add(file_id_key)
        child_keys.difference_update(cached)
        # populate; todo: do by name
        id_to_entry = self._chk_inventory.id_to_entry
        for file_id_key, bytes in id_to_entry.iteritems(child_keys):
            entry = self._chk_inventory._bytes_to_entry(bytes)
            result[entry.name] = entry
            self._chk_inventory._fileid_to_entry_cache[file_id_key[0]] = entry
        self._children = result
        return result


class CHKInventory(CommonInventory):
    """An inventory persisted in a CHK store.

    By design, a CHKInventory is immutable so many of the methods
    supported by Inventory - add, rename, apply_delta, etc - are *not*
    supported. To create a new CHKInventory, use create_by_apply_delta()
    or from_inventory(), say.

    Internally, a CHKInventory has one or two CHKMaps:

    * id_to_entry - a map from (file_id,) => InventoryEntry as bytes
    * parent_id_basename_to_file_id - a map from (parent_id, basename_utf8)
        => file_id as bytes

    The second map is optional and not present in early CHkRepository's.

    No caching is performed: every method call or item access will perform
    requests to the storage layer. As such, keep references to objects you
    want to reuse.
    """

    def __init__(self, search_key_name):
        CommonInventory.__init__(self)
        self._fileid_to_entry_cache = {}
        self._path_to_fileid_cache = {}
        self._search_key_name = search_key_name

    def _entry_to_bytes(self, entry):
        """Serialise entry as a single bytestring.

        :param Entry: An inventory entry.
        :return: A bytestring for the entry.

        The BNF:
        ENTRY ::= FILE | DIR | SYMLINK | TREE
        FILE ::= "file: " COMMON SEP SHA SEP SIZE SEP EXECUTABLE
        DIR ::= "dir: " COMMON
        SYMLINK ::= "symlink: " COMMON SEP TARGET_UTF8
        TREE ::= "tree: " COMMON REFERENCE_REVISION
        COMMON ::= FILE_ID SEP PARENT_ID SEP NAME_UTF8 SEP REVISION
        SEP ::= "\n"
        """
        if entry.parent_id is not None:
            parent_str = entry.parent_id
        else:
            parent_str = ''
        name_str = entry.name.encode("utf8")
        if entry.kind == 'file':
            if entry.executable:
                exec_str = "Y"
            else:
                exec_str = "N"
            return "file: %s\n%s\n%s\n%s\n%s\n%d\n%s" % (
                entry.file_id, parent_str, name_str, entry.revision,
                entry.text_sha1, entry.text_size, exec_str)
        elif entry.kind == 'directory':
            return "dir: %s\n%s\n%s\n%s" % (
                entry.file_id, parent_str, name_str, entry.revision)
        elif entry.kind == 'symlink':
            return "symlink: %s\n%s\n%s\n%s\n%s" % (
                entry.file_id, parent_str, name_str, entry.revision,
                entry.symlink_target.encode("utf8"))
        elif entry.kind == 'tree-reference':
            return "tree: %s\n%s\n%s\n%s\n%s" % (
                entry.file_id, parent_str, name_str, entry.revision,
                entry.reference_revision)
        else:
            raise ValueError("unknown kind %r" % entry.kind)
=======
    @staticmethod
    def _bytes_to_utf8name_key(bytes):
        """Get the file_id, revision_id key out of bytes."""
        # We don't normally care about name, except for times when we want
        # to filter out empty names because of non rich-root...
        sections = bytes.split('\n')
        kind, file_id = sections[0].split(': ')
        return (sections[2], file_id, sections[3])
>>>>>>> b206ee53

    def _bytes_to_entry(self, bytes):
        """Deserialise a serialised entry."""
        sections = bytes.split('\n')
        if sections[0].startswith("file: "):
            result = InventoryFile(sections[0][6:],
                sections[2].decode('utf8'),
                sections[1])
            result.text_sha1 = sections[4]
            result.text_size = int(sections[5])
            result.executable = sections[6] == "Y"
        elif sections[0].startswith("dir: "):
            result = CHKInventoryDirectory(sections[0][5:],
                sections[2].decode('utf8'),
                sections[1], self)
        elif sections[0].startswith("symlink: "):
            result = InventoryLink(sections[0][9:],
                sections[2].decode('utf8'),
                sections[1])
<<<<<<< HEAD
            result.symlink_target = sections[4]
=======
            result.symlink_target = sections[4].decode('utf8')
>>>>>>> b206ee53
        elif sections[0].startswith("tree: "):
            result = TreeReference(sections[0][6:],
                sections[2].decode('utf8'),
                sections[1])
            result.reference_revision = sections[4]
        else:
            raise ValueError("Not a serialised entry %r" % bytes)
        result.revision = sections[3]
        if result.parent_id == '':
            result.parent_id = None
        self._fileid_to_entry_cache[result.file_id] = result
        return result

    def _get_mutable_inventory(self):
        """See CommonInventory._get_mutable_inventory."""
        entries = self.iter_entries()
        if self.root_id is not None:
            entries.next()
        inv = Inventory(self.root_id, self.revision_id)
        for path, inv_entry in entries:
            inv.add(inv_entry)
        return inv

    def create_by_apply_delta(self, inventory_delta, new_revision_id,
        propagate_caches=False):
        """Create a new CHKInventory by applying inventory_delta to this one.

        :param inventory_delta: The inventory delta to apply. See
            Inventory.apply_delta for details.
        :param new_revision_id: The revision id of the resulting CHKInventory.
        :param propagate_caches: If True, the caches for this inventory are
          copied to and updated for the result.
        :return: The new CHKInventory.
        """
        result = CHKInventory(self._search_key_name)
        if propagate_caches:
            # Just propagate the path-to-fileid cache for now
            result._path_to_fileid_cache = dict(self._path_to_fileid_cache.iteritems())
        search_key_func = chk_map.search_key_registry.get(self._search_key_name)
        self.id_to_entry._ensure_root()
        maximum_size = self.id_to_entry._root_node.maximum_size
        result.revision_id = new_revision_id
        result.id_to_entry = chk_map.CHKMap(
            self.id_to_entry._store,
            self.id_to_entry.key(),
            search_key_func=search_key_func)
        result.id_to_entry._ensure_root()
        result.id_to_entry._root_node.set_maximum_size(maximum_size)
        parent_id_basename_delta = []
        if self.parent_id_basename_to_file_id is not None:
            result.parent_id_basename_to_file_id = chk_map.CHKMap(
                self.parent_id_basename_to_file_id._store,
                self.parent_id_basename_to_file_id.key(),
                search_key_func=search_key_func)
            result.parent_id_basename_to_file_id._ensure_root()
            self.parent_id_basename_to_file_id._ensure_root()
            result_p_id_root = result.parent_id_basename_to_file_id._root_node
            p_id_root = self.parent_id_basename_to_file_id._root_node
            result_p_id_root.set_maximum_size(p_id_root.maximum_size)
            result_p_id_root._key_width = p_id_root._key_width
        else:
            result.parent_id_basename_to_file_id = None
        result.root_id = self.root_id
        id_to_entry_delta = []
        for old_path, new_path, file_id, entry in inventory_delta:
            # file id changes
            if new_path == '':
                result.root_id = file_id
            if new_path is None:
                # Make a delete:
                new_key = None
                new_value = None
                # Update caches
                if propagate_caches:
                    try:
                        del result._path_to_fileid_cache[old_path]
                    except KeyError:
                        pass
            else:
                new_key = (file_id,)
                new_value = result._entry_to_bytes(entry)
                # Update caches. It's worth doing this whether
                # we're propagating the old caches or not.
                result._path_to_fileid_cache[new_path] = file_id
            if old_path is None:
                old_key = None
            else:
                old_key = (file_id,)
            id_to_entry_delta.append((old_key, new_key, new_value))
            if result.parent_id_basename_to_file_id is not None:
                # parent_id, basename changes
                if old_path is None:
                    old_key = None
                else:
                    old_entry = self[file_id]
                    old_key = self._parent_id_basename_key(old_entry)
                if new_path is None:
                    new_key = None
                    new_value = None
                else:
                    new_key = self._parent_id_basename_key(entry)
                    new_value = file_id
                if old_key != new_key:
                    # If the two keys are the same, the value will be unchanged
                    # as its always the file id.
                    parent_id_basename_delta.append((old_key, new_key, new_value))
        result.id_to_entry.apply_delta(id_to_entry_delta)
        if parent_id_basename_delta:
            result.parent_id_basename_to_file_id.apply_delta(parent_id_basename_delta)
        return result

    @classmethod
    def deserialise(klass, chk_store, bytes, expected_revision_id):
        """Deserialise a CHKInventory.

        :param chk_store: A CHK capable VersionedFiles instance.
        :param bytes: The serialised bytes.
        :param expected_revision_id: The revision ID we think this inventory is
            for.
        :return: A CHKInventory
        """
        lines = bytes.split('\n')
        assert lines[-1] == ''
        lines.pop()
        if lines[0] != 'chkinventory:':
            raise ValueError("not a serialised CHKInventory: %r" % bytes)
        info = {}
        allowed_keys = frozenset(['root_id', 'revision_id', 'search_key_name',
                                  'parent_id_basename_to_file_id',
                                  'id_to_entry'])
        for line in lines[1:]:
            key, value = line.split(': ', 1)
            if key not in allowed_keys:
                raise errors.BzrError('Unknown key in inventory: %r\n%r'
                                      % (key, bytes))
            if key in info:
                raise errors.BzrError('Duplicate key in inventory: %r\n%r'
                                      % (key, bytes))
            info[key] = value
        revision_id = info['revision_id']
        root_id = info['root_id']
        search_key_name = info.get('search_key_name', 'plain')
        parent_id_basename_to_file_id = info.get(
            'parent_id_basename_to_file_id', None)
        id_to_entry = info['id_to_entry']

        result = CHKInventory(search_key_name)
        result.revision_id = revision_id
        result.root_id = root_id
        search_key_func = chk_map.search_key_registry.get(
                            result._search_key_name)
        if parent_id_basename_to_file_id is not None:
            result.parent_id_basename_to_file_id = chk_map.CHKMap(
                chk_store, (parent_id_basename_to_file_id,),
                search_key_func=search_key_func)
        else:
            result.parent_id_basename_to_file_id = None

        result.id_to_entry = chk_map.CHKMap(chk_store, (id_to_entry,),
                                            search_key_func=search_key_func)
        if (result.revision_id,) != expected_revision_id:
            raise ValueError("Mismatched revision id and expected: %r, %r" %
                (result.revision_id, expected_revision_id))
        return result

    @classmethod
    def from_inventory(klass, chk_store, inventory, maximum_size=0, search_key_name='plain'):
        """Create a CHKInventory from an existing inventory.

        The content of inventory is copied into the chk_store, and a
        CHKInventory referencing that is returned.

        :param chk_store: A CHK capable VersionedFiles instance.
        :param inventory: The inventory to copy.
        :param maximum_size: The CHKMap node size limit.
        :param search_key_name: The identifier for the search key function
        """
        result = CHKInventory(search_key_name)
        result.revision_id = inventory.revision_id
        result.root_id = inventory.root.file_id
        search_key_func = chk_map.search_key_registry.get(search_key_name)
        result.id_to_entry = chk_map.CHKMap(chk_store, None, search_key_func)
        result.id_to_entry._root_node.set_maximum_size(maximum_size)
        file_id_delta = []
        result.parent_id_basename_to_file_id = chk_map.CHKMap(chk_store,
            None, search_key_func)
        result.parent_id_basename_to_file_id._root_node.set_maximum_size(
            maximum_size)
        result.parent_id_basename_to_file_id._root_node._key_width = 2
        parent_id_delta = []
        for path, entry in inventory.iter_entries():
            file_id_delta.append((None, (entry.file_id,),
                result._entry_to_bytes(entry)))
            parent_id_delta.append(
                (None, result._parent_id_basename_key(entry),
                 entry.file_id))
        result.id_to_entry.apply_delta(file_id_delta)
        result.parent_id_basename_to_file_id.apply_delta(parent_id_delta)
        return result

    def _parent_id_basename_key(self, entry):
        """Create a key for a entry in a parent_id_basename_to_file_id index."""
        if entry.parent_id is not None:
            parent_id = entry.parent_id
        else:
            parent_id = ''
        return parent_id, entry.name.encode('utf8')

    def __getitem__(self, file_id):
        """map a single file_id -> InventoryEntry."""
        if file_id is None:
            raise errors.NoSuchId(self, file_id)
        result = self._fileid_to_entry_cache.get(file_id, None)
        if result is not None:
            return result
        try:
            return self._bytes_to_entry(
                self.id_to_entry.iteritems([(file_id,)]).next()[1])
        except StopIteration:
            # really we're passing an inventory, not a tree...
            raise errors.NoSuchId(self, file_id)

    def has_id(self, file_id):
        # Perhaps have an explicit 'contains' method on CHKMap ?
        if self._fileid_to_entry_cache.get(file_id, None) is not None:
            return True
        return len(list(self.id_to_entry.iteritems([(file_id,)]))) == 1

    def is_root(self, file_id):
        return file_id == self.root_id

    def _iter_file_id_parents(self, file_id):
        """Yield the parents of file_id up to the root."""
        while file_id is not None:
            try:
                ie = self[file_id]
            except KeyError:
                raise errors.NoSuchId(tree=self, file_id=file_id)
            yield ie
            file_id = ie.parent_id

    def __iter__(self):
        """Iterate over all file-ids."""
        for key, _ in self.id_to_entry.iteritems():
            yield key[-1]

    def iter_just_entries(self):
        """Iterate over all entries.
        
        Unlike iter_entries(), just the entries are returned (not (path, ie))
        and the order of entries is undefined.

        XXX: We may not want to merge this into bzr.dev.
        """
        for key, entry in self.id_to_entry.iteritems():
            file_id = key[0]
            ie = self._fileid_to_entry_cache.get(file_id, None)
            if ie is None:
                ie = self._bytes_to_entry(entry)
                self._fileid_to_entry_cache[file_id] = ie
            yield ie

    def iter_changes(self, basis):
        """Generate a Tree.iter_changes change list between this and basis.

        :param basis: Another CHKInventory.
        :return: An iterator over the changes between self and basis, as per
            tree.iter_changes().
        """
        # We want: (file_id, (path_in_source, path_in_target),
        # changed_content, versioned, parent, name, kind,
        # executable)
        for key, basis_value, self_value in \
            self.id_to_entry.iter_changes(basis.id_to_entry):
            file_id = key[0]
            if basis_value is not None:
                basis_entry = basis._bytes_to_entry(basis_value)
                path_in_source = basis.id2path(file_id)
                basis_parent = basis_entry.parent_id
                basis_name = basis_entry.name
                basis_executable = basis_entry.executable
            else:
                path_in_source = None
                basis_parent = None
                basis_name = None
                basis_executable = None
            if self_value is not None:
                self_entry = self._bytes_to_entry(self_value)
                path_in_target = self.id2path(file_id)
                self_parent = self_entry.parent_id
                self_name = self_entry.name
                self_executable = self_entry.executable
            else:
                path_in_target = None
                self_parent = None
                self_name = None
                self_executable = None
            if basis_value is None:
                # add
                kind = (None, self_entry.kind)
                versioned = (False, True)
            elif self_value is None:
                # delete
                kind = (basis_entry.kind, None)
                versioned = (True, False)
            else:
                kind = (basis_entry.kind, self_entry.kind)
                versioned = (True, True)
            changed_content = False
            if kind[0] != kind[1]:
                changed_content = True
            elif kind[0] == 'file':
                if (self_entry.text_size != basis_entry.text_size or
                    self_entry.text_sha1 != basis_entry.text_sha1):
                    changed_content = True
            elif kind[0] == 'symlink':
                if self_entry.symlink_target != basis_entry.symlink_target:
                    changed_content = True
            elif kind[0] == 'tree-reference':
                if (self_entry.reference_revision !=
                    basis_entry.reference_revision):
                    changed_content = True
            parent = (basis_parent, self_parent)
            name = (basis_name, self_name)
            executable = (basis_executable, self_executable)
            if (not changed_content
                and parent[0] == parent[1]
                and name[0] == name[1]
                and executable[0] == executable[1]):
                # Could happen when only the revision changed for a directory
                # for instance.
                continue
            yield (file_id, (path_in_source, path_in_target), changed_content,
                versioned, parent, name, kind, executable)

    def __len__(self):
        """Return the number of entries in the inventory."""
        return len(self.id_to_entry)

    def _make_delta(self, old):
        """Make an inventory delta from two inventories."""
        if type(old) != CHKInventory:
            return CommonInventory._make_delta(self, old)
        delta = []
        for key, old_value, self_value in \
            self.id_to_entry.iter_changes(old.id_to_entry):
            file_id = key[0]
            if old_value is not None:
                old_path = old.id2path(file_id)
            else:
                old_path = None
            if self_value is not None:
                entry = self._bytes_to_entry(self_value)
                self._fileid_to_entry_cache[file_id] = entry
                new_path = self.id2path(file_id)
            else:
                entry = None
                new_path = None
            delta.append((old_path, new_path, file_id, entry))
        return delta

    def path2id(self, name):
        """See CommonInventory.path2id()."""
        result = self._path_to_fileid_cache.get(name, None)
        if result is None:
            result = CommonInventory.path2id(self, name)
            self._path_to_fileid_cache[name] = result
        return result

    def to_lines(self):
        """Serialise the inventory to lines."""
        lines = ["chkinventory:\n"]
        if self._search_key_name != 'plain':
            # custom ordering grouping things that don't change together
            lines.append('search_key_name: %s\n' % (self._search_key_name,))
            lines.append("root_id: %s\n" % self.root_id)
            lines.append('parent_id_basename_to_file_id: %s\n' %
                self.parent_id_basename_to_file_id.key())
            lines.append("revision_id: %s\n" % self.revision_id)
            lines.append("id_to_entry: %s\n" % self.id_to_entry.key())
        else:
            lines.append("revision_id: %s\n" % self.revision_id)
            lines.append("root_id: %s\n" % self.root_id)
            if self.parent_id_basename_to_file_id is not None:
                lines.append('parent_id_basename_to_file_id: %s\n' %
                    self.parent_id_basename_to_file_id.key())
            lines.append("id_to_entry: %s\n" % self.id_to_entry.key())
        return lines

    @property
    def root(self):
        """Get the root entry."""
        return self[self.root_id]


class CHKInventoryDirectory(InventoryDirectory):
    """A directory in an inventory."""

    __slots__ = ['text_sha1', 'text_size', 'file_id', 'name', 'kind',
                 'text_id', 'parent_id', '_children', 'executable',
                 'revision', 'symlink_target', 'reference_revision',
                 '_chk_inventory']

    def __init__(self, file_id, name, parent_id, chk_inventory):
        # Don't call InventoryDirectory.__init__ - it isn't right for this
        # class.
        InventoryEntry.__init__(self, file_id, name, parent_id)
        self._children = None
        self.kind = 'directory'
        self._chk_inventory = chk_inventory

    @property
    def children(self):
        """Access the list of children of this directory.

        With a parent_id_basename_to_file_id index, loads all the children,
        without loads the entire index. Without is bad. A more sophisticated
        proxy object might be nice, to allow partial loading of children as
        well when specific names are accessed. (So path traversal can be
        written in the obvious way but not examine siblings.).
        """
        if self._children is not None:
            return self._children
        # No longer supported
        if self._chk_inventory.parent_id_basename_to_file_id is None:
            raise AssertionError("Inventories without"
                " parent_id_basename_to_file_id are no longer supported")
        result = {}
        # XXX: Todo - use proxy objects for the children rather than loading
        # all when the attribute is referenced.
        parent_id_index = self._chk_inventory.parent_id_basename_to_file_id
        child_keys = set()
        for (parent_id, name_utf8), file_id in parent_id_index.iteritems(
            key_filter=[(self.file_id,)]):
            child_keys.add((file_id,))
        cached = set()
        for file_id_key in child_keys:
            entry = self._chk_inventory._fileid_to_entry_cache.get(
                file_id_key[0], None)
            if entry is not None:
                result[entry.name] = entry
                cached.add(file_id_key)
        child_keys.difference_update(cached)
        # populate; todo: do by name
        id_to_entry = self._chk_inventory.id_to_entry
        for file_id_key, bytes in id_to_entry.iteritems(child_keys):
            entry = self._chk_inventory._bytes_to_entry(bytes)
            result[entry.name] = entry
            self._chk_inventory._fileid_to_entry_cache[file_id_key[0]] = entry
        self._children = result
        return result


entry_factory = {
    'directory': InventoryDirectory,
    'file': InventoryFile,
    'symlink': InventoryLink,
    'tree-reference': TreeReference
}

def make_entry(kind, name, parent_id, file_id=None):
    """Create an inventory entry.

    :param kind: the type of inventory entry to create.
    :param name: the basename of the entry.
    :param parent_id: the parent_id of the entry.
    :param file_id: the file_id to use. if None, one will be created.
    """
    if file_id is None:
        file_id = generate_ids.gen_file_id(name)
    name = ensure_normalized_name(name)
    try:
        factory = entry_factory[kind]
    except KeyError:
        raise BzrError("unknown kind %r" % kind)
    return factory(file_id, name, parent_id)


def ensure_normalized_name(name):
    """Normalize name.

    :raises InvalidNormalization: When name is not normalized, and cannot be
        accessed on this platform by the normalized path.
    :return: The NFC normalised version of name.
    """
    #------- This has been copied to bzrlib.dirstate.DirState.add, please
    # keep them synchronised.
    # we dont import normalized_filename directly because we want to be
    # able to change the implementation at runtime for tests.
    norm_name, can_access = osutils.normalized_filename(name)
    if norm_name != name:
        if can_access:
            return norm_name
        else:
            # TODO: jam 20060701 This would probably be more useful
            #       if the error was raised with the full path
            raise errors.InvalidNormalization(name)
    return name


_NAME_RE = None

def is_valid_name(name):
    global _NAME_RE
    if _NAME_RE is None:
        _NAME_RE = re.compile(r'^[^/\\]+$')

    return bool(_NAME_RE.match(name))<|MERGE_RESOLUTION|>--- conflicted
+++ resolved
@@ -1503,7 +1503,15 @@
         else:
             raise ValueError("unknown kind %r" % entry.kind)
 
-<<<<<<< HEAD
+    @staticmethod
+    def _bytes_to_utf8name_key(bytes):
+        """Get the file_id, revision_id key out of bytes."""
+        # We don't normally care about name, except for times when we want
+        # to filter out empty names because of non rich-root...
+        sections = bytes.split('\n')
+        kind, file_id = sections[0].split(': ')
+        return (sections[2], file_id, sections[3])
+
     def _bytes_to_entry(self, bytes):
         """Deserialise a serialised entry."""
         sections = bytes.split('\n')
@@ -1522,7 +1530,7 @@
             result = InventoryLink(sections[0][9:],
                 sections[2].decode('utf8'),
                 sections[1])
-            result.symlink_target = sections[4]
+            result.symlink_target = sections[4].decode('utf8')
         elif sections[0].startswith("tree: "):
             result = TreeReference(sections[0][6:],
                 sections[2].decode('utf8'),
@@ -2044,16 +2052,6 @@
                 entry.reference_revision)
         else:
             raise ValueError("unknown kind %r" % entry.kind)
-=======
-    @staticmethod
-    def _bytes_to_utf8name_key(bytes):
-        """Get the file_id, revision_id key out of bytes."""
-        # We don't normally care about name, except for times when we want
-        # to filter out empty names because of non rich-root...
-        sections = bytes.split('\n')
-        kind, file_id = sections[0].split(': ')
-        return (sections[2], file_id, sections[3])
->>>>>>> b206ee53
 
     def _bytes_to_entry(self, bytes):
         """Deserialise a serialised entry."""
@@ -2073,11 +2071,7 @@
             result = InventoryLink(sections[0][9:],
                 sections[2].decode('utf8'),
                 sections[1])
-<<<<<<< HEAD
             result.symlink_target = sections[4]
-=======
-            result.symlink_target = sections[4].decode('utf8')
->>>>>>> b206ee53
         elif sections[0].startswith("tree: "):
             result = TreeReference(sections[0][6:],
                 sections[2].decode('utf8'),
