--- conflicted
+++ resolved
@@ -40,7 +40,6 @@
 from bzrlib.trace import mutter
 
 
-<<<<<<< HEAD
 _FTP_cache = {}
 def _find_FTP(hostname, username, password, is_active):
     """Find an ftplib.FTP instance attached to this triplet."""
@@ -56,8 +55,6 @@
     pass
 
 
-=======
->>>>>>> 53c72cd1
 class FtpStatResult(object):
     def __init__(self, f, relpath):
         try:
@@ -208,16 +205,12 @@
             f = self._get_FTP()
             f.storbinary('STOR '+self._abspath(relpath), fp, 8192)
         except ftplib.error_perm, e:
-<<<<<<< HEAD
             if "no such file" in str(e).lower():
                 raise NoSuchFile(msg="Error storing %s: %s"
                                  % (self.abspath(relpath), str(e)),
                                  orig_error=e)
             else:
                 raise FtpTransportError(orig_error=e)
-=======
-            raise TransportError(orig_error=e)
->>>>>>> 53c72cd1
 
     def mkdir(self, relpath):
         """Create a directory at the given path."""
