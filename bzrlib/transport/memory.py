--- conflicted
+++ resolved
@@ -1,8 +1,4 @@
-<<<<<<< HEAD
-# Copyright (C) 2005, 2006, 2007, 2008, 2009, 2010 Canonical Ltd
-=======
 # Copyright (C) 2005-2010 Canonical Ltd
->>>>>>> d6de82d6
 #
 # This program is free software; you can redistribute it and/or modify
 # it under the terms of the GNU General Public License as published by
@@ -32,10 +28,7 @@
 import warnings
 
 from bzrlib import (
-<<<<<<< HEAD
-=======
     transport,
->>>>>>> d6de82d6
     urlutils,
     )
 from bzrlib.errors import (
@@ -50,13 +43,6 @@
     AppendBasedFileStream,
     _file_streams,
     LateReadError,
-<<<<<<< HEAD
-    register_transport,
-    Server,
-    Transport,
-    unregister_transport,
-=======
->>>>>>> d6de82d6
     )
 
 
@@ -330,19 +316,11 @@
             result._locks = self._locks
             return result
         self._memory_factory = memory_factory
-<<<<<<< HEAD
-        register_transport(self._scheme, self._memory_factory)
-
-    def stop_server(self):
-        # unregister this server
-        unregister_transport(self._scheme, self._memory_factory)
-=======
         transport.register_transport(self._scheme, self._memory_factory)
 
     def stop_server(self):
         # unregister this server
         transport.unregister_transport(self._scheme, self._memory_factory)
->>>>>>> d6de82d6
 
     def get_url(self):
         """See bzrlib.transport.Server.get_url."""
