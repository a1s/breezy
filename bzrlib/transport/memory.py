# Copyright (C) 2005, 2006, 2007, 2008, 2009, 2010 Canonical Ltd
#
# This program is free software; you can redistribute it and/or modify
# it under the terms of the GNU General Public License as published by
# the Free Software Foundation; either version 2 of the License, or
# (at your option) any later version.
#
# This program is distributed in the hope that it will be useful,
# but WITHOUT ANY WARRANTY; without even the implied warranty of
# MERCHANTABILITY or FITNESS FOR A PARTICULAR PURPOSE.  See the
# GNU General Public License for more details.
#
# You should have received a copy of the GNU General Public License
# along with this program; if not, write to the Free Software
# Foundation, Inc., 51 Franklin Street, Fifth Floor, Boston, MA 02110-1301 USA

"""Implementation of Transport that uses memory for its storage.

The contents of the transport will be lost when the object is discarded,
so this is primarily useful for testing.
"""

import os
import errno
import re
from stat import S_IFREG, S_IFDIR
from cStringIO import StringIO
import warnings

from bzrlib import (
    urlutils,
    )
from bzrlib.errors import (
    FileExists,
    LockError,
    InProcessTransport,
    NoSuchFile,
    TransportError,
    )
from bzrlib.trace import mutter
from bzrlib.transport import (
    AppendBasedFileStream,
    _file_streams,
    LateReadError,
    register_transport,
    Server,
    Transport,
    unregister_transport,
    )



class MemoryStat(object):

    def __init__(self, size, is_dir, perms):
        self.st_size = size
        if not is_dir:
            if perms is None:
                perms = 0644
            self.st_mode = S_IFREG | perms
        else:
            if perms is None:
                perms = 0755
            self.st_mode = S_IFDIR | perms


class MemoryTransport(Transport):
    """This is an in memory file system for transient data storage."""

    def __init__(self, url=""):
        """Set the 'base' path where files will be stored."""
        if url == "":
            url = "memory:///"
        if url[-1] != '/':
            url = url + '/'
        super(MemoryTransport, self).__init__(url)
        split = url.find(':') + 3
        self._scheme = url[:split]
        self._cwd = url[split:]
        # dictionaries from absolute path to file mode
        self._dirs = {'/':None}
        self._files = {}
        self._locks = {}

    def clone(self, offset=None):
        """See Transport.clone()."""
        path = self._combine_paths(self._cwd, offset)
        if len(path) == 0 or path[-1] != '/':
            path += '/'
        url = self._scheme + path
        result = self.__class__(url)
        result._dirs = self._dirs
        result._files = self._files
        result._locks = self._locks
        return result

    def abspath(self, relpath):
        """See Transport.abspath()."""
        # while a little slow, this is sufficiently fast to not matter in our
        # current environment - XXX RBC 20060404 move the clone '..' handling
        # into here and call abspath from clone
        temp_t = self.clone(relpath)
        if temp_t.base.count('/') == 3:
            return temp_t.base
        else:
            return temp_t.base[:-1]

    def append_file(self, relpath, f, mode=None):
        """See Transport.append_file()."""
        _abspath = self._abspath(relpath)
        self._check_parent(_abspath)
        orig_content, orig_mode = self._files.get(_abspath, ("", None))
        if mode is None:
            mode = orig_mode
        self._files[_abspath] = (orig_content + f.read(), mode)
        return len(orig_content)

    def _check_parent(self, _abspath):
        dir = os.path.dirname(_abspath)
        if dir != '/':
            if not dir in self._dirs:
                raise NoSuchFile(_abspath)

    def has(self, relpath):
        """See Transport.has()."""
        _abspath = self._abspath(relpath)
        return (_abspath in self._files) or (_abspath in self._dirs)

    def delete(self, relpath):
        """See Transport.delete()."""
        _abspath = self._abspath(relpath)
        if not _abspath in self._files:
            raise NoSuchFile(relpath)
        del self._files[_abspath]

    def external_url(self):
        """See bzrlib.transport.Transport.external_url."""
        # MemoryTransport's are only accessible in-process
        # so we raise here
        raise InProcessTransport(self)

    def get(self, relpath):
        """See Transport.get()."""
        _abspath = self._abspath(relpath)
        if not _abspath in self._files:
            if _abspath in self._dirs:
                return LateReadError(relpath)
            else:
                raise NoSuchFile(relpath)
        return StringIO(self._files[_abspath][0])

    def put_file(self, relpath, f, mode=None):
        """See Transport.put_file()."""
        _abspath = self._abspath(relpath)
        self._check_parent(_abspath)
        bytes = f.read()
        if type(bytes) is not str:
            # Although not strictly correct, we raise UnicodeEncodeError to be
            # compatible with other transports.
            raise UnicodeEncodeError(
                'undefined', bytes, 0, 1,
                'put_file must be given a file of bytes, not unicode.')
        self._files[_abspath] = (bytes, mode)
        return len(bytes)

    def mkdir(self, relpath, mode=None):
        """See Transport.mkdir()."""
        _abspath = self._abspath(relpath)
        self._check_parent(_abspath)
        if _abspath in self._dirs:
            raise FileExists(relpath)
        self._dirs[_abspath]=mode

    def open_write_stream(self, relpath, mode=None):
        """See Transport.open_write_stream."""
        self.put_bytes(relpath, "", mode)
        result = AppendBasedFileStream(self, relpath)
        _file_streams[self.abspath(relpath)] = result
        return result

    def listable(self):
        """See Transport.listable."""
        return True

    def iter_files_recursive(self):
        for file in self._files:
            if file.startswith(self._cwd):
                yield urlutils.escape(file[len(self._cwd):])

    def list_dir(self, relpath):
        """See Transport.list_dir()."""
        _abspath = self._abspath(relpath)
        if _abspath != '/' and _abspath not in self._dirs:
            raise NoSuchFile(relpath)
        result = []

        if not _abspath.endswith('/'):
            _abspath += '/'

        for path_group in self._files, self._dirs:
            for path in path_group:
                if path.startswith(_abspath):
                    trailing = path[len(_abspath):]
                    if trailing and '/' not in trailing:
                        result.append(trailing)
        return map(urlutils.escape, result)

    def rename(self, rel_from, rel_to):
        """Rename a file or directory; fail if the destination exists"""
        abs_from = self._abspath(rel_from)
        abs_to = self._abspath(rel_to)
        def replace(x):
            if x == abs_from:
                x = abs_to
            elif x.startswith(abs_from + '/'):
                x = abs_to + x[len(abs_from):]
            return x
        def do_renames(container):
            for path in container:
                new_path = replace(path)
                if new_path != path:
                    if new_path in container:
                        raise FileExists(new_path)
                    container[new_path] = container[path]
                    del container[path]
        do_renames(self._files)
        do_renames(self._dirs)

    def rmdir(self, relpath):
        """See Transport.rmdir."""
        _abspath = self._abspath(relpath)
        if _abspath in self._files:
            self._translate_error(IOError(errno.ENOTDIR, relpath), relpath)
        for path in self._files:
            if path.startswith(_abspath + '/'):
                self._translate_error(IOError(errno.ENOTEMPTY, relpath),
                                      relpath)
        for path in self._dirs:
            if path.startswith(_abspath + '/') and path != _abspath:
                self._translate_error(IOError(errno.ENOTEMPTY, relpath), relpath)
        if not _abspath in self._dirs:
            raise NoSuchFile(relpath)
        del self._dirs[_abspath]

    def stat(self, relpath):
        """See Transport.stat()."""
        _abspath = self._abspath(relpath)
        if _abspath in self._files:
            return MemoryStat(len(self._files[_abspath][0]), False,
                              self._files[_abspath][1])
        elif _abspath in self._dirs:
            return MemoryStat(0, True, self._dirs[_abspath])
        else:
            raise NoSuchFile(_abspath)

    def lock_read(self, relpath):
        """See Transport.lock_read()."""
        return _MemoryLock(self._abspath(relpath), self)

    def lock_write(self, relpath):
        """See Transport.lock_write()."""
        return _MemoryLock(self._abspath(relpath), self)

    def _abspath(self, relpath):
        """Generate an internal absolute path."""
        relpath = urlutils.unescape(relpath)
        if relpath[:1] == '/':
            return relpath
        cwd_parts = self._cwd.split('/')
        rel_parts = relpath.split('/')
        r = []
        for i in cwd_parts + rel_parts:
            if i == '..':
                if not r:
                    raise ValueError("illegal relpath %r under %r"
                        % (relpath, self._cwd))
                r = r[:-1]
            elif i == '.' or i == '':
                pass
            else:
                r.append(i)
        return '/' + '/'.join(r)


class _MemoryLock(object):
    """This makes a lock."""

    def __init__(self, path, transport):
        self.path = path
        self.transport = transport
        if self.path in self.transport._locks:
            raise LockError('File %r already locked' % (self.path,))
        self.transport._locks[self.path] = self

    def __del__(self):
        # Should this warn, or actually try to cleanup?
        if self.transport:
            warnings.warn("MemoryLock %r not explicitly unlocked" % (self.path,))
            self.unlock()

    def unlock(self):
        del self.transport._locks[self.path]
        self.transport = None


class MemoryServer(Server):
    """Server for the MemoryTransport for testing with."""

    def start_server(self):
        self._dirs = {'/':None}
        self._files = {}
        self._locks = {}
        self._scheme = "memory+%s:///" % id(self)
        def memory_factory(url):
            result = MemoryTransport(url)
            result._dirs = self._dirs
            result._files = self._files
            result._locks = self._locks
            return result
        self._memory_factory = memory_factory
        register_transport(self._scheme, self._memory_factory)

    def stop_server(self):
        # unregister this server
<<<<<<< HEAD
        # XXX: why isn't this done? -- mbp 20100106
        pass
=======
        unregister_transport(self._scheme, self._memory_factory)
>>>>>>> 4fec87a5

    def get_url(self):
        """See bzrlib.transport.Server.get_url."""
        return self._scheme


def get_test_permutations():
    """Return the permutations to be used in testing."""
    return [(MemoryTransport, MemoryServer),
            ]<|MERGE_RESOLUTION|>--- conflicted
+++ resolved
@@ -322,12 +322,7 @@
 
     def stop_server(self):
         # unregister this server
-<<<<<<< HEAD
-        # XXX: why isn't this done? -- mbp 20100106
-        pass
-=======
         unregister_transport(self._scheme, self._memory_factory)
->>>>>>> 4fec87a5
 
     def get_url(self):
         """See bzrlib.transport.Server.get_url."""
