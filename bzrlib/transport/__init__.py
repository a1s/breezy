# Copyright (C) 2005 Canonical Ltd

# This program is free software; you can redistribute it and/or modify
# it under the terms of the GNU General Public License as published by
# the Free Software Foundation; either version 2 of the License, or
# (at your option) any later version.

# This program is distributed in the hope that it will be useful,
# but WITHOUT ANY WARRANTY; without even the implied warranty of
# MERCHANTABILITY or FITNESS FOR A PARTICULAR PURPOSE.  See the
# GNU General Public License for more details.

# You should have received a copy of the GNU General Public License
# along with this program; if not, write to the Free Software
# Foundation, Inc., 59 Temple Place, Suite 330, Boston, MA  02111-1307  USA
"""Transport is an abstraction layer to handle file access.

The abstraction is to allow access from the local filesystem, as well
as remote (such as http or sftp).
"""

from bzrlib.trace import mutter
from bzrlib.errors import (BzrError, 
    TransportError, TransportNotPossible, NonRelativePath,
    NoSuchFile, FileExists, PermissionDenied,
    ConnectionReset)

_protocol_handlers = {
}

def register_transport(prefix, klass, override=True):
    global _protocol_handlers
    # trace messages commented out because they're typically 
    # run during import before trace is set up
    if _protocol_handlers.has_key(prefix):
        if override:
            ## mutter('overriding transport: %s => %s' % (prefix, klass.__name__))
            _protocol_handlers[prefix] = klass
    else:
        ## mutter('registering transport: %s => %s' % (prefix, klass.__name__))
        _protocol_handlers[prefix] = klass


class Transport(object):
    """This class encapsulates methods for retrieving or putting a file
    from/to a storage location.

    Most functions have a _multi variant, which allows you to queue up
    multiple requests. They generally have a dumb base implementation 
    which just iterates over the arguments, but smart Transport
    implementations can do pipelining.
    In general implementations should support having a generator or a list
    as an argument (ie always iterate, never index)
    """

    def __init__(self, base):
        super(Transport, self).__init__()
        self.base = base

    def clone(self, offset=None):
        """Return a new Transport object, cloned from the current location,
        using a subdirectory or parent directory. This allows connections 
        to be pooled, rather than a new one needed for each subdir.
        """
        raise NotImplementedError

    def should_cache(self):
        """Return True if the data pulled across should be cached locally.
        """
        return False

    def _pump(self, from_file, to_file):
        """Most children will need to copy from one file-like 
        object or string to another one.
        This just gives them something easy to call.
        """
        if isinstance(from_file, basestring):
            to_file.write(from_file)
        else:
            from bzrlib.osutils import pumpfile
            pumpfile(from_file, to_file)

    def _get_total(self, multi):
        """Try to figure out how many entries are in multi,
        but if not possible, return None.
        """
        try:
            return len(multi)
        except TypeError: # We can't tell how many, because relpaths is a generator
            return None

    def _update_pb(self, pb, msg, count, total):
        """Update the progress bar based on the current count
        and total available, total may be None if it was
        not possible to determine.
        """
        if pb is None:
            return
        if total is None:
            pb.update(msg, count, count+1)
        else:
            pb.update(msg, count, total)

    def _iterate_over(self, multi, func, pb, msg, expand=True):
        """Iterate over all entries in multi, passing them to func,
        and update the progress bar as you go along.

        :param expand:  If True, the entries will be passed to the function
                        by expanding the tuple. If False, it will be passed
                        as a single parameter.
        """
        total = self._get_total(multi)
        count = 0
        for entry in multi:
            self._update_pb(pb, msg, count, total)
            if expand:
                func(*entry)
            else:
                func(entry)
            count += 1
        return count

    def abspath(self, relpath):
        """Return the full url to the given relative path.
        This can be supplied with a string or a list

        XXX: Robert Collins 20051016 - is this really needed in the public
             interface ?
        """
        raise NotImplementedError

    def relpath(self, abspath):
        """Return the local path portion from a given absolute path.

        This default implementation is not suitable for filesystems with
        aliasing, such as that given by symlinks, where a path may not 
        start with our base, but still be a relpath once aliasing is 
        resolved.
        """
        if not abspath.startswith(self.base):
            raise NonRelativePath('path %r is not under base URL %r'
                           % (abspath, self.base))
        pl = len(self.base)
        return abspath[pl:].lstrip('/')


    def has(self, relpath):
        """Does the file relpath exist?
        
        Note that some transports MAY allow querying on directories, but this
        is not part of the protocol.
        """
        raise NotImplementedError

    def has_multi(self, relpaths, pb=None):
        """Return True/False for each entry in relpaths"""
        total = self._get_total(relpaths)
        count = 0
        for relpath in relpaths:
            self._update_pb(pb, 'has', count, total)
            yield self.has(relpath)
            count += 1

    def iter_files_recursive(self):
        """Iter the relative paths of files in the transports sub-tree.
        
        As with other listing functions, only some transports implement this,.
        you may check via is_listable to determine if it will.
        """
        raise NotImplementedError

    def get(self, relpath):
        """Get the file at the given relative path.

        :param relpath: The relative path to the file
        """
        raise NotImplementedError

    def get_multi(self, relpaths, pb=None):
        """Get a list of file-like objects, one for each entry in relpaths.

        :param relpaths: A list of relative paths.
        :param pb:  An optional ProgressBar for indicating percent done.
        :return: A list or generator of file-like objects
        """
        # TODO: Consider having this actually buffer the requests,
        # in the default mode, it probably won't give worse performance,
        # and all children wouldn't have to implement buffering
        total = self._get_total(relpaths)
        count = 0
        for relpath in relpaths:
            self._update_pb(pb, 'get', count, total)
            yield self.get(relpath)
            count += 1

    def put(self, relpath, f):
        """Copy the file-like or string object into the location.

        :param relpath: Location to put the contents, relative to base.
        :param f:       File-like or string object.
        """
        raise NotImplementedError

    def put_multi(self, files, pb=None):
        """Put a set of files or strings into the location.

        :param files: A list of tuples of relpath, file object [(path1, file1), (path2, file2),...]
        :param pb:  An optional ProgressBar for indicating percent done.
        :return: The number of files copied.
        """
        return self._iterate_over(files, self.put, pb, 'put', expand=True)

    def mkdir(self, relpath):
        """Create a directory at the given path."""
        raise NotImplementedError

    def mkdir_multi(self, relpaths, pb=None):
        """Create a group of directories"""
        return self._iterate_over(relpaths, self.mkdir, pb, 'mkdir', expand=False)

    def append(self, relpath, f):
        """Append the text in the file-like or string object to 
        the supplied location.
        """
        raise NotImplementedError

    def append_multi(self, files, pb=None):
        """Append the text in each file-like or string object to
        the supplied location.

        :param files: A set of (path, f) entries
        :param pb:  An optional ProgressBar for indicating percent done.
        """
        return self._iterate_over(files, self.append, pb, 'append', expand=True)

    def copy(self, rel_from, rel_to):
        """Copy the item at rel_from to the location at rel_to"""
        raise NotImplementedError

    def copy_multi(self, relpaths, pb=None):
        """Copy a bunch of entries.
        
        :param relpaths: A list of tuples of the form [(from, to), (from, to),...]
        """
        # This is the non-pipelined implementation, so that
        # implementors don't have to implement everything.
        return self._iterate_over(relpaths, self.copy, pb, 'copy', expand=True)

    def copy_to(self, relpaths, other, pb=None):
        """Copy a set of entries from self into another Transport.

        :param relpaths: A list/generator of entries to be copied.
        """
        # The dummy implementation just does a simple get + put
        def copy_entry(path):
            other.put(path, self.get(path))

        return self._iterate_over(relpaths, copy_entry, pb, 'copy_to', expand=False)


    def move(self, rel_from, rel_to):
        """Move the item at rel_from to the location at rel_to"""
        raise NotImplementedError

    def move_multi(self, relpaths, pb=None):
        """Move a bunch of entries.
        
        :param relpaths: A list of tuples of the form [(from1, to1), (from2, to2),...]
        """
        return self._iterate_over(relpaths, self.move, pb, 'move', expand=True)

    def move_multi_to(self, relpaths, rel_to):
        """Move a bunch of entries to a single location.
        This differs from move_multi in that you give a list of from, and
        a single destination, rather than multiple destinations.

        :param relpaths: A list of relative paths [from1, from2, from3, ...]
        :param rel_to: A directory where each entry should be placed.
        """
        # This is not implemented, because you need to do special tricks to
        # extract the basename, and add it to rel_to
        raise NotImplementedError

    def delete(self, relpath):
        """Delete the item at relpath"""
        raise NotImplementedError

    def delete_multi(self, relpaths, pb=None):
        """Queue up a bunch of deletes to be done.
        """
        return self._iterate_over(relpaths, self.delete, pb, 'delete', expand=False)

    def stat(self, relpath):
        """Return the stat information for a file.
        WARNING: This may not be implementable for all protocols, so use
        sparingly.
        NOTE: This returns an object with fields such as 'st_size'. It MAY
        or MAY NOT return the literal result of an os.stat() call, so all
        access should be via named fields.
        ALSO NOTE: Stats of directories may not be supported on some 
        transports.
        """
        raise NotImplementedError

    def stat_multi(self, relpaths, pb=None):
        """Stat multiple files and return the information.
        """
        #TODO:  Is it worth making this a generator instead of a
        #       returning a list?
        stats = []
        def gather(path):
            stats.append(self.stat(path))

        count = self._iterate_over(relpaths, gather, pb, 'stat', expand=False)
        return stats

    def listable(self):
        """Return True if this store supports listing."""
        raise NotImplementedError

    def list_dir(self, relpath):
        """Return a list of all files at the given location.
        WARNING: many transports do not support this, so trying avoid using
        it if at all possible.
        """
        raise TransportNotPossible("This transport has not "
                                   "implemented list_dir.")

    def lock_read(self, relpath):
        """Lock the given file for shared (read) access.
        WARNING: many transports do not support this, so trying avoid using it

        :return: A lock object, which should contain an unlock() function.
        """
        raise NotImplementedError

    def lock_write(self, relpath):
        """Lock the given file for exclusive (write) access.
        WARNING: many transports do not support this, so trying avoid using it

        :return: A lock object, which should contain an unlock() function.
        """
        raise NotImplementedError


def get_transport(base):
    global _protocol_handlers
    if base is None:
        base = '.'
    for proto, klass in _protocol_handlers.iteritems():
        if proto is not None and base.startswith(proto):
            return klass(base)
    # The default handler is the filesystem handler
    # which has a lookup of None
    return _protocol_handlers[None](base)

# Local transport should always be initialized
import bzrlib.transport.local

<<<<<<< HEAD
def urlescape(relpath):
    """Escape relpath to be a valid url."""
    # TODO utf8 it first. utf8relpath = relpath.encode('utf8')
    import urllib
    return urllib.quote(relpath)
=======

def register_builtin_transports():
    """Register all builtin transport modules.
    
    This happens as a sideeffect of importing the modules.
    """
    import bzrlib.transport.local, \
           bzrlib.transport.http, \
           bzrlib.transport.sftp
>>>>>>> 8d432a0c
<|MERGE_RESOLUTION|>--- conflicted
+++ resolved
@@ -357,13 +357,12 @@
 # Local transport should always be initialized
 import bzrlib.transport.local
 
-<<<<<<< HEAD
 def urlescape(relpath):
     """Escape relpath to be a valid url."""
     # TODO utf8 it first. utf8relpath = relpath.encode('utf8')
     import urllib
     return urllib.quote(relpath)
-=======
+
 
 def register_builtin_transports():
     """Register all builtin transport modules.
@@ -372,5 +371,4 @@
     """
     import bzrlib.transport.local, \
            bzrlib.transport.http, \
-           bzrlib.transport.sftp
->>>>>>> 8d432a0c
+           bzrlib.transport.sftp