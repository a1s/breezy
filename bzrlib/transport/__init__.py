--- conflicted
+++ resolved
@@ -26,16 +26,8 @@
 it.
 """
 
-<<<<<<< HEAD
-import errno
-from collections import deque
-from copy import deepcopy
-import re
-from stat import *
-=======
 from cStringIO import StringIO
 import re
->>>>>>> ebdefa04
 import sys
 
 from bzrlib.lazy_import import lazy_import
@@ -45,23 +37,6 @@
 import urllib
 import urlparse
 
-<<<<<<< HEAD
-import bzrlib
-import bzrlib.errors as errors
-from bzrlib.errors import DependencyNotPresent
-import bzrlib.osutils as osutils
-from bzrlib.osutils import pumpfile
-from bzrlib.symbol_versioning import *
-from bzrlib.trace import mutter, warning
-import bzrlib.urlutils as urlutils
-
-# {prefix: [transport_classes]}
-# Transports are inserted onto the list LIFO and tried in order; as a result
-# transports provided by plugins are tried first, which is usually what we
-# want.
-_protocol_handlers = {
-}
-=======
 from bzrlib import (
     errors,
     osutils,
@@ -69,7 +44,6 @@
     urlutils,
     )
 """)
->>>>>>> ebdefa04
 
 from bzrlib.symbol_versioning import (
         deprecated_method,
@@ -183,26 +157,8 @@
         urlparse.uses_netloc.append(protocol)
 
 
-<<<<<<< HEAD
-def split_url(url):
-    # TODO: jam 20060606 urls should only be ascii, or they should raise InvalidURL
-    if isinstance(url, unicode):
-        url = url.encode('utf-8')
-    (scheme, netloc, path, params,
-     query, fragment) = urlparse.urlparse(url, allow_fragments=False)
-    username = password = host = port = None
-    if '@' in netloc:
-        username, host = netloc.split('@', 1)
-        if ':' in username:
-            username, password = username.split(':', 1)
-            password = urllib.unquote(password)
-        username = urllib.unquote(username)
-    else:
-        host = netloc
-=======
 def _unregister_urlparse_netloc_protocol(protocol):
     """Remove protocol from urlparse netloc parsing.
->>>>>>> ebdefa04
 
     Except for tests, you should never use that function. Using it with 'http',
     for example, will break all http transports.
@@ -415,14 +371,7 @@
         object or string to another one.
         This just gives them something easy to call.
         """
-<<<<<<< HEAD
-        if isinstance(from_file, basestring):
-            to_file.write(from_file)
-        else:
-            pumpfile(from_file, to_file)
-=======
         return osutils.pumpfile(from_file, to_file)
->>>>>>> ebdefa04
 
     def _get_total(self, multi):
         """Try to figure out how many entries are in multi,
@@ -552,14 +501,8 @@
         This function will only be defined for Transports which have a
         physical local filesystem representation.
         """
-<<<<<<< HEAD
-        # TODO: jam 20060426 Should this raise NotLocalUrl instead?
-        raise errors.TransportNotPossible('This is not a LocalTransport,'
-            ' so there is no local representation for a path')
-=======
         raise errors.NotLocalUrl(self.abspath(relpath))
 
->>>>>>> ebdefa04
 
     def has(self, relpath):
         """Does the file relpath exist?
@@ -1449,16 +1392,6 @@
         
         :param relpath: the relative path urlencoded
 
-<<<<<<< HEAD
-# jam 20060426 For compatibility we copy the functions here
-# TODO: The should be marked as deprecated
-urlescape = urlutils.escape
-urlunescape = urlutils.unescape
-_urlRE = re.compile(r'^(?P<proto>[^:/\\]+)://(?P<path>.*)$')
-
-
-def get_transport(base):
-=======
         :returns: the Unicode version of the absolute path for relpath.
         """
         relative = urlutils.unescape(relpath).encode('utf-8')
@@ -1577,7 +1510,6 @@
 _urlRE = re.compile(r'^(?P<proto>[^:/\\]+)://(?P<rest>.*)$')
 
 def get_transport(base, possible_transports=None):
->>>>>>> ebdefa04
     """Open a transport to access a URL or directory.
 
     :param base: either a URL or a directory name.
@@ -1590,30 +1522,20 @@
     """
     if base is None:
         base = '.'
-<<<<<<< HEAD
-=======
     last_err = None
     from bzrlib.directory_service import directories
     base = directories.dereference(base)
->>>>>>> ebdefa04
 
     def convert_path_to_url(base, error_str):
         m = _urlRE.match(base)
         if m:
             # This looks like a URL, but we weren't able to 
             # instantiate it as such raise an appropriate error
-<<<<<<< HEAD
-            raise errors.InvalidURL(base, error_str % m.group('proto'))
-        # This doesn't look like a protocol, consider it a local path
-        new_base = urlutils.local_path_to_url(base)
-        mutter('converting os path %r => url %s' , base, new_base)
-=======
             # FIXME: we have a 'error_str' unused and we use last_err below
             raise errors.UnsupportedProtocol(base, last_err)
         # This doesn't look like a protocol, consider it a local path
         new_base = urlutils.local_path_to_url(base)
         # mutter('converting os path %r => url %s', base, new_base)
->>>>>>> ebdefa04
         return new_base
 
     # Catch any URLs which are passing Unicode rather than ASCII
@@ -1623,14 +1545,6 @@
         # Only local paths can be Unicode
         base = convert_path_to_url(base,
             'URLs must be properly escaped (protocol: %s)')
-<<<<<<< HEAD
-    
-    for proto, factory_list in _protocol_handlers.iteritems():
-        if proto is not None and base.startswith(proto):
-            t = _try_transport_factories(base, factory_list)
-            if t:
-                return t
-=======
 
     transport = None
     if possible_transports is not None:
@@ -1651,7 +1565,6 @@
                         raise AssertionError()
                     possible_transports.append(transport)
                 return transport
->>>>>>> ebdefa04
 
     # We tried all the different protocols, now try one last time
     # as a local protocol
@@ -1680,8 +1593,6 @@
 def do_catching_redirections(action, transport, redirected):
     """Execute an action with given transport catching redirections.
 
-<<<<<<< HEAD
-=======
     This is a facility provided for callers needing to follow redirections
     silently. The silence is relative: it is the caller responsability to
     inform the user about each redirection or only inform the user of a user
@@ -1721,7 +1632,6 @@
         raise errors.TooManyRedirections
 
 
->>>>>>> ebdefa04
 class Server(object):
     """A Transport Server.
     
@@ -1811,12 +1721,6 @@
 register_lazy_transport('ftp://', 'bzrlib.transport.ftp', 'FtpTransport')
 register_transport_proto('aftp://', help="Access using active FTP.")
 register_lazy_transport('aftp://', 'bzrlib.transport.ftp', 'FtpTransport')
-<<<<<<< HEAD
-register_lazy_transport('memory://', 'bzrlib.transport.memory', 'MemoryTransport')
-register_lazy_transport('readonly+', 'bzrlib.transport.readonly', 'ReadonlyTransportDecorator')
-register_lazy_transport('fakenfs+', 'bzrlib.transport.fakenfs', 'FakeNFSTransportDecorator')
-register_lazy_transport('vfat+', 
-=======
 
 register_transport_proto('memory://')
 register_lazy_transport('memory://', 'bzrlib.transport.memory',
@@ -1849,7 +1753,6 @@
 
 register_transport_proto('vfat+')
 register_lazy_transport('vfat+',
->>>>>>> ebdefa04
                         'bzrlib.transport.fakevfat',
                         'FakeVFATTransportDecorator')
 
