--- conflicted
+++ resolved
@@ -59,64 +59,7 @@
         zero_eleven,
         )
 from bzrlib.trace import mutter, warning
-<<<<<<< HEAD
 from bzrlib import registry
-=======
-
-# {prefix: [transport_classes]}
-# Transports are inserted onto the list LIFO and tried in order; as a result
-# transports provided by plugins are tried first, which is usually what we
-# want.
-_protocol_handlers = {
-}
-
-def register_transport(prefix, klass, override=DEPRECATED_PARAMETER):
-    """Register a transport that can be used to open URLs
-
-    Normally you should use register_lazy_transport, which defers loading the
-    implementation until it's actually used, and so avoids pulling in possibly
-    large implementation libraries.
-    """
-    # Note that this code runs very early in library setup -- trace may not be
-    # working, etc.
-    global _protocol_handlers
-    if deprecated_passed(override):
-        warnings.warn("register_transport(override) is deprecated")
-    _protocol_handlers.setdefault(prefix, []).insert(0, klass)
-
-
-def register_lazy_transport(scheme, module, classname):
-    """Register lazy-loaded transport class.
-
-    When opening a URL with the given scheme, load the module and then
-    instantiate the particular class.  
-
-    If the module raises DependencyNotPresent when it's imported, it is
-    skipped and another implementation of the protocol is tried.  This is
-    intended to be used when the implementation depends on an external
-    implementation that may not be present.  If any other error is raised, it
-    propagates up and the attempt to open the url fails.
-
-    :param scheme: The url scheme part, eg "ftp://"
-    """
-    # TODO: If no implementation of a protocol is available because of missing
-    # dependencies, we should perhaps show the message about what dependency
-    # was missing.
-    def _loader(base):
-        mod = __import__(module, globals(), locals(), [classname])
-        klass = getattr(mod, classname)
-        return klass(base)
-    _loader.module = module
-    register_transport(scheme, _loader)
->>>>>>> 7edb540f
-
-
-def unregister_transport(scheme, factory):
-    """Unregister a transport."""
-    _protocol_handlers[scheme].remove(factory)
-    if _protocol_handlers[scheme] == []:
-        del _protocol_handlers[scheme]
-
 
 def _get_protocol_handlers():
     """Return a dictionary of {urlprefix: [factory]}"""
@@ -145,13 +88,9 @@
             if hasattr(factory, "_module_name"):
                 modules.add(factory._module_name)
             else:
-<<<<<<< HEAD
                 modules.add(factory._obj.__module__)
-=======
-                modules.add(factory.__module__)
     # Add chroot directly, because there is not handler registered for it.
     modules.add('bzrlib.transport.chroot')
->>>>>>> 7edb540f
     result = list(modules)
     result.sort()
     return result
@@ -210,6 +149,19 @@
     """Ensure that protocol is setup to be used with urlparse netloc parsing."""
     if protocol not in urlparse.uses_netloc:
         urlparse.uses_netloc.append(protocol)
+
+
+def unregister_transport(scheme, factory):
+    """Unregister a transport."""
+    l = transport_list_registry.get(scheme)
+    for i in l:
+        o = i.get_obj( )
+        if o == factory:
+            transport_list_registry.get(scheme).remove(i)
+            break
+    if len(l) == 0:
+        transport_list_registry.remove(scheme)
+
 
 
 def split_url(url):
@@ -1070,12 +1022,6 @@
 
     base is either a URL or a directory name.  
     """
-<<<<<<< HEAD
-    # TODO: give a better error if base looks like a url but there's no
-    # handler for the scheme?
-=======
-    global _protocol_handlers
->>>>>>> 7edb540f
     if base is None:
         base = '.'
     last_err = None
