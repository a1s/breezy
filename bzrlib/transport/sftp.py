# Copyright (C) 2005 Robey Pointer <robey@lag.net>
# Copyright (C) 2005, 2006 Canonical Ltd
#
# This program is free software; you can redistribute it and/or modify
# it under the terms of the GNU General Public License as published by
# the Free Software Foundation; either version 2 of the License, or
# (at your option) any later version.
#
# This program is distributed in the hope that it will be useful,
# but WITHOUT ANY WARRANTY; without even the implied warranty of
# MERCHANTABILITY or FITNESS FOR A PARTICULAR PURPOSE.  See the
# GNU General Public License for more details.
#
# You should have received a copy of the GNU General Public License
# along with this program; if not, write to the Free Software
# Foundation, Inc., 59 Temple Place, Suite 330, Boston, MA  02111-1307  USA

"""Implementation of Transport over SFTP, using paramiko."""

# TODO: Remove the transport-based lock_read and lock_write methods.  They'll
# then raise TransportNotPossible, which will break remote access to any
# formats which rely on OS-level locks.  That should be fine as those formats
# are pretty old, but these combinations may have to be removed from the test
# suite.

import errno
import os
import random
import select
import socket
import stat
import subprocess
import sys
import time
import urllib
import urlparse

from bzrlib.errors import (FileExists, 
                           NoSuchFile, PathNotChild,
                           TransportError,
                           LockError, 
                           PathError,
                           ParamikoNotPresent,
                           UnknownSSH,
                           )
from bzrlib.osutils import pathjoin, fancy_rename, getcwd
from bzrlib.trace import mutter, warning
from bzrlib.transport import (
    register_urlparse_netloc_protocol,
    Server,
    split_url,
    ssh,
    Transport,
    )
import bzrlib.urlutils as urlutils

try:
    import paramiko
except ImportError, e:
    raise ParamikoNotPresent(e)
else:
    from paramiko.sftp import (SFTP_FLAG_WRITE, SFTP_FLAG_CREATE,
                               SFTP_FLAG_EXCL, SFTP_FLAG_TRUNC,
                               CMD_HANDLE, CMD_OPEN)
    from paramiko.sftp_attr import SFTPAttributes
    from paramiko.sftp_file import SFTPFile


register_urlparse_netloc_protocol('sftp')


_paramiko_version = getattr(paramiko, '__version_info__', (0, 0, 0))
# don't use prefetch unless paramiko version >= 1.5.5 (there were bugs earlier)
_default_do_prefetch = (_paramiko_version >= (1, 5, 5))


_ssh_vendors = {}

def register_ssh_vendor(name, vendor_class):
    """Register lazy-loaded SSH vendor class.""" 
    _ssh_vendors[name] = vendor_class

register_ssh_vendor('loopback', ssh.LoopbackVendor)
register_ssh_vendor('paramiko', ssh.ParamikoVendor)
register_ssh_vendor('none', ssh.ParamikoVendor)
register_ssh_vendor('openssh', ssh.OpenSSHSubprocessVendor)
register_ssh_vendor('ssh', ssh.SSHCorpSubprocessVendor)
    
_ssh_vendor = None
def _get_ssh_vendor():
    """Find out what version of SSH is on the system."""
    global _ssh_vendor
    if _ssh_vendor is not None:
        return _ssh_vendor

    if 'BZR_SSH' in os.environ:
        vendor_name = os.environ['BZR_SSH']
        try:
            klass = _ssh_vendors[vendor_name]
        except KeyError:
            raise UnknownSSH(vendor_name)
        else:
            _ssh_vendor = klass()
        return _ssh_vendor

    try:
        p = subprocess.Popen(['ssh', '-V'],
                             stdin=subprocess.PIPE,
                             stdout=subprocess.PIPE,
                             stderr=subprocess.PIPE,
                             **ssh.os_specific_subprocess_params())
        returncode = p.returncode
        stdout, stderr = p.communicate()
    except OSError:
        returncode = -1
        stdout = stderr = ''
    if 'OpenSSH' in stderr:
        mutter('ssh implementation is OpenSSH')
        _ssh_vendor = ssh.OpenSSHSubprocessVendor()
    elif 'SSH Secure Shell' in stderr:
        mutter('ssh implementation is SSH Corp.')
        _ssh_vendor = ssh.SSHCorpSubprocessVendor()

    if _ssh_vendor is not None:
        return _ssh_vendor

    # XXX: 20051123 jamesh
    # A check for putty's plink or lsh would go here.

    mutter('falling back to paramiko implementation')
    _ssh_vendor = ssh.ParamikoVendor()
    return _ssh_vendor


<<<<<<< HEAD
class SSHSubprocess:
    """A socket-like object that talks to an ssh subprocess via pipes."""
    # TODO: this class probably belongs in bzrlib/transport/ssh.py

    def __init__(self, hostname, vendor, port=None, user=None, subsystem=None,
                 command=None):
        assert vendor in ['openssh', 'ssh']
        assert subsystem is not None or command is not None, (
            'Must specify a command or subsystem')
        if subsystem is not None:
            assert command is None, (
                'subsystem and command are mutually exclusive')
        if vendor == 'openssh':
            args = ['ssh',
                    '-oForwardX11=no', '-oForwardAgent=no',
                    '-oClearAllForwardings=yes', '-oProtocol=2',
                    '-oNoHostAuthenticationForLocalhost=yes']
            if port is not None:
                args.extend(['-p', str(port)])
            if user is not None:
                args.extend(['-l', user])
            if subsystem is not None:
                args.extend(['-s', hostname, subsystem])
            else:
                args.extend([hostname] + command)
        elif vendor == 'ssh':
            args = ['ssh', '-x']
            if port is not None:
                args.extend(['-p', str(port)])
            if user is not None:
                args.extend(['-l', user])
            if subsystem is not None:
                args.extend(['-s', subsystem, hostname])
            else:
                args.extend([hostname] + command)

        self.proc = subprocess.Popen(args,
                                     stdin=subprocess.PIPE,
                                     stdout=subprocess.PIPE,
                                     **os_specific_subprocess_params())

    def send(self, data):
        return os.write(self.proc.stdin.fileno(), data)

    def recv_ready(self):
        # TODO: jam 20051215 this function is necessary to support the
        # pipelined() function. In reality, it probably should use
        # poll() or select() to actually return if there is data
        # available, otherwise we probably don't get any benefit
        return True

    def recv(self, count):
        return os.read(self.proc.stdout.fileno(), count)

    def close(self):
        self.proc.stdin.close()
        self.proc.stdout.close()
        self.proc.wait()

    def get_filelike_channels(self):
        """Returns a tuple of (read, write) file-like objects.

        If you close these objects the underlying pipes will close.
        """
        return self.proc.stdout, self.proc.stdin
        

class SFTPSubprocess(SSHSubprocess):
    def __init__(self, hostname, vendor, port=None, user=None):
        SSHSubprocess.__init__(self, hostname, vendor, port=port, user=user,
                               subsystem='sftp')


class LoopbackSFTP(object):
    """Simple wrapper for a socket that pretends to be a paramiko Channel."""

    def __init__(self, sock):
        self.__socket = sock
 
    def send(self, data):
        return self.__socket.send(data)

    def recv(self, n):
        return self.__socket.recv(n)

    def recv_ready(self):
        return True

    def close(self):
        self.__socket.close()


SYSTEM_HOSTKEYS = {}
BZR_HOSTKEYS = {}

# This is a weakref dictionary, so that we can reuse connections
# that are still active. Long term, it might be nice to have some
# sort of expiration policy, such as disconnect if inactive for
# X seconds. But that requires a lot more fanciness.
_connected_hosts = weakref.WeakValueDictionary()

=======
>>>>>>> d30ca344
def clear_connection_cache():
    """Remove all hosts from the SFTP connection cache.

    Primarily useful for test cases wanting to force garbage collection.
    """
    ssh._connected_hosts.clear()


class SFTPLock(object):
    """This fakes a lock in a remote location.
    
    A present lock is indicated just by the existence of a file.  This
    doesn't work well on all transports and they are only used in 
    deprecated storage formats.
    """
    
    __slots__ = ['path', 'lock_path', 'lock_file', 'transport']

    def __init__(self, path, transport):
        assert isinstance(transport, SFTPTransport)

        self.lock_file = None
        self.path = path
        self.lock_path = path + '.write-lock'
        self.transport = transport
        try:
            # RBC 20060103 FIXME should we be using private methods here ?
            abspath = transport._remote_path(self.lock_path)
            self.lock_file = transport._sftp_open_exclusive(abspath)
        except FileExists:
            raise LockError('File %r already locked' % (self.path,))

    def __del__(self):
        """Should this warn, or actually try to cleanup?"""
        if self.lock_file:
            warning("SFTPLock %r not explicitly unlocked" % (self.path,))
            self.unlock()

    def unlock(self):
        if not self.lock_file:
            return
        self.lock_file.close()
        self.lock_file = None
        try:
            self.transport.delete(self.lock_path)
        except (NoSuchFile,):
            # What specific errors should we catch here?
            pass


class SFTPUrlHandling(Transport):
    """Mix-in that does common handling of SSH/SFTP URLs."""

    def __init__(self, base):
        self._parse_url(base)
        base = self._unparse_url(self._path)
        if base[-1] != '/':
            base += '/'
        super(SFTPUrlHandling, self).__init__(base)

    def _parse_url(self, url):
        (self._scheme,
         self._username, self._password,
         self._host, self._port, self._path) = self._split_url(url)

    def _unparse_url(self, path):
        """Return a URL for a path relative to this transport.
        """
        path = urllib.quote(path)
        # handle homedir paths
        if not path.startswith('/'):
            path = "/~/" + path
        netloc = urllib.quote(self._host)
        if self._username is not None:
            netloc = '%s@%s' % (urllib.quote(self._username), netloc)
        if self._port is not None:
            netloc = '%s:%d' % (netloc, self._port)
        return urlparse.urlunparse((self._scheme, netloc, path, '', '', ''))

    def _split_url(self, url):
        (scheme, username, password, host, port, path) = split_url(url)
        ## assert scheme == 'sftp'

        # the initial slash should be removed from the path, and treated
        # as a homedir relative path (the path begins with a double slash
        # if it is absolute).
        # see draft-ietf-secsh-scp-sftp-ssh-uri-03.txt
        # RBC 20060118 we are not using this as its too user hostile. instead
        # we are following lftp and using /~/foo to mean '~/foo'.
        # handle homedir paths
        if path.startswith('/~/'):
            path = path[3:]
        elif path == '/~':
            path = ''
        return (scheme, username, password, host, port, path)

    def abspath(self, relpath):
        """Return the full url to the given relative path.
        
        @param relpath: the relative path or path components
        @type relpath: str or list
        """
        return self._unparse_url(self._remote_path(relpath))
    
    def _remote_path(self, relpath):
        """Return the path to be passed along the sftp protocol for relpath.
        
        :param relpath: is a urlencoded string.
        """
        return self._combine_paths(self._path, relpath)


class SFTPTransport(SFTPUrlHandling):
    """Transport implementation for SFTP access."""

    _do_prefetch = _default_do_prefetch
    # TODO: jam 20060717 Conceivably these could be configurable, either
    #       by auto-tuning at run-time, or by a configuration (per host??)
    #       but the performance curve is pretty flat, so just going with
    #       reasonable defaults.
    _max_readv_combine = 200
    # Having to round trip to the server means waiting for a response,
    # so it is better to download extra bytes.
    # 8KiB had good performance for both local and remote network operations
    _bytes_to_read_before_seek = 8192

    # The sftp spec says that implementations SHOULD allow reads
    # to be at least 32K. paramiko.readv() does an async request
    # for the chunks. So we need to keep it within a single request
    # size for paramiko <= 1.6.1. paramiko 1.6.2 will probably chop
    # up the request itself, rather than us having to worry about it
    _max_request_size = 32768

    def __init__(self, base, clone_from=None):
        super(SFTPTransport, self).__init__(base)
        if clone_from is None:
            self._sftp_connect()
        else:
            # use the same ssh connection, etc
            self._sftp = clone_from._sftp
        # super saves 'self.base'
    
    def should_cache(self):
        """
        Return True if the data pulled across should be cached locally.
        """
        return True

    def clone(self, offset=None):
        """
        Return a new SFTPTransport with root at self.base + offset.
        We share the same SFTP session between such transports, because it's
        fairly expensive to set them up.
        """
        if offset is None:
            return SFTPTransport(self.base, self)
        else:
            return SFTPTransport(self.abspath(offset), self)

    def relpath(self, abspath):
        scheme, username, password, host, port, path = self._split_url(abspath)
        error = []
        if (username != self._username):
            error.append('username mismatch')
        if (host != self._host):
            error.append('host mismatch')
        if (port != self._port):
            error.append('port mismatch')
        if (not path.startswith(self._path)):
            error.append('path mismatch')
        if error:
            extra = ': ' + ', '.join(error)
            raise PathNotChild(abspath, self.base, extra=extra)
        pl = len(self._path)
        return path[pl:].strip('/')

    def has(self, relpath):
        """
        Does the target location exist?
        """
        try:
            self._sftp.stat(self._remote_path(relpath))
            return True
        except IOError:
            return False

    def get(self, relpath):
        """
        Get the file at the given relative path.

        :param relpath: The relative path to the file
        """
        try:
            path = self._remote_path(relpath)
            f = self._sftp.file(path, mode='rb')
            if self._do_prefetch and (getattr(f, 'prefetch', None) is not None):
                f.prefetch()
            return f
        except (IOError, paramiko.SSHException), e:
            self._translate_io_exception(e, path, ': error retrieving')

    def readv(self, relpath, offsets):
        """See Transport.readv()"""
        # We overload the default readv() because we want to use a file
        # that does not have prefetch enabled.
        # Also, if we have a new paramiko, it implements an async readv()
        if not offsets:
            return

        try:
            path = self._remote_path(relpath)
            fp = self._sftp.file(path, mode='rb')
            readv = getattr(fp, 'readv', None)
            if readv:
                return self._sftp_readv(fp, offsets)
            mutter('seek and read %s offsets', len(offsets))
            return self._seek_and_read(fp, offsets)
        except (IOError, paramiko.SSHException), e:
            self._translate_io_exception(e, path, ': error retrieving')

    def _sftp_readv(self, fp, offsets):
        """Use the readv() member of fp to do async readv.

        And then read them using paramiko.readv(). paramiko.readv()
        does not support ranges > 64K, so it caps the request size, and
        just reads until it gets all the stuff it wants
        """
        offsets = list(offsets)
        sorted_offsets = sorted(offsets)

        # The algorithm works as follows:
        # 1) Coalesce nearby reads into a single chunk
        #    This generates a list of combined regions, the total size
        #    and the size of the sub regions. This coalescing step is limited
        #    in the number of nearby chunks to combine, and is allowed to
        #    skip small breaks in the requests. Limiting it makes sure that
        #    we can start yielding some data earlier, and skipping means we
        #    make fewer requests. (Beneficial even when using async)
        # 2) Break up this combined regions into chunks that are smaller
        #    than 64KiB. Technically the limit is 65536, but we are a
        #    little bit conservative. This is because sftp has a maximum
        #    return chunk size of 64KiB (max size of an unsigned short)
        # 3) Issue a readv() to paramiko to create an async request for
        #    all of this data
        # 4) Read in the data as it comes back, until we've read one
        #    continuous section as determined in step 1
        # 5) Break up the full sections into hunks for the original requested
        #    offsets. And put them in a cache
        # 6) Check if the next request is in the cache, and if it is, remove
        #    it from the cache, and yield its data. Continue until no more
        #    entries are in the cache.
        # 7) loop back to step 4 until all data has been read
        #
        # TODO: jam 20060725 This could be optimized one step further, by
        #       attempting to yield whatever data we have read, even before
        #       the first coallesced section has been fully processed.

        # When coalescing for use with readv(), we don't really need to
        # use any fudge factor, because the requests are made asynchronously
        coalesced = list(self._coalesce_offsets(sorted_offsets,
                               limit=self._max_readv_combine,
                               fudge_factor=0,
                               ))
        requests = []
        for c_offset in coalesced:
            start = c_offset.start
            size = c_offset.length

            # We need to break this up into multiple requests
            while size > 0:
                next_size = min(size, self._max_request_size)
                requests.append((start, next_size))
                size -= next_size
                start += next_size

        mutter('SFTP.readv() %s offsets => %s coalesced => %s requests',
                len(offsets), len(coalesced), len(requests))

        # Queue the current read until we have read the full coalesced section
        cur_data = []
        cur_data_len = 0
        cur_coalesced_stack = iter(coalesced)
        cur_coalesced = cur_coalesced_stack.next()

        # Cache the results, but only until they have been fulfilled
        data_map = {}
        # turn the list of offsets into a stack
        offset_stack = iter(offsets)
        cur_offset_and_size = offset_stack.next()

        for data in fp.readv(requests):
            cur_data += data
            cur_data_len += len(data)

            if cur_data_len < cur_coalesced.length:
                continue
            assert cur_data_len == cur_coalesced.length, \
                "Somehow we read too much: %s != %s" % (cur_data_len,
                                                        cur_coalesced.length)
            all_data = ''.join(cur_data)
            cur_data = []
            cur_data_len = 0

            for suboffset, subsize in cur_coalesced.ranges:
                key = (cur_coalesced.start+suboffset, subsize)
                data_map[key] = all_data[suboffset:suboffset+subsize]

            # Now that we've read some data, see if we can yield anything back
            while cur_offset_and_size in data_map:
                this_data = data_map.pop(cur_offset_and_size)
                yield cur_offset_and_size[0], this_data
                cur_offset_and_size = offset_stack.next()

            # Now that we've read all of the data for this coalesced section
            # on to the next
            cur_coalesced = cur_coalesced_stack.next()

    def put(self, relpath, f, mode=None):
        """
        Copy the file-like or string object into the location.

        :param relpath: Location to put the contents, relative to base.
        :param f:       File-like or string object.
        :param mode: The final mode for the file
        """
        final_path = self._remote_path(relpath)
        self._put(final_path, f, mode=mode)

    def _put(self, abspath, f, mode=None):
        """Helper function so both put() and copy_abspaths can reuse the code"""
        tmp_abspath = '%s.tmp.%.9f.%d.%d' % (abspath, time.time(),
                        os.getpid(), random.randint(0,0x7FFFFFFF))
        fout = self._sftp_open_exclusive(tmp_abspath, mode=mode)
        closed = False
        try:
            try:
                fout.set_pipelined(True)
                self._pump(f, fout)
            except (IOError, paramiko.SSHException), e:
                self._translate_io_exception(e, tmp_abspath)
            if mode is not None:
                self._sftp.chmod(tmp_abspath, mode)
            fout.close()
            closed = True
            self._rename_and_overwrite(tmp_abspath, abspath)
        except Exception, e:
            # If we fail, try to clean up the temporary file
            # before we throw the exception
            # but don't let another exception mess things up
            # Write out the traceback, because otherwise
            # the catch and throw destroys it
            import traceback
            mutter(traceback.format_exc())
            try:
                if not closed:
                    fout.close()
                self._sftp.remove(tmp_abspath)
            except:
                # raise the saved except
                raise e
            # raise the original with its traceback if we can.
            raise

    def iter_files_recursive(self):
        """Walk the relative paths of all files in this transport."""
        queue = list(self.list_dir('.'))
        while queue:
            relpath = urllib.quote(queue.pop(0))
            st = self.stat(relpath)
            if stat.S_ISDIR(st.st_mode):
                for i, basename in enumerate(self.list_dir(relpath)):
                    queue.insert(i, relpath+'/'+basename)
            else:
                yield relpath

    def mkdir(self, relpath, mode=None):
        """Create a directory at the given path."""
        path = self._remote_path(relpath)
        try:
            # In the paramiko documentation, it says that passing a mode flag 
            # will filtered against the server umask.
            # StubSFTPServer does not do this, which would be nice, because it is
            # what we really want :)
            # However, real servers do use umask, so we really should do it that way
            self._sftp.mkdir(path)
            if mode is not None:
                self._sftp.chmod(path, mode=mode)
        except (paramiko.SSHException, IOError), e:
            self._translate_io_exception(e, path, ': unable to mkdir',
                failure_exc=FileExists)

    def _translate_io_exception(self, e, path, more_info='', 
                                failure_exc=PathError):
        """Translate a paramiko or IOError into a friendlier exception.

        :param e: The original exception
        :param path: The path in question when the error is raised
        :param more_info: Extra information that can be included,
                          such as what was going on
        :param failure_exc: Paramiko has the super fun ability to raise completely
                           opaque errors that just set "e.args = ('Failure',)" with
                           no more information.
                           If this parameter is set, it defines the exception 
                           to raise in these cases.
        """
        # paramiko seems to generate detailless errors.
        self._translate_error(e, path, raise_generic=False)
        if hasattr(e, 'args'):
            if (e.args == ('No such file or directory',) or
                e.args == ('No such file',)):
                raise NoSuchFile(path, str(e) + more_info)
            if (e.args == ('mkdir failed',)):
                raise FileExists(path, str(e) + more_info)
            # strange but true, for the paramiko server.
            if (e.args == ('Failure',)):
                raise failure_exc(path, str(e) + more_info)
            mutter('Raising exception with args %s', e.args)
        if hasattr(e, 'errno'):
            mutter('Raising exception with errno %s', e.errno)
        raise e

    def append(self, relpath, f, mode=None):
        """
        Append the text in the file-like object into the final
        location.
        """
        try:
            path = self._remote_path(relpath)
            fout = self._sftp.file(path, 'ab')
            if mode is not None:
                self._sftp.chmod(path, mode)
            result = fout.tell()
            self._pump(f, fout)
            return result
        except (IOError, paramiko.SSHException), e:
            self._translate_io_exception(e, relpath, ': unable to append')

    def rename(self, rel_from, rel_to):
        """Rename without special overwriting"""
        try:
            self._sftp.rename(self._remote_path(rel_from),
                              self._remote_path(rel_to))
        except (IOError, paramiko.SSHException), e:
            self._translate_io_exception(e, rel_from,
                    ': unable to rename to %r' % (rel_to))

    def _rename_and_overwrite(self, abs_from, abs_to):
        """Do a fancy rename on the remote server.
        
        Using the implementation provided by osutils.
        """
        try:
            fancy_rename(abs_from, abs_to,
                    rename_func=self._sftp.rename,
                    unlink_func=self._sftp.remove)
        except (IOError, paramiko.SSHException), e:
            self._translate_io_exception(e, abs_from, ': unable to rename to %r' % (abs_to))

    def move(self, rel_from, rel_to):
        """Move the item at rel_from to the location at rel_to"""
        path_from = self._remote_path(rel_from)
        path_to = self._remote_path(rel_to)
        self._rename_and_overwrite(path_from, path_to)

    def delete(self, relpath):
        """Delete the item at relpath"""
        path = self._remote_path(relpath)
        try:
            self._sftp.remove(path)
        except (IOError, paramiko.SSHException), e:
            self._translate_io_exception(e, path, ': unable to delete')
            
    def listable(self):
        """Return True if this store supports listing."""
        return True

    def list_dir(self, relpath):
        """
        Return a list of all files at the given location.
        """
        # does anything actually use this?
        path = self._remote_path(relpath)
        try:
            return self._sftp.listdir(path)
        except (IOError, paramiko.SSHException), e:
            self._translate_io_exception(e, path, ': failed to list_dir')

    def rmdir(self, relpath):
        """See Transport.rmdir."""
        path = self._remote_path(relpath)
        try:
            return self._sftp.rmdir(path)
        except (IOError, paramiko.SSHException), e:
            self._translate_io_exception(e, path, ': failed to rmdir')

    def stat(self, relpath):
        """Return the stat information for a file."""
        path = self._remote_path(relpath)
        try:
            return self._sftp.stat(path)
        except (IOError, paramiko.SSHException), e:
            self._translate_io_exception(e, path, ': unable to stat')

    def lock_read(self, relpath):
        """
        Lock the given file for shared (read) access.
        :return: A lock object, which has an unlock() member function
        """
        # FIXME: there should be something clever i can do here...
        class BogusLock(object):
            def __init__(self, path):
                self.path = path
            def unlock(self):
                pass
        return BogusLock(relpath)

    def lock_write(self, relpath):
        """
        Lock the given file for exclusive (write) access.
        WARNING: many transports do not support this, so trying avoid using it

        :return: A lock object, which has an unlock() member function
        """
        # This is a little bit bogus, but basically, we create a file
        # which should not already exist, and if it does, we assume
        # that there is a lock, and if it doesn't, the we assume
        # that we have taken the lock.
        return SFTPLock(relpath, self)

    def _sftp_connect(self):
        """Connect to the remote sftp server.
        After this, self._sftp should have a valid connection (or
        we raise an TransportError 'could not connect').

        TODO: Raise a more reasonable ConnectionFailed exception
        """
        self._sftp = _sftp_connect(self._host, self._port, self._username,
                self._password)

    def _sftp_open_exclusive(self, abspath, mode=None):
        """Open a remote path exclusively.

        SFTP supports O_EXCL (SFTP_FLAG_EXCL), which fails if
        the file already exists. However it does not expose this
        at the higher level of SFTPClient.open(), so we have to
        sneak away with it.

        WARNING: This breaks the SFTPClient abstraction, so it
        could easily break against an updated version of paramiko.

        :param abspath: The remote absolute path where the file should be opened
        :param mode: The mode permissions bits for the new file
        """
        path = self._sftp._adjust_cwd(abspath)
        # mutter('sftp abspath %s => %s', abspath, path)
        attr = SFTPAttributes()
        if mode is not None:
            attr.st_mode = mode
        omode = (SFTP_FLAG_WRITE | SFTP_FLAG_CREATE 
                | SFTP_FLAG_TRUNC | SFTP_FLAG_EXCL)
        try:
            t, msg = self._sftp._request(CMD_OPEN, path, omode, attr)
            if t != CMD_HANDLE:
                raise TransportError('Expected an SFTP handle')
            handle = msg.get_string()
            return SFTPFile(self._sftp, handle, 'wb', -1)
        except (paramiko.SSHException, IOError), e:
            self._translate_io_exception(e, abspath, ': unable to open',
                failure_exc=FileExists)


# ------------- server test implementation --------------
import threading

from bzrlib.tests.stub_sftp import StubServer, StubSFTPServer

STUB_SERVER_KEY = """
-----BEGIN RSA PRIVATE KEY-----
MIICWgIBAAKBgQDTj1bqB4WmayWNPB+8jVSYpZYk80Ujvj680pOTh2bORBjbIAyz
oWGW+GUjzKxTiiPvVmxFgx5wdsFvF03v34lEVVhMpouqPAYQ15N37K/ir5XY+9m/
d8ufMCkjeXsQkKqFbAlQcnWMCRnOoPHS3I4vi6hmnDDeeYTSRvfLbW0fhwIBIwKB
gBIiOqZYaoqbeD9OS9z2K9KR2atlTxGxOJPXiP4ESqP3NVScWNwyZ3NXHpyrJLa0
EbVtzsQhLn6rF+TzXnOlcipFvjsem3iYzCpuChfGQ6SovTcOjHV9z+hnpXvQ/fon
soVRZY65wKnF7IAoUwTmJS9opqgrN6kRgCd3DASAMd1bAkEA96SBVWFt/fJBNJ9H
tYnBKZGw0VeHOYmVYbvMSstssn8un+pQpUm9vlG/bp7Oxd/m+b9KWEh2xPfv6zqU
avNwHwJBANqzGZa/EpzF4J8pGti7oIAPUIDGMtfIcmqNXVMckrmzQ2vTfqtkEZsA
4rE1IERRyiJQx6EJsz21wJmGV9WJQ5kCQQDwkS0uXqVdFzgHO6S++tjmjYcxwr3g
H0CoFYSgbddOT6miqRskOQF3DZVkJT3kyuBgU2zKygz52ukQZMqxCb1fAkASvuTv
qfpH87Qq5kQhNKdbbwbmd2NxlNabazPijWuphGTdW0VfJdWfklyS2Kr+iqrs/5wV
HhathJt636Eg7oIjAkA8ht3MQ+XSl9yIJIS8gVpbPxSw5OMfw0PjVE7tBdQruiSc
nvuQES5C9BMHjF39LZiGH1iLQy7FgdHyoP+eodI7
-----END RSA PRIVATE KEY-----
"""


class SocketListener(threading.Thread):

    def __init__(self, callback):
        threading.Thread.__init__(self)
        self._callback = callback
        self._socket = socket.socket()
        self._socket.setsockopt(socket.SOL_SOCKET, socket.SO_REUSEADDR, 1)
        self._socket.bind(('localhost', 0))
        self._socket.listen(1)
        self.port = self._socket.getsockname()[1]
        self._stop_event = threading.Event()

    def stop(self):
        # called from outside this thread
        self._stop_event.set()
        # use a timeout here, because if the test fails, the server thread may
        # never notice the stop_event.
        self.join(5.0)
        self._socket.close()

    def run(self):
        while True:
            readable, writable_unused, exception_unused = \
                select.select([self._socket], [], [], 0.1)
            if self._stop_event.isSet():
                return
            if len(readable) == 0:
                continue
            try:
                s, addr_unused = self._socket.accept()
                # because the loopback socket is inline, and transports are
                # never explicitly closed, best to launch a new thread.
                threading.Thread(target=self._callback, args=(s,)).start()
            except socket.error, x:
                sys.excepthook(*sys.exc_info())
                warning('Socket error during accept() within unit test server'
                        ' thread: %r' % x)
            except Exception, x:
                # probably a failed test; unit test thread will log the
                # failure/error
                sys.excepthook(*sys.exc_info())
                warning('Exception from within unit test server thread: %r' % 
                        x)


class SocketDelay(object):
    """A socket decorator to make TCP appear slower.

    This changes recv, send, and sendall to add a fixed latency to each python
    call if a new roundtrip is detected. That is, when a recv is called and the
    flag new_roundtrip is set, latency is charged. Every send and send_all
    sets this flag.

    In addition every send, sendall and recv sleeps a bit per character send to
    simulate bandwidth.

    Not all methods are implemented, this is deliberate as this class is not a
    replacement for the builtin sockets layer. fileno is not implemented to
    prevent the proxy being bypassed. 
    """

    simulated_time = 0
    _proxied_arguments = dict.fromkeys([
        "close", "getpeername", "getsockname", "getsockopt", "gettimeout",
        "setblocking", "setsockopt", "settimeout", "shutdown"])

    def __init__(self, sock, latency, bandwidth=1.0, 
                 really_sleep=True):
        """ 
        :param bandwith: simulated bandwith (MegaBit)
        :param really_sleep: If set to false, the SocketDelay will just
        increase a counter, instead of calling time.sleep. This is useful for
        unittesting the SocketDelay.
        """
        self.sock = sock
        self.latency = latency
        self.really_sleep = really_sleep
        self.time_per_byte = 1 / (bandwidth / 8.0 * 1024 * 1024) 
        self.new_roundtrip = False

    def sleep(self, s):
        if self.really_sleep:
            time.sleep(s)
        else:
            SocketDelay.simulated_time += s

    def __getattr__(self, attr):
        if attr in SocketDelay._proxied_arguments:
            return getattr(self.sock, attr)
        raise AttributeError("'SocketDelay' object has no attribute %r" %
                             attr)

    def dup(self):
        return SocketDelay(self.sock.dup(), self.latency, self.time_per_byte,
                           self._sleep)

    def recv(self, *args):
        data = self.sock.recv(*args)
        if data and self.new_roundtrip:
            self.new_roundtrip = False
            self.sleep(self.latency)
        self.sleep(len(data) * self.time_per_byte)
        return data

    def sendall(self, data, flags=0):
        if not self.new_roundtrip:
            self.new_roundtrip = True
            self.sleep(self.latency)
        self.sleep(len(data) * self.time_per_byte)
        return self.sock.sendall(data, flags)

    def send(self, data, flags=0):
        if not self.new_roundtrip:
            self.new_roundtrip = True
            self.sleep(self.latency)
        bytes_sent = self.sock.send(data, flags)
        self.sleep(bytes_sent * self.time_per_byte)
        return bytes_sent


class SFTPServer(Server):
    """Common code for SFTP server facilities."""

    def __init__(self):
        self._original_vendor = None
        self._homedir = None
        self._server_homedir = None
        self._listener = None
        self._root = None
        self._vendor = ssh.ParamikoVendor()
        # sftp server logs
        self.logs = []
        self.add_latency = 0

    def _get_sftp_url(self, path):
        """Calculate an sftp url to this server for path."""
        return 'sftp://foo:bar@localhost:%d/%s' % (self._listener.port, path)

    def log(self, message):
        """StubServer uses this to log when a new server is created."""
        self.logs.append(message)

    def _run_server_entry(self, sock):
        """Entry point for all implementations of _run_server.
        
        If self.add_latency is > 0.000001 then sock is given a latency adding
        decorator.
        """
        if self.add_latency > 0.000001:
            sock = SocketDelay(sock, self.add_latency)
        return self._run_server(sock)

    def _run_server(self, s):
        ssh_server = paramiko.Transport(s)
        key_file = pathjoin(self._homedir, 'test_rsa.key')
        f = open(key_file, 'w')
        f.write(STUB_SERVER_KEY)
        f.close()
        host_key = paramiko.RSAKey.from_private_key_file(key_file)
        ssh_server.add_server_key(host_key)
        server = StubServer(self)
        ssh_server.set_subsystem_handler('sftp', paramiko.SFTPServer,
                                         StubSFTPServer, root=self._root,
                                         home=self._server_homedir)
        event = threading.Event()
        ssh_server.start_server(event, server)
        event.wait(5.0)
    
    def setUp(self):
        global _ssh_vendor
        self._original_vendor = _ssh_vendor
        _ssh_vendor = self._vendor
        if sys.platform == 'win32':
            # Win32 needs to use the UNICODE api
            self._homedir = getcwd()
        else:
            # But Linux SFTP servers should just deal in bytestreams
            self._homedir = os.getcwd()
        if self._server_homedir is None:
            self._server_homedir = self._homedir
        self._root = '/'
        if sys.platform == 'win32':
            self._root = ''
        self._listener = SocketListener(self._run_server_entry)
        self._listener.setDaemon(True)
        self._listener.start()

    def tearDown(self):
        """See bzrlib.transport.Server.tearDown."""
        global _ssh_vendor
        self._listener.stop()
        _ssh_vendor = self._original_vendor

    def get_bogus_url(self):
        """See bzrlib.transport.Server.get_bogus_url."""
        # this is chosen to try to prevent trouble with proxies, wierd dns, etc
        # we bind a random socket, so that we get a guaranteed unused port
        # we just never listen on that port
        s = socket.socket()
        s.bind(('localhost', 0))
        return 'sftp://%s:%s/' % s.getsockname()


class SFTPFullAbsoluteServer(SFTPServer):
    """A test server for sftp transports, using absolute urls and ssh."""

    def get_url(self):
        """See bzrlib.transport.Server.get_url."""
        return self._get_sftp_url(urlutils.escape(self._homedir[1:]))


class SFTPServerWithoutSSH(SFTPServer):
    """An SFTP server that uses a simple TCP socket pair rather than SSH."""

    def __init__(self):
        super(SFTPServerWithoutSSH, self).__init__()
        self._vendor = ssh.LoopbackVendor()

    def _run_server(self, sock):
        class FakeChannel(object):
            def get_transport(self):
                return self
            def get_log_channel(self):
                return 'paramiko'
            def get_name(self):
                return '1'
            def get_hexdump(self):
                return False
            def close(self):
                pass

        server = paramiko.SFTPServer(FakeChannel(), 'sftp', StubServer(self), StubSFTPServer,
                                     root=self._root, home=self._server_homedir)
        try:
            server.start_subsystem('sftp', None, sock)
        except socket.error, e:
            if (len(e.args) > 0) and (e.args[0] == errno.EPIPE):
                # it's okay for the client to disconnect abruptly
                # (bug in paramiko 1.6: it should absorb this exception)
                pass
            else:
                raise
        except Exception, e:
            import sys; sys.stderr.write('\nEXCEPTION %r\n\n' % e.__class__)
        server.finish_subsystem()


class SFTPAbsoluteServer(SFTPServerWithoutSSH):
    """A test server for sftp transports, using absolute urls."""

    def get_url(self):
        """See bzrlib.transport.Server.get_url."""
        if sys.platform == 'win32':
            return self._get_sftp_url(urlutils.escape(self._homedir))
        else:
            return self._get_sftp_url(urlutils.escape(self._homedir[1:]))


class SFTPHomeDirServer(SFTPServerWithoutSSH):
    """A test server for sftp transports, using homedir relative urls."""

    def get_url(self):
        """See bzrlib.transport.Server.get_url."""
        return self._get_sftp_url("~/")


class SFTPSiblingAbsoluteServer(SFTPAbsoluteServer):
    """A test servere for sftp transports, using absolute urls to non-home."""

    def setUp(self):
        self._server_homedir = '/dev/noone/runs/tests/here'
        super(SFTPSiblingAbsoluteServer, self).setUp()


def _sftp_connect(host, port, username, password):
    """Connect to the remote sftp server.

    :raises: a TransportError 'could not connect'.

    :returns: an paramiko.sftp_client.SFTPClient

    TODO: Raise a more reasonable ConnectionFailed exception
    """
    idx = (host, port, username)
    try:
        return ssh._connected_hosts[idx]
    except KeyError:
        pass
    
    sftp = _sftp_connect_uncached(host, port, username, password)
    ssh._connected_hosts[idx] = sftp
    return sftp

def _sftp_connect_uncached(host, port, username, password):
    vendor = _get_ssh_vendor()
    sftp = vendor.connect_sftp(username, password, host, port)
    return sftp


def get_test_permutations():
    """Return the permutations to be used in testing."""
    return [(SFTPTransport, SFTPAbsoluteServer),
            (SFTPTransport, SFTPHomeDirServer),
            (SFTPTransport, SFTPSiblingAbsoluteServer),
            ]<|MERGE_RESOLUTION|>--- conflicted
+++ resolved
@@ -132,110 +132,6 @@
     return _ssh_vendor
 
 
-<<<<<<< HEAD
-class SSHSubprocess:
-    """A socket-like object that talks to an ssh subprocess via pipes."""
-    # TODO: this class probably belongs in bzrlib/transport/ssh.py
-
-    def __init__(self, hostname, vendor, port=None, user=None, subsystem=None,
-                 command=None):
-        assert vendor in ['openssh', 'ssh']
-        assert subsystem is not None or command is not None, (
-            'Must specify a command or subsystem')
-        if subsystem is not None:
-            assert command is None, (
-                'subsystem and command are mutually exclusive')
-        if vendor == 'openssh':
-            args = ['ssh',
-                    '-oForwardX11=no', '-oForwardAgent=no',
-                    '-oClearAllForwardings=yes', '-oProtocol=2',
-                    '-oNoHostAuthenticationForLocalhost=yes']
-            if port is not None:
-                args.extend(['-p', str(port)])
-            if user is not None:
-                args.extend(['-l', user])
-            if subsystem is not None:
-                args.extend(['-s', hostname, subsystem])
-            else:
-                args.extend([hostname] + command)
-        elif vendor == 'ssh':
-            args = ['ssh', '-x']
-            if port is not None:
-                args.extend(['-p', str(port)])
-            if user is not None:
-                args.extend(['-l', user])
-            if subsystem is not None:
-                args.extend(['-s', subsystem, hostname])
-            else:
-                args.extend([hostname] + command)
-
-        self.proc = subprocess.Popen(args,
-                                     stdin=subprocess.PIPE,
-                                     stdout=subprocess.PIPE,
-                                     **os_specific_subprocess_params())
-
-    def send(self, data):
-        return os.write(self.proc.stdin.fileno(), data)
-
-    def recv_ready(self):
-        # TODO: jam 20051215 this function is necessary to support the
-        # pipelined() function. In reality, it probably should use
-        # poll() or select() to actually return if there is data
-        # available, otherwise we probably don't get any benefit
-        return True
-
-    def recv(self, count):
-        return os.read(self.proc.stdout.fileno(), count)
-
-    def close(self):
-        self.proc.stdin.close()
-        self.proc.stdout.close()
-        self.proc.wait()
-
-    def get_filelike_channels(self):
-        """Returns a tuple of (read, write) file-like objects.
-
-        If you close these objects the underlying pipes will close.
-        """
-        return self.proc.stdout, self.proc.stdin
-        
-
-class SFTPSubprocess(SSHSubprocess):
-    def __init__(self, hostname, vendor, port=None, user=None):
-        SSHSubprocess.__init__(self, hostname, vendor, port=port, user=user,
-                               subsystem='sftp')
-
-
-class LoopbackSFTP(object):
-    """Simple wrapper for a socket that pretends to be a paramiko Channel."""
-
-    def __init__(self, sock):
-        self.__socket = sock
- 
-    def send(self, data):
-        return self.__socket.send(data)
-
-    def recv(self, n):
-        return self.__socket.recv(n)
-
-    def recv_ready(self):
-        return True
-
-    def close(self):
-        self.__socket.close()
-
-
-SYSTEM_HOSTKEYS = {}
-BZR_HOSTKEYS = {}
-
-# This is a weakref dictionary, so that we can reuse connections
-# that are still active. Long term, it might be nice to have some
-# sort of expiration policy, such as disconnect if inactive for
-# X seconds. But that requires a lot more fanciness.
-_connected_hosts = weakref.WeakValueDictionary()
-
-=======
->>>>>>> d30ca344
 def clear_connection_cache():
     """Remove all hosts from the SFTP connection cache.
 
