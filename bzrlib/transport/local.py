--- conflicted
+++ resolved
@@ -174,7 +174,6 @@
     def append(self, relpath, f, mode=0666):
         """Append the text in the file-like object into the final location."""
         abspath = self._abspath(relpath)
-<<<<<<< HEAD
         if mode is None:
             mode = 0666
         try:
@@ -187,24 +186,6 @@
             self._pump_to_fd(f, fd)
         finally:
             os.close(fd)
-=======
-        fp = None
-        try:
-            try:
-                fp = open(abspath, 'ab')
-                # FIXME should we really be chmodding every time ? RBC 20060523
-                if mode is not None:
-                    os.chmod(abspath, mode)
-            except (IOError, OSError),e:
-                self._translate_error(e, relpath)
-            # win32 workaround (tell on an unwritten file returns 0)
-            fp.seek(0, 2)
-            result = fp.tell()
-            self._pump(f, fp)
-        finally:
-            if fp is not None:
-                fp.close()
->>>>>>> 8da7e4fe
         return result
 
     def _pump_to_fd(self, fromfile, to_fd):
