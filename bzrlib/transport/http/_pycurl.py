# Copyright (C) 2006 Canonical Ltd
#
# This program is free software; you can redistribute it and/or modify
# it under the terms of the GNU General Public License as published by
# the Free Software Foundation; either version 2 of the License, or
# (at your option) any later version.
#
# This program is distributed in the hope that it will be useful,
# but WITHOUT ANY WARRANTY; without even the implied warranty of
# MERCHANTABILITY or FITNESS FOR A PARTICULAR PURPOSE.  See the
# GNU General Public License for more details.
#
# You should have received a copy of the GNU General Public License
# along with this program; if not, write to the Free Software
# Foundation, Inc., 59 Temple Place, Suite 330, Boston, MA  02111-1307  USA

"""http/https transport using pycurl"""

# TODO: test reporting of http errors
#
# TODO: Transport option to control caching of particular requests; broadly we
# would want to offer "caching allowed" or "must revalidate", depending on
# whether we expect a particular file will be modified after it's committed.
# It's probably safer to just always revalidate.  mbp 20060321

import os
from cStringIO import StringIO

from bzrlib import (
    errors,
    __version__ as bzrlib_version,
    )
import bzrlib
from bzrlib.errors import (NoSuchFile,
                           ConnectionError,
                           DependencyNotPresent)
from bzrlib.trace import mutter
from bzrlib.transport import register_urlparse_netloc_protocol
from bzrlib.transport.http import (
    _extract_headers,
    HttpTransportBase,
    _pycurl_errors,
    response,
    )

try:
    import pycurl
except ImportError, e:
    mutter("failed to import pycurl: %s", e)
    raise DependencyNotPresent('pycurl', e)

try:
    # see if we can actually initialize PyCurl - sometimes it will load but
    # fail to start up due to this bug:
    #  
    #   32. (At least on Windows) If libcurl is built with c-ares and there's
    #   no DNS server configured in the system, the ares_init() call fails and
    #   thus curl_easy_init() fails as well. This causes weird effects for
    #   people who use numerical IP addresses only.
    #
    # reported by Alexander Belchenko, 2006-04-26
    pycurl.Curl()
except pycurl.error, e:
    mutter("failed to initialize pycurl: %s", e)
    raise DependencyNotPresent('pycurl', e)


register_urlparse_netloc_protocol('http+pycurl')


class PyCurlTransport(HttpTransportBase):
    """http client transport using pycurl

    PyCurl is a Python binding to the C "curl" multiprotocol client.

    This transport can be significantly faster than the builtin
    Python client.  Advantages include: DNS caching.
    """

    def __init__(self, base, from_transport=None):
        super(PyCurlTransport, self).__init__(base)
        if from_transport is not None:
            self._curl = from_transport._curl
        else:
            mutter('using pycurl %s' % pycurl.version)
            self._curl = pycurl.Curl()

    def should_cache(self):
        """Return True if the data pulled across should be cached locally.
        """
        return True

    def has(self, relpath):
        """See Transport.has()"""
        # We set NO BODY=0 in _get_full, so it should be safe
        # to re-use the non-range curl object
        curl = self._curl
        abspath = self._real_abspath(relpath)
        curl.setopt(pycurl.URL, abspath)
        self._set_curl_options(curl)
        curl.setopt(pycurl.HTTPGET, 1)
        # don't want the body - ie just do a HEAD request
        # This means "NO BODY" not 'nobody'
        curl.setopt(pycurl.NOBODY, 1)
        # In some erroneous cases, pycurl will emit text on
        # stdout if we don't catch it (see InvalidStatus tests
        # for one such occurrence).
        blackhole = StringIO()
        curl.setopt(pycurl.WRITEFUNCTION, blackhole.write)
        self._curl_perform(curl)
        code = curl.getinfo(pycurl.HTTP_CODE)
        if code == 404: # not found
            return False
        elif code in (200, 302): # "ok", "found"
            return True
        else:
            self._raise_curl_http_error(curl)

    def _get(self, relpath, ranges, tail_amount=0):
        # This just switches based on the type of request
        if ranges is not None or tail_amount not in (0, None):
            return self._get_ranged(relpath, ranges, tail_amount=tail_amount)
        else:
            return self._get_full(relpath)

    def _setup_get_request(self, curl, relpath):
        # Make sure we do a GET request. versions > 7.14.1 also set the
        # NO BODY flag, but we'll do it ourselves in case it is an older
        # pycurl version
        curl.setopt(pycurl.NOBODY, 0)
        curl.setopt(pycurl.HTTPGET, 1)
        return self._setup_request(curl, relpath)

    def _setup_request(self, curl, relpath):
        """Do the common setup stuff for making a request

        :param curl: The curl object to place the request on
        :param relpath: The relative path that we want to get
        :return: (abspath, data, header) 
                 abspath: full url
                 data: file that will be filled with the body
                 header: file that will be filled with the headers
        """
        abspath = self._real_abspath(relpath)
        curl.setopt(pycurl.URL, abspath)
        self._set_curl_options(curl)

        data = StringIO()
        header = StringIO()
        curl.setopt(pycurl.WRITEFUNCTION, data.write)
        curl.setopt(pycurl.HEADERFUNCTION, header.write)

        return abspath, data, header

    def _get_full(self, relpath):
        """Make a request for the entire file"""
        curl = self._curl
        abspath, data, header = self._setup_get_request(curl, relpath)
        self._curl_perform(curl)

        code = curl.getinfo(pycurl.HTTP_CODE)
        data.seek(0)

        if code == 404:
            raise NoSuchFile(abspath)
        if code != 200:
            self._raise_curl_http_error(
                curl, 'expected 200 or 404 for full response.')

        return code, data

    def _get_ranged(self, relpath, ranges, tail_amount):
        """Make a request for just part of the file."""
        curl = self._curl
        abspath, data, header = self._setup_get_request(curl, relpath)

<<<<<<< HEAD
        self._curl_perform(curl, ['Range: bytes=%s'
                                  % self.range_header(ranges, tail_amount)])
=======
        range_header = self.attempted_range_header(ranges, tail_amount)
        if range_header is None:
            # Forget ranges, the server can't handle them
            return self._get_full(relpath)

        curl.setopt(pycurl.RANGE, range_header)
        self._curl_perform(curl)
>>>>>>> 8693f936
        data.seek(0)

        code = curl.getinfo(pycurl.HTTP_CODE)
        # mutter('header:\n%r', header.getvalue())
        headers = _extract_headers(header.getvalue(), abspath)
        # handle_response will raise NoSuchFile, etc based on the response code
        return code, response.handle_response(abspath, code, headers, data)

    def _post(self, body_bytes):
        fake_file = StringIO(body_bytes)
        curl = self._curl
        # Other places that use _base_curl for GET requests explicitly set
        # HTTPGET, so it should be safe to re-use the same object for both GETs
        # and POSTs.
        curl.setopt(pycurl.POST, 1)
        curl.setopt(pycurl.POSTFIELDSIZE, len(body_bytes))
        curl.setopt(pycurl.READFUNCTION, fake_file.read)
        abspath, data, header = self._setup_request(curl, '.bzr/smart')
        # We override the Expect: header so that pycurl will send the POST
        # body immediately.
        self._curl_perform(curl,['Expect: '])
        data.seek(0)
        code = curl.getinfo(pycurl.HTTP_CODE)
        headers = _extract_headers(header.getvalue(), abspath)
        return code, response.handle_response(abspath, code, headers, data)

    def _raise_curl_http_error(self, curl, info=None):
        code = curl.getinfo(pycurl.HTTP_CODE)
        url = curl.getinfo(pycurl.EFFECTIVE_URL)
        # Some error codes can be handled the same way for all
        # requests
        if code == 403:
            raise errors.TransportError(
                'Server refuses to fullfil the request for: %s' % url)
        else:
            if info is None:
                msg = ''
            else:
                msg = ': ' + info
            raise errors.InvalidHttpResponse(
                url, 'Unable to handle http code %d%s' % (code,msg))

    def _set_curl_options(self, curl):
        """Set options for all requests"""
        ## curl.setopt(pycurl.VERBOSE, 1)
        # TODO: maybe include a summary of the pycurl version
        ua_str = 'bzr/%s (pycurl)' % (bzrlib.__version__,)
        curl.setopt(pycurl.USERAGENT, ua_str)
        curl.setopt(pycurl.FOLLOWLOCATION, 1) # follow redirect responses

    def _curl_perform(self, curl, more_headers=[]):
        """Perform curl operation and translate exceptions."""
        try:
            # There's no way in http/1.0 to say "must
            # revalidate"; we don't want to force it to always
            # retrieve.  so just turn off the default Pragma
            # provided by Curl.
            headers = ['Cache-control: max-age=0',
                       'Pragma: no-cache',
                       'Connection: Keep-Alive']
            curl.setopt(pycurl.HTTPHEADER, headers + more_headers)
            curl.perform()
        except pycurl.error, e:
            url = curl.getinfo(pycurl.EFFECTIVE_URL)
            mutter('got pycurl error: %s, %s, %s, url: %s ',
                    e[0], _pycurl_errors.errorcode[e[0]], e, url)
            if e[0] in (_pycurl_errors.CURLE_COULDNT_RESOLVE_HOST,
                        _pycurl_errors.CURLE_COULDNT_CONNECT,
                        _pycurl_errors.CURLE_GOT_NOTHING,
                        _pycurl_errors.CURLE_COULDNT_RESOLVE_PROXY):
                raise ConnectionError('curl connection error (%s)\non %s'
                              % (e[1], url))
            # jam 20060713 The code didn't use to re-raise the exception here
            # but that seemed bogus
            raise


def get_test_permutations():
    """Return the permutations to be used in testing."""
    from bzrlib.tests.HttpServer import HttpServer_PyCurl
    return [(PyCurlTransport, HttpServer_PyCurl),
            ]<|MERGE_RESOLUTION|>--- conflicted
+++ resolved
@@ -174,10 +174,6 @@
         curl = self._curl
         abspath, data, header = self._setup_get_request(curl, relpath)
 
-<<<<<<< HEAD
-        self._curl_perform(curl, ['Range: bytes=%s'
-                                  % self.range_header(ranges, tail_amount)])
-=======
         range_header = self.attempted_range_header(ranges, tail_amount)
         if range_header is None:
             # Forget ranges, the server can't handle them
@@ -185,7 +181,6 @@
 
         curl.setopt(pycurl.RANGE, range_header)
         self._curl_perform(curl)
->>>>>>> 8693f936
         data.seek(0)
 
         code = curl.getinfo(pycurl.HTTP_CODE)
