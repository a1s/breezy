# Copyright (C) 2005, 2006 Canonical Ltd
#
# This program is free software; you can redistribute it and/or modify
# it under the terms of the GNU General Public License as published by
# the Free Software Foundation; either version 2 of the License, or
# (at your option) any later version.
#
# This program is distributed in the hope that it will be useful,
# but WITHOUT ANY WARRANTY; without even the implied warranty of
# MERCHANTABILITY or FITNESS FOR A PARTICULAR PURPOSE.  See the
# GNU General Public License for more details.
#
# You should have received a copy of the GNU General Public License
# along with this program; if not, write to the Free Software
# Foundation, Inc., 59 Temple Place, Suite 330, Boston, MA  02111-1307  USA

"""Base implementation of Transport over http.

There are separate implementation modules for each http client implementation.
"""

from cStringIO import StringIO
import errno
import mimetools
import os
import posixpath
import re
import sys
import urlparse
import urllib
from warnings import warn

# TODO: load these only when running http tests
import BaseHTTPServer, SimpleHTTPServer, socket, time
import threading

from bzrlib import errors
from bzrlib.errors import (TransportNotPossible, NoSuchFile,
                           TransportError, ConnectionError, InvalidURL)
from bzrlib.branch import Branch
from bzrlib.trace import mutter
from bzrlib.transport import Transport, register_transport, Server
from bzrlib.transport.http.response import (HttpMultipartRangeResponse,
                                            HttpRangeResponse)
from bzrlib.ui import ui_factory


def extract_auth(url, password_manager):
    """Extract auth parameters from am HTTP/HTTPS url and add them to the given
    password manager.  Return the url, minus those auth parameters (which
    confuse urllib2).
    """
    assert re.match(r'^(https?)(\+\w+)?://', url), \
            'invalid absolute url %r' % url
    scheme, netloc, path, query, fragment = urlparse.urlsplit(url)
    
    if '@' in netloc:
        auth, netloc = netloc.split('@', 1)
        if ':' in auth:
            username, password = auth.split(':', 1)
        else:
            username, password = auth, None
        if ':' in netloc:
            host = netloc.split(':', 1)[0]
        else:
            host = netloc
        username = urllib.unquote(username)
        if password is not None:
            password = urllib.unquote(password)
        else:
            password = ui_factory.get_password(prompt='HTTP %(user)@%(host) password',
                                               user=username, host=host)
        password_manager.add_password(None, host, username, password)
    url = urlparse.urlunsplit((scheme, netloc, path, query, fragment))
    return url


def _extract_headers(header_text, url):
    """Extract the mapping for an rfc2822 header

    This is a helper function for the test suite and for _pycurl.
    (urllib already parses the headers for us)

    In the case that there are multiple headers inside the file,
    the last one is returned.

    :param header_text: A string of header information.
        This expects that the first line of a header will always be HTTP ...
    :param url: The url we are parsing, so we can raise nice errors
    :return: mimetools.Message object, which basically acts like a case 
        insensitive dictionary.
    """
    first_header = True
    remaining = header_text

    if not remaining:
        raise errors.InvalidHttpResponse(url, 'Empty headers')

    while remaining:
        header_file = StringIO(remaining)
        first_line = header_file.readline()
        if not first_line.startswith('HTTP'):
            if first_header: # The first header *must* start with HTTP
                raise errors.InvalidHttpResponse(url,
                    'Opening header line did not start with HTTP: %s' 
                    % (first_line,))
                assert False, 'Opening header line was not HTTP'
            else:
                break # We are done parsing
        first_header = False
        m = mimetools.Message(header_file)

        # mimetools.Message parses the first header up to a blank line
        # So while there is remaining data, it probably means there is
        # another header to be parsed.
        # Get rid of any preceeding whitespace, which if it is all whitespace
        # will get rid of everything.
        remaining = header_file.read().lstrip()
    return m


class HttpTransportBase(Transport):
    """Base class for http implementations.

    Does URL parsing, etc, but not any network IO.

    The protocol can be given as e.g. http+urllib://host/ to use a particular
    implementation.
    """

    # _proto: "http" or "https"
    # _qualified_proto: may have "+pycurl", etc

    def __init__(self, base):
        """Set the base path where files will be stored."""
        proto_match = re.match(r'^(https?)(\+\w+)?://', base)
        if not proto_match:
            raise AssertionError("not a http url: %r" % base)
        self._proto = proto_match.group(1)
        impl_name = proto_match.group(2)
        if impl_name:
            impl_name = impl_name[1:]
        self._impl_name = impl_name
        if base[-1] != '/':
            base = base + '/'
        super(HttpTransportBase, self).__init__(base)
        # In the future we might actually connect to the remote host
        # rather than using get_url
        # self._connection = None
        (apparent_proto, self._host,
            self._path, self._parameters,
            self._query, self._fragment) = urlparse.urlparse(self.base)
        self._qualified_proto = apparent_proto

    def abspath(self, relpath):
        """Return the full url to the given relative path.

        This can be supplied with a string or a list.

        The URL returned always has the protocol scheme originally used to 
        construct the transport, even if that includes an explicit
        implementation qualifier.
        """
        assert isinstance(relpath, basestring)
        if isinstance(relpath, unicode):
            raise InvalidURL(relpath, 'paths must not be unicode.')
        if isinstance(relpath, basestring):
            relpath_parts = relpath.split('/')
        else:
            # TODO: Don't call this with an array - no magic interfaces
            relpath_parts = relpath[:]
<<<<<<< HEAD

        if relpath.startswith('/'):
            basepath = []
        else:
            # Except for the root, no trailing slashes are allowed
            if len(relpath_parts) > 1 and relpath_parts[-1] == '':
=======
        if len(relpath_parts) > 1:
            # TODO: Check that the "within branch" part of the
            # error messages below is relevant in all contexts
            if relpath_parts[0] == '':
                raise ValueError("path %r within branch %r seems to be absolute"
                                 % (relpath, self._path))
            # read only transports never manipulate directories
            if self.is_readonly() and relpath_parts[-1] == '':
>>>>>>> df9051a4
                raise ValueError("path %r within branch %r seems to be a directory"
                                 % (relpath, self._path))
            basepath = self._path.split('/')
            if len(basepath) > 0 and basepath[-1] == '':
                basepath = basepath[:-1]

        for p in relpath_parts:
            if p == '..':
                if len(basepath) == 0:
                    # In most filesystems, a request for the parent
                    # of root, just returns root.
                    continue
                basepath.pop()
            elif p == '.' or p == '':
                continue # No-op
            else:
                basepath.append(p)
        # Possibly, we could use urlparse.urljoin() here, but
        # I'm concerned about when it chooses to strip the last
        # portion of the path, and when it doesn't.
        path = '/'.join(basepath)
        if path == '':
            path = '/'
        result = urlparse.urlunparse((self._qualified_proto,
                                    self._host, path, '', '', ''))
        return result

    def _real_abspath(self, relpath):
        """Produce absolute path, adjusting protocol if needed"""
        abspath = self.abspath(relpath)
        qp = self._qualified_proto
        rp = self._proto
        if self._qualified_proto != self._proto:
            abspath = rp + abspath[len(qp):]
        if not isinstance(abspath, str):
            # escaping must be done at a higher level
            abspath = abspath.encode('ascii')
        return abspath

    def has(self, relpath):
        raise NotImplementedError("has() is abstract on %r" % self)

    def get(self, relpath):
        """Get the file at the given relative path.

        :param relpath: The relative path to the file
        """
        code, response_file = self._get(relpath, None)
        return response_file

    def _get(self, relpath, ranges):
        """Get a file, or part of a file.

        :param relpath: Path relative to transport base URL
        :param byte_range: None to get the whole file;
            or [(start,end)] to fetch parts of a file.

        :returns: (http_code, result_file)

        Note that the current http implementations can only fetch one range at
        a time through this call.
        """
        raise NotImplementedError(self._get)

    def readv(self, relpath, offsets):
        """Get parts of the file at the given relative path.

        :param offsets: A list of (offset, size) tuples.
        :param return: A list or generator of (offset, data) tuples
        """
        ranges = self.offsets_to_ranges(offsets)
        mutter('http readv of %s collapsed %s offsets => %s',
                relpath, len(offsets), ranges)
        code, f = self._get(relpath, ranges)
        for start, size in offsets:
            f.seek(start, (start < 0) and 2 or 0)
            start = f.tell()
            data = f.read(size)
            assert len(data) == size
            yield start, data

    @staticmethod
    def offsets_to_ranges(offsets):
        """Turn a list of offsets and sizes into a list of byte ranges.

        :param offsets: A list of tuples of (start, size).  An empty list
            is not accepted.
        :return: a list of inclusive byte ranges (start, end) 
            Adjacent ranges will be combined.
        """
        # Make sure we process sorted offsets
        offsets = sorted(offsets)

        prev_end = None
        combined = []

        for start, size in offsets:
            end = start + size - 1
            if prev_end is None:
                combined.append([start, end])
            elif start <= prev_end + 1:
                combined[-1][1] = end
            else:
                combined.append([start, end])
            prev_end = end

        return combined

    def put_file(self, relpath, f, mode=None):
        """Copy the file-like object into the location.

        :param relpath: Location to put the contents, relative to base.
        :param f:       File-like object.
        """
        raise TransportNotPossible('http PUT not supported')

    def mkdir(self, relpath, mode=None):
        """Create a directory at the given path."""
        raise TransportNotPossible('http does not support mkdir()')

    def rmdir(self, relpath):
        """See Transport.rmdir."""
        raise TransportNotPossible('http does not support rmdir()')

    def append_file(self, relpath, f, mode=None):
        """Append the text in the file-like object into the final
        location.
        """
        raise TransportNotPossible('http does not support append()')

    def copy(self, rel_from, rel_to):
        """Copy the item at rel_from to the location at rel_to"""
        raise TransportNotPossible('http does not support copy()')

    def copy_to(self, relpaths, other, mode=None, pb=None):
        """Copy a set of entries from self into another Transport.

        :param relpaths: A list/generator of entries to be copied.

        TODO: if other is LocalTransport, is it possible to
              do better than put(get())?
        """
        # At this point HttpTransport might be able to check and see if
        # the remote location is the same, and rather than download, and
        # then upload, it could just issue a remote copy_this command.
        if isinstance(other, HttpTransportBase):
            raise TransportNotPossible('http cannot be the target of copy_to()')
        else:
            return super(HttpTransportBase, self).\
                    copy_to(relpaths, other, mode=mode, pb=pb)

    def move(self, rel_from, rel_to):
        """Move the item at rel_from to the location at rel_to"""
        raise TransportNotPossible('http does not support move()')

    def delete(self, relpath):
        """Delete the item at relpath"""
        raise TransportNotPossible('http does not support delete()')

    def is_readonly(self):
        """See Transport.is_readonly."""
        return True

    def listable(self):
        """See Transport.listable."""
        return False

    def stat(self, relpath):
        """Return the stat information for a file.
        """
        raise TransportNotPossible('http does not support stat()')

    def lock_read(self, relpath):
        """Lock the given file for shared (read) access.
        :return: A lock object, which should be passed to Transport.unlock()
        """
        # The old RemoteBranch ignore lock for reading, so we will
        # continue that tradition and return a bogus lock object.
        class BogusLock(object):
            def __init__(self, path):
                self.path = path
            def unlock(self):
                pass
        return BogusLock(relpath)

    def lock_write(self, relpath):
        """Lock the given file for exclusive (write) access.
        WARNING: many transports do not support this, so trying avoid using it

        :return: A lock object, which should be passed to Transport.unlock()
        """
        raise TransportNotPossible('http does not support lock_write()')

    def clone(self, offset=None):
        """Return a new HttpTransportBase with root at self.base + offset
        For now HttpTransportBase does not actually connect, so just return
        a new HttpTransportBase object.
        """
        if offset is None:
            return self.__class__(self.base)
        else:
            return self.__class__(self.abspath(offset))

    @staticmethod
    def range_header(ranges, tail_amount):
        """Turn a list of bytes ranges into a HTTP Range header value.

        :param offsets: A list of byte ranges, (start, end). An empty list
        is not accepted.

        :return: HTTP range header string.
        """
        strings = []
        for start, end in ranges:
            strings.append('%d-%d' % (start, end))

        if tail_amount:
            strings.append('-%d' % tail_amount)

        return ','.join(strings)


#---------------- test server facilities ----------------
# TODO: load these only when running tests


class WebserverNotAvailable(Exception):
    pass


class BadWebserverPath(ValueError):
    def __str__(self):
        return 'path %s is not in %s' % self.args


class TestingHTTPRequestHandler(SimpleHTTPServer.SimpleHTTPRequestHandler):

    def log_message(self, format, *args):
        self.server.test_case.log('webserver - %s - - [%s] %s "%s" "%s"',
                                  self.address_string(),
                                  self.log_date_time_string(),
                                  format % args,
                                  self.headers.get('referer', '-'),
                                  self.headers.get('user-agent', '-'))

    def handle_one_request(self):
        """Handle a single HTTP request.

        You normally don't need to override this method; see the class
        __doc__ string for information on how to handle specific HTTP
        commands such as GET and POST.

        """
        for i in xrange(1,11): # Don't try more than 10 times
            try:
                self.raw_requestline = self.rfile.readline()
            except socket.error, e:
                if e.args[0] in (errno.EAGAIN, errno.EWOULDBLOCK):
                    # omitted for now because some tests look at the log of
                    # the server and expect to see no errors.  see recent
                    # email thread. -- mbp 20051021. 
                    ## self.log_message('EAGAIN (%d) while reading from raw_requestline' % i)
                    time.sleep(0.01)
                    continue
                raise
            else:
                break
        if not self.raw_requestline:
            self.close_connection = 1
            return
        if not self.parse_request(): # An error code has been sent, just exit
            return
        mname = 'do_' + self.command
        if getattr(self, mname, None) is None:
            self.send_error(501, "Unsupported method (%r)" % self.command)
            return
        method = getattr(self, mname)
        method()

    if sys.platform == 'win32':
        # On win32 you cannot access non-ascii filenames without
        # decoding them into unicode first.
        # However, under Linux, you can access bytestream paths
        # without any problems. If this function was always active
        # it would probably break tests when LANG=C was set
        def translate_path(self, path):
            """Translate a /-separated PATH to the local filename syntax.

            For bzr, all url paths are considered to be utf8 paths.
            On Linux, you can access these paths directly over the bytestream
            request, but on win32, you must decode them, and access them
            as Unicode files.
            """
            # abandon query parameters
            path = urlparse.urlparse(path)[2]
            path = posixpath.normpath(urllib.unquote(path))
            path = path.decode('utf-8')
            words = path.split('/')
            words = filter(None, words)
            path = os.getcwdu()
            for word in words:
                drive, word = os.path.splitdrive(word)
                head, word = os.path.split(word)
                if word in (os.curdir, os.pardir): continue
                path = os.path.join(path, word)
            return path


class TestingHTTPServer(BaseHTTPServer.HTTPServer):
    def __init__(self, server_address, RequestHandlerClass, test_case):
        BaseHTTPServer.HTTPServer.__init__(self, server_address,
                                                RequestHandlerClass)
        self.test_case = test_case


class HttpServer(Server):
    """A test server for http transports."""

    # used to form the url that connects to this server
    _url_protocol = 'http'

    # Subclasses can provide a specific request handler
    def __init__(self, request_handler=TestingHTTPRequestHandler):
        Server.__init__(self)
        self.request_handler = request_handler

    def _http_start(self):
        httpd = None
        httpd = TestingHTTPServer(('localhost', 0),
                                  self.request_handler,
                                  self)
        host, port = httpd.socket.getsockname()
        self._http_base_url = '%s://localhost:%s/' % (self._url_protocol, port)
        self._http_starting.release()
        httpd.socket.settimeout(0.1)

        while self._http_running:
            try:
                httpd.handle_request()
            except socket.timeout:
                pass

    def _get_remote_url(self, path):
        path_parts = path.split(os.path.sep)
        if os.path.isabs(path):
            if path_parts[:len(self._local_path_parts)] != \
                   self._local_path_parts:
                raise BadWebserverPath(path, self.test_dir)
            remote_path = '/'.join(path_parts[len(self._local_path_parts):])
        else:
            remote_path = '/'.join(path_parts)

        self._http_starting.acquire()
        self._http_starting.release()
        return self._http_base_url + remote_path

    def log(self, format, *args):
        """Capture Server log output."""
        self.logs.append(format % args)

    def setUp(self):
        """See bzrlib.transport.Server.setUp."""
        self._home_dir = os.getcwdu()
        self._local_path_parts = self._home_dir.split(os.path.sep)
        self._http_starting = threading.Lock()
        self._http_starting.acquire()
        self._http_running = True
        self._http_base_url = None
        self._http_thread = threading.Thread(target=self._http_start)
        self._http_thread.setDaemon(True)
        self._http_thread.start()
        self._http_proxy = os.environ.get("http_proxy")
        if self._http_proxy is not None:
            del os.environ["http_proxy"]
        self.logs = []

    def tearDown(self):
        """See bzrlib.transport.Server.tearDown."""
        self._http_running = False
        self._http_thread.join()
        if self._http_proxy is not None:
            import os
            os.environ["http_proxy"] = self._http_proxy

    def get_url(self):
        """See bzrlib.transport.Server.get_url."""
        return self._get_remote_url(self._home_dir)
        
    def get_bogus_url(self):
        """See bzrlib.transport.Server.get_bogus_url."""
        # this is chosen to try to prevent trouble with proxies, weird dns,
        # etc
        return 'http://127.0.0.1:1/'
<|MERGE_RESOLUTION|>--- conflicted
+++ resolved
@@ -169,23 +169,11 @@
         else:
             # TODO: Don't call this with an array - no magic interfaces
             relpath_parts = relpath[:]
-<<<<<<< HEAD
-
         if relpath.startswith('/'):
             basepath = []
         else:
             # Except for the root, no trailing slashes are allowed
             if len(relpath_parts) > 1 and relpath_parts[-1] == '':
-=======
-        if len(relpath_parts) > 1:
-            # TODO: Check that the "within branch" part of the
-            # error messages below is relevant in all contexts
-            if relpath_parts[0] == '':
-                raise ValueError("path %r within branch %r seems to be absolute"
-                                 % (relpath, self._path))
-            # read only transports never manipulate directories
-            if self.is_readonly() and relpath_parts[-1] == '':
->>>>>>> df9051a4
                 raise ValueError("path %r within branch %r seems to be a directory"
                                  % (relpath, self._path))
             basepath = self._path.split('/')
