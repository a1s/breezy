--- conflicted
+++ resolved
@@ -165,14 +165,9 @@
 
         Performs the request and leaves callers handle the results.
         """
-<<<<<<< HEAD
         abspath = self._remote_path(relpath)
-        request = Request('HEAD', abspath)
-=======
-        abspath = self._real_abspath(relpath)
         request = Request('HEAD', abspath,
                           accepted_errors=[200, 404])
->>>>>>> 30d8d92a
         response = self._perform(request)
 
         self._get_connection().fake_close()
