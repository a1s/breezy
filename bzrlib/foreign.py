--- conflicted
+++ resolved
@@ -121,7 +121,6 @@
 
 class ForeignVcs(object):
     """A foreign version control system."""
-<<<<<<< HEAD
 
     branch_format = None
 
@@ -130,16 +129,6 @@
     def __init__(self, mapping_registry, abbreviation=None):
         """Create a new foreign vcs instance.
 
-=======
-
-    branch_format = None
-
-    repository_format = None
-
-    def __init__(self, mapping_registry, abbreviation=None):
-        """Create a new foreign vcs instance.
-
->>>>>>> d6de82d6
         :param mapping_registry: Registry with mappings for this VCS.
         :param abbreviation: Optional abbreviation ('bzr', 'svn', 'git', etc)
         """
@@ -378,152 +367,4 @@
             to new revision ids in the target branch, for each 
             revision that was pushed.
         """
-<<<<<<< HEAD
-        return self._serializer.write_revision_to_string(
-            self.get_revision(revision_id))
-
-
-class ForeignBranch(Branch):
-    """Branch that exists in a foreign version control system."""
-
-    def __init__(self, mapping):
-        self.mapping = mapping
-        super(ForeignBranch, self).__init__()
-
-
-def update_workingtree_fileids(wt, target_tree):
-    """Update the file ids in a working tree based on another tree.
-
-    :param wt: Working tree in which to update file ids
-    :param target_tree: Tree to retrieve new file ids from, based on path
-    """
-    tt = transform.TreeTransform(wt)
-    try:
-        for f, p, c, v, d, n, k, e in target_tree.iter_changes(wt):
-            if v == (True, False):
-                trans_id = tt.trans_id_tree_path(p[0])
-                tt.unversion_file(trans_id)
-            elif v == (False, True):
-                trans_id = tt.trans_id_tree_path(p[1])
-                tt.version_file(f, trans_id)
-        tt.apply()
-    finally:
-        tt.finalize()
-    if len(wt.get_parent_ids()) == 1:
-        wt.set_parent_trees([(target_tree.get_revision_id(), target_tree)])
-    else:
-        wt.set_last_revision(target_tree.get_revision_id())
-
-
-class cmd_dpush(Command):
-    """Push into a different VCS without any custom bzr metadata.
-
-    This will afterwards rebase the local branch on the remote
-    branch unless the --no-rebase option is used, in which case 
-    the two branches will be out of sync after the push. 
-    """
-    hidden = True
-    takes_args = ['location?']
-    takes_options = [
-        'remember',
-        Option('directory',
-               help='Branch to push from, '
-               'rather than the one containing the working directory.',
-               short_name='d',
-               type=unicode,
-               ),
-        Option('no-rebase', help="Do not rebase after push."),
-        Option('strict',
-               help='Refuse to push if there are uncommitted changes in'
-               ' the working tree, --no-strict disables the check.'),
-        ]
-
-    def run(self, location=None, remember=False, directory=None,
-            no_rebase=False, strict=None):
-        from bzrlib import urlutils
-        from bzrlib.bzrdir import BzrDir
-        from bzrlib.errors import BzrCommandError, NoWorkingTree
-        from bzrlib.workingtree import WorkingTree
-
-        if directory is None:
-            directory = "."
-        try:
-            source_wt = WorkingTree.open_containing(directory)[0]
-            source_branch = source_wt.branch
-        except NoWorkingTree:
-            source_branch = Branch.open(directory)
-            source_wt = None
-        if strict is None:
-            strict = source_branch.get_config(
-                ).get_user_option_as_bool('dpush_strict')
-        if strict is None: strict = True # default value
-        if strict and source_wt is not None:
-            if (source_wt.has_changes()):
-                raise errors.UncommittedChanges(
-                    source_wt, more='Use --no-strict to force the push.')
-            if source_wt.last_revision() != source_wt.branch.last_revision():
-                # The tree has lost sync with its branch, there is little
-                # chance that the user is aware of it but he can still force
-                # the push with --no-strict
-                raise errors.OutOfDateTree(
-                    source_wt, more='Use --no-strict to force the push.')
-        stored_loc = source_branch.get_push_location()
-        if location is None:
-            if stored_loc is None:
-                raise BzrCommandError("No push location known or specified.")
-            else:
-                display_url = urlutils.unescape_for_display(stored_loc,
-                        self.outf.encoding)
-                self.outf.write("Using saved location: %s\n" % display_url)
-                location = stored_loc
-
-        bzrdir = BzrDir.open(location)
-        target_branch = bzrdir.open_branch()
-        target_branch.lock_write()
-        try:
-            try:
-                push_result = source_branch.lossy_push(target_branch)
-            except errors.LossyPushToSameVCS:
-                raise BzrCommandError("%r and %r are in the same VCS, lossy "
-                    "push not necessary. Please use regular push." %
-                    (source_branch, target_branch))
-            # We successfully created the target, remember it
-            if source_branch.get_push_location() is None or remember:
-                source_branch.set_push_location(target_branch.base)
-            if not no_rebase:
-                old_last_revid = source_branch.last_revision()
-                source_branch.pull(target_branch, overwrite=True)
-                new_last_revid = source_branch.last_revision()
-                if source_wt is not None and old_last_revid != new_last_revid:
-                    source_wt.lock_write()
-                    try:
-                        target = source_wt.branch.repository.revision_tree(
-                            new_last_revid)
-                        update_workingtree_fileids(source_wt, target)
-                    finally:
-                        source_wt.unlock()
-            push_result.report(self.outf)
-        finally:
-            target_branch.unlock()
-
-
-class InterToForeignBranch(InterBranch):
-
-    def lossy_push(self, stop_revision=None):
-        """Push deltas into another branch.
-
-        :note: This does not, like push, retain the revision ids from 
-            the source branch and will, rather than adding bzr-specific 
-            metadata, push only those semantics of the revision that can be 
-            natively represented by this branch' VCS.
-
-        :param target: Target branch
-        :param stop_revision: Revision to push, defaults to last revision.
-        :return: BranchPushResult with an extra member revidmap: 
-            A dictionary mapping revision ids from the target branch 
-            to new revision ids in the target branch, for each 
-            revision that was pushed.
-        """
-=======
->>>>>>> d6de82d6
         raise NotImplementedError(self.lossy_push)