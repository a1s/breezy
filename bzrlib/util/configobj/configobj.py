--- conflicted
+++ resolved
@@ -24,12 +24,12 @@
     raise RuntimeError("Python v.2.2 or later needed")
 
 import os, re
-
-from bzrlib.lazy_import import lazy_import
-lazy_import(globals(), """
-import compiler
-""")
-
+compiler = None
+try:
+    import compiler
+except ImportError:
+    # for IronPython
+    pass
 from types import StringTypes
 from warnings import warn
 try:
@@ -88,9 +88,6 @@
     None: BOM_UTF8
     }
 
-<<<<<<< HEAD
-__version__ = '4.4.0'
-=======
 
 def match_utf8(encoding):
     return BOM_LIST.get(encoding.lower()) == 'utf_8'
@@ -121,7 +118,6 @@
 
 
 __version__ = '4.5.2'
->>>>>>> cf69028c
 
 __revision__ = '$Id: configobj.py 156 2006-01-31 14:57:08Z fuzzyman $'
 
@@ -173,6 +169,8 @@
 
 def getObj(s):
     s = "a=" + s
+    if compiler is None:
+        raise ImportError('compiler module not available')
     p = compiler.parse(s)
     return p.getChildren()[1].getChildren()[0].getChildren()[1]
 
@@ -2196,19 +2194,10 @@
             if self.configspec is None:
                 raise ValueError('No configspec supplied.')
             if preserve_errors:
-<<<<<<< HEAD
-                try:
-                    from validate import VdtMissingValue
-                except ImportError:
-                    VdtMissingValue = None
-                if VdtMissingValue is None:
-                    raise ImportError('Missing validate module.')
-=======
                 # We do this once to remove a top level dependency on the validate module
                 # Which makes importing configobj faster
                 from validate import VdtMissingValue
                 self._vdtMissingValue = VdtMissingValue
->>>>>>> cf69028c
             section = self
         #
         spec_section = section.configspec
