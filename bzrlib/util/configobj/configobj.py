# configobj.py
# A config file reader/writer that supports nested sections in config files.
# Copyright (C) 2005-2008 Michael Foord, Nicola Larosa
# E-mail: fuzzyman AT voidspace DOT org DOT uk
#         nico AT tekNico DOT net

# ConfigObj 4
# http://www.voidspace.org.uk/python/configobj.html

# Released subject to the BSD License
# Please see http://www.voidspace.org.uk/python/license.shtml

# Scripts maintained at http://www.voidspace.org.uk/python/index.shtml
# For information about bugfixes, updates and support, please join the
# ConfigObj mailing list:
# http://lists.sourceforge.net/lists/listinfo/configobj-develop
# Comments, suggestions and bug reports welcome.

from __future__ import generators

import sys
INTP_VER = sys.version_info[:2]
if INTP_VER < (2, 2):
    raise RuntimeError("Python v.2.2 or later needed")

import os, re
compiler = None
# Bzr modification: Disabled import of 'compiler' module
# bzr doesn't use the 'unrepr' feature of configobj, so importing compiler just
# wastes several milliseconds on every single bzr invocation.
#   -- Andrew Bennetts, 2008-10-14
#try:
#    import compiler
#except ImportError:
#    # for IronPython
#    pass
from types import StringTypes
from warnings import warn
try:
    from codecs import BOM_UTF8, BOM_UTF16, BOM_UTF16_BE, BOM_UTF16_LE
except ImportError:
    # Python 2.2 does not have these
    # UTF-8
    BOM_UTF8 = '\xef\xbb\xbf'
    # UTF-16, little endian
    BOM_UTF16_LE = '\xff\xfe'
    # UTF-16, big endian
    BOM_UTF16_BE = '\xfe\xff'
    if sys.byteorder == 'little':
        # UTF-16, native endianness
        BOM_UTF16 = BOM_UTF16_LE
    else:
        # UTF-16, native endianness
        BOM_UTF16 = BOM_UTF16_BE

# A dictionary mapping BOM to
# the encoding to decode with, and what to set the
# encoding attribute to.
BOMS = {
    BOM_UTF8: ('utf_8', None),
    BOM_UTF16_BE: ('utf16_be', 'utf_16'),
    BOM_UTF16_LE: ('utf16_le', 'utf_16'),
    BOM_UTF16: ('utf_16', 'utf_16'),
    }
# All legal variants of the BOM codecs.
# TODO: the list of aliases is not meant to be exhaustive, is there a
#   better way ?
BOM_LIST = {
    'utf_16': 'utf_16',
    'u16': 'utf_16',
    'utf16': 'utf_16',
    'utf-16': 'utf_16',
    'utf16_be': 'utf16_be',
    'utf_16_be': 'utf16_be',
    'utf-16be': 'utf16_be',
    'utf16_le': 'utf16_le',
    'utf_16_le': 'utf16_le',
    'utf-16le': 'utf16_le',
    'utf_8': 'utf_8',
    'u8': 'utf_8',
    'utf': 'utf_8',
    'utf8': 'utf_8',
    'utf-8': 'utf_8',
    }

# Map of encodings to the BOM to write.
BOM_SET = {
    'utf_8': BOM_UTF8,
    'utf_16': BOM_UTF16,
    'utf16_be': BOM_UTF16_BE,
    'utf16_le': BOM_UTF16_LE,
    None: BOM_UTF8
    }


def match_utf8(encoding):
    return BOM_LIST.get(encoding.lower()) == 'utf_8'


# Quote strings used for writing values
squot = "'%s'"
dquot = '"%s"'
noquot = "%s"
wspace_plus = ' \r\t\n\v\t\'"'
tsquot = '"""%s"""'
tdquot = "'''%s'''"

try:
    enumerate
except NameError:
    def enumerate(obj):
        """enumerate for Python 2.2."""
        i = -1
        for item in obj:
            i += 1
            yield i, item

try:
    True, False
except NameError:
    True, False = 1, 0


__version__ = '4.5.2'

__revision__ = '$Id: configobj.py 156 2006-01-31 14:57:08Z fuzzyman $'

__docformat__ = "restructuredtext en"

__all__ = (
    '__version__',
    'DEFAULT_INDENT_TYPE',
    'DEFAULT_INTERPOLATION',
    'ConfigObjError',
    'NestingError',
    'ParseError',
    'DuplicateError',
    'ConfigspecError',
    'ConfigObj',
    'SimpleVal',
    'InterpolationError',
    'InterpolationLoopError',
    'MissingInterpolationOption',
    'RepeatSectionError',
    'ReloadError',
    'UnreprError',
    'UnknownType',
    '__docformat__',
    'flatten_errors',
)

DEFAULT_INTERPOLATION = 'configparser'
DEFAULT_INDENT_TYPE = '    '
MAX_INTERPOL_DEPTH = 10

OPTION_DEFAULTS = {
    'interpolation': True,
    'raise_errors': False,
    'list_values': True,
    'create_empty': False,
    'file_error': False,
    'configspec': None,
    'stringify': True,
    # option may be set to one of ('', ' ', '\t')
    'indent_type': None,
    'encoding': None,
    'default_encoding': None,
    'unrepr': False,
    'write_empty_values': False,
}



def getObj(s):
    s = "a=" + s
    if compiler is None:
        raise ImportError('compiler module not available')
    p = compiler.parse(s)
    return p.getChildren()[1].getChildren()[0].getChildren()[1]


class UnknownType(Exception):
    pass


class Builder(object):
    
    def build(self, o):
        m = getattr(self, 'build_' + o.__class__.__name__, None)
        if m is None:
            raise UnknownType(o.__class__.__name__)
        return m(o)
    
    def build_List(self, o):
        return map(self.build, o.getChildren())
    
    def build_Const(self, o):
        return o.value
    
    def build_Dict(self, o):
        d = {}
        i = iter(map(self.build, o.getChildren()))
        for el in i:
            d[el] = i.next()
        return d
    
    def build_Tuple(self, o):
        return tuple(self.build_List(o))
    
    def build_Name(self, o):
        if o.name == 'None':
            return None
        if o.name == 'True':
            return True
        if o.name == 'False':
            return False
        
        # An undefined Name
        raise UnknownType('Undefined Name')
    
    def build_Add(self, o):
        real, imag = map(self.build_Const, o.getChildren())
        try:
            real = float(real)
        except TypeError:
            raise UnknownType('Add')
        if not isinstance(imag, complex) or imag.real != 0.0:
            raise UnknownType('Add')
        return real+imag
    
    def build_Getattr(self, o):
        parent = self.build(o.expr)
        return getattr(parent, o.attrname)
    
    def build_UnarySub(self, o):
        return -self.build_Const(o.getChildren()[0])
    
    def build_UnaryAdd(self, o):
        return self.build_Const(o.getChildren()[0])


_builder = Builder()


def unrepr(s):
    if not s:
        return s
    return _builder.build(getObj(s))



class ConfigObjError(SyntaxError):
    """
    This is the base class for all errors that ConfigObj raises.
    It is a subclass of SyntaxError.
    """
    def __init__(self, msg='', line_number=None, line=''):
        self.line = line
        self.line_number = line_number
        self.msg = msg
        SyntaxError.__init__(self, msg)
<<<<<<< HEAD
=======

>>>>>>> d786adcd

class NestingError(ConfigObjError):
    """
    This error indicates a level of nesting that doesn't match.
    """


class ParseError(ConfigObjError):
    """
    This error indicates that a line is badly written.
    It is neither a valid ``key = value`` line,
    nor a valid section marker line.
    """


class ReloadError(IOError):
    """
    A 'reload' operation failed.
    This exception is a subclass of ``IOError``.
    """
    def __init__(self):
        IOError.__init__(self, 'reload failed, filename is not set.')


class DuplicateError(ConfigObjError):
    """
    The keyword or section specified already exists.
    """


class ConfigspecError(ConfigObjError):
    """
    An error occured whilst parsing a configspec.
    """


class InterpolationError(ConfigObjError):
    """Base class for the two interpolation errors."""


class InterpolationLoopError(InterpolationError):
    """Maximum interpolation depth exceeded in string interpolation."""

    def __init__(self, option):
        InterpolationError.__init__(
            self,
            'interpolation loop detected in value "%s".' % option)


class RepeatSectionError(ConfigObjError):
    """
    This error indicates additional sections in a section with a
    ``__many__`` (repeated) section.
    """


class MissingInterpolationOption(InterpolationError):
    """A value specified for interpolation was missing."""

    def __init__(self, option):
        InterpolationError.__init__(
            self,
            'missing option "%s" in interpolation.' % option)


class UnreprError(ConfigObjError):
    """An error parsing in unrepr mode."""



class InterpolationEngine(object):
    """
    A helper class to help perform string interpolation.

    This class is an abstract base class; its descendants perform
    the actual work.
    """

    # compiled regexp to use in self.interpolate()
    _KEYCRE = re.compile(r"%\(([^)]*)\)s")

    def __init__(self, section):
        # the Section instance that "owns" this engine
        self.section = section


    def interpolate(self, key, value):
        def recursive_interpolate(key, value, section, backtrail):
            """The function that does the actual work.

            ``value``: the string we're trying to interpolate.
            ``section``: the section in which that string was found
            ``backtrail``: a dict to keep track of where we've been,
            to detect and prevent infinite recursion loops

            This is similar to a depth-first-search algorithm.
            """
            # Have we been here already?
            if backtrail.has_key((key, section.name)):
                # Yes - infinite loop detected
                raise InterpolationLoopError(key)
            # Place a marker on our backtrail so we won't come back here again
            backtrail[(key, section.name)] = 1

            # Now start the actual work
            match = self._KEYCRE.search(value)
            while match:
                # The actual parsing of the match is implementation-dependent,
                # so delegate to our helper function
                k, v, s = self._parse_match(match)
                if k is None:
                    # That's the signal that no further interpolation is needed
                    replacement = v
                else:
                    # Further interpolation may be needed to obtain final value
                    replacement = recursive_interpolate(k, v, s, backtrail)
                # Replace the matched string with its final value
                start, end = match.span()
                value = ''.join((value[:start], replacement, value[end:]))
                new_search_start = start + len(replacement)
                # Pick up the next interpolation key, if any, for next time
                # through the while loop
                match = self._KEYCRE.search(value, new_search_start)

            # Now safe to come back here again; remove marker from backtrail
            del backtrail[(key, section.name)]

            return value

        # Back in interpolate(), all we have to do is kick off the recursive
        # function with appropriate starting values
        value = recursive_interpolate(key, value, self.section, {})
        return value


    def _fetch(self, key):
        """Helper function to fetch values from owning section.

        Returns a 2-tuple: the value, and the section where it was found.
        """
        # switch off interpolation before we try and fetch anything !
        save_interp = self.section.main.interpolation
        self.section.main.interpolation = False

        # Start at section that "owns" this InterpolationEngine
        current_section = self.section
        while True:
            # try the current section first
            val = current_section.get(key)
            if val is not None:
                break
            # try "DEFAULT" next
            val = current_section.get('DEFAULT', {}).get(key)
            if val is not None:
                break
            # move up to parent and try again
            # top-level's parent is itself
            if current_section.parent is current_section:
                # reached top level, time to give up
                break
            current_section = current_section.parent

        # restore interpolation to previous value before returning
        self.section.main.interpolation = save_interp
        if val is None:
            raise MissingInterpolationOption(key)
        return val, current_section


    def _parse_match(self, match):
        """Implementation-dependent helper function.

        Will be passed a match object corresponding to the interpolation
        key we just found (e.g., "%(foo)s" or "$foo"). Should look up that
        key in the appropriate config file section (using the ``_fetch()``
        helper function) and return a 3-tuple: (key, value, section)

        ``key`` is the name of the key we're looking for
        ``value`` is the value found for that key
        ``section`` is a reference to the section where it was found

        ``key`` and ``section`` should be None if no further
        interpolation should be performed on the resulting value
        (e.g., if we interpolated "$$" and returned "$").
        """
        raise NotImplementedError()
    


class ConfigParserInterpolation(InterpolationEngine):
    """Behaves like ConfigParser."""
    _KEYCRE = re.compile(r"%\(([^)]*)\)s")

    def _parse_match(self, match):
        key = match.group(1)
        value, section = self._fetch(key)
        return key, value, section



class TemplateInterpolation(InterpolationEngine):
    """Behaves like string.Template."""
    _delimiter = '$'
    _KEYCRE = re.compile(r"""
        \$(?:
          (?P<escaped>\$)              |   # Two $ signs
          (?P<named>[_a-z][_a-z0-9]*)  |   # $name format
          {(?P<braced>[^}]*)}              # ${name} format
        )
        """, re.IGNORECASE | re.VERBOSE)

    def _parse_match(self, match):
        # Valid name (in or out of braces): fetch value from section
        key = match.group('named') or match.group('braced')
        if key is not None:
            value, section = self._fetch(key)
            return key, value, section
        # Escaped delimiter (e.g., $$): return single delimiter
        if match.group('escaped') is not None:
            # Return None for key and section to indicate it's time to stop
            return None, self._delimiter, None
        # Anything else: ignore completely, just return it unchanged
        return None, match.group(), None


interpolation_engines = {
    'configparser': ConfigParserInterpolation,
    'template': TemplateInterpolation,
}



class Section(dict):
    """
    A dictionary-like object that represents a section in a config file.
    
    It does string interpolation if the 'interpolation' attribute
    of the 'main' object is set to True.
    
    Interpolation is tried first from this object, then from the 'DEFAULT'
    section of this object, next from the parent and its 'DEFAULT' section,
    and so on until the main object is reached.
    
    A Section will behave like an ordered dictionary - following the
    order of the ``scalars`` and ``sections`` attributes.
    You can use this to change the order of members.
    
    Iteration follows the order: scalars, then sections.
    """

    def __init__(self, parent, depth, main, indict=None, name=None):
        """
        * parent is the section above
        * depth is the depth level of this section
        * main is the main ConfigObj
        * indict is a dictionary to initialise the section with
        """
        if indict is None:
            indict = {}
        dict.__init__(self)
        # used for nesting level *and* interpolation
        self.parent = parent
        # used for the interpolation attribute
        self.main = main
        # level of nesting depth of this Section
        self.depth = depth
        # purely for information
        self.name = name
        #
        self._initialise()
        # we do this explicitly so that __setitem__ is used properly
        # (rather than just passing to ``dict.__init__``)
        for entry, value in indict.iteritems():
            self[entry] = value
            
            
    def _initialise(self):
        # the sequence of scalar values in this Section
        self.scalars = []
        # the sequence of sections in this Section
        self.sections = []
        # for comments :-)
        self.comments = {}
        self.inline_comments = {}
        # for the configspec
        self.configspec = {}
        self._order = []
        self._configspec_comments = {}
        self._configspec_inline_comments = {}
        self._cs_section_comments = {}
        self._cs_section_inline_comments = {}
        # for defaults
        self.defaults = []
        self.default_values = {}


    def _interpolate(self, key, value):
        try:
            # do we already have an interpolation engine?
            engine = self._interpolation_engine
        except AttributeError:
            # not yet: first time running _interpolate(), so pick the engine
            name = self.main.interpolation
            if name == True:  # note that "if name:" would be incorrect here
                # backwards-compatibility: interpolation=True means use default
                name = DEFAULT_INTERPOLATION
            name = name.lower()  # so that "Template", "template", etc. all work
            class_ = interpolation_engines.get(name, None)
            if class_ is None:
                # invalid value for self.main.interpolation
                self.main.interpolation = False
                return value
            else:
                # save reference to engine so we don't have to do this again
                engine = self._interpolation_engine = class_(self)
        # let the engine do the actual work
        return engine.interpolate(key, value)


    def __getitem__(self, key):
        """Fetch the item and do string interpolation."""
        val = dict.__getitem__(self, key)
        if self.main.interpolation and isinstance(val, StringTypes):
            return self._interpolate(key, val)
        return val


    def __setitem__(self, key, value, unrepr=False):
        """
        Correctly set a value.
        
        Making dictionary values Section instances.
        (We have to special case 'Section' instances - which are also dicts)
        
        Keys must be strings.
        Values need only be strings (or lists of strings) if
        ``main.stringify`` is set.
        
        `unrepr`` must be set when setting a value to a dictionary, without
        creating a new sub-section.
        """
        if not isinstance(key, StringTypes):
            raise ValueError('The key "%s" is not a string.' % key)
        
        # add the comment
        if not self.comments.has_key(key):
            self.comments[key] = []
            self.inline_comments[key] = ''
        # remove the entry from defaults
        if key in self.defaults:
            self.defaults.remove(key)
        #
        if isinstance(value, Section):
            if not self.has_key(key):
                self.sections.append(key)
            dict.__setitem__(self, key, value)
        elif isinstance(value, dict) and not unrepr:
            # First create the new depth level,
            # then create the section
            if not self.has_key(key):
                self.sections.append(key)
            new_depth = self.depth + 1
            dict.__setitem__(
                self,
                key,
                Section(
                    self,
                    new_depth,
                    self.main,
                    indict=value,
                    name=key))
        else:
            if not self.has_key(key):
                self.scalars.append(key)
            if not self.main.stringify:
                if isinstance(value, StringTypes):
                    pass
                elif isinstance(value, (list, tuple)):
                    for entry in value:
                        if not isinstance(entry, StringTypes):
                            raise TypeError('Value is not a string "%s".' % entry)
                else:
                    raise TypeError('Value is not a string "%s".' % value)
            dict.__setitem__(self, key, value)


    def __delitem__(self, key):
        """Remove items from the sequence when deleting."""
        dict. __delitem__(self, key)
        if key in self.scalars:
            self.scalars.remove(key)
        else:
            self.sections.remove(key)
        del self.comments[key]
        del self.inline_comments[key]


    def get(self, key, default=None):
        """A version of ``get`` that doesn't bypass string interpolation."""
        try:
            return self[key]
        except KeyError:
            return default


    def update(self, indict):
        """
        A version of update that uses our ``__setitem__``.
        """
        for entry in indict:
            self[entry] = indict[entry]


    def pop(self, key, *args):
        """
        'D.pop(k[,d]) -> v, remove specified key and return the corresponding value.
        If key is not found, d is returned if given, otherwise KeyError is raised'
        """
        val = dict.pop(self, key, *args)
        if key in self.scalars:
            del self.comments[key]
            del self.inline_comments[key]
            self.scalars.remove(key)
        elif key in self.sections:
            del self.comments[key]
            del self.inline_comments[key]
            self.sections.remove(key)
        if self.main.interpolation and isinstance(val, StringTypes):
            return self._interpolate(key, val)
        return val


    def popitem(self):
        """Pops the first (key,val)"""
        sequence = (self.scalars + self.sections)
        if not sequence:
            raise KeyError(": 'popitem(): dictionary is empty'")
        key = sequence[0]
        val =  self[key]
        del self[key]
        return key, val


    def clear(self):
        """
        A version of clear that also affects scalars/sections
        Also clears comments and configspec.
        
        Leaves other attributes alone :
            depth/main/parent are not affected
        """
        dict.clear(self)
        self.scalars = []
        self.sections = []
        self.comments = {}
        self.inline_comments = {}
        self.configspec = {}


    def setdefault(self, key, default=None):
        """A version of setdefault that sets sequence if appropriate."""
        try:
            return self[key]
        except KeyError:
            self[key] = default
            return self[key]


    def items(self):
        """D.items() -> list of D's (key, value) pairs, as 2-tuples"""
        return zip((self.scalars + self.sections), self.values())


    def keys(self):
        """D.keys() -> list of D's keys"""
        return (self.scalars + self.sections)


    def values(self):
        """D.values() -> list of D's values"""
        return [self[key] for key in (self.scalars + self.sections)]


    def iteritems(self):
        """D.iteritems() -> an iterator over the (key, value) items of D"""
        return iter(self.items())


    def iterkeys(self):
        """D.iterkeys() -> an iterator over the keys of D"""
        return iter((self.scalars + self.sections))

    __iter__ = iterkeys


    def itervalues(self):
        """D.itervalues() -> an iterator over the values of D"""
        return iter(self.values())


    def __repr__(self):
        """x.__repr__() <==> repr(x)"""
        return '{%s}' % ', '.join([('%s: %s' % (repr(key), repr(self[key])))
            for key in (self.scalars + self.sections)])

    __str__ = __repr__
    __str__.__doc__ = "x.__str__() <==> str(x)"


    # Extra methods - not in a normal dictionary

    def dict(self):
        """
        Return a deepcopy of self as a dictionary.
        
        All members that are ``Section`` instances are recursively turned to
        ordinary dictionaries - by calling their ``dict`` method.
        
        >>> n = a.dict()
        >>> n == a
        1
        >>> n is a
        0
        """
        newdict = {}
        for entry in self:
            this_entry = self[entry]
            if isinstance(this_entry, Section):
                this_entry = this_entry.dict()
            elif isinstance(this_entry, list):
                # create a copy rather than a reference
                this_entry = list(this_entry)
            elif isinstance(this_entry, tuple):
                # create a copy rather than a reference
                this_entry = tuple(this_entry)
            newdict[entry] = this_entry
        return newdict


    def merge(self, indict):
        """
        A recursive update - useful for merging config files.
        
        >>> a = '''[section1]
        ...     option1 = True
        ...     [[subsection]]
        ...     more_options = False
        ...     # end of file'''.splitlines()
        >>> b = '''# File is user.ini
        ...     [section1]
        ...     option1 = False
        ...     # end of file'''.splitlines()
        >>> c1 = ConfigObj(b)
        >>> c2 = ConfigObj(a)
        >>> c2.merge(c1)
        >>> c2
        {'section1': {'option1': 'False', 'subsection': {'more_options': 'False'}}}
        """
        for key, val in indict.items():
            if (key in self and isinstance(self[key], dict) and
                                isinstance(val, dict)):
                self[key].merge(val)
            else:   
                self[key] = val


    def rename(self, oldkey, newkey):
        """
        Change a keyname to another, without changing position in sequence.
        
        Implemented so that transformations can be made on keys,
        as well as on values. (used by encode and decode)
        
        Also renames comments.
        """
        if oldkey in self.scalars:
            the_list = self.scalars
        elif oldkey in self.sections:
            the_list = self.sections
        else:
            raise KeyError('Key "%s" not found.' % oldkey)
        pos = the_list.index(oldkey)
        #
        val = self[oldkey]
        dict.__delitem__(self, oldkey)
        dict.__setitem__(self, newkey, val)
        the_list.remove(oldkey)
        the_list.insert(pos, newkey)
        comm = self.comments[oldkey]
        inline_comment = self.inline_comments[oldkey]
        del self.comments[oldkey]
        del self.inline_comments[oldkey]
        self.comments[newkey] = comm
        self.inline_comments[newkey] = inline_comment


    def walk(self, function, raise_errors=True,
            call_on_sections=False, **keywargs):
        """
        Walk every member and call a function on the keyword and value.
        
        Return a dictionary of the return values
        
        If the function raises an exception, raise the errror
        unless ``raise_errors=False``, in which case set the return value to
        ``False``.
        
        Any unrecognised keyword arguments you pass to walk, will be pased on
        to the function you pass in.
        
        Note: if ``call_on_sections`` is ``True`` then - on encountering a
        subsection, *first* the function is called for the *whole* subsection,
        and then recurses into it's members. This means your function must be
        able to handle strings, dictionaries and lists. This allows you
        to change the key of subsections as well as for ordinary members. The
        return value when called on the whole subsection has to be discarded.
        
        See  the encode and decode methods for examples, including functions.
        
        .. caution::
        
            You can use ``walk`` to transform the names of members of a section
            but you mustn't add or delete members.
        
        >>> config = '''[XXXXsection]
        ... XXXXkey = XXXXvalue'''.splitlines()
        >>> cfg = ConfigObj(config)
        >>> cfg
        {'XXXXsection': {'XXXXkey': 'XXXXvalue'}}
        >>> def transform(section, key):
        ...     val = section[key]
        ...     newkey = key.replace('XXXX', 'CLIENT1')
        ...     section.rename(key, newkey)
        ...     if isinstance(val, (tuple, list, dict)):
        ...         pass
        ...     else:
        ...         val = val.replace('XXXX', 'CLIENT1')
        ...         section[newkey] = val
        >>> cfg.walk(transform, call_on_sections=True)
        {'CLIENT1section': {'CLIENT1key': None}}
        >>> cfg
        {'CLIENT1section': {'CLIENT1key': 'CLIENT1value'}}
        """
        out = {}
        # scalars first
        for i in range(len(self.scalars)):
            entry = self.scalars[i]
            try:
                val = function(self, entry, **keywargs)
                # bound again in case name has changed
                entry = self.scalars[i]
                out[entry] = val
            except Exception:
                if raise_errors:
                    raise
                else:
                    entry = self.scalars[i]
                    out[entry] = False
        # then sections
        for i in range(len(self.sections)):
            entry = self.sections[i]
            if call_on_sections:
                try:
                    function(self, entry, **keywargs)
                except Exception:
                    if raise_errors:
                        raise
                    else:
                        entry = self.sections[i]
                        out[entry] = False
                # bound again in case name has changed
                entry = self.sections[i]
            # previous result is discarded
            out[entry] = self[entry].walk(
                function,
                raise_errors=raise_errors,
                call_on_sections=call_on_sections,
                **keywargs)
        return out


    def decode(self, encoding):
        """
        Decode all strings and values to unicode, using the specified encoding.
        
        Works with subsections and list values.
        
        Uses the ``walk`` method.
        
        Testing ``encode`` and ``decode``.
        >>> m = ConfigObj(a)
        >>> m.decode('ascii')
        >>> def testuni(val):
        ...     for entry in val:
        ...         if not isinstance(entry, unicode):
        ...             print >> sys.stderr, type(entry)
        ...             raise AssertionError, 'decode failed.'
        ...         if isinstance(val[entry], dict):
        ...             testuni(val[entry])
        ...         elif not isinstance(val[entry], unicode):
        ...             raise AssertionError, 'decode failed.'
        >>> testuni(m)
        >>> m.encode('ascii')
        >>> a == m
        1
        """
        warn('use of ``decode`` is deprecated.', DeprecationWarning)
        def decode(section, key, encoding=encoding, warn=True):
            """ """
            val = section[key]
            if isinstance(val, (list, tuple)):
                newval = []
                for entry in val:
                    newval.append(entry.decode(encoding))
            elif isinstance(val, dict):
                newval = val
            else:
                newval = val.decode(encoding)
            newkey = key.decode(encoding)
            section.rename(key, newkey)
            section[newkey] = newval
        # using ``call_on_sections`` allows us to modify section names
        self.walk(decode, call_on_sections=True)


    def encode(self, encoding):
        """
        Encode all strings and values from unicode,
        using the specified encoding.
        
        Works with subsections and list values.
        Uses the ``walk`` method.
        """
        warn('use of ``encode`` is deprecated.', DeprecationWarning)
        def encode(section, key, encoding=encoding):
            """ """
            val = section[key]
            if isinstance(val, (list, tuple)):
                newval = []
                for entry in val:
                    newval.append(entry.encode(encoding))
            elif isinstance(val, dict):
                newval = val
            else:
                newval = val.encode(encoding)
            newkey = key.encode(encoding)
            section.rename(key, newkey)
            section[newkey] = newval
        self.walk(encode, call_on_sections=True)


    def istrue(self, key):
        """A deprecated version of ``as_bool``."""
        warn('use of ``istrue`` is deprecated. Use ``as_bool`` method '
                'instead.', DeprecationWarning)
        return self.as_bool(key)


    def as_bool(self, key):
        """
        Accepts a key as input. The corresponding value must be a string or
        the objects (``True`` or 1) or (``False`` or 0). We allow 0 and 1 to
        retain compatibility with Python 2.2.
        
        If the string is one of  ``True``, ``On``, ``Yes``, or ``1`` it returns 
        ``True``.
        
        If the string is one of  ``False``, ``Off``, ``No``, or ``0`` it returns 
        ``False``.
        
        ``as_bool`` is not case sensitive.
        
        Any other input will raise a ``ValueError``.
        
        >>> a = ConfigObj()
        >>> a['a'] = 'fish'
        >>> a.as_bool('a')
        Traceback (most recent call last):
        ValueError: Value "fish" is neither True nor False
        >>> a['b'] = 'True'
        >>> a.as_bool('b')
        1
        >>> a['b'] = 'off'
        >>> a.as_bool('b')
        0
        """
        val = self[key]
        if val == True:
            return True
        elif val == False:
            return False
        else:
            try:
                if not isinstance(val, StringTypes):
                    # TODO: Why do we raise a KeyError here?
                    raise KeyError()
                else:
                    return self.main._bools[val.lower()]
            except KeyError:
                raise ValueError('Value "%s" is neither True nor False' % val)


    def as_int(self, key):
        """
        A convenience method which coerces the specified value to an integer.
        
        If the value is an invalid literal for ``int``, a ``ValueError`` will
        be raised.
        
        >>> a = ConfigObj()
        >>> a['a'] = 'fish'
        >>> a.as_int('a')
        Traceback (most recent call last):
        ValueError: invalid literal for int(): fish
        >>> a['b'] = '1'
        >>> a.as_int('b')
        1
        >>> a['b'] = '3.2'
        >>> a.as_int('b')
        Traceback (most recent call last):
        ValueError: invalid literal for int(): 3.2
        """
        return int(self[key])


    def as_float(self, key):
        """
        A convenience method which coerces the specified value to a float.
        
        If the value is an invalid literal for ``float``, a ``ValueError`` will
        be raised.
        
        >>> a = ConfigObj()
        >>> a['a'] = 'fish'
        >>> a.as_float('a')
        Traceback (most recent call last):
        ValueError: invalid literal for float(): fish
        >>> a['b'] = '1'
        >>> a.as_float('b')
        1.0
        >>> a['b'] = '3.2'
        >>> a.as_float('b')
        3.2000000000000002
        """
        return float(self[key])


    def restore_default(self, key):
        """
        Restore (and return) default value for the specified key.
        
        This method will only work for a ConfigObj that was created
        with a configspec and has been validated.
        
        If there is no default value for this key, ``KeyError`` is raised.
        """
        default = self.default_values[key]
        dict.__setitem__(self, key, default)
        if key not in self.defaults:
            self.defaults.append(key)
        return default

    
    def restore_defaults(self):
        """
        Recursively restore default values to all members
        that have them.
        
        This method will only work for a ConfigObj that was created
        with a configspec and has been validated.
        
        It doesn't delete or modify entries without default values.
        """
        for key in self.default_values:
            self.restore_default(key)
            
        for section in self.sections:
            self[section].restore_defaults()


class ConfigObj(Section):
    """An object to read, create, and write config files."""

    _keyword = re.compile(r'''^ # line start
        (\s*)                   # indentation
        (                       # keyword
            (?:".*?")|          # double quotes
            (?:'.*?')|          # single quotes
            (?:[^'"=].*?)       # no quotes
        )
        \s*=\s*                 # divider
        (.*)                    # value (including list values and comments)
        $   # line end
        ''',
        re.VERBOSE)

    _sectionmarker = re.compile(r'''^
        (\s*)                     # 1: indentation
        ((?:\[\s*)+)              # 2: section marker open
        (                         # 3: section name open
            (?:"\s*\S.*?\s*")|    # at least one non-space with double quotes
            (?:'\s*\S.*?\s*')|    # at least one non-space with single quotes
            (?:[^'"\s].*?)        # at least one non-space unquoted
        )                         # section name close
        ((?:\s*\])+)              # 4: section marker close
        \s*(\#.*)?                # 5: optional comment
        $''',
        re.VERBOSE)

    # this regexp pulls list values out as a single string
    # or single values and comments
    # FIXME: this regex adds a '' to the end of comma terminated lists
    #   workaround in ``_handle_value``
    _valueexp = re.compile(r'''^
        (?:
            (?:
                (
                    (?:
                        (?:
                            (?:".*?")|              # double quotes
                            (?:'.*?')|              # single quotes
                            (?:[^'",\#][^,\#]*?)    # unquoted
                        )
                        \s*,\s*                     # comma
                    )*      # match all list items ending in a comma (if any)
                )
                (
                    (?:".*?")|                      # double quotes
                    (?:'.*?')|                      # single quotes
                    (?:[^'",\#\s][^,]*?)|           # unquoted
                    (?:(?<!,))                      # Empty value
                )?          # last item in a list - or string value
            )|
            (,)             # alternatively a single comma - empty list
        )
        \s*(\#.*)?          # optional comment
        $''',
        re.VERBOSE)

    # use findall to get the members of a list value
    _listvalueexp = re.compile(r'''
        (
            (?:".*?")|          # double quotes
            (?:'.*?')|          # single quotes
            (?:[^'",\#].*?)       # unquoted
        )
        \s*,\s*                 # comma
        ''',
        re.VERBOSE)

    # this regexp is used for the value
    # when lists are switched off
    _nolistvalue = re.compile(r'''^
        (
            (?:".*?")|          # double quotes
            (?:'.*?')|          # single quotes
            (?:[^'"\#].*?)|     # unquoted
            (?:)                # Empty value
        )
        \s*(\#.*)?              # optional comment
        $''',
        re.VERBOSE)

    # regexes for finding triple quoted values on one line
    _single_line_single = re.compile(r"^'''(.*?)'''\s*(#.*)?$")
    _single_line_double = re.compile(r'^"""(.*?)"""\s*(#.*)?$')
    _multi_line_single = re.compile(r"^(.*?)'''\s*(#.*)?$")
    _multi_line_double = re.compile(r'^(.*?)"""\s*(#.*)?$')

    _triple_quote = {
        "'''": (_single_line_single, _multi_line_single),
        '"""': (_single_line_double, _multi_line_double),
    }

    # Used by the ``istrue`` Section method
    _bools = {
        'yes': True, 'no': False,
        'on': True, 'off': False,
        '1': True, '0': False,
        'true': True, 'false': False,
        }


    def __init__(self, infile=None, options=None, **kwargs):
        """
        Parse a config file or create a config file object.
        
        ``ConfigObj(infile=None, options=None, **kwargs)``
        """
        # init the superclass
        Section.__init__(self, self, 0, self)
        
        if infile is None:
            infile = []
        if options is None:
            options = {}
        else:
            options = dict(options)
            
        # keyword arguments take precedence over an options dictionary
        options.update(kwargs)
        
        defaults = OPTION_DEFAULTS.copy()
        # TODO: check the values too.
        for entry in options:
            if entry not in defaults:
                raise TypeError('Unrecognised option "%s".' % entry)
        
        # Add any explicit options to the defaults
        defaults.update(options)
        self._initialise(defaults)
        configspec = defaults['configspec']
        self._original_configspec = configspec
        self._load(infile, configspec)
        
        
    def _load(self, infile, configspec):
        if isinstance(infile, StringTypes):
            self.filename = infile
            if os.path.isfile(infile):
                h = open(infile, 'rb')
                infile = h.read() or []
                h.close()
            elif self.file_error:
                # raise an error if the file doesn't exist
                raise IOError('Config file not found: "%s".' % self.filename)
            else:
                # file doesn't already exist
                if self.create_empty:
                    # this is a good test that the filename specified
                    # isn't impossible - like on a non-existent device
                    h = open(infile, 'w')
                    h.write('')
                    h.close()
                infile = []
                
        elif isinstance(infile, (list, tuple)):
            infile = list(infile)
            
        elif isinstance(infile, dict):
            # initialise self
            # the Section class handles creating subsections
            if isinstance(infile, ConfigObj):
                # get a copy of our ConfigObj
                infile = infile.dict()
                
            for entry in infile:
                self[entry] = infile[entry]
            del self._errors
            
            if configspec is not None:
                self._handle_configspec(configspec)
            else:
                self.configspec = None
            return
        
        elif getattr(infile, 'read', None) is not None:
            # This supports file like objects
            infile = infile.read() or []
            # needs splitting into lines - but needs doing *after* decoding
            # in case it's not an 8 bit encoding
        else:
            raise TypeError('infile must be a filename, file like object, or list of lines.')
        
        if infile:
            # don't do it for the empty ConfigObj
            infile = self._handle_bom(infile)
            # infile is now *always* a list
            #
            # Set the newlines attribute (first line ending it finds)
            # and strip trailing '\n' or '\r' from lines
            for line in infile:
                if (not line) or (line[-1] not in ('\r', '\n', '\r\n')):
                    continue
                for end in ('\r\n', '\n', '\r'):
                    if line.endswith(end):
                        self.newlines = end
                        break
                break

            infile = [line.rstrip('\r\n') for line in infile]
            
        self._parse(infile)
        # if we had any errors, now is the time to raise them
        if self._errors:
            info = "at line %s." % self._errors[0].line_number
            if len(self._errors) > 1:
                msg = "Parsing failed with several errors.\nFirst error %s" % info
                error = ConfigObjError(msg)
            else:
                error = self._errors[0]
            # set the errors attribute; it's a list of tuples:
            # (error_type, message, line_number)
            error.errors = self._errors
            # set the config attribute
            error.config = self
            raise error
        # delete private attributes
        del self._errors
        
        if configspec is None:
            self.configspec = None
        else:
            self._handle_configspec(configspec)
    
    
    def _initialise(self, options=None):
        if options is None:
            options = OPTION_DEFAULTS
            
        # initialise a few variables
        self.filename = None
        self._errors = []
        self.raise_errors = options['raise_errors']
        self.interpolation = options['interpolation']
        self.list_values = options['list_values']
        self.create_empty = options['create_empty']
        self.file_error = options['file_error']
        self.stringify = options['stringify']
        self.indent_type = options['indent_type']
        self.encoding = options['encoding']
        self.default_encoding = options['default_encoding']
        self.BOM = False
        self.newlines = None
        self.write_empty_values = options['write_empty_values']
        self.unrepr = options['unrepr']
        
        self.initial_comment = []
        self.final_comment = []
        self.configspec = {}
        
        # Clear section attributes as well
        Section._initialise(self)
        
        
    def __repr__(self):
        return ('ConfigObj({%s})' % 
                ', '.join([('%s: %s' % (repr(key), repr(self[key]))) 
                for key in (self.scalars + self.sections)]))
    
    
    def _handle_bom(self, infile):
        """
        Handle any BOM, and decode if necessary.
        
        If an encoding is specified, that *must* be used - but the BOM should
        still be removed (and the BOM attribute set).
        
        (If the encoding is wrongly specified, then a BOM for an alternative
        encoding won't be discovered or removed.)
        
        If an encoding is not specified, UTF8 or UTF16 BOM will be detected and
        removed. The BOM attribute will be set. UTF16 will be decoded to
        unicode.
        
        NOTE: This method must not be called with an empty ``infile``.
        
        Specifying the *wrong* encoding is likely to cause a
        ``UnicodeDecodeError``.
        
        ``infile`` must always be returned as a list of lines, but may be
        passed in as a single string.
        """
        if ((self.encoding is not None) and
            (self.encoding.lower() not in BOM_LIST)):
            # No need to check for a BOM
            # the encoding specified doesn't have one
            # just decode
            return self._decode(infile, self.encoding)
        
        if isinstance(infile, (list, tuple)):
            line = infile[0]
        else:
            line = infile
        if self.encoding is not None:
            # encoding explicitly supplied
            # And it could have an associated BOM
            # TODO: if encoding is just UTF16 - we ought to check for both
            # TODO: big endian and little endian versions.
            enc = BOM_LIST[self.encoding.lower()]
            if enc == 'utf_16':
                # For UTF16 we try big endian and little endian
                for BOM, (encoding, final_encoding) in BOMS.items():
                    if not final_encoding:
                        # skip UTF8
                        continue
                    if infile.startswith(BOM):
                        ### BOM discovered
                        ##self.BOM = True
                        # Don't need to remove BOM
                        return self._decode(infile, encoding)
                    
                # If we get this far, will *probably* raise a DecodeError
                # As it doesn't appear to start with a BOM
                return self._decode(infile, self.encoding)
            
            # Must be UTF8
            BOM = BOM_SET[enc]
            if not line.startswith(BOM):
                return self._decode(infile, self.encoding)
            
            newline = line[len(BOM):]
            
            # BOM removed
            if isinstance(infile, (list, tuple)):
                infile[0] = newline
            else:
                infile = newline
            self.BOM = True
            return self._decode(infile, self.encoding)
        
        # No encoding specified - so we need to check for UTF8/UTF16
        for BOM, (encoding, final_encoding) in BOMS.items():
            if not line.startswith(BOM):
                continue
            else:
                # BOM discovered
                self.encoding = final_encoding
                if not final_encoding:
                    self.BOM = True
                    # UTF8
                    # remove BOM
                    newline = line[len(BOM):]
                    if isinstance(infile, (list, tuple)):
                        infile[0] = newline
                    else:
                        infile = newline
                    # UTF8 - don't decode
                    if isinstance(infile, StringTypes):
                        return infile.splitlines(True)
                    else:
                        return infile
                # UTF16 - have to decode
                return self._decode(infile, encoding)
            
        # No BOM discovered and no encoding specified, just return
        if isinstance(infile, StringTypes):
            # infile read from a file will be a single string
            return infile.splitlines(True)
        return infile


    def _a_to_u(self, aString):
        """Decode ASCII strings to unicode if a self.encoding is specified."""
        if self.encoding:
            return aString.decode('ascii')
        else:
            return aString


    def _decode(self, infile, encoding):
        """
        Decode infile to unicode. Using the specified encoding.
        
        if is a string, it also needs converting to a list.
        """
        if isinstance(infile, StringTypes):
            # can't be unicode
            # NOTE: Could raise a ``UnicodeDecodeError``
            return infile.decode(encoding).splitlines(True)
        for i, line in enumerate(infile):
            if not isinstance(line, unicode):
                # NOTE: The isinstance test here handles mixed lists of unicode/string
                # NOTE: But the decode will break on any non-string values
                # NOTE: Or could raise a ``UnicodeDecodeError``
                infile[i] = line.decode(encoding)
        return infile


    def _decode_element(self, line):
        """Decode element to unicode if necessary."""
        if not self.encoding:
            return line
        if isinstance(line, str) and self.default_encoding:
            return line.decode(self.default_encoding)
        return line


    def _str(self, value):
        """
        Used by ``stringify`` within validate, to turn non-string values
        into strings.
        """
        if not isinstance(value, StringTypes):
            return str(value)
        else:
            return value


    def _parse(self, infile):
        """Actually parse the config file."""
        temp_list_values = self.list_values
        if self.unrepr:
            self.list_values = False
            
        comment_list = []
        done_start = False
        this_section = self
        maxline = len(infile) - 1
        cur_index = -1
        reset_comment = False
        
        while cur_index < maxline:
            if reset_comment:
                comment_list = []
            cur_index += 1
            line = infile[cur_index]
            sline = line.strip()
            # do we have anything on the line ?
            if not sline or sline.startswith('#'):
                reset_comment = False
                comment_list.append(line)
                continue
            
            if not done_start:
                # preserve initial comment
                self.initial_comment = comment_list
                comment_list = []
                done_start = True
                
            reset_comment = True
            # first we check if it's a section marker
            mat = self._sectionmarker.match(line)
            if mat is not None:
                # is a section line
                (indent, sect_open, sect_name, sect_close, comment) = mat.groups()
                if indent and (self.indent_type is None):
                    self.indent_type = indent
                cur_depth = sect_open.count('[')
                if cur_depth != sect_close.count(']'):
                    self._handle_error("Cannot compute the section depth at line %s.",
                                       NestingError, infile, cur_index)
                    continue
                
                if cur_depth < this_section.depth:
                    # the new section is dropping back to a previous level
                    try:
                        parent = self._match_depth(this_section,
                                                   cur_depth).parent
                    except SyntaxError:
                        self._handle_error("Cannot compute nesting level at line %s.",
                                           NestingError, infile, cur_index)
                        continue
                elif cur_depth == this_section.depth:
                    # the new section is a sibling of the current section
                    parent = this_section.parent
                elif cur_depth == this_section.depth + 1:
                    # the new section is a child the current section
                    parent = this_section
                else:
                    self._handle_error("Section too nested at line %s.",
                                       NestingError, infile, cur_index)
                    
                sect_name = self._unquote(sect_name)
                if parent.has_key(sect_name):
                    self._handle_error('Duplicate section name at line %s.',
                                       DuplicateError, infile, cur_index)
                    continue
                
                # create the new section
                this_section = Section(
                    parent,
                    cur_depth,
                    self,
                    name=sect_name)
                parent[sect_name] = this_section
                parent.inline_comments[sect_name] = comment
                parent.comments[sect_name] = comment_list
                continue
            #
            # it's not a section marker,
            # so it should be a valid ``key = value`` line
            mat = self._keyword.match(line)
            if mat is None:
                # it neither matched as a keyword
                # or a section marker
                self._handle_error(
                    'Invalid line at line "%s".',
                    ParseError, infile, cur_index)
            else:
                # is a keyword value
                # value will include any inline comment
                (indent, key, value) = mat.groups()
                if indent and (self.indent_type is None):
                    self.indent_type = indent
                # check for a multiline value
                if value[:3] in ['"""', "'''"]:
                    try:
                        (value, comment, cur_index) = self._multiline(
                            value, infile, cur_index, maxline)
                    except SyntaxError:
                        self._handle_error(
                            'Parse error in value at line %s.',
                            ParseError, infile, cur_index)
                        continue
                    else:
                        if self.unrepr:
                            comment = ''
                            try:
                                value = unrepr(value)
                            except Exception, e:
                                if type(e) == UnknownType:
                                    msg = 'Unknown name or type in value at line %s.'
                                else:
                                    msg = 'Parse error in value at line %s.'
                                self._handle_error(msg, UnreprError, infile,
                                    cur_index)
                                continue
                else:
                    if self.unrepr:
                        comment = ''
                        try:
                            value = unrepr(value)
                        except Exception, e:
                            if isinstance(e, UnknownType):
                                msg = 'Unknown name or type in value at line %s.'
                            else:
                                msg = 'Parse error in value at line %s.'
                            self._handle_error(msg, UnreprError, infile,
                                cur_index)
                            continue
                    else:
                        # extract comment and lists
                        try:
                            (value, comment) = self._handle_value(value)
                        except SyntaxError:
                            self._handle_error(
                                'Parse error in value at line %s.',
                                ParseError, infile, cur_index)
                            continue
                #
                key = self._unquote(key)
                if this_section.has_key(key):
                    self._handle_error(
                        'Duplicate keyword name at line %s.',
                        DuplicateError, infile, cur_index)
                    continue
                # add the key.
                # we set unrepr because if we have got this far we will never
                # be creating a new section
                this_section.__setitem__(key, value, unrepr=True)
                this_section.inline_comments[key] = comment
                this_section.comments[key] = comment_list
                continue
        #
        if self.indent_type is None:
            # no indentation used, set the type accordingly
            self.indent_type = ''

        # preserve the final comment
        if not self and not self.initial_comment:
            self.initial_comment = comment_list
        elif not reset_comment:
            self.final_comment = comment_list
        self.list_values = temp_list_values


    def _match_depth(self, sect, depth):
        """
        Given a section and a depth level, walk back through the sections
        parents to see if the depth level matches a previous section.
        
        Return a reference to the right section,
        or raise a SyntaxError.
        """
        while depth < sect.depth:
            if sect is sect.parent:
                # we've reached the top level already
                raise SyntaxError()
            sect = sect.parent
        if sect.depth == depth:
            return sect
        # shouldn't get here
        raise SyntaxError()


    def _handle_error(self, text, ErrorClass, infile, cur_index):
        """
        Handle an error according to the error settings.
        
        Either raise the error or store it.
        The error will have occured at ``cur_index``
        """
        line = infile[cur_index]
        cur_index += 1
        message = text % cur_index
        error = ErrorClass(message, cur_index, line)
        if self.raise_errors:
            # raise the error - parsing stops here
            raise error
        # store the error
        # reraise when parsing has finished
        self._errors.append(error)


    def _unquote(self, value):
        """Return an unquoted version of a value"""
        if (value[0] == value[-1]) and (value[0] in ('"', "'")):
            value = value[1:-1]
        return value


    def _quote(self, value, multiline=True):
        """
        Return a safely quoted version of a value.
        
        Raise a ConfigObjError if the value cannot be safely quoted.
        If multiline is ``True`` (default) then use triple quotes
        if necessary.
        
        Don't quote values that don't need it.
        Recursively quote members of a list and return a comma joined list.
        Multiline is ``False`` for lists.
        Obey list syntax for empty and single member lists.
        
        If ``list_values=False`` then the value is only quoted if it contains
        a ``\n`` (is multiline) or '#'.
        
        If ``write_empty_values`` is set, and the value is an empty string, it
        won't be quoted.
        """
        if multiline and self.write_empty_values and value == '':
            # Only if multiline is set, so that it is used for values not
            # keys, and not values that are part of a list
            return ''
        
        if multiline and isinstance(value, (list, tuple)):
            if not value:
                return ','
            elif len(value) == 1:
                return self._quote(value[0], multiline=False) + ','
            return ', '.join([self._quote(val, multiline=False)
                for val in value])
        if not isinstance(value, StringTypes):
            if self.stringify:
                value = str(value)
            else:
                raise TypeError('Value "%s" is not a string.' % value)

        if not value:
            return '""'
        
        no_lists_no_quotes = not self.list_values and '\n' not in value and '#' not in value
        need_triple = multiline and ((("'" in value) and ('"' in value)) or ('\n' in value ))
        hash_triple_quote = multiline and not need_triple and ("'" in value) and ('"' in value) and ('#' in value)
        check_for_single = (no_lists_no_quotes or not need_triple) and not hash_triple_quote
        
        if check_for_single:
            if not self.list_values:
                # we don't quote if ``list_values=False``
                quot = noquot
            # for normal values either single or double quotes will do
            elif '\n' in value:
                # will only happen if multiline is off - e.g. '\n' in key
                raise ConfigObjError('Value "%s" cannot be safely quoted.' % value)
            elif ((value[0] not in wspace_plus) and
                    (value[-1] not in wspace_plus) and
                    (',' not in value)):
                quot = noquot
            else:
                quot = self._get_single_quote(value)
        else:
            # if value has '\n' or "'" *and* '"', it will need triple quotes
            quot = self._get_triple_quote(value)
        
        if quot == noquot and '#' in value and self.list_values:
            quot = self._get_single_quote(value)
                
        return quot % value
    
    
    def _get_single_quote(self, value):
        if ("'" in value) and ('"' in value):
            raise ConfigObjError('Value "%s" cannot be safely quoted.' % value)
        elif '"' in value:
            quot = squot
        else:
            quot = dquot
        return quot
    
    
    def _get_triple_quote(self, value):
        if (value.find('"""') != -1) and (value.find("'''") != -1):
            raise ConfigObjError('Value "%s" cannot be safely quoted.' % value)
        if value.find('"""') == -1:
            quot = tdquot
        else:
            quot = tsquot 
        return quot


    def _handle_value(self, value):
        """
        Given a value string, unquote, remove comment,
        handle lists. (including empty and single member lists)
        """
        # do we look for lists in values ?
        if not self.list_values:
            mat = self._nolistvalue.match(value)
            if mat is None:
                raise SyntaxError()
            # NOTE: we don't unquote here
            return mat.groups()
        #
        mat = self._valueexp.match(value)
        if mat is None:
            # the value is badly constructed, probably badly quoted,
            # or an invalid list
            raise SyntaxError()
        (list_values, single, empty_list, comment) = mat.groups()
        if (list_values == '') and (single is None):
            # change this if you want to accept empty values
            raise SyntaxError()
        # NOTE: note there is no error handling from here if the regex
        # is wrong: then incorrect values will slip through
        if empty_list is not None:
            # the single comma - meaning an empty list
            return ([], comment)
        if single is not None:
            # handle empty values
            if list_values and not single:
                # FIXME: the '' is a workaround because our regex now matches
                #   '' at the end of a list if it has a trailing comma
                single = None
            else:
                single = single or '""'
                single = self._unquote(single)
        if list_values == '':
            # not a list value
            return (single, comment)
        the_list = self._listvalueexp.findall(list_values)
        the_list = [self._unquote(val) for val in the_list]
        if single is not None:
            the_list += [single]
        return (the_list, comment)


    def _multiline(self, value, infile, cur_index, maxline):
        """Extract the value, where we are in a multiline situation."""
        quot = value[:3]
        newvalue = value[3:]
        single_line = self._triple_quote[quot][0]
        multi_line = self._triple_quote[quot][1]
        mat = single_line.match(value)
        if mat is not None:
            retval = list(mat.groups())
            retval.append(cur_index)
            return retval
        elif newvalue.find(quot) != -1:
            # somehow the triple quote is missing
            raise SyntaxError()
        #
        while cur_index < maxline:
            cur_index += 1
            newvalue += '\n'
            line = infile[cur_index]
            if line.find(quot) == -1:
                newvalue += line
            else:
                # end of multiline, process it
                break
        else:
            # we've got to the end of the config, oops...
            raise SyntaxError()
        mat = multi_line.match(line)
        if mat is None:
            # a badly formed line
            raise SyntaxError()
        (value, comment) = mat.groups()
        return (newvalue + value, comment, cur_index)


    def _handle_configspec(self, configspec):
        """Parse the configspec."""
        # FIXME: Should we check that the configspec was created with the 
        #        correct settings ? (i.e. ``list_values=False``)
        if not isinstance(configspec, ConfigObj):
            try:
                configspec = ConfigObj(configspec,
                                       raise_errors=True,
                                       file_error=True,
                                       list_values=False)
            except ConfigObjError, e:
                # FIXME: Should these errors have a reference
                #        to the already parsed ConfigObj ?
                raise ConfigspecError('Parsing configspec failed: %s' % e)
            except IOError, e:
                raise IOError('Reading configspec failed: %s' % e)
        
        self._set_configspec_value(configspec, self)


    def _set_configspec_value(self, configspec, section):
        """Used to recursively set configspec values."""
        if '__many__' in configspec.sections:
            section.configspec['__many__'] = configspec['__many__']
            if len(configspec.sections) > 1:
                # FIXME: can we supply any useful information here ?
                raise RepeatSectionError()
            
        if getattr(configspec, 'initial_comment', None) is not None:
            section._configspec_initial_comment = configspec.initial_comment
            section._configspec_final_comment = configspec.final_comment
            section._configspec_encoding = configspec.encoding
            section._configspec_BOM = configspec.BOM
            section._configspec_newlines = configspec.newlines
            section._configspec_indent_type = configspec.indent_type
            
        for entry in configspec.scalars:
            section._configspec_comments[entry] = configspec.comments[entry]
            section._configspec_inline_comments[entry] = configspec.inline_comments[entry]
            section.configspec[entry] = configspec[entry]
            section._order.append(entry)
            
        for entry in configspec.sections:
            if entry == '__many__':
                continue
            
            section._cs_section_comments[entry] = configspec.comments[entry]
            section._cs_section_inline_comments[entry] = configspec.inline_comments[entry]
            if not section.has_key(entry):
                section[entry] = {}
            self._set_configspec_value(configspec[entry], section[entry])


    def _handle_repeat(self, section, configspec):
        """Dynamically assign configspec for repeated section."""
        try:
            section_keys = configspec.sections
            scalar_keys = configspec.scalars
        except AttributeError:
            section_keys = [entry for entry in configspec 
                                if isinstance(configspec[entry], dict)]
            scalar_keys = [entry for entry in configspec 
                                if not isinstance(configspec[entry], dict)]
            
        if '__many__' in section_keys and len(section_keys) > 1:
            # FIXME: can we supply any useful information here ?
            raise RepeatSectionError()
        
        scalars = {}
        sections = {}
        for entry in scalar_keys:
            val = configspec[entry]
            scalars[entry] = val
        for entry in section_keys:
            val = configspec[entry]
            if entry == '__many__':
                scalars[entry] = val
                continue
            sections[entry] = val
            
        section.configspec = scalars
        for entry in sections:
            if not section.has_key(entry):
                section[entry] = {}
            self._handle_repeat(section[entry], sections[entry])


    def _write_line(self, indent_string, entry, this_entry, comment):
        """Write an individual line, for the write method"""
        # NOTE: the calls to self._quote here handles non-StringType values.
        if not self.unrepr:
            val = self._decode_element(self._quote(this_entry))
        else:
            val = repr(this_entry)
        return '%s%s%s%s%s' % (indent_string,
                               self._decode_element(self._quote(entry, multiline=False)),
                               self._a_to_u(' = '),
                               val,
                               self._decode_element(comment))


    def _write_marker(self, indent_string, depth, entry, comment):
        """Write a section marker line"""
        return '%s%s%s%s%s' % (indent_string,
                               self._a_to_u('[' * depth),
                               self._quote(self._decode_element(entry), multiline=False),
                               self._a_to_u(']' * depth),
                               self._decode_element(comment))


    def _handle_comment(self, comment):
        """Deal with a comment."""
        if not comment:
            return ''
        start = self.indent_type
        if not comment.startswith('#'):
            start += self._a_to_u(' # ')
        return (start + comment)


    # Public methods

    def write(self, outfile=None, section=None):
        """
        Write the current ConfigObj as a file
        
        tekNico: FIXME: use StringIO instead of real files
        
        >>> filename = a.filename
        >>> a.filename = 'test.ini'
        >>> a.write()
        >>> a.filename = filename
        >>> a == ConfigObj('test.ini', raise_errors=True)
        1
        """
        if self.indent_type is None:
            # this can be true if initialised from a dictionary
            self.indent_type = DEFAULT_INDENT_TYPE
            
        out = []
        cs = self._a_to_u('#')
        csp = self._a_to_u('# ')
        if section is None:
            int_val = self.interpolation
            self.interpolation = False
            section = self
            for line in self.initial_comment:
                line = self._decode_element(line)
                stripped_line = line.strip()
                if stripped_line and not stripped_line.startswith(cs):
                    line = csp + line
                out.append(line)
                
        indent_string = self.indent_type * section.depth
        for entry in (section.scalars + section.sections):
            if entry in section.defaults:
                # don't write out default values
                continue
            for comment_line in section.comments[entry]:
                comment_line = self._decode_element(comment_line.lstrip())
                if comment_line and not comment_line.startswith(cs):
                    comment_line = csp + comment_line
                out.append(indent_string + comment_line)
            this_entry = section[entry]
            comment = self._handle_comment(section.inline_comments[entry])
            
            if isinstance(this_entry, dict):
                # a section
                out.append(self._write_marker(
                    indent_string,
                    this_entry.depth,
                    entry,
                    comment))
                out.extend(self.write(section=this_entry))
            else:
                out.append(self._write_line(
                    indent_string,
                    entry,
                    this_entry,
                    comment))
                
        if section is self:
            for line in self.final_comment:
                line = self._decode_element(line)
                stripped_line = line.strip()
                if stripped_line and not stripped_line.startswith(cs):
                    line = csp + line
                out.append(line)
            self.interpolation = int_val
            
        if section is not self:
            return out
        
        if (self.filename is None) and (outfile is None):
            # output a list of lines
            # might need to encode
            # NOTE: This will *screw* UTF16, each line will start with the BOM
            if self.encoding:
                out = [l.encode(self.encoding) for l in out]
            if (self.BOM and ((self.encoding is None) or
                (BOM_LIST.get(self.encoding.lower()) == 'utf_8'))):
                # Add the UTF8 BOM
                if not out:
                    out.append('')
                out[0] = BOM_UTF8 + out[0]
            return out
        
        # Turn the list to a string, joined with correct newlines
        newline = self.newlines or os.linesep
        output = self._a_to_u(newline).join(out)
        if self.encoding:
            output = output.encode(self.encoding)
        if self.BOM and ((self.encoding is None) or match_utf8(self.encoding)):
            # Add the UTF8 BOM
            output = BOM_UTF8 + output
            
        if not output.endswith(newline):
            output += newline
        if outfile is not None:
            outfile.write(output)
        else:
            h = open(self.filename, 'wb')
            h.write(output)
            h.close()


    def validate(self, validator, preserve_errors=False, copy=False,
                 section=None):
        """
        Test the ConfigObj against a configspec.
        
        It uses the ``validator`` object from *validate.py*.
        
        To run ``validate`` on the current ConfigObj, call: ::
        
            test = config.validate(validator)
        
        (Normally having previously passed in the configspec when the ConfigObj
        was created - you can dynamically assign a dictionary of checks to the
        ``configspec`` attribute of a section though).
        
        It returns ``True`` if everything passes, or a dictionary of
        pass/fails (True/False). If every member of a subsection passes, it
        will just have the value ``True``. (It also returns ``False`` if all
        members fail).
        
        In addition, it converts the values from strings to their native
        types if their checks pass (and ``stringify`` is set).
        
        If ``preserve_errors`` is ``True`` (``False`` is default) then instead
        of a marking a fail with a ``False``, it will preserve the actual
        exception object. This can contain info about the reason for failure.
        For example the ``VdtValueTooSmallError`` indicates that the value
        supplied was too small. If a value (or section) is missing it will
        still be marked as ``False``.
        
        You must have the validate module to use ``preserve_errors=True``.
        
        You can then use the ``flatten_errors`` function to turn your nested
        results dictionary into a flattened list of failures - useful for
        displaying meaningful error messages.
        """
        if section is None:
            if self.configspec is None:
                raise ValueError('No configspec supplied.')
            if preserve_errors:
                # We do this once to remove a top level dependency on the validate module
                # Which makes importing configobj faster
                from validate import VdtMissingValue
                self._vdtMissingValue = VdtMissingValue
            section = self
        #
        spec_section = section.configspec
        if copy and getattr(section, '_configspec_initial_comment', None) is not None:
            section.initial_comment = section._configspec_initial_comment
            section.final_comment = section._configspec_final_comment
            section.encoding = section._configspec_encoding
            section.BOM = section._configspec_BOM
            section.newlines = section._configspec_newlines
            section.indent_type = section._configspec_indent_type
            
        if '__many__' in section.configspec:
            many = spec_section['__many__']
            # dynamically assign the configspecs
            # for the sections below
            for entry in section.sections:
                self._handle_repeat(section[entry], many)
        #
        out = {}
        ret_true = True
        ret_false = True
        order = [k for k in section._order if k in spec_section]
        order += [k for k in spec_section if k not in order]
        for entry in order:
            if entry == '__many__':
                continue
            if (not entry in section.scalars) or (entry in section.defaults):
                # missing entries
                # or entries from defaults
                missing = True
                val = None
                if copy and not entry in section.scalars:
                    # copy comments
                    section.comments[entry] = (
                        section._configspec_comments.get(entry, []))
                    section.inline_comments[entry] = (
                        section._configspec_inline_comments.get(entry, ''))
                #
            else:
                missing = False
                val = section[entry]
            try:
                check = validator.check(spec_section[entry],
                                        val,
                                        missing=missing
                                        )
            except validator.baseErrorClass, e:
                if not preserve_errors or isinstance(e, self._vdtMissingValue):
                    out[entry] = False
                else:
                    # preserve the error
                    out[entry] = e
                    ret_false = False
                ret_true = False
            else:
                try: 
                    section.default_values.pop(entry, None)
                except AttributeError: 
                    # For Python 2.2 compatibility
                    try:
                        del section.default_values[entry]
                    except KeyError:
                        pass
                    
                if getattr(validator, 'get_default_value', None) is not None:
                    try: 
                        section.default_values[entry] = validator.get_default_value(spec_section[entry])
                    except KeyError:
                        # No default
                        pass
                    
                ret_false = False
                out[entry] = True
                if self.stringify or missing:
                    # if we are doing type conversion
                    # or the value is a supplied default
                    if not self.stringify:
                        if isinstance(check, (list, tuple)):
                            # preserve lists
                            check = [self._str(item) for item in check]
                        elif missing and check is None:
                            # convert the None from a default to a ''
                            check = ''
                        else:
                            check = self._str(check)
                    if (check != val) or missing:
                        section[entry] = check
                if not copy and missing and entry not in section.defaults:
                    section.defaults.append(entry)
        # Missing sections will have been created as empty ones when the
        # configspec was read.
        for entry in section.sections:
            # FIXME: this means DEFAULT is not copied in copy mode
            if section is self and entry == 'DEFAULT':
                continue
            if copy:
                section.comments[entry] = section._cs_section_comments[entry]
                section.inline_comments[entry] = (
                    section._cs_section_inline_comments[entry])
            check = self.validate(validator, preserve_errors=preserve_errors,
                copy=copy, section=section[entry])
            out[entry] = check
            if check == False:
                ret_true = False
            elif check == True:
                ret_false = False
            else:
                ret_true = False
                ret_false = False
        #
        if ret_true:
            return True
        elif ret_false:
            return False
        return out


    def reset(self):
        """Clear ConfigObj instance and restore to 'freshly created' state."""
        self.clear()
        self._initialise()
        # FIXME: Should be done by '_initialise', but ConfigObj constructor (and reload)
        #        requires an empty dictionary
        self.configspec = None
        # Just to be sure ;-)
        self._original_configspec = None
        
        
    def reload(self):
        """
        Reload a ConfigObj from file.
        
        This method raises a ``ReloadError`` if the ConfigObj doesn't have
        a filename attribute pointing to a file.
        """
        if not isinstance(self.filename, StringTypes):
            raise ReloadError()

        filename = self.filename
        current_options = {}
        for entry in OPTION_DEFAULTS:
            if entry == 'configspec':
                continue
            current_options[entry] = getattr(self, entry)
            
        configspec = self._original_configspec
        current_options['configspec'] = configspec
            
        self.clear()
        self._initialise(current_options)
        self._load(filename, configspec)
        


class SimpleVal(object):
    """
    A simple validator.
    Can be used to check that all members expected are present.
    
    To use it, provide a configspec with all your members in (the value given
    will be ignored). Pass an instance of ``SimpleVal`` to the ``validate``
    method of your ``ConfigObj``. ``validate`` will return ``True`` if all
    members are present, or a dictionary with True/False meaning
    present/missing. (Whole missing sections will be replaced with ``False``)
    """
    
    def __init__(self):
        self.baseErrorClass = ConfigObjError
    
    def check(self, check, member, missing=False):
        """A dummy check method, always returns the value unchanged."""
        if missing:
            raise self.baseErrorClass()
        return member


# Check / processing functions for options
def flatten_errors(cfg, res, levels=None, results=None):
    """
    An example function that will turn a nested dictionary of results
    (as returned by ``ConfigObj.validate``) into a flat list.
    
    ``cfg`` is the ConfigObj instance being checked, ``res`` is the results
    dictionary returned by ``validate``.
    
    (This is a recursive function, so you shouldn't use the ``levels`` or
    ``results`` arguments - they are used by the function.
    
    Returns a list of keys that failed. Each member of the list is a tuple :
    ::
    
        ([list of sections...], key, result)
    
    If ``validate`` was called with ``preserve_errors=False`` (the default)
    then ``result`` will always be ``False``.

    *list of sections* is a flattened list of sections that the key was found
    in.
    
    If the section was missing then key will be ``None``.
    
    If the value (or section) was missing then ``result`` will be ``False``.
    
    If ``validate`` was called with ``preserve_errors=True`` and a value
    was present, but failed the check, then ``result`` will be the exception
    object returned. You can use this as a string that describes the failure.
    
    For example *The value "3" is of the wrong type*.
    
    >>> import validate
    >>> vtor = validate.Validator()
    >>> my_ini = '''
    ...     option1 = True
    ...     [section1]
    ...     option1 = True
    ...     [section2]
    ...     another_option = Probably
    ...     [section3]
    ...     another_option = True
    ...     [[section3b]]
    ...     value = 3
    ...     value2 = a
    ...     value3 = 11
    ...     '''
    >>> my_cfg = '''
    ...     option1 = boolean()
    ...     option2 = boolean()
    ...     option3 = boolean(default=Bad_value)
    ...     [section1]
    ...     option1 = boolean()
    ...     option2 = boolean()
    ...     option3 = boolean(default=Bad_value)
    ...     [section2]
    ...     another_option = boolean()
    ...     [section3]
    ...     another_option = boolean()
    ...     [[section3b]]
    ...     value = integer
    ...     value2 = integer
    ...     value3 = integer(0, 10)
    ...         [[[section3b-sub]]]
    ...         value = string
    ...     [section4]
    ...     another_option = boolean()
    ...     '''
    >>> cs = my_cfg.split('\\n')
    >>> ini = my_ini.split('\\n')
    >>> cfg = ConfigObj(ini, configspec=cs)
    >>> res = cfg.validate(vtor, preserve_errors=True)
    >>> errors = []
    >>> for entry in flatten_errors(cfg, res):
    ...     section_list, key, error = entry
    ...     section_list.insert(0, '[root]')
    ...     if key is not None:
    ...        section_list.append(key)
    ...     else:
    ...         section_list.append('[missing]')
    ...     section_string = ', '.join(section_list)
    ...     errors.append((section_string, ' = ', error))
    >>> errors.sort()
    >>> for entry in errors:
    ...     print entry[0], entry[1], (entry[2] or 0)
    [root], option2  =  0
    [root], option3  =  the value "Bad_value" is of the wrong type.
    [root], section1, option2  =  0
    [root], section1, option3  =  the value "Bad_value" is of the wrong type.
    [root], section2, another_option  =  the value "Probably" is of the wrong type.
    [root], section3, section3b, section3b-sub, [missing]  =  0
    [root], section3, section3b, value2  =  the value "a" is of the wrong type.
    [root], section3, section3b, value3  =  the value "11" is too big.
    [root], section4, [missing]  =  0
    """
    if levels is None:
        # first time called
        levels = []
        results = []
    if res is True:
        return results
    if res is False:
        results.append((levels[:], None, False))
        if levels:
            levels.pop()
        return results
    for (key, val) in res.items():
        if val == True:
            continue
        if isinstance(cfg.get(key), dict):
            # Go down one level
            levels.append(key)
            flatten_errors(cfg[key], val, levels, results)
            continue
        results.append((levels[:], key, val))
    #
    # Go up one level
    if levels:
        levels.pop()
    #
    return results


"""*A programming language is a medium of expression.* - Paul Graham"""<|MERGE_RESOLUTION|>--- conflicted
+++ resolved
@@ -259,10 +259,7 @@
         self.line_number = line_number
         self.msg = msg
         SyntaxError.__init__(self, msg)
-<<<<<<< HEAD
-=======
-
->>>>>>> d786adcd
+
 
 class NestingError(ConfigObjError):
     """
