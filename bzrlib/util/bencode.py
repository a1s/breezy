--- conflicted
+++ resolved
@@ -145,10 +145,6 @@
 
 try:
     from types import BooleanType
-<<<<<<< HEAD
-    encode_func[BooleanType] = lambda x,r: encode_int(int(x),r)
-=======
->>>>>>> 42674ff8
 except ImportError:
     pass
 else:
