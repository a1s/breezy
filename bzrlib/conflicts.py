# Copyright (C) 2005, 2006, 2007, 2009, 2010 Canonical Ltd
#
# This program is free software; you can redistribute it and/or modify
# it under the terms of the GNU General Public License as published by
# the Free Software Foundation; either version 2 of the License, or
# (at your option) any later version.
#
# This program is distributed in the hope that it will be useful,
# but WITHOUT ANY WARRANTY; without even the implied warranty of
# MERCHANTABILITY or FITNESS FOR A PARTICULAR PURPOSE.  See the
# GNU General Public License for more details.
#
# You should have received a copy of the GNU General Public License
# along with this program; if not, write to the Free Software
# Foundation, Inc., 51 Franklin Street, Fifth Floor, Boston, MA 02110-1301 USA
<<<<<<< HEAD

# TODO: Move this into builtins
=======
>>>>>>> d6de82d6

# TODO: 'bzr resolve' should accept a directory name and work from that
# point down

import os
import re

from bzrlib.lazy_import import lazy_import
lazy_import(globals(), """
import errno

from bzrlib import (
    builtins,
    cleanup,
    commands,
    errors,
    osutils,
    rio,
    trace,
    transform,
    workingtree,
    )
""")
from bzrlib import (
    option,
    registry,
    )


CONFLICT_SUFFIXES = ('.THIS', '.BASE', '.OTHER')


class cmd_conflicts(commands.Command):
    """List files with conflicts.

    Merge will do its best to combine the changes in two branches, but there
    are some kinds of problems only a human can fix.  When it encounters those,
    it will mark a conflict.  A conflict means that you need to fix something,
    before you should commit.

    Conflicts normally are listed as short, human-readable messages.  If --text
    is supplied, the pathnames of files with text conflicts are listed,
    instead.  (This is useful for editing all files with text conflicts.)

    Use bzr resolve when you have fixed a problem.
    """
    takes_options = [
            option.Option('text',
                          help='List paths of files with text conflicts.'),
        ]
    _see_also = ['resolve', 'conflict-types']

    def run(self, text=False):
        wt = workingtree.WorkingTree.open_containing(u'.')[0]
        for conflict in wt.conflicts():
            if text:
                if conflict.typestring != 'text conflict':
                    continue
                self.outf.write(conflict.path + '\n')
            else:
                self.outf.write(str(conflict) + '\n')


resolve_action_registry = registry.Registry()


resolve_action_registry.register(
    'done', 'done', 'Marks the conflict as resolved' )
resolve_action_registry.register(
    'take-this', 'take_this',
    'Resolve the conflict preserving the version in the working tree' )
resolve_action_registry.register(
    'take-other', 'take_other',
    'Resolve the conflict taking the merged version into account' )
resolve_action_registry.default_key = 'done'

class ResolveActionOption(option.RegistryOption):

    def __init__(self):
        super(ResolveActionOption, self).__init__(
            'action', 'How to resolve the conflict.',
            value_switches=True,
            registry=resolve_action_registry)


class cmd_resolve(commands.Command):
    """Mark a conflict as resolved.

    Merge will do its best to combine the changes in two branches, but there
    are some kinds of problems only a human can fix.  When it encounters those,
    it will mark a conflict.  A conflict means that you need to fix something,
    before you should commit.

    Once you have fixed a problem, use "bzr resolve" to automatically mark
    text conflicts as fixed, "bzr resolve FILE" to mark a specific conflict as
    resolved, or "bzr resolve --all" to mark all conflicts as resolved.
    """
    aliases = ['resolved']
    takes_args = ['file*']
    takes_options = [
            option.Option('all', help='Resolve all conflicts in this tree.'),
            ResolveActionOption(),
            ]
    _see_also = ['conflicts']
<<<<<<< HEAD
    def run(self, file_list=None, all=False):
        from bzrlib.workingtree import WorkingTree
=======
    def run(self, file_list=None, all=False, action=None):
>>>>>>> d6de82d6
        if all:
            if file_list:
                raise errors.BzrCommandError("If --all is specified,"
                                             " no FILE may be provided")
            tree = workingtree.WorkingTree.open_containing('.')[0]
            if action is None:
                action = 'done'
        else:
            tree, file_list = builtins.tree_files(file_list)
            if file_list is None:
                if action is None:
                    # FIXME: There is a special case here related to the option
                    # handling that could be clearer and easier to discover by
                    # providing an --auto action (bug #344013 and #383396) and
                    # make it mandatory instead of implicit and active only
                    # when no file_list is provided -- vila 091229
                    action = 'auto'
            else:
                if action is None:
                    action = 'done'
        if action == 'auto':
            if file_list is None:
                un_resolved, resolved = tree.auto_resolve()
                if len(un_resolved) > 0:
                    trace.note('%d conflict(s) auto-resolved.', len(resolved))
                    trace.note('Remaining conflicts:')
                    for conflict in un_resolved:
                        trace.note(conflict)
                    return 1
                else:
                    trace.note('All conflicts resolved.')
                    return 0
            else:
                # FIXME: This can never occur but the block above needs some
                # refactoring to transfer tree.auto_resolve() to
                # conflict.auto(tree) --vila 091242
                pass
        else:
            resolve(tree, file_list, action=action)


def resolve(tree, paths=None, ignore_misses=False, recursive=False,
            action='done'):
    """Resolve some or all of the conflicts in a working tree.

    :param paths: If None, resolve all conflicts.  Otherwise, select only
        specified conflicts.
    :param recursive: If True, then elements of paths which are directories
        have all their children resolved, etc.  When invoked as part of
        recursive commands like revert, this should be True.  For commands
        or applications wishing finer-grained control, like the resolve
        command, this should be False.
    :param ignore_misses: If False, warnings will be printed if the supplied
        paths do not have conflicts.
    :param action: How the conflict should be resolved,
    """
    tree.lock_tree_write()
    try:
        tree_conflicts = tree.conflicts()
        if paths is None:
            new_conflicts = ConflictList()
            to_process = tree_conflicts
        else:
            new_conflicts, to_process = tree_conflicts.select_conflicts(
                tree, paths, ignore_misses, recursive)
        for conflict in to_process:
            try:
                conflict._do(action, tree)
                conflict.cleanup(tree)
            except NotImplementedError:
                new_conflicts.append(conflict)
        try:
            tree.set_conflicts(new_conflicts)
        except errors.UnsupportedOperation:
            pass
    finally:
        tree.unlock()


def restore(filename):
    """Restore a conflicted file to the state it was in before merging.

    Only text restoration is supported at present.
    """
    conflicted = False
    try:
        osutils.rename(filename + ".THIS", filename)
        conflicted = True
    except OSError, e:
        if e.errno != errno.ENOENT:
            raise
    try:
        os.unlink(filename + ".BASE")
        conflicted = True
    except OSError, e:
        if e.errno != errno.ENOENT:
            raise
    try:
        os.unlink(filename + ".OTHER")
        conflicted = True
    except OSError, e:
        if e.errno != errno.ENOENT:
            raise
    if not conflicted:
        raise errors.NotConflicted(filename)


class ConflictList(object):
    """List of conflicts.

    Typically obtained from WorkingTree.conflicts()

    Can be instantiated from stanzas or from Conflict subclasses.
    """

    def __init__(self, conflicts=None):
        object.__init__(self)
        if conflicts is None:
            self.__list = []
        else:
            self.__list = conflicts

    def is_empty(self):
        return len(self.__list) == 0

    def __len__(self):
        return len(self.__list)

    def __iter__(self):
        return iter(self.__list)

    def __getitem__(self, key):
        return self.__list[key]

    def append(self, conflict):
        return self.__list.append(conflict)

    def __eq__(self, other_list):
        return list(self) == list(other_list)

    def __ne__(self, other_list):
        return not (self == other_list)

    def __repr__(self):
        return "ConflictList(%r)" % self.__list

    @staticmethod
    def from_stanzas(stanzas):
        """Produce a new ConflictList from an iterable of stanzas"""
        conflicts = ConflictList()
        for stanza in stanzas:
            conflicts.append(Conflict.factory(**stanza.as_dict()))
        return conflicts

    def to_stanzas(self):
        """Generator of stanzas"""
        for conflict in self:
            yield conflict.as_stanza()

    def to_strings(self):
        """Generate strings for the provided conflicts"""
        for conflict in self:
            yield str(conflict)

    def remove_files(self, tree):
        """Remove the THIS, BASE and OTHER files for listed conflicts"""
        for conflict in self:
            if not conflict.has_files:
                continue
            conflict.cleanup(tree)

    def select_conflicts(self, tree, paths, ignore_misses=False,
                         recurse=False):
        """Select the conflicts associated with paths in a tree.

        File-ids are also used for this.
        :return: a pair of ConflictLists: (not_selected, selected)
        """
        path_set = set(paths)
        ids = {}
        selected_paths = set()
        new_conflicts = ConflictList()
        selected_conflicts = ConflictList()
        for path in paths:
            file_id = tree.path2id(path)
            if file_id is not None:
                ids[file_id] = path

        for conflict in self:
            selected = False
            for key in ('path', 'conflict_path'):
                cpath = getattr(conflict, key, None)
                if cpath is None:
                    continue
                if cpath in path_set:
                    selected = True
                    selected_paths.add(cpath)
                if recurse:
                    if osutils.is_inside_any(path_set, cpath):
                        selected = True
                        selected_paths.add(cpath)

            for key in ('file_id', 'conflict_file_id'):
                cfile_id = getattr(conflict, key, None)
                if cfile_id is None:
                    continue
                try:
                    cpath = ids[cfile_id]
                except KeyError:
                    continue
                selected = True
                selected_paths.add(cpath)
            if selected:
                selected_conflicts.append(conflict)
            else:
                new_conflicts.append(conflict)
        if ignore_misses is not True:
            for path in [p for p in paths if p not in selected_paths]:
                if not os.path.exists(tree.abspath(path)):
                    print "%s does not exist" % path
                else:
                    print "%s is not conflicted" % path
        return new_conflicts, selected_conflicts


class Conflict(object):
    """Base class for all types of conflict"""

    # FIXME: cleanup should take care of that ? -- vila 091229
    has_files = False

    def __init__(self, path, file_id=None):
        self.path = path
        # warn turned off, because the factory blindly transfers the Stanza
        # values to __init__ and Stanza is purely a Unicode api.
        self.file_id = osutils.safe_file_id(file_id, warn=False)

    def as_stanza(self):
        s = rio.Stanza(type=self.typestring, path=self.path)
        if self.file_id is not None:
            # Stanza requires Unicode apis
            s.add('file_id', self.file_id.decode('utf8'))
        return s

    def _cmp_list(self):
        return [type(self), self.path, self.file_id]

    def __cmp__(self, other):
        if getattr(other, "_cmp_list", None) is None:
            return -1
        return cmp(self._cmp_list(), other._cmp_list())

    def __hash__(self):
        return hash((type(self), self.path, self.file_id))

    def __eq__(self, other):
        return self.__cmp__(other) == 0

    def __ne__(self, other):
        return not self.__eq__(other)

    def __str__(self):
        return self.format % self.__dict__

    def __repr__(self):
        rdict = dict(self.__dict__)
        rdict['class'] = self.__class__.__name__
        return self.rformat % rdict

    @staticmethod
    def factory(type, **kwargs):
        global ctype
        return ctype[type](**kwargs)

    @staticmethod
    def sort_key(conflict):
        if conflict.path is not None:
            return conflict.path, conflict.typestring
        elif getattr(conflict, "conflict_path", None) is not None:
            return conflict.conflict_path, conflict.typestring
        else:
            return None, conflict.typestring

    def _do(self, action, tree):
        """Apply the specified action to the conflict.

        :param action: The method name to call.

        :param tree: The tree passed as a parameter to the method.
        """
        meth = getattr(self, 'action_%s' % action, None)
        if meth is None:
            raise NotImplementedError(self.__class__.__name__ + '.' + action)
        meth(tree)

    def associated_filenames(self):
        """The names of the files generated to help resolve the conflict."""
        raise NotImplementedError(self.associated_filenames)

    def cleanup(self, tree):
        for fname in self.associated_filenames():
            try:
                osutils.delete_any(tree.abspath(fname))
            except OSError, e:
                if e.errno != errno.ENOENT:
                    raise

    def action_done(self, tree):
        """Mark the conflict as solved once it has been handled."""
        # This method does nothing but simplifies the design of upper levels.
        pass

    def action_take_this(self, tree):
        raise NotImplementedError(self.action_take_this)

    def action_take_other(self, tree):
        raise NotImplementedError(self.action_take_other)


class PathConflict(Conflict):
    """A conflict was encountered merging file paths"""

    typestring = 'path conflict'

    format = 'Path conflict: %(path)s / %(conflict_path)s'

    rformat = '%(class)s(%(path)r, %(conflict_path)r, %(file_id)r)'

    def __init__(self, path, conflict_path=None, file_id=None):
        Conflict.__init__(self, path, file_id)
        self.conflict_path = conflict_path

    def as_stanza(self):
        s = Conflict.as_stanza(self)
        if self.conflict_path is not None:
            s.add('conflict_path', self.conflict_path)
        return s

    def associated_filenames(self):
        # No additional files have been generated here
        return []

    def action_take_this(self, tree):
        tree.rename_one(self.conflict_path, self.path)

    def action_take_other(self, tree):
        # just acccept bzr proposal
        pass


class ContentsConflict(PathConflict):
    """The files are of different types, or not present"""

    has_files = True

    typestring = 'contents conflict'

    format = 'Contents conflict in %(path)s'

    def associated_filenames(self):
        return [self.path + suffix for suffix in ('.BASE', '.OTHER')]

    def _take_it(self, tt, suffix_to_remove):
        """Resolve the conflict.

        :param tt: The TreeTransform where the conflict is resolved.
        :param suffix_to_remove: Either 'THIS' or 'OTHER'

        The resolution is symmetric, when taking THIS, OTHER is deleted and
        item.THIS is renamed into item and vice-versa.
        """
        try:
            # Delete 'item.THIS' or 'item.OTHER' depending on
            # suffix_to_remove
            tt.delete_contents(
                tt.trans_id_tree_path(self.path + '.' + suffix_to_remove))
        except errors.NoSuchFile:
            # There are valid cases where 'item.suffix_to_remove' either
            # never existed or was already deleted (including the case
            # where the user deleted it)
            pass
        # Rename 'item.suffix_to_remove' (note that if
        # 'item.suffix_to_remove' has been deleted, this is a no-op)
        this_tid = tt.trans_id_file_id(self.file_id)
        parent_tid = tt.get_tree_parent(this_tid)
        tt.adjust_path(self.path, parent_tid, this_tid)
        tt.apply()

    def _take_it_with_cleanups(self, tree, suffix_to_remove):
        tt = transform.TreeTransform(tree)
        op = cleanup.OperationWithCleanups(self._take_it)
        op.add_cleanup(tt.finalize)
        op.run_simple(tt, suffix_to_remove)

    def action_take_this(self, tree):
        self._take_it_with_cleanups(tree, 'OTHER')

    def action_take_other(self, tree):
        self._take_it_with_cleanups(tree, 'THIS')


# FIXME: TextConflict is about a single file-id, there never is a conflict_path
# attribute so we shouldn't inherit from PathConflict but simply from Conflict

# TODO: There should be a base revid attribute to better inform the user about
# how the conflicts were generated.
class TextConflict(PathConflict):
    """The merge algorithm could not resolve all differences encountered."""

    has_files = True

    typestring = 'text conflict'

    format = 'Text conflict in %(path)s'

    def associated_filenames(self):
        return [self.path + suffix for suffix in CONFLICT_SUFFIXES]


class HandledConflict(Conflict):
    """A path problem that has been provisionally resolved.
    This is intended to be a base class.
    """

    rformat = "%(class)s(%(action)r, %(path)r, %(file_id)r)"

    def __init__(self, action, path, file_id=None):
        Conflict.__init__(self, path, file_id)
        self.action = action

    def _cmp_list(self):
        return Conflict._cmp_list(self) + [self.action]

    def as_stanza(self):
        s = Conflict.as_stanza(self)
        s.add('action', self.action)
        return s

    def associated_filenames(self):
        # Nothing has been generated here
        return []


class HandledPathConflict(HandledConflict):
    """A provisionally-resolved path problem involving two paths.
    This is intended to be a base class.
    """

    rformat = "%(class)s(%(action)r, %(path)r, %(conflict_path)r,"\
        " %(file_id)r, %(conflict_file_id)r)"

    def __init__(self, action, path, conflict_path, file_id=None,
                 conflict_file_id=None):
        HandledConflict.__init__(self, action, path, file_id)
        self.conflict_path = conflict_path
        # warn turned off, because the factory blindly transfers the Stanza
        # values to __init__.
        self.conflict_file_id = osutils.safe_file_id(conflict_file_id,
                                                     warn=False)

    def _cmp_list(self):
        return HandledConflict._cmp_list(self) + [self.conflict_path,
                                                  self.conflict_file_id]

    def as_stanza(self):
        s = HandledConflict.as_stanza(self)
        s.add('conflict_path', self.conflict_path)
        if self.conflict_file_id is not None:
            s.add('conflict_file_id', self.conflict_file_id.decode('utf8'))

        return s


class DuplicateID(HandledPathConflict):
    """Two files want the same file_id."""

    typestring = 'duplicate id'

    format = 'Conflict adding id to %(conflict_path)s.  %(action)s %(path)s.'


class DuplicateEntry(HandledPathConflict):
    """Two directory entries want to have the same name."""

    typestring = 'duplicate'

    format = 'Conflict adding file %(conflict_path)s.  %(action)s %(path)s.'

    def action_take_this(self, tree):
        tree.remove([self.conflict_path], force=True, keep_files=False)
        tree.rename_one(self.path, self.conflict_path)

    def action_take_other(self, tree):
        tree.remove([self.path], force=True, keep_files=False)


class ParentLoop(HandledPathConflict):
    """An attempt to create an infinitely-looping directory structure.
    This is rare, but can be produced like so:

    tree A:
      mv foo bar
    tree B:
      mv bar foo
    merge A and B
    """

    typestring = 'parent loop'

    format = 'Conflict moving %(conflict_path)s into %(path)s.  %(action)s.'

    def action_take_this(self, tree):
        # just acccept bzr proposal
        pass

    def action_take_other(self, tree):
        # FIXME: We shouldn't have to manipulate so many paths here (and there
        # is probably a bug or two...)
        base_path = osutils.basename(self.path)
        conflict_base_path = osutils.basename(self.conflict_path)
        tt = transform.TreeTransform(tree)
        try:
            p_tid = tt.trans_id_file_id(self.file_id)
            parent_tid = tt.get_tree_parent(p_tid)
            cp_tid = tt.trans_id_file_id(self.conflict_file_id)
            cparent_tid = tt.get_tree_parent(cp_tid)
            tt.adjust_path(base_path, cparent_tid, cp_tid)
            tt.adjust_path(conflict_base_path, parent_tid, p_tid)
            tt.apply()
        finally:
            tt.finalize()


class UnversionedParent(HandledConflict):
    """An attempt to version a file whose parent directory is not versioned.
    Typically, the result of a merge where one tree unversioned the directory
    and the other added a versioned file to it.
    """

    typestring = 'unversioned parent'

    format = 'Conflict because %(path)s is not versioned, but has versioned'\
             ' children.  %(action)s.'

    # FIXME: We silently do nothing to make tests pass, but most probably the
    # conflict shouldn't exist (the long story is that the conflict is
    # generated with another one that can be resolved properly) -- vila 091224
    def action_take_this(self, tree):
        pass

    def action_take_other(self, tree):
        pass


class MissingParent(HandledConflict):
    """An attempt to add files to a directory that is not present.
    Typically, the result of a merge where THIS deleted the directory and
    the OTHER added a file to it.
    See also: DeletingParent (same situation, THIS and OTHER reversed)
    """

    typestring = 'missing parent'

    format = 'Conflict adding files to %(path)s.  %(action)s.'

    def action_take_this(self, tree):
        tree.remove([self.path], force=True, keep_files=False)

    def action_take_other(self, tree):
        # just acccept bzr proposal
        pass


class DeletingParent(HandledConflict):
    """An attempt to add files to a directory that is not present.
    Typically, the result of a merge where one OTHER deleted the directory and
    the THIS added a file to it.
    """

    typestring = 'deleting parent'

    format = "Conflict: can't delete %(path)s because it is not empty.  "\
             "%(action)s."

    # FIXME: It's a bit strange that the default action is not coherent with
    # MissingParent from the *user* pov.

    def action_take_this(self, tree):
        # just acccept bzr proposal
        pass

    def action_take_other(self, tree):
        tree.remove([self.path], force=True, keep_files=False)


class NonDirectoryParent(HandledConflict):
    """An attempt to add files to a directory that is not a directory or
    an attempt to change the kind of a directory with files.
    """

    typestring = 'non-directory parent'

    format = "Conflict: %(path)s is not a directory, but has files in it."\
             "  %(action)s."

    # FIXME: .OTHER should be used instead of .new when the conflict is created

    def action_take_this(self, tree):
        # FIXME: we should preserve that path when the conflict is generated !
        if self.path.endswith('.new'):
            conflict_path = self.path[:-(len('.new'))]
            tree.remove([self.path], force=True, keep_files=False)
            tree.add(conflict_path)
        else:
            raise NotImplementedError(self.action_take_this)

    def action_take_other(self, tree):
        # FIXME: we should preserve that path when the conflict is generated !
        if self.path.endswith('.new'):
            conflict_path = self.path[:-(len('.new'))]
            tree.remove([conflict_path], force=True, keep_files=False)
            tree.rename_one(self.path, conflict_path)
        else:
            raise NotImplementedError(self.action_take_other)


ctype = {}


def register_types(*conflict_types):
    """Register a Conflict subclass for serialization purposes"""
    global ctype
    for conflict_type in conflict_types:
        ctype[conflict_type.typestring] = conflict_type

register_types(ContentsConflict, TextConflict, PathConflict, DuplicateID,
               DuplicateEntry, ParentLoop, UnversionedParent, MissingParent,
               DeletingParent, NonDirectoryParent)<|MERGE_RESOLUTION|>--- conflicted
+++ resolved
@@ -13,11 +13,6 @@
 # You should have received a copy of the GNU General Public License
 # along with this program; if not, write to the Free Software
 # Foundation, Inc., 51 Franklin Street, Fifth Floor, Boston, MA 02110-1301 USA
-<<<<<<< HEAD
-
-# TODO: Move this into builtins
-=======
->>>>>>> d6de82d6
 
 # TODO: 'bzr resolve' should accept a directory name and work from that
 # point down
@@ -122,12 +117,7 @@
             ResolveActionOption(),
             ]
     _see_also = ['conflicts']
-<<<<<<< HEAD
-    def run(self, file_list=None, all=False):
-        from bzrlib.workingtree import WorkingTree
-=======
     def run(self, file_list=None, all=False, action=None):
->>>>>>> d6de82d6
         if all:
             if file_list:
                 raise errors.BzrCommandError("If --all is specified,"
