# Copyright (C) 2006-2010 Canonical Ltd
#
# This program is free software; you can redistribute it and/or modify
# it under the terms of the GNU General Public License as published by
# the Free Software Foundation; either version 2 of the License, or
# (at your option) any later version.
#
# This program is distributed in the hope that it will be useful,
# but WITHOUT ANY WARRANTY; without even the implied warranty of
# MERCHANTABILITY or FITNESS FOR A PARTICULAR PURPOSE.  See the
# GNU General Public License for more details.
#
# You should have received a copy of the GNU General Public License
# along with this program; if not, write to the Free Software
# Foundation, Inc., 51 Franklin Street, Fifth Floor, Boston, MA 02110-1301 USA

import bzrlib
from bzrlib.smart import message, protocol
from bzrlib import (
    debug,
    errors,
    hooks,
    trace,
    )


class _SmartClient(object):

    def __init__(self, medium, headers=None):
        """Constructor.

        :param medium: a SmartClientMedium
        """
        self._medium = medium
        if headers is None:
            self._headers = {'Software version': bzrlib.__version__}
        else:
            self._headers = dict(headers)

    def __repr__(self):
        return '%s(%r)' % (self.__class__.__name__, self._medium)

    def _call_and_read_response(self, method, args, body=None, readv_body=None,
            body_stream=None, expect_response_body=True):
        request = _SmartClientRequest(self, method, args, body=body,
            readv_body=readv_body, body_stream=body_stream,
            expect_response_body=expect_response_body)
        return request.call_and_read_response()

    def call(self, method, *args):
        """Call a method on the remote server."""
        result, protocol = self.call_expecting_body(method, *args)
        protocol.cancel_read_body()
        return result

    def call_expecting_body(self, method, *args):
        """Call a method and return the result and the protocol object.

        The body can be read like so::

            result, smart_protocol = smart_client.call_expecting_body(...)
            body = smart_protocol.read_body_bytes()
        """
        return self._call_and_read_response(
            method, args, expect_response_body=True)

    def call_with_body_bytes(self, method, args, body):
        """Call a method on the remote server with body bytes."""
        if type(method) is not str:
            raise TypeError('method must be a byte string, not %r' % (method,))
        for arg in args:
            if type(arg) is not str:
                raise TypeError('args must be byte strings, not %r' % (args,))
        if type(body) is not str:
            raise TypeError('body must be byte string, not %r' % (body,))
        response, response_handler = self._call_and_read_response(
            method, args, body=body, expect_response_body=False)
        return response

    def call_with_body_bytes_expecting_body(self, method, args, body):
        """Call a method on the remote server with body bytes."""
        if type(method) is not str:
            raise TypeError('method must be a byte string, not %r' % (method,))
        for arg in args:
            if type(arg) is not str:
                raise TypeError('args must be byte strings, not %r' % (args,))
        if type(body) is not str:
            raise TypeError('body must be byte string, not %r' % (body,))
        response, response_handler = self._call_and_read_response(
            method, args, body=body, expect_response_body=True)
        return (response, response_handler)

    def call_with_body_readv_array(self, args, body):
        response, response_handler = self._call_and_read_response(
                args[0], args[1:], readv_body=body, expect_response_body=True)
        return (response, response_handler)

    def call_with_body_stream(self, args, stream):
        response, response_handler = self._call_and_read_response(
                args[0], args[1:], body_stream=stream,
                expect_response_body=False)
        return (response, response_handler)

    def remote_path_from_transport(self, transport):
        """Convert transport into a path suitable for using in a request.

        Note that the resulting remote path doesn't encode the host name or
        anything but path, so it is only safe to use it in requests sent over
        the medium from the matching transport.
        """
        return self._medium.remote_path_from_transport(transport)


class _SmartClientRequest(object):
    """Encapsulate the logic for a single request.

    This class handles things like reconnecting and sending the request a
    second time when the connection is reset in the middle. It also handles the
    multiple requests that get made if we don't know what protocol the server
    supports yet.

    Generally, you build up one of these objects, passing in the arguments that
    you want to send to the server, and then use 'call_and_read_response' to
    get the response from the server.
    """

    def __init__(self, client, method, args, body=None, readv_body=None,
                 body_stream=None, expect_response_body=True):
        self.client = client
        self.method = method
        self.args = args
        self.body = body
        self.readv_body = readv_body
        self.body_stream = body_stream
        self.expect_response_body = expect_response_body

    def call_and_read_response(self):
        """Send the request to the server, and read the initial response.

        This doesn't read all of the body content of the response, instead it
        returns (response_tuple, response_handler). response_tuple is the 'ok',
        or 'error' information, and 'response_handler' can be used to get the
        content stream out.
        """
        self._run_call_hooks()
        protocol_version = self.client._medium._protocol_version
        if protocol_version is None:
            return self._call_determining_protocol_version()
        else:
            return self._call(protocol_version)

    def _run_call_hooks(self):
        if not _SmartClient.hooks['call']:
            return
        params = CallHookParams(self.method, self.args, self.body,
                                self.readv_body, self.client._medium)
        for hook in _SmartClient.hooks['call']:
            hook(params)

    def _call(self, protocol_version):
        """We know the protocol version.

        So this just sends the request, and then reads the response. This is
        where the code will be to retry requests if the connection is closed.
        """
        response_handler = self._send(protocol_version)
        response_tuple = response_handler.read_response_tuple(
            expect_body=self.expect_response_body)
        return (response_tuple, response_handler)

    def _call_determining_protocol_version(self):
        """Determine what protocol the remote server supports.

        We do this by placing a request in the most recent protocol, and
        handling the UnexpectedProtocolVersionMarker from the server.
        """
        for protocol_version in [3, 2]:
            if protocol_version == 2:
                # If v3 doesn't work, the remote side is older than 1.6.
                self.client._medium._remember_remote_is_before((1, 6))
            try:
                response_tuple, response_handler = self._call(protocol_version)
            except errors.UnexpectedProtocolVersionMarker, err:
                # TODO: We could recover from this without disconnecting if
                # we recognise the protocol version.
                trace.warning(
                    'Server does not understand Bazaar network protocol %d,'
                    ' reconnecting.  (Upgrade the server to avoid this.)'
                    % (protocol_version,))
                self.client._medium.disconnect()
                continue
            except errors.ErrorFromSmartServer:
                # If we received an error reply from the server, then it
                # must be ok with this protocol version.
                self.client._medium._protocol_version = protocol_version
                raise
            else:
                self.client._medium._protocol_version = protocol_version
                return response_tuple, response_handler
        raise errors.SmartProtocolError(
            'Server is not a Bazaar server: ' + str(err))

    def _construct_protocol(self, version):
        """Build the encoding stack for a given protocol version."""
        request = self.client._medium.get_request()
        if version == 3:
            request_encoder = protocol.ProtocolThreeRequester(request)
            response_handler = message.ConventionalResponseHandler()
            response_proto = protocol.ProtocolThreeDecoder(
                response_handler, expect_version_marker=True)
            response_handler.setProtoAndMediumRequest(response_proto, request)
        elif version == 2:
            request_encoder = protocol.SmartClientRequestProtocolTwo(request)
            response_handler = request_encoder
        else:
            request_encoder = protocol.SmartClientRequestProtocolOne(request)
            response_handler = request_encoder
        return request_encoder, response_handler

    def _send(self, protocol_version):
        """Encode the request, and send it to the server.

        This will retry a request if we get a ConnectionReset while sending the
        request to the server. (Unless we have a body_stream that we have
        already started consuming, since we can't restart body_streams)

        :return: response_handler as defined by _construct_protocol
        """
        encoder, response_handler = self._construct_protocol(protocol_version)
        try:
            self._send_no_retry(encoder)
        except errors.ConnectionReset, e:
            # If we fail during the _send_no_retry phase, then we can
            # be confident that the server did not get our request, because we
            # haven't started waiting for the reply yet. So try the request
            # again. We only issue a single retry, because if the connection
            # really is down, there is no reason to loop endlessly.

            # Connection is dead, so close our end of it.
            self.client._medium.reset()
<<<<<<< HEAD
            if self.body_stream is not None and encoder.body_stream_started:
=======
            if (('noretry' in debug.debug_flags)
                or self.body_stream is not None):
>>>>>>> 19613962
                # We can't restart a body_stream that has been partially
                # consumed, so we don't retry.
                # Note: We don't have to worry about
                #   SmartClientRequestProtocolOne or Two, because they don't
                #   support client-side body streams.
                raise
            trace.warning('ConnectionReset calling %r, retrying'
                          % (self.method,))
            trace.log_exception_quietly()
            encoder, response_handler = self._construct_protocol(
                protocol_version)
            self._send_no_retry(encoder)
        return response_handler

    def _send_no_retry(self, encoder):
        """Just encode the request and try to send it."""
        encoder.set_headers(self.client._headers)
        if self.body is not None:
            if self.readv_body is not None:
                raise AssertionError(
                    "body and readv_body are mutually exclusive.")
            if self.body_stream is not None:
                raise AssertionError(
                    "body and body_stream are mutually exclusive.")
            encoder.call_with_body_bytes((self.method, ) + self.args, self.body)
        elif self.readv_body is not None:
            if self.body_stream is not None:
                raise AssertionError(
                    "readv_body and body_stream are mutually exclusive.")
            encoder.call_with_body_readv_array((self.method, ) + self.args,
                                               self.readv_body)
        elif self.body_stream is not None:
            encoder.call_with_body_stream((self.method, ) + self.args,
                                          self.body_stream)
        else:
            encoder.call(self.method, *self.args)


class SmartClientHooks(hooks.Hooks):

    def __init__(self):
        hooks.Hooks.__init__(self)
        self.create_hook(hooks.HookPoint('call',
            "Called when the smart client is submitting a request to the "
            "smart server. Called with a bzrlib.smart.client.CallHookParams "
            "object. Streaming request bodies, and responses, are not "
            "accessible.", None, None))


_SmartClient.hooks = SmartClientHooks()


class CallHookParams(object):

    def __init__(self, method, args, body, readv_body, medium):
        self.method = method
        self.args = args
        self.body = body
        self.readv_body = readv_body
        self.medium = medium

    def __repr__(self):
        attrs = dict((k, v) for (k, v) in self.__dict__.iteritems()
                     if v is not None)
        return '<%s %r>' % (self.__class__.__name__, attrs)

    def __eq__(self, other):
        if type(other) is not type(self):
            return NotImplemented
        return self.__dict__ == other.__dict__

    def __ne__(self, other):
        return not self == other<|MERGE_RESOLUTION|>--- conflicted
+++ resolved
@@ -238,12 +238,9 @@
 
             # Connection is dead, so close our end of it.
             self.client._medium.reset()
-<<<<<<< HEAD
-            if self.body_stream is not None and encoder.body_stream_started:
-=======
             if (('noretry' in debug.debug_flags)
-                or self.body_stream is not None):
->>>>>>> 19613962
+                or (self.body_stream is not None
+                    and encoder.body_stream_started)):
                 # We can't restart a body_stream that has been partially
                 # consumed, so we don't retry.
                 # Note: We don't have to worry about
