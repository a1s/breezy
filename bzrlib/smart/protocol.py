--- conflicted
+++ resolved
@@ -473,12 +473,8 @@
     def call(self, *args):
         if 'hpss' in debug.debug_flags:
             mutter('hpss call:   %s', repr(args)[1:-1])
-<<<<<<< HEAD
-            mutter('             (to: %r)' % (self._request._medium))
-=======
             if getattr(self._request._medium, 'base', None) is not None:
                 mutter('             (to %s)', self._request._medium.base)
->>>>>>> bbeebc15
             self._request_start_time = time.time()
         self._write_args(args)
         self._request.finished_writing()
