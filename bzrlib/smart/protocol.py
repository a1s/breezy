# Copyright (C) 2006, 2007 Canonical Ltd
#
# This program is free software; you can redistribute it and/or modify
# it under the terms of the GNU General Public License as published by
# the Free Software Foundation; either version 2 of the License, or
# (at your option) any later version.
#
# This program is distributed in the hope that it will be useful,
# but WITHOUT ANY WARRANTY; without even the implied warranty of
# MERCHANTABILITY or FITNESS FOR A PARTICULAR PURPOSE.  See the
# GNU General Public License for more details.
#
# You should have received a copy of the GNU General Public License
# along with this program; if not, write to the Free Software
# Foundation, Inc., 59 Temple Place, Suite 330, Boston, MA  02111-1307  USA

"""Wire-level encoding and decoding of requests and responses for the smart
client and server.
"""

import collections
from cStringIO import StringIO
import struct
import sys
import time

import bzrlib
from bzrlib import debug
from bzrlib import errors
from bzrlib.smart import message, request
from bzrlib.trace import log_exception_quietly, mutter
from bzrlib.util.bencode import bdecode, bencode


# Protocol version strings.  These are sent as prefixes of bzr requests and
# responses to identify the protocol version being used. (There are no version
# one strings because that version doesn't send any).
REQUEST_VERSION_TWO = 'bzr request 2\n'
RESPONSE_VERSION_TWO = 'bzr response 2\n'

MESSAGE_VERSION_THREE = 'bzr message 3 (bzr 1.6)\n'
RESPONSE_VERSION_THREE = REQUEST_VERSION_THREE = MESSAGE_VERSION_THREE


def _recv_tuple(from_file):
    req_line = from_file.readline()
    return _decode_tuple(req_line)


def _decode_tuple(req_line):
    if req_line is None or req_line == '':
        return None
    if req_line[-1] != '\n':
        raise errors.SmartProtocolError("request %r not terminated" % req_line)
    return tuple(req_line[:-1].split('\x01'))


def _encode_tuple(args):
    """Encode the tuple args to a bytestream."""
    return '\x01'.join(args) + '\n'


class Requester(object):
    """Abstract base class for an object that can issue requests on a smart
    medium.
    """

    def call(self, *args):
        """Make a remote call.

        :param args: the arguments of this call.
        """
        raise NotImplementedError(self.call)

    def call_with_body_bytes(self, args, body):
        """Make a remote call with a body.

        :param args: the arguments of this call.
        :type body: str
        :param body: the body to send with the request.
        """
        raise NotImplementedError(self.call_with_body_bytes)

    def call_with_body_readv_array(self, args, body):
        """Make a remote call with a readv array.

        :param args: the arguments of this call.
        :type body: iterable of (start, length) tuples.
        :param body: the readv ranges to send with this request.
        """
        raise NotImplementedError(self.call_with_body_readv_array)

    def set_headers(self, headers):
        raise NotImplementedError(self.set_headers)


class SmartProtocolBase(object):
    """Methods common to client and server"""

    # TODO: this only actually accomodates a single block; possibly should
    # support multiple chunks?
    def _encode_bulk_data(self, body):
        """Encode body as a bulk data chunk."""
        return ''.join(('%d\n' % len(body), body, 'done\n'))

    def _serialise_offsets(self, offsets):
        """Serialise a readv offset list."""
        txt = []
        for start, length in offsets:
            txt.append('%d,%d' % (start, length))
        return '\n'.join(txt)
        

class SmartServerRequestProtocolOne(SmartProtocolBase):
    """Server-side encoding and decoding logic for smart version 1."""
    
    def __init__(self, backing_transport, write_func, root_client_path='/'):
        self._backing_transport = backing_transport
        self._root_client_path = root_client_path
        self.unused_data = ''
        self._finished = False
        self.in_buffer = ''
        self._has_dispatched = False
        self.request = None
        self._body_decoder = None
        self._write_func = write_func

    def accept_bytes(self, bytes):
        """Take bytes, and advance the internal state machine appropriately.
        
        :param bytes: must be a byte string
        """
        if not isinstance(bytes, str):
            raise ValueError(bytes)
        self.in_buffer += bytes
        if not self._has_dispatched:
            if '\n' not in self.in_buffer:
                # no command line yet
                return
            self._has_dispatched = True
            try:
                first_line, self.in_buffer = self.in_buffer.split('\n', 1)
                first_line += '\n'
                req_args = _decode_tuple(first_line)
                self.request = request.SmartServerRequestHandler(
                    self._backing_transport, commands=request.request_handlers,
                    root_client_path=self._root_client_path)
                self.request.dispatch_command(req_args[0], req_args[1:])
                if self.request.finished_reading:
                    # trivial request
                    self.unused_data = self.in_buffer
                    self.in_buffer = ''
                    self._send_response(self.request.response)
            except KeyboardInterrupt:
                raise
            except errors.UnknownSmartMethod, err:
                protocol_error = errors.SmartProtocolError(
                    "bad request %r" % (err.verb,))
                failure = request.FailedSmartServerResponse(
                    ('error', str(protocol_error)))
                self._send_response(failure)
                return
            except Exception, exception:
                # everything else: pass to client, flush, and quit
                log_exception_quietly()
                self._send_response(request.FailedSmartServerResponse(
                    ('error', str(exception))))
                return

        if self._has_dispatched:
            if self._finished:
                # nothing to do.XXX: this routine should be a single state 
                # machine too.
                self.unused_data += self.in_buffer
                self.in_buffer = ''
                return
            if self._body_decoder is None:
                self._body_decoder = LengthPrefixedBodyDecoder()
            self._body_decoder.accept_bytes(self.in_buffer)
            self.in_buffer = self._body_decoder.unused_data
            body_data = self._body_decoder.read_pending_data()
            self.request.accept_body(body_data)
            if self._body_decoder.finished_reading:
                self.request.end_of_body()
                if not self.request.finished_reading:
                    raise AssertionError("no more body, request not finished")
            if self.request.response is not None:
                self._send_response(self.request.response)
                self.unused_data = self.in_buffer
                self.in_buffer = ''
            else:
                if self.request.finished_reading:
                    raise AssertionError(
                        "no response and we have finished reading.")

    def _send_response(self, response):
        """Send a smart server response down the output stream."""
        if self._finished:
            raise AssertionError('response already sent')
        args = response.args
        body = response.body
        self._finished = True
        self._write_protocol_version()
        self._write_success_or_failure_prefix(response)
        self._write_func(_encode_tuple(args))
        if body is not None:
            if not isinstance(body, str):
                raise ValueError(body)
            bytes = self._encode_bulk_data(body)
            self._write_func(bytes)

    def _write_protocol_version(self):
        """Write any prefixes this protocol requires.
        
        Version one doesn't send protocol versions.
        """

    def _write_success_or_failure_prefix(self, response):
        """Write the protocol specific success/failure prefix.

        For SmartServerRequestProtocolOne this is omitted but we
        call is_successful to ensure that the response is valid.
        """
        response.is_successful()

    def next_read_size(self):
        if self._finished:
            return 0
        if self._body_decoder is None:
            return 1
        else:
            return self._body_decoder.next_read_size()


class SmartServerRequestProtocolTwo(SmartServerRequestProtocolOne):
    r"""Version two of the server side of the smart protocol.
   
    This prefixes responses with the value of RESPONSE_VERSION_TWO.
    """

    response_marker = RESPONSE_VERSION_TWO
    request_marker = REQUEST_VERSION_TWO

    def _write_success_or_failure_prefix(self, response):
        """Write the protocol specific success/failure prefix."""
        if response.is_successful():
            self._write_func('success\n')
        else:
            self._write_func('failed\n')

    def _write_protocol_version(self):
        r"""Write any prefixes this protocol requires.
        
        Version two sends the value of RESPONSE_VERSION_TWO.
        """
        self._write_func(self.response_marker)

    def _send_response(self, response):
        """Send a smart server response down the output stream."""
        if (self._finished):
            raise AssertionError('response already sent')
        self._finished = True
        self._write_protocol_version()
        self._write_success_or_failure_prefix(response)
        self._write_func(_encode_tuple(response.args))
        if response.body is not None:
            if not isinstance(response.body, str):
                raise AssertionError('body must be a str')
            if not (response.body_stream is None):
                raise AssertionError(
                    'body_stream and body cannot both be set')
            bytes = self._encode_bulk_data(response.body)
            self._write_func(bytes)
        elif response.body_stream is not None:
            _send_stream(response.body_stream, self._write_func)


def _send_stream(stream, write_func):
    write_func('chunked\n')
    _send_chunks(stream, write_func)
    write_func('END\n')


def _send_chunks(stream, write_func):
    for chunk in stream:
        if isinstance(chunk, str):
            bytes = "%x\n%s" % (len(chunk), chunk)
            write_func(bytes)
        elif isinstance(chunk, request.FailedSmartServerResponse):
            write_func('ERR\n')
            _send_chunks(chunk.args, write_func)
            return
        else:
            raise errors.BzrError(
                'Chunks must be str or FailedSmartServerResponse, got %r'
                % chunk)


class _NeedMoreBytes(Exception):
    """Raise this inside a _StatefulDecoder to stop decoding until more bytes
    have been received.
    """

    def __init__(self, count=None):
        """Constructor.

        :param count: the total number of bytes needed by the current state.
            May be None if the number of bytes needed is unknown.
        """
        self.count = count


class _StatefulDecoder(object):
    """Base class for writing state machines to decode byte streams.

    Subclasses should provide a self.state_accept attribute that accepts bytes
    and, if appropriate, updates self.state_accept to a different function.
    accept_bytes will call state_accept as often as necessary to make sure the
    state machine has progressed as far as possible before it returns.

    See ProtocolThreeDecoder for an example subclass.
    """

    def __init__(self):
        self.finished_reading = False
        self._in_buffer_list = []
        self._in_buffer_len = 0
        self.unused_data = ''
        self.bytes_left = None
        self._number_needed_bytes = None

    def _get_in_buffer(self):
        if len(self._in_buffer_list) == 1:
            return self._in_buffer_list[0]
        in_buffer = ''.join(self._in_buffer_list)
        if len(in_buffer) != self._in_buffer_len:
            raise AssertionError(
                "Length of buffer did not match expected value: %s != %s"
                % self._in_buffer_len, len(in_buffer))
        self._in_buffer_list = [in_buffer]
        return in_buffer

    def _get_in_bytes(self, count):
        """Grab X bytes from the input_buffer.

        Callers should have already checked that self._in_buffer_len is >
        count. Note, this does not consume the bytes from the buffer. The
        caller will still need to call _get_in_buffer() and then
        _set_in_buffer() if they actually need to consume the bytes.
        """
        # check if we can yield the bytes from just the first entry in our list
        if len(self._in_buffer_list) == 0:
            raise AssertionError('Callers must be sure we have buffered bytes'
                ' before calling _get_in_bytes')
        if len(self._in_buffer_list[0]) > count:
            return self._in_buffer_list[0][:count]
        # We can't yield it from the first buffer, so collapse all buffers, and
        # yield it from that
        in_buf = self._get_in_buffer()
        return in_buf[:count]

    def _set_in_buffer(self, new_buf):
        if new_buf is not None:
            self._in_buffer_list = [new_buf]
            self._in_buffer_len = len(new_buf)
        else:
            self._in_buffer_list = []
            self._in_buffer_len = 0

    def accept_bytes(self, bytes):
        """Decode as much of bytes as possible.

        If 'bytes' contains too much data it will be appended to
        self.unused_data.

        finished_reading will be set when no more data is required.  Further
        data will be appended to self.unused_data.
        """
        # accept_bytes is allowed to change the state
        self._number_needed_bytes = None
        # lsprof puts a very large amount of time on this specific call for
        # large readv arrays
        self._in_buffer_list.append(bytes)
        self._in_buffer_len += len(bytes)
        try:
            # Run the function for the current state.
            current_state = self.state_accept
            self.state_accept()
            while current_state != self.state_accept:
                # The current state has changed.  Run the function for the new
                # current state, so that it can:
                #   - decode any unconsumed bytes left in a buffer, and
                #   - signal how many more bytes are expected (via raising
                #     _NeedMoreBytes).
                current_state = self.state_accept
                self.state_accept()
        except _NeedMoreBytes, e:
            self._number_needed_bytes = e.count


class ChunkedBodyDecoder(_StatefulDecoder):
    """Decoder for chunked body data.

    This is very similar the HTTP's chunked encoding.  See the description of
    streamed body data in `doc/developers/network-protocol.txt` for details.
    """

    def __init__(self):
        _StatefulDecoder.__init__(self)
        self.state_accept = self._state_accept_expecting_header
        self.chunk_in_progress = None
        self.chunks = collections.deque()
        self.error = False
        self.error_in_progress = None
    
    def next_read_size(self):
        # Note: the shortest possible chunk is 2 bytes: '0\n', and the
        # end-of-body marker is 4 bytes: 'END\n'.
        if self.state_accept == self._state_accept_reading_chunk:
            # We're expecting more chunk content.  So we're expecting at least
            # the rest of this chunk plus an END chunk.
            return self.bytes_left + 4
        elif self.state_accept == self._state_accept_expecting_length:
            if self._in_buffer_len == 0:
                # We're expecting a chunk length.  There's at least two bytes
                # left: a digit plus '\n'.
                return 2
            else:
                # We're in the middle of reading a chunk length.  So there's at
                # least one byte left, the '\n' that terminates the length.
                return 1
        elif self.state_accept == self._state_accept_reading_unused:
            return 1
        elif self.state_accept == self._state_accept_expecting_header:
            return max(0, len('chunked\n') - self._in_buffer_len)
        else:
            raise AssertionError("Impossible state: %r" % (self.state_accept,))

    def read_next_chunk(self):
        try:
            return self.chunks.popleft()
        except IndexError:
            return None

    def _extract_line(self):
        in_buf = self._get_in_buffer()
        pos = in_buf.find('\n')
        if pos == -1:
            # We haven't read a complete line yet, so request more bytes before
            # we continue.
            raise _NeedMoreBytes(1)
        line = in_buf[:pos]
        # Trim the prefix (including '\n' delimiter) from the _in_buffer.
        self._set_in_buffer(in_buf[pos+1:])
        return line

    def _finished(self):
        self.unused_data = self._get_in_buffer()
        self._in_buffer_list = []
        self._in_buffer_len = 0
        self.state_accept = self._state_accept_reading_unused
        if self.error:
            error_args = tuple(self.error_in_progress)
            self.chunks.append(request.FailedSmartServerResponse(error_args))
            self.error_in_progress = None
        self.finished_reading = True

    def _state_accept_expecting_header(self):
        prefix = self._extract_line()
        if prefix == 'chunked':
            self.state_accept = self._state_accept_expecting_length
        else:
            raise errors.SmartProtocolError(
                'Bad chunked body header: "%s"' % (prefix,))

    def _state_accept_expecting_length(self):
        prefix = self._extract_line()
        if prefix == 'ERR':
            self.error = True
            self.error_in_progress = []
            self._state_accept_expecting_length()
            return
        elif prefix == 'END':
            # We've read the end-of-body marker.
            # Any further bytes are unused data, including the bytes left in
            # the _in_buffer.
            self._finished()
            return
        else:
            self.bytes_left = int(prefix, 16)
            self.chunk_in_progress = ''
            self.state_accept = self._state_accept_reading_chunk

    def _state_accept_reading_chunk(self):
        in_buf = self._get_in_buffer()
        in_buffer_len = len(in_buf)
        self.chunk_in_progress += in_buf[:self.bytes_left]
        self._set_in_buffer(in_buf[self.bytes_left:])
        self.bytes_left -= in_buffer_len
        if self.bytes_left <= 0:
            # Finished with chunk
            self.bytes_left = None
            if self.error:
                self.error_in_progress.append(self.chunk_in_progress)
            else:
                self.chunks.append(self.chunk_in_progress)
            self.chunk_in_progress = None
            self.state_accept = self._state_accept_expecting_length
        
    def _state_accept_reading_unused(self):
        self.unused_data += self._get_in_buffer()
        self._in_buffer_list = []


class LengthPrefixedBodyDecoder(_StatefulDecoder):
    """Decodes the length-prefixed bulk data."""
    
    def __init__(self):
        _StatefulDecoder.__init__(self)
        self.state_accept = self._state_accept_expecting_length
        self.state_read = self._state_read_no_data
        self._body = ''
        self._trailer_buffer = ''
    
    def next_read_size(self):
        if self.bytes_left is not None:
            # Ideally we want to read all the remainder of the body and the
            # trailer in one go.
            return self.bytes_left + 5
        elif self.state_accept == self._state_accept_reading_trailer:
            # Just the trailer left
            return 5 - len(self._trailer_buffer)
        elif self.state_accept == self._state_accept_expecting_length:
            # There's still at least 6 bytes left ('\n' to end the length, plus
            # 'done\n').
            return 6
        else:
            # Reading excess data.  Either way, 1 byte at a time is fine.
            return 1
        
    def read_pending_data(self):
        """Return any pending data that has been decoded."""
        return self.state_read()

    def _state_accept_expecting_length(self):
        in_buf = self._get_in_buffer()
        pos = in_buf.find('\n')
        if pos == -1:
            return
        self.bytes_left = int(in_buf[:pos])
        self._set_in_buffer(in_buf[pos+1:])
        self.state_accept = self._state_accept_reading_body
        self.state_read = self._state_read_body_buffer

    def _state_accept_reading_body(self):
        in_buf = self._get_in_buffer()
        self._body += in_buf
        self.bytes_left -= len(in_buf)
        self._set_in_buffer(None)
        if self.bytes_left <= 0:
            # Finished with body
            if self.bytes_left != 0:
                self._trailer_buffer = self._body[self.bytes_left:]
                self._body = self._body[:self.bytes_left]
            self.bytes_left = None
            self.state_accept = self._state_accept_reading_trailer
        
    def _state_accept_reading_trailer(self):
        self._trailer_buffer += self._get_in_buffer()
        self._set_in_buffer(None)
        # TODO: what if the trailer does not match "done\n"?  Should this raise
        # a ProtocolViolation exception?
        if self._trailer_buffer.startswith('done\n'):
            self.unused_data = self._trailer_buffer[len('done\n'):]
            self.state_accept = self._state_accept_reading_unused
            self.finished_reading = True
    
    def _state_accept_reading_unused(self):
        self.unused_data += self._get_in_buffer()
        self._set_in_buffer(None)

    def _state_read_no_data(self):
        return ''

    def _state_read_body_buffer(self):
        result = self._body
        self._body = ''
        return result


class SmartClientRequestProtocolOne(SmartProtocolBase, Requester,
                                    message.ResponseHandler):
    """The client-side protocol for smart version 1."""

    def __init__(self, request):
        """Construct a SmartClientRequestProtocolOne.

        :param request: A SmartClientMediumRequest to serialise onto and
            deserialise from.
        """
        self._request = request
        self._body_buffer = None
        self._request_start_time = None
        self._last_verb = None
        self._headers = None

    def set_headers(self, headers):
        self._headers = dict(headers)

    def call(self, *args):
        if 'hpss' in debug.debug_flags:
            mutter('hpss call:   %s', repr(args)[1:-1])
            if getattr(self._request._medium, 'base', None) is not None:
                mutter('             (to %s)', self._request._medium.base)
            self._request_start_time = time.time()
        self._write_args(args)
        self._request.finished_writing()
        self._last_verb = args[0]

    def call_with_body_bytes(self, args, body):
        """Make a remote call of args with body bytes 'body'.

        After calling this, call read_response_tuple to find the result out.
        """
        if 'hpss' in debug.debug_flags:
            mutter('hpss call w/body: %s (%r...)', repr(args)[1:-1], body[:20])
            if getattr(self._request._medium, '_path', None) is not None:
                mutter('                  (to %s)', self._request._medium._path)
            mutter('              %d bytes', len(body))
            self._request_start_time = time.time()
            if 'hpssdetail' in debug.debug_flags:
                mutter('hpss body content: %s', body)
        self._write_args(args)
        bytes = self._encode_bulk_data(body)
        self._request.accept_bytes(bytes)
        self._request.finished_writing()
        self._last_verb = args[0]

    def call_with_body_readv_array(self, args, body):
        """Make a remote call with a readv array.

        The body is encoded with one line per readv offset pair. The numbers in
        each pair are separated by a comma, and no trailing \n is emitted.
        """
        if 'hpss' in debug.debug_flags:
            mutter('hpss call w/readv: %s', repr(args)[1:-1])
            if getattr(self._request._medium, '_path', None) is not None:
                mutter('                  (to %s)', self._request._medium._path)
            self._request_start_time = time.time()
        self._write_args(args)
        readv_bytes = self._serialise_offsets(body)
        bytes = self._encode_bulk_data(readv_bytes)
        self._request.accept_bytes(bytes)
        self._request.finished_writing()
        if 'hpss' in debug.debug_flags:
            mutter('              %d bytes in readv request', len(readv_bytes))
        self._last_verb = args[0]
    
    def call_with_body_stream(self, args, stream):
        # Protocols v1 and v2 don't support body streams.  So it's safe to
        # assume that a v1/v2 server doesn't support whatever method we're
        # trying to call with a body stream.
        self._request.finished_writing()
        self._request.finished_reading()
        raise errors.UnknownSmartMethod(args[0])

    def cancel_read_body(self):
        """After expecting a body, a response code may indicate one otherwise.

        This method lets the domain client inform the protocol that no body
        will be transmitted. This is a terminal method: after calling it the
        protocol is not able to be used further.
        """
        self._request.finished_reading()

    def _read_response_tuple(self):
        result = self._recv_tuple()
        if 'hpss' in debug.debug_flags:
            if self._request_start_time is not None:
                mutter('   result:   %6.3fs  %s',
                       time.time() - self._request_start_time,
                       repr(result)[1:-1])
                self._request_start_time = None
            else:
                mutter('   result:   %s', repr(result)[1:-1])
        return result

    def read_response_tuple(self, expect_body=False):
        """Read a response tuple from the wire.

        This should only be called once.
        """
        result = self._read_response_tuple()
        self._response_is_unknown_method(result)
        self._raise_args_if_error(result)
        if not expect_body:
            self._request.finished_reading()
        return result

    def _raise_args_if_error(self, result_tuple):
        # Later protocol versions have an explicit flag in the protocol to say
        # if an error response is "failed" or not.  In version 1 we don't have
        # that luxury.  So here is a complete list of errors that can be
        # returned in response to existing version 1 smart requests.  Responses
        # starting with these codes are always "failed" responses.
        v1_error_codes = [
            'norepository',
            'NoSuchFile',
            'FileExists',
            'DirectoryNotEmpty',
            'ShortReadvError',
            'UnicodeEncodeError',
            'UnicodeDecodeError',
            'ReadOnlyError',
            'nobranch',
            'NoSuchRevision',
            'nosuchrevision',
            'LockContention',
            'UnlockableTransport',
            'LockFailed',
            'TokenMismatch',
            'ReadError',
            'PermissionDenied',
            ]
        if result_tuple[0] in v1_error_codes:
            self._request.finished_reading()
            raise errors.ErrorFromSmartServer(result_tuple)

    def _response_is_unknown_method(self, result_tuple):
        """Raise UnexpectedSmartServerResponse if the response is an 'unknonwn
        method' response to the request.
        
        :param response: The response from a smart client call_expecting_body
            call.
        :param verb: The verb used in that call.
        :raises: UnexpectedSmartServerResponse
        """
        if (result_tuple == ('error', "Generic bzr smart protocol error: "
                "bad request '%s'" % self._last_verb) or
              result_tuple == ('error', "Generic bzr smart protocol error: "
                "bad request u'%s'" % self._last_verb)):
            # The response will have no body, so we've finished reading.
            self._request.finished_reading()
            raise errors.UnknownSmartMethod(self._last_verb)
        
    def read_body_bytes(self, count=-1):
        """Read bytes from the body, decoding into a byte stream.
        
        We read all bytes at once to ensure we've checked the trailer for 
        errors, and then feed the buffer back as read_body_bytes is called.
        """
        if self._body_buffer is not None:
            return self._body_buffer.read(count)
        _body_decoder = LengthPrefixedBodyDecoder()

        while not _body_decoder.finished_reading:
            bytes = self._request.read_bytes(_body_decoder.next_read_size())
            if bytes == '':
                # end of file encountered reading from server
                raise errors.ConnectionReset(
                    "Connection lost while reading response body.")
            _body_decoder.accept_bytes(bytes)
        self._request.finished_reading()
        self._body_buffer = StringIO(_body_decoder.read_pending_data())
        # XXX: TODO check the trailer result.
        if 'hpss' in debug.debug_flags:
            mutter('              %d body bytes read',
                   len(self._body_buffer.getvalue()))
        return self._body_buffer.read(count)

    def _recv_tuple(self):
        """Receive a tuple from the medium request."""
        return _decode_tuple(self._request.read_line())

    def query_version(self):
        """Return protocol version number of the server."""
        self.call('hello')
        resp = self.read_response_tuple()
        if resp == ('ok', '1'):
            return 1
        elif resp == ('ok', '2'):
            return 2
        else:
            raise errors.SmartProtocolError("bad response %r" % (resp,))

    def _write_args(self, args):
        self._write_protocol_version()
        bytes = _encode_tuple(args)
        self._request.accept_bytes(bytes)

    def _write_protocol_version(self):
        """Write any prefixes this protocol requires.
        
        Version one doesn't send protocol versions.
        """


class SmartClientRequestProtocolTwo(SmartClientRequestProtocolOne):
    """Version two of the client side of the smart protocol.
    
    This prefixes the request with the value of REQUEST_VERSION_TWO.
    """

    response_marker = RESPONSE_VERSION_TWO
    request_marker = REQUEST_VERSION_TWO

    def read_response_tuple(self, expect_body=False):
        """Read a response tuple from the wire.

        This should only be called once.
        """
        version = self._request.read_line()
        if version != self.response_marker:
            self._request.finished_reading()
            raise errors.UnexpectedProtocolVersionMarker(version)
        response_status = self._request.read_line()
        result = SmartClientRequestProtocolOne._read_response_tuple(self)
        self._response_is_unknown_method(result)
        if response_status == 'success\n':
            self.response_status = True
            if not expect_body:
                self._request.finished_reading()
            return result
        elif response_status == 'failed\n':
            self.response_status = False
            self._request.finished_reading()
            raise errors.ErrorFromSmartServer(result)
        else:
            raise errors.SmartProtocolError(
                'bad protocol status %r' % response_status)

    def _write_protocol_version(self):
        """Write any prefixes this protocol requires.
        
        Version two sends the value of REQUEST_VERSION_TWO.
        """
        self._request.accept_bytes(self.request_marker)

    def read_streamed_body(self):
        """Read bytes from the body, decoding into a byte stream.
        """
        # Read no more than 64k at a time so that we don't risk error 10055 (no
        # buffer space available) on Windows.
        _body_decoder = ChunkedBodyDecoder()
        while not _body_decoder.finished_reading:
            bytes = self._request.read_bytes(_body_decoder.next_read_size())
            if bytes == '':
                # end of file encountered reading from server
                raise errors.ConnectionReset(
                    "Connection lost while reading streamed body.")
            _body_decoder.accept_bytes(bytes)
            for body_bytes in iter(_body_decoder.read_next_chunk, None):
                if 'hpss' in debug.debug_flags and type(body_bytes) is str:
                    mutter('              %d byte chunk read',
                           len(body_bytes))
                yield body_bytes
        self._request.finished_reading()


def build_server_protocol_three(backing_transport, write_func,
                                root_client_path):
    request_handler = request.SmartServerRequestHandler(
        backing_transport, commands=request.request_handlers,
        root_client_path=root_client_path)
    responder = ProtocolThreeResponder(write_func)
    message_handler = message.ConventionalRequestHandler(request_handler, responder)
    return ProtocolThreeDecoder(message_handler)


class ProtocolThreeDecoder(_StatefulDecoder):

    response_marker = RESPONSE_VERSION_THREE
    request_marker = REQUEST_VERSION_THREE

    def __init__(self, message_handler, expect_version_marker=False):
        _StatefulDecoder.__init__(self)
        self._has_dispatched = False
        # Initial state
        if expect_version_marker:
            self.state_accept = self._state_accept_expecting_protocol_version
            # We're expecting at least the protocol version marker + some
            # headers.
            self._number_needed_bytes = len(MESSAGE_VERSION_THREE) + 4
        else:
            self.state_accept = self._state_accept_expecting_headers
            self._number_needed_bytes = 4
        self.decoding_failed = False
        self.request_handler = self.message_handler = message_handler

    def accept_bytes(self, bytes):
        self._number_needed_bytes = None
        try:
            _StatefulDecoder.accept_bytes(self, bytes)
        except KeyboardInterrupt:
            raise
        except errors.SmartMessageHandlerError, exception:
            # We do *not* set self.decoding_failed here.  The message handler
            # has raised an error, but the decoder is still able to parse bytes
            # and determine when this message ends.
            log_exception_quietly()
            self.message_handler.protocol_error(exception.exc_value)
            # The state machine is ready to continue decoding, but the
            # exception has interrupted the loop that runs the state machine.
            # So we call accept_bytes again to restart it.
            self.accept_bytes('')
        except Exception, exception:
            # The decoder itself has raised an exception.  We cannot continue
            # decoding.
            self.decoding_failed = True
            if isinstance(exception, errors.UnexpectedProtocolVersionMarker):
                # This happens during normal operation when the client tries a
                # protocol version the server doesn't understand, so no need to
                # log a traceback every time.
                # Note that this can only happen when
                # expect_version_marker=True, which is only the case on the
                # client side.
                pass
            else:
                log_exception_quietly()
            self.message_handler.protocol_error(exception)

    def _extract_length_prefixed_bytes(self):
        if self._in_buffer_len < 4:
            # A length prefix by itself is 4 bytes, and we don't even have that
            # many yet.
            raise _NeedMoreBytes(4)
        (length,) = struct.unpack('!L', self._get_in_bytes(4))
        end_of_bytes = 4 + length
        if self._in_buffer_len < end_of_bytes:
            # We haven't yet read as many bytes as the length-prefix says there
            # are.
            raise _NeedMoreBytes(end_of_bytes)
        # Extract the bytes from the buffer.
        in_buf = self._get_in_buffer()
        bytes = in_buf[4:end_of_bytes]
        self._set_in_buffer(in_buf[end_of_bytes:])
        return bytes

    def _extract_prefixed_bencoded_data(self):
        prefixed_bytes = self._extract_length_prefixed_bytes()
        try:
            decoded = bdecode(prefixed_bytes)
        except ValueError:
            raise errors.SmartProtocolError(
                'Bytes %r not bencoded' % (prefixed_bytes,))
        return decoded

    def _extract_single_byte(self):
        if self._in_buffer_len == 0:
            # The buffer is empty
            raise _NeedMoreBytes(1)
        in_buf = self._get_in_buffer()
        one_byte = in_buf[0]
        self._set_in_buffer(in_buf[1:])
        return one_byte

    def _state_accept_expecting_protocol_version(self):
        needed_bytes = len(MESSAGE_VERSION_THREE) - self._in_buffer_len
        in_buf = self._get_in_buffer()
        if needed_bytes > 0:
            # We don't have enough bytes to check if the protocol version
            # marker is right.  But we can check if it is already wrong by
            # checking that the start of MESSAGE_VERSION_THREE matches what
            # we've read so far.
            # [In fact, if the remote end isn't bzr we might never receive
            # len(MESSAGE_VERSION_THREE) bytes.  So if the bytes we have so far
            # are wrong then we should just raise immediately rather than
            # stall.]
            if not MESSAGE_VERSION_THREE.startswith(in_buf):
                # We have enough bytes to know the protocol version is wrong
                raise errors.UnexpectedProtocolVersionMarker(in_buf)
            raise _NeedMoreBytes(len(MESSAGE_VERSION_THREE))
        if not in_buf.startswith(MESSAGE_VERSION_THREE):
            raise errors.UnexpectedProtocolVersionMarker(in_buf)
        self._set_in_buffer(in_buf[len(MESSAGE_VERSION_THREE):])
        self.state_accept = self._state_accept_expecting_headers

    def _state_accept_expecting_headers(self):
        decoded = self._extract_prefixed_bencoded_data()
        if type(decoded) is not dict:
            raise errors.SmartProtocolError(
                'Header object %r is not a dict' % (decoded,))
        self.state_accept = self._state_accept_expecting_message_part
        try:
            self.message_handler.headers_received(decoded)
        except:
            raise errors.SmartMessageHandlerError(sys.exc_info())
    
    def _state_accept_expecting_message_part(self):
        message_part_kind = self._extract_single_byte()
        if message_part_kind == 'o':
            self.state_accept = self._state_accept_expecting_one_byte
        elif message_part_kind == 's':
            self.state_accept = self._state_accept_expecting_structure
        elif message_part_kind == 'b':
            self.state_accept = self._state_accept_expecting_bytes
        elif message_part_kind == 'e':
            self.done()
        else:
            raise errors.SmartProtocolError(
                'Bad message kind byte: %r' % (message_part_kind,))

    def _state_accept_expecting_one_byte(self):
        byte = self._extract_single_byte()
        self.state_accept = self._state_accept_expecting_message_part
        try:
            self.message_handler.byte_part_received(byte)
        except:
            raise errors.SmartMessageHandlerError(sys.exc_info())

    def _state_accept_expecting_bytes(self):
        # XXX: this should not buffer whole message part, but instead deliver
        # the bytes as they arrive.
        prefixed_bytes = self._extract_length_prefixed_bytes()
        self.state_accept = self._state_accept_expecting_message_part
        try:
            self.message_handler.bytes_part_received(prefixed_bytes)
        except:
            raise errors.SmartMessageHandlerError(sys.exc_info())

    def _state_accept_expecting_structure(self):
        structure = self._extract_prefixed_bencoded_data()
        self.state_accept = self._state_accept_expecting_message_part
        try:
            self.message_handler.structure_part_received(structure)
        except:
            raise errors.SmartMessageHandlerError(sys.exc_info())

    def done(self):
        self.unused_data = self._get_in_buffer()
        self._set_in_buffer(None)
        self.state_accept = self._state_accept_reading_unused
        try:
            self.message_handler.end_received()
        except:
            raise errors.SmartMessageHandlerError(sys.exc_info())

    def _state_accept_reading_unused(self):
        self.unused_data = self._get_in_buffer()
        self._set_in_buffer(None)

    def next_read_size(self):
        if self.state_accept == self._state_accept_reading_unused:
            return 0
        elif self.decoding_failed:
            # An exception occured while processing this message, probably from
            # self.message_handler.  We're not sure that this state machine is
            # in a consistent state, so just signal that we're done (i.e. give
            # up).
            return 0
        else:
            if self._number_needed_bytes is not None:
                return self._number_needed_bytes - self._in_buffer_len
            else:
                raise AssertionError("don't know how many bytes are expected!")


class _ProtocolThreeEncoder(object):

    response_marker = request_marker = MESSAGE_VERSION_THREE

    def __init__(self, write_func):
        self._buf = ''
        self._real_write_func = write_func

    def _write_func(self, bytes):
        self._buf += bytes

    def flush(self):
        if self._buf:
            self._real_write_func(self._buf)
            self._buf = ''

    def _serialise_offsets(self, offsets):
        """Serialise a readv offset list."""
        txt = []
        for start, length in offsets:
            txt.append('%d,%d' % (start, length))
        return '\n'.join(txt)
        
    def _write_protocol_version(self):
        self._write_func(MESSAGE_VERSION_THREE)

    def _write_prefixed_bencode(self, structure):
        bytes = bencode(structure)
        self._write_func(struct.pack('!L', len(bytes)))
        self._write_func(bytes)

    def _write_headers(self, headers):
        self._write_prefixed_bencode(headers)

    def _write_structure(self, args):
        self._write_func('s')
        utf8_args = []
        for arg in args:
            if type(arg) is unicode:
                utf8_args.append(arg.encode('utf8'))
            else:
                utf8_args.append(arg)
        self._write_prefixed_bencode(utf8_args)

    def _write_end(self):
        self._write_func('e')
        self.flush()

    def _write_prefixed_body(self, bytes):
        self._write_func('b')
        self._write_func(struct.pack('!L', len(bytes)))
        self._write_func(bytes)

    def _write_chunked_body_start(self):
        self._write_func('oC')

    def _write_error_status(self):
        self._write_func('oE')

    def _write_success_status(self):
        self._write_func('oS')


class ProtocolThreeResponder(_ProtocolThreeEncoder):

    def __init__(self, write_func):
        _ProtocolThreeEncoder.__init__(self, write_func)
        self.response_sent = False
        self._headers = {'Software version': bzrlib.__version__}

    def send_error(self, exception):
        if self.response_sent:
            raise AssertionError(
                "send_error(%s) called, but response already sent."
                % (exception,))
        if isinstance(exception, errors.UnknownSmartMethod):
            failure = request.FailedSmartServerResponse(
                ('UnknownMethod', exception.verb))
            self.send_response(failure)
            return
        self.response_sent = True
        self._write_protocol_version()
        self._write_headers(self._headers)
        self._write_error_status()
        self._write_structure(('error', str(exception)))
        self._write_end()

    def send_response(self, response):
        if self.response_sent:
            raise AssertionError(
                "send_response(%r) called, but response already sent."
                % (response,))
        self.response_sent = True
        self._write_protocol_version()
        self._write_headers(self._headers)
        if response.is_successful():
            self._write_success_status()
        else:
            self._write_error_status()
        self._write_structure(response.args)
        if response.body is not None:
            self._write_prefixed_body(response.body)
        elif response.body_stream is not None:
            for chunk in response.body_stream:
                self._write_prefixed_body(chunk)
                self.flush()
        self._write_end()
        

class ProtocolThreeRequester(_ProtocolThreeEncoder, Requester):

    def __init__(self, medium_request):
        _ProtocolThreeEncoder.__init__(self, medium_request.accept_bytes)
        self._medium_request = medium_request
        self._headers = {}

    def set_headers(self, headers):
        self._headers = headers.copy()
        
    def call(self, *args):
        if 'hpss' in debug.debug_flags:
            mutter('hpss call:   %s', repr(args)[1:-1])
            base = getattr(self._medium_request._medium, 'base', None)
            if base is not None:
                mutter('             (to %s)', base)
            self._request_start_time = time.time()
        self._write_protocol_version()
        self._write_headers(self._headers)
        self._write_structure(args)
        self._write_end()
        self._medium_request.finished_writing()

    def call_with_body_bytes(self, args, body):
        """Make a remote call of args with body bytes 'body'.

        After calling this, call read_response_tuple to find the result out.
        """
        if 'hpss' in debug.debug_flags:
            mutter('hpss call w/body: %s (%r...)', repr(args)[1:-1], body[:20])
            path = getattr(self._medium_request._medium, '_path', None)
            if path is not None:
                mutter('                  (to %s)', path)
            mutter('              %d bytes', len(body))
            self._request_start_time = time.time()
        self._write_protocol_version()
        self._write_headers(self._headers)
        self._write_structure(args)
        self._write_prefixed_body(body)
        self._write_end()
        self._medium_request.finished_writing()

    def call_with_body_readv_array(self, args, body):
        """Make a remote call with a readv array.

        The body is encoded with one line per readv offset pair. The numbers in
        each pair are separated by a comma, and no trailing \n is emitted.
        """
        if 'hpss' in debug.debug_flags:
            mutter('hpss call w/readv: %s', repr(args)[1:-1])
            path = getattr(self._medium_request._medium, '_path', None)
            if path is not None:
                mutter('                  (to %s)', path)
            self._request_start_time = time.time()
        self._write_protocol_version()
        self._write_headers(self._headers)
        self._write_structure(args)
        readv_bytes = self._serialise_offsets(body)
        if 'hpss' in debug.debug_flags:
            mutter('              %d bytes in readv request', len(readv_bytes))
        self._write_prefixed_body(readv_bytes)
        self._write_end()
        self._medium_request.finished_writing()

    def call_with_body_stream(self, args, stream):
        if 'hpss' in debug.debug_flags:
            mutter('hpss call w/body stream: %r', args)
            path = getattr(self._medium_request._medium, '_path', None)
            if path is not None:
                mutter('                  (to %s)', path)
            self._request_start_time = time.time()
        self._write_protocol_version()
        self._write_headers(self._headers)
        self._write_structure(args)
<<<<<<< HEAD
        self._write_chunked_body_start()
        # XXX: handle errors while iterating the body stream
        # XXX: notice if the server has sent an early error reply before we
        #      have finished sending the stream.  We would notice at the end
        #      anyway, but if the medium can deliver it early then it's good to
        #      short-circuit the whole request...
        for part in stream:
            self._write_prefixed_body(part)
            self.flush()
        self._write_success_status()
=======
        # TODO: notice if the server has sent an early error reply before we
        #       have finished sending the stream.  We would notice at the end
        #       anyway, but if the medium can deliver it early then it's good
        #       to short-circuit the whole request...
        try:
            for part in stream:
                self._write_prefixed_body(part)
                self.flush()
        except Exception:
            # Iterating the stream failed.  Cleanly abort the request.
            self._write_error_status()
            # Currently the client unconditionally sends ('error',) as the
            # error args.
            self._write_structure(('error',))
>>>>>>> 6d28ba79
        self._write_end()
        self._medium_request.finished_writing()
<|MERGE_RESOLUTION|>--- conflicted
+++ resolved
@@ -1238,18 +1238,6 @@
         self._write_protocol_version()
         self._write_headers(self._headers)
         self._write_structure(args)
-<<<<<<< HEAD
-        self._write_chunked_body_start()
-        # XXX: handle errors while iterating the body stream
-        # XXX: notice if the server has sent an early error reply before we
-        #      have finished sending the stream.  We would notice at the end
-        #      anyway, but if the medium can deliver it early then it's good to
-        #      short-circuit the whole request...
-        for part in stream:
-            self._write_prefixed_body(part)
-            self.flush()
-        self._write_success_status()
-=======
         # TODO: notice if the server has sent an early error reply before we
         #       have finished sending the stream.  We would notice at the end
         #       anyway, but if the medium can deliver it early then it's good
@@ -1264,6 +1252,5 @@
             # Currently the client unconditionally sends ('error',) as the
             # error args.
             self._write_structure(('error',))
->>>>>>> 6d28ba79
         self._write_end()
         self._medium_request.finished_writing()
