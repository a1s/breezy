--- conflicted
+++ resolved
@@ -22,16 +22,11 @@
 
 from bzrlib import errors
 from bzrlib.bzrdir import BzrDir
-<<<<<<< HEAD
 from bzrlib.smart.request import (
     FailedSmartServerResponse,
     SmartServerRequest,
     SuccessfulSmartServerResponse,
     )
-=======
-from bzrlib.smart.request import SmartServerRequest, SmartServerResponse
-from bzrlib.transport.local import LocalTransport
->>>>>>> 1e9a9b62
 
 
 class SmartServerRepositoryRequest(SmartServerRequest):
@@ -183,10 +178,7 @@
             return FailedSmartServerResponse(('TokenMismatch',))
         repository.dont_leave_lock_in_place()
         repository.unlock()
-<<<<<<< HEAD
         return SuccessfulSmartServerResponse(('ok',))
-=======
-        return SmartServerResponse(('ok',))
 
 
 class SmartServerRepositoryTarball(SmartServerRepositoryRequest):
@@ -224,7 +216,7 @@
             self._tarball_of_dir(tmp_dirname, compression, temp.name)
             # all finished; write the tempfile out to the network
             temp.seek(0)
-            return SmartServerResponse(('ok',), temp.read())
+            return SuccessfulSmartServerResponse(('ok',), temp.read())
             # FIXME: Don't read the whole thing into memory here; rather stream it
             # out from the file onto the network. mbp 20070411
         finally:
@@ -243,5 +235,4 @@
             assert dirname.endswith('.bzr')
             tarball.add(dirname, '.bzr') # recursive by default
         finally:
-            tarball.close()
->>>>>>> 1e9a9b62
+            tarball.close()