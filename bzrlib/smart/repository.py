# Copyright (C) 2006, 2007 Canonical Ltd
#
# This program is free software; you can redistribute it and/or modify
# it under the terms of the GNU General Public License as published by
# the Free Software Foundation; either version 2 of the License, or
# (at your option) any later version.
#
# This program is distributed in the hope that it will be useful,
# but WITHOUT ANY WARRANTY; without even the implied warranty of
# MERCHANTABILITY or FITNESS FOR A PARTICULAR PURPOSE.  See the
# GNU General Public License for more details.
#
# You should have received a copy of the GNU General Public License
# along with this program; if not, write to the Free Software
# Foundation, Inc., 59 Temple Place, Suite 330, Boston, MA  02111-1307  USA

"""Server-side repository related request implmentations."""

import bz2
from cStringIO import StringIO
import os
import sys
import tempfile
import tarfile

from bzrlib import errors
from bzrlib.bzrdir import BzrDir
from bzrlib.pack import ContainerSerialiser
from bzrlib.smart.request import (
    FailedSmartServerResponse,
    SmartServerRequest,
    SuccessfulSmartServerResponse,
    )
from bzrlib import revision as _mod_revision


class SmartServerRepositoryRequest(SmartServerRequest):
    """Common base class for Repository requests."""

    def do(self, path, *args):
        """Execute a repository request.
        
        The repository must be at the exact path - no searching is done.

        The actual logic is delegated to self.do_repository_request.

        :param path: The path for the repository.
        :return: A smart server from self.do_repository_request().
        """
        transport = self._backing_transport.clone(path)
        bzrdir = BzrDir.open_from_transport(transport)
        # Save the repository for use with do_body.
        self._repository = bzrdir.open_repository()
        return self.do_repository_request(self._repository, *args)

    def do_repository_request(self, repository, *args):
        """Override to provide an implementation for a verb."""
        # No-op for verbs that take bodies (None as a result indicates a body
        # is expected)
        return None

    def recreate_search(self, repository, recipe_bytes):
        lines = recipe_bytes.split('\n')
        start_keys = set(lines[0].split(' '))
        exclude_keys = set(lines[1].split(' '))
        revision_count = int(lines[2])
        repository.lock_read()
        try:
            search = repository.get_graph()._make_breadth_first_searcher(
                start_keys)
            while True:
                try:
                    next_revs = search.next()
                except StopIteration:
                    break
                search.stop_searching_any(exclude_keys.intersection(next_revs))
            search_result = search.get_result()
            if search_result.get_recipe()[2] != revision_count:
                # we got back a different amount of data than expected, this
                # gets reported as NoSuchRevision, because less revisions
                # indicates missing revisions, and more should never happen as
                # the excludes list considers ghosts and ensures that ghost
                # filling races are not a problem.
                return (None, FailedSmartServerResponse(('NoSuchRevision',)))
            return (search, None)
        finally:
            repository.unlock()


class SmartServerRepositoryGetParentMap(SmartServerRepositoryRequest):
    """Bzr 1.2+ - get parent data for revisions during a graph search."""
    
    def do_repository_request(self, repository, *revision_ids):
        """Get parent details for some revisions.
        
        All the parents for revision_ids are returned. Additionally up to 64KB
        of additional parent data found by performing a breadth first search
        from revision_ids is returned. The verb takes a body containing the
        current search state, see do_body for details.

        :param repository: The repository to query in.
        :param revision_ids: The utf8 encoded revision_id to answer for.
        """
        self._revision_ids = revision_ids
        return None # Signal that we want a body.

    def do_body(self, body_bytes):
        """Process the current search state and perform the parent lookup.

        :return: A smart server response where the body contains an utf8
            encoded flattened list of the parents of the revisions (the same
            format as Repository.get_revision_graph) which has been bz2
            compressed.
        """
        repository = self._repository
        repository.lock_read()
        try:
            return self._do_repository_request(body_bytes)
        finally:
            repository.unlock()

    def _do_repository_request(self, body_bytes):
        repository = self._repository
        revision_ids = set(self._revision_ids)
        search, error = self.recreate_search(repository, body_bytes)
        if error is not None:
            return error
        # TODO might be nice to start up the search again; but thats not
        # written or tested yet.
        client_seen_revs = set(search.get_result().get_keys())
        # Always include the requested ids.
        client_seen_revs.difference_update(revision_ids)
        lines = []
        repo_graph = repository.get_graph()
        result = {}
        queried_revs = set()
        size_so_far = 0
        next_revs = revision_ids
        first_loop_done = False
        while next_revs:
            queried_revs.update(next_revs)
            parent_map = repo_graph.get_parent_map(next_revs)
            next_revs = set()
            for revision_id, parents in parent_map.iteritems():
                # adjust for the wire
                if parents == (_mod_revision.NULL_REVISION,):
                    parents = ()
                # prepare the next query
                next_revs.update(parents)
                if revision_id not in client_seen_revs:
                    # Client does not have this revision, give it to it.
                    # add parents to the result
                    result[revision_id] = parents
                    # Approximate the serialized cost of this revision_id.
                    size_so_far += 2 + len(revision_id) + sum(map(len, parents))
            # get all the directly asked for parents, and then flesh out to
            # 64K (compressed) or so. We do one level of depth at a time to
            # stay in sync with the client. The 250000 magic number is
            # estimated compression ratio taken from bzr.dev itself.
            if first_loop_done and size_so_far > 250000:
                next_revs = set()
                break
            # don't query things we've already queried
            next_revs.difference_update(queried_revs)
            first_loop_done = True

        # sorting trivially puts lexographically similar revision ids together.
        # Compression FTW.
        for revision, parents in sorted(result.items()):
            lines.append(' '.join((revision, ) + tuple(parents)))

        return SuccessfulSmartServerResponse(
            ('ok', ), bz2.compress('\n'.join(lines)))


class SmartServerRepositoryGetRevisionGraph(SmartServerRepositoryRequest):
    
    def do_repository_request(self, repository, revision_id):
        """Return the result of repository.get_revision_graph(revision_id).
        
        :param repository: The repository to query in.
        :param revision_id: The utf8 encoded revision_id to get a graph from.
        :return: A smart server response where the body contains an utf8
            encoded flattened list of the revision graph.
        """
        if not revision_id:
            revision_id = None

        lines = []
        try:
            revision_graph = repository.get_revision_graph(revision_id)
        except errors.NoSuchRevision:
            # Note that we return an empty body, rather than omitting the body.
            # This way the client knows that it can always expect to find a body
            # in the response for this method, even in the error case.
            return FailedSmartServerResponse(('nosuchrevision', revision_id), '')

        for revision, parents in revision_graph.items():
            lines.append(' '.join((revision, ) + tuple(parents)))

        return SuccessfulSmartServerResponse(('ok', ), '\n'.join(lines))


class SmartServerRequestHasRevision(SmartServerRepositoryRequest):

    def do_repository_request(self, repository, revision_id):
        """Return ok if a specific revision is in the repository at path.

        :param repository: The repository to query in.
        :param revision_id: The utf8 encoded revision_id to lookup.
        :return: A smart server response of ('ok', ) if the revision is
            present.
        """
        if repository.has_revision(revision_id):
            return SuccessfulSmartServerResponse(('yes', ))
        else:
            return SuccessfulSmartServerResponse(('no', ))


class SmartServerRepositoryGatherStats(SmartServerRepositoryRequest):

    def do_repository_request(self, repository, revid, committers):
        """Return the result of repository.gather_stats().

        :param repository: The repository to query in.
        :param revid: utf8 encoded rev id or an empty string to indicate None
        :param committers: 'yes' or 'no'.

        :return: A SmartServerResponse ('ok',), a encoded body looking like
              committers: 1
              firstrev: 1234.230 0
              latestrev: 345.700 3600
              revisions: 2
              size:45

              But containing only fields returned by the gather_stats() call
        """
        if revid == '':
            decoded_revision_id = None
        else:
            decoded_revision_id = revid
        if committers == 'yes':
            decoded_committers = True
        else:
            decoded_committers = None
        stats = repository.gather_stats(decoded_revision_id, decoded_committers)

        body = ''
        if stats.has_key('committers'):
            body += 'committers: %d\n' % stats['committers']
        if stats.has_key('firstrev'):
            body += 'firstrev: %.3f %d\n' % stats['firstrev']
        if stats.has_key('latestrev'):
             body += 'latestrev: %.3f %d\n' % stats['latestrev']
        if stats.has_key('revisions'):
            body += 'revisions: %d\n' % stats['revisions']
        if stats.has_key('size'):
            body += 'size: %d\n' % stats['size']

        return SuccessfulSmartServerResponse(('ok', ), body)


class SmartServerRepositoryIsShared(SmartServerRepositoryRequest):

    def do_repository_request(self, repository):
        """Return the result of repository.is_shared().

        :param repository: The repository to query in.
        :return: A smart server response of ('yes', ) if the repository is
            shared, and ('no', ) if it is not.
        """
        if repository.is_shared():
            return SuccessfulSmartServerResponse(('yes', ))
        else:
            return SuccessfulSmartServerResponse(('no', ))


class SmartServerRepositoryLockWrite(SmartServerRepositoryRequest):

    def do_repository_request(self, repository, token=''):
        # XXX: this probably should not have a token.
        if token == '':
            token = None
        try:
            token = repository.lock_write(token=token)
        except errors.LockContention, e:
            return FailedSmartServerResponse(('LockContention',))
        except errors.UnlockableTransport:
            return FailedSmartServerResponse(('UnlockableTransport',))
        except errors.LockFailed, e:
            return FailedSmartServerResponse(('LockFailed',
                str(e.lock), str(e.why)))
        if token is not None:
            repository.leave_lock_in_place()
        repository.unlock()
        if token is None:
            token = ''
        return SuccessfulSmartServerResponse(('ok', token))


class SmartServerRepositoryUnlock(SmartServerRepositoryRequest):

    def do_repository_request(self, repository, token):
        try:
            repository.lock_write(token=token)
        except errors.TokenMismatch, e:
            return FailedSmartServerResponse(('TokenMismatch',))
        repository.dont_leave_lock_in_place()
        repository.unlock()
        return SuccessfulSmartServerResponse(('ok',))


class SmartServerRepositoryTarball(SmartServerRepositoryRequest):
    """Get the raw repository files as a tarball.

    The returned tarball contains a .bzr control directory which in turn
    contains a repository.
    
    This takes one parameter, compression, which currently must be 
    "", "gz", or "bz2".

    This is used to implement the Repository.copy_content_into operation.
    """

    def do_repository_request(self, repository, compression):
        from bzrlib import osutils
        repo_transport = repository.control_files._transport
        tmp_dirname, tmp_repo = self._copy_to_tempdir(repository)
        try:
            controldir_name = tmp_dirname + '/.bzr'
            return self._tarfile_response(controldir_name, compression)
        finally:
            osutils.rmtree(tmp_dirname)

    def _copy_to_tempdir(self, from_repo):
        tmp_dirname = tempfile.mkdtemp(prefix='tmpbzrclone')
        tmp_bzrdir = from_repo.bzrdir._format.initialize(tmp_dirname)
        tmp_repo = from_repo._format.initialize(tmp_bzrdir)
        from_repo.copy_content_into(tmp_repo)
        return tmp_dirname, tmp_repo

    def _tarfile_response(self, tmp_dirname, compression):
        temp = tempfile.NamedTemporaryFile()
        try:
            self._tarball_of_dir(tmp_dirname, compression, temp.file)
            # all finished; write the tempfile out to the network
            temp.seek(0)
            return SuccessfulSmartServerResponse(('ok',), temp.read())
            # FIXME: Don't read the whole thing into memory here; rather stream it
            # out from the file onto the network. mbp 20070411
        finally:
            temp.close()

    def _tarball_of_dir(self, dirname, compression, ofile):
        filename = os.path.basename(ofile.name)
        tarball = tarfile.open(fileobj=ofile, name=filename,
            mode='w|' + compression)
        try:
            # The tarball module only accepts ascii names, and (i guess)
            # packs them with their 8bit names.  We know all the files
            # within the repository have ASCII names so the should be safe
            # to pack in.
            dirname = dirname.encode(sys.getfilesystemencoding())
            # python's tarball module includes the whole path by default so
            # override it
            assert dirname.endswith('.bzr')
            tarball.add(dirname, '.bzr') # recursive by default
        finally:
            tarball.close()


class SmartServerRepositoryStreamKnitDataForRevisions(SmartServerRepositoryRequest):
    """Bzr <= 1.1 streaming pull, buffers all data on server."""

    def do_repository_request(self, repository, *revision_ids):
        repository.lock_read()
        try:
            return self._do_repository_request(repository, revision_ids)
        finally:
            repository.unlock()

    def _do_repository_request(self, repository, revision_ids):
        stream = repository.get_data_stream_for_search(
            repository.revision_ids_to_search_result(set(revision_ids)))
        buffer = StringIO()
        pack = ContainerSerialiser()
        buffer.write(pack.begin())
        try:
            try:
                for name_tuple, bytes in stream:
                    buffer.write(pack.bytes_record(bytes, [name_tuple]))
            except:
                # Undo the lock_read that happens once the iterator from
                # get_data_stream is started.
                repository.unlock()
                raise
        except errors.RevisionNotPresent, e:
            return FailedSmartServerResponse(('NoSuchRevision', e.revision_id))
        buffer.write(pack.end())
        return SuccessfulSmartServerResponse(('ok',), buffer.getvalue())


class SmartServerRepositoryStreamRevisionsChunked(SmartServerRepositoryRequest):
    """Bzr 1.1+ streaming pull."""

    def do_body(self, body_bytes):
        repository = self._repository
        repository.lock_read()
        try:
<<<<<<< HEAD
            search = repository.get_graph()._make_breadth_first_searcher(
                start_keys)
            while True:
                try:
                    next_revs = search.next()
                except StopIteration:
                    break
                search.stop_searching_any(exclude_keys.intersection(next_revs))
            search_result = search.get_result()
            if search_result.get_recipe()[2] != revision_count:
                # we got back a different amount of data than expected, this
                # gets reported as NoSuchRevision, because less revisions
                # indicates missing revisions, and more should never happen as
                # the excludes list considers ghosts and ensures that ghost
                # filling races are not a problem.
                repository.unlock()
                return FailedSmartServerResponse(('NoSuchRevision',))
            stream = repository.get_data_stream_for_search(search_result)
=======
            search, error = self.recreate_search(repository, body_bytes)
            if error is not None:
                return error
            stream = repository.get_data_stream_for_search(search.get_result())
>>>>>>> 90f99cf8
        except Exception:
            # On non-error, unlocking is done by the body stream handler.
            repository.unlock()
            raise
        return SuccessfulSmartServerResponse(('ok',),
            body_stream=self.body_stream(stream, repository))

    def body_stream(self, stream, repository):
        pack = ContainerSerialiser()
        yield pack.begin()
        try:
            for name_tuple, bytes in stream:
                yield pack.bytes_record(bytes, [name_tuple])
        except errors.RevisionNotPresent, e:
            # This shouldn't be able to happen, but as we don't buffer
            # everything it can in theory happen.
            yield FailedSmartServerResponse(('NoSuchRevision', e.revision_id))
        repository.unlock()
        pack.end()
<|MERGE_RESOLUTION|>--- conflicted
+++ resolved
@@ -407,31 +407,11 @@
         repository = self._repository
         repository.lock_read()
         try:
-<<<<<<< HEAD
-            search = repository.get_graph()._make_breadth_first_searcher(
-                start_keys)
-            while True:
-                try:
-                    next_revs = search.next()
-                except StopIteration:
-                    break
-                search.stop_searching_any(exclude_keys.intersection(next_revs))
-            search_result = search.get_result()
-            if search_result.get_recipe()[2] != revision_count:
-                # we got back a different amount of data than expected, this
-                # gets reported as NoSuchRevision, because less revisions
-                # indicates missing revisions, and more should never happen as
-                # the excludes list considers ghosts and ensures that ghost
-                # filling races are not a problem.
-                repository.unlock()
-                return FailedSmartServerResponse(('NoSuchRevision',))
-            stream = repository.get_data_stream_for_search(search_result)
-=======
             search, error = self.recreate_search(repository, body_bytes)
             if error is not None:
+                repository.unlock()
                 return error
             stream = repository.get_data_stream_for_search(search.get_result())
->>>>>>> 90f99cf8
         except Exception:
             # On non-error, unlocking is done by the body stream handler.
             repository.unlock()
