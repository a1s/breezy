# Copyright (C) 2005, 2006 Canonical Ltd
#
# This program is free software; you can redistribute it and/or modify
# it under the terms of the GNU General Public License as published by
# the Free Software Foundation; either version 2 of the License, or
# (at your option) any later version.
#
# This program is distributed in the hope that it will be useful,
# but WITHOUT ANY WARRANTY; without even the implied warranty of
# MERCHANTABILITY or FITNESS FOR A PARTICULAR PURPOSE.  See the
# GNU General Public License for more details.
#
# You should have received a copy of the GNU General Public License
# along with this program; if not, write to the Free Software
# Foundation, Inc., 59 Temple Place, Suite 330, Boston, MA  02111-1307  USA

"""WorkingTree object and friends.

A WorkingTree represents the editable working copy of a branch.
Operations which represent the WorkingTree are also done here, 
such as renaming or adding files.  The WorkingTree has an inventory 
which is updated by these operations.  A commit produces a 
new revision based on the workingtree and its inventory.

At the moment every WorkingTree has its own branch.  Remote
WorkingTrees aren't supported.

To get a WorkingTree, call bzrdir.open_workingtree() or
WorkingTree.open(dir).
"""

# TODO: Give the workingtree sole responsibility for the working inventory;
# remove the variable and references to it from the branch.  This may require
# updating the commit code so as to update the inventory within the working
# copy, and making sure there's only one WorkingTree for any directory on disk.
# At the moment they may alias the inventory and have old copies of it in
# memory.  (Now done? -- mbp 20060309)

from cStringIO import StringIO
import os

from bzrlib.lazy_import import lazy_import
lazy_import(globals(), """
import collections
from copy import deepcopy
import errno
import stat
from time import time
import warnings

import bzrlib
from bzrlib import (
    bzrdir,
    conflicts as _mod_conflicts,
    errors,
    generate_ids,
    globbing,
    hashcache,
    ignores,
    merge,
    osutils,
    textui,
    transform,
    urlutils,
    xml5,
    xml6,
    )
import bzrlib.branch
from bzrlib.transport import get_transport
import bzrlib.ui
""")

from bzrlib import symbol_versioning
from bzrlib.decorators import needs_read_lock, needs_write_lock
from bzrlib.errors import (BzrCheckError,
                           BzrError,
                           ConflictFormatError,
                           WeaveRevisionNotPresent,
                           NotBranchError,
                           NoSuchFile,
                           NotVersionedError,
                           MergeModifiedFormatError,
                           UnsupportedOperation,
                           )
from bzrlib.inventory import InventoryEntry, Inventory, ROOT_ID
from bzrlib.lockable_files import LockableFiles, TransportLock
from bzrlib.lockdir import LockDir
import bzrlib.mutabletree
from bzrlib.mutabletree import needs_tree_write_lock
from bzrlib.osutils import (
    compact_date,
    file_kind,
    isdir,
    pathjoin,
    safe_unicode,
    splitpath,
    rand_chars,
    normpath,
    realpath,
    supports_executable,
    )
from bzrlib.trace import mutter, note
from bzrlib.transport.local import LocalTransport
import bzrlib.tree
from bzrlib.progress import DummyProgress, ProgressPhase
from bzrlib.revision import NULL_REVISION, CURRENT_REVISION
import bzrlib.revisiontree
from bzrlib.rio import RioReader, rio_file, Stanza
from bzrlib.symbol_versioning import (deprecated_passed,
        deprecated_method,
        deprecated_function,
        DEPRECATED_PARAMETER,
        zero_eight,
        zero_eleven,
        zero_thirteen,
        )


MERGE_MODIFIED_HEADER_1 = "BZR merge-modified list format 1"
CONFLICT_HEADER_1 = "BZR conflict list format 1"


@deprecated_function(zero_thirteen)
def gen_file_id(name):
    """Return new file id for the basename 'name'.

    Use bzrlib.generate_ids.gen_file_id() instead
    """
    return generate_ids.gen_file_id(name)


@deprecated_function(zero_thirteen)
def gen_root_id():
    """Return a new tree-root file id.

    This has been deprecated in favor of bzrlib.generate_ids.gen_root_id()
    """
    return generate_ids.gen_root_id()


class TreeEntry(object):
    """An entry that implements the minimum interface used by commands.

    This needs further inspection, it may be better to have 
    InventoryEntries without ids - though that seems wrong. For now,
    this is a parallel hierarchy to InventoryEntry, and needs to become
    one of several things: decorates to that hierarchy, children of, or
    parents of it.
    Another note is that these objects are currently only used when there is
    no InventoryEntry available - i.e. for unversioned objects.
    Perhaps they should be UnversionedEntry et al. ? - RBC 20051003
    """
 
    def __eq__(self, other):
        # yes, this us ugly, TODO: best practice __eq__ style.
        return (isinstance(other, TreeEntry)
                and other.__class__ == self.__class__)
 
    def kind_character(self):
        return "???"


class TreeDirectory(TreeEntry):
    """See TreeEntry. This is a directory in a working tree."""

    def __eq__(self, other):
        return (isinstance(other, TreeDirectory)
                and other.__class__ == self.__class__)

    def kind_character(self):
        return "/"


class TreeFile(TreeEntry):
    """See TreeEntry. This is a regular file in a working tree."""

    def __eq__(self, other):
        return (isinstance(other, TreeFile)
                and other.__class__ == self.__class__)

    def kind_character(self):
        return ''


class TreeLink(TreeEntry):
    """See TreeEntry. This is a symlink in a working tree."""

    def __eq__(self, other):
        return (isinstance(other, TreeLink)
                and other.__class__ == self.__class__)

    def kind_character(self):
        return ''


class WorkingTree(bzrlib.mutabletree.MutableTree):
    """Working copy tree.

    The inventory is held in the `Branch` working-inventory, and the
    files are in a directory on disk.

    It is possible for a `WorkingTree` to have a filename which is
    not listed in the Inventory and vice versa.
    """

    def __init__(self, basedir='.',
                 branch=DEPRECATED_PARAMETER,
                 _inventory=None,
                 _control_files=None,
                 _internal=False,
                 _format=None,
                 _bzrdir=None):
        """Construct a WorkingTree for basedir.

        If the branch is not supplied, it is opened automatically.
        If the branch is supplied, it must be the branch for this basedir.
        (branch.base is not cross checked, because for remote branches that
        would be meaningless).
        """
        self._format = _format
        self.bzrdir = _bzrdir
        if not _internal:
            # not created via open etc.
            warnings.warn("WorkingTree() is deprecated as of bzr version 0.8. "
                 "Please use bzrdir.open_workingtree or WorkingTree.open().",
                 DeprecationWarning,
                 stacklevel=2)
            wt = WorkingTree.open(basedir)
            self._branch = wt.branch
            self.basedir = wt.basedir
            self._control_files = wt._control_files
            self._hashcache = wt._hashcache
            self._set_inventory(wt._inventory, dirty=False)
            self._format = wt._format
            self.bzrdir = wt.bzrdir
        assert isinstance(basedir, basestring), \
            "base directory %r is not a string" % basedir
        basedir = safe_unicode(basedir)
        mutter("opening working tree %r", basedir)
        if deprecated_passed(branch):
            if not _internal:
                warnings.warn("WorkingTree(..., branch=XXX) is deprecated as of bzr 0.8."
                     " Please use bzrdir.open_workingtree() or"
                     " WorkingTree.open().",
                     DeprecationWarning,
                     stacklevel=2
                     )
            self._branch = branch
        else:
            self._branch = self.bzrdir.open_branch()
        self.basedir = realpath(basedir)
        # if branch is at our basedir and is a format 6 or less
        if isinstance(self._format, WorkingTreeFormat2):
            # share control object
            self._control_files = self.branch.control_files
        else:
            # assume all other formats have their own control files.
            assert isinstance(_control_files, LockableFiles), \
                    "_control_files must be a LockableFiles, not %r" \
                    % _control_files
            self._control_files = _control_files
        # update the whole cache up front and write to disk if anything changed;
        # in the future we might want to do this more selectively
        # two possible ways offer themselves : in self._unlock, write the cache
        # if needed, or, when the cache sees a change, append it to the hash
        # cache file, and have the parser take the most recent entry for a
        # given path only.
        cache_filename = self.bzrdir.get_workingtree_transport(None).local_abspath('stat-cache')
        self._hashcache = hashcache.HashCache(basedir, cache_filename,
                                              self._control_files._file_mode)
        hc = self._hashcache
        hc.read()
        # is this scan needed ? it makes things kinda slow.
        #hc.scan()

        if hc.needs_write:
            mutter("write hc")
            hc.write()

        if _inventory is None:
            self._inventory_is_modified = False
            self.read_working_inventory()
        else:
            # the caller of __init__ has provided an inventory,
            # we assume they know what they are doing - as its only
            # the Format factory and creation methods that are
            # permitted to do this.
            self._set_inventory(_inventory, dirty=False)

    branch = property(
        fget=lambda self: self._branch,
        doc="""The branch this WorkingTree is connected to.

            This cannot be set - it is reflective of the actual disk structure
            the working tree has been constructed from.
            """)

    def break_lock(self):
        """Break a lock if one is present from another instance.

        Uses the ui factory to ask for confirmation if the lock may be from
        an active process.

        This will probe the repository for its lock as well.
        """
        self._control_files.break_lock()
        self.branch.break_lock()

    def _set_inventory(self, inv, dirty):
        """Set the internal cached inventory.

        :param inv: The inventory to set.
        :param dirty: A boolean indicating whether the inventory is the same
            logical inventory as whats on disk. If True the inventory is not
            the same and should be written to disk or data will be lost, if
            False then the inventory is the same as that on disk and any
            serialisation would be unneeded overhead.
        """
        assert inv.root is not None
        self._inventory = inv
        self._inventory_is_modified = dirty

    @staticmethod
    def open(path=None, _unsupported=False):
        """Open an existing working tree at path.

        """
        if path is None:
            path = os.path.getcwdu()
        control = bzrdir.BzrDir.open(path, _unsupported)
        return control.open_workingtree(_unsupported)
        
    @staticmethod
    def open_containing(path=None):
        """Open an existing working tree which has its root about path.
        
        This probes for a working tree at path and searches upwards from there.

        Basically we keep looking up until we find the control directory or
        run into /.  If there isn't one, raises NotBranchError.
        TODO: give this a new exception.
        If there is one, it is returned, along with the unused portion of path.

        :return: The WorkingTree that contains 'path', and the rest of path
        """
        if path is None:
            path = osutils.getcwd()
        control, relpath = bzrdir.BzrDir.open_containing(path)

        return control.open_workingtree(), relpath

    @staticmethod
    def open_downlevel(path=None):
        """Open an unsupported working tree.

        Only intended for advanced situations like upgrading part of a bzrdir.
        """
        return WorkingTree.open(path, _unsupported=True)

    def __iter__(self):
        """Iterate through file_ids for this tree.

        file_ids are in a WorkingTree if they are in the working inventory
        and the working file exists.
        """
        inv = self._inventory
        for path, ie in inv.iter_entries():
            if osutils.lexists(self.abspath(path)):
                yield ie.file_id

    def __repr__(self):
        return "<%s of %s>" % (self.__class__.__name__,
                               getattr(self, 'basedir', None))

    def abspath(self, filename):
        return pathjoin(self.basedir, filename)
    
    def basis_tree(self):
        """Return RevisionTree for the current last revision.
        
        If the left most parent is a ghost then the returned tree will be an
        empty tree - one obtained by calling repository.revision_tree(None).
        """
        revision_id = self.last_revision()
        if revision_id is None:
            # no parents, return an empty revision tree.
            # in the future this should return the tree for
            # 'empty:' - the implicit root empty tree.
            return self.branch.repository.revision_tree(None)
<<<<<<< HEAD
        try:
            return self.revision_tree(revision_id)
        except errors.NoSuchRevision:
            pass
=======
        else:
            try:
                xml = self.read_basis_inventory()
                inv = xml6.serializer_v6.read_inventory_from_string(xml)
                if inv is not None and inv.revision_id == revision_id:
                    return bzrlib.revisiontree.RevisionTree(
                        self.branch.repository, inv, revision_id)
            except (NoSuchFile, errors.BadInventoryFormat):
                pass
>>>>>>> f2cc19ec
        # No cached copy available, retrieve from the repository.
        # FIXME? RBC 20060403 should we cache the inventory locally
        # at this point ?
        try:
            return self.branch.repository.revision_tree(revision_id)
        except errors.RevisionNotPresent:
            # the basis tree *may* be a ghost or a low level error may have
            # occured. If the revision is present, its a problem, if its not
            # its a ghost.
            if self.branch.repository.has_revision(revision_id):
                raise
            # the basis tree is a ghost so return an empty tree.
            return self.branch.repository.revision_tree(None)

    @staticmethod
    @deprecated_method(zero_eight)
    def create(branch, directory):
        """Create a workingtree for branch at directory.

        If existing_directory already exists it must have a .bzr directory.
        If it does not exist, it will be created.

        This returns a new WorkingTree object for the new checkout.

        TODO FIXME RBC 20060124 when we have checkout formats in place this
        should accept an optional revisionid to checkout [and reject this if
        checking out into the same dir as a pre-checkout-aware branch format.]

        XXX: When BzrDir is present, these should be created through that 
        interface instead.
        """
        warnings.warn('delete WorkingTree.create', stacklevel=3)
        transport = get_transport(directory)
        if branch.bzrdir.root_transport.base == transport.base:
            # same dir 
            return branch.bzrdir.create_workingtree()
        # different directory, 
        # create a branch reference
        # and now a working tree.
        raise NotImplementedError
 
    @staticmethod
    @deprecated_method(zero_eight)
    def create_standalone(directory):
        """Create a checkout and a branch and a repo at directory.

        Directory must exist and be empty.

        please use BzrDir.create_standalone_workingtree
        """
        return bzrdir.BzrDir.create_standalone_workingtree(directory)

    def relpath(self, path):
        """Return the local path portion from a given path.
        
        The path may be absolute or relative. If its a relative path it is 
        interpreted relative to the python current working directory.
        """
        return osutils.relpath(self.basedir, path)

    def has_filename(self, filename):
        return osutils.lexists(self.abspath(filename))

    def get_file(self, file_id):
        return self.get_file_byname(self.id2path(file_id))

    def get_file_text(self, file_id):
        return self.get_file(file_id).read()

    def get_file_byname(self, filename):
        return file(self.abspath(filename), 'rb')

    def annotate_iter(self, file_id):
        """See Tree.annotate_iter

        This implementation will use the basis tree implementation if possible.
        Lines not in the basis are attributed to CURRENT_REVISION

        If there are pending merges, lines added by those merges will be
        incorrectly attributed to CURRENT_REVISION (but after committing, the
        attribution will be correct).
        """
        basis = self.basis_tree()
        changes = self._iter_changes(basis, True, [file_id]).next()
        changed_content, kind = changes[2], changes[6]
        if not changed_content:
            return basis.annotate_iter(file_id)
        if kind[1] is None:
            return None
        import annotate
        if kind[0] != 'file':
            old_lines = []
        else:
            old_lines = list(basis.annotate_iter(file_id))
        old = [old_lines]
        for tree in self.branch.repository.revision_trees(
            self.get_parent_ids()[1:]):
            if file_id not in tree:
                continue
            old.append(list(tree.annotate_iter(file_id)))
        return annotate.reannotate(old, self.get_file(file_id).readlines(),
                                   CURRENT_REVISION)

    def get_parent_ids(self):
        """See Tree.get_parent_ids.
        
        This implementation reads the pending merges list and last_revision
        value and uses that to decide what the parents list should be.
        """
        last_rev = self._last_revision()
        if last_rev is None:
            parents = []
        else:
            parents = [last_rev]
        try:
            merges_file = self._control_files.get_utf8('pending-merges')
        except NoSuchFile:
            pass
        else:
            for l in merges_file.readlines():
                parents.append(l.rstrip('\n'))
        return parents

    @needs_read_lock
    def get_root_id(self):
        """Return the id of this trees root"""
        return self._inventory.root.file_id
        
    def _get_store_filename(self, file_id):
        ## XXX: badly named; this is not in the store at all
        return self.abspath(self.id2path(file_id))

    @needs_read_lock
    def clone(self, to_bzrdir, revision_id=None, basis=None):
        """Duplicate this working tree into to_bzr, including all state.
        
        Specifically modified files are kept as modified, but
        ignored and unknown files are discarded.

        If you want to make a new line of development, see bzrdir.sprout()

        revision
            If not None, the cloned tree will have its last revision set to 
            revision, and and difference between the source trees last revision
            and this one merged in.

        basis
            If not None, a closer copy of a tree which may have some files in
            common, and which file content should be preferentially copied from.
        """
        # assumes the target bzr dir format is compatible.
        result = self._format.initialize(to_bzrdir)
        self.copy_content_into(result, revision_id)
        return result

    @needs_read_lock
    def copy_content_into(self, tree, revision_id=None):
        """Copy the current content and user files of this tree into tree."""
        tree.set_root_id(self.get_root_id())
        if revision_id is None:
            merge.transform_tree(tree, self)
        else:
            # TODO now merge from tree.last_revision to revision (to preserve
            # user local changes)
            merge.transform_tree(tree, self)
            tree.set_parent_ids([revision_id])

    def id2abspath(self, file_id):
        return self.abspath(self.id2path(file_id))

    def has_id(self, file_id):
        # files that have been deleted are excluded
        inv = self._inventory
        if not inv.has_id(file_id):
            return False
        path = inv.id2path(file_id)
        return osutils.lexists(self.abspath(path))

    def has_or_had_id(self, file_id):
        if file_id == self.inventory.root.file_id:
            return True
        return self.inventory.has_id(file_id)

    __contains__ = has_id

    def get_file_size(self, file_id):
        return os.path.getsize(self.id2abspath(file_id))

    @needs_read_lock
    def get_file_sha1(self, file_id, path=None, stat_value=None):
        if not path:
            path = self._inventory.id2path(file_id)
        return self._hashcache.get_sha1(path, stat_value)

    def get_file_mtime(self, file_id, path=None):
        if not path:
            path = self._inventory.id2path(file_id)
        return os.lstat(self.abspath(path)).st_mtime

    if not supports_executable():
        def is_executable(self, file_id, path=None):
            return self._inventory[file_id].executable
    else:
        def is_executable(self, file_id, path=None):
            if not path:
                path = self._inventory.id2path(file_id)
            mode = os.lstat(self.abspath(path)).st_mode
            return bool(stat.S_ISREG(mode) and stat.S_IEXEC & mode)

    @needs_write_lock
    def _add(self, files, ids, kinds):
        """See MutableTree._add."""
        # TODO: Re-adding a file that is removed in the working copy
        # should probably put it back with the previous ID.
        # the read and write working inventory should not occur in this 
        # function - they should be part of lock_write and unlock.
        inv = self.read_working_inventory()
        for f, file_id, kind in zip(files, ids, kinds):
            assert kind is not None
            if file_id is None:
                inv.add_path(f, kind=kind)
            else:
                inv.add_path(f, kind=kind, file_id=file_id)
        self._write_inventory(inv)

    @needs_tree_write_lock
    def _gather_kinds(self, files, kinds):
        """See MutableTree._gather_kinds."""
        for pos, f in enumerate(files):
            if kinds[pos] is None:
                fullpath = normpath(self.abspath(f))
                try:
                    kinds[pos] = file_kind(fullpath)
                except OSError, e:
                    if e.errno == errno.ENOENT:
                        raise NoSuchFile(fullpath)

    @needs_write_lock
    def add_parent_tree_id(self, revision_id, allow_leftmost_as_ghost=False):
        """Add revision_id as a parent.

        This is equivalent to retrieving the current list of parent ids
        and setting the list to its value plus revision_id.

        :param revision_id: The revision id to add to the parent list. It may
        be a ghost revision as long as its not the first parent to be added,
        or the allow_leftmost_as_ghost parameter is set True.
        :param allow_leftmost_as_ghost: Allow the first parent to be a ghost.
        """
        parents = self.get_parent_ids() + [revision_id]
        self.set_parent_ids(parents,
            allow_leftmost_as_ghost=len(parents) > 1 or allow_leftmost_as_ghost)

    @needs_tree_write_lock
    def add_parent_tree(self, parent_tuple, allow_leftmost_as_ghost=False):
        """Add revision_id, tree tuple as a parent.

        This is equivalent to retrieving the current list of parent trees
        and setting the list to its value plus parent_tuple. See also
        add_parent_tree_id - if you only have a parent id available it will be
        simpler to use that api. If you have the parent already available, using
        this api is preferred.

        :param parent_tuple: The (revision id, tree) to add to the parent list.
            If the revision_id is a ghost, pass None for the tree.
        :param allow_leftmost_as_ghost: Allow the first parent to be a ghost.
        """
        parent_ids = self.get_parent_ids() + [parent_tuple[0]]
        if len(parent_ids) > 1:
            # the leftmost may have already been a ghost, preserve that if it
            # was.
            allow_leftmost_as_ghost = True
        self.set_parent_ids(parent_ids,
            allow_leftmost_as_ghost=allow_leftmost_as_ghost)

    @needs_tree_write_lock
    def add_pending_merge(self, *revision_ids):
        # TODO: Perhaps should check at this point that the
        # history of the revision is actually present?
        parents = self.get_parent_ids()
        updated = False
        for rev_id in revision_ids:
            if rev_id in parents:
                continue
            parents.append(rev_id)
            updated = True
        if updated:
            self.set_parent_ids(parents, allow_leftmost_as_ghost=True)

    @deprecated_method(zero_eleven)
    @needs_read_lock
    def pending_merges(self):
        """Return a list of pending merges.

        These are revisions that have been merged into the working
        directory but not yet committed.

        As of 0.11 this is deprecated. Please see WorkingTree.get_parent_ids()
        instead - which is available on all tree objects.
        """
        return self.get_parent_ids()[1:]

    def _check_parents_for_ghosts(self, revision_ids, allow_leftmost_as_ghost):
        """Common ghost checking functionality from set_parent_*.

        This checks that the left hand-parent exists if there are any
        revisions present.
        """
        if len(revision_ids) > 0:
            leftmost_id = revision_ids[0]
            if (not allow_leftmost_as_ghost and not
                self.branch.repository.has_revision(leftmost_id)):
                raise errors.GhostRevisionUnusableHere(leftmost_id)

    def _set_merges_from_parent_ids(self, parent_ids):
        merges = parent_ids[1:]
        self._control_files.put_utf8('pending-merges', '\n'.join(merges))

    @needs_tree_write_lock
    def set_parent_ids(self, revision_ids, allow_leftmost_as_ghost=False):
        """Set the parent ids to revision_ids.
        
        See also set_parent_trees. This api will try to retrieve the tree data
        for each element of revision_ids from the trees repository. If you have
        tree data already available, it is more efficient to use
        set_parent_trees rather than set_parent_ids. set_parent_ids is however
        an easier API to use.

        :param revision_ids: The revision_ids to set as the parent ids of this
            working tree. Any of these may be ghosts.
        """
        self._check_parents_for_ghosts(revision_ids,
            allow_leftmost_as_ghost=allow_leftmost_as_ghost)

        if len(revision_ids) > 0:
            self.set_last_revision(revision_ids[0])
        else:
            self.set_last_revision(None)

        self._set_merges_from_parent_ids(revision_ids)

    @needs_tree_write_lock
    def set_parent_trees(self, parents_list, allow_leftmost_as_ghost=False):
        """See MutableTree.set_parent_trees."""
        parent_ids = [rev for (rev, tree) in parents_list]

        self._check_parents_for_ghosts(parent_ids,
            allow_leftmost_as_ghost=allow_leftmost_as_ghost)

        if len(parent_ids) == 0:
            leftmost_parent_id = None
            leftmost_parent_tree = None
        else:
            leftmost_parent_id, leftmost_parent_tree = parents_list[0]

        if self._change_last_revision(leftmost_parent_id):
            if leftmost_parent_tree is None:
                # If we don't have a tree, fall back to reading the
                # parent tree from the repository.
                self._cache_basis_inventory(leftmost_parent_id)
            else:
                inv = leftmost_parent_tree.inventory
                xml = self._create_basis_xml_from_inventory(
                                        leftmost_parent_id, inv)
                self._write_basis_inventory(xml)
        self._set_merges_from_parent_ids(parent_ids)

    @needs_tree_write_lock
    def set_pending_merges(self, rev_list):
        parents = self.get_parent_ids()
        leftmost = parents[:1]
        new_parents = leftmost + rev_list
        self.set_parent_ids(new_parents)

    @needs_tree_write_lock
    def set_merge_modified(self, modified_hashes):
        def iter_stanzas():
            for file_id, hash in modified_hashes.iteritems():
                yield Stanza(file_id=file_id, hash=hash)
        self._put_rio('merge-hashes', iter_stanzas(), MERGE_MODIFIED_HEADER_1)

    @needs_tree_write_lock
    def _put_rio(self, filename, stanzas, header):
        my_file = rio_file(stanzas, header)
        self._control_files.put(filename, my_file)

    @needs_write_lock # because merge pulls data into the branch.
    def merge_from_branch(self, branch, to_revision=None):
        """Merge from a branch into this working tree.

        :param branch: The branch to merge from.
        :param to_revision: If non-None, the merge will merge to to_revision, but 
            not beyond it. to_revision does not need to be in the history of
            the branch when it is supplied. If None, to_revision defaults to
            branch.last_revision().
        """
        from bzrlib.merge import Merger, Merge3Merger
        pb = bzrlib.ui.ui_factory.nested_progress_bar()
        try:
            merger = Merger(self.branch, this_tree=self, pb=pb)
            merger.pp = ProgressPhase("Merge phase", 5, pb)
            merger.pp.next_phase()
            # check that there are no
            # local alterations
            merger.check_basis(check_clean=True, require_commits=False)
            if to_revision is None:
                to_revision = branch.last_revision()
            merger.other_rev_id = to_revision
            if merger.other_rev_id is None:
                raise error.NoCommits(branch)
            self.branch.fetch(branch, last_revision=merger.other_rev_id)
            merger.other_basis = merger.other_rev_id
            merger.other_tree = self.branch.repository.revision_tree(
                merger.other_rev_id)
            merger.pp.next_phase()
            merger.find_base()
            if merger.base_rev_id == merger.other_rev_id:
                raise errors.PointlessMerge
            merger.backup_files = False
            merger.merge_type = Merge3Merger
            merger.set_interesting_files(None)
            merger.show_base = False
            merger.reprocess = False
            conflicts = merger.do_merge()
            merger.set_pending()
        finally:
            pb.finished()
        return conflicts

    @needs_read_lock
    def merge_modified(self):
        try:
            hashfile = self._control_files.get('merge-hashes')
        except NoSuchFile:
            return {}
        merge_hashes = {}
        try:
            if hashfile.next() != MERGE_MODIFIED_HEADER_1 + '\n':
                raise MergeModifiedFormatError()
        except StopIteration:
            raise MergeModifiedFormatError()
        for s in RioReader(hashfile):
            file_id = s.get("file_id")
            if file_id not in self.inventory:
                continue
            hash = s.get("hash")
            if hash == self.get_file_sha1(file_id):
                merge_hashes[file_id] = hash
        return merge_hashes

    @needs_write_lock
    def mkdir(self, path, file_id=None):
        """See MutableTree.mkdir()."""
        if file_id is None:
            file_id = generate_ids.gen_file_id(os.path.basename(path))
        os.mkdir(self.abspath(path))
        self.add(path, file_id, 'directory')
        return file_id

    def get_symlink_target(self, file_id):
        return os.readlink(self.id2abspath(file_id))

    def file_class(self, filename):
        if self.path2id(filename):
            return 'V'
        elif self.is_ignored(filename):
            return 'I'
        else:
            return '?'

    def flush(self):
        """Write the in memory inventory to disk."""
        # TODO: Maybe this should only write on dirty ?
        if self._control_files._lock_mode != 'w':
            raise errors.NotWriteLocked(self)
        sio = StringIO()
        xml5.serializer_v5.write_inventory(self._inventory, sio)
        sio.seek(0)
        self._control_files.put('inventory', sio)
        self._inventory_is_modified = False

    def list_files(self, include_root=False):
        """Recursively list all files as (path, class, kind, id, entry).

        Lists, but does not descend into unversioned directories.

        This does not include files that have been deleted in this
        tree.

        Skips the control directory.
        """
        inv = self._inventory
        if include_root is True:
            yield ('', 'V', 'directory', inv.root.file_id, inv.root)
        # Convert these into local objects to save lookup times
        pathjoin = osutils.pathjoin
        file_kind = osutils.file_kind

        # transport.base ends in a slash, we want the piece
        # between the last two slashes
        transport_base_dir = self.bzrdir.transport.base.rsplit('/', 2)[1]

        fk_entries = {'directory':TreeDirectory, 'file':TreeFile, 'symlink':TreeLink}

        # directory file_id, relative path, absolute path, reverse sorted children
        children = os.listdir(self.basedir)
        children.sort()
        # jam 20060527 The kernel sized tree seems equivalent whether we 
        # use a deque and popleft to keep them sorted, or if we use a plain
        # list and just reverse() them.
        children = collections.deque(children)
        stack = [(inv.root.file_id, u'', self.basedir, children)]
        while stack:
            from_dir_id, from_dir_relpath, from_dir_abspath, children = stack[-1]

            while children:
                f = children.popleft()
                ## TODO: If we find a subdirectory with its own .bzr
                ## directory, then that is a separate tree and we
                ## should exclude it.

                # the bzrdir for this tree
                if transport_base_dir == f:
                    continue

                # we know that from_dir_relpath and from_dir_abspath never end in a slash
                # and 'f' doesn't begin with one, we can do a string op, rather
                # than the checks of pathjoin(), all relative paths will have an extra slash
                # at the beginning
                fp = from_dir_relpath + '/' + f

                # absolute path
                fap = from_dir_abspath + '/' + f
                
                f_ie = inv.get_child(from_dir_id, f)
                if f_ie:
                    c = 'V'
                elif self.is_ignored(fp[1:]):
                    c = 'I'
                else:
                    # we may not have found this file, because of a unicode issue
                    f_norm, can_access = osutils.normalized_filename(f)
                    if f == f_norm or not can_access:
                        # No change, so treat this file normally
                        c = '?'
                    else:
                        # this file can be accessed by a normalized path
                        # check again if it is versioned
                        # these lines are repeated here for performance
                        f = f_norm
                        fp = from_dir_relpath + '/' + f
                        fap = from_dir_abspath + '/' + f
                        f_ie = inv.get_child(from_dir_id, f)
                        if f_ie:
                            c = 'V'
                        elif self.is_ignored(fp[1:]):
                            c = 'I'
                        else:
                            c = '?'

                fk = file_kind(fap)

                if f_ie:
                    if f_ie.kind != fk:
                        raise BzrCheckError("file %r entered as kind %r id %r, "
                                            "now of kind %r"
                                            % (fap, f_ie.kind, f_ie.file_id, fk))

                # make a last minute entry
                if f_ie:
                    yield fp[1:], c, fk, f_ie.file_id, f_ie
                else:
                    try:
                        yield fp[1:], c, fk, None, fk_entries[fk]()
                    except KeyError:
                        yield fp[1:], c, fk, None, TreeEntry()
                    continue
                
                if fk != 'directory':
                    continue

                # But do this child first
                new_children = os.listdir(fap)
                new_children.sort()
                new_children = collections.deque(new_children)
                stack.append((f_ie.file_id, fp, fap, new_children))
                # Break out of inner loop, so that we start outer loop with child
                break
            else:
                # if we finished all children, pop it off the stack
                stack.pop()

    @needs_tree_write_lock
    def move(self, from_paths, to_name):
        """Rename files.

        to_name must exist in the inventory.

        If to_name exists and is a directory, the files are moved into
        it, keeping their old names.  

        Note that to_name is only the last component of the new name;
        this doesn't change the directory.

        This returns a list of (from_path, to_path) pairs for each
        entry that is moved.
        """
        result = []
        ## TODO: Option to move IDs only
        assert not isinstance(from_paths, basestring)
        inv = self.inventory
        to_abs = self.abspath(to_name)
        if not isdir(to_abs):
            raise BzrError("destination %r is not a directory" % to_abs)
        if not self.has_filename(to_name):
            raise BzrError("destination %r not in working directory" % to_abs)
        to_dir_id = inv.path2id(to_name)
        if to_dir_id is None and to_name != '':
            raise BzrError("destination %r is not a versioned directory" % to_name)
        to_dir_ie = inv[to_dir_id]
        if to_dir_ie.kind != 'directory':
            raise BzrError("destination %r is not a directory" % to_abs)

        to_idpath = inv.get_idpath(to_dir_id)

        for f in from_paths:
            if not self.has_filename(f):
                raise BzrError("%r does not exist in working tree" % f)
            f_id = inv.path2id(f)
            if f_id is None:
                raise BzrError("%r is not versioned" % f)
            name_tail = splitpath(f)[-1]
            dest_path = pathjoin(to_name, name_tail)
            if self.has_filename(dest_path):
                raise BzrError("destination %r already exists" % dest_path)
            if f_id in to_idpath:
                raise BzrError("can't move %r to a subdirectory of itself" % f)

        # OK, so there's a race here, it's possible that someone will
        # create a file in this interval and then the rename might be
        # left half-done.  But we should have caught most problems.
        orig_inv = deepcopy(self.inventory)
        original_modified = self._inventory_is_modified
        try:
            if len(from_paths):
                self._inventory_is_modified = True
            for f in from_paths:
                name_tail = splitpath(f)[-1]
                dest_path = pathjoin(to_name, name_tail)
                result.append((f, dest_path))
                inv.rename(inv.path2id(f), to_dir_id, name_tail)
                try:
                    osutils.rename(self.abspath(f), self.abspath(dest_path))
                except OSError, e:
                    raise BzrError("failed to rename %r to %r: %s" %
                                   (f, dest_path, e[1]))
        except:
            # restore the inventory on error
            self._set_inventory(orig_inv, dirty=original_modified)
            raise
        self._write_inventory(inv)
        return result

    @needs_tree_write_lock
    def rename_one(self, from_rel, to_rel):
        """Rename one file.

        This can change the directory or the filename or both.
        """
        inv = self.inventory
        if not self.has_filename(from_rel):
            raise BzrError("can't rename: old working file %r does not exist" % from_rel)
        if self.has_filename(to_rel):
            raise BzrError("can't rename: new working file %r already exists" % to_rel)

        file_id = inv.path2id(from_rel)
        if file_id is None:
            raise BzrError("can't rename: old name %r is not versioned" % from_rel)

        entry = inv[file_id]
        from_parent = entry.parent_id
        from_name = entry.name
        
        if inv.path2id(to_rel):
            raise BzrError("can't rename: new name %r is already versioned" % to_rel)

        to_dir, to_tail = os.path.split(to_rel)
        to_dir_id = inv.path2id(to_dir)
        if to_dir_id is None and to_dir != '':
            raise BzrError("can't determine destination directory id for %r" % to_dir)

        mutter("rename_one:")
        mutter("  file_id    {%s}" % file_id)
        mutter("  from_rel   %r" % from_rel)
        mutter("  to_rel     %r" % to_rel)
        mutter("  to_dir     %r" % to_dir)
        mutter("  to_dir_id  {%s}" % to_dir_id)

        inv.rename(file_id, to_dir_id, to_tail)

        from_abs = self.abspath(from_rel)
        to_abs = self.abspath(to_rel)
        try:
            osutils.rename(from_abs, to_abs)
        except OSError, e:
            inv.rename(file_id, from_parent, from_name)
            raise BzrError("failed to rename %r to %r: %s"
                    % (from_abs, to_abs, e[1]))
        self._write_inventory(inv)

    @needs_read_lock
    def unknowns(self):
        """Return all unknown files.

        These are files in the working directory that are not versioned or
        control files or ignored.
        """
        for subp in self.extras():
            if not self.is_ignored(subp):
                yield subp
    
    @needs_tree_write_lock
    def unversion(self, file_ids):
        """Remove the file ids in file_ids from the current versioned set.

        When a file_id is unversioned, all of its children are automatically
        unversioned.

        :param file_ids: The file ids to stop versioning.
        :raises: NoSuchId if any fileid is not currently versioned.
        """
        for file_id in file_ids:
            if self._inventory.has_id(file_id):
                self._inventory.remove_recursive_id(file_id)
            else:
                raise errors.NoSuchId(self, file_id)
        if len(file_ids):
            # in the future this should just set a dirty bit to wait for the 
            # final unlock. However, until all methods of workingtree start
            # with the current in -memory inventory rather than triggering 
            # a read, it is more complex - we need to teach read_inventory
            # to know when to read, and when to not read first... and possibly
            # to save first when the in memory one may be corrupted.
            # so for now, we just only write it if it is indeed dirty.
            # - RBC 20060907
            self._write_inventory(self._inventory)
    
    @deprecated_method(zero_eight)
    def iter_conflicts(self):
        """List all files in the tree that have text or content conflicts.
        DEPRECATED.  Use conflicts instead."""
        return self._iter_conflicts()

    def _iter_conflicts(self):
        conflicted = set()
        for info in self.list_files():
            path = info[0]
            stem = get_conflicted_stem(path)
            if stem is None:
                continue
            if stem not in conflicted:
                conflicted.add(stem)
                yield stem

    @needs_write_lock
    def pull(self, source, overwrite=False, stop_revision=None):
        top_pb = bzrlib.ui.ui_factory.nested_progress_bar()
        source.lock_read()
        try:
            pp = ProgressPhase("Pull phase", 2, top_pb)
            pp.next_phase()
            old_revision_history = self.branch.revision_history()
            basis_tree = self.basis_tree()
            count = self.branch.pull(source, overwrite, stop_revision)
            new_revision_history = self.branch.revision_history()
            if new_revision_history != old_revision_history:
                pp.next_phase()
                if len(old_revision_history):
                    other_revision = old_revision_history[-1]
                else:
                    other_revision = None
                repository = self.branch.repository
                pb = bzrlib.ui.ui_factory.nested_progress_bar()
                try:
                    new_basis_tree = self.branch.basis_tree()
                    merge.merge_inner(
                                self.branch,
                                new_basis_tree,
                                basis_tree,
                                this_tree=self,
                                pb=pb)
                    if (basis_tree.inventory.root is None and
                        new_basis_tree.inventory.root is not None):
                        self.set_root_id(new_basis_tree.inventory.root.file_id)
                finally:
                    pb.finished()
                # TODO - dedup parents list with things merged by pull ?
                # reuse the revisiontree we merged against to set the new
                # tree data.
                parent_trees = [(self.branch.last_revision(), new_basis_tree)]
                # we have to pull the merge trees out again, because 
                # merge_inner has set the ids. - this corner is not yet 
                # layered well enough to prevent double handling.
                merges = self.get_parent_ids()[1:]
                parent_trees.extend([
                    (parent, repository.revision_tree(parent)) for
                     parent in merges])
                self.set_parent_trees(parent_trees)
            return count
        finally:
            source.unlock()
            top_pb.finished()

    @needs_write_lock
    def put_file_bytes_non_atomic(self, file_id, bytes):
        """See MutableTree.put_file_bytes_non_atomic."""
        stream = file(self.id2abspath(file_id), 'wb')
        try:
            stream.write(bytes)
        finally:
            stream.close()
        # TODO: update the hashcache here ?

    def extras(self):
        """Yield all unknown files in this WorkingTree.

        If there are any unknown directories then only the directory is
        returned, not all its children.  But if there are unknown files
        under a versioned subdirectory, they are returned.

        Currently returned depth-first, sorted by name within directories.
        """
        ## TODO: Work from given directory downwards
        for path, dir_entry in self.inventory.directories():
            # mutter("search for unknowns in %r", path)
            dirabs = self.abspath(path)
            if not isdir(dirabs):
                # e.g. directory deleted
                continue

            fl = []
            for subf in os.listdir(dirabs):
                if subf == '.bzr':
                    continue
                if subf not in dir_entry.children:
                    subf_norm, can_access = osutils.normalized_filename(subf)
                    if subf_norm != subf and can_access:
                        if subf_norm not in dir_entry.children:
                            fl.append(subf_norm)
                    else:
                        fl.append(subf)
            
            fl.sort()
            for subf in fl:
                subp = pathjoin(path, subf)
                yield subp


    def ignored_files(self):
        """Yield list of PATH, IGNORE_PATTERN"""
        for subp in self.extras():
            pat = self.is_ignored(subp)
            if pat is not None:
                yield subp, pat

    def get_ignore_list(self):
        """Return list of ignore patterns.

        Cached in the Tree object after the first call.
        """
        ignoreset = getattr(self, '_ignoreset', None)
        if ignoreset is not None:
            return ignoreset

        ignore_globs = set(bzrlib.DEFAULT_IGNORE)
        ignore_globs.update(ignores.get_runtime_ignores())
        ignore_globs.update(ignores.get_user_ignores())
        if self.has_filename(bzrlib.IGNORE_FILENAME):
            f = self.get_file_byname(bzrlib.IGNORE_FILENAME)
            try:
                ignore_globs.update(ignores.parse_ignore_file(f))
            finally:
                f.close()
        self._ignoreset = ignore_globs
        return ignore_globs

    def _flush_ignore_list_cache(self):
        """Resets the cached ignore list to force a cache rebuild."""
        self._ignoreset = None
        self._ignoreglobster = None

    def is_ignored(self, filename):
        r"""Check whether the filename matches an ignore pattern.

        Patterns containing '/' or '\' need to match the whole path;
        others match against only the last component.

        If the file is ignored, returns the pattern which caused it to
        be ignored, otherwise None.  So this can simply be used as a
        boolean if desired."""
        if getattr(self, '_ignoreglobster', None) is None:
            self._ignoreglobster = globbing.Globster(self.get_ignore_list())
        return self._ignoreglobster.match(filename)

    def kind(self, file_id):
        return file_kind(self.id2abspath(file_id))

    def _comparison_data(self, entry, path):
        abspath = self.abspath(path)
        try:
            stat_value = os.lstat(abspath)
        except OSError, e:
            if getattr(e, 'errno', None) == errno.ENOENT:
                stat_value = None
                kind = None
                executable = False
            else:
                raise
        else:
            mode = stat_value.st_mode
            kind = osutils.file_kind_from_stat_mode(mode)
            if not supports_executable():
                executable = entry.executable
            else:
                executable = bool(stat.S_ISREG(mode) and stat.S_IEXEC & mode)
        return kind, executable, stat_value

    def _file_size(self, entry, stat_value):
        return stat_value.st_size

    def last_revision(self):
        """Return the last revision of the branch for this tree.

        This format tree does not support a separate marker for last-revision
        compared to the branch.

        See MutableTree.last_revision
        """
        return self._last_revision()

    @needs_read_lock
    def _last_revision(self):
        """helper for get_parent_ids."""
        return self.branch.last_revision()

    def is_locked(self):
        return self._control_files.is_locked()

    def lock_read(self):
        """See Branch.lock_read, and WorkingTree.unlock."""
        self.branch.lock_read()
        try:
            return self._control_files.lock_read()
        except:
            self.branch.unlock()
            raise

    def lock_tree_write(self):
        """See MutableTree.lock_tree_write, and WorkingTree.unlock."""
        self.branch.lock_read()
        try:
            return self._control_files.lock_write()
        except:
            self.branch.unlock()
            raise

    def lock_write(self):
        """See MutableTree.lock_write, and WorkingTree.unlock."""
        self.branch.lock_write()
        try:
            return self._control_files.lock_write()
        except:
            self.branch.unlock()
            raise

    def get_physical_lock_status(self):
        return self._control_files.get_physical_lock_status()

    def _basis_inventory_name(self):
        return 'basis-inventory-cache'

    @needs_tree_write_lock
    def set_last_revision(self, new_revision):
        """Change the last revision in the working tree."""
        if self._change_last_revision(new_revision):
            self._cache_basis_inventory(new_revision)

    def _change_last_revision(self, new_revision):
        """Template method part of set_last_revision to perform the change.
        
        This is used to allow WorkingTree3 instances to not affect branch
        when their last revision is set.
        """
        if new_revision is None:
            self.branch.set_revision_history([])
            return False
        try:
            self.branch.generate_revision_history(new_revision)
        except errors.NoSuchRevision:
            # not present in the repo - dont try to set it deeper than the tip
            self.branch.set_revision_history([new_revision])
        return True

    def _write_basis_inventory(self, xml):
        """Write the basis inventory XML to the basis-inventory file"""
        assert isinstance(xml, str), 'serialised xml must be bytestring.'
        path = self._basis_inventory_name()
        sio = StringIO(xml)
        self._control_files.put(path, sio)

    def _create_basis_xml_from_inventory(self, revision_id, inventory):
        """Create the text that will be saved in basis-inventory"""
        inventory.revision_id = revision_id
        return xml6.serializer_v6.write_inventory_to_string(inventory)

    def _cache_basis_inventory(self, new_revision):
        """Cache new_revision as the basis inventory."""
        # TODO: this should allow the ready-to-use inventory to be passed in,
        # as commit already has that ready-to-use [while the format is the
        # same, that is].
        try:
            # this double handles the inventory - unpack and repack - 
            # but is easier to understand. We can/should put a conditional
            # in here based on whether the inventory is in the latest format
            # - perhaps we should repack all inventories on a repository
            # upgrade ?
            # the fast path is to copy the raw xml from the repository. If the
            # xml contains 'revision_id="', then we assume the right 
            # revision_id is set. We must check for this full string, because a
            # root node id can legitimately look like 'revision_id' but cannot
            # contain a '"'.
            xml = self.branch.repository.get_inventory_xml(new_revision)
            firstline = xml.split('\n', 1)[0]
            if (not 'revision_id="' in firstline or 
                'format="6"' not in firstline):
                inv = self.branch.repository.deserialise_inventory(
                    new_revision, xml)
                xml = self._create_basis_xml_from_inventory(new_revision, inv)
            self._write_basis_inventory(xml)
        except (errors.NoSuchRevision, errors.RevisionNotPresent):
            pass

    def read_basis_inventory(self):
        """Read the cached basis inventory."""
        path = self._basis_inventory_name()
        return self._control_files.get(path).read()
        
    @needs_read_lock
    def read_working_inventory(self):
        """Read the working inventory.
        
        :raises errors.InventoryModified: read_working_inventory will fail
            when the current in memory inventory has been modified.
        """
        # conceptually this should be an implementation detail of the tree. 
        # XXX: Deprecate this.
        # ElementTree does its own conversion from UTF-8, so open in
        # binary.
        if self._inventory_is_modified:
            raise errors.InventoryModified(self)
        result = xml5.serializer_v5.read_inventory(
            self._control_files.get('inventory'))
        self._set_inventory(result, dirty=False)
        return result

    @needs_tree_write_lock
    def remove(self, files, verbose=False, to_file=None):
        """Remove nominated files from the working inventory..

        This does not remove their text.  This does not run on XXX on what? RBC

        TODO: Refuse to remove modified files unless --force is given?

        TODO: Do something useful with directories.

        TODO: Should this remove the text or not?  Tough call; not
        removing may be useful and the user can just use use rm, and
        is the opposite of add.  Removing it is consistent with most
        other tools.  Maybe an option.
        """
        ## TODO: Normalize names
        ## TODO: Remove nested loops; better scalability
        if isinstance(files, basestring):
            files = [files]

        inv = self.inventory

        # do this before any modifications
        for f in files:
            fid = inv.path2id(f)
            if not fid:
                # TODO: Perhaps make this just a warning, and continue?
                # This tends to happen when 
                raise NotVersionedError(path=f)
            if verbose:
                # having remove it, it must be either ignored or unknown
                if self.is_ignored(f):
                    new_status = 'I'
                else:
                    new_status = '?'
                textui.show_status(new_status, inv[fid].kind, f,
                                   to_file=to_file)
            del inv[fid]

        self._write_inventory(inv)

    @needs_tree_write_lock
    def revert(self, filenames, old_tree=None, backups=True, 
               pb=DummyProgress()):
        from bzrlib.conflicts import resolve
        if old_tree is None:
            old_tree = self.basis_tree()
        conflicts = transform.revert(self, old_tree, filenames, backups, pb)
        if not len(filenames):
            self.set_parent_ids(self.get_parent_ids()[:1])
            resolve(self)
        else:
            resolve(self, filenames, ignore_misses=True)
        return conflicts

    def revision_tree(self, revision_id):
        """See Tree.revision_tree.

        WorkingTree can supply revision_trees for the basis revision only
        because there is only one cached inventory in the bzr directory.
        """
        if revision_id == self.last_revision():
            try:
                xml = self.read_basis_inventory()
            except NoSuchFile:
                pass
            else:
                try:
                    inv = bzrlib.xml6.serializer_v6.read_inventory_from_string(xml)
                    # dont use the repository revision_tree api because we want
                    # to supply the inventory.
                    if inv.revision_id == revision_id:
                        return bzrlib.tree.RevisionTree(self.branch.repository,
                            inv, revision_id)
                except errors.BadInventoryFormat:
                    pass
        # raise if there was no inventory, or if we read the wrong inventory.
        raise errors.NoSuchRevisionInTree(self, revision_id)

    # XXX: This method should be deprecated in favour of taking in a proper
    # new Inventory object.
    @needs_tree_write_lock
    def set_inventory(self, new_inventory_list):
        from bzrlib.inventory import (Inventory,
                                      InventoryDirectory,
                                      InventoryEntry,
                                      InventoryFile,
                                      InventoryLink)
        inv = Inventory(self.get_root_id())
        for path, file_id, parent, kind in new_inventory_list:
            name = os.path.basename(path)
            if name == "":
                continue
            # fixme, there should be a factory function inv,add_?? 
            if kind == 'directory':
                inv.add(InventoryDirectory(file_id, name, parent))
            elif kind == 'file':
                inv.add(InventoryFile(file_id, name, parent))
            elif kind == 'symlink':
                inv.add(InventoryLink(file_id, name, parent))
            else:
                raise BzrError("unknown kind %r" % kind)
        self._write_inventory(inv)

    @needs_tree_write_lock
    def set_root_id(self, file_id):
        """Set the root id for this tree."""
        # for compatability 
        if file_id is None:
            symbol_versioning.warn(symbol_versioning.zero_twelve
                % 'WorkingTree.set_root_id with fileid=None',
                DeprecationWarning,
                stacklevel=3)
            file_id = ROOT_ID
        inv = self._inventory
        orig_root_id = inv.root.file_id
        # TODO: it might be nice to exit early if there was nothing
        # to do, saving us from trigger a sync on unlock.
        self._inventory_is_modified = True
        # we preserve the root inventory entry object, but
        # unlinkit from the byid index
        del inv._byid[inv.root.file_id]
        inv.root.file_id = file_id
        # and link it into the index with the new changed id.
        inv._byid[inv.root.file_id] = inv.root
        # and finally update all children to reference the new id.
        # XXX: this should be safe to just look at the root.children
        # list, not the WHOLE INVENTORY.
        for fid in inv:
            entry = inv[fid]
            if entry.parent_id == orig_root_id:
                entry.parent_id = inv.root.file_id

    def unlock(self):
        """See Branch.unlock.
        
        WorkingTree locking just uses the Branch locking facilities.
        This is current because all working trees have an embedded branch
        within them. IF in the future, we were to make branch data shareable
        between multiple working trees, i.e. via shared storage, then we 
        would probably want to lock both the local tree, and the branch.
        """
        raise NotImplementedError(self.unlock)

    def update(self):
        """Update a working tree along its branch.

        This will update the branch if its bound too, which means we have
        multiple trees involved:

        - The new basis tree of the master.
        - The old basis tree of the branch.
        - The old basis tree of the working tree.
        - The current working tree state.

        Pathologically, all three may be different, and non-ancestors of each
        other.  Conceptually we want to:

        - Preserve the wt.basis->wt.state changes
        - Transform the wt.basis to the new master basis.
        - Apply a merge of the old branch basis to get any 'local' changes from
          it into the tree.
        - Restore the wt.basis->wt.state changes.

        There isn't a single operation at the moment to do that, so we:
        - Merge current state -> basis tree of the master w.r.t. the old tree
          basis.
        - Do a 'normal' merge of the old branch basis if it is relevant.
        """
        if self.branch.get_master_branch() is not None:
            self.lock_write()
            update_branch = True
        else:
            self.lock_tree_write()
            update_branch = False
        try:
            if update_branch:
                old_tip = self.branch.update()
            else:
                old_tip = None
            return self._update_tree(old_tip)
        finally:
            self.unlock()

    @needs_tree_write_lock
    def _update_tree(self, old_tip=None):
        """Update a tree to the master branch.

        :param old_tip: if supplied, the previous tip revision the branch,
            before it was changed to the master branch's tip.
        """
        # here if old_tip is not None, it is the old tip of the branch before
        # it was updated from the master branch. This should become a pending
        # merge in the working tree to preserve the user existing work.  we
        # cant set that until we update the working trees last revision to be
        # one from the new branch, because it will just get absorbed by the
        # parent de-duplication logic.
        # 
        # We MUST save it even if an error occurs, because otherwise the users
        # local work is unreferenced and will appear to have been lost.
        # 
        result = 0
        try:
            last_rev = self.get_parent_ids()[0]
        except IndexError:
            last_rev = None
        if last_rev != self.branch.last_revision():
            # merge tree state up to new branch tip.
            basis = self.basis_tree()
            to_tree = self.branch.basis_tree()
            if basis.inventory.root is None:
                self.set_root_id(to_tree.inventory.root.file_id)
            result += merge.merge_inner(
                                  self.branch,
                                  to_tree,
                                  basis,
                                  this_tree=self)
            # TODO - dedup parents list with things merged by pull ?
            # reuse the tree we've updated to to set the basis:
            parent_trees = [(self.branch.last_revision(), to_tree)]
            merges = self.get_parent_ids()[1:]
            # Ideally we ask the tree for the trees here, that way the working
            # tree can decide whether to give us teh entire tree or give us a
            # lazy initialised tree. dirstate for instance will have the trees
            # in ram already, whereas a last-revision + basis-inventory tree
            # will not, but also does not need them when setting parents.
            for parent in merges:
                parent_trees.append(
                    (parent, self.branch.repository.revision_tree(parent)))
            if old_tip is not None:
                parent_trees.append(
                    (old_tip, self.branch.repository.revision_tree(old_tip)))
            self.set_parent_trees(parent_trees)
            last_rev = parent_trees[0][0]
        else:
            # the working tree had the same last-revision as the master
            # branch did. We may still have pivot local work from the local
            # branch into old_tip:
            if old_tip is not None:
                self.add_parent_tree_id(old_tip)
        if old_tip and old_tip != last_rev:
            # our last revision was not the prior branch last revision
            # and we have converted that last revision to a pending merge.
            # base is somewhere between the branch tip now
            # and the now pending merge
            from bzrlib.revision import common_ancestor
            try:
                base_rev_id = common_ancestor(self.branch.last_revision(),
                                              old_tip,
                                              self.branch.repository)
            except errors.NoCommonAncestor:
                base_rev_id = None
            base_tree = self.branch.repository.revision_tree(base_rev_id)
            other_tree = self.branch.repository.revision_tree(old_tip)
            result += merge.merge_inner(
                                  self.branch,
                                  other_tree,
                                  base_tree,
                                  this_tree=self)
        return result

    def _write_hashcache_if_dirty(self):
        """Write out the hashcache if it is dirty."""
        if self._hashcache.needs_write:
            try:
                self._hashcache.write()
            except OSError, e:
                if e.errno not in (errno.EPERM, errno.EACCES):
                    raise
                # TODO: jam 20061219 Should this be a warning? A single line
                #       warning might be sufficient to let the user know what
                #       is going on.
                mutter('Could not write hashcache for %s\nError: %s',
                       self._hashcache.cache_file_name(), e)

    @needs_tree_write_lock
    def _write_inventory(self, inv):
        """Write inventory as the current inventory."""
        self._set_inventory(inv, dirty=True)
        self.flush()

    def set_conflicts(self, arg):
        raise UnsupportedOperation(self.set_conflicts, self)

    def add_conflicts(self, arg):
        raise UnsupportedOperation(self.add_conflicts, self)

    @needs_read_lock
    def conflicts(self):
        conflicts = _mod_conflicts.ConflictList()
        for conflicted in self._iter_conflicts():
            text = True
            try:
                if file_kind(self.abspath(conflicted)) != "file":
                    text = False
            except errors.NoSuchFile:
                text = False
            if text is True:
                for suffix in ('.THIS', '.OTHER'):
                    try:
                        kind = file_kind(self.abspath(conflicted+suffix))
                        if kind != "file":
                            text = False
                    except errors.NoSuchFile:
                        text = False
                    if text == False:
                        break
            ctype = {True: 'text conflict', False: 'contents conflict'}[text]
            conflicts.append(_mod_conflicts.Conflict.factory(ctype,
                             path=conflicted,
                             file_id=self.path2id(conflicted)))
        return conflicts


class WorkingTree2(WorkingTree):
    """This is the Format 2 working tree.

    This was the first weave based working tree. 
     - uses os locks for locking.
     - uses the branch last-revision.
    """

    def lock_tree_write(self):
        """See WorkingTree.lock_tree_write().

        In Format2 WorkingTrees we have a single lock for the branch and tree
        so lock_tree_write() degrades to lock_write().
        """
        self.branch.lock_write()
        try:
            return self._control_files.lock_write()
        except:
            self.branch.unlock()
            raise

    def unlock(self):
        # we share control files:
        if self._control_files._lock_count == 3:
            # _inventory_is_modified is always False during a read lock.
            if self._inventory_is_modified:
                self.flush()
            self._write_hashcache_if_dirty()
                    
        # reverse order of locking.
        try:
            return self._control_files.unlock()
        finally:
            self.branch.unlock()


class WorkingTree3(WorkingTree):
    """This is the Format 3 working tree.

    This differs from the base WorkingTree by:
     - having its own file lock
     - having its own last-revision property.

    This is new in bzr 0.8
    """

    @needs_read_lock
    def _last_revision(self):
        """See Mutable.last_revision."""
        try:
            return self._control_files.get_utf8('last-revision').read()
        except NoSuchFile:
            return None

    def _change_last_revision(self, revision_id):
        """See WorkingTree._change_last_revision."""
        if revision_id is None or revision_id == NULL_REVISION:
            try:
                self._control_files._transport.delete('last-revision')
            except errors.NoSuchFile:
                pass
            return False
        else:
            self._control_files.put_utf8('last-revision', revision_id)
            return True

    @needs_tree_write_lock
    def set_conflicts(self, conflicts):
        self._put_rio('conflicts', conflicts.to_stanzas(), 
                      CONFLICT_HEADER_1)

    @needs_tree_write_lock
    def add_conflicts(self, new_conflicts):
        conflict_set = set(self.conflicts())
        conflict_set.update(set(list(new_conflicts)))
        self.set_conflicts(_mod_conflicts.ConflictList(sorted(conflict_set,
                                       key=_mod_conflicts.Conflict.sort_key)))

    @needs_read_lock
    def conflicts(self):
        try:
            confile = self._control_files.get('conflicts')
        except NoSuchFile:
            return _mod_conflicts.ConflictList()
        try:
            if confile.next() != CONFLICT_HEADER_1 + '\n':
                raise ConflictFormatError()
        except StopIteration:
            raise ConflictFormatError()
        return _mod_conflicts.ConflictList.from_stanzas(RioReader(confile))

    def unlock(self):
        if self._control_files._lock_count == 1:
            # _inventory_is_modified is always False during a read lock.
            if self._inventory_is_modified:
                self.flush()
            self._write_hashcache_if_dirty()
        # reverse order of locking.
        try:
            return self._control_files.unlock()
        finally:
            self.branch.unlock()


def get_conflicted_stem(path):
    for suffix in _mod_conflicts.CONFLICT_SUFFIXES:
        if path.endswith(suffix):
            return path[:-len(suffix)]

@deprecated_function(zero_eight)
def is_control_file(filename):
    """See WorkingTree.is_control_filename(filename)."""
    ## FIXME: better check
    filename = normpath(filename)
    while filename != '':
        head, tail = os.path.split(filename)
        ## mutter('check %r for control file' % ((head, tail),))
        if tail == '.bzr':
            return True
        if filename == head:
            break
        filename = head
    return False


class WorkingTreeFormat(object):
    """An encapsulation of the initialization and open routines for a format.

    Formats provide three things:
     * An initialization routine,
     * a format string,
     * an open routine.

    Formats are placed in an dict by their format string for reference 
    during workingtree opening. Its not required that these be instances, they
    can be classes themselves with class methods - it simply depends on 
    whether state is needed for a given format or not.

    Once a format is deprecated, just deprecate the initialize and open
    methods on the format class. Do not deprecate the object, as the 
    object will be created every time regardless.
    """

    _default_format = None
    """The default format used for new trees."""

    _formats = {}
    """The known formats."""

    @classmethod
    def find_format(klass, a_bzrdir):
        """Return the format for the working tree object in a_bzrdir."""
        try:
            transport = a_bzrdir.get_workingtree_transport(None)
            format_string = transport.get("format").read()
            return klass._formats[format_string]
        except NoSuchFile:
            raise errors.NoWorkingTree(base=transport.base)
        except KeyError:
            raise errors.UnknownFormatError(format=format_string)

    @classmethod
    def get_default_format(klass):
        """Return the current default format."""
        return klass._default_format

    def get_format_string(self):
        """Return the ASCII format string that identifies this format."""
        raise NotImplementedError(self.get_format_string)

    def get_format_description(self):
        """Return the short description for this format."""
        raise NotImplementedError(self.get_format_description)

    def is_supported(self):
        """Is this format supported?

        Supported formats can be initialized and opened.
        Unsupported formats may not support initialization or committing or 
        some other features depending on the reason for not being supported.
        """
        return True

    @classmethod
    def register_format(klass, format):
        klass._formats[format.get_format_string()] = format

    @classmethod
    def set_default_format(klass, format):
        klass._default_format = format

    @classmethod
    def unregister_format(klass, format):
        assert klass._formats[format.get_format_string()] is format
        del klass._formats[format.get_format_string()]



class WorkingTreeFormat2(WorkingTreeFormat):
    """The second working tree format. 

    This format modified the hash cache from the format 1 hash cache.
    """

    def get_format_description(self):
        """See WorkingTreeFormat.get_format_description()."""
        return "Working tree format 2"

    def stub_initialize_remote(self, control_files):
        """As a special workaround create critical control files for a remote working tree
        
        This ensures that it can later be updated and dealt with locally,
        since BzrDirFormat6 and BzrDirFormat5 cannot represent dirs with 
        no working tree.  (See bug #43064).
        """
        sio = StringIO()
        inv = Inventory()
        xml5.serializer_v5.write_inventory(inv, sio)
        sio.seek(0)
        control_files.put('inventory', sio)

        control_files.put_utf8('pending-merges', '')
        

    def initialize(self, a_bzrdir, revision_id=None):
        """See WorkingTreeFormat.initialize()."""
        if not isinstance(a_bzrdir.transport, LocalTransport):
            raise errors.NotLocalUrl(a_bzrdir.transport.base)
        branch = a_bzrdir.open_branch()
        if revision_id is not None:
            branch.lock_write()
            try:
                revision_history = branch.revision_history()
                try:
                    position = revision_history.index(revision_id)
                except ValueError:
                    raise errors.NoSuchRevision(branch, revision_id)
                branch.set_revision_history(revision_history[:position + 1])
            finally:
                branch.unlock()
        revision = branch.last_revision()
        inv = Inventory()
        wt = WorkingTree2(a_bzrdir.root_transport.local_abspath('.'),
                         branch,
                         inv,
                         _internal=True,
                         _format=self,
                         _bzrdir=a_bzrdir)
        basis_tree = branch.repository.revision_tree(revision)
        if basis_tree.inventory.root is not None:
            wt.set_root_id(basis_tree.inventory.root.file_id)
        # set the parent list and cache the basis tree.
        wt.set_parent_trees([(revision, basis_tree)])
        transform.build_tree(basis_tree, wt)
        return wt

    def __init__(self):
        super(WorkingTreeFormat2, self).__init__()
        self._matchingbzrdir = bzrdir.BzrDirFormat6()

    def open(self, a_bzrdir, _found=False):
        """Return the WorkingTree object for a_bzrdir

        _found is a private parameter, do not use it. It is used to indicate
               if format probing has already been done.
        """
        if not _found:
            # we are being called directly and must probe.
            raise NotImplementedError
        if not isinstance(a_bzrdir.transport, LocalTransport):
            raise errors.NotLocalUrl(a_bzrdir.transport.base)
        return WorkingTree2(a_bzrdir.root_transport.local_abspath('.'),
                           _internal=True,
                           _format=self,
                           _bzrdir=a_bzrdir)


class WorkingTreeFormat3(WorkingTreeFormat):
    """The second working tree format updated to record a format marker.

    This format:
        - exists within a metadir controlling .bzr
        - includes an explicit version marker for the workingtree control
          files, separate from the BzrDir format
        - modifies the hash cache format
        - is new in bzr 0.8
        - uses a LockDir to guard access for writes.
    """

    def get_format_string(self):
        """See WorkingTreeFormat.get_format_string()."""
        return "Bazaar-NG Working Tree format 3"

    def get_format_description(self):
        """See WorkingTreeFormat.get_format_description()."""
        return "Working tree format 3"

    _lock_file_name = 'lock'
    _lock_class = LockDir

    def _open_control_files(self, a_bzrdir):
        transport = a_bzrdir.get_workingtree_transport(None)
        return LockableFiles(transport, self._lock_file_name, 
                             self._lock_class)

    def initialize(self, a_bzrdir, revision_id=None):
        """See WorkingTreeFormat.initialize().
        
        revision_id allows creating a working tree at a different
        revision than the branch is at.
        """
        if not isinstance(a_bzrdir.transport, LocalTransport):
            raise errors.NotLocalUrl(a_bzrdir.transport.base)
        transport = a_bzrdir.get_workingtree_transport(self)
        control_files = self._open_control_files(a_bzrdir)
        control_files.create_lock()
        control_files.lock_write()
        control_files.put_utf8('format', self.get_format_string())
        branch = a_bzrdir.open_branch()
        if revision_id is None:
            revision_id = branch.last_revision()
        # WorkingTree3 can handle an inventory which has a unique root id.
        # as of bzr 0.12. However, bzr 0.11 and earlier fail to handle
        # those trees. And because there isn't a format bump inbetween, we
        # are maintaining compatibility with older clients.
        # inv = Inventory(root_id=gen_root_id())
        inv = Inventory()
        wt = WorkingTree3(a_bzrdir.root_transport.local_abspath('.'),
                         branch,
                         inv,
                         _internal=True,
                         _format=self,
                         _bzrdir=a_bzrdir,
                         _control_files=control_files)
        wt.lock_tree_write()
        try:
            basis_tree = branch.repository.revision_tree(revision_id)
            # only set an explicit root id if there is one to set.
            if basis_tree.inventory.root is not None:
                wt.set_root_id(basis_tree.inventory.root.file_id)
            if revision_id == NULL_REVISION:
                wt.set_parent_trees([])
            else:
                wt.set_parent_trees([(revision_id, basis_tree)])
            transform.build_tree(basis_tree, wt)
        finally:
            # Unlock in this order so that the unlock-triggers-flush in
            # WorkingTree is given a chance to fire.
            control_files.unlock()
            wt.unlock()
        return wt

    def __init__(self):
        super(WorkingTreeFormat3, self).__init__()
        self._matchingbzrdir = bzrdir.BzrDirMetaFormat1()

    def open(self, a_bzrdir, _found=False):
        """Return the WorkingTree object for a_bzrdir

        _found is a private parameter, do not use it. It is used to indicate
               if format probing has already been done.
        """
        if not _found:
            # we are being called directly and must probe.
            raise NotImplementedError
        if not isinstance(a_bzrdir.transport, LocalTransport):
            raise errors.NotLocalUrl(a_bzrdir.transport.base)
        return self._open(a_bzrdir, self._open_control_files(a_bzrdir))

    def _open(self, a_bzrdir, control_files):
        """Open the tree itself.
        
        :param a_bzrdir: the dir for the tree.
        :param control_files: the control files for the tree.
        """
        return WorkingTree3(a_bzrdir.root_transport.local_abspath('.'),
                           _internal=True,
                           _format=self,
                           _bzrdir=a_bzrdir,
                           _control_files=control_files)

    def __str__(self):
        return self.get_format_string()


# formats which have no format string are not discoverable
# and not independently creatable, so are not registered.
__default_format = WorkingTreeFormat3()
WorkingTreeFormat.register_format(__default_format)
WorkingTreeFormat.set_default_format(__default_format)
_legacy_formats = [WorkingTreeFormat2(),
                   ]


class WorkingTreeTestProviderAdapter(object):
    """A tool to generate a suite testing multiple workingtree formats at once.

    This is done by copying the test once for each transport and injecting
    the transport_server, transport_readonly_server, and workingtree_format
    classes into each copy. Each copy is also given a new id() to make it
    easy to identify.
    """

    def __init__(self, transport_server, transport_readonly_server, formats):
        self._transport_server = transport_server
        self._transport_readonly_server = transport_readonly_server
        self._formats = formats
    
    def _clone_test(self, test, bzrdir_format, workingtree_format, variation):
        """Clone test for adaption."""
        new_test = deepcopy(test)
        new_test.transport_server = self._transport_server
        new_test.transport_readonly_server = self._transport_readonly_server
        new_test.bzrdir_format = bzrdir_format
        new_test.workingtree_format = workingtree_format
        def make_new_test_id():
            new_id = "%s(%s)" % (test.id(), variation)
            return lambda: new_id
        new_test.id = make_new_test_id()
        return new_test
    
    def adapt(self, test):
        from bzrlib.tests import TestSuite
        result = TestSuite()
        for workingtree_format, bzrdir_format in self._formats:
            new_test = self._clone_test(
                test,
                bzrdir_format,
                workingtree_format, workingtree_format.__class__.__name__)
            result.addTest(new_test)
        return result<|MERGE_RESOLUTION|>--- conflicted
+++ resolved
@@ -59,6 +59,7 @@
     ignores,
     merge,
     osutils,
+    revisiontree,
     textui,
     transform,
     urlutils,
@@ -101,10 +102,8 @@
     )
 from bzrlib.trace import mutter, note
 from bzrlib.transport.local import LocalTransport
-import bzrlib.tree
 from bzrlib.progress import DummyProgress, ProgressPhase
 from bzrlib.revision import NULL_REVISION, CURRENT_REVISION
-import bzrlib.revisiontree
 from bzrlib.rio import RioReader, rio_file, Stanza
 from bzrlib.symbol_versioning import (deprecated_passed,
         deprecated_method,
@@ -381,28 +380,17 @@
         If the left most parent is a ghost then the returned tree will be an
         empty tree - one obtained by calling repository.revision_tree(None).
         """
-        revision_id = self.last_revision()
-        if revision_id is None:
+        try:
+            revision_id = self.get_parent_ids()[0]
+        except IndexError:
             # no parents, return an empty revision tree.
             # in the future this should return the tree for
             # 'empty:' - the implicit root empty tree.
             return self.branch.repository.revision_tree(None)
-<<<<<<< HEAD
         try:
             return self.revision_tree(revision_id)
         except errors.NoSuchRevision:
             pass
-=======
-        else:
-            try:
-                xml = self.read_basis_inventory()
-                inv = xml6.serializer_v6.read_inventory_from_string(xml)
-                if inv is not None and inv.revision_id == revision_id:
-                    return bzrlib.revisiontree.RevisionTree(
-                        self.branch.repository, inv, revision_id)
-            except (NoSuchFile, errors.BadInventoryFormat):
-                pass
->>>>>>> f2cc19ec
         # No cached copy available, retrieve from the repository.
         # FIXME? RBC 20060403 should we cache the inventory locally
         # at this point ?
@@ -1540,7 +1528,7 @@
                     # dont use the repository revision_tree api because we want
                     # to supply the inventory.
                     if inv.revision_id == revision_id:
-                        return bzrlib.tree.RevisionTree(self.branch.repository,
+                        return revisiontree.RevisionTree(self.branch.repository,
                             inv, revision_id)
                 except errors.BadInventoryFormat:
                     pass
