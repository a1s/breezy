# Copyright (C) 2005-2011 Canonical Ltd
#
# This program is free software; you can redistribute it and/or modify
# it under the terms of the GNU General Public License as published by
# the Free Software Foundation; either version 2 of the License, or
# (at your option) any later version.
#
# This program is distributed in the hope that it will be useful,
# but WITHOUT ANY WARRANTY; without even the implied warranty of
# MERCHANTABILITY or FITNESS FOR A PARTICULAR PURPOSE.  See the
# GNU General Public License for more details.
#
# You should have received a copy of the GNU General Public License
# along with this program; if not, write to the Free Software
# Foundation, Inc., 51 Franklin Street, Fifth Floor, Boston, MA 02110-1301 USA

"""WorkingTree object and friends.

A WorkingTree represents the editable working copy of a branch.
Operations which represent the WorkingTree are also done here,
such as renaming or adding files.  The WorkingTree has an inventory
which is updated by these operations.  A commit produces a
new revision based on the workingtree and its inventory.

At the moment every WorkingTree has its own branch.  Remote
WorkingTrees aren't supported.

To get a WorkingTree, call bzrdir.open_workingtree() or
WorkingTree.open(dir).
"""

from __future__ import absolute_import

from cStringIO import StringIO
import os
import sys

from bzrlib.lazy_import import lazy_import
lazy_import(globals(), """
from bisect import bisect_left
import collections
import errno
import itertools
import operator
import stat
import re

from bzrlib import (
    branch,
    bzrdir,
    conflicts as _mod_conflicts,
    controldir,
    errors,
    filters as _mod_filters,
    generate_ids,
    globbing,
    graph as _mod_graph,
    ignores,
    inventory,
    merge,
    revision as _mod_revision,
    revisiontree,
    rio as _mod_rio,
    transform,
    transport,
    ui,
    views,
    xml5,
    xml7,
    )
""")

# Explicitly import bzrlib.bzrdir so that the BzrProber
# is guaranteed to be registered.
import bzrlib.bzrdir

from bzrlib import symbol_versioning
from bzrlib.decorators import needs_read_lock, needs_write_lock
from bzrlib.i18n import gettext
from bzrlib.lock import LogicalLockResult
import bzrlib.mutabletree
from bzrlib.mutabletree import needs_tree_write_lock
from bzrlib import osutils
from bzrlib.osutils import (
    file_kind,
    isdir,
    normpath,
    pathjoin,
    realpath,
    safe_unicode,
    splitpath,
    )
from bzrlib.trace import mutter, note
from bzrlib.revision import CURRENT_REVISION
from bzrlib.symbol_versioning import (
    deprecated_passed,
    DEPRECATED_PARAMETER,
    )


MERGE_MODIFIED_HEADER_1 = "BZR merge-modified list format 1"
# TODO: Modifying the conflict objects or their type is currently nearly
# impossible as there is no clear relationship between the working tree format
# and the conflict list file format.
CONFLICT_HEADER_1 = "BZR conflict list format 1"

ERROR_PATH_NOT_FOUND = 3    # WindowsError errno code, equivalent to ENOENT


class TreeEntry(object):
    """An entry that implements the minimum interface used by commands.

    This needs further inspection, it may be better to have
    InventoryEntries without ids - though that seems wrong. For now,
    this is a parallel hierarchy to InventoryEntry, and needs to become
    one of several things: decorates to that hierarchy, children of, or
    parents of it.
    Another note is that these objects are currently only used when there is
    no InventoryEntry available - i.e. for unversioned objects.
    Perhaps they should be UnversionedEntry et al. ? - RBC 20051003
    """

    def __eq__(self, other):
        # yes, this us ugly, TODO: best practice __eq__ style.
        return (isinstance(other, TreeEntry)
                and other.__class__ == self.__class__)

    def kind_character(self):
        return "???"


class TreeDirectory(TreeEntry):
    """See TreeEntry. This is a directory in a working tree."""

    def __eq__(self, other):
        return (isinstance(other, TreeDirectory)
                and other.__class__ == self.__class__)

    def kind_character(self):
        return "/"


class TreeFile(TreeEntry):
    """See TreeEntry. This is a regular file in a working tree."""

    def __eq__(self, other):
        return (isinstance(other, TreeFile)
                and other.__class__ == self.__class__)

    def kind_character(self):
        return ''


class TreeLink(TreeEntry):
    """See TreeEntry. This is a symlink in a working tree."""

    def __eq__(self, other):
        return (isinstance(other, TreeLink)
                and other.__class__ == self.__class__)

    def kind_character(self):
        return ''


class WorkingTree(bzrlib.mutabletree.MutableTree,
    controldir.ControlComponent):
    """Working copy tree.

    :ivar basedir: The root of the tree on disk. This is a unicode path object
        (as opposed to a URL).
    """

    # override this to set the strategy for storing views
    def _make_views(self):
        return views.DisabledViews(self)

    def __init__(self, basedir='.',
                 branch=DEPRECATED_PARAMETER,
                 _internal=False,
                 _transport=None,
                 _format=None,
                 _bzrdir=None):
        """Construct a WorkingTree instance. This is not a public API.

        :param branch: A branch to override probing for the branch.
        """
        self._format = _format
        self.bzrdir = _bzrdir
        if not _internal:
            raise errors.BzrError("Please use bzrdir.open_workingtree or "
                "WorkingTree.open() to obtain a WorkingTree.")
        basedir = safe_unicode(basedir)
        mutter("opening working tree %r", basedir)
        if deprecated_passed(branch):
            self._branch = branch
        else:
            self._branch = self.bzrdir.open_branch()
        self.basedir = realpath(basedir)
        self._transport = _transport
        self._rules_searcher = None
        self.views = self._make_views()

    @property
    def user_transport(self):
        return self.bzrdir.user_transport

    @property
    def control_transport(self):
        return self._transport

    def is_control_filename(self, filename):
        """True if filename is the name of a control file in this tree.

        :param filename: A filename within the tree. This is a relative path
            from the root of this tree.

        This is true IF and ONLY IF the filename is part of the meta data
        that bzr controls in this tree. I.E. a random .bzr directory placed
        on disk will not be a control file for this tree.
        """
        return self.bzrdir.is_control_filename(filename)

    branch = property(
        fget=lambda self: self._branch,
        doc="""The branch this WorkingTree is connected to.

            This cannot be set - it is reflective of the actual disk structure
            the working tree has been constructed from.
            """)

    def has_versioned_directories(self):
        """See `Tree.has_versioned_directories`."""
        return self._format.supports_versioned_directories

    def _supports_executable(self):
        if sys.platform == 'win32':
            return False
        # FIXME: Ideally this should check the file system
        return True

    def break_lock(self):
        """Break a lock if one is present from another instance.

        Uses the ui factory to ask for confirmation if the lock may be from
        an active process.

        This will probe the repository for its lock as well.
        """
        raise NotImplementedError(self.break_lock)

    def requires_rich_root(self):
        return self._format.requires_rich_root

    def supports_tree_reference(self):
        return False

    def supports_content_filtering(self):
        return self._format.supports_content_filtering()

    def supports_views(self):
        return self.views.supports_views()

    @staticmethod
    def open(path=None, _unsupported=False):
        """Open an existing working tree at path.

        """
        if path is None:
            path = osutils.getcwd()
        control = controldir.ControlDir.open(path, _unsupported=_unsupported)
<<<<<<< HEAD
        return control.open_workingtree(_unsupported=_unsupported)
=======
        return control.open_workingtree(unsupported=_unsupported)
>>>>>>> 27429763

    @staticmethod
    def open_containing(path=None):
        """Open an existing working tree which has its root about path.

        This probes for a working tree at path and searches upwards from there.

        Basically we keep looking up until we find the control directory or
        run into /.  If there isn't one, raises NotBranchError.
        TODO: give this a new exception.
        If there is one, it is returned, along with the unused portion of path.

        :return: The WorkingTree that contains 'path', and the rest of path
        """
        if path is None:
            path = osutils.getcwd()
        control, relpath = controldir.ControlDir.open_containing(path)
        return control.open_workingtree(), relpath

    @staticmethod
    def open_containing_paths(file_list, default_directory=None,
                              canonicalize=True, apply_view=True):
        """Open the WorkingTree that contains a set of paths.

        Fail if the paths given are not all in a single tree.

        This is used for the many command-line interfaces that take a list of
        any number of files and that require they all be in the same tree.
        """
        if default_directory is None:
            default_directory = u'.'
        # recommended replacement for builtins.internal_tree_files
        if file_list is None or len(file_list) == 0:
            tree = WorkingTree.open_containing(default_directory)[0]
            # XXX: doesn't really belong here, and seems to have the strange
            # side effect of making it return a bunch of files, not the whole
            # tree -- mbp 20100716
            if tree.supports_views() and apply_view:
                view_files = tree.views.lookup_view()
                if view_files:
                    file_list = view_files
                    view_str = views.view_display_str(view_files)
                    note(gettext("Ignoring files outside view. View is %s") % view_str)
            return tree, file_list
        if default_directory == u'.':
            seed = file_list[0]
        else:
            seed = default_directory
            file_list = [osutils.pathjoin(default_directory, f)
                         for f in file_list]
        tree = WorkingTree.open_containing(seed)[0]
        return tree, tree.safe_relpath_files(file_list, canonicalize,
                                             apply_view=apply_view)

    def safe_relpath_files(self, file_list, canonicalize=True, apply_view=True):
        """Convert file_list into a list of relpaths in tree.

        :param self: A tree to operate on.
        :param file_list: A list of user provided paths or None.
        :param apply_view: if True and a view is set, apply it or check that
            specified files are within it
        :return: A list of relative paths.
        :raises errors.PathNotChild: When a provided path is in a different self
            than self.
        """
        if file_list is None:
            return None
        if self.supports_views() and apply_view:
            view_files = self.views.lookup_view()
        else:
            view_files = []
        new_list = []
        # self.relpath exists as a "thunk" to osutils, but canonical_relpath
        # doesn't - fix that up here before we enter the loop.
        if canonicalize:
            fixer = lambda p: osutils.canonical_relpath(self.basedir, p)
        else:
            fixer = self.relpath
        for filename in file_list:
            relpath = fixer(osutils.dereference_path(filename))
            if view_files and not osutils.is_inside_any(view_files, relpath):
                raise errors.FileOutsideView(filename, view_files)
            new_list.append(relpath)
        return new_list

    @staticmethod
    def open_downlevel(path=None):
        """Open an unsupported working tree.

        Only intended for advanced situations like upgrading part of a bzrdir.
        """
        return WorkingTree.open(path, _unsupported=True)

    @staticmethod
    def find_trees(location):
        def list_current(transport):
            return [d for d in transport.list_dir('') if d != '.bzr']
        def evaluate(bzrdir):
            try:
                tree = bzrdir.open_workingtree()
            except errors.NoWorkingTree:
                return True, None
            else:
                return True, tree
        t = transport.get_transport(location)
        iterator = controldir.ControlDir.find_bzrdirs(t, evaluate=evaluate,
                                              list_current=list_current)
        return [tr for tr in iterator if tr is not None]

    def all_file_ids(self):
        """See Tree.iter_all_file_ids"""
        raise NotImplementedError(self.all_file_ids)

    def __repr__(self):
        return "<%s of %s>" % (self.__class__.__name__,
                               getattr(self, 'basedir', None))

    def abspath(self, filename):
        return pathjoin(self.basedir, filename)

    def basis_tree(self):
        """Return RevisionTree for the current last revision.

        If the left most parent is a ghost then the returned tree will be an
        empty tree - one obtained by calling
        repository.revision_tree(NULL_REVISION).
        """
        try:
            revision_id = self.get_parent_ids()[0]
        except IndexError:
            # no parents, return an empty revision tree.
            # in the future this should return the tree for
            # 'empty:' - the implicit root empty tree.
            return self.branch.repository.revision_tree(
                       _mod_revision.NULL_REVISION)
        try:
            return self.revision_tree(revision_id)
        except errors.NoSuchRevision:
            pass
        # No cached copy available, retrieve from the repository.
        # FIXME? RBC 20060403 should we cache the inventory locally
        # at this point ?
        try:
            return self.branch.repository.revision_tree(revision_id)
        except (errors.RevisionNotPresent, errors.NoSuchRevision):
            # the basis tree *may* be a ghost or a low level error may have
            # occurred. If the revision is present, its a problem, if its not
            # its a ghost.
            if self.branch.repository.has_revision(revision_id):
                raise
            # the basis tree is a ghost so return an empty tree.
            return self.branch.repository.revision_tree(
                       _mod_revision.NULL_REVISION)

    def _cleanup(self):
        self._flush_ignore_list_cache()

    def relpath(self, path):
        """Return the local path portion from a given path.

        The path may be absolute or relative. If its a relative path it is
        interpreted relative to the python current working directory.
        """
        return osutils.relpath(self.basedir, path)

    def has_filename(self, filename):
        return osutils.lexists(self.abspath(filename))

    def get_file(self, file_id, path=None, filtered=True):
        return self.get_file_with_stat(file_id, path, filtered=filtered)[0]

    def get_file_with_stat(self, file_id, path=None, filtered=True,
                           _fstat=osutils.fstat):
        """See Tree.get_file_with_stat."""
        if path is None:
            path = self.id2path(file_id)
        file_obj = self.get_file_byname(path, filtered=False)
        stat_value = _fstat(file_obj.fileno())
        if filtered and self.supports_content_filtering():
            filters = self._content_filter_stack(path)
            file_obj = _mod_filters.filtered_input_file(file_obj, filters)
        return (file_obj, stat_value)

    def get_file_text(self, file_id, path=None, filtered=True):
        my_file = self.get_file(file_id, path=path, filtered=filtered)
        try:
            return my_file.read()
        finally:
            my_file.close()

    def get_file_byname(self, filename, filtered=True):
        path = self.abspath(filename)
        f = file(path, 'rb')
        if filtered and self.supports_content_filtering():
            filters = self._content_filter_stack(filename)
            return _mod_filters.filtered_input_file(f, filters)
        else:
            return f

    def get_file_lines(self, file_id, path=None, filtered=True):
        """See Tree.get_file_lines()"""
        file = self.get_file(file_id, path, filtered=filtered)
        try:
            return file.readlines()
        finally:
            file.close()

    def get_parent_ids(self):
        """See Tree.get_parent_ids.

        This implementation reads the pending merges list and last_revision
        value and uses that to decide what the parents list should be.
        """
        last_rev = _mod_revision.ensure_null(self._last_revision())
        if _mod_revision.NULL_REVISION == last_rev:
            parents = []
        else:
            parents = [last_rev]
        try:
            merges_bytes = self._transport.get_bytes('pending-merges')
        except errors.NoSuchFile:
            pass
        else:
            for l in osutils.split_lines(merges_bytes):
                revision_id = l.rstrip('\n')
                parents.append(revision_id)
        return parents

    def get_root_id(self):
        """Return the id of this trees root"""
        raise NotImplementedError(self.get_root_id)

    @needs_read_lock
    def clone(self, to_controldir, revision_id=None):
        """Duplicate this working tree into to_bzr, including all state.

        Specifically modified files are kept as modified, but
        ignored and unknown files are discarded.

        If you want to make a new line of development, see ControlDir.sprout()

        revision
            If not None, the cloned tree will have its last revision set to
            revision, and difference between the source trees last revision
            and this one merged in.
        """
        # assumes the target bzr dir format is compatible.
        result = to_controldir.create_workingtree()
        self.copy_content_into(result, revision_id)
        return result

    @needs_read_lock
    def copy_content_into(self, tree, revision_id=None):
        """Copy the current content and user files of this tree into tree."""
        tree.set_root_id(self.get_root_id())
        if revision_id is None:
            merge.transform_tree(tree, self)
        else:
            # TODO now merge from tree.last_revision to revision (to preserve
            # user local changes)
            merge.transform_tree(tree, self)
            if revision_id == _mod_revision.NULL_REVISION:
                new_parents = []
            else:
                new_parents = [revision_id]
            tree.set_parent_ids(new_parents)

    def id2abspath(self, file_id):
        return self.abspath(self.id2path(file_id))

    def _check_for_tree_references(self, iterator):
        """See if directories have become tree-references."""
        blocked_parent_ids = set()
        for path, ie in iterator:
            if ie.parent_id in blocked_parent_ids:
                # This entry was pruned because one of its parents became a
                # TreeReference. If this is a directory, mark it as blocked.
                if ie.kind == 'directory':
                    blocked_parent_ids.add(ie.file_id)
                continue
            if ie.kind == 'directory' and self._directory_is_tree_reference(path):
                # This InventoryDirectory needs to be a TreeReference
                ie = inventory.TreeReference(ie.file_id, ie.name, ie.parent_id)
                blocked_parent_ids.add(ie.file_id)
            yield path, ie

    def iter_entries_by_dir(self, specific_file_ids=None, yield_parents=False):
        """See Tree.iter_entries_by_dir()"""
        # The only trick here is that if we supports_tree_reference then we
        # need to detect if a directory becomes a tree-reference.
        iterator = super(WorkingTree, self).iter_entries_by_dir(
                specific_file_ids=specific_file_ids,
                yield_parents=yield_parents)
        if not self.supports_tree_reference():
            return iterator
        else:
            return self._check_for_tree_references(iterator)

    def get_file_size(self, file_id):
        """See Tree.get_file_size"""
        # XXX: this returns the on-disk size; it should probably return the
        # canonical size
        try:
            return os.path.getsize(self.id2abspath(file_id))
        except OSError, e:
            if e.errno != errno.ENOENT:
                raise
            else:
                return None

    @needs_tree_write_lock
    def _gather_kinds(self, files, kinds):
        """See MutableTree._gather_kinds."""
        for pos, f in enumerate(files):
            if kinds[pos] is None:
                fullpath = normpath(self.abspath(f))
                try:
                    kinds[pos] = file_kind(fullpath)
                except OSError, e:
                    if e.errno == errno.ENOENT:
                        raise errors.NoSuchFile(fullpath)

    @needs_write_lock
    def add_parent_tree_id(self, revision_id, allow_leftmost_as_ghost=False):
        """Add revision_id as a parent.

        This is equivalent to retrieving the current list of parent ids
        and setting the list to its value plus revision_id.

        :param revision_id: The revision id to add to the parent list. It may
            be a ghost revision as long as its not the first parent to be
            added, or the allow_leftmost_as_ghost parameter is set True.
        :param allow_leftmost_as_ghost: Allow the first parent to be a ghost.
        """
        parents = self.get_parent_ids() + [revision_id]
        self.set_parent_ids(parents, allow_leftmost_as_ghost=len(parents) > 1
            or allow_leftmost_as_ghost)

    @needs_tree_write_lock
    def add_parent_tree(self, parent_tuple, allow_leftmost_as_ghost=False):
        """Add revision_id, tree tuple as a parent.

        This is equivalent to retrieving the current list of parent trees
        and setting the list to its value plus parent_tuple. See also
        add_parent_tree_id - if you only have a parent id available it will be
        simpler to use that api. If you have the parent already available, using
        this api is preferred.

        :param parent_tuple: The (revision id, tree) to add to the parent list.
            If the revision_id is a ghost, pass None for the tree.
        :param allow_leftmost_as_ghost: Allow the first parent to be a ghost.
        """
        parent_ids = self.get_parent_ids() + [parent_tuple[0]]
        if len(parent_ids) > 1:
            # the leftmost may have already been a ghost, preserve that if it
            # was.
            allow_leftmost_as_ghost = True
        self.set_parent_ids(parent_ids,
            allow_leftmost_as_ghost=allow_leftmost_as_ghost)

    @needs_tree_write_lock
    def add_pending_merge(self, *revision_ids):
        # TODO: Perhaps should check at this point that the
        # history of the revision is actually present?
        parents = self.get_parent_ids()
        updated = False
        for rev_id in revision_ids:
            if rev_id in parents:
                continue
            parents.append(rev_id)
            updated = True
        if updated:
            self.set_parent_ids(parents, allow_leftmost_as_ghost=True)

    def path_content_summary(self, path, _lstat=os.lstat,
        _mapper=osutils.file_kind_from_stat_mode):
        """See Tree.path_content_summary."""
        abspath = self.abspath(path)
        try:
            stat_result = _lstat(abspath)
        except OSError, e:
            if getattr(e, 'errno', None) == errno.ENOENT:
                # no file.
                return ('missing', None, None, None)
            # propagate other errors
            raise
        kind = _mapper(stat_result.st_mode)
        if kind == 'file':
            return self._file_content_summary(path, stat_result)
        elif kind == 'directory':
            # perhaps it looks like a plain directory, but it's really a
            # reference.
            if self._directory_is_tree_reference(path):
                kind = 'tree-reference'
            return kind, None, None, None
        elif kind == 'symlink':
            target = osutils.readlink(abspath)
            return ('symlink', None, None, target)
        else:
            return (kind, None, None, None)

    def _file_content_summary(self, path, stat_result):
        size = stat_result.st_size
        executable = self._is_executable_from_path_and_stat(path, stat_result)
        # try for a stat cache lookup
        return ('file', size, executable, self._sha_from_stat(
            path, stat_result))

    def _check_parents_for_ghosts(self, revision_ids, allow_leftmost_as_ghost):
        """Common ghost checking functionality from set_parent_*.

        This checks that the left hand-parent exists if there are any
        revisions present.
        """
        if len(revision_ids) > 0:
            leftmost_id = revision_ids[0]
            if (not allow_leftmost_as_ghost and not
                self.branch.repository.has_revision(leftmost_id)):
                raise errors.GhostRevisionUnusableHere(leftmost_id)

    def _set_merges_from_parent_ids(self, parent_ids):
        merges = parent_ids[1:]
        self._transport.put_bytes('pending-merges', '\n'.join(merges),
            mode=self.bzrdir._get_file_mode())

    def _filter_parent_ids_by_ancestry(self, revision_ids):
        """Check that all merged revisions are proper 'heads'.

        This will always return the first revision_id, and any merged revisions
        which are
        """
        if len(revision_ids) == 0:
            return revision_ids
        graph = self.branch.repository.get_graph()
        heads = graph.heads(revision_ids)
        new_revision_ids = revision_ids[:1]
        for revision_id in revision_ids[1:]:
            if revision_id in heads and revision_id not in new_revision_ids:
                new_revision_ids.append(revision_id)
        if new_revision_ids != revision_ids:
            mutter('requested to set revision_ids = %s,'
                         ' but filtered to %s', revision_ids, new_revision_ids)
        return new_revision_ids

    @needs_tree_write_lock
    def set_parent_ids(self, revision_ids, allow_leftmost_as_ghost=False):
        """Set the parent ids to revision_ids.

        See also set_parent_trees. This api will try to retrieve the tree data
        for each element of revision_ids from the trees repository. If you have
        tree data already available, it is more efficient to use
        set_parent_trees rather than set_parent_ids. set_parent_ids is however
        an easier API to use.

        :param revision_ids: The revision_ids to set as the parent ids of this
            working tree. Any of these may be ghosts.
        """
        self._check_parents_for_ghosts(revision_ids,
            allow_leftmost_as_ghost=allow_leftmost_as_ghost)
        for revision_id in revision_ids:
            _mod_revision.check_not_reserved_id(revision_id)

        revision_ids = self._filter_parent_ids_by_ancestry(revision_ids)

        if len(revision_ids) > 0:
            self.set_last_revision(revision_ids[0])
        else:
            self.set_last_revision(_mod_revision.NULL_REVISION)

        self._set_merges_from_parent_ids(revision_ids)

    @needs_tree_write_lock
    def set_pending_merges(self, rev_list):
        parents = self.get_parent_ids()
        leftmost = parents[:1]
        new_parents = leftmost + rev_list
        self.set_parent_ids(new_parents)

    @needs_tree_write_lock
    def set_merge_modified(self, modified_hashes):
        """Set the merge modified hashes."""
        raise NotImplementedError(self.set_merge_modified)

    def _sha_from_stat(self, path, stat_result):
        """Get a sha digest from the tree's stat cache.

        The default implementation assumes no stat cache is present.

        :param path: The path.
        :param stat_result: The stat result being looked up.
        """
        return None

    @needs_write_lock # because merge pulls data into the branch.
    def merge_from_branch(self, branch, to_revision=None, from_revision=None,
                          merge_type=None, force=False):
        """Merge from a branch into this working tree.

        :param branch: The branch to merge from.
        :param to_revision: If non-None, the merge will merge to to_revision,
            but not beyond it. to_revision does not need to be in the history
            of the branch when it is supplied. If None, to_revision defaults to
            branch.last_revision().
        """
        from bzrlib.merge import Merger, Merge3Merger
        merger = Merger(self.branch, this_tree=self)
        # check that there are no local alterations
        if not force and self.has_changes():
            raise errors.UncommittedChanges(self)
        if to_revision is None:
            to_revision = _mod_revision.ensure_null(branch.last_revision())
        merger.other_rev_id = to_revision
        if _mod_revision.is_null(merger.other_rev_id):
            raise errors.NoCommits(branch)
        self.branch.fetch(branch, last_revision=merger.other_rev_id)
        merger.other_basis = merger.other_rev_id
        merger.other_tree = self.branch.repository.revision_tree(
            merger.other_rev_id)
        merger.other_branch = branch
        if from_revision is None:
            merger.find_base()
        else:
            merger.set_base_revision(from_revision, branch)
        if merger.base_rev_id == merger.other_rev_id:
            raise errors.PointlessMerge
        merger.backup_files = False
        if merge_type is None:
            merger.merge_type = Merge3Merger
        else:
            merger.merge_type = merge_type
        merger.set_interesting_files(None)
        merger.show_base = False
        merger.reprocess = False
        conflicts = merger.do_merge()
        merger.set_pending()
        return conflicts

    def merge_modified(self):
        """Return a dictionary of files modified by a merge.

        The list is initialized by WorkingTree.set_merge_modified, which is
        typically called after we make some automatic updates to the tree
        because of a merge.

        This returns a map of file_id->sha1, containing only files which are
        still in the working inventory and have that text hash.
        """
        raise NotImplementedError(self.merge_modified)

    @needs_write_lock
    def mkdir(self, path, file_id=None):
        """See MutableTree.mkdir()."""
        if file_id is None:
            file_id = generate_ids.gen_file_id(os.path.basename(path))
        os.mkdir(self.abspath(path))
        self.add(path, file_id, 'directory')
        return file_id

    def get_symlink_target(self, file_id, path=None):
        if path is not None:
            abspath = self.abspath(path)
        else:
            abspath = self.id2abspath(file_id)
        target = osutils.readlink(abspath)
        return target

    def subsume(self, other_tree):
        raise NotImplementedError(self.subsume)

    def _setup_directory_is_tree_reference(self):
        if self._branch.repository._format.supports_tree_reference:
            self._directory_is_tree_reference = \
                self._directory_may_be_tree_reference
        else:
            self._directory_is_tree_reference = \
                self._directory_is_never_tree_reference

    def _directory_is_never_tree_reference(self, relpath):
        return False

    def _directory_may_be_tree_reference(self, relpath):
        # as a special case, if a directory contains control files then
        # it's a tree reference, except that the root of the tree is not
        return relpath and osutils.isdir(self.abspath(relpath) + u"/.bzr")
        # TODO: We could ask all the control formats whether they
        # recognize this directory, but at the moment there's no cheap api
        # to do that.  Since we probably can only nest bzr checkouts and
        # they always use this name it's ok for now.  -- mbp 20060306
        #
        # FIXME: There is an unhandled case here of a subdirectory
        # containing .bzr but not a branch; that will probably blow up
        # when you try to commit it.  It might happen if there is a
        # checkout in a subdirectory.  This can be avoided by not adding
        # it.  mbp 20070306

    def extract(self, file_id, format=None):
        """Extract a subtree from this tree.

        A new branch will be created, relative to the path for this tree.
        """
        raise NotImplementedError(self.extract)

    def flush(self):
        """Write the in memory meta data to disk."""
        raise NotImplementedError(self.flush)

    def _kind(self, relpath):
        return osutils.file_kind(self.abspath(relpath))

    def list_files(self, include_root=False, from_dir=None, recursive=True):
        """List all files as (path, class, kind, id, entry).

        Lists, but does not descend into unversioned directories.
        This does not include files that have been deleted in this
        tree. Skips the control directory.

        :param include_root: if True, return an entry for the root
        :param from_dir: start from this directory or None for the root
        :param recursive: whether to recurse into subdirectories or not
        """
        raise NotImplementedError(self.list_files)

    def move(self, from_paths, to_dir=None, after=False):
        """Rename files.

        to_dir must be known to the working tree.

        If to_dir exists and is a directory, the files are moved into
        it, keeping their old names.

        Note that to_dir is only the last component of the new name;
        this doesn't change the directory.

        For each entry in from_paths the move mode will be determined
        independently.

        The first mode moves the file in the filesystem and updates the
        working tree metadata. The second mode only updates the working tree
        metadata without touching the file on the filesystem.

        move uses the second mode if 'after == True' and the target is not
        versioned but present in the working tree.

        move uses the second mode if 'after == False' and the source is
        versioned but no longer in the working tree, and the target is not
        versioned but present in the working tree.

        move uses the first mode if 'after == False' and the source is
        versioned and present in the working tree, and the target is not
        versioned and not present in the working tree.

        Everything else results in an error.

        This returns a list of (from_path, to_path) pairs for each
        entry that is moved.
        """
        raise NotImplementedError(self.move)

    @needs_tree_write_lock
    def rename_one(self, from_rel, to_rel, after=False):
        """Rename one file.

        This can change the directory or the filename or both.

        rename_one has several 'modes' to work. First, it can rename a physical
        file and change the file_id. That is the normal mode. Second, it can
        only change the file_id without touching any physical file.

        rename_one uses the second mode if 'after == True' and 'to_rel' is
        either not versioned or newly added, and present in the working tree.

        rename_one uses the second mode if 'after == False' and 'from_rel' is
        versioned but no longer in the working tree, and 'to_rel' is not
        versioned but present in the working tree.

        rename_one uses the first mode if 'after == False' and 'from_rel' is
        versioned and present in the working tree, and 'to_rel' is not
        versioned and not present in the working tree.

        Everything else results in an error.
        """
        raise NotImplementedError(self.rename_one)

    @needs_read_lock
    def unknowns(self):
        """Return all unknown files.

        These are files in the working directory that are not versioned or
        control files or ignored.
        """
        # force the extras method to be fully executed before returning, to
        # prevent race conditions with the lock
        return iter(
            [subp for subp in self.extras() if not self.is_ignored(subp)])

    def unversion(self, file_ids):
        """Remove the file ids in file_ids from the current versioned set.

        When a file_id is unversioned, all of its children are automatically
        unversioned.

        :param file_ids: The file ids to stop versioning.
        :raises: NoSuchId if any fileid is not currently versioned.
        """
        raise NotImplementedError(self.unversion)

    @needs_write_lock
    def pull(self, source, overwrite=False, stop_revision=None,
             change_reporter=None, possible_transports=None, local=False,
             show_base=False):
        source.lock_read()
        try:
            old_revision_info = self.branch.last_revision_info()
            basis_tree = self.basis_tree()
            count = self.branch.pull(source, overwrite, stop_revision,
                                     possible_transports=possible_transports,
                                     local=local)
            new_revision_info = self.branch.last_revision_info()
            if new_revision_info != old_revision_info:
                repository = self.branch.repository
                if repository._format.fast_deltas:
                    parent_ids = self.get_parent_ids()
                    if parent_ids:
                        basis_id = parent_ids[0]
                        basis_tree = repository.revision_tree(basis_id)
                basis_tree.lock_read()
                try:
                    new_basis_tree = self.branch.basis_tree()
                    merge.merge_inner(
                                self.branch,
                                new_basis_tree,
                                basis_tree,
                                this_tree=self,
                                pb=None,
                                change_reporter=change_reporter,
                                show_base=show_base)
                    basis_root_id = basis_tree.get_root_id()
                    new_root_id = new_basis_tree.get_root_id()
                    if new_root_id is not None and basis_root_id != new_root_id:
                        self.set_root_id(new_root_id)
                finally:
                    basis_tree.unlock()
                # TODO - dedup parents list with things merged by pull ?
                # reuse the revisiontree we merged against to set the new
                # tree data.
                parent_trees = []
                if self.branch.last_revision() != _mod_revision.NULL_REVISION:
                    parent_trees.append(
                        (self.branch.last_revision(), new_basis_tree))
                # we have to pull the merge trees out again, because
                # merge_inner has set the ids. - this corner is not yet
                # layered well enough to prevent double handling.
                # XXX TODO: Fix the double handling: telling the tree about
                # the already known parent data is wasteful.
                merges = self.get_parent_ids()[1:]
                parent_trees.extend([
                    (parent, repository.revision_tree(parent)) for
                     parent in merges])
                self.set_parent_trees(parent_trees)
            return count
        finally:
            source.unlock()

    @needs_write_lock
    def put_file_bytes_non_atomic(self, file_id, bytes):
        """See MutableTree.put_file_bytes_non_atomic."""
        stream = file(self.id2abspath(file_id), 'wb')
        try:
            stream.write(bytes)
        finally:
            stream.close()

    def extras(self):
        """Yield all unversioned files in this WorkingTree.

        If there are any unversioned directories then only the directory is
        returned, not all its children.  But if there are unversioned files
        under a versioned subdirectory, they are returned.

        Currently returned depth-first, sorted by name within directories.
        This is the same order used by 'osutils.walkdirs'.
        """
        raise NotImplementedError(self.extras)

    def ignored_files(self):
        """Yield list of PATH, IGNORE_PATTERN"""
        for subp in self.extras():
            pat = self.is_ignored(subp)
            if pat is not None:
                yield subp, pat

    def get_ignore_list(self):
        """Return list of ignore patterns.

        Cached in the Tree object after the first call.
        """
        ignoreset = getattr(self, '_ignoreset', None)
        if ignoreset is not None:
            return ignoreset

        ignore_globs = set()
        ignore_globs.update(ignores.get_runtime_ignores())
        ignore_globs.update(ignores.get_user_ignores())
        if self.has_filename(bzrlib.IGNORE_FILENAME):
            f = self.get_file_byname(bzrlib.IGNORE_FILENAME)
            try:
                ignore_globs.update(ignores.parse_ignore_file(f))
            finally:
                f.close()
        self._ignoreset = ignore_globs
        return ignore_globs

    def _flush_ignore_list_cache(self):
        """Resets the cached ignore list to force a cache rebuild."""
        self._ignoreset = None
        self._ignoreglobster = None

    def is_ignored(self, filename):
        r"""Check whether the filename matches an ignore pattern.

        Patterns containing '/' or '\' need to match the whole path;
        others match against only the last component.  Patterns starting
        with '!' are ignore exceptions.  Exceptions take precedence
        over regular patterns and cause the filename to not be ignored.

        If the file is ignored, returns the pattern which caused it to
        be ignored, otherwise None.  So this can simply be used as a
        boolean if desired."""
        if getattr(self, '_ignoreglobster', None) is None:
            self._ignoreglobster = globbing.ExceptionGlobster(self.get_ignore_list())
        return self._ignoreglobster.match(filename)

    def kind(self, file_id):
        return file_kind(self.id2abspath(file_id))

    def stored_kind(self, file_id):
        """See Tree.stored_kind"""
        raise NotImplementedError(self.stored_kind)

    def _comparison_data(self, entry, path):
        abspath = self.abspath(path)
        try:
            stat_value = os.lstat(abspath)
        except OSError, e:
            if getattr(e, 'errno', None) == errno.ENOENT:
                stat_value = None
                kind = None
                executable = False
            else:
                raise
        else:
            mode = stat_value.st_mode
            kind = osutils.file_kind_from_stat_mode(mode)
            if not self._supports_executable():
                executable = entry is not None and entry.executable
            else:
                executable = bool(stat.S_ISREG(mode) and stat.S_IEXEC & mode)
        return kind, executable, stat_value

    def _file_size(self, entry, stat_value):
        return stat_value.st_size

    def last_revision(self):
        """Return the last revision of the branch for this tree.

        This format tree does not support a separate marker for last-revision
        compared to the branch.

        See MutableTree.last_revision
        """
        return self._last_revision()

    @needs_read_lock
    def _last_revision(self):
        """helper for get_parent_ids."""
        return _mod_revision.ensure_null(self.branch.last_revision())

    def is_locked(self):
        """Check if this tree is locked."""
        raise NotImplementedError(self.is_locked)

    def lock_read(self):
        """Lock the tree for reading.

        This also locks the branch, and can be unlocked via self.unlock().

        :return: A bzrlib.lock.LogicalLockResult.
        """
        raise NotImplementedError(self.lock_read)

    def lock_tree_write(self):
        """See MutableTree.lock_tree_write, and WorkingTree.unlock.

        :return: A bzrlib.lock.LogicalLockResult.
        """
        raise NotImplementedError(self.lock_tree_write)

    def lock_write(self):
        """See MutableTree.lock_write, and WorkingTree.unlock.

        :return: A bzrlib.lock.LogicalLockResult.
        """
        raise NotImplementedError(self.lock_write)

    def get_physical_lock_status(self):
        raise NotImplementedError(self.get_physical_lock_status)

    def set_last_revision(self, new_revision):
        """Change the last revision in the working tree."""
        raise NotImplementedError(self.set_last_revision)

    def _change_last_revision(self, new_revision):
        """Template method part of set_last_revision to perform the change.

        This is used to allow WorkingTree3 instances to not affect branch
        when their last revision is set.
        """
        if _mod_revision.is_null(new_revision):
            self.branch.set_last_revision_info(0, new_revision)
            return False
        _mod_revision.check_not_reserved_id(new_revision)
        try:
            self.branch.generate_revision_history(new_revision)
        except errors.NoSuchRevision:
            # not present in the repo - dont try to set it deeper than the tip
            self.branch._set_revision_history([new_revision])
        return True

    @needs_tree_write_lock
    def remove(self, files, verbose=False, to_file=None, keep_files=True,
        force=False):
        """Remove nominated files from the working tree metadata.

        :files: File paths relative to the basedir.
        :keep_files: If true, the files will also be kept.
        :force: Delete files and directories, even if they are changed and
            even if the directories are not empty.
        """
        if isinstance(files, basestring):
            files = [files]

        inv_delta = []

        all_files = set() # specified and nested files 
        unknown_nested_files=set()
        if to_file is None:
            to_file = sys.stdout

        files_to_backup = []

        def recurse_directory_to_add_files(directory):
            # Recurse directory and add all files
            # so we can check if they have changed.
            for parent_info, file_infos in self.walkdirs(directory):
                for relpath, basename, kind, lstat, fileid, kind in file_infos:
                    # Is it versioned or ignored?
                    if self.path2id(relpath):
                        # Add nested content for deletion.
                        all_files.add(relpath)
                    else:
                        # Files which are not versioned
                        # should be treated as unknown.
                        files_to_backup.append(relpath)

        for filename in files:
            # Get file name into canonical form.
            abspath = self.abspath(filename)
            filename = self.relpath(abspath)
            if len(filename) > 0:
                all_files.add(filename)
                recurse_directory_to_add_files(filename)

        files = list(all_files)

        if len(files) == 0:
            return # nothing to do

        # Sort needed to first handle directory content before the directory
        files.sort(reverse=True)

        # Bail out if we are going to delete files we shouldn't
        if not keep_files and not force:
            for (file_id, path, content_change, versioned, parent_id, name,
                 kind, executable) in self.iter_changes(self.basis_tree(),
                     include_unchanged=True, require_versioned=False,
                     want_unversioned=True, specific_files=files):
                if versioned[0] == False:
                    # The record is unknown or newly added
                    files_to_backup.append(path[1])
                elif (content_change and (kind[1] is not None) and
                        osutils.is_inside_any(files, path[1])):
                    # Versioned and changed, but not deleted, and still
                    # in one of the dirs to be deleted.
                    files_to_backup.append(path[1])

        def backup(file_to_backup):
            backup_name = self.bzrdir._available_backup_name(file_to_backup)
            osutils.rename(abs_path, self.abspath(backup_name))
            return "removed %s (but kept a copy: %s)" % (file_to_backup,
                                                         backup_name)

        # Build inv_delta and delete files where applicable,
        # do this before any modifications to meta data.
        for f in files:
            fid = self.path2id(f)
            message = None
            if not fid:
                message = "%s is not versioned." % (f,)
            else:
                if verbose:
                    # having removed it, it must be either ignored or unknown
                    if self.is_ignored(f):
                        new_status = 'I'
                    else:
                        new_status = '?'
                    # XXX: Really should be a more abstract reporter interface
                    kind_ch = osutils.kind_marker(self.kind(fid))
                    to_file.write(new_status + '       ' + f + kind_ch + '\n')
                # Unversion file
                inv_delta.append((f, None, fid, None))
                message = "removed %s" % (f,)

            if not keep_files:
                abs_path = self.abspath(f)
                if osutils.lexists(abs_path):
                    if (osutils.isdir(abs_path) and
                        len(os.listdir(abs_path)) > 0):
                        if force:
                            osutils.rmtree(abs_path)
                            message = "deleted %s" % (f,)
                        else:
                            message = backup(f)
                    else:
                        if f in files_to_backup:
                            message = backup(f)
                        else:
                            osutils.delete_any(abs_path)
                            message = "deleted %s" % (f,)
                elif message is not None:
                    # Only care if we haven't done anything yet.
                    message = "%s does not exist." % (f,)

            # Print only one message (if any) per file.
            if message is not None:
                note(message)
        self.apply_inventory_delta(inv_delta)

    @needs_tree_write_lock
    def revert(self, filenames=None, old_tree=None, backups=True,
               pb=None, report_changes=False):
        from bzrlib.conflicts import resolve
        if old_tree is None:
            basis_tree = self.basis_tree()
            basis_tree.lock_read()
            old_tree = basis_tree
        else:
            basis_tree = None
        try:
            conflicts = transform.revert(self, old_tree, filenames, backups, pb,
                                         report_changes)
            if filenames is None and len(self.get_parent_ids()) > 1:
                parent_trees = []
                last_revision = self.last_revision()
                if last_revision != _mod_revision.NULL_REVISION:
                    if basis_tree is None:
                        basis_tree = self.basis_tree()
                        basis_tree.lock_read()
                    parent_trees.append((last_revision, basis_tree))
                self.set_parent_trees(parent_trees)
                resolve(self)
            else:
                resolve(self, filenames, ignore_misses=True, recursive=True)
        finally:
            if basis_tree is not None:
                basis_tree.unlock()
        return conflicts

    def revision_tree(self, revision_id):
        """See Tree.revision_tree.

        WorkingTree can supply revision_trees for the basis revision only
        because there is only one cached inventory in the bzr directory.
        """
        raise NotImplementedError(self.revision_tree)

    @needs_tree_write_lock
    def set_root_id(self, file_id):
        """Set the root id for this tree."""
        # for compatability
        if file_id is None:
            raise ValueError(
                'WorkingTree.set_root_id with fileid=None')
        file_id = osutils.safe_file_id(file_id)
        self._set_root_id(file_id)

    def _set_root_id(self, file_id):
        """Set the root id for this tree, in a format specific manner.

        :param file_id: The file id to assign to the root. It must not be
            present in the current inventory or an error will occur. It must
            not be None, but rather a valid file id.
        """
        raise NotImplementedError(self._set_root_id)

    def unlock(self):
        """See Branch.unlock.

        WorkingTree locking just uses the Branch locking facilities.
        This is current because all working trees have an embedded branch
        within them. IF in the future, we were to make branch data shareable
        between multiple working trees, i.e. via shared storage, then we
        would probably want to lock both the local tree, and the branch.
        """
        raise NotImplementedError(self.unlock)

    _marker = object()

    def update(self, change_reporter=None, possible_transports=None,
               revision=None, old_tip=_marker, show_base=False):
        """Update a working tree along its branch.

        This will update the branch if its bound too, which means we have
        multiple trees involved:

        - The new basis tree of the master.
        - The old basis tree of the branch.
        - The old basis tree of the working tree.
        - The current working tree state.

        Pathologically, all three may be different, and non-ancestors of each
        other.  Conceptually we want to:

        - Preserve the wt.basis->wt.state changes
        - Transform the wt.basis to the new master basis.
        - Apply a merge of the old branch basis to get any 'local' changes from
          it into the tree.
        - Restore the wt.basis->wt.state changes.

        There isn't a single operation at the moment to do that, so we:

        - Merge current state -> basis tree of the master w.r.t. the old tree
          basis.
        - Do a 'normal' merge of the old branch basis if it is relevant.

        :param revision: The target revision to update to. Must be in the
            revision history.
        :param old_tip: If branch.update() has already been run, the value it
            returned (old tip of the branch or None). _marker is used
            otherwise.
        """
        if self.branch.get_bound_location() is not None:
            self.lock_write()
            update_branch = (old_tip is self._marker)
        else:
            self.lock_tree_write()
            update_branch = False
        try:
            if update_branch:
                old_tip = self.branch.update(possible_transports)
            else:
                if old_tip is self._marker:
                    old_tip = None
            return self._update_tree(old_tip, change_reporter, revision, show_base)
        finally:
            self.unlock()

    @needs_tree_write_lock
    def _update_tree(self, old_tip=None, change_reporter=None, revision=None,
                     show_base=False):
        """Update a tree to the master branch.

        :param old_tip: if supplied, the previous tip revision the branch,
            before it was changed to the master branch's tip.
        """
        # here if old_tip is not None, it is the old tip of the branch before
        # it was updated from the master branch. This should become a pending
        # merge in the working tree to preserve the user existing work.  we
        # cant set that until we update the working trees last revision to be
        # one from the new branch, because it will just get absorbed by the
        # parent de-duplication logic.
        #
        # We MUST save it even if an error occurs, because otherwise the users
        # local work is unreferenced and will appear to have been lost.
        #
        nb_conflicts = 0
        try:
            last_rev = self.get_parent_ids()[0]
        except IndexError:
            last_rev = _mod_revision.NULL_REVISION
        if revision is None:
            revision = self.branch.last_revision()

        old_tip = old_tip or _mod_revision.NULL_REVISION

        if not _mod_revision.is_null(old_tip) and old_tip != last_rev:
            # the branch we are bound to was updated
            # merge those changes in first
            base_tree  = self.basis_tree()
            other_tree = self.branch.repository.revision_tree(old_tip)
            nb_conflicts = merge.merge_inner(self.branch, other_tree,
                                             base_tree, this_tree=self,
                                             change_reporter=change_reporter,
                                             show_base=show_base)
            if nb_conflicts:
                self.add_parent_tree((old_tip, other_tree))
                note(gettext('Rerun update after fixing the conflicts.'))
                return nb_conflicts

        if last_rev != _mod_revision.ensure_null(revision):
            # the working tree is up to date with the branch
            # we can merge the specified revision from master
            to_tree = self.branch.repository.revision_tree(revision)
            to_root_id = to_tree.get_root_id()

            basis = self.basis_tree()
            basis.lock_read()
            try:
                if (basis.get_root_id() is None or basis.get_root_id() != to_root_id):
                    self.set_root_id(to_root_id)
                    self.flush()
            finally:
                basis.unlock()

            # determine the branch point
            graph = self.branch.repository.get_graph()
            base_rev_id = graph.find_unique_lca(self.branch.last_revision(),
                                                last_rev)
            base_tree = self.branch.repository.revision_tree(base_rev_id)

            nb_conflicts = merge.merge_inner(self.branch, to_tree, base_tree,
                                             this_tree=self,
                                             change_reporter=change_reporter,
                                             show_base=show_base)
            self.set_last_revision(revision)
            # TODO - dedup parents list with things merged by pull ?
            # reuse the tree we've updated to to set the basis:
            parent_trees = [(revision, to_tree)]
            merges = self.get_parent_ids()[1:]
            # Ideally we ask the tree for the trees here, that way the working
            # tree can decide whether to give us the entire tree or give us a
            # lazy initialised tree. dirstate for instance will have the trees
            # in ram already, whereas a last-revision + basis-inventory tree
            # will not, but also does not need them when setting parents.
            for parent in merges:
                parent_trees.append(
                    (parent, self.branch.repository.revision_tree(parent)))
            if not _mod_revision.is_null(old_tip):
                parent_trees.append(
                    (old_tip, self.branch.repository.revision_tree(old_tip)))
            self.set_parent_trees(parent_trees)
            last_rev = parent_trees[0][0]
        return nb_conflicts

    def set_conflicts(self, arg):
        raise errors.UnsupportedOperation(self.set_conflicts, self)

    def add_conflicts(self, arg):
        raise errors.UnsupportedOperation(self.add_conflicts, self)

    def conflicts(self):
        raise NotImplementedError(self.conflicts)

    def walkdirs(self, prefix=""):
        """Walk the directories of this tree.

        returns a generator which yields items in the form:
                ((curren_directory_path, fileid),
                 [(file1_path, file1_name, file1_kind, (lstat), file1_id,
                   file1_kind), ... ])

        This API returns a generator, which is only valid during the current
        tree transaction - within a single lock_read or lock_write duration.

        If the tree is not locked, it may cause an error to be raised,
        depending on the tree implementation.
        """
        disk_top = self.abspath(prefix)
        if disk_top.endswith('/'):
            disk_top = disk_top[:-1]
        top_strip_len = len(disk_top) + 1
        inventory_iterator = self._walkdirs(prefix)
        disk_iterator = osutils.walkdirs(disk_top, prefix)
        try:
            current_disk = disk_iterator.next()
            disk_finished = False
        except OSError, e:
            if not (e.errno == errno.ENOENT or
                (sys.platform == 'win32' and e.errno == ERROR_PATH_NOT_FOUND)):
                raise
            current_disk = None
            disk_finished = True
        try:
            current_inv = inventory_iterator.next()
            inv_finished = False
        except StopIteration:
            current_inv = None
            inv_finished = True
        while not inv_finished or not disk_finished:
            if current_disk:
                ((cur_disk_dir_relpath, cur_disk_dir_path_from_top),
                    cur_disk_dir_content) = current_disk
            else:
                ((cur_disk_dir_relpath, cur_disk_dir_path_from_top),
                    cur_disk_dir_content) = ((None, None), None)
            if not disk_finished:
                # strip out .bzr dirs
                if (cur_disk_dir_path_from_top[top_strip_len:] == '' and
                    len(cur_disk_dir_content) > 0):
                    # osutils.walkdirs can be made nicer -
                    # yield the path-from-prefix rather than the pathjoined
                    # value.
                    bzrdir_loc = bisect_left(cur_disk_dir_content,
                        ('.bzr', '.bzr'))
                    if (bzrdir_loc < len(cur_disk_dir_content)
                        and self.bzrdir.is_control_filename(
                            cur_disk_dir_content[bzrdir_loc][0])):
                        # we dont yield the contents of, or, .bzr itself.
                        del cur_disk_dir_content[bzrdir_loc]
            if inv_finished:
                # everything is unknown
                direction = 1
            elif disk_finished:
                # everything is missing
                direction = -1
            else:
                direction = cmp(current_inv[0][0], cur_disk_dir_relpath)
            if direction > 0:
                # disk is before inventory - unknown
                dirblock = [(relpath, basename, kind, stat, None, None) for
                    relpath, basename, kind, stat, top_path in
                    cur_disk_dir_content]
                yield (cur_disk_dir_relpath, None), dirblock
                try:
                    current_disk = disk_iterator.next()
                except StopIteration:
                    disk_finished = True
            elif direction < 0:
                # inventory is before disk - missing.
                dirblock = [(relpath, basename, 'unknown', None, fileid, kind)
                    for relpath, basename, dkind, stat, fileid, kind in
                    current_inv[1]]
                yield (current_inv[0][0], current_inv[0][1]), dirblock
                try:
                    current_inv = inventory_iterator.next()
                except StopIteration:
                    inv_finished = True
            else:
                # versioned present directory
                # merge the inventory and disk data together
                dirblock = []
                for relpath, subiterator in itertools.groupby(sorted(
                    current_inv[1] + cur_disk_dir_content,
                    key=operator.itemgetter(0)), operator.itemgetter(1)):
                    path_elements = list(subiterator)
                    if len(path_elements) == 2:
                        inv_row, disk_row = path_elements
                        # versioned, present file
                        dirblock.append((inv_row[0],
                            inv_row[1], disk_row[2],
                            disk_row[3], inv_row[4],
                            inv_row[5]))
                    elif len(path_elements[0]) == 5:
                        # unknown disk file
                        dirblock.append((path_elements[0][0],
                            path_elements[0][1], path_elements[0][2],
                            path_elements[0][3], None, None))
                    elif len(path_elements[0]) == 6:
                        # versioned, absent file.
                        dirblock.append((path_elements[0][0],
                            path_elements[0][1], 'unknown', None,
                            path_elements[0][4], path_elements[0][5]))
                    else:
                        raise NotImplementedError('unreachable code')
                yield current_inv[0], dirblock
                try:
                    current_inv = inventory_iterator.next()
                except StopIteration:
                    inv_finished = True
                try:
                    current_disk = disk_iterator.next()
                except StopIteration:
                    disk_finished = True

    def _walkdirs(self, prefix=""):
        """Walk the directories of this tree.

        :param prefix: is used as the directrory to start with.
        :returns: a generator which yields items in the form::

            ((curren_directory_path, fileid),
             [(file1_path, file1_name, file1_kind, None, file1_id,
               file1_kind), ... ])
        """
        raise NotImplementedError(self._walkdirs)

    @needs_tree_write_lock
    def auto_resolve(self):
        """Automatically resolve text conflicts according to contents.

        Only text conflicts are auto_resolvable. Files with no conflict markers
        are considered 'resolved', because bzr always puts conflict markers
        into files that have text conflicts.  The corresponding .THIS .BASE and
        .OTHER files are deleted, as per 'resolve'.

        :return: a tuple of ConflictLists: (un_resolved, resolved).
        """
        un_resolved = _mod_conflicts.ConflictList()
        resolved = _mod_conflicts.ConflictList()
        conflict_re = re.compile('^(<{7}|={7}|>{7})')
        for conflict in self.conflicts():
            if (conflict.typestring != 'text conflict' or
                self.kind(conflict.file_id) != 'file'):
                un_resolved.append(conflict)
                continue
            my_file = open(self.id2abspath(conflict.file_id), 'rb')
            try:
                for line in my_file:
                    if conflict_re.search(line):
                        un_resolved.append(conflict)
                        break
                else:
                    resolved.append(conflict)
            finally:
                my_file.close()
        resolved.remove_files(self)
        self.set_conflicts(un_resolved)
        return un_resolved, resolved

    def _validate(self):
        """Validate internal structures.

        This is meant mostly for the test suite. To give it a chance to detect
        corruption after actions have occurred. The default implementation is a
        just a no-op.

        :return: None. An exception should be raised if there is an error.
        """
        return

    def check_state(self):
        """Check that the working state is/isn't valid."""
        raise NotImplementedError(self.check_state)

    def reset_state(self, revision_ids=None):
        """Reset the state of the working tree.

        This does a hard-reset to a last-known-good state. This is a way to
        fix if something got corrupted (like the .bzr/checkout/dirstate file)
        """
        raise NotImplementedError(self.reset_state)

    def _get_rules_searcher(self, default_searcher):
        """See Tree._get_rules_searcher."""
        if self._rules_searcher is None:
            self._rules_searcher = super(WorkingTree,
                self)._get_rules_searcher(default_searcher)
        return self._rules_searcher

    def get_shelf_manager(self):
        """Return the ShelfManager for this WorkingTree."""
        from bzrlib.shelf import ShelfManager
        return ShelfManager(self, self._transport)


class InventoryWorkingTree(WorkingTree,
        bzrlib.mutabletree.MutableInventoryTree):
    """Base class for working trees that are inventory-oriented.

    The inventory is held in the `Branch` working-inventory, and the
    files are in a directory on disk.

    It is possible for a `WorkingTree` to have a filename which is
    not listed in the Inventory and vice versa.
    """

    def __init__(self, basedir='.',
                 branch=DEPRECATED_PARAMETER,
                 _inventory=None,
                 _control_files=None,
                 _internal=False,
                 _format=None,
                 _bzrdir=None):
        """Construct a InventoryWorkingTree instance. This is not a public API.

        :param branch: A branch to override probing for the branch.
        """
        super(InventoryWorkingTree, self).__init__(basedir=basedir,
            branch=branch, _transport=_control_files._transport,
            _internal=_internal, _format=_format, _bzrdir=_bzrdir)

        self._control_files = _control_files
        self._detect_case_handling()

        if _inventory is None:
            # This will be acquired on lock_read() or lock_write()
            self._inventory_is_modified = False
            self._inventory = None
        else:
            # the caller of __init__ has provided an inventory,
            # we assume they know what they are doing - as its only
            # the Format factory and creation methods that are
            # permitted to do this.
            self._set_inventory(_inventory, dirty=False)

    def _set_inventory(self, inv, dirty):
        """Set the internal cached inventory.

        :param inv: The inventory to set.
        :param dirty: A boolean indicating whether the inventory is the same
            logical inventory as whats on disk. If True the inventory is not
            the same and should be written to disk or data will be lost, if
            False then the inventory is the same as that on disk and any
            serialisation would be unneeded overhead.
        """
        self._inventory = inv
        self._inventory_is_modified = dirty

    def _detect_case_handling(self):
        wt_trans = self.bzrdir.get_workingtree_transport(None)
        try:
            wt_trans.stat(self._format.case_sensitive_filename)
        except errors.NoSuchFile:
            self.case_sensitive = True
        else:
            self.case_sensitive = False

        self._setup_directory_is_tree_reference()

    def _serialize(self, inventory, out_file):
        xml5.serializer_v5.write_inventory(self._inventory, out_file,
            working=True)

    def _deserialize(selt, in_file):
        return xml5.serializer_v5.read_inventory(in_file)

    def break_lock(self):
        """Break a lock if one is present from another instance.

        Uses the ui factory to ask for confirmation if the lock may be from
        an active process.

        This will probe the repository for its lock as well.
        """
        self._control_files.break_lock()
        self.branch.break_lock()

    def is_locked(self):
        return self._control_files.is_locked()

    def _must_be_locked(self):
        if not self.is_locked():
            raise errors.ObjectNotLocked(self)

    def lock_read(self):
        """Lock the tree for reading.

        This also locks the branch, and can be unlocked via self.unlock().

        :return: A bzrlib.lock.LogicalLockResult.
        """
        if not self.is_locked():
            self._reset_data()
        self.branch.lock_read()
        try:
            self._control_files.lock_read()
            return LogicalLockResult(self.unlock)
        except:
            self.branch.unlock()
            raise

    def lock_tree_write(self):
        """See MutableTree.lock_tree_write, and WorkingTree.unlock.

        :return: A bzrlib.lock.LogicalLockResult.
        """
        if not self.is_locked():
            self._reset_data()
        self.branch.lock_read()
        try:
            self._control_files.lock_write()
            return LogicalLockResult(self.unlock)
        except:
            self.branch.unlock()
            raise

    def lock_write(self):
        """See MutableTree.lock_write, and WorkingTree.unlock.

        :return: A bzrlib.lock.LogicalLockResult.
        """
        if not self.is_locked():
            self._reset_data()
        self.branch.lock_write()
        try:
            self._control_files.lock_write()
            return LogicalLockResult(self.unlock)
        except:
            self.branch.unlock()
            raise

    def get_physical_lock_status(self):
        return self._control_files.get_physical_lock_status()

    @needs_tree_write_lock
    def _write_inventory(self, inv):
        """Write inventory as the current inventory."""
        self._set_inventory(inv, dirty=True)
        self.flush()

    # XXX: This method should be deprecated in favour of taking in a proper
    # new Inventory object.
    @needs_tree_write_lock
    def set_inventory(self, new_inventory_list):
        from bzrlib.inventory import (Inventory,
                                      InventoryDirectory,
                                      InventoryFile,
                                      InventoryLink)
        inv = Inventory(self.get_root_id())
        for path, file_id, parent, kind in new_inventory_list:
            name = os.path.basename(path)
            if name == "":
                continue
            # fixme, there should be a factory function inv,add_??
            if kind == 'directory':
                inv.add(InventoryDirectory(file_id, name, parent))
            elif kind == 'file':
                inv.add(InventoryFile(file_id, name, parent))
            elif kind == 'symlink':
                inv.add(InventoryLink(file_id, name, parent))
            else:
                raise errors.BzrError("unknown kind %r" % kind)
        self._write_inventory(inv)

    def _write_basis_inventory(self, xml):
        """Write the basis inventory XML to the basis-inventory file"""
        path = self._basis_inventory_name()
        sio = StringIO(xml)
        self._transport.put_file(path, sio,
            mode=self.bzrdir._get_file_mode())

    def _reset_data(self):
        """Reset transient data that cannot be revalidated."""
        self._inventory_is_modified = False
        f = self._transport.get('inventory')
        try:
            result = self._deserialize(f)
        finally:
            f.close()
        self._set_inventory(result, dirty=False)

    def _set_root_id(self, file_id):
        """Set the root id for this tree, in a format specific manner.

        :param file_id: The file id to assign to the root. It must not be
            present in the current inventory or an error will occur. It must
            not be None, but rather a valid file id.
        """
        inv = self._inventory
        orig_root_id = inv.root.file_id
        # TODO: it might be nice to exit early if there was nothing
        # to do, saving us from trigger a sync on unlock.
        self._inventory_is_modified = True
        # we preserve the root inventory entry object, but
        # unlinkit from the byid index
        del inv._byid[inv.root.file_id]
        inv.root.file_id = file_id
        # and link it into the index with the new changed id.
        inv._byid[inv.root.file_id] = inv.root
        # and finally update all children to reference the new id.
        # XXX: this should be safe to just look at the root.children
        # list, not the WHOLE INVENTORY.
        for fid in inv:
            entry = inv[fid]
            if entry.parent_id == orig_root_id:
                entry.parent_id = inv.root.file_id

    def all_file_ids(self):
        """See Tree.iter_all_file_ids"""
        return set(self.inventory)

    @needs_tree_write_lock
    def set_parent_trees(self, parents_list, allow_leftmost_as_ghost=False):
        """See MutableTree.set_parent_trees."""
        parent_ids = [rev for (rev, tree) in parents_list]
        for revision_id in parent_ids:
            _mod_revision.check_not_reserved_id(revision_id)

        self._check_parents_for_ghosts(parent_ids,
            allow_leftmost_as_ghost=allow_leftmost_as_ghost)

        parent_ids = self._filter_parent_ids_by_ancestry(parent_ids)

        if len(parent_ids) == 0:
            leftmost_parent_id = _mod_revision.NULL_REVISION
            leftmost_parent_tree = None
        else:
            leftmost_parent_id, leftmost_parent_tree = parents_list[0]

        if self._change_last_revision(leftmost_parent_id):
            if leftmost_parent_tree is None:
                # If we don't have a tree, fall back to reading the
                # parent tree from the repository.
                self._cache_basis_inventory(leftmost_parent_id)
            else:
                inv = leftmost_parent_tree.inventory
                xml = self._create_basis_xml_from_inventory(
                                        leftmost_parent_id, inv)
                self._write_basis_inventory(xml)
        self._set_merges_from_parent_ids(parent_ids)

    def _cache_basis_inventory(self, new_revision):
        """Cache new_revision as the basis inventory."""
        # TODO: this should allow the ready-to-use inventory to be passed in,
        # as commit already has that ready-to-use [while the format is the
        # same, that is].
        try:
            # this double handles the inventory - unpack and repack -
            # but is easier to understand. We can/should put a conditional
            # in here based on whether the inventory is in the latest format
            # - perhaps we should repack all inventories on a repository
            # upgrade ?
            # the fast path is to copy the raw xml from the repository. If the
            # xml contains 'revision_id="', then we assume the right
            # revision_id is set. We must check for this full string, because a
            # root node id can legitimately look like 'revision_id' but cannot
            # contain a '"'.
            xml = self.branch.repository._get_inventory_xml(new_revision)
            firstline = xml.split('\n', 1)[0]
            if (not 'revision_id="' in firstline or
                'format="7"' not in firstline):
                inv = self.branch.repository._serializer.read_inventory_from_string(
                    xml, new_revision)
                xml = self._create_basis_xml_from_inventory(new_revision, inv)
            self._write_basis_inventory(xml)
        except (errors.NoSuchRevision, errors.RevisionNotPresent):
            pass

    def _basis_inventory_name(self):
        return 'basis-inventory-cache'

    def _create_basis_xml_from_inventory(self, revision_id, inventory):
        """Create the text that will be saved in basis-inventory"""
        inventory.revision_id = revision_id
        return xml7.serializer_v7.write_inventory_to_string(inventory)

    @needs_tree_write_lock
    def set_conflicts(self, conflicts):
        self._put_rio('conflicts', conflicts.to_stanzas(),
                      CONFLICT_HEADER_1)

    @needs_tree_write_lock
    def add_conflicts(self, new_conflicts):
        conflict_set = set(self.conflicts())
        conflict_set.update(set(list(new_conflicts)))
        self.set_conflicts(_mod_conflicts.ConflictList(sorted(conflict_set,
                                       key=_mod_conflicts.Conflict.sort_key)))

    @needs_read_lock
    def conflicts(self):
        try:
            confile = self._transport.get('conflicts')
        except errors.NoSuchFile:
            return _mod_conflicts.ConflictList()
        try:
            try:
                if confile.next() != CONFLICT_HEADER_1 + '\n':
                    raise errors.ConflictFormatError()
            except StopIteration:
                raise errors.ConflictFormatError()
            reader = _mod_rio.RioReader(confile)
            return _mod_conflicts.ConflictList.from_stanzas(reader)
        finally:
            confile.close()

    def read_basis_inventory(self):
        """Read the cached basis inventory."""
        path = self._basis_inventory_name()
        return self._transport.get_bytes(path)

    @needs_read_lock
    def read_working_inventory(self):
        """Read the working inventory.

        :raises errors.InventoryModified: read_working_inventory will fail
            when the current in memory inventory has been modified.
        """
        # conceptually this should be an implementation detail of the tree.
        # XXX: Deprecate this.
        # ElementTree does its own conversion from UTF-8, so open in
        # binary.
        if self._inventory_is_modified:
            raise errors.InventoryModified(self)
        f = self._transport.get('inventory')
        try:
            result = self._deserialize(f)
        finally:
            f.close()
        self._set_inventory(result, dirty=False)
        return result

    @needs_read_lock
    def get_root_id(self):
        """Return the id of this trees root"""
        return self._inventory.root.file_id

    def has_id(self, file_id):
        # files that have been deleted are excluded
        inv = self.inventory
        if not inv.has_id(file_id):
            return False
        path = inv.id2path(file_id)
        return osutils.lexists(self.abspath(path))

    def has_or_had_id(self, file_id):
        if file_id == self.inventory.root.file_id:
            return True
        return self.inventory.has_id(file_id)

    @symbol_versioning.deprecated_method(symbol_versioning.deprecated_in((2, 4, 0)))
    def __iter__(self):
        """Iterate through file_ids for this tree.

        file_ids are in a WorkingTree if they are in the working inventory
        and the working file exists.
        """
        inv = self._inventory
        for path, ie in inv.iter_entries():
            if osutils.lexists(self.abspath(path)):
                yield ie.file_id

    @needs_tree_write_lock
    def set_last_revision(self, new_revision):
        """Change the last revision in the working tree."""
        if self._change_last_revision(new_revision):
            self._cache_basis_inventory(new_revision)

    def _get_check_refs(self):
        """Return the references needed to perform a check of this tree.
        
        The default implementation returns no refs, and is only suitable for
        trees that have no local caching and can commit on ghosts at any time.

        :seealso: bzrlib.check for details about check_refs.
        """
        return []

    @needs_read_lock
    def _check(self, references):
        """Check the tree for consistency.

        :param references: A dict with keys matching the items returned by
            self._get_check_refs(), and values from looking those keys up in
            the repository.
        """
        tree_basis = self.basis_tree()
        tree_basis.lock_read()
        try:
            repo_basis = references[('trees', self.last_revision())]
            if len(list(repo_basis.iter_changes(tree_basis))) > 0:
                raise errors.BzrCheckError(
                    "Mismatched basis inventory content.")
            self._validate()
        finally:
            tree_basis.unlock()

    @needs_read_lock
    def check_state(self):
        """Check that the working state is/isn't valid."""
        check_refs = self._get_check_refs()
        refs = {}
        for ref in check_refs:
            kind, value = ref
            if kind == 'trees':
                refs[ref] = self.branch.repository.revision_tree(value)
        self._check(refs)

    @needs_tree_write_lock
    def reset_state(self, revision_ids=None):
        """Reset the state of the working tree.

        This does a hard-reset to a last-known-good state. This is a way to
        fix if something got corrupted (like the .bzr/checkout/dirstate file)
        """
        if revision_ids is None:
            revision_ids = self.get_parent_ids()
        if not revision_ids:
            rt = self.branch.repository.revision_tree(
                _mod_revision.NULL_REVISION)
        else:
            rt = self.branch.repository.revision_tree(revision_ids[0])
        self._write_inventory(rt.inventory)
        self.set_parent_ids(revision_ids)

    def flush(self):
        """Write the in memory inventory to disk."""
        # TODO: Maybe this should only write on dirty ?
        if self._control_files._lock_mode != 'w':
            raise errors.NotWriteLocked(self)
        sio = StringIO()
        self._serialize(self._inventory, sio)
        sio.seek(0)
        self._transport.put_file('inventory', sio,
            mode=self.bzrdir._get_file_mode())
        self._inventory_is_modified = False

    def get_file_mtime(self, file_id, path=None):
        """See Tree.get_file_mtime."""
        if not path:
            path = self.inventory.id2path(file_id)
        try:
            return os.lstat(self.abspath(path)).st_mtime
        except OSError, e:
            if e.errno == errno.ENOENT:
                raise errors.FileTimestampUnavailable(path)
            raise

    def _is_executable_from_path_and_stat_from_basis(self, path, stat_result):
        file_id = self.path2id(path)
        if file_id is None:
            # For unversioned files on win32, we just assume they are not
            # executable
            return False
        return self._inventory[file_id].executable

    def _is_executable_from_path_and_stat_from_stat(self, path, stat_result):
        mode = stat_result.st_mode
        return bool(stat.S_ISREG(mode) and stat.S_IEXEC & mode)

    def is_executable(self, file_id, path=None):
        if not self._supports_executable():
            return self._inventory[file_id].executable
        else:
            if not path:
                path = self.id2path(file_id)
            mode = os.lstat(self.abspath(path)).st_mode
            return bool(stat.S_ISREG(mode) and stat.S_IEXEC & mode)

    def _is_executable_from_path_and_stat(self, path, stat_result):
        if not self._supports_executable():
            return self._is_executable_from_path_and_stat_from_basis(path, stat_result)
        else:
            return self._is_executable_from_path_and_stat_from_stat(path, stat_result)

    @needs_tree_write_lock
    def _add(self, files, ids, kinds):
        """See MutableTree._add."""
        # TODO: Re-adding a file that is removed in the working copy
        # should probably put it back with the previous ID.
        # the read and write working inventory should not occur in this
        # function - they should be part of lock_write and unlock.
        inv = self.inventory
        for f, file_id, kind in zip(files, ids, kinds):
            if file_id is None:
                inv.add_path(f, kind=kind)
            else:
                inv.add_path(f, kind=kind, file_id=file_id)
            self._inventory_is_modified = True

    def revision_tree(self, revision_id):
        """See WorkingTree.revision_id."""
        if revision_id == self.last_revision():
            try:
                xml = self.read_basis_inventory()
            except errors.NoSuchFile:
                pass
            else:
                try:
                    inv = xml7.serializer_v7.read_inventory_from_string(xml)
                    # dont use the repository revision_tree api because we want
                    # to supply the inventory.
                    if inv.revision_id == revision_id:
                        return revisiontree.InventoryRevisionTree(
                            self.branch.repository, inv, revision_id)
                except errors.BadInventoryFormat:
                    pass
        # raise if there was no inventory, or if we read the wrong inventory.
        raise errors.NoSuchRevisionInTree(self, revision_id)

    @needs_read_lock
    def annotate_iter(self, file_id, default_revision=CURRENT_REVISION):
        """See Tree.annotate_iter

        This implementation will use the basis tree implementation if possible.
        Lines not in the basis are attributed to CURRENT_REVISION

        If there are pending merges, lines added by those merges will be
        incorrectly attributed to CURRENT_REVISION (but after committing, the
        attribution will be correct).
        """
        maybe_file_parent_keys = []
        for parent_id in self.get_parent_ids():
            try:
                parent_tree = self.revision_tree(parent_id)
            except errors.NoSuchRevisionInTree:
                parent_tree = self.branch.repository.revision_tree(parent_id)
            parent_tree.lock_read()
            try:
                if not parent_tree.has_id(file_id):
                    continue
                ie = parent_tree.inventory[file_id]
                if ie.kind != 'file':
                    # Note: this is slightly unnecessary, because symlinks and
                    # directories have a "text" which is the empty text, and we
                    # know that won't mess up annotations. But it seems cleaner
                    continue
                parent_text_key = (file_id, ie.revision)
                if parent_text_key not in maybe_file_parent_keys:
                    maybe_file_parent_keys.append(parent_text_key)
            finally:
                parent_tree.unlock()
        graph = _mod_graph.Graph(self.branch.repository.texts)
        heads = graph.heads(maybe_file_parent_keys)
        file_parent_keys = []
        for key in maybe_file_parent_keys:
            if key in heads:
                file_parent_keys.append(key)

        # Now we have the parents of this content
        annotator = self.branch.repository.texts.get_annotator()
        text = self.get_file_text(file_id)
        this_key =(file_id, default_revision)
        annotator.add_special_text(this_key, file_parent_keys, text)
        annotations = [(key[-1], line)
                       for key, line in annotator.annotate_flat(this_key)]
        return annotations

    def _put_rio(self, filename, stanzas, header):
        self._must_be_locked()
        my_file = _mod_rio.rio_file(stanzas, header)
        self._transport.put_file(filename, my_file,
            mode=self.bzrdir._get_file_mode())

    @needs_tree_write_lock
    def set_merge_modified(self, modified_hashes):
        def iter_stanzas():
            for file_id, hash in modified_hashes.iteritems():
                yield _mod_rio.Stanza(file_id=file_id.decode('utf8'),
                    hash=hash)
        self._put_rio('merge-hashes', iter_stanzas(), MERGE_MODIFIED_HEADER_1)

    @needs_read_lock
    def merge_modified(self):
        """Return a dictionary of files modified by a merge.

        The list is initialized by WorkingTree.set_merge_modified, which is
        typically called after we make some automatic updates to the tree
        because of a merge.

        This returns a map of file_id->sha1, containing only files which are
        still in the working inventory and have that text hash.
        """
        try:
            hashfile = self._transport.get('merge-hashes')
        except errors.NoSuchFile:
            return {}
        try:
            merge_hashes = {}
            try:
                if hashfile.next() != MERGE_MODIFIED_HEADER_1 + '\n':
                    raise errors.MergeModifiedFormatError()
            except StopIteration:
                raise errors.MergeModifiedFormatError()
            for s in _mod_rio.RioReader(hashfile):
                # RioReader reads in Unicode, so convert file_ids back to utf8
                file_id = osutils.safe_file_id(s.get("file_id"), warn=False)
                if not self.inventory.has_id(file_id):
                    continue
                text_hash = s.get("hash")
                if text_hash == self.get_file_sha1(file_id):
                    merge_hashes[file_id] = text_hash
            return merge_hashes
        finally:
            hashfile.close()

    @needs_write_lock
    def subsume(self, other_tree):
        def add_children(inventory, entry):
            for child_entry in entry.children.values():
                inventory._byid[child_entry.file_id] = child_entry
                if child_entry.kind == 'directory':
                    add_children(inventory, child_entry)
        if other_tree.get_root_id() == self.get_root_id():
            raise errors.BadSubsumeSource(self, other_tree,
                                          'Trees have the same root')
        try:
            other_tree_path = self.relpath(other_tree.basedir)
        except errors.PathNotChild:
            raise errors.BadSubsumeSource(self, other_tree,
                'Tree is not contained by the other')
        new_root_parent = self.path2id(osutils.dirname(other_tree_path))
        if new_root_parent is None:
            raise errors.BadSubsumeSource(self, other_tree,
                'Parent directory is not versioned.')
        # We need to ensure that the result of a fetch will have a
        # versionedfile for the other_tree root, and only fetching into
        # RepositoryKnit2 guarantees that.
        if not self.branch.repository.supports_rich_root():
            raise errors.SubsumeTargetNeedsUpgrade(other_tree)
        other_tree.lock_tree_write()
        try:
            new_parents = other_tree.get_parent_ids()
            other_root = other_tree.inventory.root
            other_root.parent_id = new_root_parent
            other_root.name = osutils.basename(other_tree_path)
            self.inventory.add(other_root)
            add_children(self.inventory, other_root)
            self._write_inventory(self.inventory)
            # normally we don't want to fetch whole repositories, but i think
            # here we really do want to consolidate the whole thing.
            for parent_id in other_tree.get_parent_ids():
                self.branch.fetch(other_tree.branch, parent_id)
                self.add_parent_tree_id(parent_id)
        finally:
            other_tree.unlock()
        other_tree.bzrdir.retire_bzrdir()

    @needs_tree_write_lock
    def extract(self, file_id, format=None):
        """Extract a subtree from this tree.

        A new branch will be created, relative to the path for this tree.
        """
        self.flush()
        def mkdirs(path):
            segments = osutils.splitpath(path)
            transport = self.branch.bzrdir.root_transport
            for name in segments:
                transport = transport.clone(name)
                transport.ensure_base()
            return transport

        sub_path = self.id2path(file_id)
        branch_transport = mkdirs(sub_path)
        if format is None:
            format = self.bzrdir.cloning_metadir()
        branch_transport.ensure_base()
        branch_bzrdir = format.initialize_on_transport(branch_transport)
        try:
            repo = branch_bzrdir.find_repository()
        except errors.NoRepositoryPresent:
            repo = branch_bzrdir.create_repository()
        if not repo.supports_rich_root():
            raise errors.RootNotRich()
        new_branch = branch_bzrdir.create_branch()
        new_branch.pull(self.branch)
        for parent_id in self.get_parent_ids():
            new_branch.fetch(self.branch, parent_id)
        tree_transport = self.bzrdir.root_transport.clone(sub_path)
        if tree_transport.base != branch_transport.base:
            tree_bzrdir = format.initialize_on_transport(tree_transport)
            branch.BranchReferenceFormat().initialize(tree_bzrdir,
                target_branch=new_branch)
        else:
            tree_bzrdir = branch_bzrdir
        wt = tree_bzrdir.create_workingtree(_mod_revision.NULL_REVISION)
        wt.set_parent_ids(self.get_parent_ids())
        my_inv = self.inventory
        child_inv = inventory.Inventory(root_id=None)
        new_root = my_inv[file_id]
        my_inv.remove_recursive_id(file_id)
        new_root.parent_id = None
        child_inv.add(new_root)
        self._write_inventory(my_inv)
        wt._write_inventory(child_inv)
        return wt

    def list_files(self, include_root=False, from_dir=None, recursive=True):
        """List all files as (path, class, kind, id, entry).

        Lists, but does not descend into unversioned directories.
        This does not include files that have been deleted in this
        tree. Skips the control directory.

        :param include_root: if True, return an entry for the root
        :param from_dir: start from this directory or None for the root
        :param recursive: whether to recurse into subdirectories or not
        """
        # list_files is an iterator, so @needs_read_lock doesn't work properly
        # with it. So callers should be careful to always read_lock the tree.
        if not self.is_locked():
            raise errors.ObjectNotLocked(self)

        inv = self.inventory
        if from_dir is None and include_root is True:
            yield ('', 'V', 'directory', inv.root.file_id, inv.root)
        # Convert these into local objects to save lookup times
        pathjoin = osutils.pathjoin
        file_kind = self._kind

        # transport.base ends in a slash, we want the piece
        # between the last two slashes
        transport_base_dir = self.bzrdir.transport.base.rsplit('/', 2)[1]

        fk_entries = {'directory':TreeDirectory, 'file':TreeFile, 'symlink':TreeLink}

        # directory file_id, relative path, absolute path, reverse sorted children
        if from_dir is not None:
            from_dir_id = inv.path2id(from_dir)
            if from_dir_id is None:
                # Directory not versioned
                return
            from_dir_abspath = pathjoin(self.basedir, from_dir)
        else:
            from_dir_id = inv.root.file_id
            from_dir_abspath = self.basedir
        children = os.listdir(from_dir_abspath)
        children.sort()
        # jam 20060527 The kernel sized tree seems equivalent whether we
        # use a deque and popleft to keep them sorted, or if we use a plain
        # list and just reverse() them.
        children = collections.deque(children)
        stack = [(from_dir_id, u'', from_dir_abspath, children)]
        while stack:
            from_dir_id, from_dir_relpath, from_dir_abspath, children = stack[-1]

            while children:
                f = children.popleft()
                ## TODO: If we find a subdirectory with its own .bzr
                ## directory, then that is a separate tree and we
                ## should exclude it.

                # the bzrdir for this tree
                if transport_base_dir == f:
                    continue

                # we know that from_dir_relpath and from_dir_abspath never end in a slash
                # and 'f' doesn't begin with one, we can do a string op, rather
                # than the checks of pathjoin(), all relative paths will have an extra slash
                # at the beginning
                fp = from_dir_relpath + '/' + f

                # absolute path
                fap = from_dir_abspath + '/' + f

                dir_ie = inv[from_dir_id]
                if dir_ie.kind == 'directory':
                    f_ie = dir_ie.children.get(f)
                else:
                    f_ie = None
                if f_ie:
                    c = 'V'
                elif self.is_ignored(fp[1:]):
                    c = 'I'
                else:
                    # we may not have found this file, because of a unicode
                    # issue, or because the directory was actually a symlink.
                    f_norm, can_access = osutils.normalized_filename(f)
                    if f == f_norm or not can_access:
                        # No change, so treat this file normally
                        c = '?'
                    else:
                        # this file can be accessed by a normalized path
                        # check again if it is versioned
                        # these lines are repeated here for performance
                        f = f_norm
                        fp = from_dir_relpath + '/' + f
                        fap = from_dir_abspath + '/' + f
                        f_ie = inv.get_child(from_dir_id, f)
                        if f_ie:
                            c = 'V'
                        elif self.is_ignored(fp[1:]):
                            c = 'I'
                        else:
                            c = '?'

                fk = file_kind(fap)

                # make a last minute entry
                if f_ie:
                    yield fp[1:], c, fk, f_ie.file_id, f_ie
                else:
                    try:
                        yield fp[1:], c, fk, None, fk_entries[fk]()
                    except KeyError:
                        yield fp[1:], c, fk, None, TreeEntry()
                    continue

                if fk != 'directory':
                    continue

                # But do this child first if recursing down
                if recursive:
                    new_children = os.listdir(fap)
                    new_children.sort()
                    new_children = collections.deque(new_children)
                    stack.append((f_ie.file_id, fp, fap, new_children))
                    # Break out of inner loop,
                    # so that we start outer loop with child
                    break
            else:
                # if we finished all children, pop it off the stack
                stack.pop()

    @needs_tree_write_lock
    def move(self, from_paths, to_dir=None, after=False):
        """Rename files.

        to_dir must exist in the inventory.

        If to_dir exists and is a directory, the files are moved into
        it, keeping their old names.

        Note that to_dir is only the last component of the new name;
        this doesn't change the directory.

        For each entry in from_paths the move mode will be determined
        independently.

        The first mode moves the file in the filesystem and updates the
        inventory. The second mode only updates the inventory without
        touching the file on the filesystem.

        move uses the second mode if 'after == True' and the target is
        either not versioned or newly added, and present in the working tree.

        move uses the second mode if 'after == False' and the source is
        versioned but no longer in the working tree, and the target is not
        versioned but present in the working tree.

        move uses the first mode if 'after == False' and the source is
        versioned and present in the working tree, and the target is not
        versioned and not present in the working tree.

        Everything else results in an error.

        This returns a list of (from_path, to_path) pairs for each
        entry that is moved.
        """
        rename_entries = []
        rename_tuples = []

        # check for deprecated use of signature
        if to_dir is None:
            raise TypeError('You must supply a target directory')
        # check destination directory
        if isinstance(from_paths, basestring):
            raise ValueError()
        inv = self.inventory
        to_abs = self.abspath(to_dir)
        if not isdir(to_abs):
            raise errors.BzrMoveFailedError('',to_dir,
                errors.NotADirectory(to_abs))
        if not self.has_filename(to_dir):
            raise errors.BzrMoveFailedError('',to_dir,
                errors.NotInWorkingDirectory(to_dir))
        to_dir_id = inv.path2id(to_dir)
        if to_dir_id is None:
            raise errors.BzrMoveFailedError('',to_dir,
                errors.NotVersionedError(path=to_dir))

        to_dir_ie = inv[to_dir_id]
        if to_dir_ie.kind != 'directory':
            raise errors.BzrMoveFailedError('',to_dir,
                errors.NotADirectory(to_abs))

        # create rename entries and tuples
        for from_rel in from_paths:
            from_tail = splitpath(from_rel)[-1]
            from_id = inv.path2id(from_rel)
            if from_id is None:
                raise errors.BzrMoveFailedError(from_rel,to_dir,
                    errors.NotVersionedError(path=from_rel))

            from_entry = inv[from_id]
            from_parent_id = from_entry.parent_id
            to_rel = pathjoin(to_dir, from_tail)
            rename_entry = InventoryWorkingTree._RenameEntry(
                from_rel=from_rel,
                from_id=from_id,
                from_tail=from_tail,
                from_parent_id=from_parent_id,
                to_rel=to_rel, to_tail=from_tail,
                to_parent_id=to_dir_id)
            rename_entries.append(rename_entry)
            rename_tuples.append((from_rel, to_rel))

        # determine which move mode to use. checks also for movability
        rename_entries = self._determine_mv_mode(rename_entries, after)

        original_modified = self._inventory_is_modified
        try:
            if len(from_paths):
                self._inventory_is_modified = True
            self._move(rename_entries)
        except:
            # restore the inventory on error
            self._inventory_is_modified = original_modified
            raise
        self._write_inventory(inv)
        return rename_tuples

    @needs_tree_write_lock
    def rename_one(self, from_rel, to_rel, after=False):
        """Rename one file.

        This can change the directory or the filename or both.

        rename_one has several 'modes' to work. First, it can rename a physical
        file and change the file_id. That is the normal mode. Second, it can
        only change the file_id without touching any physical file.

        rename_one uses the second mode if 'after == True' and 'to_rel' is not
        versioned but present in the working tree.

        rename_one uses the second mode if 'after == False' and 'from_rel' is
        versioned but no longer in the working tree, and 'to_rel' is not
        versioned but present in the working tree.

        rename_one uses the first mode if 'after == False' and 'from_rel' is
        versioned and present in the working tree, and 'to_rel' is not
        versioned and not present in the working tree.

        Everything else results in an error.
        """
        inv = self.inventory
        rename_entries = []

        # create rename entries and tuples
        from_tail = splitpath(from_rel)[-1]
        from_id = inv.path2id(from_rel)
        if from_id is None:
            # if file is missing in the inventory maybe it's in the basis_tree
            basis_tree = self.branch.basis_tree()
            from_id = basis_tree.path2id(from_rel)
            if from_id is None:
                raise errors.BzrRenameFailedError(from_rel,to_rel,
                    errors.NotVersionedError(path=from_rel))
            # put entry back in the inventory so we can rename it
            from_entry = basis_tree.inventory[from_id].copy()
            inv.add(from_entry)
        else:
            from_entry = inv[from_id]
        from_parent_id = from_entry.parent_id
        to_dir, to_tail = os.path.split(to_rel)
        to_dir_id = inv.path2id(to_dir)
        rename_entry = InventoryWorkingTree._RenameEntry(from_rel=from_rel,
                                     from_id=from_id,
                                     from_tail=from_tail,
                                     from_parent_id=from_parent_id,
                                     to_rel=to_rel, to_tail=to_tail,
                                     to_parent_id=to_dir_id)
        rename_entries.append(rename_entry)

        # determine which move mode to use. checks also for movability
        rename_entries = self._determine_mv_mode(rename_entries, after)

        # check if the target changed directory and if the target directory is
        # versioned
        if to_dir_id is None:
            raise errors.BzrMoveFailedError(from_rel,to_rel,
                errors.NotVersionedError(path=to_dir))

        # all checks done. now we can continue with our actual work
        mutter('rename_one:\n'
               '  from_id   {%s}\n'
               '  from_rel: %r\n'
               '  to_rel:   %r\n'
               '  to_dir    %r\n'
               '  to_dir_id {%s}\n',
               from_id, from_rel, to_rel, to_dir, to_dir_id)

        self._move(rename_entries)
        self._write_inventory(inv)

    class _RenameEntry(object):
        def __init__(self, from_rel, from_id, from_tail, from_parent_id,
                     to_rel, to_tail, to_parent_id, only_change_inv=False,
                     change_id=False):
            self.from_rel = from_rel
            self.from_id = from_id
            self.from_tail = from_tail
            self.from_parent_id = from_parent_id
            self.to_rel = to_rel
            self.to_tail = to_tail
            self.to_parent_id = to_parent_id
            self.change_id = change_id
            self.only_change_inv = only_change_inv

    def _determine_mv_mode(self, rename_entries, after=False):
        """Determines for each from-to pair if both inventory and working tree
        or only the inventory has to be changed.

        Also does basic plausability tests.
        """
        inv = self.inventory

        for rename_entry in rename_entries:
            # store to local variables for easier reference
            from_rel = rename_entry.from_rel
            from_id = rename_entry.from_id
            to_rel = rename_entry.to_rel
            to_id = inv.path2id(to_rel)
            only_change_inv = False
            change_id = False

            # check the inventory for source and destination
            if from_id is None:
                raise errors.BzrMoveFailedError(from_rel,to_rel,
                    errors.NotVersionedError(path=from_rel))
            if to_id is not None:
                allowed = False
                # allow it with --after but only if dest is newly added
                if after:
                    basis = self.basis_tree()
                    basis.lock_read()
                    try:
                        if not basis.has_id(to_id):
                            rename_entry.change_id = True
                            allowed = True
                    finally:
                        basis.unlock()
                if not allowed:
                    raise errors.BzrMoveFailedError(from_rel,to_rel,
                        errors.AlreadyVersionedError(path=to_rel))

            # try to determine the mode for rename (only change inv or change
            # inv and file system)
            if after:
                if not self.has_filename(to_rel):
                    raise errors.BzrMoveFailedError(from_id,to_rel,
                        errors.NoSuchFile(path=to_rel,
                        extra="New file has not been created yet"))
                only_change_inv = True
            elif not self.has_filename(from_rel) and self.has_filename(to_rel):
                only_change_inv = True
            elif self.has_filename(from_rel) and not self.has_filename(to_rel):
                only_change_inv = False
            elif (not self.case_sensitive
                  and from_rel.lower() == to_rel.lower()
                  and self.has_filename(from_rel)):
                only_change_inv = False
            else:
                # something is wrong, so lets determine what exactly
                if not self.has_filename(from_rel) and \
                   not self.has_filename(to_rel):
                    raise errors.BzrRenameFailedError(from_rel, to_rel,
                        errors.PathsDoNotExist(paths=(from_rel, to_rel)))
                else:
                    raise errors.RenameFailedFilesExist(from_rel, to_rel)
            rename_entry.only_change_inv = only_change_inv
        return rename_entries

    def _move(self, rename_entries):
        """Moves a list of files.

        Depending on the value of the flag 'only_change_inv', the
        file will be moved on the file system or not.
        """
        inv = self.inventory
        moved = []

        for entry in rename_entries:
            try:
                self._move_entry(entry)
            except:
                self._rollback_move(moved)
                raise
            moved.append(entry)

    def _rollback_move(self, moved):
        """Try to rollback a previous move in case of an filesystem error."""
        inv = self.inventory
        for entry in moved:
            try:
                self._move_entry(WorkingTree._RenameEntry(
                    entry.to_rel, entry.from_id,
                    entry.to_tail, entry.to_parent_id, entry.from_rel,
                    entry.from_tail, entry.from_parent_id,
                    entry.only_change_inv))
            except errors.BzrMoveFailedError, e:
                raise errors.BzrMoveFailedError( '', '', "Rollback failed."
                        " The working tree is in an inconsistent state."
                        " Please consider doing a 'bzr revert'."
                        " Error message is: %s" % e)

    def _move_entry(self, entry):
        inv = self.inventory
        from_rel_abs = self.abspath(entry.from_rel)
        to_rel_abs = self.abspath(entry.to_rel)
        if from_rel_abs == to_rel_abs:
            raise errors.BzrMoveFailedError(entry.from_rel, entry.to_rel,
                "Source and target are identical.")

        if not entry.only_change_inv:
            try:
                osutils.rename(from_rel_abs, to_rel_abs)
            except OSError, e:
                raise errors.BzrMoveFailedError(entry.from_rel,
                    entry.to_rel, e[1])
        if entry.change_id:
            to_id = inv.path2id(entry.to_rel)
            inv.remove_recursive_id(to_id)
        inv.rename(entry.from_id, entry.to_parent_id, entry.to_tail)

    @needs_tree_write_lock
    def unversion(self, file_ids):
        """Remove the file ids in file_ids from the current versioned set.

        When a file_id is unversioned, all of its children are automatically
        unversioned.

        :param file_ids: The file ids to stop versioning.
        :raises: NoSuchId if any fileid is not currently versioned.
        """
        for file_id in file_ids:
            if not self._inventory.has_id(file_id):
                raise errors.NoSuchId(self, file_id)
        for file_id in file_ids:
            if self._inventory.has_id(file_id):
                self._inventory.remove_recursive_id(file_id)
        if len(file_ids):
            # in the future this should just set a dirty bit to wait for the
            # final unlock. However, until all methods of workingtree start
            # with the current in -memory inventory rather than triggering
            # a read, it is more complex - we need to teach read_inventory
            # to know when to read, and when to not read first... and possibly
            # to save first when the in memory one may be corrupted.
            # so for now, we just only write it if it is indeed dirty.
            # - RBC 20060907
            self._write_inventory(self._inventory)

    def stored_kind(self, file_id):
        """See Tree.stored_kind"""
        return self.inventory[file_id].kind

    def extras(self):
        """Yield all unversioned files in this WorkingTree.

        If there are any unversioned directories then only the directory is
        returned, not all its children.  But if there are unversioned files
        under a versioned subdirectory, they are returned.

        Currently returned depth-first, sorted by name within directories.
        This is the same order used by 'osutils.walkdirs'.
        """
        ## TODO: Work from given directory downwards
        for path, dir_entry in self.inventory.directories():
            # mutter("search for unknowns in %r", path)
            dirabs = self.abspath(path)
            if not isdir(dirabs):
                # e.g. directory deleted
                continue

            fl = []
            for subf in os.listdir(dirabs):
                if self.bzrdir.is_control_filename(subf):
                    continue
                if subf not in dir_entry.children:
                    try:
                        (subf_norm,
                         can_access) = osutils.normalized_filename(subf)
                    except UnicodeDecodeError:
                        path_os_enc = path.encode(osutils._fs_enc)
                        relpath = path_os_enc + '/' + subf
                        raise errors.BadFilenameEncoding(relpath,
                                                         osutils._fs_enc)
                    if subf_norm != subf and can_access:
                        if subf_norm not in dir_entry.children:
                            fl.append(subf_norm)
                    else:
                        fl.append(subf)

            fl.sort()
            for subf in fl:
                subp = pathjoin(path, subf)
                yield subp

    def _walkdirs(self, prefix=""):
        """Walk the directories of this tree.

        :param prefix: is used as the directrory to start with.
        :returns: a generator which yields items in the form::

            ((curren_directory_path, fileid),
             [(file1_path, file1_name, file1_kind, None, file1_id,
               file1_kind), ... ])
        """
        _directory = 'directory'
        # get the root in the inventory
        inv = self.inventory
        top_id = inv.path2id(prefix)
        if top_id is None:
            pending = []
        else:
            pending = [(prefix, '', _directory, None, top_id, None)]
        while pending:
            dirblock = []
            currentdir = pending.pop()
            # 0 - relpath, 1- basename, 2- kind, 3- stat, 4-id, 5-kind
            top_id = currentdir[4]
            if currentdir[0]:
                relroot = currentdir[0] + '/'
            else:
                relroot = ""
            # FIXME: stash the node in pending
            entry = inv[top_id]
            if entry.kind == 'directory':
                for name, child in entry.sorted_children():
                    dirblock.append((relroot + name, name, child.kind, None,
                        child.file_id, child.kind
                        ))
            yield (currentdir[0], entry.file_id), dirblock
            # push the user specified dirs from dirblock
            for dir in reversed(dirblock):
                if dir[2] == _directory:
                    pending.append(dir)


class WorkingTreeFormatRegistry(controldir.ControlComponentFormatRegistry):
    """Registry for working tree formats."""

    def __init__(self, other_registry=None):
        super(WorkingTreeFormatRegistry, self).__init__(other_registry)
        self._default_format = None
        self._default_format_key = None

    def get_default(self):
        """Return the current default format."""
        if (self._default_format_key is not None and
            self._default_format is None):
            self._default_format = self.get(self._default_format_key)
        return self._default_format

    def set_default(self, format):
        """Set the default format."""
        self._default_format = format
        self._default_format_key = None

    def set_default_key(self, format_string):
        """Set the default format by its format string."""
        self._default_format_key = format_string
        self._default_format = None


format_registry = WorkingTreeFormatRegistry()


class WorkingTreeFormat(controldir.ControlComponentFormat):
    """An encapsulation of the initialization and open routines for a format.

    Formats provide three things:
     * An initialization routine,
     * a format string,
     * an open routine.

    Formats are placed in an dict by their format string for reference
    during workingtree opening. Its not required that these be instances, they
    can be classes themselves with class methods - it simply depends on
    whether state is needed for a given format or not.

    Once a format is deprecated, just deprecate the initialize and open
    methods on the format class. Do not deprecate the object, as the
    object will be created every time regardless.
    """

    requires_rich_root = False

    upgrade_recommended = False

    requires_normalized_unicode_filenames = False

    case_sensitive_filename = "FoRMaT"

    missing_parent_conflicts = False
    """If this format supports missing parent conflicts."""

    supports_versioned_directories = None

    def initialize(self, controldir, revision_id=None, from_branch=None,
                   accelerator_tree=None, hardlink=False):
        """Initialize a new working tree in controldir.

        :param controldir: ControlDir to initialize the working tree in.
        :param revision_id: allows creating a working tree at a different
            revision than the branch is at.
        :param from_branch: Branch to checkout
        :param accelerator_tree: A tree which can be used for retrieving file
            contents more quickly than the revision tree, i.e. a workingtree.
            The revision tree will be used for cases where accelerator_tree's
            content is different.
        :param hardlink: If true, hard-link files from accelerator_tree,
            where possible.
        """
        raise NotImplementedError(self.initialize)

    def __eq__(self, other):
        return self.__class__ is other.__class__

    def __ne__(self, other):
        return not (self == other)

    @classmethod
    @symbol_versioning.deprecated_method(
        symbol_versioning.deprecated_in((2, 4, 0)))
    def get_default_format(klass):
        """Return the current default format."""
        return format_registry.get_default()

    def get_format_description(self):
        """Return the short description for this format."""
        raise NotImplementedError(self.get_format_description)

    def is_supported(self):
        """Is this format supported?

        Supported formats can be initialized and opened.
        Unsupported formats may not support initialization or committing or
        some other features depending on the reason for not being supported.
        """
        return True

    def supports_content_filtering(self):
        """True if this format supports content filtering."""
        return False

    def supports_views(self):
        """True if this format supports stored views."""
        return False

    @classmethod
    @symbol_versioning.deprecated_method(
        symbol_versioning.deprecated_in((2, 4, 0)))
    def register_format(klass, format):
        format_registry.register(format)

    @classmethod
    @symbol_versioning.deprecated_method(
        symbol_versioning.deprecated_in((2, 4, 0)))
    def register_extra_format(klass, format):
        format_registry.register_extra(format)

    @classmethod
    @symbol_versioning.deprecated_method(
        symbol_versioning.deprecated_in((2, 4, 0)))
    def unregister_extra_format(klass, format):
        format_registry.unregister_extra(format)

    @classmethod
    @symbol_versioning.deprecated_method(
        symbol_versioning.deprecated_in((2, 4, 0)))
    def get_formats(klass):
        return format_registry._get_all()

    @classmethod
    @symbol_versioning.deprecated_method(
        symbol_versioning.deprecated_in((2, 4, 0)))
    def set_default_format(klass, format):
        format_registry.set_default(format)

    @classmethod
    @symbol_versioning.deprecated_method(
        symbol_versioning.deprecated_in((2, 4, 0)))
    def unregister_format(klass, format):
        format_registry.remove(format)

    def get_controldir_for_branch(self):
        """Get the control directory format for creating branches.

        This is to support testing of working tree formats that can not exist
        in the same control directory as a branch.
        """
        return self._matchingbzrdir


class WorkingTreeFormatMetaDir(bzrdir.BzrDirMetaComponentFormat, WorkingTreeFormat):
    """Base class for working trees that live in bzr meta directories."""

    def __init__(self):
        WorkingTreeFormat.__init__(self)
        bzrdir.BzrDirMetaComponentFormat.__init__(self)

    @classmethod
    def find_format_string(klass, controldir):
        """Return format name for the working tree object in controldir."""
        try:
            transport = controldir.get_workingtree_transport(None)
            return transport.get_bytes("format")
        except errors.NoSuchFile:
            raise errors.NoWorkingTree(base=transport.base)

    @classmethod
    def find_format(klass, controldir):
        """Return the format for the working tree object in controldir."""
        format_string = klass.find_format_string(controldir)
        return klass._find_format(format_registry, 'working tree',
                format_string)


format_registry.register_lazy("Bazaar Working Tree Format 4 (bzr 0.15)\n",
    "bzrlib.workingtree_4", "WorkingTreeFormat4")
format_registry.register_lazy("Bazaar Working Tree Format 5 (bzr 1.11)\n",
    "bzrlib.workingtree_4", "WorkingTreeFormat5")
format_registry.register_lazy("Bazaar Working Tree Format 6 (bzr 1.14)\n",
    "bzrlib.workingtree_4", "WorkingTreeFormat6")
format_registry.register_lazy("Bazaar-NG Working Tree format 3",
    "bzrlib.workingtree_3", "WorkingTreeFormat3")
format_registry.set_default_key("Bazaar Working Tree Format 6 (bzr 1.14)\n")<|MERGE_RESOLUTION|>--- conflicted
+++ resolved
@@ -268,11 +268,7 @@
         if path is None:
             path = osutils.getcwd()
         control = controldir.ControlDir.open(path, _unsupported=_unsupported)
-<<<<<<< HEAD
-        return control.open_workingtree(_unsupported=_unsupported)
-=======
         return control.open_workingtree(unsupported=_unsupported)
->>>>>>> 27429763
 
     @staticmethod
     def open_containing(path=None):
