--- conflicted
+++ resolved
@@ -51,12 +51,8 @@
 from time import time
 import warnings
 
-<<<<<<< HEAD
 import bzrlib
-from bzrlib import bzrdir, config, errors, ignores, urlutils
-=======
-from bzrlib import bzrdir, errors, osutils, urlutils
->>>>>>> a39c9aff
+from bzrlib import bzrdir, errors, ignores, osutils, urlutils
 from bzrlib.atomicfile import AtomicFile
 from bzrlib.conflicts import Conflict, ConflictList, CONFLICT_SUFFIXES
 from bzrlib.decorators import needs_read_lock, needs_write_lock
@@ -380,7 +376,7 @@
         """
         inv = self._inventory
         for path, ie in inv.iter_entries():
-            if bzrlib.osutils.lexists(self.abspath(path)):
+            if osutils.lexists(self.abspath(path)):
                 yield ie.file_id
 
     def __repr__(self):
@@ -452,7 +448,7 @@
         return relpath(self.basedir, path)
 
     def has_filename(self, filename):
-        return bzrlib.osutils.lexists(self.abspath(filename))
+        return osutils.lexists(self.abspath(filename))
 
     def get_file(self, file_id):
         return self.get_file_byname(self.id2path(file_id))
@@ -542,7 +538,7 @@
         if not inv.has_id(file_id):
             return False
         path = inv.id2path(file_id)
-        return bzrlib.osutils.lexists(self.abspath(path))
+        return osutils.lexists(self.abspath(path))
 
     def has_or_had_id(self, file_id):
         if file_id == self.inventory.root.file_id:
@@ -726,8 +722,8 @@
         """
         inv = self._inventory
         # Convert these into local objects to save lookup times
-        pathjoin = bzrlib.osutils.pathjoin
-        file_kind = bzrlib.osutils.file_kind
+        pathjoin = osutils.pathjoin
+        file_kind = osutils.file_kind
 
         # transport.base ends in a slash, we want the piece
         # between the last two slashes
