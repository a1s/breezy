--- conflicted
+++ resolved
@@ -101,11 +101,7 @@
 from bzrlib.filters import filtered_input_file
 from bzrlib.trace import mutter, note
 from bzrlib.transport.local import LocalTransport
-<<<<<<< HEAD
-from bzrlib.progress import DummyProgress, ProgressPhase
-=======
 from bzrlib.progress import ProgressPhase
->>>>>>> d6de82d6
 from bzrlib.revision import CURRENT_REVISION
 from bzrlib.rio import RioReader, rio_file, Stanza
 from bzrlib.symbol_versioning import (
@@ -916,45 +912,6 @@
             branch.last_revision().
         """
         from bzrlib.merge import Merger, Merge3Merger
-<<<<<<< HEAD
-        pb = ui.ui_factory.nested_progress_bar()
-        try:
-            merger = Merger(self.branch, this_tree=self, pb=pb)
-            merger.pp = ProgressPhase("Merge phase", 5, pb)
-            merger.pp.next_phase()
-            # check that there are no local alterations
-            if not force and self.has_changes():
-                raise errors.UncommittedChanges(self)
-            if to_revision is None:
-                to_revision = _mod_revision.ensure_null(branch.last_revision())
-            merger.other_rev_id = to_revision
-            if _mod_revision.is_null(merger.other_rev_id):
-                raise errors.NoCommits(branch)
-            self.branch.fetch(branch, last_revision=merger.other_rev_id)
-            merger.other_basis = merger.other_rev_id
-            merger.other_tree = self.branch.repository.revision_tree(
-                merger.other_rev_id)
-            merger.other_branch = branch
-            merger.pp.next_phase()
-            if from_revision is None:
-                merger.find_base()
-            else:
-                merger.set_base_revision(from_revision, branch)
-            if merger.base_rev_id == merger.other_rev_id:
-                raise errors.PointlessMerge
-            merger.backup_files = False
-            if merge_type is None:
-                merger.merge_type = Merge3Merger
-            else:
-                merger.merge_type = merge_type
-            merger.set_interesting_files(None)
-            merger.show_base = False
-            merger.reprocess = False
-            conflicts = merger.do_merge()
-            merger.set_pending()
-        finally:
-            pb.finished()
-=======
         merger = Merger(self.branch, this_tree=self)
         # check that there are no local alterations
         if not force and self.has_changes():
@@ -985,7 +942,6 @@
         merger.reprocess = False
         conflicts = merger.do_merge()
         merger.set_pending()
->>>>>>> d6de82d6
         return conflicts
 
     @needs_read_lock
@@ -1643,10 +1599,6 @@
     @needs_write_lock
     def pull(self, source, overwrite=False, stop_revision=None,
              change_reporter=None, possible_transports=None, local=False):
-<<<<<<< HEAD
-        top_pb = ui.ui_factory.nested_progress_bar()
-=======
->>>>>>> d6de82d6
         source.lock_read()
         try:
             old_revision_info = self.branch.last_revision_info()
@@ -1657,10 +1609,6 @@
             new_revision_info = self.branch.last_revision_info()
             if new_revision_info != old_revision_info:
                 repository = self.branch.repository
-<<<<<<< HEAD
-                pb = ui.ui_factory.nested_progress_bar()
-=======
->>>>>>> d6de82d6
                 basis_tree.lock_read()
                 try:
                     new_basis_tree = self.branch.basis_tree()
@@ -2313,15 +2261,6 @@
         else:
             if revision not in self.branch.revision_history():
                 raise errors.NoSuchRevision(self.branch, revision)
-<<<<<<< HEAD
-        if last_rev != _mod_revision.ensure_null(revision):
-            # merge tree state up to specified revision.
-            basis = self.basis_tree()
-            basis.lock_read()
-            try:
-                to_tree = self.branch.repository.revision_tree(revision)
-                to_root_id = to_tree.get_root_id()
-=======
 
         old_tip = old_tip or _mod_revision.NULL_REVISION
 
@@ -2347,21 +2286,10 @@
             basis = self.basis_tree()
             basis.lock_read()
             try:
->>>>>>> d6de82d6
                 if (basis.inventory.root is None
                     or basis.inventory.root.file_id != to_root_id):
                     self.set_root_id(to_root_id)
                     self.flush()
-<<<<<<< HEAD
-                result += merge.merge_inner(
-                                      self.branch,
-                                      to_tree,
-                                      basis,
-                                      this_tree=self,
-                                      change_reporter=change_reporter)
-                self.set_last_revision(revision)
-=======
->>>>>>> d6de82d6
             finally:
                 basis.unlock()
 
@@ -2392,41 +2320,7 @@
                     (old_tip, self.branch.repository.revision_tree(old_tip)))
             self.set_parent_trees(parent_trees)
             last_rev = parent_trees[0][0]
-<<<<<<< HEAD
-        else:
-            # the working tree had the same last-revision as the master
-            # branch did. We may still have pivot local work from the local
-            # branch into old_tip:
-            if (old_tip is not None and not _mod_revision.is_null(old_tip)):
-                self.add_parent_tree_id(old_tip)
-        if (old_tip is not None and not _mod_revision.is_null(old_tip)
-            and old_tip != last_rev):
-            # our last revision was not the prior branch last revision
-            # and we have converted that last revision to a pending merge.
-            # base is somewhere between the branch tip now
-            # and the now pending merge
-
-            # Since we just modified the working tree and inventory, flush out
-            # the current state, before we modify it again.
-            # TODO: jam 20070214 WorkingTree3 doesn't require this, dirstate
-            #       requires it only because TreeTransform directly munges the
-            #       inventory and calls tree._write_inventory(). Ultimately we
-            #       should be able to remove this extra flush.
-            self.flush()
-            graph = self.branch.repository.get_graph()
-            base_rev_id = graph.find_unique_lca(revision, old_tip)
-            base_tree = self.branch.repository.revision_tree(base_rev_id)
-            other_tree = self.branch.repository.revision_tree(old_tip)
-            result += merge.merge_inner(
-                                  self.branch,
-                                  other_tree,
-                                  base_tree,
-                                  this_tree=self,
-                                  change_reporter=change_reporter)
-        return result
-=======
         return nb_conflicts
->>>>>>> d6de82d6
 
     def _write_hashcache_if_dirty(self):
         """Write out the hashcache if it is dirty."""
