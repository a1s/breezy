--- conflicted
+++ resolved
@@ -410,23 +410,12 @@
         else:
             try:
                 xml = self.read_basis_inventory()
-<<<<<<< HEAD
                 inv = bzrlib.xml6.serializer_v6.read_inventory_from_string(xml)
                 if inv is not None and inv.revision_id == revision_id:
                     return bzrlib.tree.RevisionTree(self.branch.repository, 
                                                     inv, revision_id)
             except (NoSuchFile, errors.BadInventoryFormat):
                 pass
-        # FIXME? RBC 20060403 should we cache the inventory here ?
-        return self.branch.repository.revision_tree(revision_id)
-=======
-                inv = bzrlib.xml5.serializer_v5.read_inventory_from_string(xml)
-                inv.root.revision = revision_id
-            except NoSuchFile:
-                inv = None
-            if inv is not None and inv.revision_id == revision_id:
-                return bzrlib.tree.RevisionTree(self.branch.repository, inv,
-                                                revision_id)
         # No cached copy available, retrieve from the repository.
         # FIXME? RBC 20060403 should we cache the inventory locally
         # at this point ?
@@ -440,7 +429,6 @@
                 raise
             # the basis tree is a ghost so return an empty tree.
             return self.branch.repository.revision_tree(None)
->>>>>>> 13ec04df
 
     @staticmethod
     @deprecated_method(zero_eight)
