# Copyright (C) 2005-2011 Canonical Ltd
#
# This program is free software; you can redistribute it and/or modify
# it under the terms of the GNU General Public License as published by
# the Free Software Foundation; either version 2 of the License, or
# (at your option) any later version.
#
# This program is distributed in the hope that it will be useful,
# but WITHOUT ANY WARRANTY; without even the implied warranty of
# MERCHANTABILITY or FITNESS FOR A PARTICULAR PURPOSE.  See the
# GNU General Public License for more details.
#
# You should have received a copy of the GNU General Public License
# along with this program; if not, write to the Free Software
# Foundation, Inc., 51 Franklin Street, Fifth Floor, Boston, MA 02110-1301 USA

"""WorkingTree object and friends.

A WorkingTree represents the editable working copy of a branch.
Operations which represent the WorkingTree are also done here,
such as renaming or adding files.  The WorkingTree has an inventory
which is updated by these operations.  A commit produces a
new revision based on the workingtree and its inventory.

At the moment every WorkingTree has its own branch.  Remote
WorkingTrees aren't supported.

To get a WorkingTree, call bzrdir.open_workingtree() or
WorkingTree.open(dir).
"""

from __future__ import absolute_import

from cStringIO import StringIO
import os
import sys

from bzrlib.lazy_import import lazy_import
lazy_import(globals(), """
from bisect import bisect_left
import collections
import errno
import itertools
import operator
import stat
import re

from bzrlib import (
    branch,
    conflicts as _mod_conflicts,
    controldir,
    errors,
    filters as _mod_filters,
    generate_ids,
    globbing,
    graph as _mod_graph,
    ignores,
    inventory,
    merge,
    revision as _mod_revision,
    revisiontree,
    rio as _mod_rio,
    transform,
    transport,
    ui,
    views,
    xml5,
    xml7,
    )
""")

# Explicitly import bzrlib.bzrdir so that the BzrProber
# is guaranteed to be registered.
from bzrlib import (
    bzrdir,
    symbol_versioning,
    )

from bzrlib.decorators import needs_read_lock, needs_write_lock
from bzrlib.i18n import gettext
from bzrlib.lock import LogicalLockResult
import bzrlib.mutabletree
from bzrlib.mutabletree import needs_tree_write_lock
from bzrlib import osutils
from bzrlib.osutils import (
    file_kind,
    isdir,
    normpath,
    pathjoin,
    realpath,
    safe_unicode,
    splitpath,
    )
from bzrlib.trace import mutter, note
from bzrlib.revision import CURRENT_REVISION
from bzrlib.symbol_versioning import (
    deprecated_passed,
    DEPRECATED_PARAMETER,
    )


MERGE_MODIFIED_HEADER_1 = "BZR merge-modified list format 1"
# TODO: Modifying the conflict objects or their type is currently nearly
# impossible as there is no clear relationship between the working tree format
# and the conflict list file format.
CONFLICT_HEADER_1 = "BZR conflict list format 1"

ERROR_PATH_NOT_FOUND = 3    # WindowsError errno code, equivalent to ENOENT


class TreeEntry(object):
    """An entry that implements the minimum interface used by commands.

    This needs further inspection, it may be better to have
    InventoryEntries without ids - though that seems wrong. For now,
    this is a parallel hierarchy to InventoryEntry, and needs to become
    one of several things: decorates to that hierarchy, children of, or
    parents of it.
    Another note is that these objects are currently only used when there is
    no InventoryEntry available - i.e. for unversioned objects.
    Perhaps they should be UnversionedEntry et al. ? - RBC 20051003
    """

    def __eq__(self, other):
        # yes, this us ugly, TODO: best practice __eq__ style.
        return (isinstance(other, TreeEntry)
                and other.__class__ == self.__class__)

    def kind_character(self):
        return "???"


class TreeDirectory(TreeEntry):
    """See TreeEntry. This is a directory in a working tree."""

    def __eq__(self, other):
        return (isinstance(other, TreeDirectory)
                and other.__class__ == self.__class__)

    def kind_character(self):
        return "/"


class TreeFile(TreeEntry):
    """See TreeEntry. This is a regular file in a working tree."""

    def __eq__(self, other):
        return (isinstance(other, TreeFile)
                and other.__class__ == self.__class__)

    def kind_character(self):
        return ''


class TreeLink(TreeEntry):
    """See TreeEntry. This is a symlink in a working tree."""

    def __eq__(self, other):
        return (isinstance(other, TreeLink)
                and other.__class__ == self.__class__)

    def kind_character(self):
        return ''


class WorkingTree(bzrlib.mutabletree.MutableTree,
    controldir.ControlComponent):
    """Working copy tree.

    :ivar basedir: The root of the tree on disk. This is a unicode path object
        (as opposed to a URL).
    """

    # override this to set the strategy for storing views
    def _make_views(self):
        return views.DisabledViews(self)

    def __init__(self, basedir='.',
                 branch=DEPRECATED_PARAMETER,
                 _internal=False,
                 _transport=None,
                 _format=None,
                 _bzrdir=None):
        """Construct a WorkingTree instance. This is not a public API.

        :param branch: A branch to override probing for the branch.
        """
        self._format = _format
        self.bzrdir = _bzrdir
        if not _internal:
            raise errors.BzrError("Please use bzrdir.open_workingtree or "
                "WorkingTree.open() to obtain a WorkingTree.")
        basedir = safe_unicode(basedir)
        mutter("opening working tree %r", basedir)
        if deprecated_passed(branch):
            self._branch = branch
        else:
            self._branch = self.bzrdir.open_branch()
        self.basedir = realpath(basedir)
        self._transport = _transport
        self._rules_searcher = None
        self.views = self._make_views()

    @property
    def user_transport(self):
        return self.bzrdir.user_transport

    @property
    def control_transport(self):
        return self._transport

    def is_control_filename(self, filename):
        """True if filename is the name of a control file in this tree.

        :param filename: A filename within the tree. This is a relative path
            from the root of this tree.

        This is true IF and ONLY IF the filename is part of the meta data
        that bzr controls in this tree. I.E. a random .bzr directory placed
        on disk will not be a control file for this tree.
        """
        return self.bzrdir.is_control_filename(filename)

    branch = property(
        fget=lambda self: self._branch,
        doc="""The branch this WorkingTree is connected to.

            This cannot be set - it is reflective of the actual disk structure
            the working tree has been constructed from.
            """)

    def has_versioned_directories(self):
        """See `Tree.has_versioned_directories`."""
        return self._format.supports_versioned_directories

    def _supports_executable(self):
        if sys.platform == 'win32':
            return False
        # FIXME: Ideally this should check the file system
        return True

    def break_lock(self):
        """Break a lock if one is present from another instance.

        Uses the ui factory to ask for confirmation if the lock may be from
        an active process.

        This will probe the repository for its lock as well.
        """
        raise NotImplementedError(self.break_lock)

    def requires_rich_root(self):
        return self._format.requires_rich_root

    def supports_tree_reference(self):
        return False

    def supports_content_filtering(self):
        return self._format.supports_content_filtering()

    def supports_views(self):
        return self.views.supports_views()

    def get_config_stack(self):
        """Retrieve the config stack for this tree.

        :return: A ``bzrlib.config.Stack``
        """
        # For the moment, just provide the branch config stack.
        return self.branch.get_config_stack()

    @staticmethod
    def open(path=None, _unsupported=False):
        """Open an existing working tree at path.

        """
        if path is None:
            path = osutils.getcwd()
        control = controldir.ControlDir.open(path, _unsupported=_unsupported)
        return control.open_workingtree(unsupported=_unsupported)

    @staticmethod
    def open_containing(path=None):
        """Open an existing working tree which has its root about path.

        This probes for a working tree at path and searches upwards from there.

        Basically we keep looking up until we find the control directory or
        run into /.  If there isn't one, raises NotBranchError.
        TODO: give this a new exception.
        If there is one, it is returned, along with the unused portion of path.

        :return: The WorkingTree that contains 'path', and the rest of path
        """
        if path is None:
            path = osutils.getcwd()
        control, relpath = controldir.ControlDir.open_containing(path)
        return control.open_workingtree(), relpath

    @staticmethod
    def open_containing_paths(file_list, default_directory=None,
                              canonicalize=True, apply_view=True):
        """Open the WorkingTree that contains a set of paths.

        Fail if the paths given are not all in a single tree.

        This is used for the many command-line interfaces that take a list of
        any number of files and that require they all be in the same tree.
        """
        if default_directory is None:
            default_directory = u'.'
        # recommended replacement for builtins.internal_tree_files
        if file_list is None or len(file_list) == 0:
            tree = WorkingTree.open_containing(default_directory)[0]
            # XXX: doesn't really belong here, and seems to have the strange
            # side effect of making it return a bunch of files, not the whole
            # tree -- mbp 20100716
            if tree.supports_views() and apply_view:
                view_files = tree.views.lookup_view()
                if view_files:
                    file_list = view_files
                    view_str = views.view_display_str(view_files)
                    note(gettext("Ignoring files outside view. View is %s") % view_str)
            return tree, file_list
        if default_directory == u'.':
            seed = file_list[0]
        else:
            seed = default_directory
            file_list = [osutils.pathjoin(default_directory, f)
                         for f in file_list]
        tree = WorkingTree.open_containing(seed)[0]
        return tree, tree.safe_relpath_files(file_list, canonicalize,
                                             apply_view=apply_view)

    def safe_relpath_files(self, file_list, canonicalize=True, apply_view=True):
        """Convert file_list into a list of relpaths in tree.

        :param self: A tree to operate on.
        :param file_list: A list of user provided paths or None.
        :param apply_view: if True and a view is set, apply it or check that
            specified files are within it
        :return: A list of relative paths.
        :raises errors.PathNotChild: When a provided path is in a different self
            than self.
        """
        if file_list is None:
            return None
        if self.supports_views() and apply_view:
            view_files = self.views.lookup_view()
        else:
            view_files = []
        new_list = []
        # self.relpath exists as a "thunk" to osutils, but canonical_relpath
        # doesn't - fix that up here before we enter the loop.
        if canonicalize:
            fixer = lambda p: osutils.canonical_relpath(self.basedir, p)
        else:
            fixer = self.relpath
        for filename in file_list:
            relpath = fixer(osutils.dereference_path(filename))
            if view_files and not osutils.is_inside_any(view_files, relpath):
                raise errors.FileOutsideView(filename, view_files)
            new_list.append(relpath)
        return new_list

    @staticmethod
    def open_downlevel(path=None):
        """Open an unsupported working tree.

        Only intended for advanced situations like upgrading part of a bzrdir.
        """
        return WorkingTree.open(path, _unsupported=True)

    @staticmethod
    def find_trees(location):
        def list_current(transport):
            return [d for d in transport.list_dir('') if d != '.bzr']
        def evaluate(bzrdir):
            try:
                tree = bzrdir.open_workingtree()
            except errors.NoWorkingTree:
                return True, None
            else:
                return True, tree
        t = transport.get_transport(location)
        iterator = controldir.ControlDir.find_bzrdirs(t, evaluate=evaluate,
                                              list_current=list_current)
        return [tr for tr in iterator if tr is not None]

    def __repr__(self):
        return "<%s of %s>" % (self.__class__.__name__,
                               getattr(self, 'basedir', None))

    def abspath(self, filename):
        return pathjoin(self.basedir, filename)

    def basis_tree(self):
        """Return RevisionTree for the current last revision.

        If the left most parent is a ghost then the returned tree will be an
        empty tree - one obtained by calling
        repository.revision_tree(NULL_REVISION).
        """
        try:
            revision_id = self.get_parent_ids()[0]
        except IndexError:
            # no parents, return an empty revision tree.
            # in the future this should return the tree for
            # 'empty:' - the implicit root empty tree.
            return self.branch.repository.revision_tree(
                       _mod_revision.NULL_REVISION)
        try:
            return self.revision_tree(revision_id)
        except errors.NoSuchRevision:
            pass
        # No cached copy available, retrieve from the repository.
        # FIXME? RBC 20060403 should we cache the inventory locally
        # at this point ?
        try:
            return self.branch.repository.revision_tree(revision_id)
        except (errors.RevisionNotPresent, errors.NoSuchRevision):
            # the basis tree *may* be a ghost or a low level error may have
            # occurred. If the revision is present, its a problem, if its not
            # its a ghost.
            if self.branch.repository.has_revision(revision_id):
                raise
            # the basis tree is a ghost so return an empty tree.
            return self.branch.repository.revision_tree(
                       _mod_revision.NULL_REVISION)

    def _cleanup(self):
        self._flush_ignore_list_cache()

    def relpath(self, path):
        """Return the local path portion from a given path.

        The path may be absolute or relative. If its a relative path it is
        interpreted relative to the python current working directory.
        """
        return osutils.relpath(self.basedir, path)

    def has_filename(self, filename):
        return osutils.lexists(self.abspath(filename))

    def get_file(self, file_id, path=None, filtered=True):
        return self.get_file_with_stat(file_id, path, filtered=filtered)[0]

    def get_file_with_stat(self, file_id, path=None, filtered=True,
                           _fstat=osutils.fstat):
        """See Tree.get_file_with_stat."""
        if path is None:
            path = self.id2path(file_id)
        file_obj = self.get_file_byname(path, filtered=False)
        stat_value = _fstat(file_obj.fileno())
        if filtered and self.supports_content_filtering():
            filters = self._content_filter_stack(path)
            file_obj = _mod_filters.filtered_input_file(file_obj, filters)
        return (file_obj, stat_value)

    def get_file_text(self, file_id, path=None, filtered=True):
        my_file = self.get_file(file_id, path=path, filtered=filtered)
        try:
            return my_file.read()
        finally:
            my_file.close()

    def get_file_byname(self, filename, filtered=True):
        path = self.abspath(filename)
        f = file(path, 'rb')
        if filtered and self.supports_content_filtering():
            filters = self._content_filter_stack(filename)
            return _mod_filters.filtered_input_file(f, filters)
        else:
            return f

    def get_file_lines(self, file_id, path=None, filtered=True):
        """See Tree.get_file_lines()"""
        file = self.get_file(file_id, path, filtered=filtered)
        try:
            return file.readlines()
        finally:
            file.close()

    def get_parent_ids(self):
        """See Tree.get_parent_ids.

        This implementation reads the pending merges list and last_revision
        value and uses that to decide what the parents list should be.
        """
        last_rev = _mod_revision.ensure_null(self._last_revision())
        if _mod_revision.NULL_REVISION == last_rev:
            parents = []
        else:
            parents = [last_rev]
        try:
            merges_bytes = self._transport.get_bytes('pending-merges')
        except errors.NoSuchFile:
            pass
        else:
            for l in osutils.split_lines(merges_bytes):
                revision_id = l.rstrip('\n')
                parents.append(revision_id)
        return parents

    def get_root_id(self):
        """Return the id of this trees root"""
        raise NotImplementedError(self.get_root_id)

    @needs_read_lock
    def clone(self, to_controldir, revision_id=None):
        """Duplicate this working tree into to_bzr, including all state.

        Specifically modified files are kept as modified, but
        ignored and unknown files are discarded.

        If you want to make a new line of development, see ControlDir.sprout()

        revision
            If not None, the cloned tree will have its last revision set to
            revision, and difference between the source trees last revision
            and this one merged in.
        """
        # assumes the target bzr dir format is compatible.
        result = to_controldir.create_workingtree()
        self.copy_content_into(result, revision_id)
        return result

    @needs_read_lock
    def copy_content_into(self, tree, revision_id=None):
        """Copy the current content and user files of this tree into tree."""
        tree.set_root_id(self.get_root_id())
        if revision_id is None:
            merge.transform_tree(tree, self)
        else:
            # TODO now merge from tree.last_revision to revision (to preserve
            # user local changes)
            merge.transform_tree(tree, self)
            if revision_id == _mod_revision.NULL_REVISION:
                new_parents = []
            else:
                new_parents = [revision_id]
            tree.set_parent_ids(new_parents)

    def id2abspath(self, file_id):
        return self.abspath(self.id2path(file_id))

    def _check_for_tree_references(self, iterator):
        """See if directories have become tree-references."""
        blocked_parent_ids = set()
        for path, ie in iterator:
            if ie.parent_id in blocked_parent_ids:
                # This entry was pruned because one of its parents became a
                # TreeReference. If this is a directory, mark it as blocked.
                if ie.kind == 'directory':
                    blocked_parent_ids.add(ie.file_id)
                continue
            if ie.kind == 'directory' and self._directory_is_tree_reference(path):
                # This InventoryDirectory needs to be a TreeReference
                ie = inventory.TreeReference(ie.file_id, ie.name, ie.parent_id)
                blocked_parent_ids.add(ie.file_id)
            yield path, ie

    def iter_entries_by_dir(self, specific_file_ids=None, yield_parents=False):
        """See Tree.iter_entries_by_dir()"""
        # The only trick here is that if we supports_tree_reference then we
        # need to detect if a directory becomes a tree-reference.
        iterator = super(WorkingTree, self).iter_entries_by_dir(
                specific_file_ids=specific_file_ids,
                yield_parents=yield_parents)
        if not self.supports_tree_reference():
            return iterator
        else:
            return self._check_for_tree_references(iterator)

    def get_file_size(self, file_id):
        """See Tree.get_file_size"""
        # XXX: this returns the on-disk size; it should probably return the
        # canonical size
        try:
            return os.path.getsize(self.id2abspath(file_id))
        except OSError, e:
            if e.errno != errno.ENOENT:
                raise
            else:
                return None

    @needs_tree_write_lock
    def _gather_kinds(self, files, kinds):
        """See MutableTree._gather_kinds."""
        for pos, f in enumerate(files):
            if kinds[pos] is None:
                fullpath = normpath(self.abspath(f))
                try:
                    kinds[pos] = file_kind(fullpath)
                except OSError, e:
                    if e.errno == errno.ENOENT:
                        raise errors.NoSuchFile(fullpath)

    @needs_write_lock
    def add_parent_tree_id(self, revision_id, allow_leftmost_as_ghost=False):
        """Add revision_id as a parent.

        This is equivalent to retrieving the current list of parent ids
        and setting the list to its value plus revision_id.

        :param revision_id: The revision id to add to the parent list. It may
            be a ghost revision as long as its not the first parent to be
            added, or the allow_leftmost_as_ghost parameter is set True.
        :param allow_leftmost_as_ghost: Allow the first parent to be a ghost.
        """
        parents = self.get_parent_ids() + [revision_id]
        self.set_parent_ids(parents, allow_leftmost_as_ghost=len(parents) > 1
            or allow_leftmost_as_ghost)

    @needs_tree_write_lock
    def add_parent_tree(self, parent_tuple, allow_leftmost_as_ghost=False):
        """Add revision_id, tree tuple as a parent.

        This is equivalent to retrieving the current list of parent trees
        and setting the list to its value plus parent_tuple. See also
        add_parent_tree_id - if you only have a parent id available it will be
        simpler to use that api. If you have the parent already available, using
        this api is preferred.

        :param parent_tuple: The (revision id, tree) to add to the parent list.
            If the revision_id is a ghost, pass None for the tree.
        :param allow_leftmost_as_ghost: Allow the first parent to be a ghost.
        """
        parent_ids = self.get_parent_ids() + [parent_tuple[0]]
        if len(parent_ids) > 1:
            # the leftmost may have already been a ghost, preserve that if it
            # was.
            allow_leftmost_as_ghost = True
        self.set_parent_ids(parent_ids,
            allow_leftmost_as_ghost=allow_leftmost_as_ghost)

    @needs_tree_write_lock
    def add_pending_merge(self, *revision_ids):
        # TODO: Perhaps should check at this point that the
        # history of the revision is actually present?
        parents = self.get_parent_ids()
        updated = False
        for rev_id in revision_ids:
            if rev_id in parents:
                continue
            parents.append(rev_id)
            updated = True
        if updated:
            self.set_parent_ids(parents, allow_leftmost_as_ghost=True)

    def path_content_summary(self, path, _lstat=os.lstat,
        _mapper=osutils.file_kind_from_stat_mode):
        """See Tree.path_content_summary."""
        abspath = self.abspath(path)
        try:
            stat_result = _lstat(abspath)
        except OSError, e:
            if getattr(e, 'errno', None) == errno.ENOENT:
                # no file.
                return ('missing', None, None, None)
            # propagate other errors
            raise
        kind = _mapper(stat_result.st_mode)
        if kind == 'file':
            return self._file_content_summary(path, stat_result)
        elif kind == 'directory':
            # perhaps it looks like a plain directory, but it's really a
            # reference.
            if self._directory_is_tree_reference(path):
                kind = 'tree-reference'
            return kind, None, None, None
        elif kind == 'symlink':
            target = osutils.readlink(abspath)
            return ('symlink', None, None, target)
        else:
            return (kind, None, None, None)

    def _file_content_summary(self, path, stat_result):
        size = stat_result.st_size
        executable = self._is_executable_from_path_and_stat(path, stat_result)
        # try for a stat cache lookup
        return ('file', size, executable, self._sha_from_stat(
            path, stat_result))

    def _check_parents_for_ghosts(self, revision_ids, allow_leftmost_as_ghost):
        """Common ghost checking functionality from set_parent_*.

        This checks that the left hand-parent exists if there are any
        revisions present.
        """
        if len(revision_ids) > 0:
            leftmost_id = revision_ids[0]
            if (not allow_leftmost_as_ghost and not
                self.branch.repository.has_revision(leftmost_id)):
                raise errors.GhostRevisionUnusableHere(leftmost_id)

    def _set_merges_from_parent_ids(self, parent_ids):
        merges = parent_ids[1:]
        self._transport.put_bytes('pending-merges', '\n'.join(merges),
            mode=self.bzrdir._get_file_mode())

    def _filter_parent_ids_by_ancestry(self, revision_ids):
        """Check that all merged revisions are proper 'heads'.

        This will always return the first revision_id, and any merged revisions
        which are
        """
        if len(revision_ids) == 0:
            return revision_ids
        graph = self.branch.repository.get_graph()
        heads = graph.heads(revision_ids)
        new_revision_ids = revision_ids[:1]
        for revision_id in revision_ids[1:]:
            if revision_id in heads and revision_id not in new_revision_ids:
                new_revision_ids.append(revision_id)
        if new_revision_ids != revision_ids:
            mutter('requested to set revision_ids = %s,'
                         ' but filtered to %s', revision_ids, new_revision_ids)
        return new_revision_ids

    @needs_tree_write_lock
    def set_parent_ids(self, revision_ids, allow_leftmost_as_ghost=False):
        """Set the parent ids to revision_ids.

        See also set_parent_trees. This api will try to retrieve the tree data
        for each element of revision_ids from the trees repository. If you have
        tree data already available, it is more efficient to use
        set_parent_trees rather than set_parent_ids. set_parent_ids is however
        an easier API to use.

        :param revision_ids: The revision_ids to set as the parent ids of this
            working tree. Any of these may be ghosts.
        """
        self._check_parents_for_ghosts(revision_ids,
            allow_leftmost_as_ghost=allow_leftmost_as_ghost)
        for revision_id in revision_ids:
            _mod_revision.check_not_reserved_id(revision_id)

        revision_ids = self._filter_parent_ids_by_ancestry(revision_ids)

        if len(revision_ids) > 0:
            self.set_last_revision(revision_ids[0])
        else:
            self.set_last_revision(_mod_revision.NULL_REVISION)

        self._set_merges_from_parent_ids(revision_ids)

    @needs_tree_write_lock
    def set_pending_merges(self, rev_list):
        parents = self.get_parent_ids()
        leftmost = parents[:1]
        new_parents = leftmost + rev_list
        self.set_parent_ids(new_parents)

    @needs_tree_write_lock
    def set_merge_modified(self, modified_hashes):
        """Set the merge modified hashes."""
        raise NotImplementedError(self.set_merge_modified)

    def _sha_from_stat(self, path, stat_result):
        """Get a sha digest from the tree's stat cache.

        The default implementation assumes no stat cache is present.

        :param path: The path.
        :param stat_result: The stat result being looked up.
        """
        return None

    @needs_write_lock # because merge pulls data into the branch.
    def merge_from_branch(self, branch, to_revision=None, from_revision=None,
                          merge_type=None, force=False):
        """Merge from a branch into this working tree.

        :param branch: The branch to merge from.
        :param to_revision: If non-None, the merge will merge to to_revision,
            but not beyond it. to_revision does not need to be in the history
            of the branch when it is supplied. If None, to_revision defaults to
            branch.last_revision().
        """
        from bzrlib.merge import Merger, Merge3Merger
        merger = Merger(self.branch, this_tree=self)
        # check that there are no local alterations
        if not force and self.has_changes():
            raise errors.UncommittedChanges(self)
        if to_revision is None:
            to_revision = _mod_revision.ensure_null(branch.last_revision())
        merger.other_rev_id = to_revision
        if _mod_revision.is_null(merger.other_rev_id):
            raise errors.NoCommits(branch)
        self.branch.fetch(branch, last_revision=merger.other_rev_id)
        merger.other_basis = merger.other_rev_id
        merger.other_tree = self.branch.repository.revision_tree(
            merger.other_rev_id)
        merger.other_branch = branch
        if from_revision is None:
            merger.find_base()
        else:
            merger.set_base_revision(from_revision, branch)
        if merger.base_rev_id == merger.other_rev_id:
            raise errors.PointlessMerge
        merger.backup_files = False
        if merge_type is None:
            merger.merge_type = Merge3Merger
        else:
            merger.merge_type = merge_type
        merger.set_interesting_files(None)
        merger.show_base = False
        merger.reprocess = False
        conflicts = merger.do_merge()
        merger.set_pending()
        return conflicts

    def merge_modified(self):
        """Return a dictionary of files modified by a merge.

        The list is initialized by WorkingTree.set_merge_modified, which is
        typically called after we make some automatic updates to the tree
        because of a merge.

        This returns a map of file_id->sha1, containing only files which are
        still in the working inventory and have that text hash.
        """
        raise NotImplementedError(self.merge_modified)

    @needs_write_lock
    def mkdir(self, path, file_id=None):
        """See MutableTree.mkdir()."""
        if file_id is None:
            file_id = generate_ids.gen_file_id(os.path.basename(path))
        os.mkdir(self.abspath(path))
        self.add(path, file_id, 'directory')
        return file_id

    def get_symlink_target(self, file_id, path=None):
        if path is not None:
            abspath = self.abspath(path)
        else:
            abspath = self.id2abspath(file_id)
        target = osutils.readlink(abspath)
        return target

    def subsume(self, other_tree):
        raise NotImplementedError(self.subsume)

    def _setup_directory_is_tree_reference(self):
        if self._branch.repository._format.supports_tree_reference:
            self._directory_is_tree_reference = \
                self._directory_may_be_tree_reference
        else:
            self._directory_is_tree_reference = \
                self._directory_is_never_tree_reference

    def _directory_is_never_tree_reference(self, relpath):
        return False

    def _directory_may_be_tree_reference(self, relpath):
        # as a special case, if a directory contains control files then
        # it's a tree reference, except that the root of the tree is not
        return relpath and osutils.isdir(self.abspath(relpath) + u"/.bzr")
        # TODO: We could ask all the control formats whether they
        # recognize this directory, but at the moment there's no cheap api
        # to do that.  Since we probably can only nest bzr checkouts and
        # they always use this name it's ok for now.  -- mbp 20060306
        #
        # FIXME: There is an unhandled case here of a subdirectory
        # containing .bzr but not a branch; that will probably blow up
        # when you try to commit it.  It might happen if there is a
        # checkout in a subdirectory.  This can be avoided by not adding
        # it.  mbp 20070306

    def extract(self, file_id, format=None):
        """Extract a subtree from this tree.

        A new branch will be created, relative to the path for this tree.
        """
        raise NotImplementedError(self.extract)

    def flush(self):
        """Write the in memory meta data to disk."""
        raise NotImplementedError(self.flush)

    def _kind(self, relpath):
        return osutils.file_kind(self.abspath(relpath))

    def list_files(self, include_root=False, from_dir=None, recursive=True):
        """List all files as (path, class, kind, id, entry).

        Lists, but does not descend into unversioned directories.
        This does not include files that have been deleted in this
        tree. Skips the control directory.

        :param include_root: if True, return an entry for the root
        :param from_dir: start from this directory or None for the root
        :param recursive: whether to recurse into subdirectories or not
        """
        raise NotImplementedError(self.list_files)

    def move(self, from_paths, to_dir=None, after=False):
        """Rename files.

        to_dir must be known to the working tree.

        If to_dir exists and is a directory, the files are moved into
        it, keeping their old names.

        Note that to_dir is only the last component of the new name;
        this doesn't change the directory.

        For each entry in from_paths the move mode will be determined
        independently.

        The first mode moves the file in the filesystem and updates the
        working tree metadata. The second mode only updates the working tree
        metadata without touching the file on the filesystem.

        move uses the second mode if 'after == True' and the target is not
        versioned but present in the working tree.

        move uses the second mode if 'after == False' and the source is
        versioned but no longer in the working tree, and the target is not
        versioned but present in the working tree.

        move uses the first mode if 'after == False' and the source is
        versioned and present in the working tree, and the target is not
        versioned and not present in the working tree.

        Everything else results in an error.

        This returns a list of (from_path, to_path) pairs for each
        entry that is moved.
        """
        raise NotImplementedError(self.move)

    @needs_tree_write_lock
    def rename_one(self, from_rel, to_rel, after=False):
        """Rename one file.

        This can change the directory or the filename or both.

        rename_one has several 'modes' to work. First, it can rename a physical
        file and change the file_id. That is the normal mode. Second, it can
        only change the file_id without touching any physical file.

        rename_one uses the second mode if 'after == True' and 'to_rel' is
        either not versioned or newly added, and present in the working tree.

        rename_one uses the second mode if 'after == False' and 'from_rel' is
        versioned but no longer in the working tree, and 'to_rel' is not
        versioned but present in the working tree.

        rename_one uses the first mode if 'after == False' and 'from_rel' is
        versioned and present in the working tree, and 'to_rel' is not
        versioned and not present in the working tree.

        Everything else results in an error.
        """
        raise NotImplementedError(self.rename_one)

    @needs_read_lock
    def unknowns(self):
        """Return all unknown files.

        These are files in the working directory that are not versioned or
        control files or ignored.
        """
        # force the extras method to be fully executed before returning, to
        # prevent race conditions with the lock
        return iter(
            [subp for subp in self.extras() if not self.is_ignored(subp)])

    def unversion(self, file_ids):
        """Remove the file ids in file_ids from the current versioned set.

        When a file_id is unversioned, all of its children are automatically
        unversioned.

        :param file_ids: The file ids to stop versioning.
        :raises: NoSuchId if any fileid is not currently versioned.
        """
        raise NotImplementedError(self.unversion)

    @needs_write_lock
    def pull(self, source, overwrite=False, stop_revision=None,
             change_reporter=None, possible_transports=None, local=False,
             show_base=False):
        source.lock_read()
        try:
            old_revision_info = self.branch.last_revision_info()
            basis_tree = self.basis_tree()
            count = self.branch.pull(source, overwrite, stop_revision,
                                     possible_transports=possible_transports,
                                     local=local)
            new_revision_info = self.branch.last_revision_info()
            if new_revision_info != old_revision_info:
                repository = self.branch.repository
                if repository._format.fast_deltas:
                    parent_ids = self.get_parent_ids()
                    if parent_ids:
                        basis_id = parent_ids[0]
                        basis_tree = repository.revision_tree(basis_id)
                basis_tree.lock_read()
                try:
                    new_basis_tree = self.branch.basis_tree()
                    merge.merge_inner(
                                self.branch,
                                new_basis_tree,
                                basis_tree,
                                this_tree=self,
                                pb=None,
                                change_reporter=change_reporter,
                                show_base=show_base)
                    basis_root_id = basis_tree.get_root_id()
                    new_root_id = new_basis_tree.get_root_id()
                    if new_root_id is not None and basis_root_id != new_root_id:
                        self.set_root_id(new_root_id)
                finally:
                    basis_tree.unlock()
                # TODO - dedup parents list with things merged by pull ?
                # reuse the revisiontree we merged against to set the new
                # tree data.
                parent_trees = []
                if self.branch.last_revision() != _mod_revision.NULL_REVISION:
                    parent_trees.append(
                        (self.branch.last_revision(), new_basis_tree))
                # we have to pull the merge trees out again, because
                # merge_inner has set the ids. - this corner is not yet
                # layered well enough to prevent double handling.
                # XXX TODO: Fix the double handling: telling the tree about
                # the already known parent data is wasteful.
                merges = self.get_parent_ids()[1:]
                parent_trees.extend([
                    (parent, repository.revision_tree(parent)) for
                     parent in merges])
                self.set_parent_trees(parent_trees)
            return count
        finally:
            source.unlock()

    @needs_write_lock
    def put_file_bytes_non_atomic(self, file_id, bytes):
        """See MutableTree.put_file_bytes_non_atomic."""
        stream = file(self.id2abspath(file_id), 'wb')
        try:
            stream.write(bytes)
        finally:
            stream.close()

    def extras(self):
        """Yield all unversioned files in this WorkingTree.

        If there are any unversioned directories then only the directory is
        returned, not all its children.  But if there are unversioned files
        under a versioned subdirectory, they are returned.

        Currently returned depth-first, sorted by name within directories.
        This is the same order used by 'osutils.walkdirs'.
        """
        raise NotImplementedError(self.extras)

    def ignored_files(self):
        """Yield list of PATH, IGNORE_PATTERN"""
        for subp in self.extras():
            pat = self.is_ignored(subp)
            if pat is not None:
                yield subp, pat

    def get_ignore_list(self):
        """Return list of ignore patterns.

        Cached in the Tree object after the first call.
        """
        ignoreset = getattr(self, '_ignoreset', None)
        if ignoreset is not None:
            return ignoreset

        ignore_globs = set()
        ignore_globs.update(ignores.get_runtime_ignores())
        ignore_globs.update(ignores.get_user_ignores())
        if self.has_filename(bzrlib.IGNORE_FILENAME):
            f = self.get_file_byname(bzrlib.IGNORE_FILENAME)
            try:
                ignore_globs.update(ignores.parse_ignore_file(f))
            finally:
                f.close()
        self._ignoreset = ignore_globs
        return ignore_globs

    def _flush_ignore_list_cache(self):
        """Resets the cached ignore list to force a cache rebuild."""
        self._ignoreset = None
        self._ignoreglobster = None

    def is_ignored(self, filename):
        r"""Check whether the filename matches an ignore pattern.

        Patterns containing '/' or '\' need to match the whole path;
        others match against only the last component.  Patterns starting
        with '!' are ignore exceptions.  Exceptions take precedence
        over regular patterns and cause the filename to not be ignored.

        If the file is ignored, returns the pattern which caused it to
        be ignored, otherwise None.  So this can simply be used as a
        boolean if desired."""
        if getattr(self, '_ignoreglobster', None) is None:
            self._ignoreglobster = globbing.ExceptionGlobster(self.get_ignore_list())
        return self._ignoreglobster.match(filename)

    def kind(self, file_id):
        return file_kind(self.id2abspath(file_id))

    def stored_kind(self, file_id):
        """See Tree.stored_kind"""
        raise NotImplementedError(self.stored_kind)

    def _comparison_data(self, entry, path):
        abspath = self.abspath(path)
        try:
            stat_value = os.lstat(abspath)
        except OSError, e:
            if getattr(e, 'errno', None) == errno.ENOENT:
                stat_value = None
                kind = None
                executable = False
            else:
                raise
        else:
            mode = stat_value.st_mode
            kind = osutils.file_kind_from_stat_mode(mode)
            if not self._supports_executable():
                executable = entry is not None and entry.executable
            else:
                executable = bool(stat.S_ISREG(mode) and stat.S_IEXEC & mode)
        return kind, executable, stat_value

    def _file_size(self, entry, stat_value):
        return stat_value.st_size

    def last_revision(self):
        """Return the last revision of the branch for this tree.

        This format tree does not support a separate marker for last-revision
        compared to the branch.

        See MutableTree.last_revision
        """
        return self._last_revision()

    @needs_read_lock
    def _last_revision(self):
        """helper for get_parent_ids."""
        return _mod_revision.ensure_null(self.branch.last_revision())

    def is_locked(self):
        """Check if this tree is locked."""
        raise NotImplementedError(self.is_locked)

    def lock_read(self):
        """Lock the tree for reading.

        This also locks the branch, and can be unlocked via self.unlock().

        :return: A bzrlib.lock.LogicalLockResult.
        """
        raise NotImplementedError(self.lock_read)

    def lock_tree_write(self):
        """See MutableTree.lock_tree_write, and WorkingTree.unlock.

        :return: A bzrlib.lock.LogicalLockResult.
        """
        raise NotImplementedError(self.lock_tree_write)

    def lock_write(self):
        """See MutableTree.lock_write, and WorkingTree.unlock.

        :return: A bzrlib.lock.LogicalLockResult.
        """
        raise NotImplementedError(self.lock_write)

    def get_physical_lock_status(self):
        raise NotImplementedError(self.get_physical_lock_status)

    def set_last_revision(self, new_revision):
        """Change the last revision in the working tree."""
        raise NotImplementedError(self.set_last_revision)

    def _change_last_revision(self, new_revision):
        """Template method part of set_last_revision to perform the change.

        This is used to allow WorkingTree3 instances to not affect branch
        when their last revision is set.
        """
        if _mod_revision.is_null(new_revision):
            self.branch.set_last_revision_info(0, new_revision)
            return False
        _mod_revision.check_not_reserved_id(new_revision)
        try:
            self.branch.generate_revision_history(new_revision)
        except errors.NoSuchRevision:
            # not present in the repo - dont try to set it deeper than the tip
            self.branch._set_revision_history([new_revision])
        return True

    @needs_tree_write_lock
    def remove(self, files, verbose=False, to_file=None, keep_files=True,
        force=False):
        """Remove nominated files from the working tree metadata.

        :files: File paths relative to the basedir.
        :keep_files: If true, the files will also be kept.
        :force: Delete files and directories, even if they are changed and
            even if the directories are not empty.
        """
        if isinstance(files, basestring):
            files = [files]

        inv_delta = []

        all_files = set() # specified and nested files 
        unknown_nested_files=set()
        if to_file is None:
            to_file = sys.stdout

        files_to_backup = []

        def recurse_directory_to_add_files(directory):
            # Recurse directory and add all files
            # so we can check if they have changed.
            for parent_info, file_infos in self.walkdirs(directory):
                for relpath, basename, kind, lstat, fileid, kind in file_infos:
                    # Is it versioned or ignored?
                    if self.path2id(relpath):
                        # Add nested content for deletion.
                        all_files.add(relpath)
                    else:
                        # Files which are not versioned
                        # should be treated as unknown.
                        files_to_backup.append(relpath)

        for filename in files:
            # Get file name into canonical form.
            abspath = self.abspath(filename)
            filename = self.relpath(abspath)
            if len(filename) > 0:
                all_files.add(filename)
                recurse_directory_to_add_files(filename)

        files = list(all_files)

        if len(files) == 0:
            return # nothing to do

        # Sort needed to first handle directory content before the directory
        files.sort(reverse=True)

        # Bail out if we are going to delete files we shouldn't
        if not keep_files and not force:
            for (file_id, path, content_change, versioned, parent_id, name,
                 kind, executable) in self.iter_changes(self.basis_tree(),
                     include_unchanged=True, require_versioned=False,
                     want_unversioned=True, specific_files=files):
                if versioned[0] == False:
                    # The record is unknown or newly added
                    files_to_backup.append(path[1])
                elif (content_change and (kind[1] is not None) and
                        osutils.is_inside_any(files, path[1])):
                    # Versioned and changed, but not deleted, and still
                    # in one of the dirs to be deleted.
                    files_to_backup.append(path[1])

        def backup(file_to_backup):
            backup_name = self.bzrdir._available_backup_name(file_to_backup)
            osutils.rename(abs_path, self.abspath(backup_name))
            return "removed %s (but kept a copy: %s)" % (file_to_backup,
                                                         backup_name)

        # Build inv_delta and delete files where applicable,
        # do this before any modifications to meta data.
        for f in files:
            fid = self.path2id(f)
            message = None
            if not fid:
                message = "%s is not versioned." % (f,)
            else:
                if verbose:
                    # having removed it, it must be either ignored or unknown
                    if self.is_ignored(f):
                        new_status = 'I'
                    else:
                        new_status = '?'
                    # XXX: Really should be a more abstract reporter interface
                    kind_ch = osutils.kind_marker(self.kind(fid))
                    to_file.write(new_status + '       ' + f + kind_ch + '\n')
                # Unversion file
                inv_delta.append((f, None, fid, None))
                message = "removed %s" % (f,)

            if not keep_files:
                abs_path = self.abspath(f)
                if osutils.lexists(abs_path):
                    if (osutils.isdir(abs_path) and
                        len(os.listdir(abs_path)) > 0):
                        if force:
                            osutils.rmtree(abs_path)
                            message = "deleted %s" % (f,)
                        else:
                            message = backup(f)
                    else:
                        if f in files_to_backup:
                            message = backup(f)
                        else:
                            osutils.delete_any(abs_path)
                            message = "deleted %s" % (f,)
                elif message is not None:
                    # Only care if we haven't done anything yet.
                    message = "%s does not exist." % (f,)

            # Print only one message (if any) per file.
            if message is not None:
                note(message)
        self.apply_inventory_delta(inv_delta)

    @needs_tree_write_lock
    def revert(self, filenames=None, old_tree=None, backups=True,
               pb=None, report_changes=False):
        from bzrlib.conflicts import resolve
        if old_tree is None:
            basis_tree = self.basis_tree()
            basis_tree.lock_read()
            old_tree = basis_tree
        else:
            basis_tree = None
        try:
            conflicts = transform.revert(self, old_tree, filenames, backups, pb,
                                         report_changes)
            if filenames is None and len(self.get_parent_ids()) > 1:
                parent_trees = []
                last_revision = self.last_revision()
                if last_revision != _mod_revision.NULL_REVISION:
                    if basis_tree is None:
                        basis_tree = self.basis_tree()
                        basis_tree.lock_read()
                    parent_trees.append((last_revision, basis_tree))
                self.set_parent_trees(parent_trees)
                resolve(self)
            else:
                resolve(self, filenames, ignore_misses=True, recursive=True)
        finally:
            if basis_tree is not None:
                basis_tree.unlock()
        return conflicts

    def revision_tree(self, revision_id):
        """See Tree.revision_tree.

        WorkingTree can supply revision_trees for the basis revision only
        because there is only one cached inventory in the bzr directory.
        """
        raise NotImplementedError(self.revision_tree)

    @needs_tree_write_lock
    def set_root_id(self, file_id):
        """Set the root id for this tree."""
        # for compatability
        if file_id is None:
            raise ValueError(
                'WorkingTree.set_root_id with fileid=None')
        file_id = osutils.safe_file_id(file_id)
        self._set_root_id(file_id)

    def _set_root_id(self, file_id):
        """Set the root id for this tree, in a format specific manner.

        :param file_id: The file id to assign to the root. It must not be
            present in the current inventory or an error will occur. It must
            not be None, but rather a valid file id.
        """
        raise NotImplementedError(self._set_root_id)

    def unlock(self):
        """See Branch.unlock.

        WorkingTree locking just uses the Branch locking facilities.
        This is current because all working trees have an embedded branch
        within them. IF in the future, we were to make branch data shareable
        between multiple working trees, i.e. via shared storage, then we
        would probably want to lock both the local tree, and the branch.
        """
        raise NotImplementedError(self.unlock)

    _marker = object()

    def update(self, change_reporter=None, possible_transports=None,
               revision=None, old_tip=_marker, show_base=False):
        """Update a working tree along its branch.

        This will update the branch if its bound too, which means we have
        multiple trees involved:

        - The new basis tree of the master.
        - The old basis tree of the branch.
        - The old basis tree of the working tree.
        - The current working tree state.

        Pathologically, all three may be different, and non-ancestors of each
        other.  Conceptually we want to:

        - Preserve the wt.basis->wt.state changes
        - Transform the wt.basis to the new master basis.
        - Apply a merge of the old branch basis to get any 'local' changes from
          it into the tree.
        - Restore the wt.basis->wt.state changes.

        There isn't a single operation at the moment to do that, so we:

        - Merge current state -> basis tree of the master w.r.t. the old tree
          basis.
        - Do a 'normal' merge of the old branch basis if it is relevant.

        :param revision: The target revision to update to. Must be in the
            revision history.
        :param old_tip: If branch.update() has already been run, the value it
            returned (old tip of the branch or None). _marker is used
            otherwise.
        """
        if self.branch.get_bound_location() is not None:
            self.lock_write()
            update_branch = (old_tip is self._marker)
        else:
            self.lock_tree_write()
            update_branch = False
        try:
            if update_branch:
                old_tip = self.branch.update(possible_transports)
            else:
                if old_tip is self._marker:
                    old_tip = None
            return self._update_tree(old_tip, change_reporter, revision, show_base)
        finally:
            self.unlock()

    @needs_tree_write_lock
    def _update_tree(self, old_tip=None, change_reporter=None, revision=None,
                     show_base=False):
        """Update a tree to the master branch.

        :param old_tip: if supplied, the previous tip revision the branch,
            before it was changed to the master branch's tip.
        """
        # here if old_tip is not None, it is the old tip of the branch before
        # it was updated from the master branch. This should become a pending
        # merge in the working tree to preserve the user existing work.  we
        # cant set that until we update the working trees last revision to be
        # one from the new branch, because it will just get absorbed by the
        # parent de-duplication logic.
        #
        # We MUST save it even if an error occurs, because otherwise the users
        # local work is unreferenced and will appear to have been lost.
        #
        nb_conflicts = 0
        try:
            last_rev = self.get_parent_ids()[0]
        except IndexError:
            last_rev = _mod_revision.NULL_REVISION
        if revision is None:
            revision = self.branch.last_revision()

        old_tip = old_tip or _mod_revision.NULL_REVISION

        if not _mod_revision.is_null(old_tip) and old_tip != last_rev:
            # the branch we are bound to was updated
            # merge those changes in first
            base_tree  = self.basis_tree()
            other_tree = self.branch.repository.revision_tree(old_tip)
            nb_conflicts = merge.merge_inner(self.branch, other_tree,
                                             base_tree, this_tree=self,
                                             change_reporter=change_reporter,
                                             show_base=show_base)
            if nb_conflicts:
                self.add_parent_tree((old_tip, other_tree))
                note(gettext('Rerun update after fixing the conflicts.'))
                return nb_conflicts

        if last_rev != _mod_revision.ensure_null(revision):
            # the working tree is up to date with the branch
            # we can merge the specified revision from master
            to_tree = self.branch.repository.revision_tree(revision)
            to_root_id = to_tree.get_root_id()

            basis = self.basis_tree()
            basis.lock_read()
            try:
                if (basis.get_root_id() is None or basis.get_root_id() != to_root_id):
                    self.set_root_id(to_root_id)
                    self.flush()
            finally:
                basis.unlock()

            # determine the branch point
            graph = self.branch.repository.get_graph()
            base_rev_id = graph.find_unique_lca(self.branch.last_revision(),
                                                last_rev)
            base_tree = self.branch.repository.revision_tree(base_rev_id)

            nb_conflicts = merge.merge_inner(self.branch, to_tree, base_tree,
                                             this_tree=self,
                                             change_reporter=change_reporter,
                                             show_base=show_base)
            self.set_last_revision(revision)
            # TODO - dedup parents list with things merged by pull ?
            # reuse the tree we've updated to to set the basis:
            parent_trees = [(revision, to_tree)]
            merges = self.get_parent_ids()[1:]
            # Ideally we ask the tree for the trees here, that way the working
            # tree can decide whether to give us the entire tree or give us a
            # lazy initialised tree. dirstate for instance will have the trees
            # in ram already, whereas a last-revision + basis-inventory tree
            # will not, but also does not need them when setting parents.
            for parent in merges:
                parent_trees.append(
                    (parent, self.branch.repository.revision_tree(parent)))
            if not _mod_revision.is_null(old_tip):
                parent_trees.append(
                    (old_tip, self.branch.repository.revision_tree(old_tip)))
            self.set_parent_trees(parent_trees)
            last_rev = parent_trees[0][0]
        return nb_conflicts

    def set_conflicts(self, arg):
        raise errors.UnsupportedOperation(self.set_conflicts, self)

    def add_conflicts(self, arg):
        raise errors.UnsupportedOperation(self.add_conflicts, self)

    def conflicts(self):
        raise NotImplementedError(self.conflicts)

    def walkdirs(self, prefix=""):
        """Walk the directories of this tree.

        returns a generator which yields items in the form:
                ((curren_directory_path, fileid),
                 [(file1_path, file1_name, file1_kind, (lstat), file1_id,
                   file1_kind), ... ])

        This API returns a generator, which is only valid during the current
        tree transaction - within a single lock_read or lock_write duration.

        If the tree is not locked, it may cause an error to be raised,
        depending on the tree implementation.
        """
        disk_top = self.abspath(prefix)
        if disk_top.endswith('/'):
            disk_top = disk_top[:-1]
        top_strip_len = len(disk_top) + 1
        inventory_iterator = self._walkdirs(prefix)
        disk_iterator = osutils.walkdirs(disk_top, prefix)
        try:
            current_disk = disk_iterator.next()
            disk_finished = False
        except OSError, e:
            if not (e.errno == errno.ENOENT or
                (sys.platform == 'win32' and e.errno == ERROR_PATH_NOT_FOUND)):
                raise
            current_disk = None
            disk_finished = True
        try:
            current_inv = inventory_iterator.next()
            inv_finished = False
        except StopIteration:
            current_inv = None
            inv_finished = True
        while not inv_finished or not disk_finished:
            if current_disk:
                ((cur_disk_dir_relpath, cur_disk_dir_path_from_top),
                    cur_disk_dir_content) = current_disk
            else:
                ((cur_disk_dir_relpath, cur_disk_dir_path_from_top),
                    cur_disk_dir_content) = ((None, None), None)
            if not disk_finished:
                # strip out .bzr dirs
                if (cur_disk_dir_path_from_top[top_strip_len:] == '' and
                    len(cur_disk_dir_content) > 0):
                    # osutils.walkdirs can be made nicer -
                    # yield the path-from-prefix rather than the pathjoined
                    # value.
                    bzrdir_loc = bisect_left(cur_disk_dir_content,
                        ('.bzr', '.bzr'))
                    if (bzrdir_loc < len(cur_disk_dir_content)
                        and self.bzrdir.is_control_filename(
                            cur_disk_dir_content[bzrdir_loc][0])):
                        # we dont yield the contents of, or, .bzr itself.
                        del cur_disk_dir_content[bzrdir_loc]
            if inv_finished:
                # everything is unknown
                direction = 1
            elif disk_finished:
                # everything is missing
                direction = -1
            else:
                direction = cmp(current_inv[0][0], cur_disk_dir_relpath)
            if direction > 0:
                # disk is before inventory - unknown
                dirblock = [(relpath, basename, kind, stat, None, None) for
                    relpath, basename, kind, stat, top_path in
                    cur_disk_dir_content]
                yield (cur_disk_dir_relpath, None), dirblock
                try:
                    current_disk = disk_iterator.next()
                except StopIteration:
                    disk_finished = True
            elif direction < 0:
                # inventory is before disk - missing.
                dirblock = [(relpath, basename, 'unknown', None, fileid, kind)
                    for relpath, basename, dkind, stat, fileid, kind in
                    current_inv[1]]
                yield (current_inv[0][0], current_inv[0][1]), dirblock
                try:
                    current_inv = inventory_iterator.next()
                except StopIteration:
                    inv_finished = True
            else:
                # versioned present directory
                # merge the inventory and disk data together
                dirblock = []
                for relpath, subiterator in itertools.groupby(sorted(
                    current_inv[1] + cur_disk_dir_content,
                    key=operator.itemgetter(0)), operator.itemgetter(1)):
                    path_elements = list(subiterator)
                    if len(path_elements) == 2:
                        inv_row, disk_row = path_elements
                        # versioned, present file
                        dirblock.append((inv_row[0],
                            inv_row[1], disk_row[2],
                            disk_row[3], inv_row[4],
                            inv_row[5]))
                    elif len(path_elements[0]) == 5:
                        # unknown disk file
                        dirblock.append((path_elements[0][0],
                            path_elements[0][1], path_elements[0][2],
                            path_elements[0][3], None, None))
                    elif len(path_elements[0]) == 6:
                        # versioned, absent file.
                        dirblock.append((path_elements[0][0],
                            path_elements[0][1], 'unknown', None,
                            path_elements[0][4], path_elements[0][5]))
                    else:
                        raise NotImplementedError('unreachable code')
                yield current_inv[0], dirblock
                try:
                    current_inv = inventory_iterator.next()
                except StopIteration:
                    inv_finished = True
                try:
                    current_disk = disk_iterator.next()
                except StopIteration:
                    disk_finished = True

    def _walkdirs(self, prefix=""):
        """Walk the directories of this tree.

        :param prefix: is used as the directrory to start with.
        :returns: a generator which yields items in the form::

            ((curren_directory_path, fileid),
             [(file1_path, file1_name, file1_kind, None, file1_id,
               file1_kind), ... ])
        """
        raise NotImplementedError(self._walkdirs)

    @needs_tree_write_lock
    def auto_resolve(self):
        """Automatically resolve text conflicts according to contents.

        Only text conflicts are auto_resolvable. Files with no conflict markers
        are considered 'resolved', because bzr always puts conflict markers
        into files that have text conflicts.  The corresponding .THIS .BASE and
        .OTHER files are deleted, as per 'resolve'.

        :return: a tuple of ConflictLists: (un_resolved, resolved).
        """
        un_resolved = _mod_conflicts.ConflictList()
        resolved = _mod_conflicts.ConflictList()
        conflict_re = re.compile('^(<{7}|={7}|>{7})')
        for conflict in self.conflicts():
            if (conflict.typestring != 'text conflict' or
                self.kind(conflict.file_id) != 'file'):
                un_resolved.append(conflict)
                continue
            my_file = open(self.id2abspath(conflict.file_id), 'rb')
            try:
                for line in my_file:
                    if conflict_re.search(line):
                        un_resolved.append(conflict)
                        break
                else:
                    resolved.append(conflict)
            finally:
                my_file.close()
        resolved.remove_files(self)
        self.set_conflicts(un_resolved)
        return un_resolved, resolved

    def _validate(self):
        """Validate internal structures.

        This is meant mostly for the test suite. To give it a chance to detect
        corruption after actions have occurred. The default implementation is a
        just a no-op.

        :return: None. An exception should be raised if there is an error.
        """
        return

    def check_state(self):
        """Check that the working state is/isn't valid."""
        raise NotImplementedError(self.check_state)

    def reset_state(self, revision_ids=None):
        """Reset the state of the working tree.

        This does a hard-reset to a last-known-good state. This is a way to
        fix if something got corrupted (like the .bzr/checkout/dirstate file)
        """
        raise NotImplementedError(self.reset_state)

    def _get_rules_searcher(self, default_searcher):
        """See Tree._get_rules_searcher."""
        if self._rules_searcher is None:
            self._rules_searcher = super(WorkingTree,
                self)._get_rules_searcher(default_searcher)
        return self._rules_searcher

    def get_shelf_manager(self):
        """Return the ShelfManager for this WorkingTree."""
        from bzrlib.shelf import ShelfManager
        return ShelfManager(self, self._transport)


class InventoryWorkingTree(WorkingTree,
        bzrlib.mutabletree.MutableInventoryTree):
    """Base class for working trees that are inventory-oriented.

    The inventory is held in the `Branch` working-inventory, and the
    files are in a directory on disk.

    It is possible for a `WorkingTree` to have a filename which is
    not listed in the Inventory and vice versa.
    """

    def __init__(self, basedir='.',
                 branch=DEPRECATED_PARAMETER,
                 _inventory=None,
                 _control_files=None,
                 _internal=False,
                 _format=None,
                 _bzrdir=None):
        """Construct a InventoryWorkingTree instance. This is not a public API.

        :param branch: A branch to override probing for the branch.
        """
        super(InventoryWorkingTree, self).__init__(basedir=basedir,
            branch=branch, _transport=_control_files._transport,
            _internal=_internal, _format=_format, _bzrdir=_bzrdir)

        self._control_files = _control_files
        self._detect_case_handling()

        if _inventory is None:
            # This will be acquired on lock_read() or lock_write()
            self._inventory_is_modified = False
            self._inventory = None
        else:
            # the caller of __init__ has provided an inventory,
            # we assume they know what they are doing - as its only
            # the Format factory and creation methods that are
            # permitted to do this.
            self._set_inventory(_inventory, dirty=False)

    def _set_inventory(self, inv, dirty):
        """Set the internal cached inventory.

        :param inv: The inventory to set.
        :param dirty: A boolean indicating whether the inventory is the same
            logical inventory as whats on disk. If True the inventory is not
            the same and should be written to disk or data will be lost, if
            False then the inventory is the same as that on disk and any
            serialisation would be unneeded overhead.
        """
        self._inventory = inv
        self._inventory_is_modified = dirty

    def _detect_case_handling(self):
        wt_trans = self.bzrdir.get_workingtree_transport(None)
        try:
            wt_trans.stat(self._format.case_sensitive_filename)
        except errors.NoSuchFile:
            self.case_sensitive = True
        else:
            self.case_sensitive = False

        self._setup_directory_is_tree_reference()

    def _serialize(self, inventory, out_file):
        xml5.serializer_v5.write_inventory(self._inventory, out_file,
            working=True)

    def _deserialize(selt, in_file):
        return xml5.serializer_v5.read_inventory(in_file)

    def break_lock(self):
        """Break a lock if one is present from another instance.

        Uses the ui factory to ask for confirmation if the lock may be from
        an active process.

        This will probe the repository for its lock as well.
        """
        self._control_files.break_lock()
        self.branch.break_lock()

    def is_locked(self):
        return self._control_files.is_locked()

    def _must_be_locked(self):
        if not self.is_locked():
            raise errors.ObjectNotLocked(self)

    def lock_read(self):
        """Lock the tree for reading.

        This also locks the branch, and can be unlocked via self.unlock().

        :return: A bzrlib.lock.LogicalLockResult.
        """
        if not self.is_locked():
            self._reset_data()
        self.branch.lock_read()
        try:
            self._control_files.lock_read()
            return LogicalLockResult(self.unlock)
        except:
            self.branch.unlock()
            raise

    def lock_tree_write(self):
        """See MutableTree.lock_tree_write, and WorkingTree.unlock.

        :return: A bzrlib.lock.LogicalLockResult.
        """
        if not self.is_locked():
            self._reset_data()
        self.branch.lock_read()
        try:
            self._control_files.lock_write()
            return LogicalLockResult(self.unlock)
        except:
            self.branch.unlock()
            raise

    def lock_write(self):
        """See MutableTree.lock_write, and WorkingTree.unlock.

        :return: A bzrlib.lock.LogicalLockResult.
        """
        if not self.is_locked():
            self._reset_data()
        self.branch.lock_write()
        try:
            self._control_files.lock_write()
            return LogicalLockResult(self.unlock)
        except:
            self.branch.unlock()
            raise

    def get_physical_lock_status(self):
        return self._control_files.get_physical_lock_status()

    @needs_tree_write_lock
    def _write_inventory(self, inv):
        """Write inventory as the current inventory."""
        self._set_inventory(inv, dirty=True)
        self.flush()

    # XXX: This method should be deprecated in favour of taking in a proper
    # new Inventory object.
    @needs_tree_write_lock
    def set_inventory(self, new_inventory_list):
        from bzrlib.inventory import (Inventory,
                                      InventoryDirectory,
                                      InventoryFile,
                                      InventoryLink)
        inv = Inventory(self.get_root_id())
        for path, file_id, parent, kind in new_inventory_list:
            name = os.path.basename(path)
            if name == "":
                continue
            # fixme, there should be a factory function inv,add_??
            if kind == 'directory':
                inv.add(InventoryDirectory(file_id, name, parent))
            elif kind == 'file':
                inv.add(InventoryFile(file_id, name, parent))
            elif kind == 'symlink':
                inv.add(InventoryLink(file_id, name, parent))
            else:
                raise errors.BzrError("unknown kind %r" % kind)
        self._write_inventory(inv)

    def _write_basis_inventory(self, xml):
        """Write the basis inventory XML to the basis-inventory file"""
        path = self._basis_inventory_name()
        sio = StringIO(xml)
        self._transport.put_file(path, sio,
            mode=self.bzrdir._get_file_mode())

    def _reset_data(self):
        """Reset transient data that cannot be revalidated."""
        self._inventory_is_modified = False
        f = self._transport.get('inventory')
        try:
            result = self._deserialize(f)
        finally:
            f.close()
        self._set_inventory(result, dirty=False)

    def _set_root_id(self, file_id):
        """Set the root id for this tree, in a format specific manner.

        :param file_id: The file id to assign to the root. It must not be
            present in the current inventory or an error will occur. It must
            not be None, but rather a valid file id.
        """
        inv = self._inventory
        orig_root_id = inv.root.file_id
        # TODO: it might be nice to exit early if there was nothing
        # to do, saving us from trigger a sync on unlock.
        self._inventory_is_modified = True
        # we preserve the root inventory entry object, but
        # unlinkit from the byid index
        del inv._byid[inv.root.file_id]
        inv.root.file_id = file_id
        # and link it into the index with the new changed id.
        inv._byid[inv.root.file_id] = inv.root
        # and finally update all children to reference the new id.
        # XXX: this should be safe to just look at the root.children
        # list, not the WHOLE INVENTORY.
        for fid in inv:
            entry = inv[fid]
            if entry.parent_id == orig_root_id:
                entry.parent_id = inv.root.file_id

    @needs_tree_write_lock
    def set_parent_trees(self, parents_list, allow_leftmost_as_ghost=False):
        """See MutableTree.set_parent_trees."""
        parent_ids = [rev for (rev, tree) in parents_list]
        for revision_id in parent_ids:
            _mod_revision.check_not_reserved_id(revision_id)

        self._check_parents_for_ghosts(parent_ids,
            allow_leftmost_as_ghost=allow_leftmost_as_ghost)

        parent_ids = self._filter_parent_ids_by_ancestry(parent_ids)

        if len(parent_ids) == 0:
            leftmost_parent_id = _mod_revision.NULL_REVISION
            leftmost_parent_tree = None
        else:
            leftmost_parent_id, leftmost_parent_tree = parents_list[0]

        if self._change_last_revision(leftmost_parent_id):
            if leftmost_parent_tree is None:
                # If we don't have a tree, fall back to reading the
                # parent tree from the repository.
                self._cache_basis_inventory(leftmost_parent_id)
            else:
                inv = leftmost_parent_tree.root_inventory
                xml = self._create_basis_xml_from_inventory(
                                        leftmost_parent_id, inv)
                self._write_basis_inventory(xml)
        self._set_merges_from_parent_ids(parent_ids)

    def _cache_basis_inventory(self, new_revision):
        """Cache new_revision as the basis inventory."""
        # TODO: this should allow the ready-to-use inventory to be passed in,
        # as commit already has that ready-to-use [while the format is the
        # same, that is].
        try:
            # this double handles the inventory - unpack and repack -
            # but is easier to understand. We can/should put a conditional
            # in here based on whether the inventory is in the latest format
            # - perhaps we should repack all inventories on a repository
            # upgrade ?
            # the fast path is to copy the raw xml from the repository. If the
            # xml contains 'revision_id="', then we assume the right
            # revision_id is set. We must check for this full string, because a
            # root node id can legitimately look like 'revision_id' but cannot
            # contain a '"'.
            xml = self.branch.repository._get_inventory_xml(new_revision)
            firstline = xml.split('\n', 1)[0]
            if (not 'revision_id="' in firstline or
                'format="7"' not in firstline):
                inv = self.branch.repository._serializer.read_inventory_from_string(
                    xml, new_revision)
                xml = self._create_basis_xml_from_inventory(new_revision, inv)
            self._write_basis_inventory(xml)
        except (errors.NoSuchRevision, errors.RevisionNotPresent):
            pass

    def _basis_inventory_name(self):
        return 'basis-inventory-cache'

    def _create_basis_xml_from_inventory(self, revision_id, inventory):
        """Create the text that will be saved in basis-inventory"""
        inventory.revision_id = revision_id
        return xml7.serializer_v7.write_inventory_to_string(inventory)

    @needs_tree_write_lock
    def set_conflicts(self, conflicts):
        self._put_rio('conflicts', conflicts.to_stanzas(),
                      CONFLICT_HEADER_1)

    @needs_tree_write_lock
    def add_conflicts(self, new_conflicts):
        conflict_set = set(self.conflicts())
        conflict_set.update(set(list(new_conflicts)))
        self.set_conflicts(_mod_conflicts.ConflictList(sorted(conflict_set,
                                       key=_mod_conflicts.Conflict.sort_key)))

    @needs_read_lock
    def conflicts(self):
        try:
            confile = self._transport.get('conflicts')
        except errors.NoSuchFile:
            return _mod_conflicts.ConflictList()
        try:
            try:
                if confile.next() != CONFLICT_HEADER_1 + '\n':
                    raise errors.ConflictFormatError()
            except StopIteration:
                raise errors.ConflictFormatError()
            reader = _mod_rio.RioReader(confile)
            return _mod_conflicts.ConflictList.from_stanzas(reader)
        finally:
            confile.close()

    def read_basis_inventory(self):
        """Read the cached basis inventory."""
        path = self._basis_inventory_name()
        return self._transport.get_bytes(path)

    @needs_read_lock
    def read_working_inventory(self):
        """Read the working inventory.

        :raises errors.InventoryModified: read_working_inventory will fail
            when the current in memory inventory has been modified.
        """
        # conceptually this should be an implementation detail of the tree.
        # XXX: Deprecate this.
        # ElementTree does its own conversion from UTF-8, so open in
        # binary.
        if self._inventory_is_modified:
            raise errors.InventoryModified(self)
        f = self._transport.get('inventory')
        try:
            result = self._deserialize(f)
        finally:
            f.close()
        self._set_inventory(result, dirty=False)
        return result

    @needs_read_lock
    def get_root_id(self):
        """Return the id of this trees root"""
        return self._inventory.root.file_id

    def has_id(self, file_id):
        # files that have been deleted are excluded
        inv, inv_file_id = self._unpack_file_id(file_id)
        if not inv.has_id(inv_file_id):
            return False
        path = inv.id2path(inv_file_id)
        return osutils.lexists(self.abspath(path))

    def has_or_had_id(self, file_id):
        if file_id == self.get_root_id():
            return True
        inv, inv_file_id = self._unpack_file_id(file_id)
        return inv.has_id(inv_file_id)

    def all_file_ids(self):
        """Iterate through file_ids for this tree.

        file_ids are in a WorkingTree if they are in the working inventory
        and the working file exists.
        """
        ret = set()
        for path, ie in self.iter_entries_by_dir():
            ret.add(ie.file_id)
        return ret

    @needs_tree_write_lock
    def set_last_revision(self, new_revision):
        """Change the last revision in the working tree."""
        if self._change_last_revision(new_revision):
            self._cache_basis_inventory(new_revision)

    def _get_check_refs(self):
        """Return the references needed to perform a check of this tree.
        
        The default implementation returns no refs, and is only suitable for
        trees that have no local caching and can commit on ghosts at any time.

        :seealso: bzrlib.check for details about check_refs.
        """
        return []

    @needs_read_lock
    def _check(self, references):
        """Check the tree for consistency.

        :param references: A dict with keys matching the items returned by
            self._get_check_refs(), and values from looking those keys up in
            the repository.
        """
        tree_basis = self.basis_tree()
        tree_basis.lock_read()
        try:
            repo_basis = references[('trees', self.last_revision())]
            if len(list(repo_basis.iter_changes(tree_basis))) > 0:
                raise errors.BzrCheckError(
                    "Mismatched basis inventory content.")
            self._validate()
        finally:
            tree_basis.unlock()

    @needs_read_lock
    def check_state(self):
        """Check that the working state is/isn't valid."""
        check_refs = self._get_check_refs()
        refs = {}
        for ref in check_refs:
            kind, value = ref
            if kind == 'trees':
                refs[ref] = self.branch.repository.revision_tree(value)
        self._check(refs)

    @needs_tree_write_lock
    def reset_state(self, revision_ids=None):
        """Reset the state of the working tree.

        This does a hard-reset to a last-known-good state. This is a way to
        fix if something got corrupted (like the .bzr/checkout/dirstate file)
        """
        if revision_ids is None:
            revision_ids = self.get_parent_ids()
        if not revision_ids:
            rt = self.branch.repository.revision_tree(
                _mod_revision.NULL_REVISION)
        else:
            rt = self.branch.repository.revision_tree(revision_ids[0])
        self._write_inventory(rt.root_inventory)
        self.set_parent_ids(revision_ids)

    def flush(self):
        """Write the in memory inventory to disk."""
        # TODO: Maybe this should only write on dirty ?
        if self._control_files._lock_mode != 'w':
            raise errors.NotWriteLocked(self)
        sio = StringIO()
        self._serialize(self._inventory, sio)
        sio.seek(0)
        self._transport.put_file('inventory', sio,
            mode=self.bzrdir._get_file_mode())
        self._inventory_is_modified = False

    def get_file_mtime(self, file_id, path=None):
        """See Tree.get_file_mtime."""
        if not path:
<<<<<<< HEAD
            path = self.id2path(file_id)
=======
            path = self.inventory.id2path(file_id)
>>>>>>> 4fd302cf
        try:
            return os.lstat(self.abspath(path)).st_mtime
        except OSError, e:
            if e.errno == errno.ENOENT:
                raise errors.FileTimestampUnavailable(path)
            raise

    def _is_executable_from_path_and_stat_from_basis(self, path, stat_result):
        inv, file_id = self._path2inv_file_id(path)
        if file_id is None:
            # For unversioned files on win32, we just assume they are not
            # executable
            return False
        return inv[file_id].executable

    def _is_executable_from_path_and_stat_from_stat(self, path, stat_result):
        mode = stat_result.st_mode
        return bool(stat.S_ISREG(mode) and stat.S_IEXEC & mode)

    def is_executable(self, file_id, path=None):
        if not self._supports_executable():
<<<<<<< HEAD
            inv, inv_file_id = self._unpack_file_id(file_id)
            return inv[inv_file_id].executable
=======
            return self._inventory[file_id].executable
>>>>>>> 4fd302cf
        else:
            if not path:
                path = self.id2path(file_id)
            mode = os.lstat(self.abspath(path)).st_mode
            return bool(stat.S_ISREG(mode) and stat.S_IEXEC & mode)

    def _is_executable_from_path_and_stat(self, path, stat_result):
        if not self._supports_executable():
            return self._is_executable_from_path_and_stat_from_basis(path, stat_result)
        else:
            return self._is_executable_from_path_and_stat_from_stat(path, stat_result)

    @needs_tree_write_lock
    def _add(self, files, ids, kinds):
        """See MutableTree._add."""
        # TODO: Re-adding a file that is removed in the working copy
        # should probably put it back with the previous ID.
        # the read and write working inventory should not occur in this
        # function - they should be part of lock_write and unlock.
        # FIXME: nested trees
        inv = self.root_inventory
        for f, file_id, kind in zip(files, ids, kinds):
            if file_id is None:
                inv.add_path(f, kind=kind)
            else:
                inv.add_path(f, kind=kind, file_id=file_id)
            self._inventory_is_modified = True

    def revision_tree(self, revision_id):
        """See WorkingTree.revision_id."""
        if revision_id == self.last_revision():
            try:
                xml = self.read_basis_inventory()
            except errors.NoSuchFile:
                pass
            else:
                try:
                    inv = xml7.serializer_v7.read_inventory_from_string(xml)
                    # dont use the repository revision_tree api because we want
                    # to supply the inventory.
                    if inv.revision_id == revision_id:
                        return revisiontree.InventoryRevisionTree(
                            self.branch.repository, inv, revision_id)
                except errors.BadInventoryFormat:
                    pass
        # raise if there was no inventory, or if we read the wrong inventory.
        raise errors.NoSuchRevisionInTree(self, revision_id)

    @needs_read_lock
    def annotate_iter(self, file_id, default_revision=CURRENT_REVISION):
        """See Tree.annotate_iter

        This implementation will use the basis tree implementation if possible.
        Lines not in the basis are attributed to CURRENT_REVISION

        If there are pending merges, lines added by those merges will be
        incorrectly attributed to CURRENT_REVISION (but after committing, the
        attribution will be correct).
        """
        maybe_file_parent_keys = []
        for parent_id in self.get_parent_ids():
            try:
                parent_tree = self.revision_tree(parent_id)
            except errors.NoSuchRevisionInTree:
                parent_tree = self.branch.repository.revision_tree(parent_id)
            parent_tree.lock_read()
            try:
                try:
                    kind = parent_tree.kind(file_id)
                except errors.NoSuchId:
                    continue
                if kind != 'file':
                    # Note: this is slightly unnecessary, because symlinks and
                    # directories have a "text" which is the empty text, and we
                    # know that won't mess up annotations. But it seems cleaner
                    continue
                parent_text_key = (
                    file_id, parent_tree.get_file_revision(file_id))
                if parent_text_key not in maybe_file_parent_keys:
                    maybe_file_parent_keys.append(parent_text_key)
            finally:
                parent_tree.unlock()
        graph = _mod_graph.Graph(self.branch.repository.texts)
        heads = graph.heads(maybe_file_parent_keys)
        file_parent_keys = []
        for key in maybe_file_parent_keys:
            if key in heads:
                file_parent_keys.append(key)

        # Now we have the parents of this content
        annotator = self.branch.repository.texts.get_annotator()
        text = self.get_file_text(file_id)
        this_key =(file_id, default_revision)
        annotator.add_special_text(this_key, file_parent_keys, text)
        annotations = [(key[-1], line)
                       for key, line in annotator.annotate_flat(this_key)]
        return annotations

    def _put_rio(self, filename, stanzas, header):
        self._must_be_locked()
        my_file = _mod_rio.rio_file(stanzas, header)
        self._transport.put_file(filename, my_file,
            mode=self.bzrdir._get_file_mode())

    @needs_tree_write_lock
    def set_merge_modified(self, modified_hashes):
        def iter_stanzas():
            for file_id, hash in modified_hashes.iteritems():
                yield _mod_rio.Stanza(file_id=file_id.decode('utf8'),
                    hash=hash)
        self._put_rio('merge-hashes', iter_stanzas(), MERGE_MODIFIED_HEADER_1)

    @needs_read_lock
    def merge_modified(self):
        """Return a dictionary of files modified by a merge.

        The list is initialized by WorkingTree.set_merge_modified, which is
        typically called after we make some automatic updates to the tree
        because of a merge.

        This returns a map of file_id->sha1, containing only files which are
        still in the working inventory and have that text hash.
        """
        try:
            hashfile = self._transport.get('merge-hashes')
        except errors.NoSuchFile:
            return {}
        try:
            merge_hashes = {}
            try:
                if hashfile.next() != MERGE_MODIFIED_HEADER_1 + '\n':
                    raise errors.MergeModifiedFormatError()
            except StopIteration:
                raise errors.MergeModifiedFormatError()
            for s in _mod_rio.RioReader(hashfile):
                # RioReader reads in Unicode, so convert file_ids back to utf8
                file_id = osutils.safe_file_id(s.get("file_id"), warn=False)
                if not self.has_id(file_id):
                    continue
                text_hash = s.get("hash")
                if text_hash == self.get_file_sha1(file_id):
                    merge_hashes[file_id] = text_hash
            return merge_hashes
        finally:
            hashfile.close()

    @needs_write_lock
    def subsume(self, other_tree):
        def add_children(inventory, entry):
            for child_entry in entry.children.values():
                inventory._byid[child_entry.file_id] = child_entry
                if child_entry.kind == 'directory':
                    add_children(inventory, child_entry)
        if other_tree.get_root_id() == self.get_root_id():
            raise errors.BadSubsumeSource(self, other_tree,
                                          'Trees have the same root')
        try:
            other_tree_path = self.relpath(other_tree.basedir)
        except errors.PathNotChild:
            raise errors.BadSubsumeSource(self, other_tree,
                'Tree is not contained by the other')
        new_root_parent = self.path2id(osutils.dirname(other_tree_path))
        if new_root_parent is None:
            raise errors.BadSubsumeSource(self, other_tree,
                'Parent directory is not versioned.')
        # We need to ensure that the result of a fetch will have a
        # versionedfile for the other_tree root, and only fetching into
        # RepositoryKnit2 guarantees that.
        if not self.branch.repository.supports_rich_root():
            raise errors.SubsumeTargetNeedsUpgrade(other_tree)
        other_tree.lock_tree_write()
        try:
            new_parents = other_tree.get_parent_ids()
            other_root = other_tree.root_inventory.root
            other_root.parent_id = new_root_parent
            other_root.name = osutils.basename(other_tree_path)
            self.root_inventory.add(other_root)
            add_children(self.root_inventory, other_root)
            self._write_inventory(self.root_inventory)
            # normally we don't want to fetch whole repositories, but i think
            # here we really do want to consolidate the whole thing.
            for parent_id in other_tree.get_parent_ids():
                self.branch.fetch(other_tree.branch, parent_id)
                self.add_parent_tree_id(parent_id)
        finally:
            other_tree.unlock()
        other_tree.bzrdir.retire_bzrdir()

    @needs_tree_write_lock
    def extract(self, file_id, format=None):
        """Extract a subtree from this tree.

        A new branch will be created, relative to the path for this tree.
        """
        self.flush()
        def mkdirs(path):
            segments = osutils.splitpath(path)
            transport = self.branch.bzrdir.root_transport
            for name in segments:
                transport = transport.clone(name)
                transport.ensure_base()
            return transport

        sub_path = self.id2path(file_id)
        branch_transport = mkdirs(sub_path)
        if format is None:
            format = self.bzrdir.cloning_metadir()
        branch_transport.ensure_base()
        branch_bzrdir = format.initialize_on_transport(branch_transport)
        try:
            repo = branch_bzrdir.find_repository()
        except errors.NoRepositoryPresent:
            repo = branch_bzrdir.create_repository()
        if not repo.supports_rich_root():
            raise errors.RootNotRich()
        new_branch = branch_bzrdir.create_branch()
        new_branch.pull(self.branch)
        for parent_id in self.get_parent_ids():
            new_branch.fetch(self.branch, parent_id)
        tree_transport = self.bzrdir.root_transport.clone(sub_path)
        if tree_transport.base != branch_transport.base:
            tree_bzrdir = format.initialize_on_transport(tree_transport)
            tree_bzrdir.set_branch_reference(new_branch)
        else:
            tree_bzrdir = branch_bzrdir
        wt = tree_bzrdir.create_workingtree(_mod_revision.NULL_REVISION)
        wt.set_parent_ids(self.get_parent_ids())
        # FIXME: Support nested trees
        my_inv = self.root_inventory
        child_inv = inventory.Inventory(root_id=None)
        new_root = my_inv[file_id]
        my_inv.remove_recursive_id(file_id)
        new_root.parent_id = None
        child_inv.add(new_root)
        self._write_inventory(my_inv)
        wt._write_inventory(child_inv)
        return wt

    def list_files(self, include_root=False, from_dir=None, recursive=True):
        """List all files as (path, class, kind, id, entry).

        Lists, but does not descend into unversioned directories.
        This does not include files that have been deleted in this
        tree. Skips the control directory.

        :param include_root: if True, return an entry for the root
        :param from_dir: start from this directory or None for the root
        :param recursive: whether to recurse into subdirectories or not
        """
        # list_files is an iterator, so @needs_read_lock doesn't work properly
        # with it. So callers should be careful to always read_lock the tree.
        if not self.is_locked():
            raise errors.ObjectNotLocked(self)

        if from_dir is None and include_root is True:
            yield ('', 'V', 'directory', self.get_root_id(), self.root_inventory.root)
        # Convert these into local objects to save lookup times
        pathjoin = osutils.pathjoin
        file_kind = self._kind

        # transport.base ends in a slash, we want the piece
        # between the last two slashes
        transport_base_dir = self.bzrdir.transport.base.rsplit('/', 2)[1]

        fk_entries = {'directory':TreeDirectory, 'file':TreeFile, 'symlink':TreeLink}

        # directory file_id, relative path, absolute path, reverse sorted children
        if from_dir is not None:
            inv, from_dir_id = self._path2inv_file_id(from_dir)
            if from_dir_id is None:
                # Directory not versioned
                return
            from_dir_abspath = pathjoin(self.basedir, from_dir)
        else:
            inv = self.root_inventory
            from_dir_id = inv.root.file_id
            from_dir_abspath = self.basedir
        children = os.listdir(from_dir_abspath)
        children.sort()
        # jam 20060527 The kernel sized tree seems equivalent whether we
        # use a deque and popleft to keep them sorted, or if we use a plain
        # list and just reverse() them.
        children = collections.deque(children)
        stack = [(from_dir_id, u'', from_dir_abspath, children)]
        while stack:
            from_dir_id, from_dir_relpath, from_dir_abspath, children = stack[-1]

            while children:
                f = children.popleft()
                ## TODO: If we find a subdirectory with its own .bzr
                ## directory, then that is a separate tree and we
                ## should exclude it.

                # the bzrdir for this tree
                if transport_base_dir == f:
                    continue

                # we know that from_dir_relpath and from_dir_abspath never end in a slash
                # and 'f' doesn't begin with one, we can do a string op, rather
                # than the checks of pathjoin(), all relative paths will have an extra slash
                # at the beginning
                fp = from_dir_relpath + '/' + f

                # absolute path
                fap = from_dir_abspath + '/' + f

                dir_ie = inv[from_dir_id]
                if dir_ie.kind == 'directory':
                    f_ie = dir_ie.children.get(f)
                else:
                    f_ie = None
                if f_ie:
                    c = 'V'
                elif self.is_ignored(fp[1:]):
                    c = 'I'
                else:
                    # we may not have found this file, because of a unicode
                    # issue, or because the directory was actually a symlink.
                    f_norm, can_access = osutils.normalized_filename(f)
                    if f == f_norm or not can_access:
                        # No change, so treat this file normally
                        c = '?'
                    else:
                        # this file can be accessed by a normalized path
                        # check again if it is versioned
                        # these lines are repeated here for performance
                        f = f_norm
                        fp = from_dir_relpath + '/' + f
                        fap = from_dir_abspath + '/' + f
                        f_ie = inv.get_child(from_dir_id, f)
                        if f_ie:
                            c = 'V'
                        elif self.is_ignored(fp[1:]):
                            c = 'I'
                        else:
                            c = '?'

                fk = file_kind(fap)

                # make a last minute entry
                if f_ie:
                    yield fp[1:], c, fk, f_ie.file_id, f_ie
                else:
                    try:
                        yield fp[1:], c, fk, None, fk_entries[fk]()
                    except KeyError:
                        yield fp[1:], c, fk, None, TreeEntry()
                    continue

                if fk != 'directory':
                    continue

                # But do this child first if recursing down
                if recursive:
                    new_children = os.listdir(fap)
                    new_children.sort()
                    new_children = collections.deque(new_children)
                    stack.append((f_ie.file_id, fp, fap, new_children))
                    # Break out of inner loop,
                    # so that we start outer loop with child
                    break
            else:
                # if we finished all children, pop it off the stack
                stack.pop()

    @needs_tree_write_lock
    def move(self, from_paths, to_dir=None, after=False):
        """Rename files.

        to_dir must exist in the inventory.

        If to_dir exists and is a directory, the files are moved into
        it, keeping their old names.

        Note that to_dir is only the last component of the new name;
        this doesn't change the directory.

        For each entry in from_paths the move mode will be determined
        independently.

        The first mode moves the file in the filesystem and updates the
        inventory. The second mode only updates the inventory without
        touching the file on the filesystem.

        move uses the second mode if 'after == True' and the target is
        either not versioned or newly added, and present in the working tree.

        move uses the second mode if 'after == False' and the source is
        versioned but no longer in the working tree, and the target is not
        versioned but present in the working tree.

        move uses the first mode if 'after == False' and the source is
        versioned and present in the working tree, and the target is not
        versioned and not present in the working tree.

        Everything else results in an error.

        This returns a list of (from_path, to_path) pairs for each
        entry that is moved.
        """
        rename_entries = []
        rename_tuples = []

        invs_to_write = set()

        # check for deprecated use of signature
        if to_dir is None:
            raise TypeError('You must supply a target directory')
        # check destination directory
        if isinstance(from_paths, basestring):
            raise ValueError()
        to_abs = self.abspath(to_dir)
        if not isdir(to_abs):
            raise errors.BzrMoveFailedError('',to_dir,
                errors.NotADirectory(to_abs))
        if not self.has_filename(to_dir):
            raise errors.BzrMoveFailedError('',to_dir,
                errors.NotInWorkingDirectory(to_dir))
        to_inv, to_dir_id = self._path2inv_file_id(to_dir)
        if to_dir_id is None:
            raise errors.BzrMoveFailedError('',to_dir,
                errors.NotVersionedError(path=to_dir))

        to_dir_ie = to_inv[to_dir_id]
        if to_dir_ie.kind != 'directory':
            raise errors.BzrMoveFailedError('',to_dir,
                errors.NotADirectory(to_abs))

        # create rename entries and tuples
        for from_rel in from_paths:
            from_tail = splitpath(from_rel)[-1]
            from_inv, from_id = self._path2inv_file_id(from_rel)
            if from_id is None:
                raise errors.BzrMoveFailedError(from_rel,to_dir,
                    errors.NotVersionedError(path=from_rel))

            from_entry = from_inv[from_id]
            from_parent_id = from_entry.parent_id
            to_rel = pathjoin(to_dir, from_tail)
            rename_entry = InventoryWorkingTree._RenameEntry(
                from_rel=from_rel,
                from_id=from_id,
                from_tail=from_tail,
                from_parent_id=from_parent_id,
                to_rel=to_rel, to_tail=from_tail,
                to_parent_id=to_dir_id)
            rename_entries.append(rename_entry)
            rename_tuples.append((from_rel, to_rel))

        # determine which move mode to use. checks also for movability
        rename_entries = self._determine_mv_mode(rename_entries, after)

        original_modified = self._inventory_is_modified
        try:
            if len(from_paths):
                self._inventory_is_modified = True
            self._move(rename_entries)
        except:
            # restore the inventory on error
            self._inventory_is_modified = original_modified
            raise
        #FIXME: Should potentially also write the from_invs
        self._write_inventory(to_inv)
        return rename_tuples

    @needs_tree_write_lock
    def rename_one(self, from_rel, to_rel, after=False):
        """Rename one file.

        This can change the directory or the filename or both.

        rename_one has several 'modes' to work. First, it can rename a physical
        file and change the file_id. That is the normal mode. Second, it can
        only change the file_id without touching any physical file.

        rename_one uses the second mode if 'after == True' and 'to_rel' is not
        versioned but present in the working tree.

        rename_one uses the second mode if 'after == False' and 'from_rel' is
        versioned but no longer in the working tree, and 'to_rel' is not
        versioned but present in the working tree.

        rename_one uses the first mode if 'after == False' and 'from_rel' is
        versioned and present in the working tree, and 'to_rel' is not
        versioned and not present in the working tree.

        Everything else results in an error.
        """
        rename_entries = []

        # create rename entries and tuples
        from_tail = splitpath(from_rel)[-1]
        from_inv, from_id = self._path2inv_file_id(from_rel)
        if from_id is None:
            # if file is missing in the inventory maybe it's in the basis_tree
            basis_tree = self.branch.basis_tree()
            from_id = basis_tree.path2id(from_rel)
            if from_id is None:
                raise errors.BzrRenameFailedError(from_rel,to_rel,
                    errors.NotVersionedError(path=from_rel))
            # put entry back in the inventory so we can rename it
            from_entry = basis_tree.root_inventory[from_id].copy()
            from_inv.add(from_entry)
        else:
            from_inv, from_inv_id = self._unpack_file_id(from_id)
            from_entry = from_inv[from_inv_id]
        from_parent_id = from_entry.parent_id
        to_dir, to_tail = os.path.split(to_rel)
        to_inv, to_dir_id = self._path2inv_file_id(to_dir)
        rename_entry = InventoryWorkingTree._RenameEntry(from_rel=from_rel,
                                     from_id=from_id,
                                     from_tail=from_tail,
                                     from_parent_id=from_parent_id,
                                     to_rel=to_rel, to_tail=to_tail,
                                     to_parent_id=to_dir_id)
        rename_entries.append(rename_entry)

        # determine which move mode to use. checks also for movability
        rename_entries = self._determine_mv_mode(rename_entries, after)

        # check if the target changed directory and if the target directory is
        # versioned
        if to_dir_id is None:
            raise errors.BzrMoveFailedError(from_rel,to_rel,
                errors.NotVersionedError(path=to_dir))

        # all checks done. now we can continue with our actual work
        mutter('rename_one:\n'
               '  from_id   {%s}\n'
               '  from_rel: %r\n'
               '  to_rel:   %r\n'
               '  to_dir    %r\n'
               '  to_dir_id {%s}\n',
               from_id, from_rel, to_rel, to_dir, to_dir_id)

        self._move(rename_entries)
        self._write_inventory(to_inv)

    class _RenameEntry(object):
        def __init__(self, from_rel, from_id, from_tail, from_parent_id,
                     to_rel, to_tail, to_parent_id, only_change_inv=False,
                     change_id=False):
            self.from_rel = from_rel
            self.from_id = from_id
            self.from_tail = from_tail
            self.from_parent_id = from_parent_id
            self.to_rel = to_rel
            self.to_tail = to_tail
            self.to_parent_id = to_parent_id
            self.change_id = change_id
            self.only_change_inv = only_change_inv

    def _determine_mv_mode(self, rename_entries, after=False):
        """Determines for each from-to pair if both inventory and working tree
        or only the inventory has to be changed.

        Also does basic plausability tests.
        """
        # FIXME: Handling of nested trees
        inv = self.root_inventory

        for rename_entry in rename_entries:
            # store to local variables for easier reference
            from_rel = rename_entry.from_rel
            from_id = rename_entry.from_id
            to_rel = rename_entry.to_rel
            to_id = inv.path2id(to_rel)
            only_change_inv = False
            change_id = False

            # check the inventory for source and destination
            if from_id is None:
                raise errors.BzrMoveFailedError(from_rel,to_rel,
                    errors.NotVersionedError(path=from_rel))
            if to_id is not None:
                allowed = False
                # allow it with --after but only if dest is newly added
                if after:
                    basis = self.basis_tree()
                    basis.lock_read()
                    try:
                        if not basis.has_id(to_id):
                            rename_entry.change_id = True
                            allowed = True
                    finally:
                        basis.unlock()
                if not allowed:
                    raise errors.BzrMoveFailedError(from_rel,to_rel,
                        errors.AlreadyVersionedError(path=to_rel))

            # try to determine the mode for rename (only change inv or change
            # inv and file system)
            if after:
                if not self.has_filename(to_rel):
                    raise errors.BzrMoveFailedError(from_id,to_rel,
                        errors.NoSuchFile(path=to_rel,
                        extra="New file has not been created yet"))
                only_change_inv = True
            elif not self.has_filename(from_rel) and self.has_filename(to_rel):
                only_change_inv = True
            elif self.has_filename(from_rel) and not self.has_filename(to_rel):
                only_change_inv = False
            elif (not self.case_sensitive
                  and from_rel.lower() == to_rel.lower()
                  and self.has_filename(from_rel)):
                only_change_inv = False
            else:
                # something is wrong, so lets determine what exactly
                if not self.has_filename(from_rel) and \
                   not self.has_filename(to_rel):
                    raise errors.BzrRenameFailedError(from_rel, to_rel,
                        errors.PathsDoNotExist(paths=(from_rel, to_rel)))
                else:
                    raise errors.RenameFailedFilesExist(from_rel, to_rel)
            rename_entry.only_change_inv = only_change_inv
        return rename_entries

    def _move(self, rename_entries):
        """Moves a list of files.

        Depending on the value of the flag 'only_change_inv', the
        file will be moved on the file system or not.
        """
        moved = []

        for entry in rename_entries:
            try:
                self._move_entry(entry)
            except:
                self._rollback_move(moved)
                raise
            moved.append(entry)

    def _rollback_move(self, moved):
        """Try to rollback a previous move in case of an filesystem error."""
        for entry in moved:
            try:
                self._move_entry(WorkingTree._RenameEntry(
                    entry.to_rel, entry.from_id,
                    entry.to_tail, entry.to_parent_id, entry.from_rel,
                    entry.from_tail, entry.from_parent_id,
                    entry.only_change_inv))
            except errors.BzrMoveFailedError, e:
                raise errors.BzrMoveFailedError( '', '', "Rollback failed."
                        " The working tree is in an inconsistent state."
                        " Please consider doing a 'bzr revert'."
                        " Error message is: %s" % e)

    def _move_entry(self, entry):
        inv = self.root_inventory
        from_rel_abs = self.abspath(entry.from_rel)
        to_rel_abs = self.abspath(entry.to_rel)
        if from_rel_abs == to_rel_abs:
            raise errors.BzrMoveFailedError(entry.from_rel, entry.to_rel,
                "Source and target are identical.")

        if not entry.only_change_inv:
            try:
                osutils.rename(from_rel_abs, to_rel_abs)
            except OSError, e:
                raise errors.BzrMoveFailedError(entry.from_rel,
                    entry.to_rel, e[1])
        if entry.change_id:
            to_id = inv.path2id(entry.to_rel)
            inv.remove_recursive_id(to_id)
        inv.rename(entry.from_id, entry.to_parent_id, entry.to_tail)

    @needs_tree_write_lock
    def unversion(self, file_ids):
        """Remove the file ids in file_ids from the current versioned set.

        When a file_id is unversioned, all of its children are automatically
        unversioned.

        :param file_ids: The file ids to stop versioning.
        :raises: NoSuchId if any fileid is not currently versioned.
        """
        for file_id in file_ids:
            if not self._inventory.has_id(file_id):
                raise errors.NoSuchId(self, file_id)
        for file_id in file_ids:
            if self._inventory.has_id(file_id):
                self._inventory.remove_recursive_id(file_id)
        if len(file_ids):
            # in the future this should just set a dirty bit to wait for the
            # final unlock. However, until all methods of workingtree start
            # with the current in -memory inventory rather than triggering
            # a read, it is more complex - we need to teach read_inventory
            # to know when to read, and when to not read first... and possibly
            # to save first when the in memory one may be corrupted.
            # so for now, we just only write it if it is indeed dirty.
            # - RBC 20060907
            self._write_inventory(self._inventory)

    def stored_kind(self, file_id):
        """See Tree.stored_kind"""
        inv, inv_file_id = self._unpack_file_id(file_id)
        return inv[inv_file_id].kind

    def extras(self):
        """Yield all unversioned files in this WorkingTree.

        If there are any unversioned directories then only the directory is
        returned, not all its children.  But if there are unversioned files
        under a versioned subdirectory, they are returned.

        Currently returned depth-first, sorted by name within directories.
        This is the same order used by 'osutils.walkdirs'.
        """
        ## TODO: Work from given directory downwards
        for path, dir_entry in self.iter_entries_by_dir():
            if dir_entry.kind != 'directory':
                continue
            # mutter("search for unknowns in %r", path)
            dirabs = self.abspath(path)
            if not isdir(dirabs):
                # e.g. directory deleted
                continue

            fl = []
            for subf in os.listdir(dirabs):
                if self.bzrdir.is_control_filename(subf):
                    continue
                if subf not in dir_entry.children:
                    try:
                        (subf_norm,
                         can_access) = osutils.normalized_filename(subf)
                    except UnicodeDecodeError:
                        path_os_enc = path.encode(osutils._fs_enc)
                        relpath = path_os_enc + '/' + subf
                        raise errors.BadFilenameEncoding(relpath,
                                                         osutils._fs_enc)
                    if subf_norm != subf and can_access:
                        if subf_norm not in dir_entry.children:
                            fl.append(subf_norm)
                    else:
                        fl.append(subf)

            fl.sort()
            for subf in fl:
                subp = pathjoin(path, subf)
                yield subp

    def _walkdirs(self, prefix=""):
        """Walk the directories of this tree.

        :param prefix: is used as the directrory to start with.
        :returns: a generator which yields items in the form::

            ((curren_directory_path, fileid),
             [(file1_path, file1_name, file1_kind, None, file1_id,
               file1_kind), ... ])
        """
        _directory = 'directory'
        # get the root in the inventory
        inv, top_id = self._path2inv_file_id(prefix)
        if top_id is None:
            pending = []
        else:
            pending = [(prefix, '', _directory, None, top_id, None)]
        while pending:
            dirblock = []
            currentdir = pending.pop()
            # 0 - relpath, 1- basename, 2- kind, 3- stat, 4-id, 5-kind
            top_id = currentdir[4]
            if currentdir[0]:
                relroot = currentdir[0] + '/'
            else:
                relroot = ""
            # FIXME: stash the node in pending
            entry = inv[top_id]
            if entry.kind == 'directory':
                for name, child in entry.sorted_children():
                    dirblock.append((relroot + name, name, child.kind, None,
                        child.file_id, child.kind
                        ))
            yield (currentdir[0], entry.file_id), dirblock
            # push the user specified dirs from dirblock
            for dir in reversed(dirblock):
                if dir[2] == _directory:
                    pending.append(dir)

    @needs_write_lock
    def update_feature_flags(self, updated_flags):
        """Update the feature flags for this branch.

        :param updated_flags: Dictionary mapping feature names to necessities
            A necessity can be None to indicate the feature should be removed
        """
        self._format._update_feature_flags(updated_flags)
        self.control_transport.put_bytes('format', self._format.as_string())


class WorkingTreeFormatRegistry(controldir.ControlComponentFormatRegistry):
    """Registry for working tree formats."""

    def __init__(self, other_registry=None):
        super(WorkingTreeFormatRegistry, self).__init__(other_registry)
        self._default_format = None
        self._default_format_key = None

    def get_default(self):
        """Return the current default format."""
        if (self._default_format_key is not None and
            self._default_format is None):
            self._default_format = self.get(self._default_format_key)
        return self._default_format

    def set_default(self, format):
        """Set the default format."""
        self._default_format = format
        self._default_format_key = None

    def set_default_key(self, format_string):
        """Set the default format by its format string."""
        self._default_format_key = format_string
        self._default_format = None


format_registry = WorkingTreeFormatRegistry()


class WorkingTreeFormat(controldir.ControlComponentFormat):
    """An encapsulation of the initialization and open routines for a format.

    Formats provide three things:
     * An initialization routine,
     * a format string,
     * an open routine.

    Formats are placed in an dict by their format string for reference
    during workingtree opening. Its not required that these be instances, they
    can be classes themselves with class methods - it simply depends on
    whether state is needed for a given format or not.

    Once a format is deprecated, just deprecate the initialize and open
    methods on the format class. Do not deprecate the object, as the
    object will be created every time regardless.
    """

    requires_rich_root = False

    upgrade_recommended = False

    requires_normalized_unicode_filenames = False

    case_sensitive_filename = "FoRMaT"

    missing_parent_conflicts = False
    """If this format supports missing parent conflicts."""

    supports_versioned_directories = None

    def initialize(self, controldir, revision_id=None, from_branch=None,
                   accelerator_tree=None, hardlink=False):
        """Initialize a new working tree in controldir.

        :param controldir: ControlDir to initialize the working tree in.
        :param revision_id: allows creating a working tree at a different
            revision than the branch is at.
        :param from_branch: Branch to checkout
        :param accelerator_tree: A tree which can be used for retrieving file
            contents more quickly than the revision tree, i.e. a workingtree.
            The revision tree will be used for cases where accelerator_tree's
            content is different.
        :param hardlink: If true, hard-link files from accelerator_tree,
            where possible.
        """
        raise NotImplementedError(self.initialize)

    def __eq__(self, other):
        return self.__class__ is other.__class__

    def __ne__(self, other):
        return not (self == other)

<<<<<<< HEAD
=======
    @classmethod
    @symbol_versioning.deprecated_method(
        symbol_versioning.deprecated_in((2, 4, 0)))
    def get_default_format(klass):
        """Return the current default format."""
        return format_registry.get_default()

>>>>>>> 4fd302cf
    def get_format_description(self):
        """Return the short description for this format."""
        raise NotImplementedError(self.get_format_description)

    def is_supported(self):
        """Is this format supported?

        Supported formats can be initialized and opened.
        Unsupported formats may not support initialization or committing or
        some other features depending on the reason for not being supported.
        """
        return True

    def supports_content_filtering(self):
        """True if this format supports content filtering."""
        return False

    def supports_views(self):
        """True if this format supports stored views."""
        return False

    def get_controldir_for_branch(self):
        """Get the control directory format for creating branches.

        This is to support testing of working tree formats that can not exist
        in the same control directory as a branch.
        """
        return self._matchingbzrdir


class WorkingTreeFormatMetaDir(bzrdir.BzrFormat, WorkingTreeFormat):
    """Base class for working trees that live in bzr meta directories."""

    def __init__(self):
        WorkingTreeFormat.__init__(self)
        bzrdir.BzrFormat.__init__(self)

    @classmethod
    def find_format_string(klass, controldir):
        """Return format name for the working tree object in controldir."""
        try:
            transport = controldir.get_workingtree_transport(None)
            return transport.get_bytes("format")
        except errors.NoSuchFile:
            raise errors.NoWorkingTree(base=transport.base)

    @classmethod
    def find_format(klass, controldir):
        """Return the format for the working tree object in controldir."""
        format_string = klass.find_format_string(controldir)
        return klass._find_format(format_registry, 'working tree',
                format_string)

    def check_support_status(self, allow_unsupported, recommend_upgrade=True,
            basedir=None):
        WorkingTreeFormat.check_support_status(self,
            allow_unsupported=allow_unsupported, recommend_upgrade=recommend_upgrade,
            basedir=basedir)
        bzrdir.BzrFormat.check_support_status(self, allow_unsupported=allow_unsupported,
            recommend_upgrade=recommend_upgrade, basedir=basedir)

    def get_controldir_for_branch(self):
        """Get the control directory format for creating branches.

        This is to support testing of working tree formats that can not exist
        in the same control directory as a branch.
        """
        return self._matchingbzrdir


class WorkingTreeFormatMetaDir(bzrdir.BzrFormat, WorkingTreeFormat):
    """Base class for working trees that live in bzr meta directories."""

    def __init__(self):
        WorkingTreeFormat.__init__(self)
        bzrdir.BzrFormat.__init__(self)

    @classmethod
    def find_format_string(klass, controldir):
        """Return format name for the working tree object in controldir."""
        try:
            transport = controldir.get_workingtree_transport(None)
            return transport.get_bytes("format")
        except errors.NoSuchFile:
            raise errors.NoWorkingTree(base=transport.base)

    @classmethod
    def find_format(klass, controldir):
        """Return the format for the working tree object in controldir."""
        format_string = klass.find_format_string(controldir)
        return klass._find_format(format_registry, 'working tree',
                format_string)

    def check_support_status(self, allow_unsupported, recommend_upgrade=True,
            basedir=None):
        WorkingTreeFormat.check_support_status(self,
            allow_unsupported=allow_unsupported, recommend_upgrade=recommend_upgrade,
            basedir=basedir)
        bzrdir.BzrFormat.check_support_status(self, allow_unsupported=allow_unsupported,
            recommend_upgrade=recommend_upgrade, basedir=basedir)


format_registry.register_lazy("Bazaar Working Tree Format 4 (bzr 0.15)\n",
    "bzrlib.workingtree_4", "WorkingTreeFormat4")
format_registry.register_lazy("Bazaar Working Tree Format 5 (bzr 1.11)\n",
    "bzrlib.workingtree_4", "WorkingTreeFormat5")
format_registry.register_lazy("Bazaar Working Tree Format 6 (bzr 1.14)\n",
    "bzrlib.workingtree_4", "WorkingTreeFormat6")
format_registry.register_lazy("Bazaar-NG Working Tree format 3",
    "bzrlib.workingtree_3", "WorkingTreeFormat3")
format_registry.set_default_key("Bazaar Working Tree Format 6 (bzr 1.14)\n")<|MERGE_RESOLUTION|>--- conflicted
+++ resolved
@@ -2178,11 +2178,7 @@
     def get_file_mtime(self, file_id, path=None):
         """See Tree.get_file_mtime."""
         if not path:
-<<<<<<< HEAD
             path = self.id2path(file_id)
-=======
-            path = self.inventory.id2path(file_id)
->>>>>>> 4fd302cf
         try:
             return os.lstat(self.abspath(path)).st_mtime
         except OSError, e:
@@ -2204,12 +2200,8 @@
 
     def is_executable(self, file_id, path=None):
         if not self._supports_executable():
-<<<<<<< HEAD
             inv, inv_file_id = self._unpack_file_id(file_id)
             return inv[inv_file_id].executable
-=======
-            return self._inventory[file_id].executable
->>>>>>> 4fd302cf
         else:
             if not path:
                 path = self.id2path(file_id)
@@ -3086,16 +3078,6 @@
     def __ne__(self, other):
         return not (self == other)
 
-<<<<<<< HEAD
-=======
-    @classmethod
-    @symbol_versioning.deprecated_method(
-        symbol_versioning.deprecated_in((2, 4, 0)))
-    def get_default_format(klass):
-        """Return the current default format."""
-        return format_registry.get_default()
-
->>>>>>> 4fd302cf
     def get_format_description(self):
         """Return the short description for this format."""
         raise NotImplementedError(self.get_format_description)
