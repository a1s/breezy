# Copyright (C) 2005, 2006, 2007 Canonical Ltd
#
# This program is free software; you can redistribute it and/or modify
# it under the terms of the GNU General Public License as published by
# the Free Software Foundation; either version 2 of the License, or
# (at your option) any later version.
#
# This program is distributed in the hope that it will be useful,
# but WITHOUT ANY WARRANTY; without even the implied warranty of
# MERCHANTABILITY or FITNESS FOR A PARTICULAR PURPOSE.  See the
# GNU General Public License for more details.
#
# You should have received a copy of the GNU General Public License
# along with this program; if not, write to the Free Software
# Foundation, Inc., 59 Temple Place, Suite 330, Boston, MA  02111-1307  USA

"""WorkingTree object and friends.

A WorkingTree represents the editable working copy of a branch.
Operations which represent the WorkingTree are also done here, 
such as renaming or adding files.  The WorkingTree has an inventory 
which is updated by these operations.  A commit produces a 
new revision based on the workingtree and its inventory.

At the moment every WorkingTree has its own branch.  Remote
WorkingTrees aren't supported.

To get a WorkingTree, call bzrdir.open_workingtree() or
WorkingTree.open(dir).
"""

# TODO: Give the workingtree sole responsibility for the working inventory;
# remove the variable and references to it from the branch.  This may require
# updating the commit code so as to update the inventory within the working
# copy, and making sure there's only one WorkingTree for any directory on disk.
# At the moment they may alias the inventory and have old copies of it in
# memory.  (Now done? -- mbp 20060309)

from cStringIO import StringIO
import os

from bzrlib.lazy_import import lazy_import
lazy_import(globals(), """
from bisect import bisect_left
import collections
from copy import deepcopy
import errno
import itertools
import operator
import stat
from time import time
import warnings

import bzrlib
from bzrlib import (
    branch,
    bzrdir,
    conflicts as _mod_conflicts,
    dirstate,
    errors,
    generate_ids,
    globbing,
    hashcache,
    ignores,
    merge,
    osutils,
    revisiontree,
    repository,
    textui,
    transform,
    urlutils,
    xml5,
    xml6,
    xml7,
    )
import bzrlib.branch
from bzrlib.transport import get_transport
import bzrlib.ui
from bzrlib.workingtree_4 import WorkingTreeFormat4
""")

from bzrlib import symbol_versioning
from bzrlib.decorators import needs_read_lock, needs_write_lock
from bzrlib.inventory import InventoryEntry, Inventory, ROOT_ID, TreeReference
from bzrlib.lockable_files import LockableFiles, TransportLock
from bzrlib.lockdir import LockDir
import bzrlib.mutabletree
from bzrlib.mutabletree import needs_tree_write_lock
from bzrlib.osutils import (
    compact_date,
    file_kind,
    isdir,
    normpath,
    pathjoin,
    rand_chars,
    realpath,
    safe_unicode,
    splitpath,
    supports_executable,
    )
from bzrlib.trace import mutter, note
from bzrlib.transport.local import LocalTransport
from bzrlib.progress import DummyProgress, ProgressPhase
from bzrlib.revision import NULL_REVISION, CURRENT_REVISION
from bzrlib.rio import RioReader, rio_file, Stanza
from bzrlib.symbol_versioning import (deprecated_passed,
        deprecated_method,
        deprecated_function,
        DEPRECATED_PARAMETER,
        zero_eight,
        zero_eleven,
        zero_thirteen,
        )


MERGE_MODIFIED_HEADER_1 = "BZR merge-modified list format 1"
CONFLICT_HEADER_1 = "BZR conflict list format 1"


@deprecated_function(zero_thirteen)
def gen_file_id(name):
    """Return new file id for the basename 'name'.

    Use bzrlib.generate_ids.gen_file_id() instead
    """
    return generate_ids.gen_file_id(name)


@deprecated_function(zero_thirteen)
def gen_root_id():
    """Return a new tree-root file id.

    This has been deprecated in favor of bzrlib.generate_ids.gen_root_id()
    """
    return generate_ids.gen_root_id()


class TreeEntry(object):
    """An entry that implements the minimum interface used by commands.

    This needs further inspection, it may be better to have 
    InventoryEntries without ids - though that seems wrong. For now,
    this is a parallel hierarchy to InventoryEntry, and needs to become
    one of several things: decorates to that hierarchy, children of, or
    parents of it.
    Another note is that these objects are currently only used when there is
    no InventoryEntry available - i.e. for unversioned objects.
    Perhaps they should be UnversionedEntry et al. ? - RBC 20051003
    """
 
    def __eq__(self, other):
        # yes, this us ugly, TODO: best practice __eq__ style.
        return (isinstance(other, TreeEntry)
                and other.__class__ == self.__class__)
 
    def kind_character(self):
        return "???"


class TreeDirectory(TreeEntry):
    """See TreeEntry. This is a directory in a working tree."""

    def __eq__(self, other):
        return (isinstance(other, TreeDirectory)
                and other.__class__ == self.__class__)

    def kind_character(self):
        return "/"


class TreeFile(TreeEntry):
    """See TreeEntry. This is a regular file in a working tree."""

    def __eq__(self, other):
        return (isinstance(other, TreeFile)
                and other.__class__ == self.__class__)

    def kind_character(self):
        return ''


class TreeLink(TreeEntry):
    """See TreeEntry. This is a symlink in a working tree."""

    def __eq__(self, other):
        return (isinstance(other, TreeLink)
                and other.__class__ == self.__class__)

    def kind_character(self):
        return ''


class WorkingTree(bzrlib.mutabletree.MutableTree):
    """Working copy tree.

    The inventory is held in the `Branch` working-inventory, and the
    files are in a directory on disk.

    It is possible for a `WorkingTree` to have a filename which is
    not listed in the Inventory and vice versa.
    """

    def __init__(self, basedir='.',
                 branch=DEPRECATED_PARAMETER,
                 _inventory=None,
                 _control_files=None,
                 _internal=False,
                 _format=None,
                 _bzrdir=None):
        """Construct a WorkingTree for basedir.

        If the branch is not supplied, it is opened automatically.
        If the branch is supplied, it must be the branch for this basedir.
        (branch.base is not cross checked, because for remote branches that
        would be meaningless).
        """
        self._format = _format
        self.bzrdir = _bzrdir
        if not _internal:
            # not created via open etc.
            warnings.warn("WorkingTree() is deprecated as of bzr version 0.8. "
                 "Please use bzrdir.open_workingtree or WorkingTree.open().",
                 DeprecationWarning,
                 stacklevel=2)
            wt = WorkingTree.open(basedir)
            self._branch = wt.branch
            self.basedir = wt.basedir
            self._control_files = wt._control_files
            self._hashcache = wt._hashcache
            self._set_inventory(wt._inventory, dirty=False)
            self._format = wt._format
            self.bzrdir = wt.bzrdir
        assert isinstance(basedir, basestring), \
            "base directory %r is not a string" % basedir
        basedir = safe_unicode(basedir)
        mutter("opening working tree %r", basedir)
        if deprecated_passed(branch):
            if not _internal:
                warnings.warn("WorkingTree(..., branch=XXX) is deprecated"
                     " as of bzr 0.8. Please use bzrdir.open_workingtree() or"
                     " WorkingTree.open().",
                     DeprecationWarning,
                     stacklevel=2
                     )
            self._branch = branch
        else:
            self._branch = self.bzrdir.open_branch()
        self.basedir = realpath(basedir)
        # if branch is at our basedir and is a format 6 or less
        if isinstance(self._format, WorkingTreeFormat2):
            # share control object
            self._control_files = self.branch.control_files
        else:
            # assume all other formats have their own control files.
            assert isinstance(_control_files, LockableFiles), \
                    "_control_files must be a LockableFiles, not %r" \
                    % _control_files
            self._control_files = _control_files
        # update the whole cache up front and write to disk if anything changed;
        # in the future we might want to do this more selectively
        # two possible ways offer themselves : in self._unlock, write the cache
        # if needed, or, when the cache sees a change, append it to the hash
        # cache file, and have the parser take the most recent entry for a
        # given path only.
        wt_trans = self.bzrdir.get_workingtree_transport(None)
        cache_filename = wt_trans.local_abspath('stat-cache')
        self._hashcache = hashcache.HashCache(basedir, cache_filename,
                                              self._control_files._file_mode)
        hc = self._hashcache
        hc.read()
        # is this scan needed ? it makes things kinda slow.
        #hc.scan()

        if hc.needs_write:
            mutter("write hc")
            hc.write()

        if _inventory is None:
            self._inventory_is_modified = False
            self.read_working_inventory()
        else:
            # the caller of __init__ has provided an inventory,
            # we assume they know what they are doing - as its only
            # the Format factory and creation methods that are
            # permitted to do this.
            self._set_inventory(_inventory, dirty=False)

    branch = property(
        fget=lambda self: self._branch,
        doc="""The branch this WorkingTree is connected to.

            This cannot be set - it is reflective of the actual disk structure
            the working tree has been constructed from.
            """)

    def break_lock(self):
        """Break a lock if one is present from another instance.

        Uses the ui factory to ask for confirmation if the lock may be from
        an active process.

        This will probe the repository for its lock as well.
        """
        self._control_files.break_lock()
        self.branch.break_lock()

    def requires_rich_root(self):
        return self._format.requires_rich_root

    def supports_tree_reference(self):
        return getattr(self._format, 'supports_tree_reference', False)

    def _set_inventory(self, inv, dirty):
        """Set the internal cached inventory.

        :param inv: The inventory to set.
        :param dirty: A boolean indicating whether the inventory is the same
            logical inventory as whats on disk. If True the inventory is not
            the same and should be written to disk or data will be lost, if
            False then the inventory is the same as that on disk and any
            serialisation would be unneeded overhead.
        """
        assert inv.root is not None
        self._inventory = inv
        self._inventory_is_modified = dirty

    @staticmethod
    def open(path=None, _unsupported=False):
        """Open an existing working tree at path.

        """
        if path is None:
            path = os.path.getcwdu()
        control = bzrdir.BzrDir.open(path, _unsupported)
        return control.open_workingtree(_unsupported)
        
    @staticmethod
    def open_containing(path=None):
        """Open an existing working tree which has its root about path.
        
        This probes for a working tree at path and searches upwards from there.

        Basically we keep looking up until we find the control directory or
        run into /.  If there isn't one, raises NotBranchError.
        TODO: give this a new exception.
        If there is one, it is returned, along with the unused portion of path.

        :return: The WorkingTree that contains 'path', and the rest of path
        """
        if path is None:
            path = osutils.getcwd()
        control, relpath = bzrdir.BzrDir.open_containing(path)

        return control.open_workingtree(), relpath

    @staticmethod
    def open_downlevel(path=None):
        """Open an unsupported working tree.

        Only intended for advanced situations like upgrading part of a bzrdir.
        """
        return WorkingTree.open(path, _unsupported=True)

    def __iter__(self):
        """Iterate through file_ids for this tree.

        file_ids are in a WorkingTree if they are in the working inventory
        and the working file exists.
        """
        inv = self._inventory
        for path, ie in inv.iter_entries():
            if osutils.lexists(self.abspath(path)):
                yield ie.file_id

    def __repr__(self):
        return "<%s of %s>" % (self.__class__.__name__,
                               getattr(self, 'basedir', None))

    def abspath(self, filename):
        return pathjoin(self.basedir, filename)
    
    def basis_tree(self):
        """Return RevisionTree for the current last revision.
        
        If the left most parent is a ghost then the returned tree will be an
        empty tree - one obtained by calling repository.revision_tree(None).
        """
        try:
            revision_id = self.get_parent_ids()[0]
        except IndexError:
            # no parents, return an empty revision tree.
            # in the future this should return the tree for
            # 'empty:' - the implicit root empty tree.
            return self.branch.repository.revision_tree(None)
        try:
            return self.revision_tree(revision_id)
        except errors.NoSuchRevision:
            pass
        # No cached copy available, retrieve from the repository.
        # FIXME? RBC 20060403 should we cache the inventory locally
        # at this point ?
        try:
            return self.branch.repository.revision_tree(revision_id)
        except errors.RevisionNotPresent:
            # the basis tree *may* be a ghost or a low level error may have
            # occured. If the revision is present, its a problem, if its not
            # its a ghost.
            if self.branch.repository.has_revision(revision_id):
                raise
            # the basis tree is a ghost so return an empty tree.
            return self.branch.repository.revision_tree(None)

    @staticmethod
    @deprecated_method(zero_eight)
    def create(branch, directory):
        """Create a workingtree for branch at directory.

        If existing_directory already exists it must have a .bzr directory.
        If it does not exist, it will be created.

        This returns a new WorkingTree object for the new checkout.

        TODO FIXME RBC 20060124 when we have checkout formats in place this
        should accept an optional revisionid to checkout [and reject this if
        checking out into the same dir as a pre-checkout-aware branch format.]

        XXX: When BzrDir is present, these should be created through that 
        interface instead.
        """
        warnings.warn('delete WorkingTree.create', stacklevel=3)
        transport = get_transport(directory)
        if branch.bzrdir.root_transport.base == transport.base:
            # same dir 
            return branch.bzrdir.create_workingtree()
        # different directory, 
        # create a branch reference
        # and now a working tree.
        raise NotImplementedError
 
    @staticmethod
    @deprecated_method(zero_eight)
    def create_standalone(directory):
        """Create a checkout and a branch and a repo at directory.

        Directory must exist and be empty.

        please use BzrDir.create_standalone_workingtree
        """
        return bzrdir.BzrDir.create_standalone_workingtree(directory)

    def relpath(self, path):
        """Return the local path portion from a given path.
        
        The path may be absolute or relative. If its a relative path it is 
        interpreted relative to the python current working directory.
        """
        return osutils.relpath(self.basedir, path)

    def has_filename(self, filename):
        return osutils.lexists(self.abspath(filename))

    def get_file(self, file_id):
        file_id = osutils.safe_file_id(file_id)
        return self.get_file_byname(self.id2path(file_id))

    def get_file_text(self, file_id):
        file_id = osutils.safe_file_id(file_id)
        return self.get_file(file_id).read()

    def get_file_byname(self, filename):
        return file(self.abspath(filename), 'rb')

    @needs_read_lock
    def annotate_iter(self, file_id):
        """See Tree.annotate_iter

        This implementation will use the basis tree implementation if possible.
        Lines not in the basis are attributed to CURRENT_REVISION

        If there are pending merges, lines added by those merges will be
        incorrectly attributed to CURRENT_REVISION (but after committing, the
        attribution will be correct).
        """
        file_id = osutils.safe_file_id(file_id)
        basis = self.basis_tree()
        changes = iter(self._iter_changes(basis, True, [self.id2path(file_id)],
            require_versioned=True)).next()
        changed_content, kind = changes[2], changes[6]
        if not changed_content:
            return basis.annotate_iter(file_id)
        if kind[1] is None:
            return None
        import annotate
        if kind[0] != 'file':
            old_lines = []
        else:
            old_lines = list(basis.annotate_iter(file_id))
        old = [old_lines]
        for tree in self.branch.repository.revision_trees(
            self.get_parent_ids()[1:]):
            if file_id not in tree:
                continue
            old.append(list(tree.annotate_iter(file_id)))
        return annotate.reannotate(old, self.get_file(file_id).readlines(),
                                   CURRENT_REVISION)

    def get_parent_ids(self):
        """See Tree.get_parent_ids.
        
        This implementation reads the pending merges list and last_revision
        value and uses that to decide what the parents list should be.
        """
        last_rev = self._last_revision()
        if last_rev is None:
            parents = []
        else:
            parents = [last_rev]
        try:
            merges_file = self._control_files.get('pending-merges')
        except errors.NoSuchFile:
            pass
        else:
            for l in merges_file.readlines():
                revision_id = osutils.safe_revision_id(l.rstrip('\n'))
                parents.append(revision_id)
        return parents

    @needs_read_lock
    def get_root_id(self):
        """Return the id of this trees root"""
        return self._inventory.root.file_id
        
    def _get_store_filename(self, file_id):
        ## XXX: badly named; this is not in the store at all
        file_id = osutils.safe_file_id(file_id)
        return self.abspath(self.id2path(file_id))

    @needs_read_lock
    def clone(self, to_bzrdir, revision_id=None, basis=None):
        """Duplicate this working tree into to_bzr, including all state.
        
        Specifically modified files are kept as modified, but
        ignored and unknown files are discarded.

        If you want to make a new line of development, see bzrdir.sprout()

        revision
            If not None, the cloned tree will have its last revision set to 
            revision, and and difference between the source trees last revision
            and this one merged in.

        basis
            If not None, a closer copy of a tree which may have some files in
            common, and which file content should be preferentially copied from.
        """
        # assumes the target bzr dir format is compatible.
        result = self._format.initialize(to_bzrdir)
        self.copy_content_into(result, revision_id)
        return result

    @needs_read_lock
    def copy_content_into(self, tree, revision_id=None):
        """Copy the current content and user files of this tree into tree."""
        tree.set_root_id(self.get_root_id())
        if revision_id is None:
            merge.transform_tree(tree, self)
        else:
            # TODO now merge from tree.last_revision to revision (to preserve
            # user local changes)
            merge.transform_tree(tree, self)
            tree.set_parent_ids([revision_id])

    def id2abspath(self, file_id):
        file_id = osutils.safe_file_id(file_id)
        return self.abspath(self.id2path(file_id))

    def has_id(self, file_id):
        # files that have been deleted are excluded
        file_id = osutils.safe_file_id(file_id)
        inv = self.inventory
        if not inv.has_id(file_id):
            return False
        path = inv.id2path(file_id)
        return osutils.lexists(self.abspath(path))

    def has_or_had_id(self, file_id):
        file_id = osutils.safe_file_id(file_id)
        if file_id == self.inventory.root.file_id:
            return True
        return self.inventory.has_id(file_id)

    __contains__ = has_id

    def get_file_size(self, file_id):
        file_id = osutils.safe_file_id(file_id)
        return os.path.getsize(self.id2abspath(file_id))

    @needs_read_lock
    def get_file_sha1(self, file_id, path=None, stat_value=None):
        file_id = osutils.safe_file_id(file_id)
        if not path:
            path = self._inventory.id2path(file_id)
        return self._hashcache.get_sha1(path, stat_value)

    def get_file_mtime(self, file_id, path=None):
        file_id = osutils.safe_file_id(file_id)
        if not path:
            path = self.inventory.id2path(file_id)
        return os.lstat(self.abspath(path)).st_mtime

    if not supports_executable():
        def is_executable(self, file_id, path=None):
            file_id = osutils.safe_file_id(file_id)
            return self._inventory[file_id].executable
    else:
        def is_executable(self, file_id, path=None):
            if not path:
                file_id = osutils.safe_file_id(file_id)
                path = self.id2path(file_id)
            mode = os.lstat(self.abspath(path)).st_mode
            return bool(stat.S_ISREG(mode) and stat.S_IEXEC & mode)

    @needs_write_lock
    def _add(self, files, ids, kinds):
        """See MutableTree._add."""
        # TODO: Re-adding a file that is removed in the working copy
        # should probably put it back with the previous ID.
        # the read and write working inventory should not occur in this 
        # function - they should be part of lock_write and unlock.
        inv = self.read_working_inventory()
        for f, file_id, kind in zip(files, ids, kinds):
            assert kind is not None
            if file_id is None:
                inv.add_path(f, kind=kind)
            else:
                file_id = osutils.safe_file_id(file_id)
                inv.add_path(f, kind=kind, file_id=file_id)
        self._write_inventory(inv)

    @needs_tree_write_lock
    def _gather_kinds(self, files, kinds):
        """See MutableTree._gather_kinds."""
        for pos, f in enumerate(files):
            if kinds[pos] is None:
                fullpath = normpath(self.abspath(f))
                try:
                    kinds[pos] = file_kind(fullpath)
                except OSError, e:
                    if e.errno == errno.ENOENT:
                        raise errors.NoSuchFile(fullpath)

    @needs_write_lock
    def add_parent_tree_id(self, revision_id, allow_leftmost_as_ghost=False):
        """Add revision_id as a parent.

        This is equivalent to retrieving the current list of parent ids
        and setting the list to its value plus revision_id.

        :param revision_id: The revision id to add to the parent list. It may
        be a ghost revision as long as its not the first parent to be added,
        or the allow_leftmost_as_ghost parameter is set True.
        :param allow_leftmost_as_ghost: Allow the first parent to be a ghost.
        """
        parents = self.get_parent_ids() + [revision_id]
        self.set_parent_ids(parents, allow_leftmost_as_ghost=len(parents) > 1
            or allow_leftmost_as_ghost)

    @needs_tree_write_lock
    def add_parent_tree(self, parent_tuple, allow_leftmost_as_ghost=False):
        """Add revision_id, tree tuple as a parent.

        This is equivalent to retrieving the current list of parent trees
        and setting the list to its value plus parent_tuple. See also
        add_parent_tree_id - if you only have a parent id available it will be
        simpler to use that api. If you have the parent already available, using
        this api is preferred.

        :param parent_tuple: The (revision id, tree) to add to the parent list.
            If the revision_id is a ghost, pass None for the tree.
        :param allow_leftmost_as_ghost: Allow the first parent to be a ghost.
        """
        parent_ids = self.get_parent_ids() + [parent_tuple[0]]
        if len(parent_ids) > 1:
            # the leftmost may have already been a ghost, preserve that if it
            # was.
            allow_leftmost_as_ghost = True
        self.set_parent_ids(parent_ids,
            allow_leftmost_as_ghost=allow_leftmost_as_ghost)

    @needs_tree_write_lock
    def add_pending_merge(self, *revision_ids):
        # TODO: Perhaps should check at this point that the
        # history of the revision is actually present?
        parents = self.get_parent_ids()
        updated = False
        for rev_id in revision_ids:
            if rev_id in parents:
                continue
            parents.append(rev_id)
            updated = True
        if updated:
            self.set_parent_ids(parents, allow_leftmost_as_ghost=True)

    @deprecated_method(zero_eleven)
    @needs_read_lock
    def pending_merges(self):
        """Return a list of pending merges.

        These are revisions that have been merged into the working
        directory but not yet committed.

        As of 0.11 this is deprecated. Please see WorkingTree.get_parent_ids()
        instead - which is available on all tree objects.
        """
        return self.get_parent_ids()[1:]

    def _check_parents_for_ghosts(self, revision_ids, allow_leftmost_as_ghost):
        """Common ghost checking functionality from set_parent_*.

        This checks that the left hand-parent exists if there are any
        revisions present.
        """
        if len(revision_ids) > 0:
            leftmost_id = revision_ids[0]
            if (not allow_leftmost_as_ghost and not
                self.branch.repository.has_revision(leftmost_id)):
                raise errors.GhostRevisionUnusableHere(leftmost_id)

    def _set_merges_from_parent_ids(self, parent_ids):
        merges = parent_ids[1:]
        self._control_files.put_bytes('pending-merges', '\n'.join(merges))

    @needs_tree_write_lock
    def set_parent_ids(self, revision_ids, allow_leftmost_as_ghost=False):
        """Set the parent ids to revision_ids.
        
        See also set_parent_trees. This api will try to retrieve the tree data
        for each element of revision_ids from the trees repository. If you have
        tree data already available, it is more efficient to use
        set_parent_trees rather than set_parent_ids. set_parent_ids is however
        an easier API to use.

        :param revision_ids: The revision_ids to set as the parent ids of this
            working tree. Any of these may be ghosts.
        """
        revision_ids = [osutils.safe_revision_id(r) for r in revision_ids]
        self._check_parents_for_ghosts(revision_ids,
            allow_leftmost_as_ghost=allow_leftmost_as_ghost)

        if len(revision_ids) > 0:
            self.set_last_revision(revision_ids[0])
        else:
            self.set_last_revision(None)

        self._set_merges_from_parent_ids(revision_ids)

    @needs_tree_write_lock
    def set_parent_trees(self, parents_list, allow_leftmost_as_ghost=False):
        """See MutableTree.set_parent_trees."""
        parent_ids = [osutils.safe_revision_id(rev) for (rev, tree) in parents_list]

        self._check_parents_for_ghosts(parent_ids,
            allow_leftmost_as_ghost=allow_leftmost_as_ghost)

        if len(parent_ids) == 0:
            leftmost_parent_id = None
            leftmost_parent_tree = None
        else:
            leftmost_parent_id, leftmost_parent_tree = parents_list[0]

        if self._change_last_revision(leftmost_parent_id):
            if leftmost_parent_tree is None:
                # If we don't have a tree, fall back to reading the
                # parent tree from the repository.
                self._cache_basis_inventory(leftmost_parent_id)
            else:
                inv = leftmost_parent_tree.inventory
                xml = self._create_basis_xml_from_inventory(
                                        leftmost_parent_id, inv)
                self._write_basis_inventory(xml)
        self._set_merges_from_parent_ids(parent_ids)

    @needs_tree_write_lock
    def set_pending_merges(self, rev_list):
        parents = self.get_parent_ids()
        leftmost = parents[:1]
        new_parents = leftmost + rev_list
        self.set_parent_ids(new_parents)

    @needs_tree_write_lock
    def set_merge_modified(self, modified_hashes):
        def iter_stanzas():
            for file_id, hash in modified_hashes.iteritems():
                yield Stanza(file_id=file_id.decode('utf8'), hash=hash)
        self._put_rio('merge-hashes', iter_stanzas(), MERGE_MODIFIED_HEADER_1)

    def _put_rio(self, filename, stanzas, header):
        self._must_be_locked()
        my_file = rio_file(stanzas, header)
        self._control_files.put(filename, my_file)

    @needs_write_lock # because merge pulls data into the branch.
    def merge_from_branch(self, branch, to_revision=None):
        """Merge from a branch into this working tree.

        :param branch: The branch to merge from.
        :param to_revision: If non-None, the merge will merge to to_revision,
            but not beyond it. to_revision does not need to be in the history
            of the branch when it is supplied. If None, to_revision defaults to
            branch.last_revision().
        """
        from bzrlib.merge import Merger, Merge3Merger
        pb = bzrlib.ui.ui_factory.nested_progress_bar()
        try:
            merger = Merger(self.branch, this_tree=self, pb=pb)
            merger.pp = ProgressPhase("Merge phase", 5, pb)
            merger.pp.next_phase()
            # check that there are no
            # local alterations
            merger.check_basis(check_clean=True, require_commits=False)
            if to_revision is None:
                to_revision = branch.last_revision()
            else:
                to_revision = osutils.safe_revision_id(to_revision)
            merger.other_rev_id = to_revision
            if merger.other_rev_id is None:
                raise error.NoCommits(branch)
            self.branch.fetch(branch, last_revision=merger.other_rev_id)
            merger.other_basis = merger.other_rev_id
            merger.other_tree = self.branch.repository.revision_tree(
                merger.other_rev_id)
            merger.other_branch = branch
            merger.pp.next_phase()
            merger.find_base()
            if merger.base_rev_id == merger.other_rev_id:
                raise errors.PointlessMerge
            merger.backup_files = False
            merger.merge_type = Merge3Merger
            merger.set_interesting_files(None)
            merger.show_base = False
            merger.reprocess = False
            conflicts = merger.do_merge()
            merger.set_pending()
        finally:
            pb.finished()
        return conflicts

    @needs_read_lock
    def merge_modified(self):
        """Return a dictionary of files modified by a merge.

        The list is initialized by WorkingTree.set_merge_modified, which is 
        typically called after we make some automatic updates to the tree
        because of a merge.

        This returns a map of file_id->sha1, containing only files which are
        still in the working inventory and have that text hash.
        """
        try:
            hashfile = self._control_files.get('merge-hashes')
        except errors.NoSuchFile:
            return {}
        merge_hashes = {}
        try:
            if hashfile.next() != MERGE_MODIFIED_HEADER_1 + '\n':
                raise errors.MergeModifiedFormatError()
        except StopIteration:
            raise errors.MergeModifiedFormatError()
        for s in RioReader(hashfile):
            file_id = s.get("file_id")
            if file_id not in self.inventory:
                continue
            text_hash = s.get("hash")
            if text_hash == self.get_file_sha1(file_id):
                merge_hashes[file_id] = text_hash
        return merge_hashes

    @needs_write_lock
    def mkdir(self, path, file_id=None):
        """See MutableTree.mkdir()."""
        if file_id is None:
            file_id = generate_ids.gen_file_id(os.path.basename(path))
        os.mkdir(self.abspath(path))
        self.add(path, file_id, 'directory')
        return file_id

    def get_symlink_target(self, file_id):
        file_id = osutils.safe_file_id(file_id)
        return os.readlink(self.id2abspath(file_id))

    @needs_write_lock
    def subsume(self, other_tree):
        def add_children(inventory, entry):
            for child_entry in entry.children.values():
                inventory._byid[child_entry.file_id] = child_entry
                if child_entry.kind == 'directory':
                    add_children(inventory, child_entry)
        if other_tree.get_root_id() == self.get_root_id():
            raise errors.BadSubsumeSource(self, other_tree, 
                                          'Trees have the same root')
        try:
            other_tree_path = self.relpath(other_tree.basedir)
        except errors.PathNotChild:
            raise errors.BadSubsumeSource(self, other_tree, 
                'Tree is not contained by the other')
        new_root_parent = self.path2id(osutils.dirname(other_tree_path))
        if new_root_parent is None:
            raise errors.BadSubsumeSource(self, other_tree, 
                'Parent directory is not versioned.')
        # We need to ensure that the result of a fetch will have a
        # versionedfile for the other_tree root, and only fetching into
        # RepositoryKnit2 guarantees that.
        if not self.branch.repository.supports_rich_root():
            raise errors.SubsumeTargetNeedsUpgrade(other_tree)
        other_tree.lock_tree_write()
        try:
            for parent_id in other_tree.get_parent_ids():
                self.branch.fetch(other_tree.branch, parent_id)
                self.add_parent_tree_id(parent_id)
            other_root = other_tree.inventory.root
            other_root.parent_id = new_root_parent
            other_root.name = osutils.basename(other_tree_path)
            self.inventory.add(other_root)
            add_children(self.inventory, other_root)
            self._write_inventory(self.inventory)
        finally:
            other_tree.unlock()
        other_tree.bzrdir.destroy_workingtree_metadata()

    @needs_tree_write_lock
    def extract(self, file_id, format=None):
        """Extract a subtree from this tree.
        
        A new branch will be created, relative to the path for this tree.
        """
        def mkdirs(path):
            segments = osutils.splitpath(path)
            transport = self.branch.bzrdir.root_transport
            for name in segments:
                transport = transport.clone(name)
                try:
                    transport.mkdir('.')
                except errors.FileExists:
                    pass
            return transport
            
        sub_path = self.id2path(file_id)
        branch_transport = mkdirs(sub_path)
        if format is None:
            format = bzrdir.format_registry.make_bzrdir('experimental-knit2')
        try:
            branch_transport.mkdir('.')
        except errors.FileExists:
            pass
        branch_bzrdir = format.initialize_on_transport(branch_transport)
        try:
            repo = branch_bzrdir.find_repository()
        except errors.NoRepositoryPresent:
            repo = branch_bzrdir.create_repository()
            assert repo.supports_rich_root()
        else:
            if not repo.supports_rich_root():
                raise errors.RootNotRich()
        new_branch = branch_bzrdir.create_branch()
        new_branch.pull(self.branch)
        for parent_id in self.get_parent_ids():
            new_branch.fetch(self.branch, parent_id)
        tree_transport = self.bzrdir.root_transport.clone(sub_path)
        if tree_transport.base != branch_transport.base:
            tree_bzrdir = format.initialize_on_transport(tree_transport)
            branch.BranchReferenceFormat().initialize(tree_bzrdir, new_branch)
        else:
            tree_bzrdir = branch_bzrdir
        wt = tree_bzrdir.create_workingtree(NULL_REVISION)
        wt.set_parent_ids(self.get_parent_ids())
        my_inv = self.inventory
        child_inv = Inventory(root_id=None)
        new_root = my_inv[file_id]
        my_inv.remove_recursive_id(file_id)
        new_root.parent_id = None
        child_inv.add(new_root)
        self._write_inventory(my_inv)
        wt._write_inventory(child_inv)
        return wt

    def _serialize(self, inventory, out_file):
        xml5.serializer_v5.write_inventory(self._inventory, out_file)

    def _deserialize(selt, in_file):
        return xml5.serializer_v5.read_inventory(in_file)

    def flush(self):
        """Write the in memory inventory to disk."""
        # TODO: Maybe this should only write on dirty ?
        if self._control_files._lock_mode != 'w':
            raise errors.NotWriteLocked(self)
        sio = StringIO()
        self._serialize(self._inventory, sio)
        sio.seek(0)
        self._control_files.put('inventory', sio)
        self._inventory_is_modified = False

    def list_files(self, include_root=False):
        """Recursively list all files as (path, class, kind, id, entry).

        Lists, but does not descend into unversioned directories.

        This does not include files that have been deleted in this
        tree.

        Skips the control directory.
        """
        # list_files is an iterator, so @needs_read_lock doesn't work properly
        # with it. So callers should be careful to always read_lock the tree.
        if not self.is_locked():
            raise errors.ObjectNotLocked(self)

        inv = self.inventory
        if include_root is True:
            yield ('', 'V', 'directory', inv.root.file_id, inv.root)
        # Convert these into local objects to save lookup times
        pathjoin = osutils.pathjoin
        file_kind = osutils.file_kind

        # transport.base ends in a slash, we want the piece
        # between the last two slashes
        transport_base_dir = self.bzrdir.transport.base.rsplit('/', 2)[1]

        fk_entries = {'directory':TreeDirectory, 'file':TreeFile, 'symlink':TreeLink}

        # directory file_id, relative path, absolute path, reverse sorted children
        children = os.listdir(self.basedir)
        children.sort()
        # jam 20060527 The kernel sized tree seems equivalent whether we 
        # use a deque and popleft to keep them sorted, or if we use a plain
        # list and just reverse() them.
        children = collections.deque(children)
        stack = [(inv.root.file_id, u'', self.basedir, children)]
        while stack:
            from_dir_id, from_dir_relpath, from_dir_abspath, children = stack[-1]

            while children:
                f = children.popleft()
                ## TODO: If we find a subdirectory with its own .bzr
                ## directory, then that is a separate tree and we
                ## should exclude it.

                # the bzrdir for this tree
                if transport_base_dir == f:
                    continue

                # we know that from_dir_relpath and from_dir_abspath never end in a slash
                # and 'f' doesn't begin with one, we can do a string op, rather
                # than the checks of pathjoin(), all relative paths will have an extra slash
                # at the beginning
                fp = from_dir_relpath + '/' + f

                # absolute path
                fap = from_dir_abspath + '/' + f
                
                f_ie = inv.get_child(from_dir_id, f)
                if f_ie:
                    c = 'V'
                elif self.is_ignored(fp[1:]):
                    c = 'I'
                else:
                    # we may not have found this file, because of a unicode issue
                    f_norm, can_access = osutils.normalized_filename(f)
                    if f == f_norm or not can_access:
                        # No change, so treat this file normally
                        c = '?'
                    else:
                        # this file can be accessed by a normalized path
                        # check again if it is versioned
                        # these lines are repeated here for performance
                        f = f_norm
                        fp = from_dir_relpath + '/' + f
                        fap = from_dir_abspath + '/' + f
                        f_ie = inv.get_child(from_dir_id, f)
                        if f_ie:
                            c = 'V'
                        elif self.is_ignored(fp[1:]):
                            c = 'I'
                        else:
                            c = '?'

                fk = file_kind(fap)

                if f_ie:
                    if f_ie.kind != fk:
                        raise errors.BzrCheckError(
                            "file %r entered as kind %r id %r, now of kind %r"
                            % (fap, f_ie.kind, f_ie.file_id, fk))

                # make a last minute entry
                if f_ie:
                    yield fp[1:], c, fk, f_ie.file_id, f_ie
                else:
                    try:
                        yield fp[1:], c, fk, None, fk_entries[fk]()
                    except KeyError:
                        yield fp[1:], c, fk, None, TreeEntry()
                    continue
                
                if fk != 'directory':
                    continue

                # But do this child first
                new_children = os.listdir(fap)
                new_children.sort()
                new_children = collections.deque(new_children)
                stack.append((f_ie.file_id, fp, fap, new_children))
                # Break out of inner loop,
                # so that we start outer loop with child
                break
            else:
                # if we finished all children, pop it off the stack
                stack.pop()

    @needs_tree_write_lock
    def move(self, from_paths, to_dir=None, after=False, **kwargs):
        """Rename files.

        to_dir must exist in the inventory.

        If to_dir exists and is a directory, the files are moved into
        it, keeping their old names.  

        Note that to_dir is only the last component of the new name;
        this doesn't change the directory.

        For each entry in from_paths the move mode will be determined
        independently.

        The first mode moves the file in the filesystem and updates the
        inventory. The second mode only updates the inventory without
        touching the file on the filesystem. This is the new mode introduced
        in version 0.15.

        move uses the second mode if 'after == True' and the target is not
        versioned but present in the working tree.

        move uses the second mode if 'after == False' and the source is
        versioned but no longer in the working tree, and the target is not
        versioned but present in the working tree.

        move uses the first mode if 'after == False' and the source is
        versioned and present in the working tree, and the target is not
        versioned and not present in the working tree.

        Everything else results in an error.

        This returns a list of (from_path, to_path) pairs for each
        entry that is moved.
        """
        rename_entries = []
        rename_tuples = []

        # check for deprecated use of signature
        if to_dir is None:
            to_dir = kwargs.get('to_name', None)
            if to_dir is None:
                raise TypeError('You must supply a target directory')
            else:
                symbol_versioning.warn('The parameter to_name was deprecated'
                                       ' in version 0.13. Use to_dir instead',
                                       DeprecationWarning)

        # check destination directory
        assert not isinstance(from_paths, basestring)
        inv = self.inventory
        to_abs = self.abspath(to_dir)
        if not isdir(to_abs):
            raise errors.BzrMoveFailedError('',to_dir,
                errors.NotADirectory(to_abs))
        if not self.has_filename(to_dir):
            raise errors.BzrMoveFailedError('',to_dir,
                errors.NotInWorkingDirectory(to_dir))
        to_dir_id = inv.path2id(to_dir)
        if to_dir_id is None:
            raise errors.BzrMoveFailedError('',to_dir,
                errors.NotVersionedError(path=str(to_dir)))

        to_dir_ie = inv[to_dir_id]
        if to_dir_ie.kind != 'directory':
            raise errors.BzrMoveFailedError('',to_dir,
                errors.NotADirectory(to_abs))

        # create rename entries and tuples
        for from_rel in from_paths:
            from_tail = splitpath(from_rel)[-1]
            from_id = inv.path2id(from_rel)
            if from_id is None:
                raise errors.BzrMoveFailedError(from_rel,to_dir,
                    errors.NotVersionedError(path=str(from_rel)))

            from_entry = inv[from_id]
            from_parent_id = from_entry.parent_id
            to_rel = pathjoin(to_dir, from_tail)
            rename_entry = WorkingTree._RenameEntry(from_rel=from_rel,
                                         from_id=from_id,
                                         from_tail=from_tail,
                                         from_parent_id=from_parent_id,
                                         to_rel=to_rel, to_tail=from_tail,
                                         to_parent_id=to_dir_id)
            rename_entries.append(rename_entry)
            rename_tuples.append((from_rel, to_rel))

        # determine which move mode to use. checks also for movability
        rename_entries = self._determine_mv_mode(rename_entries, after)

        original_modified = self._inventory_is_modified
        try:
            if len(from_paths):
                self._inventory_is_modified = True
            self._move(rename_entries)
        except:
            # restore the inventory on error
            self._inventory_is_modified = original_modified
            raise
        self._write_inventory(inv)
        return rename_tuples

    def _determine_mv_mode(self, rename_entries, after=False):
        """Determines for each from-to pair if both inventory and working tree
        or only the inventory has to be changed.

        Also does basic plausability tests.
        """
        inv = self.inventory

        for rename_entry in rename_entries:
            # store to local variables for easier reference
            from_rel = rename_entry.from_rel
            from_id = rename_entry.from_id
            to_rel = rename_entry.to_rel
            to_id = inv.path2id(to_rel)
            only_change_inv = False

            # check the inventory for source and destination
            if from_id is None:
                raise errors.BzrMoveFailedError(from_rel,to_rel,
                    errors.NotVersionedError(path=str(from_rel)))
            if to_id is not None:
                raise errors.BzrMoveFailedError(from_rel,to_rel,
                    errors.AlreadyVersionedError(path=str(to_rel)))

            # try to determine the mode for rename (only change inv or change
            # inv and file system)
            if after:
                if not self.has_filename(to_rel):
                    raise errors.BzrMoveFailedError(from_id,to_rel,
                        errors.NoSuchFile(path=str(to_rel),
                        extra="New file has not been created yet"))
                only_change_inv = True
            elif not self.has_filename(from_rel) and self.has_filename(to_rel):
                only_change_inv = True
            elif self.has_filename(from_rel) and not self.has_filename(to_rel):
                only_change_inv = False
            else:
                # something is wrong, so lets determine what exactly
                if not self.has_filename(from_rel) and \
                   not self.has_filename(to_rel):
                    raise errors.BzrRenameFailedError(from_rel,to_rel,
                        errors.PathsDoNotExist(paths=(str(from_rel),
                        str(to_rel))))
                else:
                    raise errors.RenameFailedFilesExist(from_rel, to_rel,
                        extra="(Use --after to update the Bazaar id)")
            rename_entry.only_change_inv = only_change_inv
        return rename_entries

    def _move(self, rename_entries):
        """Moves a list of files.

        Depending on the value of the flag 'only_change_inv', the
        file will be moved on the file system or not.
        """
        inv = self.inventory
        moved = []

        for entry in rename_entries:
            try:
                self._move_entry(entry)
            except:
                self._rollback_move(moved)
                raise
            moved.append(entry)

    def _rollback_move(self, moved):
        """Try to rollback a previous move in case of an filesystem error."""
        inv = self.inventory
        for entry in moved:
            try:
                self._move_entry(_RenameEntry(entry.to_rel, entry.from_id,
                    entry.to_tail, entry.to_parent_id, entry.from_rel,
                    entry.from_tail, entry.from_parent_id,
                    entry.only_change_inv))
            except errors.BzrMoveFailedError, e:
                raise errors.BzrMoveFailedError( '', '', "Rollback failed."
                        " The working tree is in an inconsistent state."
                        " Please consider doing a 'bzr revert'."
                        " Error message is: %s" % e)

    def _move_entry(self, entry):
        inv = self.inventory
        from_rel_abs = self.abspath(entry.from_rel)
        to_rel_abs = self.abspath(entry.to_rel)
        if from_rel_abs == to_rel_abs:
            raise errors.BzrMoveFailedError(entry.from_rel, entry.to_rel,
                "Source and target are identical.")

        if not entry.only_change_inv:
            try:
                osutils.rename(from_rel_abs, to_rel_abs)
            except OSError, e:
                raise errors.BzrMoveFailedError(entry.from_rel,
                    entry.to_rel, e[1])
        inv.rename(entry.from_id, entry.to_parent_id, entry.to_tail)

    @needs_tree_write_lock
    def rename_one(self, from_rel, to_rel, after=False):
        """Rename one file.

        This can change the directory or the filename or both.

        rename_one has several 'modes' to work. First, it can rename a physical
        file and change the file_id. That is the normal mode. Second, it can
        only change the file_id without touching any physical file. This is
        the new mode introduced in version 0.15.

        rename_one uses the second mode if 'after == True' and 'to_rel' is not
        versioned but present in the working tree.

        rename_one uses the second mode if 'after == False' and 'from_rel' is
        versioned but no longer in the working tree, and 'to_rel' is not
        versioned but present in the working tree.

        rename_one uses the first mode if 'after == False' and 'from_rel' is
        versioned and present in the working tree, and 'to_rel' is not
        versioned and not present in the working tree.

        Everything else results in an error.
        """
        inv = self.inventory
        rename_entries = []

        # create rename entries and tuples
        from_tail = splitpath(from_rel)[-1]
        from_id = inv.path2id(from_rel)
        if from_id is None:
            raise errors.BzrRenameFailedError(from_rel,to_rel,
                errors.NotVersionedError(path=str(from_rel)))
        from_entry = inv[from_id]
        from_parent_id = from_entry.parent_id
        to_dir, to_tail = os.path.split(to_rel)
        to_dir_id = inv.path2id(to_dir)
        rename_entry = WorkingTree._RenameEntry(from_rel=from_rel,
                                     from_id=from_id,
                                     from_tail=from_tail,
                                     from_parent_id=from_parent_id,
                                     to_rel=to_rel, to_tail=to_tail,
                                     to_parent_id=to_dir_id)
        rename_entries.append(rename_entry)

        # determine which move mode to use. checks also for movability
        rename_entries = self._determine_mv_mode(rename_entries, after)

        # check if the target changed directory and if the target directory is
        # versioned
        if to_dir_id is None:
            raise errors.BzrMoveFailedError(from_rel,to_rel,
                errors.NotVersionedError(path=str(to_dir)))

        # all checks done. now we can continue with our actual work
        mutter('rename_one:\n'
               '  from_id   {%s}\n'
               '  from_rel: %r\n'
               '  to_rel:   %r\n'
               '  to_dir    %r\n'
               '  to_dir_id {%s}\n',
               from_id, from_rel, to_rel, to_dir, to_dir_id)

        self._move(rename_entries)
        self._write_inventory(inv)

    class _RenameEntry(object):
        def __init__(self, from_rel, from_id, from_tail, from_parent_id,
                     to_rel, to_tail, to_parent_id, only_change_inv=False):
            self.from_rel = from_rel
            self.from_id = from_id
            self.from_tail = from_tail
            self.from_parent_id = from_parent_id
            self.to_rel = to_rel
            self.to_tail = to_tail
            self.to_parent_id = to_parent_id
            self.only_change_inv = only_change_inv

    @needs_read_lock
    def unknowns(self):
        """Return all unknown files.

        These are files in the working directory that are not versioned or
        control files or ignored.
        """
        # force the extras method to be fully executed before returning, to 
        # prevent race conditions with the lock
        return iter(
            [subp for subp in self.extras() if not self.is_ignored(subp)])
    
    @needs_tree_write_lock
    def unversion(self, file_ids):
        """Remove the file ids in file_ids from the current versioned set.

        When a file_id is unversioned, all of its children are automatically
        unversioned.

        :param file_ids: The file ids to stop versioning.
        :raises: NoSuchId if any fileid is not currently versioned.
        """
        for file_id in file_ids:
            file_id = osutils.safe_file_id(file_id)
            if self._inventory.has_id(file_id):
                self._inventory.remove_recursive_id(file_id)
            else:
                raise errors.NoSuchId(self, file_id)
        if len(file_ids):
            # in the future this should just set a dirty bit to wait for the 
            # final unlock. However, until all methods of workingtree start
            # with the current in -memory inventory rather than triggering 
            # a read, it is more complex - we need to teach read_inventory
            # to know when to read, and when to not read first... and possibly
            # to save first when the in memory one may be corrupted.
            # so for now, we just only write it if it is indeed dirty.
            # - RBC 20060907
            self._write_inventory(self._inventory)
    
    @deprecated_method(zero_eight)
    def iter_conflicts(self):
        """List all files in the tree that have text or content conflicts.
        DEPRECATED.  Use conflicts instead."""
        return self._iter_conflicts()

    def _iter_conflicts(self):
        conflicted = set()
        for info in self.list_files():
            path = info[0]
            stem = get_conflicted_stem(path)
            if stem is None:
                continue
            if stem not in conflicted:
                conflicted.add(stem)
                yield stem

    @needs_write_lock
    def pull(self, source, overwrite=False, stop_revision=None,
             change_reporter=None):
        top_pb = bzrlib.ui.ui_factory.nested_progress_bar()
        source.lock_read()
        try:
            pp = ProgressPhase("Pull phase", 2, top_pb)
            pp.next_phase()
            old_revision_info = self.branch.last_revision_info()
            basis_tree = self.basis_tree()
            count = self.branch.pull(source, overwrite, stop_revision)
            new_revision_info = self.branch.last_revision_info()
            if new_revision_info != old_revision_info:
                pp.next_phase()
                repository = self.branch.repository
                pb = bzrlib.ui.ui_factory.nested_progress_bar()
                basis_tree.lock_read()
                try:
                    new_basis_tree = self.branch.basis_tree()
                    merge.merge_inner(
                                self.branch,
                                new_basis_tree,
                                basis_tree,
                                this_tree=self,
                                pb=pb,
                                change_reporter=change_reporter)
                    if (basis_tree.inventory.root is None and
                        new_basis_tree.inventory.root is not None):
                        self.set_root_id(new_basis_tree.inventory.root.file_id)
                finally:
                    pb.finished()
                    basis_tree.unlock()
                # TODO - dedup parents list with things merged by pull ?
                # reuse the revisiontree we merged against to set the new
                # tree data.
                parent_trees = [(self.branch.last_revision(), new_basis_tree)]
                # we have to pull the merge trees out again, because 
                # merge_inner has set the ids. - this corner is not yet 
                # layered well enough to prevent double handling.
                # XXX TODO: Fix the double handling: telling the tree about
                # the already known parent data is wasteful.
                merges = self.get_parent_ids()[1:]
                parent_trees.extend([
                    (parent, repository.revision_tree(parent)) for
                     parent in merges])
                self.set_parent_trees(parent_trees)
            return count
        finally:
            source.unlock()
            top_pb.finished()

    @needs_write_lock
    def put_file_bytes_non_atomic(self, file_id, bytes):
        """See MutableTree.put_file_bytes_non_atomic."""
        file_id = osutils.safe_file_id(file_id)
        stream = file(self.id2abspath(file_id), 'wb')
        try:
            stream.write(bytes)
        finally:
            stream.close()
        # TODO: update the hashcache here ?

    def extras(self):
        """Yield all unknown files in this WorkingTree.

        If there are any unknown directories then only the directory is
        returned, not all its children.  But if there are unknown files
        under a versioned subdirectory, they are returned.

        Currently returned depth-first, sorted by name within directories.
        """
        ## TODO: Work from given directory downwards
        for path, dir_entry in self.inventory.directories():
            # mutter("search for unknowns in %r", path)
            dirabs = self.abspath(path)
            if not isdir(dirabs):
                # e.g. directory deleted
                continue

            fl = []
            for subf in os.listdir(dirabs):
                if subf == '.bzr':
                    continue
                if subf not in dir_entry.children:
                    subf_norm, can_access = osutils.normalized_filename(subf)
                    if subf_norm != subf and can_access:
                        if subf_norm not in dir_entry.children:
                            fl.append(subf_norm)
                    else:
                        fl.append(subf)
            
            fl.sort()
            for subf in fl:
                subp = pathjoin(path, subf)
                yield subp

    def ignored_files(self):
        """Yield list of PATH, IGNORE_PATTERN"""
        for subp in self.extras():
            pat = self.is_ignored(subp)
            if pat is not None:
                yield subp, pat

    def get_ignore_list(self):
        """Return list of ignore patterns.

        Cached in the Tree object after the first call.
        """
        ignoreset = getattr(self, '_ignoreset', None)
        if ignoreset is not None:
            return ignoreset

        ignore_globs = set(bzrlib.DEFAULT_IGNORE)
        ignore_globs.update(ignores.get_runtime_ignores())
        ignore_globs.update(ignores.get_user_ignores())
        if self.has_filename(bzrlib.IGNORE_FILENAME):
            f = self.get_file_byname(bzrlib.IGNORE_FILENAME)
            try:
                ignore_globs.update(ignores.parse_ignore_file(f))
            finally:
                f.close()
        self._ignoreset = ignore_globs
        return ignore_globs

    def _flush_ignore_list_cache(self):
        """Resets the cached ignore list to force a cache rebuild."""
        self._ignoreset = None
        self._ignoreglobster = None

    def is_ignored(self, filename):
        r"""Check whether the filename matches an ignore pattern.

        Patterns containing '/' or '\' need to match the whole path;
        others match against only the last component.

        If the file is ignored, returns the pattern which caused it to
        be ignored, otherwise None.  So this can simply be used as a
        boolean if desired."""
        if getattr(self, '_ignoreglobster', None) is None:
            self._ignoreglobster = globbing.Globster(self.get_ignore_list())
        return self._ignoreglobster.match(filename)

    def kind(self, file_id):
        return file_kind(self.id2abspath(file_id))

    def _comparison_data(self, entry, path):
        abspath = self.abspath(path)
        try:
            stat_value = os.lstat(abspath)
        except OSError, e:
            if getattr(e, 'errno', None) == errno.ENOENT:
                stat_value = None
                kind = None
                executable = False
            else:
                raise
        else:
            mode = stat_value.st_mode
            kind = osutils.file_kind_from_stat_mode(mode)
            if not supports_executable():
                executable = entry.executable
            else:
                executable = bool(stat.S_ISREG(mode) and stat.S_IEXEC & mode)
        return kind, executable, stat_value

    def _file_size(self, entry, stat_value):
        return stat_value.st_size

    def last_revision(self):
        """Return the last revision of the branch for this tree.

        This format tree does not support a separate marker for last-revision
        compared to the branch.

        See MutableTree.last_revision
        """
        return self._last_revision()

    @needs_read_lock
    def _last_revision(self):
        """helper for get_parent_ids."""
        return self.branch.last_revision()

    def is_locked(self):
        return self._control_files.is_locked()

    def _must_be_locked(self):
        if not self.is_locked():
            raise errors.ObjectNotLocked(self)

    def lock_read(self):
        """See Branch.lock_read, and WorkingTree.unlock."""
        self.branch.lock_read()
        try:
            return self._control_files.lock_read()
        except:
            self.branch.unlock()
            raise

    def lock_tree_write(self):
        """See MutableTree.lock_tree_write, and WorkingTree.unlock."""
        self.branch.lock_read()
        try:
            return self._control_files.lock_write()
        except:
            self.branch.unlock()
            raise

    def lock_write(self):
        """See MutableTree.lock_write, and WorkingTree.unlock."""
        self.branch.lock_write()
        try:
            return self._control_files.lock_write()
        except:
            self.branch.unlock()
            raise

    def get_physical_lock_status(self):
        return self._control_files.get_physical_lock_status()

    def _basis_inventory_name(self):
        return 'basis-inventory-cache'

    @needs_tree_write_lock
    def set_last_revision(self, new_revision):
        """Change the last revision in the working tree."""
        new_revision = osutils.safe_revision_id(new_revision)
        if self._change_last_revision(new_revision):
            self._cache_basis_inventory(new_revision)

    def _change_last_revision(self, new_revision):
        """Template method part of set_last_revision to perform the change.
        
        This is used to allow WorkingTree3 instances to not affect branch
        when their last revision is set.
        """
        if new_revision is None:
            self.branch.set_revision_history([])
            return False
        try:
            self.branch.generate_revision_history(new_revision)
        except errors.NoSuchRevision:
            # not present in the repo - dont try to set it deeper than the tip
            self.branch.set_revision_history([new_revision])
        return True

    def _write_basis_inventory(self, xml):
        """Write the basis inventory XML to the basis-inventory file"""
        assert isinstance(xml, str), 'serialised xml must be bytestring.'
        path = self._basis_inventory_name()
        sio = StringIO(xml)
        self._control_files.put(path, sio)

    def _create_basis_xml_from_inventory(self, revision_id, inventory):
        """Create the text that will be saved in basis-inventory"""
        # TODO: jam 20070209 This should be redundant, as the revision_id
        #       as all callers should have already converted the revision_id to
        #       utf8
        inventory.revision_id = osutils.safe_revision_id(revision_id)
        return xml7.serializer_v7.write_inventory_to_string(inventory)

    def _cache_basis_inventory(self, new_revision):
        """Cache new_revision as the basis inventory."""
        # TODO: this should allow the ready-to-use inventory to be passed in,
        # as commit already has that ready-to-use [while the format is the
        # same, that is].
        try:
            # this double handles the inventory - unpack and repack - 
            # but is easier to understand. We can/should put a conditional
            # in here based on whether the inventory is in the latest format
            # - perhaps we should repack all inventories on a repository
            # upgrade ?
            # the fast path is to copy the raw xml from the repository. If the
            # xml contains 'revision_id="', then we assume the right 
            # revision_id is set. We must check for this full string, because a
            # root node id can legitimately look like 'revision_id' but cannot
            # contain a '"'.
            xml = self.branch.repository.get_inventory_xml(new_revision)
            firstline = xml.split('\n', 1)[0]
            if (not 'revision_id="' in firstline or 
                'format="7"' not in firstline):
                inv = self.branch.repository.deserialise_inventory(
                    new_revision, xml)
                xml = self._create_basis_xml_from_inventory(new_revision, inv)
            self._write_basis_inventory(xml)
        except (errors.NoSuchRevision, errors.RevisionNotPresent):
            pass

    def read_basis_inventory(self):
        """Read the cached basis inventory."""
        path = self._basis_inventory_name()
        return self._control_files.get(path).read()
        
    @needs_read_lock
    def read_working_inventory(self):
        """Read the working inventory.
        
        :raises errors.InventoryModified: read_working_inventory will fail
            when the current in memory inventory has been modified.
        """
        # conceptually this should be an implementation detail of the tree. 
        # XXX: Deprecate this.
        # ElementTree does its own conversion from UTF-8, so open in
        # binary.
        if self._inventory_is_modified:
            raise errors.InventoryModified(self)
        result = self._deserialize(self._control_files.get('inventory'))
        self._set_inventory(result, dirty=False)
        return result

    @needs_tree_write_lock
    def remove(self, files, verbose=False, to_file=None):
        """Remove nominated files from the working inventory..

        This does not remove their text.  This does not run on XXX on what? RBC

        TODO: Refuse to remove modified files unless --force is given?

        TODO: Do something useful with directories.

        TODO: Should this remove the text or not?  Tough call; not
        removing may be useful and the user can just use use rm, and
        is the opposite of add.  Removing it is consistent with most
        other tools.  Maybe an option.
        """
        ## TODO: Normalize names
        ## TODO: Remove nested loops; better scalability
        if isinstance(files, basestring):
            files = [files]

        inv = self.inventory

        # do this before any modifications
        for f in files:
            fid = inv.path2id(f)
            if not fid:
                note("%s is not versioned."%f)
            else:
                if verbose:
                    # having remove it, it must be either ignored or unknown
                    if self.is_ignored(f):
                        new_status = 'I'
                    else:
                        new_status = '?'
                    textui.show_status(new_status, inv[fid].kind, f,
                                       to_file=to_file)
                del inv[fid]

        self._write_inventory(inv)

    @needs_tree_write_lock
    def revert(self, filenames, old_tree=None, backups=True, 
               pb=DummyProgress(), report_changes=False):
        from bzrlib.conflicts import resolve
        if old_tree is None:
            old_tree = self.basis_tree()
        conflicts = transform.revert(self, old_tree, filenames, backups, pb,
                                     report_changes)
        if not len(filenames):
            self.set_parent_ids(self.get_parent_ids()[:1])
            resolve(self)
        else:
            resolve(self, filenames, ignore_misses=True)
        return conflicts

    def revision_tree(self, revision_id):
        """See Tree.revision_tree.

        WorkingTree can supply revision_trees for the basis revision only
        because there is only one cached inventory in the bzr directory.
        """
        if revision_id == self.last_revision():
            try:
                xml = self.read_basis_inventory()
            except errors.NoSuchFile:
                pass
            else:
                try:
                    inv = xml7.serializer_v7.read_inventory_from_string(xml)
                    # dont use the repository revision_tree api because we want
                    # to supply the inventory.
                    if inv.revision_id == revision_id:
                        return revisiontree.RevisionTree(self.branch.repository,
                            inv, revision_id)
                except errors.BadInventoryFormat:
                    pass
        # raise if there was no inventory, or if we read the wrong inventory.
        raise errors.NoSuchRevisionInTree(self, revision_id)

    # XXX: This method should be deprecated in favour of taking in a proper
    # new Inventory object.
    @needs_tree_write_lock
    def set_inventory(self, new_inventory_list):
        from bzrlib.inventory import (Inventory,
                                      InventoryDirectory,
                                      InventoryEntry,
                                      InventoryFile,
                                      InventoryLink)
        inv = Inventory(self.get_root_id())
        for path, file_id, parent, kind in new_inventory_list:
            name = os.path.basename(path)
            if name == "":
                continue
            # fixme, there should be a factory function inv,add_?? 
            if kind == 'directory':
                inv.add(InventoryDirectory(file_id, name, parent))
            elif kind == 'file':
                inv.add(InventoryFile(file_id, name, parent))
            elif kind == 'symlink':
                inv.add(InventoryLink(file_id, name, parent))
            else:
                raise errors.BzrError("unknown kind %r" % kind)
        self._write_inventory(inv)

    @needs_tree_write_lock
    def set_root_id(self, file_id):
        """Set the root id for this tree."""
        # for compatability 
        if file_id is None:
            symbol_versioning.warn(symbol_versioning.zero_twelve
                % 'WorkingTree.set_root_id with fileid=None',
                DeprecationWarning,
                stacklevel=3)
            file_id = ROOT_ID
        else:
            file_id = osutils.safe_file_id(file_id)
        self._set_root_id(file_id)

    def _set_root_id(self, file_id):
        """Set the root id for this tree, in a format specific manner.

        :param file_id: The file id to assign to the root. It must not be 
            present in the current inventory or an error will occur. It must
            not be None, but rather a valid file id.
        """
        inv = self._inventory
        orig_root_id = inv.root.file_id
        # TODO: it might be nice to exit early if there was nothing
        # to do, saving us from trigger a sync on unlock.
        self._inventory_is_modified = True
        # we preserve the root inventory entry object, but
        # unlinkit from the byid index
        del inv._byid[inv.root.file_id]
        inv.root.file_id = file_id
        # and link it into the index with the new changed id.
        inv._byid[inv.root.file_id] = inv.root
        # and finally update all children to reference the new id.
        # XXX: this should be safe to just look at the root.children
        # list, not the WHOLE INVENTORY.
        for fid in inv:
            entry = inv[fid]
            if entry.parent_id == orig_root_id:
                entry.parent_id = inv.root.file_id

    def unlock(self):
        """See Branch.unlock.
        
        WorkingTree locking just uses the Branch locking facilities.
        This is current because all working trees have an embedded branch
        within them. IF in the future, we were to make branch data shareable
        between multiple working trees, i.e. via shared storage, then we 
        would probably want to lock both the local tree, and the branch.
        """
        raise NotImplementedError(self.unlock)

    def update(self):
        """Update a working tree along its branch.

        This will update the branch if its bound too, which means we have
        multiple trees involved:

        - The new basis tree of the master.
        - The old basis tree of the branch.
        - The old basis tree of the working tree.
        - The current working tree state.

        Pathologically, all three may be different, and non-ancestors of each
        other.  Conceptually we want to:

        - Preserve the wt.basis->wt.state changes
        - Transform the wt.basis to the new master basis.
        - Apply a merge of the old branch basis to get any 'local' changes from
          it into the tree.
        - Restore the wt.basis->wt.state changes.

        There isn't a single operation at the moment to do that, so we:
        - Merge current state -> basis tree of the master w.r.t. the old tree
          basis.
        - Do a 'normal' merge of the old branch basis if it is relevant.
        """
        if self.branch.get_master_branch() is not None:
            self.lock_write()
            update_branch = True
        else:
            self.lock_tree_write()
            update_branch = False
        try:
            if update_branch:
                old_tip = self.branch.update()
            else:
                old_tip = None
            return self._update_tree(old_tip)
        finally:
            self.unlock()

    @needs_tree_write_lock
    def _update_tree(self, old_tip=None):
        """Update a tree to the master branch.

        :param old_tip: if supplied, the previous tip revision the branch,
            before it was changed to the master branch's tip.
        """
        # here if old_tip is not None, it is the old tip of the branch before
        # it was updated from the master branch. This should become a pending
        # merge in the working tree to preserve the user existing work.  we
        # cant set that until we update the working trees last revision to be
        # one from the new branch, because it will just get absorbed by the
        # parent de-duplication logic.
        # 
        # We MUST save it even if an error occurs, because otherwise the users
        # local work is unreferenced and will appear to have been lost.
        # 
        result = 0
        try:
            last_rev = self.get_parent_ids()[0]
        except IndexError:
            last_rev = None
        if last_rev != self.branch.last_revision():
            # merge tree state up to new branch tip.
            basis = self.basis_tree()
            basis.lock_read()
            try:
                to_tree = self.branch.basis_tree()
                if basis.inventory.root is None:
                    self.set_root_id(to_tree.inventory.root.file_id)
                    self.flush()
                result += merge.merge_inner(
                                      self.branch,
                                      to_tree,
                                      basis,
                                      this_tree=self)
            finally:
                basis.unlock()
            # TODO - dedup parents list with things merged by pull ?
            # reuse the tree we've updated to to set the basis:
            parent_trees = [(self.branch.last_revision(), to_tree)]
            merges = self.get_parent_ids()[1:]
            # Ideally we ask the tree for the trees here, that way the working
            # tree can decide whether to give us teh entire tree or give us a
            # lazy initialised tree. dirstate for instance will have the trees
            # in ram already, whereas a last-revision + basis-inventory tree
            # will not, but also does not need them when setting parents.
            for parent in merges:
                parent_trees.append(
                    (parent, self.branch.repository.revision_tree(parent)))
            if old_tip is not None:
                parent_trees.append(
                    (old_tip, self.branch.repository.revision_tree(old_tip)))
            self.set_parent_trees(parent_trees)
            last_rev = parent_trees[0][0]
        else:
            # the working tree had the same last-revision as the master
            # branch did. We may still have pivot local work from the local
            # branch into old_tip:
            if old_tip is not None:
                self.add_parent_tree_id(old_tip)
        if old_tip and old_tip != last_rev:
            # our last revision was not the prior branch last revision
            # and we have converted that last revision to a pending merge.
            # base is somewhere between the branch tip now
            # and the now pending merge

            # Since we just modified the working tree and inventory, flush out
            # the current state, before we modify it again.
            # TODO: jam 20070214 WorkingTree3 doesn't require this, dirstate
            #       requires it only because TreeTransform directly munges the
            #       inventory and calls tree._write_inventory(). Ultimately we
            #       should be able to remove this extra flush.
            self.flush()
            from bzrlib.revision import common_ancestor
            try:
                base_rev_id = common_ancestor(self.branch.last_revision(),
                                              old_tip,
                                              self.branch.repository)
            except errors.NoCommonAncestor:
                base_rev_id = None
            base_tree = self.branch.repository.revision_tree(base_rev_id)
            other_tree = self.branch.repository.revision_tree(old_tip)
            result += merge.merge_inner(
                                  self.branch,
                                  other_tree,
                                  base_tree,
                                  this_tree=self)
        return result

    def _write_hashcache_if_dirty(self):
        """Write out the hashcache if it is dirty."""
        if self._hashcache.needs_write:
            try:
                self._hashcache.write()
            except OSError, e:
                if e.errno not in (errno.EPERM, errno.EACCES):
                    raise
                # TODO: jam 20061219 Should this be a warning? A single line
                #       warning might be sufficient to let the user know what
                #       is going on.
                mutter('Could not write hashcache for %s\nError: %s',
                       self._hashcache.cache_file_name(), e)

    @needs_tree_write_lock
    def _write_inventory(self, inv):
        """Write inventory as the current inventory."""
        self._set_inventory(inv, dirty=True)
        self.flush()

    def set_conflicts(self, arg):
        raise errors.UnsupportedOperation(self.set_conflicts, self)

    def add_conflicts(self, arg):
        raise errors.UnsupportedOperation(self.add_conflicts, self)

    @needs_read_lock
    def conflicts(self):
        conflicts = _mod_conflicts.ConflictList()
        for conflicted in self._iter_conflicts():
            text = True
            try:
                if file_kind(self.abspath(conflicted)) != "file":
                    text = False
            except errors.NoSuchFile:
                text = False
            if text is True:
                for suffix in ('.THIS', '.OTHER'):
                    try:
                        kind = file_kind(self.abspath(conflicted+suffix))
                        if kind != "file":
                            text = False
                    except errors.NoSuchFile:
                        text = False
                    if text == False:
                        break
            ctype = {True: 'text conflict', False: 'contents conflict'}[text]
            conflicts.append(_mod_conflicts.Conflict.factory(ctype,
                             path=conflicted,
                             file_id=self.path2id(conflicted)))
        return conflicts

    def walkdirs(self, prefix=""):
        """Walk the directories of this tree.

        This API returns a generator, which is only valid during the current
        tree transaction - within a single lock_read or lock_write duration.

        If the tree is not locked, it may cause an error to be raised, depending
        on the tree implementation.
        """
        disk_top = self.abspath(prefix)
        if disk_top.endswith('/'):
            disk_top = disk_top[:-1]
        top_strip_len = len(disk_top) + 1
        inventory_iterator = self._walkdirs(prefix)
        disk_iterator = osutils.walkdirs(disk_top, prefix)
        try:
            current_disk = disk_iterator.next()
            disk_finished = False
        except OSError, e:
            if e.errno != errno.ENOENT:
                raise
            current_disk = None
            disk_finished = True
        try:
            current_inv = inventory_iterator.next()
            inv_finished = False
        except StopIteration:
            current_inv = None
            inv_finished = True
        while not inv_finished or not disk_finished:
            if not disk_finished:
                # strip out .bzr dirs
                if current_disk[0][1][top_strip_len:] == '':
                    # osutils.walkdirs can be made nicer - 
                    # yield the path-from-prefix rather than the pathjoined
                    # value.
                    bzrdir_loc = bisect_left(current_disk[1], ('.bzr', '.bzr'))
                    if current_disk[1][bzrdir_loc][0] == '.bzr':
                        # we dont yield the contents of, or, .bzr itself.
                        del current_disk[1][bzrdir_loc]
            if inv_finished:
                # everything is unknown
                direction = 1
            elif disk_finished:
                # everything is missing
                direction = -1
            else:
                direction = cmp(current_inv[0][0], current_disk[0][0])
            if direction > 0:
                # disk is before inventory - unknown
                dirblock = [(relpath, basename, kind, stat, None, None) for
                    relpath, basename, kind, stat, top_path in current_disk[1]]
                yield (current_disk[0][0], None), dirblock
                try:
                    current_disk = disk_iterator.next()
                except StopIteration:
                    disk_finished = True
            elif direction < 0:
                # inventory is before disk - missing.
                dirblock = [(relpath, basename, 'unknown', None, fileid, kind)
                    for relpath, basename, dkind, stat, fileid, kind in 
                    current_inv[1]]
                yield (current_inv[0][0], current_inv[0][1]), dirblock
                try:
                    current_inv = inventory_iterator.next()
                except StopIteration:
                    inv_finished = True
            else:
                # versioned present directory
                # merge the inventory and disk data together
                dirblock = []
                for relpath, subiterator in itertools.groupby(sorted(
                    current_inv[1] + current_disk[1], key=operator.itemgetter(0)), operator.itemgetter(1)):
                    path_elements = list(subiterator)
                    if len(path_elements) == 2:
                        inv_row, disk_row = path_elements
                        # versioned, present file
                        dirblock.append((inv_row[0],
                            inv_row[1], disk_row[2],
                            disk_row[3], inv_row[4],
                            inv_row[5]))
                    elif len(path_elements[0]) == 5:
                        # unknown disk file
                        dirblock.append((path_elements[0][0],
                            path_elements[0][1], path_elements[0][2],
                            path_elements[0][3], None, None))
                    elif len(path_elements[0]) == 6:
                        # versioned, absent file.
                        dirblock.append((path_elements[0][0],
                            path_elements[0][1], 'unknown', None,
                            path_elements[0][4], path_elements[0][5]))
                    else:
                        raise NotImplementedError('unreachable code')
                yield current_inv[0], dirblock
                try:
                    current_inv = inventory_iterator.next()
                except StopIteration:
                    inv_finished = True
                try:
                    current_disk = disk_iterator.next()
                except StopIteration:
                    disk_finished = True

    def _walkdirs(self, prefix=""):
        _directory = 'directory'
        # get the root in the inventory
        inv = self.inventory
        top_id = inv.path2id(prefix)
        if top_id is None:
            pending = []
        else:
            pending = [(prefix, '', _directory, None, top_id, None)]
        while pending:
            dirblock = []
            currentdir = pending.pop()
            # 0 - relpath, 1- basename, 2- kind, 3- stat, 4-id, 5-kind
            top_id = currentdir[4]
            if currentdir[0]:
                relroot = currentdir[0] + '/'
            else:
                relroot = ""
            # FIXME: stash the node in pending
            entry = inv[top_id]
            for name, child in entry.sorted_children():
                dirblock.append((relroot + name, name, child.kind, None,
                    child.file_id, child.kind
                    ))
            yield (currentdir[0], entry.file_id), dirblock
            # push the user specified dirs from dirblock
            for dir in reversed(dirblock):
                if dir[2] == _directory:
                    pending.append(dir)


class WorkingTree2(WorkingTree):
    """This is the Format 2 working tree.

    This was the first weave based working tree. 
     - uses os locks for locking.
     - uses the branch last-revision.
    """

    def lock_tree_write(self):
        """See WorkingTree.lock_tree_write().

        In Format2 WorkingTrees we have a single lock for the branch and tree
        so lock_tree_write() degrades to lock_write().
        """
        self.branch.lock_write()
        try:
            return self._control_files.lock_write()
        except:
            self.branch.unlock()
            raise

    def unlock(self):
        # we share control files:
        if self._control_files._lock_count == 3:
            # _inventory_is_modified is always False during a read lock.
            if self._inventory_is_modified:
                self.flush()
            self._write_hashcache_if_dirty()
                    
        # reverse order of locking.
        try:
            return self._control_files.unlock()
        finally:
            self.branch.unlock()


class WorkingTree3(WorkingTree):
    """This is the Format 3 working tree.

    This differs from the base WorkingTree by:
     - having its own file lock
     - having its own last-revision property.

    This is new in bzr 0.8
    """

    @needs_read_lock
    def _last_revision(self):
        """See Mutable.last_revision."""
        try:
            return osutils.safe_revision_id(
                        self._control_files.get('last-revision').read())
        except errors.NoSuchFile:
            return None

    def _change_last_revision(self, revision_id):
        """See WorkingTree._change_last_revision."""
        if revision_id is None or revision_id == NULL_REVISION:
            try:
                self._control_files._transport.delete('last-revision')
            except errors.NoSuchFile:
                pass
            return False
        else:
            self._control_files.put_bytes('last-revision', revision_id)
            return True

    @needs_tree_write_lock
    def set_conflicts(self, conflicts):
        self._put_rio('conflicts', conflicts.to_stanzas(), 
                      CONFLICT_HEADER_1)

    @needs_tree_write_lock
    def add_conflicts(self, new_conflicts):
        conflict_set = set(self.conflicts())
        conflict_set.update(set(list(new_conflicts)))
        self.set_conflicts(_mod_conflicts.ConflictList(sorted(conflict_set,
                                       key=_mod_conflicts.Conflict.sort_key)))

    @needs_read_lock
    def conflicts(self):
        try:
            confile = self._control_files.get('conflicts')
        except errors.NoSuchFile:
            return _mod_conflicts.ConflictList()
        try:
            if confile.next() != CONFLICT_HEADER_1 + '\n':
                raise errors.ConflictFormatError()
        except StopIteration:
            raise errors.ConflictFormatError()
        return _mod_conflicts.ConflictList.from_stanzas(RioReader(confile))

    def unlock(self):
        if self._control_files._lock_count == 1:
            # _inventory_is_modified is always False during a read lock.
            if self._inventory_is_modified:
                self.flush()
            self._write_hashcache_if_dirty()
        # reverse order of locking.
        try:
            return self._control_files.unlock()
        finally:
            self.branch.unlock()


class WorkingTreeAB1(WorkingTree3):

    def _serialize(self, inventory, out_file):
        xml7.serializer_v7.write_inventory(self._inventory, out_file)

    def _deserialize(selt, in_file):
        return xml7.serializer_v7.read_inventory(in_file)

    def _comparison_data(self, entry, path):
        kind, executable, stat_value = \
            WorkingTree3._comparison_data(self, entry, path)
        if kind == 'directory' and entry.kind == 'tree-reference':
            kind = 'tree-reference'
        return kind, executable, stat_value

    def kind(self, file_id):
        kind = WorkingTree3.kind(self, file_id)
        if kind == 'directory':
            entry = self.inventory[file_id]
            if entry.kind == 'tree-reference':
                kind = 'tree-reference'
        return kind

    def add_reference(self, sub_tree):
        return self._add_reference(sub_tree)

    def get_nested_tree(self, entry, path=None):
        if path is None:
            path = self.id2path(entry.file_id)
        return WorkingTree.open(self.abspath(path))

    def get_reference_revision(self, entry, path=None):
        return self.get_nested_tree(entry, path).last_revision()


def get_conflicted_stem(path):
    for suffix in _mod_conflicts.CONFLICT_SUFFIXES:
        if path.endswith(suffix):
            return path[:-len(suffix)]


@deprecated_function(zero_eight)
def is_control_file(filename):
    """See WorkingTree.is_control_filename(filename)."""
    ## FIXME: better check
    filename = normpath(filename)
    while filename != '':
        head, tail = os.path.split(filename)
        ## mutter('check %r for control file' % ((head, tail),))
        if tail == '.bzr':
            return True
        if filename == head:
            break
        filename = head
    return False


class WorkingTreeFormat(object):
    """An encapsulation of the initialization and open routines for a format.

    Formats provide three things:
     * An initialization routine,
     * a format string,
     * an open routine.

    Formats are placed in an dict by their format string for reference 
    during workingtree opening. Its not required that these be instances, they
    can be classes themselves with class methods - it simply depends on 
    whether state is needed for a given format or not.

    Once a format is deprecated, just deprecate the initialize and open
    methods on the format class. Do not deprecate the object, as the 
    object will be created every time regardless.
    """

    _default_format = None
    """The default format used for new trees."""

    _formats = {}
    """The known formats."""

    requires_rich_root = False

    @classmethod
    def find_format(klass, a_bzrdir):
        """Return the format for the working tree object in a_bzrdir."""
        try:
            transport = a_bzrdir.get_workingtree_transport(None)
            format_string = transport.get("format").read()
            return klass._formats[format_string]
        except errors.NoSuchFile:
            raise errors.NoWorkingTree(base=transport.base)
        except KeyError:
            raise errors.UnknownFormatError(format=format_string)

    def __eq__(self, other):
        return self.__class__ is other.__class__

    def __ne__(self, other):
        return not (self == other)

    @classmethod
    def get_default_format(klass):
        """Return the current default format."""
        return klass._default_format

    def get_format_string(self):
        """Return the ASCII format string that identifies this format."""
        raise NotImplementedError(self.get_format_string)

    def get_format_description(self):
        """Return the short description for this format."""
        raise NotImplementedError(self.get_format_description)

    def is_supported(self):
        """Is this format supported?

        Supported formats can be initialized and opened.
        Unsupported formats may not support initialization or committing or 
        some other features depending on the reason for not being supported.
        """
        return True

    @classmethod
    def register_format(klass, format):
        klass._formats[format.get_format_string()] = format

    @classmethod
    def set_default_format(klass, format):
        klass._default_format = format

    @classmethod
    def unregister_format(klass, format):
        assert klass._formats[format.get_format_string()] is format
        del klass._formats[format.get_format_string()]



class WorkingTreeFormat2(WorkingTreeFormat):
    """The second working tree format. 

    This format modified the hash cache from the format 1 hash cache.
    """

    def get_format_description(self):
        """See WorkingTreeFormat.get_format_description()."""
        return "Working tree format 2"

    def stub_initialize_remote(self, control_files):
        """As a special workaround create critical control files for a remote working tree
        
        This ensures that it can later be updated and dealt with locally,
        since BzrDirFormat6 and BzrDirFormat5 cannot represent dirs with 
        no working tree.  (See bug #43064).
        """
        sio = StringIO()
        inv = Inventory()
        xml5.serializer_v5.write_inventory(inv, sio)
        sio.seek(0)
        control_files.put('inventory', sio)

        control_files.put_bytes('pending-merges', '')
        

    def initialize(self, a_bzrdir, revision_id=None):
        """See WorkingTreeFormat.initialize()."""
        if not isinstance(a_bzrdir.transport, LocalTransport):
            raise errors.NotLocalUrl(a_bzrdir.transport.base)
        branch = a_bzrdir.open_branch()
        if revision_id is not None:
            revision_id = osutils.safe_revision_id(revision_id)
            branch.lock_write()
            try:
                revision_history = branch.revision_history()
                try:
                    position = revision_history.index(revision_id)
                except ValueError:
                    raise errors.NoSuchRevision(branch, revision_id)
                branch.set_revision_history(revision_history[:position + 1])
            finally:
                branch.unlock()
        revision = branch.last_revision()
        inv = Inventory()
        wt = WorkingTree2(a_bzrdir.root_transport.local_abspath('.'),
                         branch,
                         inv,
                         _internal=True,
                         _format=self,
                         _bzrdir=a_bzrdir)
        basis_tree = branch.repository.revision_tree(revision)
        if basis_tree.inventory.root is not None:
            wt.set_root_id(basis_tree.inventory.root.file_id)
        # set the parent list and cache the basis tree.
        wt.set_parent_trees([(revision, basis_tree)])
        transform.build_tree(basis_tree, wt)
        return wt

    def __init__(self):
        super(WorkingTreeFormat2, self).__init__()
        self._matchingbzrdir = bzrdir.BzrDirFormat6()

    def open(self, a_bzrdir, _found=False):
        """Return the WorkingTree object for a_bzrdir

        _found is a private parameter, do not use it. It is used to indicate
               if format probing has already been done.
        """
        if not _found:
            # we are being called directly and must probe.
            raise NotImplementedError
        if not isinstance(a_bzrdir.transport, LocalTransport):
            raise errors.NotLocalUrl(a_bzrdir.transport.base)
        return WorkingTree2(a_bzrdir.root_transport.local_abspath('.'),
                           _internal=True,
                           _format=self,
                           _bzrdir=a_bzrdir)


class WorkingTreeFormat3(WorkingTreeFormat):
    """The second working tree format updated to record a format marker.

    This format:
        - exists within a metadir controlling .bzr
        - includes an explicit version marker for the workingtree control
          files, separate from the BzrDir format
        - modifies the hash cache format
        - is new in bzr 0.8
        - uses a LockDir to guard access for writes.
    """

    def get_format_string(self):
        """See WorkingTreeFormat.get_format_string()."""
        return "Bazaar-NG Working Tree format 3"

    def get_format_description(self):
        """See WorkingTreeFormat.get_format_description()."""
        return "Working tree format 3"

    _lock_file_name = 'lock'
    _lock_class = LockDir

    _tree_class = WorkingTree3

    def __get_matchingbzrdir(self):
        return bzrdir.BzrDirMetaFormat1()

    _matchingbzrdir = property(__get_matchingbzrdir)

    def _open_control_files(self, a_bzrdir):
        transport = a_bzrdir.get_workingtree_transport(None)
        return LockableFiles(transport, self._lock_file_name, 
                             self._lock_class)

    def initialize(self, a_bzrdir, revision_id=None):
        """See WorkingTreeFormat.initialize().
        
        revision_id allows creating a working tree at a different
        revision than the branch is at.
        """
        if not isinstance(a_bzrdir.transport, LocalTransport):
            raise errors.NotLocalUrl(a_bzrdir.transport.base)
        transport = a_bzrdir.get_workingtree_transport(self)
        control_files = self._open_control_files(a_bzrdir)
        control_files.create_lock()
        control_files.lock_write()
        control_files.put_utf8('format', self.get_format_string())
        branch = a_bzrdir.open_branch()
        if revision_id is None:
            revision_id = branch.last_revision()
        else:
            revision_id = osutils.safe_revision_id(revision_id)
        # WorkingTree3 can handle an inventory which has a unique root id.
        # as of bzr 0.12. However, bzr 0.11 and earlier fail to handle
        # those trees. And because there isn't a format bump inbetween, we
        # are maintaining compatibility with older clients.
        # inv = Inventory(root_id=gen_root_id())
        inv = self._initial_inventory()
        wt = self._tree_class(a_bzrdir.root_transport.local_abspath('.'),
                         branch,
                         inv,
                         _internal=True,
                         _format=self,
                         _bzrdir=a_bzrdir,
                         _control_files=control_files)
        wt.lock_tree_write()
        try:
            basis_tree = branch.repository.revision_tree(revision_id)
            # only set an explicit root id if there is one to set.
            if basis_tree.inventory.root is not None:
                wt.set_root_id(basis_tree.inventory.root.file_id)
            if revision_id == NULL_REVISION:
                wt.set_parent_trees([])
            else:
                wt.set_parent_trees([(revision_id, basis_tree)])
            transform.build_tree(basis_tree, wt)
        finally:
            # Unlock in this order so that the unlock-triggers-flush in
            # WorkingTree is given a chance to fire.
            control_files.unlock()
            wt.unlock()
        return wt

    def _initial_inventory(self):
        return Inventory()

    def __init__(self):
        super(WorkingTreeFormat3, self).__init__()

    def open(self, a_bzrdir, _found=False):
        """Return the WorkingTree object for a_bzrdir

        _found is a private parameter, do not use it. It is used to indicate
               if format probing has already been done.
        """
        if not _found:
            # we are being called directly and must probe.
            raise NotImplementedError
        if not isinstance(a_bzrdir.transport, LocalTransport):
            raise errors.NotLocalUrl(a_bzrdir.transport.base)
        return self._open(a_bzrdir, self._open_control_files(a_bzrdir))

    def _open(self, a_bzrdir, control_files):
        """Open the tree itself.
        
        :param a_bzrdir: the dir for the tree.
        :param control_files: the control files for the tree.
        """
        return self._tree_class(a_bzrdir.root_transport.local_abspath('.'),
                                _internal=True,
                                _format=self,
                                _bzrdir=a_bzrdir,
                                _control_files=control_files)

    def __str__(self):
        return self.get_format_string()


<<<<<<< HEAD
class WorkingTreeFormatAB1(WorkingTreeFormat3):
    """Working tree format that supports unique roots and nested trees"""

    _tree_class = WorkingTreeAB1

    requires_rich_root = True

    supports_tree_reference = True

    def __init__(self):
        WorkingTreeFormat3.__init__(self)
        
    def __get_matchingbzrdir(self):
        return bzrdir.format_registry.make_bzrdir('experimental-knit3')

    _matchingbzrdir = property(__get_matchingbzrdir)

    def get_format_string(self):
        """See WorkingTreeFormat.get_format_string()."""
        return "Bazaar-NG Working Tree format AB1"

    def get_format_description(self):
        """See WorkingTreeFormat.get_format_description()."""
        return "Working tree format 4"

    def _initial_inventory(self):
        return Inventory(root_id=generate_ids.gen_root_id())

# formats which have no format string are not discoverable
# and not independently creatable, so are not registered.
__default_format = WorkingTreeFormat3()
WorkingTreeFormat.register_format(__default_format)
WorkingTreeFormat.register_format(WorkingTreeFormat4())
WorkingTreeFormat.register_format(WorkingTreeFormatAB1())
=======
__default_format = WorkingTreeFormat4()
WorkingTreeFormat.register_format(__default_format)
WorkingTreeFormat.register_format(WorkingTreeFormat3())
>>>>>>> a86a5c27
WorkingTreeFormat.set_default_format(__default_format)
# formats which have no format string are not discoverable
# and not independently creatable, so are not registered.
_legacy_formats = [WorkingTreeFormat2(),
                   ]


class WorkingTreeTestProviderAdapter(object):
    """A tool to generate a suite testing multiple workingtree formats at once.

    This is done by copying the test once for each transport and injecting
    the transport_server, transport_readonly_server, and workingtree_format
    classes into each copy. Each copy is also given a new id() to make it
    easy to identify.
    """

    def __init__(self, transport_server, transport_readonly_server, formats):
        self._transport_server = transport_server
        self._transport_readonly_server = transport_readonly_server
        self._formats = formats
    
    def _clone_test(self, test, bzrdir_format, workingtree_format, variation):
        """Clone test for adaption."""
        new_test = deepcopy(test)
        new_test.transport_server = self._transport_server
        new_test.transport_readonly_server = self._transport_readonly_server
        new_test.bzrdir_format = bzrdir_format
        new_test.workingtree_format = workingtree_format
        def make_new_test_id():
            new_id = "%s(%s)" % (test.id(), variation)
            return lambda: new_id
        new_test.id = make_new_test_id()
        return new_test
    
    def adapt(self, test):
        from bzrlib.tests import TestSuite
        result = TestSuite()
        for workingtree_format, bzrdir_format in self._formats:
            new_test = self._clone_test(
                test,
                bzrdir_format,
                workingtree_format, workingtree_format.__class__.__name__)
            result.addTest(new_test)
        return result<|MERGE_RESOLUTION|>--- conflicted
+++ resolved
@@ -620,7 +620,7 @@
             mode = os.lstat(self.abspath(path)).st_mode
             return bool(stat.S_ISREG(mode) and stat.S_IEXEC & mode)
 
-    @needs_write_lock
+    @needs_tree_write_lock
     def _add(self, files, ids, kinds):
         """See MutableTree._add."""
         # TODO: Re-adding a file that is removed in the working copy
@@ -2675,7 +2675,6 @@
         return self.get_format_string()
 
 
-<<<<<<< HEAD
 class WorkingTreeFormatAB1(WorkingTreeFormat3):
     """Working tree format that supports unique roots and nested trees"""
 
@@ -2707,14 +2706,11 @@
 # formats which have no format string are not discoverable
 # and not independently creatable, so are not registered.
 __default_format = WorkingTreeFormat3()
+## __default_format = WorkingTreeFormat4()
 WorkingTreeFormat.register_format(__default_format)
 WorkingTreeFormat.register_format(WorkingTreeFormat4())
 WorkingTreeFormat.register_format(WorkingTreeFormatAB1())
-=======
-__default_format = WorkingTreeFormat4()
-WorkingTreeFormat.register_format(__default_format)
-WorkingTreeFormat.register_format(WorkingTreeFormat3())
->>>>>>> a86a5c27
+## WorkingTreeFormat.register_format(WorkingTreeFormat3())
 WorkingTreeFormat.set_default_format(__default_format)
 # formats which have no format string are not discoverable
 # and not independently creatable, so are not registered.
