--- conflicted
+++ resolved
@@ -88,12 +88,8 @@
 from bzrlib.symbol_versioning import *
 from bzrlib.textui import show_status
 import bzrlib.tree
-<<<<<<< HEAD
-from bzrlib.trace import mutter
 from bzrlib.transform import build_tree
-=======
 from bzrlib.trace import mutter, note
->>>>>>> 5c018f47
 from bzrlib.transport import get_transport
 from bzrlib.transport.local import LocalTransport
 import bzrlib.ui
@@ -248,7 +244,6 @@
         assert isinstance(self.branch, Branch), \
             "branch %r is not a Branch" % self.branch
         self.basedir = realpath(basedir)
-<<<<<<< HEAD
         # if branch is at our basedir and is a format 6 or less
         if isinstance(self._format, WorkingTreeFormat2):
             # share control object
@@ -260,10 +255,6 @@
                     "_control_files must be a LockableFiles, not %r" \
                     % _control_files
             self._control_files = _control_files
-=======
-        self._control_files = self.branch.control_files
-
->>>>>>> 5c018f47
         # update the whole cache up front and write to disk if anything changed;
         # in the future we might want to do this more selectively
         # two possible ways offer themselves : in self._unlock, write the cache
@@ -384,7 +375,6 @@
         XXX: When BzrDir is present, these should be created through that 
         interface instead.
         """
-<<<<<<< HEAD
         warn('delete WorkingTree.create', stacklevel=3)
         transport = get_transport(directory)
         if branch.bzrdir.root_transport.base == transport.base:
@@ -394,27 +384,6 @@
         # create a branch reference
         # and now a working tree.
         raise NotImplementedError
-=======
-        try:
-            os.mkdir(directory)
-        except OSError, e:
-            if e.errno != errno.EEXIST:
-                raise
-        try:
-            os.mkdir(pathjoin(directory, '.bzr'))
-        except OSError, e:
-            if e.errno != errno.EEXIST:
-                raise
-        inv = branch.repository.revision_tree(branch.last_revision()).inventory
-        wt = WorkingTree(directory, branch, inv)
-        wt._write_inventory(inv)
-        if branch.last_revision() is not None:
-            wt.set_last_revision(branch.last_revision())
-        wt.set_pending_merges([])
-        note('Building working directory')
-        wt.revert([])
-        return wt
->>>>>>> 5c018f47
  
     @staticmethod
     @deprecated_method(zero_eight)
