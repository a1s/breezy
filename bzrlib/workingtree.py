# Copyright (C) 2005 Canonical Ltd

# This program is free software; you can redistribute it and/or modify
# it under the terms of the GNU General Public License as published by
# the Free Software Foundation; either version 2 of the License, or
# (at your option) any later version.

# This program is distributed in the hope that it will be useful,
# but WITHOUT ANY WARRANTY; without even the implied warranty of
# MERCHANTABILITY or FITNESS FOR A PARTICULAR PURPOSE.  See the
# GNU General Public License for more details.

# You should have received a copy of the GNU General Public License
# along with this program; if not, write to the Free Software
# Foundation, Inc., 59 Temple Place, Suite 330, Boston, MA  02111-1307  USA

"""WorkingTree object and friends.

A WorkingTree represents the editable working copy of a branch.
Operations which represent the WorkingTree are also done here, 
such as renaming or adding files.  The WorkingTree has an inventory 
which is updated by these operations.  A commit produces a 
new revision based on the workingtree and its inventory.

At the moment every WorkingTree has its own branch.  Remote
WorkingTrees aren't supported.

To get a WorkingTree, call WorkingTree(dir[, branch])
"""


# FIXME: I don't know if writing out the cache from the destructor is really a
# good idea, because destructors are considered poor taste in Python, and it's
# not predictable when it will be written out.

# TODO: Give the workingtree sole responsibility for the working inventory;
# remove the variable and references to it from the branch.  This may require
# updating the commit code so as to update the inventory within the working
# copy, and making sure there's only one WorkingTree for any directory on disk.
# At the momenthey may alias the inventory and have old copies of it in memory.

from copy import deepcopy
from cStringIO import StringIO
import errno
import fnmatch
import os
import stat
 

from bzrlib.atomicfile import AtomicFile
from bzrlib.branch import (Branch,
                           is_control_file,
                           quotefn)
from bzrlib.errors import (BzrCheckError,
                           BzrError,
                           DivergedBranches,
                           WeaveRevisionNotPresent,
                           NotBranchError,
                           NoSuchFile,
                           NotVersionedError)
from bzrlib.inventory import InventoryEntry
from bzrlib.osutils import (appendpath,
                            compact_date,
                            file_kind,
                            isdir,
                            getcwd,
                            pathjoin,
                            pumpfile,
                            safe_unicode,
                            splitpath,
                            rand_bytes,
                            abspath,
                            normpath,
                            realpath,
                            relpath,
                            rename)
from bzrlib.symbol_versioning import *
from bzrlib.textui import show_status
import bzrlib.tree
from bzrlib.trace import mutter
import bzrlib.xml5
from bzrlib.decorators import needs_read_lock, needs_write_lock


def gen_file_id(name):
    """Return new file id.

    This should probably generate proper UUIDs, but for the moment we
    cope with just randomness because running uuidgen every time is
    slow."""
    import re
    from binascii import hexlify
    from time import time

    # get last component
    idx = name.rfind('/')
    if idx != -1:
        name = name[idx+1 : ]
    idx = name.rfind('\\')
    if idx != -1:
        name = name[idx+1 : ]

    # make it not a hidden file
    name = name.lstrip('.')

    # remove any wierd characters; we don't escape them but rather
    # just pull them out
    name = re.sub(r'[^\w.]', '', name)

    s = hexlify(rand_bytes(8))
    return '-'.join((name, compact_date(time()), s))


def gen_root_id():
    """Return a new tree-root file id."""
    return gen_file_id('TREE_ROOT')


class TreeEntry(object):
    """An entry that implements the minium interface used by commands.

    This needs further inspection, it may be better to have 
    InventoryEntries without ids - though that seems wrong. For now,
    this is a parallel hierarchy to InventoryEntry, and needs to become
    one of several things: decorates to that hierarchy, children of, or
    parents of it.
    Another note is that these objects are currently only used when there is
    no InventoryEntry available - i.e. for unversioned objects.
    Perhaps they should be UnversionedEntry et al. ? - RBC 20051003
    """
 
    def __eq__(self, other):
        # yes, this us ugly, TODO: best practice __eq__ style.
        return (isinstance(other, TreeEntry)
                and other.__class__ == self.__class__)
 
    def kind_character(self):
        return "???"


class TreeDirectory(TreeEntry):
    """See TreeEntry. This is a directory in a working tree."""

    def __eq__(self, other):
        return (isinstance(other, TreeDirectory)
                and other.__class__ == self.__class__)

    def kind_character(self):
        return "/"


class TreeFile(TreeEntry):
    """See TreeEntry. This is a regular file in a working tree."""

    def __eq__(self, other):
        return (isinstance(other, TreeFile)
                and other.__class__ == self.__class__)

    def kind_character(self):
        return ''


class TreeLink(TreeEntry):
    """See TreeEntry. This is a symlink in a working tree."""

    def __eq__(self, other):
        return (isinstance(other, TreeLink)
                and other.__class__ == self.__class__)

    def kind_character(self):
        return ''


class WorkingTree(bzrlib.tree.Tree):
    """Working copy tree.

    The inventory is held in the `Branch` working-inventory, and the
    files are in a directory on disk.

    It is possible for a `WorkingTree` to have a filename which is
    not listed in the Inventory and vice versa.
    """

    def __init__(self, basedir='.', branch=None, _inventory=None):
        """Construct a WorkingTree for basedir.

        If the branch is not supplied, it is opened automatically.
        If the branch is supplied, it must be the branch for this basedir.
        (branch.base is not cross checked, because for remote branches that
        would be meaningless).
        """
        from bzrlib.hashcache import HashCache
        from bzrlib.trace import note, mutter
        assert isinstance(basedir, basestring), \
            "base directory %r is not a string" % basedir
        basedir = safe_unicode(basedir)
        if branch is None:
            branch = Branch.open(basedir)
        assert isinstance(branch, Branch), \
            "branch %r is not a Branch" % branch
        self.branch = branch
        self.basedir = realpath(basedir)

        # update the whole cache up front and write to disk if anything changed;
        # in the future we might want to do this more selectively
        # two possible ways offer themselves : in self._unlock, write the cache
        # if needed, or, when the cache sees a change, append it to the hash
        # cache file, and have the parser take the most recent entry for a
        # given path only.
        hc = self._hashcache = HashCache(basedir)
        hc.read()
        hc.scan()

        if hc.needs_write:
            mutter("write hc")
            hc.write()

        if _inventory is None:
            self._set_inventory(self.read_working_inventory())
        else:
            self._set_inventory(_inventory)

    def _set_inventory(self, inv):
        self._inventory = inv
        self.path2id = self._inventory.path2id

    @staticmethod
    def open_containing(path=None):
        """Open an existing working tree which has its root about path.
        
        This probes for a working tree at path and searches upwards from there.

        Basically we keep looking up until we find the control directory or
        run into /.  If there isn't one, raises NotBranchError.
        TODO: give this a new exception.
        If there is one, it is returned, along with the unused portion of path.
        """
        if path is None:
            path = getcwd()
        else:
            # sanity check.
            if path.find('://') != -1:
                raise NotBranchError(path=path)
        path = abspath(path)
        orig_path = path[:]
        tail = u''
        while True:
            try:
                return WorkingTree(path), tail
            except NotBranchError:
                pass
            if tail:
                tail = pathjoin(os.path.basename(path), tail)
            else:
                tail = os.path.basename(path)
            lastpath = path
            path = os.path.dirname(path)
            if lastpath == path:
                # reached the root, whatever that may be
                raise NotBranchError(path=orig_path)

    def __iter__(self):
        """Iterate through file_ids for this tree.

        file_ids are in a WorkingTree if they are in the working inventory
        and the working file exists.
        """
        inv = self._inventory
        for path, ie in inv.iter_entries():
            if bzrlib.osutils.lexists(self.abspath(path)):
                yield ie.file_id

    def __repr__(self):
        return "<%s of %s>" % (self.__class__.__name__,
                               getattr(self, 'basedir', None))

    def abspath(self, filename):
        return pathjoin(self.basedir, filename)

    @staticmethod
    def create(branch, directory):
        """Create a workingtree for branch at directory.

        If existing_directory already exists it must have a .bzr directory.
        If it does not exist, it will be created.

        This returns a new WorkingTree object for the new checkout.

        TODO FIXME RBC 20060124 when we have checkout formats in place this
        should accept an optional revisionid to checkout [and reject this if
        checking out into the same dir as a pre-checkout-aware branch format.]
        """
        try:
            os.mkdir(directory)
        except OSError, e:
            if e.errno != errno.EEXIST:
                raise
        try:
            os.mkdir(pathjoin(directory, '.bzr'))
        except OSError, e:
            if e.errno != errno.EEXIST:
                raise
        inv = branch.revision_tree(branch.last_revision()).inventory
        wt = WorkingTree(directory, branch, inv)
        wt._write_inventory(inv)
        if branch.last_revision() is not None:
            wt.set_last_revision(branch.last_revision())
        wt.set_pending_merges([])
        wt.revert([])
        return wt
 
    @staticmethod
    def create_standalone(directory):
        """Create a checkout and a branch at directory.

        Directory must exist and be empty.
        """
        directory = safe_unicode(directory)
        b = Branch.create(directory)
        return WorkingTree.create(b, directory)

    def relpath(self, abs):
        """Return the local path portion from a given absolute path."""
        return relpath(self.basedir, abs)

    def has_filename(self, filename):
        return bzrlib.osutils.lexists(self.abspath(filename))

    def get_file(self, file_id):
        return self.get_file_byname(self.id2path(file_id))

    def get_file_byname(self, filename):
        return file(self.abspath(filename), 'rb')

    def get_root_id(self):
        """Return the id of this trees root"""
        inv = self.read_working_inventory()
        return inv.root.file_id
        
    def _get_store_filename(self, file_id):
        ## XXX: badly named; this is not in the store at all
        return self.abspath(self.id2path(file_id))

    @needs_write_lock
    def commit(self, *args, **kwargs):
        from bzrlib.commit import Commit
        # args for wt.commit start at message from the Commit.commit method,
        # but with branch a kwarg now, passing in args as is results in the
        #message being used for the branch
        args = (deprecated_nonce, ) + args
        Commit().commit(working_tree=self, *args, **kwargs)
        self._set_inventory(self.read_working_inventory())

    def id2abspath(self, file_id):
        return self.abspath(self.id2path(file_id))

    def has_id(self, file_id):
        # files that have been deleted are excluded
        inv = self._inventory
        if not inv.has_id(file_id):
            return False
        path = inv.id2path(file_id)
        return bzrlib.osutils.lexists(self.abspath(path))

    def has_or_had_id(self, file_id):
        if file_id == self.inventory.root.file_id:
            return True
        return self.inventory.has_id(file_id)

    __contains__ = has_id

    def get_file_size(self, file_id):
        return os.path.getsize(self.id2abspath(file_id))

    @needs_read_lock
    def get_file_sha1(self, file_id):
        path = self._inventory.id2path(file_id)
        return self._hashcache.get_sha1(path)

    def is_executable(self, file_id):
        if os.name == "nt":
            return self._inventory[file_id].executable
        else:
            path = self._inventory.id2path(file_id)
            mode = os.lstat(self.abspath(path)).st_mode
            return bool(stat.S_ISREG(mode) and stat.S_IEXEC&mode)

    @needs_write_lock
    def add(self, files, ids=None):
        """Make files versioned.

        Note that the command line normally calls smart_add instead,
        which can automatically recurse.

        This adds the files to the inventory, so that they will be
        recorded by the next commit.

        files
            List of paths to add, relative to the base of the tree.

        ids
            If set, use these instead of automatically generated ids.
            Must be the same length as the list of files, but may
            contain None for ids that are to be autogenerated.

        TODO: Perhaps have an option to add the ids even if the files do
              not (yet) exist.

        TODO: Perhaps callback with the ids and paths as they're added.
        """
        # TODO: Re-adding a file that is removed in the working copy
        # should probably put it back with the previous ID.
        if isinstance(files, basestring):
            assert(ids is None or isinstance(ids, basestring))
            files = [files]
            if ids is not None:
                ids = [ids]

        if ids is None:
            ids = [None] * len(files)
        else:
            assert(len(ids) == len(files))

        inv = self.read_working_inventory()
        for f,file_id in zip(files, ids):
            if is_control_file(f):
                raise BzrError("cannot add control file %s" % quotefn(f))

            fp = splitpath(f)

            if len(fp) == 0:
                raise BzrError("cannot add top-level %r" % f)

            fullpath = normpath(self.abspath(f))

            try:
                kind = file_kind(fullpath)
            except OSError:
                # maybe something better?
                raise BzrError('cannot add: not a regular file, symlink or directory: %s' % quotefn(f))

            if not InventoryEntry.versionable_kind(kind):
                raise BzrError('cannot add: not a versionable file ('
                               'i.e. regular file, symlink or directory): %s' % quotefn(f))

            if file_id is None:
                file_id = gen_file_id(f)
            inv.add_path(f, kind=kind, file_id=file_id)

            mutter("add file %s file_id:{%s} kind=%r" % (f, file_id, kind))
        self._write_inventory(inv)

    @needs_write_lock
    def add_pending_merge(self, *revision_ids):
        # TODO: Perhaps should check at this point that the
        # history of the revision is actually present?
        p = self.pending_merges()
        updated = False
        for rev_id in revision_ids:
            if rev_id in p:
                continue
            p.append(rev_id)
            updated = True
        if updated:
            self.set_pending_merges(p)

    @needs_read_lock
    def pending_merges(self):
        """Return a list of pending merges.

        These are revisions that have been merged into the working
        directory but not yet committed.
        """
        try:
<<<<<<< HEAD
            merges_file = self._controlfile('pending-merges')
        except OSError, e:
            if e.errno != errno.ENOENT:
                raise
            return []
        p = []
        for l in merges_file.readlines():
=======
            f = self.branch.control_files.get_utf8('pending-merges')
        except NoSuchFile:
            return []
        p = []
        for l in f.readlines():
>>>>>>> fe626c58
            p.append(l.rstrip('\n'))
        return p

    def _abs_controlfilename(self, name):
        """return the path for the controlfile name in the workingtree."""
        return pathjoin(self.basedir, '.bzr', name)

    def _controlfile(self, name, encoding='utf-8'):
        """Get a control file for the checkout.

        FIXME RBC 20060123 when storage comes in this should be a lockable
        files group ?.
        """
        import codecs
        return codecs.open(self._abs_controlfilename(name), encoding=encoding)

    @needs_write_lock
    def set_pending_merges(self, rev_list):
<<<<<<< HEAD
        sio = StringIO()
        sio.write('\n'.join(rev_list).encode('utf-8'))
        sio.seek(0)
        f = AtomicFile(self._abs_controlfilename('pending-merges'))
        try:
            pumpfile(sio, f)
            f.commit()
        finally:
            f.close()
=======
        self.branch.control_files.put_utf8('pending-merges', '\n'.join(rev_list))
>>>>>>> fe626c58

    def get_symlink_target(self, file_id):
        return os.readlink(self.id2abspath(file_id))

    def file_class(self, filename):
        if self.path2id(filename):
            return 'V'
        elif self.is_ignored(filename):
            return 'I'
        else:
            return '?'


    def list_files(self):
        """Recursively list all files as (path, class, kind, id).

        Lists, but does not descend into unversioned directories.

        This does not include files that have been deleted in this
        tree.

        Skips the control directory.
        """
        inv = self._inventory

        def descend(from_dir_relpath, from_dir_id, dp):
            ls = os.listdir(dp)
            ls.sort()
            for f in ls:
                ## TODO: If we find a subdirectory with its own .bzr
                ## directory, then that is a separate tree and we
                ## should exclude it.
                if bzrlib.BZRDIR == f:
                    continue

                # path within tree
                fp = appendpath(from_dir_relpath, f)

                # absolute path
                fap = appendpath(dp, f)
                
                f_ie = inv.get_child(from_dir_id, f)
                if f_ie:
                    c = 'V'
                elif self.is_ignored(fp):
                    c = 'I'
                else:
                    c = '?'

                fk = file_kind(fap)

                if f_ie:
                    if f_ie.kind != fk:
                        raise BzrCheckError("file %r entered as kind %r id %r, "
                                            "now of kind %r"
                                            % (fap, f_ie.kind, f_ie.file_id, fk))

                # make a last minute entry
                if f_ie:
                    entry = f_ie
                else:
                    if fk == 'directory':
                        entry = TreeDirectory()
                    elif fk == 'file':
                        entry = TreeFile()
                    elif fk == 'symlink':
                        entry = TreeLink()
                    else:
                        entry = TreeEntry()
                
                yield fp, c, fk, (f_ie and f_ie.file_id), entry

                if fk != 'directory':
                    continue

                if c != 'V':
                    # don't descend unversioned directories
                    continue
                
                for ff in descend(fp, f_ie.file_id, fap):
                    yield ff

        for f in descend(u'', inv.root.file_id, self.basedir):
            yield f

    @needs_write_lock
    def move(self, from_paths, to_name):
        """Rename files.

        to_name must exist in the inventory.

        If to_name exists and is a directory, the files are moved into
        it, keeping their old names.  

        Note that to_name is only the last component of the new name;
        this doesn't change the directory.

        This returns a list of (from_path, to_path) pairs for each
        entry that is moved.
        """
        result = []
        ## TODO: Option to move IDs only
        assert not isinstance(from_paths, basestring)
        inv = self.inventory
        to_abs = self.abspath(to_name)
        if not isdir(to_abs):
            raise BzrError("destination %r is not a directory" % to_abs)
        if not self.has_filename(to_name):
            raise BzrError("destination %r not in working directory" % to_abs)
        to_dir_id = inv.path2id(to_name)
        if to_dir_id == None and to_name != '':
            raise BzrError("destination %r is not a versioned directory" % to_name)
        to_dir_ie = inv[to_dir_id]
        if to_dir_ie.kind not in ('directory', 'root_directory'):
            raise BzrError("destination %r is not a directory" % to_abs)

        to_idpath = inv.get_idpath(to_dir_id)

        for f in from_paths:
            if not self.has_filename(f):
                raise BzrError("%r does not exist in working tree" % f)
            f_id = inv.path2id(f)
            if f_id == None:
                raise BzrError("%r is not versioned" % f)
            name_tail = splitpath(f)[-1]
            dest_path = appendpath(to_name, name_tail)
            if self.has_filename(dest_path):
                raise BzrError("destination %r already exists" % dest_path)
            if f_id in to_idpath:
                raise BzrError("can't move %r to a subdirectory of itself" % f)

        # OK, so there's a race here, it's possible that someone will
        # create a file in this interval and then the rename might be
        # left half-done.  But we should have caught most problems.
        orig_inv = deepcopy(self.inventory)
        try:
            for f in from_paths:
                name_tail = splitpath(f)[-1]
                dest_path = appendpath(to_name, name_tail)
                result.append((f, dest_path))
                inv.rename(inv.path2id(f), to_dir_id, name_tail)
                try:
                    rename(self.abspath(f), self.abspath(dest_path))
                except OSError, e:
                    raise BzrError("failed to rename %r to %r: %s" %
                                   (f, dest_path, e[1]),
                            ["rename rolled back"])
        except:
            # restore the inventory on error
            self._set_inventory(orig_inv)
            raise
        self._write_inventory(inv)
        return result

    @needs_write_lock
    def rename_one(self, from_rel, to_rel):
        """Rename one file.

        This can change the directory or the filename or both.
        """
        inv = self.inventory
        if not self.has_filename(from_rel):
            raise BzrError("can't rename: old working file %r does not exist" % from_rel)
        if self.has_filename(to_rel):
            raise BzrError("can't rename: new working file %r already exists" % to_rel)

        file_id = inv.path2id(from_rel)
        if file_id == None:
            raise BzrError("can't rename: old name %r is not versioned" % from_rel)

        entry = inv[file_id]
        from_parent = entry.parent_id
        from_name = entry.name
        
        if inv.path2id(to_rel):
            raise BzrError("can't rename: new name %r is already versioned" % to_rel)

        to_dir, to_tail = os.path.split(to_rel)
        to_dir_id = inv.path2id(to_dir)
        if to_dir_id == None and to_dir != '':
            raise BzrError("can't determine destination directory id for %r" % to_dir)

        mutter("rename_one:")
        mutter("  file_id    {%s}" % file_id)
        mutter("  from_rel   %r" % from_rel)
        mutter("  to_rel     %r" % to_rel)
        mutter("  to_dir     %r" % to_dir)
        mutter("  to_dir_id  {%s}" % to_dir_id)

        inv.rename(file_id, to_dir_id, to_tail)

        from_abs = self.abspath(from_rel)
        to_abs = self.abspath(to_rel)
        try:
            rename(from_abs, to_abs)
        except OSError, e:
            inv.rename(file_id, from_parent, from_name)
            raise BzrError("failed to rename %r to %r: %s"
                    % (from_abs, to_abs, e[1]),
                    ["rename rolled back"])
        self._write_inventory(inv)

    @needs_read_lock
    def unknowns(self):
        """Return all unknown files.

        These are files in the working directory that are not versioned or
        control files or ignored.
        
        >>> from bzrlib.branch import ScratchBranch
        >>> b = ScratchBranch(files=['foo', 'foo~'])
        >>> tree = WorkingTree(b.base, b)
        >>> map(str, tree.unknowns())
        ['foo']
        >>> tree.add('foo')
        >>> list(b.unknowns())
        []
        >>> tree.remove('foo')
        >>> list(b.unknowns())
        [u'foo']
        """
        for subp in self.extras():
            if not self.is_ignored(subp):
                yield subp

    def iter_conflicts(self):
        conflicted = set()
        for path in (s[0] for s in self.list_files()):
            stem = get_conflicted_stem(path)
            if stem is None:
                continue
            if stem not in conflicted:
                conflicted.add(stem)
                yield stem

    @needs_write_lock
    def pull(self, source, overwrite=False):
        from bzrlib.merge import merge_inner
        source.lock_read()
        try:
            old_revision_history = self.branch.revision_history()
            count = self.branch.pull(source, overwrite)
            new_revision_history = self.branch.revision_history()
            if new_revision_history != old_revision_history:
                if len(old_revision_history):
                    other_revision = old_revision_history[-1]
                else:
                    other_revision = None
                repository = self.branch.repository
                merge_inner(self.branch,
                            self.branch.basis_tree(), 
<<<<<<< HEAD
                            self.branch.revision_tree(other_revision),
                            this_tree=self)
                self.set_last_revision(self.branch.last_revision())
=======
                            repository.revision_tree(other_revision))
>>>>>>> fe626c58
            return count
        finally:
            source.unlock()

    def extras(self):
        """Yield all unknown files in this WorkingTree.

        If there are any unknown directories then only the directory is
        returned, not all its children.  But if there are unknown files
        under a versioned subdirectory, they are returned.

        Currently returned depth-first, sorted by name within directories.
        """
        ## TODO: Work from given directory downwards
        for path, dir_entry in self.inventory.directories():
            mutter("search for unknowns in %r", path)
            dirabs = self.abspath(path)
            if not isdir(dirabs):
                # e.g. directory deleted
                continue

            fl = []
            for subf in os.listdir(dirabs):
                if (subf != '.bzr'
                    and (subf not in dir_entry.children)):
                    fl.append(subf)
            
            fl.sort()
            for subf in fl:
                subp = appendpath(path, subf)
                yield subp


    def ignored_files(self):
        """Yield list of PATH, IGNORE_PATTERN"""
        for subp in self.extras():
            pat = self.is_ignored(subp)
            if pat != None:
                yield subp, pat


    def get_ignore_list(self):
        """Return list of ignore patterns.

        Cached in the Tree object after the first call.
        """
        if hasattr(self, '_ignorelist'):
            return self._ignorelist

        l = bzrlib.DEFAULT_IGNORE[:]
        if self.has_filename(bzrlib.IGNORE_FILENAME):
            f = self.get_file_byname(bzrlib.IGNORE_FILENAME)
            l.extend([line.rstrip("\n\r") for line in f.readlines()])
        self._ignorelist = l
        return l


    def is_ignored(self, filename):
        r"""Check whether the filename matches an ignore pattern.

        Patterns containing '/' or '\' need to match the whole path;
        others match against only the last component.

        If the file is ignored, returns the pattern which caused it to
        be ignored, otherwise None.  So this can simply be used as a
        boolean if desired."""

        # TODO: Use '**' to match directories, and other extended
        # globbing stuff from cvs/rsync.

        # XXX: fnmatch is actually not quite what we want: it's only
        # approximately the same as real Unix fnmatch, and doesn't
        # treat dotfiles correctly and allows * to match /.
        # Eventually it should be replaced with something more
        # accurate.
        
        for pat in self.get_ignore_list():
            if '/' in pat or '\\' in pat:
                
                # as a special case, you can put ./ at the start of a
                # pattern; this is good to match in the top-level
                # only;
                
                if (pat[:2] == './') or (pat[:2] == '.\\'):
                    newpat = pat[2:]
                else:
                    newpat = pat
                if fnmatch.fnmatchcase(filename, newpat):
                    return pat
            else:
                if fnmatch.fnmatchcase(splitpath(filename)[-1], pat):
                    return pat
        else:
            return None

    def kind(self, file_id):
        return file_kind(self.id2abspath(file_id))

    def lock_read(self):
        """See Branch.lock_read, and WorkingTree.unlock."""
        return self.branch.lock_read()

    def lock_write(self):
        """See Branch.lock_write, and WorkingTree.unlock."""
        return self.branch.lock_write()

    def _basis_inventory_name(self, revision_id):
        return 'basis-inventory.%s' % revision_id

    def set_last_revision(self, new_revision, old_revision=None):
        if old_revision is not None:
            try:
                path = self._basis_inventory_name(old_revision)
                path = self.branch.control_files._escape(path)
                self.branch.control_files._transport.delete(path)
            except NoSuchFile:
                pass
        try:
            xml = self.branch.repository.get_inventory_xml(new_revision)
            path = self._basis_inventory_name(new_revision)
            self.branch.control_files.put_utf8(path, xml)
        except WeaveRevisionNotPresent:
            pass

    def read_basis_inventory(self, revision_id):
        """Read the cached basis inventory."""
        path = self._basis_inventory_name(revision_id)
        return self.branch.control_files.get_utf8(path).read()
        
    @needs_read_lock
    def read_working_inventory(self):
        """Read the working inventory."""
        # ElementTree does its own conversion from UTF-8, so open in
        # binary.
<<<<<<< HEAD
        return bzrlib.xml5.serializer_v5.read_inventory(
            self._controlfile('inventory', encoding=None))
=======
        f = self.branch.control_files.get('inventory')
        return bzrlib.xml5.serializer_v5.read_inventory(f)
>>>>>>> fe626c58

    @needs_write_lock
    def remove(self, files, verbose=False):
        """Remove nominated files from the working inventory..

        This does not remove their text.  This does not run on XXX on what? RBC

        TODO: Refuse to remove modified files unless --force is given?

        TODO: Do something useful with directories.

        TODO: Should this remove the text or not?  Tough call; not
        removing may be useful and the user can just use use rm, and
        is the opposite of add.  Removing it is consistent with most
        other tools.  Maybe an option.
        """
        ## TODO: Normalize names
        ## TODO: Remove nested loops; better scalability
        if isinstance(files, basestring):
            files = [files]

        inv = self.inventory

        # do this before any modifications
        for f in files:
            fid = inv.path2id(f)
            if not fid:
                # TODO: Perhaps make this just a warning, and continue?
                # This tends to happen when 
                raise NotVersionedError(path=f)
            mutter("remove inventory entry %s {%s}", quotefn(f), fid)
            if verbose:
                # having remove it, it must be either ignored or unknown
                if self.is_ignored(f):
                    new_status = 'I'
                else:
                    new_status = '?'
                show_status(new_status, inv[fid].kind, quotefn(f))
            del inv[fid]

        self._write_inventory(inv)

    @needs_write_lock
    def revert(self, filenames, old_tree=None, backups=True):
        from bzrlib.merge import merge_inner
        if old_tree is None:
            old_tree = self.branch.basis_tree()
        merge_inner(self.branch, old_tree,
                    self, ignore_zero=True,
                    backup_files=backups, 
                    interesting_files=filenames,
                    this_tree=self)
        if not len(filenames):
            self.set_pending_merges([])

    @needs_write_lock
    def set_inventory(self, new_inventory_list):
        from bzrlib.inventory import (Inventory,
                                      InventoryDirectory,
                                      InventoryEntry,
                                      InventoryFile,
                                      InventoryLink)
        inv = Inventory(self.get_root_id())
        for path, file_id, parent, kind in new_inventory_list:
            name = os.path.basename(path)
            if name == "":
                continue
            # fixme, there should be a factory function inv,add_?? 
            if kind == 'directory':
                inv.add(InventoryDirectory(file_id, name, parent))
            elif kind == 'file':
                inv.add(InventoryFile(file_id, name, parent))
            elif kind == 'symlink':
                inv.add(InventoryLink(file_id, name, parent))
            else:
                raise BzrError("unknown kind %r" % kind)
        self._write_inventory(inv)

    @needs_write_lock
    def set_root_id(self, file_id):
        """Set the root id for this tree."""
        inv = self.read_working_inventory()
        orig_root_id = inv.root.file_id
        del inv._byid[inv.root.file_id]
        inv.root.file_id = file_id
        inv._byid[inv.root.file_id] = inv.root
        for fid in inv:
            entry = inv[fid]
            if entry.parent_id in (None, orig_root_id):
                entry.parent_id = inv.root.file_id
        self._write_inventory(inv)

    def unlock(self):
        """See Branch.unlock.
        
        WorkingTree locking just uses the Branch locking facilities.
        This is current because all working trees have an embedded branch
        within them. IF in the future, we were to make branch data shareable
        between multiple working trees, i.e. via shared storage, then we 
        would probably want to lock both the local tree, and the branch.
        """
        # FIXME: We want to write out the hashcache only when the last lock on
        # this working copy is released.  Peeking at the lock count is a bit
        # of a nasty hack; probably it's better to have a transaction object,
        # which can do some finalization when it's either successfully or
        # unsuccessfully completed.  (Denys's original patch did that.)
        if self._hashcache.needs_write and self.branch.control_files._lock_count==1:
            self._hashcache.write()
        return self.branch.unlock()

    @needs_write_lock
    def _write_inventory(self, inv):
        """Write inventory as the current inventory."""
        sio = StringIO()
        bzrlib.xml5.serializer_v5.write_inventory(inv, sio)
        sio.seek(0)
<<<<<<< HEAD
        f = AtomicFile(self._abs_controlfilename('inventory'))
=======
        f = AtomicFile(self.branch.control_files.controlfilename('inventory'))
>>>>>>> fe626c58
        try:
            pumpfile(sio, f)
            f.commit()
        finally:
            f.close()
        self._set_inventory(inv)
        mutter('wrote working inventory')
            

CONFLICT_SUFFIXES = ('.THIS', '.BASE', '.OTHER')
def get_conflicted_stem(path):
    for suffix in CONFLICT_SUFFIXES:
        if path.endswith(suffix):
            return path[:-len(suffix)]<|MERGE_RESOLUTION|>--- conflicted
+++ resolved
@@ -49,8 +49,12 @@
 
 from bzrlib.atomicfile import AtomicFile
 from bzrlib.branch import (Branch,
+                           BzrBranchFormat4,
+                           BzrBranchFormat5,
+                           BzrBranchFormat6,
                            is_control_file,
                            quotefn)
+from bzrlib.decorators import needs_read_lock, needs_write_lock
 from bzrlib.errors import (BzrCheckError,
                            BzrError,
                            DivergedBranches,
@@ -59,6 +63,7 @@
                            NoSuchFile,
                            NotVersionedError)
 from bzrlib.inventory import InventoryEntry
+from bzrlib.lockable_files import LockableFiles
 from bzrlib.osutils import (appendpath,
                             compact_date,
                             file_kind,
@@ -78,8 +83,8 @@
 from bzrlib.textui import show_status
 import bzrlib.tree
 from bzrlib.trace import mutter
+from bzrlib.transport import get_transport
 import bzrlib.xml5
-from bzrlib.decorators import needs_read_lock, needs_write_lock
 
 
 def gen_file_id(name):
@@ -181,7 +186,7 @@
     not listed in the Inventory and vice versa.
     """
 
-    def __init__(self, basedir='.', branch=None, _inventory=None):
+    def __init__(self, basedir='.', branch=None, _inventory=None, _control_files=None):
         """Construct a WorkingTree for basedir.
 
         If the branch is not supplied, it is opened automatically.
@@ -194,12 +199,25 @@
         assert isinstance(basedir, basestring), \
             "base directory %r is not a string" % basedir
         basedir = safe_unicode(basedir)
+        mutter("openeing working tree %r", basedir)
         if branch is None:
             branch = Branch.open(basedir)
         assert isinstance(branch, Branch), \
             "branch %r is not a Branch" % branch
         self.branch = branch
         self.basedir = realpath(basedir)
+        # if branch is at our basedir and is a format 6 or less
+        if (isinstance(self.branch._branch_format,
+                       (BzrBranchFormat4, BzrBranchFormat5, BzrBranchFormat6))
+            # might be able to share control object
+            and self.branch.base.split('/')[-2] == self.basedir.split('/')[-1]):
+            self._control_files = self.branch.control_files
+        elif _control_files is not None:
+            assert False, "not done yet"
+#            self._control_files = _control_files
+        else:
+            self._control_files = LockableFiles(
+                get_transport(self.basedir).clone(bzrlib.BZRDIR), 'branch-lock')
 
         # update the whole cache up front and write to disk if anything changed;
         # in the future we might want to do this more selectively
@@ -300,7 +318,7 @@
         except OSError, e:
             if e.errno != errno.EEXIST:
                 raise
-        inv = branch.revision_tree(branch.last_revision()).inventory
+        inv = branch.repository.revision_tree(branch.last_revision()).inventory
         wt = WorkingTree(directory, branch, inv)
         wt._write_inventory(inv)
         if branch.last_revision() is not None:
@@ -472,52 +490,19 @@
         directory but not yet committed.
         """
         try:
-<<<<<<< HEAD
-            merges_file = self._controlfile('pending-merges')
+            merges_file = self._control_files.get_utf8('pending-merges')
         except OSError, e:
             if e.errno != errno.ENOENT:
                 raise
             return []
         p = []
         for l in merges_file.readlines():
-=======
-            f = self.branch.control_files.get_utf8('pending-merges')
-        except NoSuchFile:
-            return []
-        p = []
-        for l in f.readlines():
->>>>>>> fe626c58
             p.append(l.rstrip('\n'))
         return p
 
-    def _abs_controlfilename(self, name):
-        """return the path for the controlfile name in the workingtree."""
-        return pathjoin(self.basedir, '.bzr', name)
-
-    def _controlfile(self, name, encoding='utf-8'):
-        """Get a control file for the checkout.
-
-        FIXME RBC 20060123 when storage comes in this should be a lockable
-        files group ?.
-        """
-        import codecs
-        return codecs.open(self._abs_controlfilename(name), encoding=encoding)
-
     @needs_write_lock
     def set_pending_merges(self, rev_list):
-<<<<<<< HEAD
-        sio = StringIO()
-        sio.write('\n'.join(rev_list).encode('utf-8'))
-        sio.seek(0)
-        f = AtomicFile(self._abs_controlfilename('pending-merges'))
-        try:
-            pumpfile(sio, f)
-            f.commit()
-        finally:
-            f.close()
-=======
-        self.branch.control_files.put_utf8('pending-merges', '\n'.join(rev_list))
->>>>>>> fe626c58
+        self._control_files.put_utf8('pending-merges', '\n'.join(rev_list))
 
     def get_symlink_target(self, file_id):
         return os.readlink(self.id2abspath(file_id))
@@ -769,13 +754,9 @@
                 repository = self.branch.repository
                 merge_inner(self.branch,
                             self.branch.basis_tree(), 
-<<<<<<< HEAD
-                            self.branch.revision_tree(other_revision),
+                            repository.revision_tree(other_revision),
                             this_tree=self)
                 self.set_last_revision(self.branch.last_revision())
-=======
-                            repository.revision_tree(other_revision))
->>>>>>> fe626c58
             return count
         finally:
             source.unlock()
@@ -910,13 +891,8 @@
         """Read the working inventory."""
         # ElementTree does its own conversion from UTF-8, so open in
         # binary.
-<<<<<<< HEAD
         return bzrlib.xml5.serializer_v5.read_inventory(
-            self._controlfile('inventory', encoding=None))
-=======
-        f = self.branch.control_files.get('inventory')
-        return bzrlib.xml5.serializer_v5.read_inventory(f)
->>>>>>> fe626c58
+            self._control_files.get('inventory'))
 
     @needs_write_lock
     def remove(self, files, verbose=False):
@@ -1033,16 +1009,7 @@
         sio = StringIO()
         bzrlib.xml5.serializer_v5.write_inventory(inv, sio)
         sio.seek(0)
-<<<<<<< HEAD
-        f = AtomicFile(self._abs_controlfilename('inventory'))
-=======
-        f = AtomicFile(self.branch.control_files.controlfilename('inventory'))
->>>>>>> fe626c58
-        try:
-            pumpfile(sio, f)
-            f.commit()
-        finally:
-            f.close()
+        self._control_files.put('inventory', sio)
         self._set_inventory(inv)
         mutter('wrote working inventory')
             
