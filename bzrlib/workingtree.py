# Copyright (C) 2005, 2006 Canonical Ltd
#
# This program is free software; you can redistribute it and/or modify
# it under the terms of the GNU General Public License as published by
# the Free Software Foundation; either version 2 of the License, or
# (at your option) any later version.
#
# This program is distributed in the hope that it will be useful,
# but WITHOUT ANY WARRANTY; without even the implied warranty of
# MERCHANTABILITY or FITNESS FOR A PARTICULAR PURPOSE.  See the
# GNU General Public License for more details.
#
# You should have received a copy of the GNU General Public License
# along with this program; if not, write to the Free Software
# Foundation, Inc., 59 Temple Place, Suite 330, Boston, MA  02111-1307  USA

"""WorkingTree object and friends.

A WorkingTree represents the editable working copy of a branch.
Operations which represent the WorkingTree are also done here, 
such as renaming or adding files.  The WorkingTree has an inventory 
which is updated by these operations.  A commit produces a 
new revision based on the workingtree and its inventory.

At the moment every WorkingTree has its own branch.  Remote
WorkingTrees aren't supported.

To get a WorkingTree, call bzrdir.open_workingtree() or
WorkingTree.open(dir).
"""

# TODO: Give the workingtree sole responsibility for the working inventory;
# remove the variable and references to it from the branch.  This may require
# updating the commit code so as to update the inventory within the working
# copy, and making sure there's only one WorkingTree for any directory on disk.
# At the moment they may alias the inventory and have old copies of it in
# memory.  (Now done? -- mbp 20060309)

from cStringIO import StringIO
import os
import re

from bzrlib.lazy_import import lazy_import
lazy_import(globals(), """
import collections
from copy import deepcopy
import errno
import fnmatch
import stat
from time import time
import warnings

import bzrlib
from bzrlib import (
    bzrdir,
    conflicts as _mod_conflicts,
    errors,
    ignores,
    merge,
    osutils,
    urlutils,
    textui,
    transform,
    xml5,
    xml6,
    )
import bzrlib.branch
from bzrlib.transport import get_transport
import bzrlib.ui
""")

from bzrlib.decorators import needs_read_lock, needs_write_lock
from bzrlib.errors import (BzrCheckError,
                           BzrError,
                           ConflictFormatError,
                           WeaveRevisionNotPresent,
                           NotBranchError,
                           NoSuchFile,
                           NotVersionedError,
                           MergeModifiedFormatError,
                           UnsupportedOperation,
                           )
from bzrlib.inventory import InventoryEntry, Inventory
from bzrlib.lockable_files import LockableFiles, TransportLock
from bzrlib.lockdir import LockDir
import bzrlib.mutabletree
from bzrlib.mutabletree import needs_tree_write_lock
from bzrlib.osutils import (
    compact_date,
    file_kind,
    isdir,
    pathjoin,
    safe_unicode,
    splitpath,
    rand_chars,
    normpath,
    realpath,
    supports_executable,
    )
from bzrlib.trace import mutter, note
from bzrlib.transport.local import LocalTransport
import bzrlib.tree
from bzrlib.progress import DummyProgress, ProgressPhase
from bzrlib.revision import NULL_REVISION
import bzrlib.revisiontree
from bzrlib.rio import RioReader, rio_file, Stanza
from bzrlib.symbol_versioning import (deprecated_passed,
        deprecated_method,
        deprecated_function,
        DEPRECATED_PARAMETER,
        zero_eight,
        zero_eleven,
        )


MERGE_MODIFIED_HEADER_1 = "BZR merge-modified list format 1"
CONFLICT_HEADER_1 = "BZR conflict list format 1"

# the regex removes any weird characters; we don't escape them 
# but rather just pull them out
_gen_file_id_re = re.compile(r'[^\w.]')
_gen_id_suffix = None
_gen_id_serial = 0


def _next_id_suffix():
    """Create a new file id suffix that is reasonably unique.
    
    On the first call we combine the current time with 64 bits of randomness
    to give a highly probably globally unique number. Then each call in the same
    process adds 1 to a serial number we append to that unique value.
    """
    # XXX TODO: change bzrlib.add.smart_add to call workingtree.add() rather 
    # than having to move the id randomness out of the inner loop like this.
    # XXX TODO: for the global randomness this uses we should add the thread-id
    # before the serial #.
    global _gen_id_suffix, _gen_id_serial
    if _gen_id_suffix is None:
        _gen_id_suffix = "-%s-%s-" % (compact_date(time()), rand_chars(16))
    _gen_id_serial += 1
    return _gen_id_suffix + str(_gen_id_serial)


def gen_file_id(name):
    """Return new file id for the basename 'name'.

    The uniqueness is supplied from _next_id_suffix.
    """
    # The real randomness is in the _next_id_suffix, the
    # rest of the identifier is just to be nice.
    # So we:
    # 1) Remove non-ascii word characters to keep the ids portable
    # 2) squash to lowercase, so the file id doesn't have to
    #    be escaped (case insensitive filesystems would bork for ids
    #    that only differred in case without escaping).
    # 3) truncate the filename to 20 chars. Long filenames also bork on some
    #    filesystems
    # 4) Removing starting '.' characters to prevent the file ids from
    #    being considered hidden.
    ascii_word_only = _gen_file_id_re.sub('', name.lower())
    short_no_dots = ascii_word_only.lstrip('.')[:20]
    return short_no_dots + _next_id_suffix()


def gen_root_id():
    """Return a new tree-root file id."""
    return gen_file_id('TREE_ROOT')


class TreeEntry(object):
    """An entry that implements the minimum interface used by commands.

    This needs further inspection, it may be better to have 
    InventoryEntries without ids - though that seems wrong. For now,
    this is a parallel hierarchy to InventoryEntry, and needs to become
    one of several things: decorates to that hierarchy, children of, or
    parents of it.
    Another note is that these objects are currently only used when there is
    no InventoryEntry available - i.e. for unversioned objects.
    Perhaps they should be UnversionedEntry et al. ? - RBC 20051003
    """
 
    def __eq__(self, other):
        # yes, this us ugly, TODO: best practice __eq__ style.
        return (isinstance(other, TreeEntry)
                and other.__class__ == self.__class__)
 
    def kind_character(self):
        return "???"


class TreeDirectory(TreeEntry):
    """See TreeEntry. This is a directory in a working tree."""

    def __eq__(self, other):
        return (isinstance(other, TreeDirectory)
                and other.__class__ == self.__class__)

    def kind_character(self):
        return "/"


class TreeFile(TreeEntry):
    """See TreeEntry. This is a regular file in a working tree."""

    def __eq__(self, other):
        return (isinstance(other, TreeFile)
                and other.__class__ == self.__class__)

    def kind_character(self):
        return ''


class TreeLink(TreeEntry):
    """See TreeEntry. This is a symlink in a working tree."""

    def __eq__(self, other):
        return (isinstance(other, TreeLink)
                and other.__class__ == self.__class__)

    def kind_character(self):
        return ''


class WorkingTree(bzrlib.mutabletree.MutableTree):
    """Working copy tree.

    The inventory is held in the `Branch` working-inventory, and the
    files are in a directory on disk.

    It is possible for a `WorkingTree` to have a filename which is
    not listed in the Inventory and vice versa.
    """

    def __init__(self, basedir='.',
                 branch=DEPRECATED_PARAMETER,
                 _inventory=None,
                 _control_files=None,
                 _internal=False,
                 _format=None,
                 _bzrdir=None):
        """Construct a WorkingTree for basedir.

        If the branch is not supplied, it is opened automatically.
        If the branch is supplied, it must be the branch for this basedir.
        (branch.base is not cross checked, because for remote branches that
        would be meaningless).
        """
        self._format = _format
        self.bzrdir = _bzrdir
        if not _internal:
            # not created via open etc.
            warnings.warn("WorkingTree() is deprecated as of bzr version 0.8. "
                 "Please use bzrdir.open_workingtree or WorkingTree.open().",
                 DeprecationWarning,
                 stacklevel=2)
            wt = WorkingTree.open(basedir)
            self._branch = wt.branch
            self.basedir = wt.basedir
            self._control_files = wt._control_files
            self._hashcache = wt._hashcache
            self._set_inventory(wt._inventory)
            self._format = wt._format
            self.bzrdir = wt.bzrdir
        from bzrlib.hashcache import HashCache
        from bzrlib.trace import note, mutter
        assert isinstance(basedir, basestring), \
            "base directory %r is not a string" % basedir
        basedir = safe_unicode(basedir)
        mutter("opening working tree %r", basedir)
        if deprecated_passed(branch):
            if not _internal:
                warnings.warn("WorkingTree(..., branch=XXX) is deprecated as of bzr 0.8."
                     " Please use bzrdir.open_workingtree() or"
                     " WorkingTree.open().",
                     DeprecationWarning,
                     stacklevel=2
                     )
            self._branch = branch
        else:
            self._branch = self.bzrdir.open_branch()
        self.basedir = realpath(basedir)
        # if branch is at our basedir and is a format 6 or less
        if isinstance(self._format, WorkingTreeFormat2):
            # share control object
            self._control_files = self.branch.control_files
        else:
            # assume all other formats have their own control files.
            assert isinstance(_control_files, LockableFiles), \
                    "_control_files must be a LockableFiles, not %r" \
                    % _control_files
            self._control_files = _control_files
        # update the whole cache up front and write to disk if anything changed;
        # in the future we might want to do this more selectively
        # two possible ways offer themselves : in self._unlock, write the cache
        # if needed, or, when the cache sees a change, append it to the hash
        # cache file, and have the parser take the most recent entry for a
        # given path only.
        cache_filename = self.bzrdir.get_workingtree_transport(None).local_abspath('stat-cache')
        hc = self._hashcache = HashCache(basedir, cache_filename, self._control_files._file_mode)
        hc.read()
        # is this scan needed ? it makes things kinda slow.
        #hc.scan()

        if hc.needs_write:
            mutter("write hc")
            hc.write()

        if _inventory is None:
            self._set_inventory(self.read_working_inventory())
        else:
            self._set_inventory(_inventory)

    branch = property(
        fget=lambda self: self._branch,
        doc="""The branch this WorkingTree is connected to.

            This cannot be set - it is reflective of the actual disk structure
            the working tree has been constructed from.
            """)

    def break_lock(self):
        """Break a lock if one is present from another instance.

        Uses the ui factory to ask for confirmation if the lock may be from
        an active process.

        This will probe the repository for its lock as well.
        """
        self._control_files.break_lock()
        self.branch.break_lock()

    def _set_inventory(self, inv):
        assert inv.root is not None
        self._inventory = inv

    @staticmethod
    def open(path=None, _unsupported=False):
        """Open an existing working tree at path.

        """
        if path is None:
            path = os.path.getcwdu()
        control = bzrdir.BzrDir.open(path, _unsupported)
        return control.open_workingtree(_unsupported)
        
    @staticmethod
    def open_containing(path=None):
        """Open an existing working tree which has its root about path.
        
        This probes for a working tree at path and searches upwards from there.

        Basically we keep looking up until we find the control directory or
        run into /.  If there isn't one, raises NotBranchError.
        TODO: give this a new exception.
        If there is one, it is returned, along with the unused portion of path.

        :return: The WorkingTree that contains 'path', and the rest of path
        """
        if path is None:
            path = osutils.getcwd()
        control, relpath = bzrdir.BzrDir.open_containing(path)

        return control.open_workingtree(), relpath

    @staticmethod
    def open_downlevel(path=None):
        """Open an unsupported working tree.

        Only intended for advanced situations like upgrading part of a bzrdir.
        """
        return WorkingTree.open(path, _unsupported=True)

    def __iter__(self):
        """Iterate through file_ids for this tree.

        file_ids are in a WorkingTree if they are in the working inventory
        and the working file exists.
        """
        inv = self._inventory
        for path, ie in inv.iter_entries():
            if osutils.lexists(self.abspath(path)):
                yield ie.file_id

    def __repr__(self):
        return "<%s of %s>" % (self.__class__.__name__,
                               getattr(self, 'basedir', None))

    def abspath(self, filename):
        return pathjoin(self.basedir, filename)
    
    def basis_tree(self):
        """Return RevisionTree for the current last revision.
        
        If the left most parent is a ghost then the returned tree will be an
        empty tree - one obtained by calling repository.revision_tree(None).
        """
        try:
            revision_id = self.get_parent_ids()[0]
        except IndexError:
            # no parents, return an empty revision tree.
            # in the future this should return the tree for
            # 'empty:' - the implicit root empty tree.
            return self.branch.repository.revision_tree(None)
        else:
            try:
                xml = self.read_basis_inventory()
                inv = xml6.serializer_v6.read_inventory_from_string(xml)
                if inv is not None and inv.revision_id == revision_id:
                    return bzrlib.tree.RevisionTree(self.branch.repository,
                                                    inv, revision_id)
            except (NoSuchFile, errors.BadInventoryFormat):
                pass
        # No cached copy available, retrieve from the repository.
        # FIXME? RBC 20060403 should we cache the inventory locally
        # at this point ?
        try:
            return self.branch.repository.revision_tree(revision_id)
        except errors.RevisionNotPresent:
            # the basis tree *may* be a ghost or a low level error may have
            # occured. If the revision is present, its a problem, if its not
            # its a ghost.
            if self.branch.repository.has_revision(revision_id):
                raise
            # the basis tree is a ghost so return an empty tree.
            return self.branch.repository.revision_tree(None)

    @staticmethod
    @deprecated_method(zero_eight)
    def create(branch, directory):
        """Create a workingtree for branch at directory.

        If existing_directory already exists it must have a .bzr directory.
        If it does not exist, it will be created.

        This returns a new WorkingTree object for the new checkout.

        TODO FIXME RBC 20060124 when we have checkout formats in place this
        should accept an optional revisionid to checkout [and reject this if
        checking out into the same dir as a pre-checkout-aware branch format.]

        XXX: When BzrDir is present, these should be created through that 
        interface instead.
        """
        warnings.warn('delete WorkingTree.create', stacklevel=3)
        transport = get_transport(directory)
        if branch.bzrdir.root_transport.base == transport.base:
            # same dir 
            return branch.bzrdir.create_workingtree()
        # different directory, 
        # create a branch reference
        # and now a working tree.
        raise NotImplementedError
 
    @staticmethod
    @deprecated_method(zero_eight)
    def create_standalone(directory):
        """Create a checkout and a branch and a repo at directory.

        Directory must exist and be empty.

        please use BzrDir.create_standalone_workingtree
        """
        return bzrdir.BzrDir.create_standalone_workingtree(directory)

    def relpath(self, path):
        """Return the local path portion from a given path.
        
        The path may be absolute or relative. If its a relative path it is 
        interpreted relative to the python current working directory.
        """
        return osutils.relpath(self.basedir, path)

    def has_filename(self, filename):
        return osutils.lexists(self.abspath(filename))

    def get_file(self, file_id):
        return self.get_file_byname(self.id2path(file_id))

    def get_file_text(self, file_id):
        return self.get_file(file_id).read()

    def get_file_byname(self, filename):
        return file(self.abspath(filename), 'rb')

    def get_parent_ids(self):
        """See Tree.get_parent_ids.
        
        This implementation reads the pending merges list and last_revision
        value and uses that to decide what the parents list should be.
        """
        last_rev = self._last_revision()
        if last_rev is None:
            parents = []
        else:
            parents = [last_rev]
        try:
            merges_file = self._control_files.get_utf8('pending-merges')
        except NoSuchFile:
            pass
        else:
            for l in merges_file.readlines():
                parents.append(l.rstrip('\n'))
        return parents

    def get_root_id(self):
        """Return the id of this trees root"""
        inv = self.read_working_inventory()
        return inv.root.file_id
        
    def _get_store_filename(self, file_id):
        ## XXX: badly named; this is not in the store at all
        return self.abspath(self.id2path(file_id))

    @needs_read_lock
    def clone(self, to_bzrdir, revision_id=None, basis=None):
        """Duplicate this working tree into to_bzr, including all state.
        
        Specifically modified files are kept as modified, but
        ignored and unknown files are discarded.

        If you want to make a new line of development, see bzrdir.sprout()

        revision
            If not None, the cloned tree will have its last revision set to 
            revision, and and difference between the source trees last revision
            and this one merged in.

        basis
            If not None, a closer copy of a tree which may have some files in
            common, and which file content should be preferentially copied from.
        """
        # assumes the target bzr dir format is compatible.
        result = self._format.initialize(to_bzrdir)
        self.copy_content_into(result, revision_id)
        return result

    @needs_read_lock
    def copy_content_into(self, tree, revision_id=None):
        """Copy the current content and user files of this tree into tree."""
        tree.set_root_id(self.get_root_id())
        if revision_id is None:
            merge.transform_tree(tree, self)
        else:
            # TODO now merge from tree.last_revision to revision (to preserve
            # user local changes)
            merge.transform_tree(tree, self)
            tree.set_parent_ids([revision_id])

    def id2abspath(self, file_id):
        return self.abspath(self.id2path(file_id))

    def has_id(self, file_id):
        # files that have been deleted are excluded
        inv = self._inventory
        if not inv.has_id(file_id):
            return False
        path = inv.id2path(file_id)
        return osutils.lexists(self.abspath(path))

    def has_or_had_id(self, file_id):
        if file_id == self.inventory.root.file_id:
            return True
        return self.inventory.has_id(file_id)

    __contains__ = has_id

    def get_file_size(self, file_id):
        return os.path.getsize(self.id2abspath(file_id))

    @needs_read_lock
    def get_file_sha1(self, file_id, path=None):
        if not path:
            path = self._inventory.id2path(file_id)
        return self._hashcache.get_sha1(path)

    def get_file_mtime(self, file_id, path=None):
        if not path:
            path = self._inventory.id2path(file_id)
        return os.lstat(self.abspath(path)).st_mtime

    if not supports_executable():
        def is_executable(self, file_id, path=None):
            return self._inventory[file_id].executable
    else:
        def is_executable(self, file_id, path=None):
            if not path:
                path = self._inventory.id2path(file_id)
            mode = os.lstat(self.abspath(path)).st_mode
            return bool(stat.S_ISREG(mode) and stat.S_IEXEC & mode)

    @needs_write_lock
    def _add(self, files, ids, kinds):
        """See MutableTree._add."""
        # TODO: Re-adding a file that is removed in the working copy
        # should probably put it back with the previous ID.
        # the read and write working inventory should not occur in this 
        # function - they should be part of lock_write and unlock.
        inv = self.read_working_inventory()
        for f, file_id, kind in zip(files, ids, kinds):
            assert kind is not None
            if file_id is None:
                inv.add_path(f, kind=kind)
            else:
                inv.add_path(f, kind=kind, file_id=file_id)
        self._write_inventory(inv)

    @needs_tree_write_lock
    def _gather_kinds(self, files, kinds):
        """See MutableTree._gather_kinds."""
        for pos, f in enumerate(files):
            if kinds[pos] is None:
                fullpath = normpath(self.abspath(f))
                try:
                    kinds[pos] = file_kind(fullpath)
                except OSError, e:
                    if e.errno == errno.ENOENT:
                        raise NoSuchFile(fullpath)

    @needs_write_lock
    def add_parent_tree_id(self, revision_id, allow_leftmost_as_ghost=False):
        """Add revision_id as a parent.

        This is equivalent to retrieving the current list of parent ids
        and setting the list to its value plus revision_id.

        :param revision_id: The revision id to add to the parent list. It may
        be a ghost revision as long as its not the first parent to be added,
        or the allow_leftmost_as_ghost parameter is set True.
        :param allow_leftmost_as_ghost: Allow the first parent to be a ghost.
        """
        parents = self.get_parent_ids() + [revision_id]
        self.set_parent_ids(parents,
            allow_leftmost_as_ghost=len(parents) > 1 or allow_leftmost_as_ghost)

    @needs_tree_write_lock
    def add_parent_tree(self, parent_tuple, allow_leftmost_as_ghost=False):
        """Add revision_id, tree tuple as a parent.

        This is equivalent to retrieving the current list of parent trees
        and setting the list to its value plus parent_tuple. See also
        add_parent_tree_id - if you only have a parent id available it will be
        simpler to use that api. If you have the parent already available, using
        this api is preferred.

        :param parent_tuple: The (revision id, tree) to add to the parent list.
            If the revision_id is a ghost, pass None for the tree.
        :param allow_leftmost_as_ghost: Allow the first parent to be a ghost.
        """
        parent_ids = self.get_parent_ids() + [parent_tuple[0]]
        if len(parent_ids) > 1:
            # the leftmost may have already been a ghost, preserve that if it
            # was.
            allow_leftmost_as_ghost = True
        self.set_parent_ids(parent_ids,
            allow_leftmost_as_ghost=allow_leftmost_as_ghost)

    @needs_tree_write_lock
    def add_pending_merge(self, *revision_ids):
        # TODO: Perhaps should check at this point that the
        # history of the revision is actually present?
        parents = self.get_parent_ids()
        updated = False
        for rev_id in revision_ids:
            if rev_id in parents:
                continue
            parents.append(rev_id)
            updated = True
        if updated:
            self.set_parent_ids(parents, allow_leftmost_as_ghost=True)

    @deprecated_method(zero_eleven)
    @needs_read_lock
    def pending_merges(self):
        """Return a list of pending merges.

        These are revisions that have been merged into the working
        directory but not yet committed.

        As of 0.11 this is deprecated. Please see WorkingTree.get_parent_ids()
        instead - which is available on all tree objects.
        """
        return self.get_parent_ids()[1:]

    def _check_parents_for_ghosts(self, revision_ids, allow_leftmost_as_ghost):
        """Common ghost checking functionality from set_parent_*.

        This checks that the left hand-parent exists if there are any
        revisions present.
        """
        if len(revision_ids) > 0:
            leftmost_id = revision_ids[0]
            if (not allow_leftmost_as_ghost and not
                self.branch.repository.has_revision(leftmost_id)):
                raise errors.GhostRevisionUnusableHere(leftmost_id)

    def _set_merges_from_parent_ids(self, parent_ids):
        merges = parent_ids[1:]
        self._control_files.put_utf8('pending-merges', '\n'.join(merges))

    @needs_tree_write_lock
    def set_parent_ids(self, revision_ids, allow_leftmost_as_ghost=False):
        """Set the parent ids to revision_ids.
        
        See also set_parent_trees. This api will try to retrieve the tree data
        for each element of revision_ids from the trees repository. If you have
        tree data already available, it is more efficient to use
        set_parent_trees rather than set_parent_ids. set_parent_ids is however
        an easier API to use.

        :param revision_ids: The revision_ids to set as the parent ids of this
            working tree. Any of these may be ghosts.
        """
        self._check_parents_for_ghosts(revision_ids,
            allow_leftmost_as_ghost=allow_leftmost_as_ghost)

        if len(revision_ids) > 0:
            self.set_last_revision(revision_ids[0])
        else:
            self.set_last_revision(None)

        self._set_merges_from_parent_ids(revision_ids)

    @needs_tree_write_lock
    def set_parent_trees(self, parents_list, allow_leftmost_as_ghost=False):
        """See MutableTree.set_parent_trees."""
        parent_ids = [rev for (rev, tree) in parents_list]

        self._check_parents_for_ghosts(parent_ids,
            allow_leftmost_as_ghost=allow_leftmost_as_ghost)

        if len(parent_ids) == 0:
            leftmost_parent_id = None
            leftmost_parent_tree = None
        else:
            leftmost_parent_id, leftmost_parent_tree = parents_list[0]

        if self._change_last_revision(leftmost_parent_id):
            if leftmost_parent_tree is None:
                # If we don't have a tree, fall back to reading the
                # parent tree from the repository.
                self._cache_basis_inventory(leftmost_parent_id)
            else:
                inv = leftmost_parent_tree.inventory
                xml = self._create_basis_xml_from_inventory(
                                        leftmost_parent_id, inv)
                self._write_basis_inventory(xml)
        self._set_merges_from_parent_ids(parent_ids)

    @needs_tree_write_lock
    def set_pending_merges(self, rev_list):
        parents = self.get_parent_ids()
        leftmost = parents[:1]
        new_parents = leftmost + rev_list
        self.set_parent_ids(new_parents)

    @needs_tree_write_lock
    def set_merge_modified(self, modified_hashes):
        def iter_stanzas():
            for file_id, hash in modified_hashes.iteritems():
                yield Stanza(file_id=file_id, hash=hash)
        self._put_rio('merge-hashes', iter_stanzas(), MERGE_MODIFIED_HEADER_1)

    @needs_tree_write_lock
    def _put_rio(self, filename, stanzas, header):
        my_file = rio_file(stanzas, header)
        self._control_files.put(filename, my_file)

    @needs_write_lock # because merge pulls data into the branch.
    def merge_from_branch(self, branch, to_revision=None):
        """Merge from a branch into this working tree.

        :param branch: The branch to merge from.
        :param to_revision: If non-None, the merge will merge to to_revision, but 
            not beyond it. to_revision does not need to be in the history of
            the branch when it is supplied. If None, to_revision defaults to
            branch.last_revision().
        """
        from bzrlib.merge import Merger, Merge3Merger
        pb = bzrlib.ui.ui_factory.nested_progress_bar()
        try:
            merger = Merger(self.branch, this_tree=self, pb=pb)
            merger.pp = ProgressPhase("Merge phase", 5, pb)
            merger.pp.next_phase()
            # check that there are no
            # local alterations
            merger.check_basis(check_clean=True, require_commits=False)
            if to_revision is None:
                to_revision = branch.last_revision()
            merger.other_rev_id = to_revision
            if merger.other_rev_id is None:
                raise error.NoCommits(branch)
            self.branch.fetch(branch, last_revision=merger.other_rev_id)
            merger.other_basis = merger.other_rev_id
            merger.other_tree = self.branch.repository.revision_tree(
                merger.other_rev_id)
            merger.pp.next_phase()
            merger.find_base()
            if merger.base_rev_id == merger.other_rev_id:
                raise errors.PointlessMerge
            merger.backup_files = False
            merger.merge_type = Merge3Merger
            merger.set_interesting_files(None)
            merger.show_base = False
            merger.reprocess = False
            conflicts = merger.do_merge()
            merger.set_pending()
        finally:
            pb.finished()
        return conflicts

    @needs_read_lock
    def merge_modified(self):
        try:
            hashfile = self._control_files.get('merge-hashes')
        except NoSuchFile:
            return {}
        merge_hashes = {}
        try:
            if hashfile.next() != MERGE_MODIFIED_HEADER_1 + '\n':
                raise MergeModifiedFormatError()
        except StopIteration:
            raise MergeModifiedFormatError()
        for s in RioReader(hashfile):
            file_id = s.get("file_id")
            if file_id not in self.inventory:
                continue
            hash = s.get("hash")
            if hash == self.get_file_sha1(file_id):
                merge_hashes[file_id] = hash
        return merge_hashes

    @needs_write_lock
    def mkdir(self, path, file_id=None):
        """See MutableTree.mkdir()."""
        if file_id is None:
            file_id = gen_file_id(os.path.basename(path))
        os.mkdir(self.abspath(path))
        self.add(path, file_id, 'directory')
        return file_id

    def get_symlink_target(self, file_id):
        return os.readlink(self.id2abspath(file_id))

    def file_class(self, filename):
        if self.path2id(filename):
            return 'V'
        elif self.is_ignored(filename):
            return 'I'
        else:
            return '?'

    def list_files(self, include_root=False):
        """Recursively list all files as (path, class, kind, id, entry).

        Lists, but does not descend into unversioned directories.

        This does not include files that have been deleted in this
        tree.

        Skips the control directory.
        """
        inv = self._inventory
        if include_root is True:
            yield ('', 'V', 'directory', inv.root.file_id, inv.root)
        # Convert these into local objects to save lookup times
        pathjoin = osutils.pathjoin
        file_kind = osutils.file_kind

        # transport.base ends in a slash, we want the piece
        # between the last two slashes
        transport_base_dir = self.bzrdir.transport.base.rsplit('/', 2)[1]

        fk_entries = {'directory':TreeDirectory, 'file':TreeFile, 'symlink':TreeLink}

        # directory file_id, relative path, absolute path, reverse sorted children
        children = os.listdir(self.basedir)
        children.sort()
        # jam 20060527 The kernel sized tree seems equivalent whether we 
        # use a deque and popleft to keep them sorted, or if we use a plain
        # list and just reverse() them.
        children = collections.deque(children)
        stack = [(inv.root.file_id, u'', self.basedir, children)]
        while stack:
            from_dir_id, from_dir_relpath, from_dir_abspath, children = stack[-1]

            while children:
                f = children.popleft()
                ## TODO: If we find a subdirectory with its own .bzr
                ## directory, then that is a separate tree and we
                ## should exclude it.

                # the bzrdir for this tree
                if transport_base_dir == f:
                    continue

                # we know that from_dir_relpath and from_dir_abspath never end in a slash
                # and 'f' doesn't begin with one, we can do a string op, rather
                # than the checks of pathjoin(), all relative paths will have an extra slash
                # at the beginning
                fp = from_dir_relpath + '/' + f

                # absolute path
                fap = from_dir_abspath + '/' + f
                
                f_ie = inv.get_child(from_dir_id, f)
                if f_ie:
                    c = 'V'
                elif self.is_ignored(fp[1:]):
                    c = 'I'
                else:
                    # we may not have found this file, because of a unicode issue
                    f_norm, can_access = osutils.normalized_filename(f)
                    if f == f_norm or not can_access:
                        # No change, so treat this file normally
                        c = '?'
                    else:
                        # this file can be accessed by a normalized path
                        # check again if it is versioned
                        # these lines are repeated here for performance
                        f = f_norm
                        fp = from_dir_relpath + '/' + f
                        fap = from_dir_abspath + '/' + f
                        f_ie = inv.get_child(from_dir_id, f)
                        if f_ie:
                            c = 'V'
                        elif self.is_ignored(fp[1:]):
                            c = 'I'
                        else:
                            c = '?'

                fk = file_kind(fap)

                if f_ie:
                    if f_ie.kind != fk:
                        raise BzrCheckError("file %r entered as kind %r id %r, "
                                            "now of kind %r"
                                            % (fap, f_ie.kind, f_ie.file_id, fk))

                # make a last minute entry
                if f_ie:
                    yield fp[1:], c, fk, f_ie.file_id, f_ie
                else:
                    try:
                        yield fp[1:], c, fk, None, fk_entries[fk]()
                    except KeyError:
                        yield fp[1:], c, fk, None, TreeEntry()
                    continue
                
                if fk != 'directory':
                    continue

                # But do this child first
                new_children = os.listdir(fap)
                new_children.sort()
                new_children = collections.deque(new_children)
                stack.append((f_ie.file_id, fp, fap, new_children))
                # Break out of inner loop, so that we start outer loop with child
                break
            else:
                # if we finished all children, pop it off the stack
                stack.pop()

    @needs_tree_write_lock
    def move(self, from_paths, to_name):
        """Rename files.

        to_name must exist in the inventory.

        If to_name exists and is a directory, the files are moved into
        it, keeping their old names.  

        Note that to_name is only the last component of the new name;
        this doesn't change the directory.

        This returns a list of (from_path, to_path) pairs for each
        entry that is moved.
        """
        result = []
        ## TODO: Option to move IDs only
        assert not isinstance(from_paths, basestring)
        inv = self.inventory
        to_abs = self.abspath(to_name)
        if not isdir(to_abs):
            raise BzrError("destination %r is not a directory" % to_abs)
        if not self.has_filename(to_name):
            raise BzrError("destination %r not in working directory" % to_abs)
        to_dir_id = inv.path2id(to_name)
        if to_dir_id is None and to_name != '':
            raise BzrError("destination %r is not a versioned directory" % to_name)
        to_dir_ie = inv[to_dir_id]
        if to_dir_ie.kind != 'directory':
            raise BzrError("destination %r is not a directory" % to_abs)

        to_idpath = inv.get_idpath(to_dir_id)

        for f in from_paths:
            if not self.has_filename(f):
                raise BzrError("%r does not exist in working tree" % f)
            f_id = inv.path2id(f)
            if f_id is None:
                raise BzrError("%r is not versioned" % f)
            name_tail = splitpath(f)[-1]
            dest_path = pathjoin(to_name, name_tail)
            if self.has_filename(dest_path):
                raise BzrError("destination %r already exists" % dest_path)
            if f_id in to_idpath:
                raise BzrError("can't move %r to a subdirectory of itself" % f)

        # OK, so there's a race here, it's possible that someone will
        # create a file in this interval and then the rename might be
        # left half-done.  But we should have caught most problems.
        orig_inv = deepcopy(self.inventory)
        try:
            for f in from_paths:
                name_tail = splitpath(f)[-1]
                dest_path = pathjoin(to_name, name_tail)
                result.append((f, dest_path))
                inv.rename(inv.path2id(f), to_dir_id, name_tail)
                try:
                    osutils.rename(self.abspath(f), self.abspath(dest_path))
                except OSError, e:
                    raise BzrError("failed to rename %r to %r: %s" %
                                   (f, dest_path, e[1]),
                            ["rename rolled back"])
        except:
            # restore the inventory on error
            self._set_inventory(orig_inv)
            raise
        self._write_inventory(inv)
        return result

    @needs_tree_write_lock
    def rename_one(self, from_rel, to_rel):
        """Rename one file.

        This can change the directory or the filename or both.
        """
        inv = self.inventory
        if not self.has_filename(from_rel):
            raise BzrError("can't rename: old working file %r does not exist" % from_rel)
        if self.has_filename(to_rel):
            raise BzrError("can't rename: new working file %r already exists" % to_rel)

        file_id = inv.path2id(from_rel)
        if file_id is None:
            raise BzrError("can't rename: old name %r is not versioned" % from_rel)

        entry = inv[file_id]
        from_parent = entry.parent_id
        from_name = entry.name
        
        if inv.path2id(to_rel):
            raise BzrError("can't rename: new name %r is already versioned" % to_rel)

        to_dir, to_tail = os.path.split(to_rel)
        to_dir_id = inv.path2id(to_dir)
        if to_dir_id is None and to_dir != '':
            raise BzrError("can't determine destination directory id for %r" % to_dir)

        mutter("rename_one:")
        mutter("  file_id    {%s}" % file_id)
        mutter("  from_rel   %r" % from_rel)
        mutter("  to_rel     %r" % to_rel)
        mutter("  to_dir     %r" % to_dir)
        mutter("  to_dir_id  {%s}" % to_dir_id)

        inv.rename(file_id, to_dir_id, to_tail)

        from_abs = self.abspath(from_rel)
        to_abs = self.abspath(to_rel)
        try:
            osutils.rename(from_abs, to_abs)
        except OSError, e:
            inv.rename(file_id, from_parent, from_name)
            raise BzrError("failed to rename %r to %r: %s"
                    % (from_abs, to_abs, e[1]),
                    ["rename rolled back"])
        self._write_inventory(inv)

    @needs_read_lock
    def unknowns(self):
        """Return all unknown files.

        These are files in the working directory that are not versioned or
        control files or ignored.
        """
        for subp in self.extras():
            if not self.is_ignored(subp):
                yield subp
    
    @needs_tree_write_lock
    def unversion(self, file_ids):
        """Remove the file ids in file_ids from the current versioned set.

        When a file_id is unversioned, all of its children are automatically
        unversioned.

        :param file_ids: The file ids to stop versioning.
        :raises: NoSuchId if any fileid is not currently versioned.
        """
        for file_id in file_ids:
            if self._inventory.has_id(file_id):
                self._inventory.remove_recursive_id(file_id)
            else:
                raise errors.NoSuchId(self, file_id)
        if len(file_ids):
            # in the future this should just set a dirty bit to wait for the 
            # final unlock. However, until all methods of workingtree start
            # with the current in -memory inventory rather than triggering 
            # a read, it is more complex - we need to teach read_inventory
            # to know when to read, and when to not read first... and possibly
            # to save first when the in memory one may be corrupted.
            # so for now, we just only write it if it is indeed dirty.
            # - RBC 20060907
            self._write_inventory(self._inventory)
    
    @deprecated_method(zero_eight)
    def iter_conflicts(self):
        """List all files in the tree that have text or content conflicts.
        DEPRECATED.  Use conflicts instead."""
        return self._iter_conflicts()

    def _iter_conflicts(self):
        conflicted = set()
        for info in self.list_files():
            path = info[0]
            stem = get_conflicted_stem(path)
            if stem is None:
                continue
            if stem not in conflicted:
                conflicted.add(stem)
                yield stem

    @needs_write_lock
    def pull(self, source, overwrite=False, stop_revision=None):
        top_pb = bzrlib.ui.ui_factory.nested_progress_bar()
        source.lock_read()
        try:
            pp = ProgressPhase("Pull phase", 2, top_pb)
            pp.next_phase()
            old_revision_history = self.branch.revision_history()
            basis_tree = self.basis_tree()
            count = self.branch.pull(source, overwrite, stop_revision)
            new_revision_history = self.branch.revision_history()
            if new_revision_history != old_revision_history:
                pp.next_phase()
                if len(old_revision_history):
                    other_revision = old_revision_history[-1]
                else:
                    other_revision = None
                repository = self.branch.repository
                pb = bzrlib.ui.ui_factory.nested_progress_bar()
                try:
                    new_basis_tree = self.branch.basis_tree()
                    merge.merge_inner(
                                self.branch,
                                new_basis_tree,
                                basis_tree,
                                this_tree=self,
                                pb=pb)
                    if (basis_tree.inventory.root is None and
                        new_basis_tree.inventory.root is not None):
                        self.set_root_id(new_basis_tree.inventory.root.file_id)
                finally:
                    pb.finished()
                # TODO - dedup parents list with things merged by pull ?
                # reuse the revisiontree we merged against to set the new
                # tree data.
                parent_trees = [(self.branch.last_revision(), new_basis_tree)]
                # we have to pull the merge trees out again, because 
                # merge_inner has set the ids. - this corner is not yet 
                # layered well enough to prevent double handling.
                merges = self.get_parent_ids()[1:]
                parent_trees.extend([
                    (parent, repository.revision_tree(parent)) for
                     parent in merges])
                self.set_parent_trees(parent_trees)
            return count
        finally:
            source.unlock()
            top_pb.finished()

    @needs_write_lock
    def put_file_bytes_non_atomic(self, file_id, bytes):
        """See MutableTree.put_file_bytes_non_atomic."""
        stream = file(self.id2abspath(file_id), 'wb')
        try:
            stream.write(bytes)
        finally:
            stream.close()
        # TODO: update the hashcache here ?

    def extras(self):
        """Yield all unknown files in this WorkingTree.

        If there are any unknown directories then only the directory is
        returned, not all its children.  But if there are unknown files
        under a versioned subdirectory, they are returned.

        Currently returned depth-first, sorted by name within directories.
        """
        ## TODO: Work from given directory downwards
        for path, dir_entry in self.inventory.directories():
            # mutter("search for unknowns in %r", path)
            dirabs = self.abspath(path)
            if not isdir(dirabs):
                # e.g. directory deleted
                continue

            fl = []
            for subf in os.listdir(dirabs):
                if subf == '.bzr':
                    continue
                if subf not in dir_entry.children:
                    subf_norm, can_access = osutils.normalized_filename(subf)
                    if subf_norm != subf and can_access:
                        if subf_norm not in dir_entry.children:
                            fl.append(subf_norm)
                    else:
                        fl.append(subf)
            
            fl.sort()
            for subf in fl:
                subp = pathjoin(path, subf)
                yield subp

    def _translate_ignore_rule(self, rule):
        """Translate a single ignore rule to a regex.

        There are two types of ignore rules.  Those that do not contain a / are
        matched against the tail of the filename (that is, they do not care
        what directory the file is in.)  Rules which do contain a slash must
        match the entire path.  As a special case, './' at the start of the
        string counts as a slash in the string but is removed before matching
        (e.g. ./foo.c, ./src/foo.c)

        :return: The translated regex.
        """
        if rule[:2] in ('./', '.\\'):
            # rootdir rule
            result = fnmatch.translate(rule[2:])
        elif '/' in rule or '\\' in rule:
            # path prefix 
            result = fnmatch.translate(rule)
        else:
            # default rule style.
            result = "(?:.*/)?(?!.*/)" + fnmatch.translate(rule)
        assert result[-1] == '$', "fnmatch.translate did not add the expected $"
        return "(" + result + ")"

    def _combine_ignore_rules(self, rules):
        """Combine a list of ignore rules into a single regex object.

        Each individual rule is combined with | to form a big regex, which then
        has $ added to it to form something like ()|()|()$. The group index for
        each subregex's outermost group is placed in a dictionary mapping back 
        to the rule. This allows quick identification of the matching rule that
        triggered a match.
        :return: a list of the compiled regex and the matching-group index 
        dictionaries. We return a list because python complains if you try to 
        combine more than 100 regexes.
        """
        result = []
        groups = {}
        next_group = 0
        translated_rules = []
        for rule in rules:
            translated_rule = self._translate_ignore_rule(rule)
            compiled_rule = re.compile(translated_rule)
            groups[next_group] = rule
            next_group += compiled_rule.groups
            translated_rules.append(translated_rule)
            if next_group == 99:
                result.append((re.compile("|".join(translated_rules)), groups))
                groups = {}
                next_group = 0
                translated_rules = []
        if len(translated_rules):
            result.append((re.compile("|".join(translated_rules)), groups))
        return result

    def ignored_files(self):
        """Yield list of PATH, IGNORE_PATTERN"""
        for subp in self.extras():
            pat = self.is_ignored(subp)
            if pat is not None:
                yield subp, pat

    def get_ignore_list(self):
        """Return list of ignore patterns.

        Cached in the Tree object after the first call.
        """
        ignoreset = getattr(self, '_ignoreset', None)
        if ignoreset is not None:
            return ignoreset

        ignore_globs = set(bzrlib.DEFAULT_IGNORE)
        ignore_globs.update(ignores.get_runtime_ignores())

        ignore_globs.update(ignores.get_user_ignores())

        if self.has_filename(bzrlib.IGNORE_FILENAME):
            f = self.get_file_byname(bzrlib.IGNORE_FILENAME)
            try:
                ignore_globs.update(ignores.parse_ignore_file(f))
            finally:
                f.close()

        self._ignoreset = ignore_globs
        self._ignore_regex = self._combine_ignore_rules(ignore_globs)
        return ignore_globs

    def _get_ignore_rules_as_regex(self):
        """Return a regex of the ignore rules and a mapping dict.

        :return: (ignore rules compiled regex, dictionary mapping rule group 
        indices to original rule.)
        """
        if getattr(self, '_ignoreset', None) is None:
            self.get_ignore_list()
        return self._ignore_regex

    def is_ignored(self, filename):
        r"""Check whether the filename matches an ignore pattern.

        Patterns containing '/' or '\' need to match the whole path;
        others match against only the last component.

        If the file is ignored, returns the pattern which caused it to
        be ignored, otherwise None.  So this can simply be used as a
        boolean if desired."""

        # TODO: Use '**' to match directories, and other extended
        # globbing stuff from cvs/rsync.

        # XXX: fnmatch is actually not quite what we want: it's only
        # approximately the same as real Unix fnmatch, and doesn't
        # treat dotfiles correctly and allows * to match /.
        # Eventually it should be replaced with something more
        # accurate.
    
        rules = self._get_ignore_rules_as_regex()
        for regex, mapping in rules:
            match = regex.match(filename)
            if match is not None:
                # one or more of the groups in mapping will have a non-None
                # group match.
                groups = match.groups()
                rules = [mapping[group] for group in 
                    mapping if groups[group] is not None]
                return rules[0]
        return None

    def kind(self, file_id):
        return file_kind(self.id2abspath(file_id))

    def last_revision(self):
        """Return the last revision of the branch for this tree.

        This format tree does not support a separate marker for last-revision
        compared to the branch.

        See MutableTree.last_revision
        """
        return self._last_revision()

    @needs_read_lock
    def _last_revision(self):
        """helper for get_parent_ids."""
        return self.branch.last_revision()

    def is_locked(self):
        return self._control_files.is_locked()

    def lock_read(self):
        """See Branch.lock_read, and WorkingTree.unlock."""
        self.branch.lock_read()
        try:
            return self._control_files.lock_read()
        except:
            self.branch.unlock()
            raise

    def lock_tree_write(self):
        """See MutableTree.lock_tree_write, and WorkingTree.unlock."""
        self.branch.lock_read()
        try:
            return self._control_files.lock_write()
        except:
            self.branch.unlock()
            raise

    def lock_write(self):
        """See MutableTree.lock_write, and WorkingTree.unlock."""
        self.branch.lock_write()
        try:
            return self._control_files.lock_write()
        except:
            self.branch.unlock()
            raise

    def get_physical_lock_status(self):
        return self._control_files.get_physical_lock_status()

    def _basis_inventory_name(self):
        return 'basis-inventory-cache'

    @needs_tree_write_lock
    def set_last_revision(self, new_revision):
        """Change the last revision in the working tree."""
        if self._change_last_revision(new_revision):
            self._cache_basis_inventory(new_revision)

    def _change_last_revision(self, new_revision):
        """Template method part of set_last_revision to perform the change.
        
        This is used to allow WorkingTree3 instances to not affect branch
        when their last revision is set.
        """
        if new_revision is None:
            self.branch.set_revision_history([])
            return False
        try:
            self.branch.generate_revision_history(new_revision)
        except errors.NoSuchRevision:
            # not present in the repo - dont try to set it deeper than the tip
            self.branch.set_revision_history([new_revision])
        return True

    def _write_basis_inventory(self, xml):
        """Write the basis inventory XML to the basis-inventory file"""
        assert isinstance(xml, str), 'serialised xml must be bytestring.'
        path = self._basis_inventory_name()
        sio = StringIO(xml)
        self._control_files.put(path, sio)

    def _create_basis_xml_from_inventory(self, revision_id, inventory):
        """Create the text that will be saved in basis-inventory"""
        inventory.revision_id = revision_id
        return xml6.serializer_v6.write_inventory_to_string(inventory)

    def _cache_basis_inventory(self, new_revision):
        """Cache new_revision as the basis inventory."""
        # TODO: this should allow the ready-to-use inventory to be passed in,
        # as commit already has that ready-to-use [while the format is the
        # same, that is].
        try:
            # this double handles the inventory - unpack and repack - 
            # but is easier to understand. We can/should put a conditional
            # in here based on whether the inventory is in the latest format
            # - perhaps we should repack all inventories on a repository
            # upgrade ?
            # the fast path is to copy the raw xml from the repository. If the
            # xml contains 'revision_id="', then we assume the right 
            # revision_id is set. We must check for this full string, because a
            # root node id can legitimately look like 'revision_id' but cannot
            # contain a '"'.
            xml = self.branch.repository.get_inventory_xml(new_revision)
            firstline = xml.split('\n', 1)[0]
            if (not 'revision_id="' in firstline or 
                'format="6"' not in firstline):
                inv = self.branch.repository.deserialise_inventory(
                    new_revision, xml)
                xml = self._create_basis_xml_from_inventory(new_revision, inv)
            self._write_basis_inventory(xml)
        except (errors.NoSuchRevision, errors.RevisionNotPresent):
            pass

    def read_basis_inventory(self):
        """Read the cached basis inventory."""
        path = self._basis_inventory_name()
        return self._control_files.get(path).read()
        
    @needs_read_lock
    def read_working_inventory(self):
        """Read the working inventory."""
        # ElementTree does its own conversion from UTF-8, so open in
        # binary.
        result = xml5.serializer_v5.read_inventory(
            self._control_files.get('inventory'))
        self._set_inventory(result)
        return result

    @needs_tree_write_lock
    def remove(self, files, verbose=False, to_file=None):
        """Remove nominated files from the working inventory..

        This does not remove their text.  This does not run on XXX on what? RBC

        TODO: Refuse to remove modified files unless --force is given?

        TODO: Do something useful with directories.

        TODO: Should this remove the text or not?  Tough call; not
        removing may be useful and the user can just use use rm, and
        is the opposite of add.  Removing it is consistent with most
        other tools.  Maybe an option.
        """
        ## TODO: Normalize names
        ## TODO: Remove nested loops; better scalability
        if isinstance(files, basestring):
            files = [files]

        inv = self.inventory

        # do this before any modifications
        for f in files:
            fid = inv.path2id(f)
            if not fid:
                # TODO: Perhaps make this just a warning, and continue?
                # This tends to happen when 
                raise NotVersionedError(path=f)
            if verbose:
                # having remove it, it must be either ignored or unknown
                if self.is_ignored(f):
                    new_status = 'I'
                else:
                    new_status = '?'
                textui.show_status(new_status, inv[fid].kind, f,
                                   to_file=to_file)
            del inv[fid]

        self._write_inventory(inv)

    @needs_tree_write_lock
    def revert(self, filenames, old_tree=None, backups=True, 
               pb=DummyProgress()):
        from bzrlib.conflicts import resolve
        if old_tree is None:
            old_tree = self.basis_tree()
        conflicts = transform.revert(self, old_tree, filenames, backups, pb)
        if not len(filenames):
            self.set_parent_ids(self.get_parent_ids()[:1])
            resolve(self)
        else:
            resolve(self, filenames, ignore_misses=True)
        return conflicts

    # XXX: This method should be deprecated in favour of taking in a proper
    # new Inventory object.
    @needs_tree_write_lock
    def set_inventory(self, new_inventory_list):
        from bzrlib.inventory import (Inventory,
                                      InventoryDirectory,
                                      InventoryEntry,
                                      InventoryFile,
                                      InventoryLink)
        inv = Inventory(self.get_root_id())
        for path, file_id, parent, kind in new_inventory_list:
            name = os.path.basename(path)
            if name == "":
                continue
            # fixme, there should be a factory function inv,add_?? 
            if kind == 'directory':
                inv.add(InventoryDirectory(file_id, name, parent))
            elif kind == 'file':
                inv.add(InventoryFile(file_id, name, parent))
            elif kind == 'symlink':
                inv.add(InventoryLink(file_id, name, parent))
            else:
                raise BzrError("unknown kind %r" % kind)
        self._write_inventory(inv)

    @needs_tree_write_lock
    def set_root_id(self, file_id):
        """Set the root id for this tree."""
        inv = self.read_working_inventory()
        orig_root_id = inv.root.file_id
        del inv._byid[inv.root.file_id]
        inv.root.file_id = file_id
        inv._byid[inv.root.file_id] = inv.root
        for fid in inv:
            entry = inv[fid]
            if entry.parent_id == orig_root_id:
                entry.parent_id = inv.root.file_id
        self._write_inventory(inv)

    def unlock(self):
        """See Branch.unlock.
        
        WorkingTree locking just uses the Branch locking facilities.
        This is current because all working trees have an embedded branch
        within them. IF in the future, we were to make branch data shareable
        between multiple working trees, i.e. via shared storage, then we 
        would probably want to lock both the local tree, and the branch.
        """
        raise NotImplementedError(self.unlock)

    @needs_write_lock
    def update(self):
        """Update a working tree along its branch.

        This will update the branch if its bound too, which means we have
        multiple trees involved:

        - The new basis tree of the master.
        - The old basis tree of the branch.
        - The old basis tree of the working tree.
        - The current working tree state.

        Pathologically, all three may be different, and non-ancestors of each
        other.  Conceptually we want to:

        - Preserve the wt.basis->wt.state changes
        - Transform the wt.basis to the new master basis.
        - Apply a merge of the old branch basis to get any 'local' changes from
          it into the tree.
        - Restore the wt.basis->wt.state changes.

        There isn't a single operation at the moment to do that, so we:
        - Merge current state -> basis tree of the master w.r.t. the old tree
          basis.
        - Do a 'normal' merge of the old branch basis if it is relevant.
        """
        old_tip = self.branch.update()

        # here if old_tip is not None, it is the old tip of the branch before
        # it was updated from the master branch. This should become a pending
        # merge in the working tree to preserve the user existing work.  we
        # cant set that until we update the working trees last revision to be
        # one from the new branch, because it will just get absorbed by the
        # parent de-duplication logic.
        # 
        # We MUST save it even if an error occurs, because otherwise the users
        # local work is unreferenced and will appear to have been lost.
        # 
        result = 0
        try:
            last_rev = self.get_parent_ids()[0]
        except IndexError:
            last_rev = None
        if last_rev != self.branch.last_revision():
            # merge tree state up to new branch tip.
            basis = self.basis_tree()
            to_tree = self.branch.basis_tree()
<<<<<<< HEAD
            if basis.inventory.root is None:
                self.set_root_id(to_tree.inventory.root.file_id)
            result += merge_inner(self.branch,
=======
            result += merge.merge_inner(
                                  self.branch,
>>>>>>> 5230d049
                                  to_tree,
                                  basis,
                                  this_tree=self)
            # TODO - dedup parents list with things merged by pull ?
            # reuse the tree we've updated to to set the basis:
            parent_trees = [(self.branch.last_revision(), to_tree)]
            merges = self.get_parent_ids()[1:]
            # Ideally we ask the tree for the trees here, that way the working
            # tree can decide whether to give us teh entire tree or give us a
            # lazy initialised tree. dirstate for instance will have the trees
            # in ram already, whereas a last-revision + basis-inventory tree
            # will not, but also does not need them when setting parents.
            for parent in merges:
                parent_trees.append(
                    (parent, self.branch.repository.revision_tree(parent)))
            if old_tip is not None:
                parent_trees.append(
                    (old_tip, self.branch.repository.revision_tree(old_tip)))
            self.set_parent_trees(parent_trees)
            last_rev = parent_trees[0][0]
        else:
            # the working tree had the same last-revision as the master
            # branch did. We may still have pivot local work from the local
            # branch into old_tip:
            if old_tip is not None:
                self.add_parent_tree_id(old_tip)
        if old_tip and old_tip != last_rev:
            # our last revision was not the prior branch last revision
            # and we have converted that last revision to a pending merge.
            # base is somewhere between the branch tip now
            # and the now pending merge
            from bzrlib.revision import common_ancestor
            try:
                base_rev_id = common_ancestor(self.branch.last_revision(),
                                              old_tip,
                                              self.branch.repository)
            except errors.NoCommonAncestor:
                base_rev_id = None
            base_tree = self.branch.repository.revision_tree(base_rev_id)
            other_tree = self.branch.repository.revision_tree(old_tip)
            result += merge.merge_inner(
                                  self.branch,
                                  other_tree,
                                  base_tree,
                                  this_tree=self)
        return result

    @needs_tree_write_lock
    def _write_inventory(self, inv):
        """Write inventory as the current inventory."""
        sio = StringIO()
        xml5.serializer_v5.write_inventory(inv, sio)
        sio.seek(0)
        self._control_files.put('inventory', sio)
        self._set_inventory(inv)
        mutter('wrote working inventory')

    def set_conflicts(self, arg):
        raise UnsupportedOperation(self.set_conflicts, self)

    def add_conflicts(self, arg):
        raise UnsupportedOperation(self.add_conflicts, self)

    @needs_read_lock
    def conflicts(self):
        conflicts = _mod_conflicts.ConflictList()
        for conflicted in self._iter_conflicts():
            text = True
            try:
                if file_kind(self.abspath(conflicted)) != "file":
                    text = False
            except errors.NoSuchFile:
                text = False
            if text is True:
                for suffix in ('.THIS', '.OTHER'):
                    try:
                        kind = file_kind(self.abspath(conflicted+suffix))
                        if kind != "file":
                            text = False
                    except errors.NoSuchFile:
                        text = False
                    if text == False:
                        break
            ctype = {True: 'text conflict', False: 'contents conflict'}[text]
            conflicts.append(_mod_conflicts.Conflict.factory(ctype,
                             path=conflicted,
                             file_id=self.path2id(conflicted)))
        return conflicts


class WorkingTree2(WorkingTree):
    """This is the Format 2 working tree.

    This was the first weave based working tree. 
     - uses os locks for locking.
     - uses the branch last-revision.
    """

    def lock_tree_write(self):
        """See WorkingTree.lock_tree_write().

        In Format2 WorkingTrees we have a single lock for the branch and tree
        so lock_tree_write() degrades to lock_write().
        """
        self.branch.lock_write()
        try:
            return self._control_files.lock_write()
        except:
            self.branch.unlock()
            raise

    def unlock(self):
        # we share control files:
        if self._hashcache.needs_write and self._control_files._lock_count==3:
            self._hashcache.write()
        # reverse order of locking.
        try:
            return self._control_files.unlock()
        finally:
            self.branch.unlock()


class WorkingTree3(WorkingTree):
    """This is the Format 3 working tree.

    This differs from the base WorkingTree by:
     - having its own file lock
     - having its own last-revision property.

    This is new in bzr 0.8
    """

    @needs_read_lock
    def _last_revision(self):
        """See Mutable.last_revision."""
        try:
            return self._control_files.get_utf8('last-revision').read()
        except NoSuchFile:
            return None

    def _change_last_revision(self, revision_id):
        """See WorkingTree._change_last_revision."""
        if revision_id is None or revision_id == NULL_REVISION:
            try:
                self._control_files._transport.delete('last-revision')
            except errors.NoSuchFile:
                pass
            return False
        else:
            self._control_files.put_utf8('last-revision', revision_id)
            return True

    @needs_tree_write_lock
    def set_conflicts(self, conflicts):
        self._put_rio('conflicts', conflicts.to_stanzas(), 
                      CONFLICT_HEADER_1)

    @needs_tree_write_lock
    def add_conflicts(self, new_conflicts):
        conflict_set = set(self.conflicts())
        conflict_set.update(set(list(new_conflicts)))
        self.set_conflicts(_mod_conflicts.ConflictList(sorted(conflict_set,
                                       key=_mod_conflicts.Conflict.sort_key)))

    @needs_read_lock
    def conflicts(self):
        try:
            confile = self._control_files.get('conflicts')
        except NoSuchFile:
            return _mod_conflicts.ConflictList()
        try:
            if confile.next() != CONFLICT_HEADER_1 + '\n':
                raise ConflictFormatError()
        except StopIteration:
            raise ConflictFormatError()
        return _mod_conflicts.ConflictList.from_stanzas(RioReader(confile))

    def unlock(self):
        if self._hashcache.needs_write and self._control_files._lock_count==1:
            self._hashcache.write()
        # reverse order of locking.
        try:
            return self._control_files.unlock()
        finally:
            self.branch.unlock()


def get_conflicted_stem(path):
    for suffix in _mod_conflicts.CONFLICT_SUFFIXES:
        if path.endswith(suffix):
            return path[:-len(suffix)]

@deprecated_function(zero_eight)
def is_control_file(filename):
    """See WorkingTree.is_control_filename(filename)."""
    ## FIXME: better check
    filename = normpath(filename)
    while filename != '':
        head, tail = os.path.split(filename)
        ## mutter('check %r for control file' % ((head, tail),))
        if tail == '.bzr':
            return True
        if filename == head:
            break
        filename = head
    return False


class WorkingTreeFormat(object):
    """An encapsulation of the initialization and open routines for a format.

    Formats provide three things:
     * An initialization routine,
     * a format string,
     * an open routine.

    Formats are placed in an dict by their format string for reference 
    during workingtree opening. Its not required that these be instances, they
    can be classes themselves with class methods - it simply depends on 
    whether state is needed for a given format or not.

    Once a format is deprecated, just deprecate the initialize and open
    methods on the format class. Do not deprecate the object, as the 
    object will be created every time regardless.
    """

    _default_format = None
    """The default format used for new trees."""

    _formats = {}
    """The known formats."""

    @classmethod
    def find_format(klass, a_bzrdir):
        """Return the format for the working tree object in a_bzrdir."""
        try:
            transport = a_bzrdir.get_workingtree_transport(None)
            format_string = transport.get("format").read()
            return klass._formats[format_string]
        except NoSuchFile:
            raise errors.NoWorkingTree(base=transport.base)
        except KeyError:
            raise errors.UnknownFormatError(format=format_string)

    @classmethod
    def get_default_format(klass):
        """Return the current default format."""
        return klass._default_format

    def get_format_string(self):
        """Return the ASCII format string that identifies this format."""
        raise NotImplementedError(self.get_format_string)

    def get_format_description(self):
        """Return the short description for this format."""
        raise NotImplementedError(self.get_format_description)

    def is_supported(self):
        """Is this format supported?

        Supported formats can be initialized and opened.
        Unsupported formats may not support initialization or committing or 
        some other features depending on the reason for not being supported.
        """
        return True

    @classmethod
    def register_format(klass, format):
        klass._formats[format.get_format_string()] = format

    @classmethod
    def set_default_format(klass, format):
        klass._default_format = format

    @classmethod
    def unregister_format(klass, format):
        assert klass._formats[format.get_format_string()] is format
        del klass._formats[format.get_format_string()]



class WorkingTreeFormat2(WorkingTreeFormat):
    """The second working tree format. 

    This format modified the hash cache from the format 1 hash cache.
    """

    def get_format_description(self):
        """See WorkingTreeFormat.get_format_description()."""
        return "Working tree format 2"

    def stub_initialize_remote(self, control_files):
        """As a special workaround create critical control files for a remote working tree
        
        This ensures that it can later be updated and dealt with locally,
        since BzrDirFormat6 and BzrDirFormat5 cannot represent dirs with 
        no working tree.  (See bug #43064).
        """
        sio = StringIO()
        inv = Inventory()
        xml5.serializer_v5.write_inventory(inv, sio)
        sio.seek(0)
        control_files.put('inventory', sio)

        control_files.put_utf8('pending-merges', '')
        

    def initialize(self, a_bzrdir, revision_id=None):
        """See WorkingTreeFormat.initialize()."""
        if not isinstance(a_bzrdir.transport, LocalTransport):
            raise errors.NotLocalUrl(a_bzrdir.transport.base)
        branch = a_bzrdir.open_branch()
        if revision_id is not None:
            branch.lock_write()
            try:
                revision_history = branch.revision_history()
                try:
                    position = revision_history.index(revision_id)
                except ValueError:
                    raise errors.NoSuchRevision(branch, revision_id)
                branch.set_revision_history(revision_history[:position + 1])
            finally:
                branch.unlock()
        revision = branch.last_revision()
        inv = Inventory()
        wt = WorkingTree2(a_bzrdir.root_transport.local_abspath('.'),
                         branch,
                         inv,
                         _internal=True,
                         _format=self,
                         _bzrdir=a_bzrdir)
        wt.set_last_revision(revision)
        basis_tree = wt.basis_tree()
        if basis_tree.inventory.root is not None:
            inv.root.file_id = basis_tree.inventory.root.file_id
        wt._write_inventory(inv)
        wt.set_parent_trees([(revision, basis_tree)])
        transform.build_tree(basis_tree, wt)
        return wt

    def __init__(self):
        super(WorkingTreeFormat2, self).__init__()
        self._matchingbzrdir = bzrdir.BzrDirFormat6()

    def open(self, a_bzrdir, _found=False):
        """Return the WorkingTree object for a_bzrdir

        _found is a private parameter, do not use it. It is used to indicate
               if format probing has already been done.
        """
        if not _found:
            # we are being called directly and must probe.
            raise NotImplementedError
        if not isinstance(a_bzrdir.transport, LocalTransport):
            raise errors.NotLocalUrl(a_bzrdir.transport.base)
        return WorkingTree2(a_bzrdir.root_transport.local_abspath('.'),
                           _internal=True,
                           _format=self,
                           _bzrdir=a_bzrdir)


class WorkingTreeFormat3(WorkingTreeFormat):
    """The second working tree format updated to record a format marker.

    This format:
        - exists within a metadir controlling .bzr
        - includes an explicit version marker for the workingtree control
          files, separate from the BzrDir format
        - modifies the hash cache format
        - is new in bzr 0.8
        - uses a LockDir to guard access for writes.
    """

    def get_format_string(self):
        """See WorkingTreeFormat.get_format_string()."""
        return "Bazaar-NG Working Tree format 3"

    def get_format_description(self):
        """See WorkingTreeFormat.get_format_description()."""
        return "Working tree format 3"

    _lock_file_name = 'lock'
    _lock_class = LockDir

    def _open_control_files(self, a_bzrdir):
        transport = a_bzrdir.get_workingtree_transport(None)
        return LockableFiles(transport, self._lock_file_name, 
                             self._lock_class)

    def initialize(self, a_bzrdir, revision_id=None):
        """See WorkingTreeFormat.initialize().
        
        revision_id allows creating a working tree at a different
        revision than the branch is at.
        """
        if not isinstance(a_bzrdir.transport, LocalTransport):
            raise errors.NotLocalUrl(a_bzrdir.transport.base)
        transport = a_bzrdir.get_workingtree_transport(self)
        control_files = self._open_control_files(a_bzrdir)
        control_files.create_lock()
        control_files.lock_write()
        control_files.put_utf8('format', self.get_format_string())
        branch = a_bzrdir.open_branch()
        if revision_id is None:
            revision_id = branch.last_revision()
        inv = Inventory(root_id=gen_root_id()) 
        wt = WorkingTree3(a_bzrdir.root_transport.local_abspath('.'),
                         branch,
                         inv,
                         _internal=True,
                         _format=self,
                         _bzrdir=a_bzrdir,
                         _control_files=control_files)
        wt.lock_tree_write()
        try:
            wt.set_last_revision(revision_id)
            basis_tree = wt.basis_tree()
            wt._write_inventory(inv)
<<<<<<< HEAD
            wt.set_pending_merges([])
            if revision_id == bzrlib.revision.NULL_REVISION:
=======
            wt.set_root_id(inv.root.file_id)
            basis_tree = branch.repository.revision_tree(revision_id)
            if revision_id == NULL_REVISION:
>>>>>>> 5230d049
                wt.set_parent_trees([])
            else:
                wt.set_parent_trees([(revision_id, basis_tree)])
            transform.build_tree(basis_tree, wt)
        finally:
            wt.unlock()
            control_files.unlock()
        return wt

    def __init__(self):
        super(WorkingTreeFormat3, self).__init__()
        self._matchingbzrdir = bzrdir.BzrDirMetaFormat1()

    def open(self, a_bzrdir, _found=False):
        """Return the WorkingTree object for a_bzrdir

        _found is a private parameter, do not use it. It is used to indicate
               if format probing has already been done.
        """
        if not _found:
            # we are being called directly and must probe.
            raise NotImplementedError
        if not isinstance(a_bzrdir.transport, LocalTransport):
            raise errors.NotLocalUrl(a_bzrdir.transport.base)
        return self._open(a_bzrdir, self._open_control_files(a_bzrdir))

    def _open(self, a_bzrdir, control_files):
        """Open the tree itself.
        
        :param a_bzrdir: the dir for the tree.
        :param control_files: the control files for the tree.
        """
        return WorkingTree3(a_bzrdir.root_transport.local_abspath('.'),
                           _internal=True,
                           _format=self,
                           _bzrdir=a_bzrdir,
                           _control_files=control_files)

    def __str__(self):
        return self.get_format_string()


# formats which have no format string are not discoverable
# and not independently creatable, so are not registered.
__default_format = WorkingTreeFormat3()
WorkingTreeFormat.register_format(__default_format)
WorkingTreeFormat.set_default_format(__default_format)
_legacy_formats = [WorkingTreeFormat2(),
                   ]


class WorkingTreeTestProviderAdapter(object):
    """A tool to generate a suite testing multiple workingtree formats at once.

    This is done by copying the test once for each transport and injecting
    the transport_server, transport_readonly_server, and workingtree_format
    classes into each copy. Each copy is also given a new id() to make it
    easy to identify.
    """

    def __init__(self, transport_server, transport_readonly_server, formats):
        self._transport_server = transport_server
        self._transport_readonly_server = transport_readonly_server
        self._formats = formats
    
    def _clone_test(self, test, bzrdir_format, workingtree_format, variation):
        """Clone test for adaption."""
        new_test = deepcopy(test)
        new_test.transport_server = self._transport_server
        new_test.transport_readonly_server = self._transport_readonly_server
        new_test.bzrdir_format = bzrdir_format
        new_test.workingtree_format = workingtree_format
        def make_new_test_id():
            new_id = "%s(%s)" % (test.id(), variation)
            return lambda: new_id
        new_test.id = make_new_test_id()
        return new_test
    
    def adapt(self, test):
        from bzrlib.tests import TestSuite
        result = TestSuite()
        for workingtree_format, bzrdir_format in self._formats:
            new_test = self._clone_test(
                test,
                bzrdir_format,
                workingtree_format, workingtree_format.__class__.__name__)
            result.addTest(new_test)
        return result<|MERGE_RESOLUTION|>--- conflicted
+++ resolved
@@ -1635,14 +1635,10 @@
             # merge tree state up to new branch tip.
             basis = self.basis_tree()
             to_tree = self.branch.basis_tree()
-<<<<<<< HEAD
             if basis.inventory.root is None:
                 self.set_root_id(to_tree.inventory.root.file_id)
-            result += merge_inner(self.branch,
-=======
             result += merge.merge_inner(
                                   self.branch,
->>>>>>> 5230d049
                                   to_tree,
                                   basis,
                                   this_tree=self)
@@ -2061,14 +2057,8 @@
             wt.set_last_revision(revision_id)
             basis_tree = wt.basis_tree()
             wt._write_inventory(inv)
-<<<<<<< HEAD
             wt.set_pending_merges([])
             if revision_id == bzrlib.revision.NULL_REVISION:
-=======
-            wt.set_root_id(inv.root.file_id)
-            basis_tree = branch.repository.revision_tree(revision_id)
-            if revision_id == NULL_REVISION:
->>>>>>> 5230d049
                 wt.set_parent_trees([])
             else:
                 wt.set_parent_trees([(revision_id, basis_tree)])
