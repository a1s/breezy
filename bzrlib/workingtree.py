# Copyright (C) 2005, 2006 Canonical Ltd
#
# This program is free software; you can redistribute it and/or modify
# it under the terms of the GNU General Public License as published by
# the Free Software Foundation; either version 2 of the License, or
# (at your option) any later version.
#
# This program is distributed in the hope that it will be useful,
# but WITHOUT ANY WARRANTY; without even the implied warranty of
# MERCHANTABILITY or FITNESS FOR A PARTICULAR PURPOSE.  See the
# GNU General Public License for more details.
#
# You should have received a copy of the GNU General Public License
# along with this program; if not, write to the Free Software
# Foundation, Inc., 59 Temple Place, Suite 330, Boston, MA  02111-1307  USA

"""WorkingTree object and friends.

A WorkingTree represents the editable working copy of a branch.
Operations which represent the WorkingTree are also done here, 
such as renaming or adding files.  The WorkingTree has an inventory 
which is updated by these operations.  A commit produces a 
new revision based on the workingtree and its inventory.

At the moment every WorkingTree has its own branch.  Remote
WorkingTrees aren't supported.

To get a WorkingTree, call bzrdir.open_workingtree() or
WorkingTree.open(dir).
"""

MERGE_MODIFIED_HEADER_1 = "BZR merge-modified list format 1"
CONFLICT_HEADER_1 = "BZR conflict list format 1"

# TODO: Give the workingtree sole responsibility for the working inventory;
# remove the variable and references to it from the branch.  This may require
# updating the commit code so as to update the inventory within the working
# copy, and making sure there's only one WorkingTree for any directory on disk.
# At the moment they may alias the inventory and have old copies of it in
# memory.  (Now done? -- mbp 20060309)

from binascii import hexlify
import collections
from copy import deepcopy
from cStringIO import StringIO
import errno
import fnmatch
import os
import re
import stat
from time import time
import warnings

import bzrlib
from bzrlib import bzrdir, errors, ignores, osutils, urlutils
from bzrlib.atomicfile import AtomicFile
import bzrlib.branch
from bzrlib.conflicts import Conflict, ConflictList, CONFLICT_SUFFIXES
from bzrlib.decorators import needs_read_lock, needs_write_lock
from bzrlib.errors import (BzrCheckError,
                           BzrError,
                           ConflictFormatError,
                           WeaveRevisionNotPresent,
                           NotBranchError,
                           NoSuchFile,
                           NotVersionedError,
                           MergeModifiedFormatError,
                           UnsupportedOperation,
                           )
from bzrlib.inventory import InventoryEntry, Inventory
from bzrlib.lockable_files import LockableFiles, TransportLock
from bzrlib.lockdir import LockDir
from bzrlib.merge import merge_inner, transform_tree
from bzrlib.osutils import (
                            abspath,
                            compact_date,
                            file_kind,
                            isdir,
                            getcwd,
                            pathjoin,
                            pumpfile,
                            safe_unicode,
                            splitpath,
                            rand_chars,
                            normpath,
                            realpath,
                            relpath,
                            rename,
                            supports_executable,
                            )
from bzrlib.progress import DummyProgress, ProgressPhase
from bzrlib.revision import NULL_REVISION
from bzrlib.rio import RioReader, rio_file, Stanza
from bzrlib.symbol_versioning import (deprecated_passed,
        deprecated_method,
        deprecated_function,
        DEPRECATED_PARAMETER,
        zero_eight,
        )
from bzrlib.trace import mutter, note
from bzrlib.transform import build_tree
from bzrlib.transport import get_transport
from bzrlib.transport.local import LocalTransport
from bzrlib.textui import show_status
import bzrlib.tree
import bzrlib.ui
import bzrlib.xml5


# the regex removes any weird characters; we don't escape them 
# but rather just pull them out
_gen_file_id_re = re.compile(r'[^\w.]')
_gen_id_suffix = None
_gen_id_serial = 0


def _next_id_suffix():
    """Create a new file id suffix that is reasonably unique.
    
    On the first call we combine the current time with 64 bits of randomness
    to give a highly probably globally unique number. Then each call in the same
    process adds 1 to a serial number we append to that unique value.
    """
    # XXX TODO: change bzrlib.add.smart_add to call workingtree.add() rather 
    # than having to move the id randomness out of the inner loop like this.
    # XXX TODO: for the global randomness this uses we should add the thread-id
    # before the serial #.
    global _gen_id_suffix, _gen_id_serial
    if _gen_id_suffix is None:
        _gen_id_suffix = "-%s-%s-" % (compact_date(time()), rand_chars(16))
    _gen_id_serial += 1
    return _gen_id_suffix + str(_gen_id_serial)


def gen_file_id(name):
    """Return new file id for the basename 'name'.

    The uniqueness is supplied from _next_id_suffix.
    """
    # The real randomness is in the _next_id_suffix, the
    # rest of the identifier is just to be nice.
    # So we:
    # 1) Remove non-ascii word characters to keep the ids portable
    # 2) squash to lowercase, so the file id doesn't have to
    #    be escaped (case insensitive filesystems would bork for ids
    #    that only differred in case without escaping).
    # 3) truncate the filename to 20 chars. Long filenames also bork on some
    #    filesystems
    # 4) Removing starting '.' characters to prevent the file ids from
    #    being considered hidden.
    ascii_word_only = _gen_file_id_re.sub('', name.lower())
    short_no_dots = ascii_word_only.lstrip('.')[:20]
    return short_no_dots + _next_id_suffix()


def gen_root_id():
    """Return a new tree-root file id."""
    return gen_file_id('TREE_ROOT')


class TreeEntry(object):
    """An entry that implements the minimum interface used by commands.

    This needs further inspection, it may be better to have 
    InventoryEntries without ids - though that seems wrong. For now,
    this is a parallel hierarchy to InventoryEntry, and needs to become
    one of several things: decorates to that hierarchy, children of, or
    parents of it.
    Another note is that these objects are currently only used when there is
    no InventoryEntry available - i.e. for unversioned objects.
    Perhaps they should be UnversionedEntry et al. ? - RBC 20051003
    """
 
    def __eq__(self, other):
        # yes, this us ugly, TODO: best practice __eq__ style.
        return (isinstance(other, TreeEntry)
                and other.__class__ == self.__class__)
 
    def kind_character(self):
        return "???"


class TreeDirectory(TreeEntry):
    """See TreeEntry. This is a directory in a working tree."""

    def __eq__(self, other):
        return (isinstance(other, TreeDirectory)
                and other.__class__ == self.__class__)

    def kind_character(self):
        return "/"


class TreeFile(TreeEntry):
    """See TreeEntry. This is a regular file in a working tree."""

    def __eq__(self, other):
        return (isinstance(other, TreeFile)
                and other.__class__ == self.__class__)

    def kind_character(self):
        return ''


class TreeLink(TreeEntry):
    """See TreeEntry. This is a symlink in a working tree."""

    def __eq__(self, other):
        return (isinstance(other, TreeLink)
                and other.__class__ == self.__class__)

    def kind_character(self):
        return ''


class WorkingTree(bzrlib.tree.Tree):
    """Working copy tree.

    The inventory is held in the `Branch` working-inventory, and the
    files are in a directory on disk.

    It is possible for a `WorkingTree` to have a filename which is
    not listed in the Inventory and vice versa.
    """

    def __init__(self, basedir='.',
                 branch=DEPRECATED_PARAMETER,
                 _inventory=None,
                 _control_files=None,
                 _internal=False,
                 _format=None,
                 _bzrdir=None):
        """Construct a WorkingTree for basedir.

        If the branch is not supplied, it is opened automatically.
        If the branch is supplied, it must be the branch for this basedir.
        (branch.base is not cross checked, because for remote branches that
        would be meaningless).
        """
        self._format = _format
        self.bzrdir = _bzrdir
        if not _internal:
            # not created via open etc.
            warnings.warn("WorkingTree() is deprecated as of bzr version 0.8. "
                 "Please use bzrdir.open_workingtree or WorkingTree.open().",
                 DeprecationWarning,
                 stacklevel=2)
            wt = WorkingTree.open(basedir)
            self._branch = wt.branch
            self.basedir = wt.basedir
            self._control_files = wt._control_files
            self._hashcache = wt._hashcache
            self._set_inventory(wt._inventory)
            self._format = wt._format
            self.bzrdir = wt.bzrdir
        from bzrlib.hashcache import HashCache
        from bzrlib.trace import note, mutter
        assert isinstance(basedir, basestring), \
            "base directory %r is not a string" % basedir
        basedir = safe_unicode(basedir)
        mutter("opening working tree %r", basedir)
        if deprecated_passed(branch):
            if not _internal:
                warnings.warn("WorkingTree(..., branch=XXX) is deprecated as of bzr 0.8."
                     " Please use bzrdir.open_workingtree() or"
                     " WorkingTree.open().",
                     DeprecationWarning,
                     stacklevel=2
                     )
            self._branch = branch
        else:
            self._branch = self.bzrdir.open_branch()
        self.basedir = realpath(basedir)
        # if branch is at our basedir and is a format 6 or less
        if isinstance(self._format, WorkingTreeFormat2):
            # share control object
            self._control_files = self.branch.control_files
        else:
            # assume all other formats have their own control files.
            assert isinstance(_control_files, LockableFiles), \
                    "_control_files must be a LockableFiles, not %r" \
                    % _control_files
            self._control_files = _control_files
        # update the whole cache up front and write to disk if anything changed;
        # in the future we might want to do this more selectively
        # two possible ways offer themselves : in self._unlock, write the cache
        # if needed, or, when the cache sees a change, append it to the hash
        # cache file, and have the parser take the most recent entry for a
        # given path only.
        cache_filename = self.bzrdir.get_workingtree_transport(None).local_abspath('stat-cache')
        hc = self._hashcache = HashCache(basedir, cache_filename, self._control_files._file_mode)
        hc.read()
        # is this scan needed ? it makes things kinda slow.
        #hc.scan()

        if hc.needs_write:
            mutter("write hc")
            hc.write()

        if _inventory is None:
            self._set_inventory(self.read_working_inventory())
        else:
            self._set_inventory(_inventory)

    branch = property(
        fget=lambda self: self._branch,
        doc="""The branch this WorkingTree is connected to.

            This cannot be set - it is reflective of the actual disk structure
            the working tree has been constructed from.
            """)

    def break_lock(self):
        """Break a lock if one is present from another instance.

        Uses the ui factory to ask for confirmation if the lock may be from
        an active process.

        This will probe the repository for its lock as well.
        """
        self._control_files.break_lock()
        self.branch.break_lock()

    def _set_inventory(self, inv):
        assert inv.root is not None
        self._inventory = inv
        self.path2id = self._inventory.path2id

    def is_control_filename(self, filename):
        """True if filename is the name of a control file in this tree.
        
        :param filename: A filename within the tree. This is a relative path
        from the root of this tree.

        This is true IF and ONLY IF the filename is part of the meta data
        that bzr controls in this tree. I.E. a random .bzr directory placed
        on disk will not be a control file for this tree.
        """
        return self.bzrdir.is_control_filename(filename)

    @staticmethod
    def open(path=None, _unsupported=False):
        """Open an existing working tree at path.

        """
        if path is None:
            path = os.path.getcwdu()
        control = bzrdir.BzrDir.open(path, _unsupported)
        return control.open_workingtree(_unsupported)
        
    @staticmethod
    def open_containing(path=None):
        """Open an existing working tree which has its root about path.
        
        This probes for a working tree at path and searches upwards from there.

        Basically we keep looking up until we find the control directory or
        run into /.  If there isn't one, raises NotBranchError.
        TODO: give this a new exception.
        If there is one, it is returned, along with the unused portion of path.

        :return: The WorkingTree that contains 'path', and the rest of path
        """
        if path is None:
            path = osutils.getcwd()
        control, relpath = bzrdir.BzrDir.open_containing(path)

        return control.open_workingtree(), relpath

    @staticmethod
    def open_downlevel(path=None):
        """Open an unsupported working tree.

        Only intended for advanced situations like upgrading part of a bzrdir.
        """
        return WorkingTree.open(path, _unsupported=True)

    def __iter__(self):
        """Iterate through file_ids for this tree.

        file_ids are in a WorkingTree if they are in the working inventory
        and the working file exists.
        """
        inv = self._inventory
        for path, ie in inv.iter_entries():
            if osutils.lexists(self.abspath(path)):
                yield ie.file_id

    def __repr__(self):
        return "<%s of %s>" % (self.__class__.__name__,
                               getattr(self, 'basedir', None))

    def abspath(self, filename):
        return pathjoin(self.basedir, filename)
    
    def basis_tree(self):
        """Return RevisionTree for the current last revision.
        
        If the left most parent is a ghost then the returned tree will be an
        empty tree - one obtained by calling repository.revision_tree(None).
        """
        revision_id = self.last_revision()
        if revision_id is not None:
            try:
                xml = self.read_basis_inventory()
                inv = bzrlib.xml5.serializer_v5.read_inventory_from_string(xml)
                inv.root.revision = revision_id
            except NoSuchFile:
                inv = None
            if inv is not None and inv.revision_id == revision_id:
                return bzrlib.tree.RevisionTree(self.branch.repository, inv,
                                                revision_id)
        # FIXME? RBC 20060403 should we cache the inventory here ?
        try:
            return self.branch.repository.revision_tree(revision_id)
        except errors.RevisionNotPresent:
            # the basis tree *may* be a ghost or a low level error may have
            # occured. If the revision is present, its a problem, if its not
            # its a ghost.
            if self.branch.repository.has_revision(revision_id):
                raise
            # the basis tree is a ghost so return an empty tree.
            return self.branch.repository.revision_tree(None)

    @staticmethod
    @deprecated_method(zero_eight)
    def create(branch, directory):
        """Create a workingtree for branch at directory.

        If existing_directory already exists it must have a .bzr directory.
        If it does not exist, it will be created.

        This returns a new WorkingTree object for the new checkout.

        TODO FIXME RBC 20060124 when we have checkout formats in place this
        should accept an optional revisionid to checkout [and reject this if
        checking out into the same dir as a pre-checkout-aware branch format.]

        XXX: When BzrDir is present, these should be created through that 
        interface instead.
        """
        warnings.warn('delete WorkingTree.create', stacklevel=3)
        transport = get_transport(directory)
        if branch.bzrdir.root_transport.base == transport.base:
            # same dir 
            return branch.bzrdir.create_workingtree()
        # different directory, 
        # create a branch reference
        # and now a working tree.
        raise NotImplementedError
 
    @staticmethod
    @deprecated_method(zero_eight)
    def create_standalone(directory):
        """Create a checkout and a branch and a repo at directory.

        Directory must exist and be empty.

        please use BzrDir.create_standalone_workingtree
        """
        return bzrdir.BzrDir.create_standalone_workingtree(directory)

    def relpath(self, path):
        """Return the local path portion from a given path.
        
        The path may be absolute or relative. If its a relative path it is 
        interpreted relative to the python current working directory.
        """
        return relpath(self.basedir, path)

    def has_filename(self, filename):
        return osutils.lexists(self.abspath(filename))

    def get_file(self, file_id):
        return self.get_file_byname(self.id2path(file_id))

    def get_file_text(self, file_id):
        return self.get_file(file_id).read()

    def get_file_byname(self, filename):
        return file(self.abspath(filename), 'rb')

    def get_parent_ids(self):
        """See Tree.get_parent_ids.
        
        This implementation reads the pending merges list and last_revision
        value and uses that to decide what the parents list should be.
        """
        last_rev = self.last_revision()
        if last_rev is None:
            parents = []
        else:
            parents = [last_rev]
        try:
            merges_file = self._control_files.get_utf8('pending-merges')
        except NoSuchFile:
            pass
        else:
            for l in merges_file.readlines():
                parents.append(l.rstrip('\n'))
        return parents

    def get_root_id(self):
        """Return the id of this trees root"""
        inv = self.read_working_inventory()
        return inv.root.file_id
        
    def _get_store_filename(self, file_id):
        ## XXX: badly named; this is not in the store at all
        return self.abspath(self.id2path(file_id))

    @needs_read_lock
    def clone(self, to_bzrdir, revision_id=None, basis=None):
        """Duplicate this working tree into to_bzr, including all state.
        
        Specifically modified files are kept as modified, but
        ignored and unknown files are discarded.

        If you want to make a new line of development, see bzrdir.sprout()

        revision
            If not None, the cloned tree will have its last revision set to 
            revision, and and difference between the source trees last revision
            and this one merged in.

        basis
            If not None, a closer copy of a tree which may have some files in
            common, and which file content should be preferentially copied from.
        """
        # assumes the target bzr dir format is compatible.
        result = self._format.initialize(to_bzrdir)
        self.copy_content_into(result, revision_id)
        return result

    @needs_read_lock
    def copy_content_into(self, tree, revision_id=None):
        """Copy the current content and user files of this tree into tree."""
        if revision_id is None:
            transform_tree(tree, self)
        else:
            # TODO now merge from tree.last_revision to revision (to preserve
            # user local changes)
            transform_tree(tree, self)
            tree.set_parent_ids([revision_id])

    @needs_write_lock
    def commit(self, message=None, revprops=None, *args, **kwargs):
        # avoid circular imports
        from bzrlib.commit import Commit
        if revprops is None:
            revprops = {}
        if not 'branch-nick' in revprops:
            revprops['branch-nick'] = self.branch.nick
        # args for wt.commit start at message from the Commit.commit method,
        # but with branch a kwarg now, passing in args as is results in the
        #message being used for the branch
        args = (DEPRECATED_PARAMETER, message, ) + args
        committed_id = Commit().commit( working_tree=self, revprops=revprops,
            *args, **kwargs)
        self._set_inventory(self.read_working_inventory())
        return committed_id

    def id2abspath(self, file_id):
        return self.abspath(self.id2path(file_id))

    def has_id(self, file_id):
        # files that have been deleted are excluded
        inv = self._inventory
        if not inv.has_id(file_id):
            return False
        path = inv.id2path(file_id)
        return osutils.lexists(self.abspath(path))

    def has_or_had_id(self, file_id):
        if file_id == self.inventory.root.file_id:
            return True
        return self.inventory.has_id(file_id)

    __contains__ = has_id

    def get_file_size(self, file_id):
        return os.path.getsize(self.id2abspath(file_id))

    @needs_read_lock
    def get_file_sha1(self, file_id, path=None):
        if not path:
            path = self._inventory.id2path(file_id)
        return self._hashcache.get_sha1(path)

    def get_file_mtime(self, file_id, path=None):
        if not path:
            path = self._inventory.id2path(file_id)
        return os.lstat(self.abspath(path)).st_mtime

    if not supports_executable():
        def is_executable(self, file_id, path=None):
            return self._inventory[file_id].executable
    else:
        def is_executable(self, file_id, path=None):
            if not path:
                path = self._inventory.id2path(file_id)
            mode = os.lstat(self.abspath(path)).st_mode
            return bool(stat.S_ISREG(mode) and stat.S_IEXEC & mode)

    @needs_write_lock
    def add(self, files, ids=None):
        """Make files versioned.

        Note that the command line normally calls smart_add instead,
        which can automatically recurse.

        This adds the files to the inventory, so that they will be
        recorded by the next commit.

        files
            List of paths to add, relative to the base of the tree.

        ids
            If set, use these instead of automatically generated ids.
            Must be the same length as the list of files, but may
            contain None for ids that are to be autogenerated.

        TODO: Perhaps have an option to add the ids even if the files do
              not (yet) exist.

        TODO: Perhaps callback with the ids and paths as they're added.
        """
        # TODO: Re-adding a file that is removed in the working copy
        # should probably put it back with the previous ID.
        if isinstance(files, basestring):
            assert(ids is None or isinstance(ids, basestring))
            files = [files]
            if ids is not None:
                ids = [ids]

        if ids is None:
            ids = [None] * len(files)
        else:
            assert(len(ids) == len(files))

        inv = self.read_working_inventory()
        for f,file_id in zip(files, ids):
            if self.is_control_filename(f):
                raise errors.ForbiddenControlFileError(filename=f)

            fp = splitpath(f)

            if len(fp) == 0:
                raise BzrError("cannot add top-level %r" % f)

            fullpath = normpath(self.abspath(f))
            try:
                kind = file_kind(fullpath)
            except OSError, e:
                if e.errno == errno.ENOENT:
                    raise NoSuchFile(fullpath)
            if not InventoryEntry.versionable_kind(kind):
                raise errors.BadFileKindError(filename=f, kind=kind)
            if file_id is None:
                inv.add_path(f, kind=kind)
            else:
                inv.add_path(f, kind=kind, file_id=file_id)

        self._write_inventory(inv)

    @needs_write_lock
    def add_parent_tree_id(self, revision_id, allow_leftmost_as_ghost=False):
        """Add revision_id as a parent.

        This is equivalent to retrieving the current list of parent ids
        and setting the list to its value plus revision_id.

        :param revision_id: The revision id to add to the parent list. It may
        be a ghost revision as long as its not the first parent to be added,
        or the allow_leftmost_as_ghost parameter is set True.
        :param allow_leftmost_as_ghost: Allow the first parent to be a ghost.
        """
        parents = self.get_parent_ids() + [revision_id]
        self.set_parent_ids(parents,
            allow_leftmost_as_ghost=len(parents) > 1 or allow_leftmost_as_ghost)

    @needs_write_lock
    def add_parent_tree(self, parent_tuple, allow_leftmost_as_ghost=False):
        """Add revision_id, tree tuple as a parent.

        This is equivalent to retrieving the current list of parent trees
        and setting the list to its value plus parent_tuple. See also
        add_parent_tree_id - if you only have a parent id available it will be
        simpler to use that api. If you have the parent already available, using
        this api is preferred.

        :param parent_tuple: The (revision id, tree) to add to the parent list.
            If the revision_id is a ghost, pass None for the tree.
        :param allow_leftmost_as_ghost: Allow the first parent to be a ghost.
        """
        self.set_parent_ids(self.get_parent_ids() + [parent_tuple[0]],
            allow_leftmost_as_ghost=allow_leftmost_as_ghost)

    @needs_write_lock
    def add_pending_merge(self, *revision_ids):
        # TODO: Perhaps should check at this point that the
        # history of the revision is actually present?
        parents = self.get_parent_ids()
        updated = False
        for rev_id in revision_ids:
            if rev_id in parents:
                continue
            parents.append(rev_id)
            updated = True
        if updated:
            self.set_parent_ids(parents, allow_leftmost_as_ghost=True)

    @needs_read_lock
    def pending_merges(self):
        """Return a list of pending merges.

        These are revisions that have been merged into the working
        directory but not yet committed.
        """
        return self.get_parent_ids()[1:]

    @needs_write_lock
    def set_parent_ids(self, revision_ids, allow_leftmost_as_ghost=False):
        """Set the parent ids to revision_ids.
        
        See also set_parent_trees. This api will try to retrieve the tree data
        for each element of revision_ids from the trees repository. If you have
        tree data already available, it is more efficient to use
        set_parent_trees rather than set_parent_ids. set_parent_ids is however
        an easier API to use.

        :param revision_ids: The revision_ids to set as the parent ids of this
            working tree. Any of these may be ghosts.
        """
        if len(revision_ids) > 0:
            leftmost_id = revision_ids[0]
            if (not allow_leftmost_as_ghost and not
                self.branch.repository.has_revision(leftmost_id)):
                raise errors.GhostRevisionUnusableHere(leftmost_id)
            self.set_last_revision(leftmost_id)
        else:
            self.set_last_revision(None)
        merges = revision_ids[1:]
        self._control_files.put_utf8('pending-merges', '\n'.join(merges))

    @needs_write_lock
    def set_parent_trees(self, parents_list, allow_leftmost_as_ghost=False):
        """Set the parents of the working tree.

        :param parents_list: A list of (revision_id, tree) tuples. 
            If tree is None, then that element is treated as an unreachable
            parent tree - i.e. a ghost.
        """
        # parent trees are not used in current format trees, delegate to
        # set_parent_ids
        self.set_parent_ids([rev for (rev, tree) in parents_list],
            allow_leftmost_as_ghost=allow_leftmost_as_ghost)

    @needs_write_lock
    def set_pending_merges(self, rev_list):
        parents = self.get_parent_ids()
        leftmost = parents[:1]
        new_parents = leftmost + rev_list
        self.set_parent_ids(new_parents)

    @needs_write_lock
    def set_merge_modified(self, modified_hashes):
        def iter_stanzas():
            for file_id, hash in modified_hashes.iteritems():
                yield Stanza(file_id=file_id, hash=hash)
        self._put_rio('merge-hashes', iter_stanzas(), MERGE_MODIFIED_HEADER_1)

    @needs_write_lock
    def _put_rio(self, filename, stanzas, header):
        my_file = rio_file(stanzas, header)
        self._control_files.put(filename, my_file)

    @needs_read_lock
    def merge_modified(self):
        try:
            hashfile = self._control_files.get('merge-hashes')
        except NoSuchFile:
            return {}
        merge_hashes = {}
        try:
            if hashfile.next() != MERGE_MODIFIED_HEADER_1 + '\n':
                raise MergeModifiedFormatError()
        except StopIteration:
            raise MergeModifiedFormatError()
        for s in RioReader(hashfile):
            file_id = s.get("file_id")
            if file_id not in self.inventory:
                continue
            hash = s.get("hash")
            if hash == self.get_file_sha1(file_id):
                merge_hashes[file_id] = hash
        return merge_hashes

    def get_symlink_target(self, file_id):
        return os.readlink(self.id2abspath(file_id))

    def file_class(self, filename):
        if self.path2id(filename):
            return 'V'
        elif self.is_ignored(filename):
            return 'I'
        else:
            return '?'

    def list_files(self):
        """Recursively list all files as (path, class, kind, id, entry).

        Lists, but does not descend into unversioned directories.

        This does not include files that have been deleted in this
        tree.

        Skips the control directory.
        """
        inv = self._inventory
        # Convert these into local objects to save lookup times
        pathjoin = osutils.pathjoin
        file_kind = osutils.file_kind

        # transport.base ends in a slash, we want the piece
        # between the last two slashes
        transport_base_dir = self.bzrdir.transport.base.rsplit('/', 2)[1]

        fk_entries = {'directory':TreeDirectory, 'file':TreeFile, 'symlink':TreeLink}

        # directory file_id, relative path, absolute path, reverse sorted children
        children = os.listdir(self.basedir)
        children.sort()
        # jam 20060527 The kernel sized tree seems equivalent whether we 
        # use a deque and popleft to keep them sorted, or if we use a plain
        # list and just reverse() them.
        children = collections.deque(children)
        stack = [(inv.root.file_id, u'', self.basedir, children)]
        while stack:
            from_dir_id, from_dir_relpath, from_dir_abspath, children = stack[-1]

            while children:
                f = children.popleft()
                ## TODO: If we find a subdirectory with its own .bzr
                ## directory, then that is a separate tree and we
                ## should exclude it.

                # the bzrdir for this tree
                if transport_base_dir == f:
                    continue

                # we know that from_dir_relpath and from_dir_abspath never end in a slash
                # and 'f' doesn't begin with one, we can do a string op, rather
                # than the checks of pathjoin(), all relative paths will have an extra slash
                # at the beginning
                fp = from_dir_relpath + '/' + f

                # absolute path
                fap = from_dir_abspath + '/' + f
                
                f_ie = inv.get_child(from_dir_id, f)
                if f_ie:
                    c = 'V'
                elif self.is_ignored(fp[1:]):
                    c = 'I'
                else:
                    # we may not have found this file, because of a unicode issue
                    f_norm, can_access = osutils.normalized_filename(f)
                    if f == f_norm or not can_access:
                        # No change, so treat this file normally
                        c = '?'
                    else:
                        # this file can be accessed by a normalized path
                        # check again if it is versioned
                        # these lines are repeated here for performance
                        f = f_norm
                        fp = from_dir_relpath + '/' + f
                        fap = from_dir_abspath + '/' + f
                        f_ie = inv.get_child(from_dir_id, f)
                        if f_ie:
                            c = 'V'
                        elif self.is_ignored(fp[1:]):
                            c = 'I'
                        else:
                            c = '?'

                fk = file_kind(fap)

                if f_ie:
                    if f_ie.kind != fk:
                        raise BzrCheckError("file %r entered as kind %r id %r, "
                                            "now of kind %r"
                                            % (fap, f_ie.kind, f_ie.file_id, fk))

                # make a last minute entry
                if f_ie:
                    yield fp[1:], c, fk, f_ie.file_id, f_ie
                else:
                    try:
                        yield fp[1:], c, fk, None, fk_entries[fk]()
                    except KeyError:
                        yield fp[1:], c, fk, None, TreeEntry()
                    continue
                
                if fk != 'directory':
                    continue

                # But do this child first
                new_children = os.listdir(fap)
                new_children.sort()
                new_children = collections.deque(new_children)
                stack.append((f_ie.file_id, fp, fap, new_children))
                # Break out of inner loop, so that we start outer loop with child
                break
            else:
                # if we finished all children, pop it off the stack
                stack.pop()


    @needs_write_lock
    def move(self, from_paths, to_name):
        """Rename files.

        to_name must exist in the inventory.

        If to_name exists and is a directory, the files are moved into
        it, keeping their old names.  

        Note that to_name is only the last component of the new name;
        this doesn't change the directory.

        This returns a list of (from_path, to_path) pairs for each
        entry that is moved.
        """
        result = []
        ## TODO: Option to move IDs only
        assert not isinstance(from_paths, basestring)
        inv = self.inventory
        to_abs = self.abspath(to_name)
        if not isdir(to_abs):
            raise BzrError("destination %r is not a directory" % to_abs)
        if not self.has_filename(to_name):
            raise BzrError("destination %r not in working directory" % to_abs)
        to_dir_id = inv.path2id(to_name)
        if to_dir_id == None and to_name != '':
            raise BzrError("destination %r is not a versioned directory" % to_name)
        to_dir_ie = inv[to_dir_id]
        if to_dir_ie.kind != 'directory':
            raise BzrError("destination %r is not a directory" % to_abs)

        to_idpath = inv.get_idpath(to_dir_id)

        for f in from_paths:
            if not self.has_filename(f):
                raise BzrError("%r does not exist in working tree" % f)
            f_id = inv.path2id(f)
            if f_id == None:
                raise BzrError("%r is not versioned" % f)
            name_tail = splitpath(f)[-1]
            dest_path = pathjoin(to_name, name_tail)
            if self.has_filename(dest_path):
                raise BzrError("destination %r already exists" % dest_path)
            if f_id in to_idpath:
                raise BzrError("can't move %r to a subdirectory of itself" % f)

        # OK, so there's a race here, it's possible that someone will
        # create a file in this interval and then the rename might be
        # left half-done.  But we should have caught most problems.
        orig_inv = deepcopy(self.inventory)
        try:
            for f in from_paths:
                name_tail = splitpath(f)[-1]
                dest_path = pathjoin(to_name, name_tail)
                result.append((f, dest_path))
                inv.rename(inv.path2id(f), to_dir_id, name_tail)
                try:
                    rename(self.abspath(f), self.abspath(dest_path))
                except OSError, e:
                    raise BzrError("failed to rename %r to %r: %s" %
                                   (f, dest_path, e[1]),
                            ["rename rolled back"])
        except:
            # restore the inventory on error
            self._set_inventory(orig_inv)
            raise
        self._write_inventory(inv)
        return result

    @needs_write_lock
    def rename_one(self, from_rel, to_rel):
        """Rename one file.

        This can change the directory or the filename or both.
        """
        inv = self.inventory
        if not self.has_filename(from_rel):
            raise BzrError("can't rename: old working file %r does not exist" % from_rel)
        if self.has_filename(to_rel):
            raise BzrError("can't rename: new working file %r already exists" % to_rel)

        file_id = inv.path2id(from_rel)
        if file_id == None:
            raise BzrError("can't rename: old name %r is not versioned" % from_rel)

        entry = inv[file_id]
        from_parent = entry.parent_id
        from_name = entry.name
        
        if inv.path2id(to_rel):
            raise BzrError("can't rename: new name %r is already versioned" % to_rel)

        to_dir, to_tail = os.path.split(to_rel)
        to_dir_id = inv.path2id(to_dir)
        if to_dir_id == None and to_dir != '':
            raise BzrError("can't determine destination directory id for %r" % to_dir)

        mutter("rename_one:")
        mutter("  file_id    {%s}" % file_id)
        mutter("  from_rel   %r" % from_rel)
        mutter("  to_rel     %r" % to_rel)
        mutter("  to_dir     %r" % to_dir)
        mutter("  to_dir_id  {%s}" % to_dir_id)

        inv.rename(file_id, to_dir_id, to_tail)

        from_abs = self.abspath(from_rel)
        to_abs = self.abspath(to_rel)
        try:
            rename(from_abs, to_abs)
        except OSError, e:
            inv.rename(file_id, from_parent, from_name)
            raise BzrError("failed to rename %r to %r: %s"
                    % (from_abs, to_abs, e[1]),
                    ["rename rolled back"])
        self._write_inventory(inv)

    @needs_read_lock
    def unknowns(self):
        """Return all unknown files.

        These are files in the working directory that are not versioned or
        control files or ignored.
        """
        for subp in self.extras():
            if not self.is_ignored(subp):
                yield subp

    @deprecated_method(zero_eight)
    def iter_conflicts(self):
        """List all files in the tree that have text or content conflicts.
        DEPRECATED.  Use conflicts instead."""
        return self._iter_conflicts()

    def _iter_conflicts(self):
        conflicted = set()
        for info in self.list_files():
            path = info[0]
            stem = get_conflicted_stem(path)
            if stem is None:
                continue
            if stem not in conflicted:
                conflicted.add(stem)
                yield stem

    @needs_write_lock
    def pull(self, source, overwrite=False, stop_revision=None):
        top_pb = bzrlib.ui.ui_factory.nested_progress_bar()
        source.lock_read()
        try:
            pp = ProgressPhase("Pull phase", 2, top_pb)
            pp.next_phase()
            old_revision_history = self.branch.revision_history()
            basis_tree = self.basis_tree()
            count = self.branch.pull(source, overwrite, stop_revision)
            new_revision_history = self.branch.revision_history()
            if new_revision_history != old_revision_history:
                pp.next_phase()
                if len(old_revision_history):
                    other_revision = old_revision_history[-1]
                else:
                    other_revision = None
                repository = self.branch.repository
                pb = bzrlib.ui.ui_factory.nested_progress_bar()
                try:
                    new_basis_tree = self.branch.basis_tree()
                    merge_inner(self.branch,
                                new_basis_tree,
                                basis_tree,
                                this_tree=self,
                                pb=pb)
                finally:
                    pb.finished()
                # TODO - dedup parents list with things merged by pull ?
                # reuse the revisiontree we merged against to set the new
                # tree data.
                parent_trees = [(self.branch.last_revision(), new_basis_tree)]
                # we have to pull the merge trees out again, because 
                # merge_inner has set the ids. - this corner is not yet 
                # layered well enough to prevent double handling.
                merges = self.get_parent_ids()[1:]
                parent_trees.extend([
                    (parent, repository.revision_tree(parent)) for
                     parent in merges])
                self.set_parent_trees(parent_trees)
            return count
        finally:
            source.unlock()
            top_pb.finished()

    def extras(self):
        """Yield all unknown files in this WorkingTree.

        If there are any unknown directories then only the directory is
        returned, not all its children.  But if there are unknown files
        under a versioned subdirectory, they are returned.

        Currently returned depth-first, sorted by name within directories.
        """
        ## TODO: Work from given directory downwards
        for path, dir_entry in self.inventory.directories():
            # mutter("search for unknowns in %r", path)
            dirabs = self.abspath(path)
            if not isdir(dirabs):
                # e.g. directory deleted
                continue

            fl = []
            for subf in os.listdir(dirabs):
                if subf == '.bzr':
                    continue
                if subf not in dir_entry.children:
                    subf_norm, can_access = osutils.normalized_filename(subf)
                    if subf_norm != subf and can_access:
                        if subf_norm not in dir_entry.children:
                            fl.append(subf_norm)
                    else:
                        fl.append(subf)
            
            fl.sort()
            for subf in fl:
                subp = pathjoin(path, subf)
                yield subp

    def _translate_ignore_rule(self, rule):
        """Translate a single ignore rule to a regex.

        There are two types of ignore rules.  Those that do not contain a / are
        matched against the tail of the filename (that is, they do not care
        what directory the file is in.)  Rules which do contain a slash must
        match the entire path.  As a special case, './' at the start of the
        string counts as a slash in the string but is removed before matching
        (e.g. ./foo.c, ./src/foo.c)

        :return: The translated regex.
        """
        if rule[:2] in ('./', '.\\'):
            # rootdir rule
            result = fnmatch.translate(rule[2:])
        elif '/' in rule or '\\' in rule:
            # path prefix 
            result = fnmatch.translate(rule)
        else:
            # default rule style.
            result = "(?:.*/)?(?!.*/)" + fnmatch.translate(rule)
        assert result[-1] == '$', "fnmatch.translate did not add the expected $"
        return "(" + result + ")"

    def _combine_ignore_rules(self, rules):
        """Combine a list of ignore rules into a single regex object.

        Each individual rule is combined with | to form a big regex, which then
        has $ added to it to form something like ()|()|()$. The group index for
        each subregex's outermost group is placed in a dictionary mapping back 
        to the rule. This allows quick identification of the matching rule that
        triggered a match.
        :return: a list of the compiled regex and the matching-group index 
        dictionaries. We return a list because python complains if you try to 
        combine more than 100 regexes.
        """
        result = []
        groups = {}
        next_group = 0
        translated_rules = []
        for rule in rules:
            translated_rule = self._translate_ignore_rule(rule)
            compiled_rule = re.compile(translated_rule)
            groups[next_group] = rule
            next_group += compiled_rule.groups
            translated_rules.append(translated_rule)
            if next_group == 99:
                result.append((re.compile("|".join(translated_rules)), groups))
                groups = {}
                next_group = 0
                translated_rules = []
        if len(translated_rules):
            result.append((re.compile("|".join(translated_rules)), groups))
        return result

    def ignored_files(self):
        """Yield list of PATH, IGNORE_PATTERN"""
        for subp in self.extras():
            pat = self.is_ignored(subp)
            if pat != None:
                yield subp, pat

    def get_ignore_list(self):
        """Return list of ignore patterns.

        Cached in the Tree object after the first call.
        """
        ignoreset = getattr(self, '_ignoreset', None)
        if ignoreset is not None:
            return ignoreset

        ignore_globs = set(bzrlib.DEFAULT_IGNORE)
        ignore_globs.update(ignores.get_runtime_ignores())

        ignore_globs.update(ignores.get_user_ignores())

        if self.has_filename(bzrlib.IGNORE_FILENAME):
            f = self.get_file_byname(bzrlib.IGNORE_FILENAME)
            try:
                ignore_globs.update(ignores.parse_ignore_file(f))
            finally:
                f.close()

        self._ignoreset = ignore_globs
        self._ignore_regex = self._combine_ignore_rules(ignore_globs)
        return ignore_globs

    def _get_ignore_rules_as_regex(self):
        """Return a regex of the ignore rules and a mapping dict.

        :return: (ignore rules compiled regex, dictionary mapping rule group 
        indices to original rule.)
        """
        if getattr(self, '_ignoreset', None) is None:
            self.get_ignore_list()
        return self._ignore_regex

    def is_ignored(self, filename):
        r"""Check whether the filename matches an ignore pattern.

        Patterns containing '/' or '\' need to match the whole path;
        others match against only the last component.

        If the file is ignored, returns the pattern which caused it to
        be ignored, otherwise None.  So this can simply be used as a
        boolean if desired."""

        # TODO: Use '**' to match directories, and other extended
        # globbing stuff from cvs/rsync.

        # XXX: fnmatch is actually not quite what we want: it's only
        # approximately the same as real Unix fnmatch, and doesn't
        # treat dotfiles correctly and allows * to match /.
        # Eventually it should be replaced with something more
        # accurate.
    
        rules = self._get_ignore_rules_as_regex()
        for regex, mapping in rules:
            match = regex.match(filename)
            if match is not None:
                # one or more of the groups in mapping will have a non-None
                # group match.
                groups = match.groups()
                rules = [mapping[group] for group in 
                    mapping if groups[group] is not None]
                return rules[0]
        return None

    def kind(self, file_id):
        return file_kind(self.id2abspath(file_id))

    @needs_read_lock
    def last_revision(self):
        """Return the last revision id of this working tree.

        In early branch formats this was == the branch last_revision,
        but that cannot be relied upon - for working tree operations,
        always use tree.last_revision().
        """
        return self.branch.last_revision()

    def is_locked(self):
        return self._control_files.is_locked()

    def lock_read(self):
        """See Branch.lock_read, and WorkingTree.unlock."""
        self.branch.lock_read()
        try:
            return self._control_files.lock_read()
        except:
            self.branch.unlock()
            raise

    def lock_write(self):
        """See Branch.lock_write, and WorkingTree.unlock."""
        self.branch.lock_write()
        try:
            return self._control_files.lock_write()
        except:
            self.branch.unlock()
            raise

    def get_physical_lock_status(self):
        return self._control_files.get_physical_lock_status()

    def _basis_inventory_name(self):
        return 'basis-inventory'

    @needs_write_lock
    def set_last_revision(self, new_revision):
        """Change the last revision in the working tree."""
        if self._change_last_revision(new_revision):
            self._cache_basis_inventory(new_revision)

    def _change_last_revision(self, new_revision):
        """Template method part of set_last_revision to perform the change.
        
        This is used to allow WorkingTree3 instances to not affect branch
        when their last revision is set.
        """
        if new_revision is None:
            self.branch.set_revision_history([])
            return False
        try:
            self.branch.generate_revision_history(new_revision)
        except errors.NoSuchRevision:
            # not present in the repo - dont try to set it deeper than the tip
            self.branch.set_revision_history([new_revision])
        return True

    def _cache_basis_inventory(self, new_revision):
        """Cache new_revision as the basis inventory."""
        # TODO: this should allow the ready-to-use inventory to be passed in,
        # as commit already has that ready-to-use [while the format is the
        # same, that is].
        try:
            # this double handles the inventory - unpack and repack - 
            # but is easier to understand. We can/should put a conditional
            # in here based on whether the inventory is in the latest format
            # - perhaps we should repack all inventories on a repository
            # upgrade ?
            # the fast path is to copy the raw xml from the repository. If the
            # xml contains 'revision_id="', then we assume the right 
            # revision_id is set. We must check for this full string, because a
            # root node id can legitimately look like 'revision_id' but cannot
            # contain a '"'.
            xml = self.branch.repository.get_inventory_xml(new_revision)
            if not 'revision_id="' in xml.split('\n', 1)[0]:
                inv = self.branch.repository.deserialise_inventory(
                    new_revision, xml)
                inv.revision_id = new_revision
                xml = bzrlib.xml5.serializer_v5.write_inventory_to_string(inv)
            assert isinstance(xml, str), 'serialised xml must be bytestring.'
            path = self._basis_inventory_name()
            sio = StringIO(xml)
            self._control_files.put(path, sio)
        except (errors.NoSuchRevision, errors.RevisionNotPresent):
            pass

    def read_basis_inventory(self):
        """Read the cached basis inventory."""
        path = self._basis_inventory_name()
        return self._control_files.get(path).read()
        
    @needs_read_lock
    def read_working_inventory(self):
        """Read the working inventory."""
        # ElementTree does its own conversion from UTF-8, so open in
        # binary.
        result = bzrlib.xml5.serializer_v5.read_inventory(
            self._control_files.get('inventory'))
        self._set_inventory(result)
        return result

    @needs_write_lock
    def remove(self, files, verbose=False, to_file=None):
        """Remove nominated files from the working inventory..

        This does not remove their text.  This does not run on XXX on what? RBC

        TODO: Refuse to remove modified files unless --force is given?

        TODO: Do something useful with directories.

        TODO: Should this remove the text or not?  Tough call; not
        removing may be useful and the user can just use use rm, and
        is the opposite of add.  Removing it is consistent with most
        other tools.  Maybe an option.
        """
        ## TODO: Normalize names
        ## TODO: Remove nested loops; better scalability
        if isinstance(files, basestring):
            files = [files]

        inv = self.inventory

        # do this before any modifications
        for f in files:
            fid = inv.path2id(f)
            if not fid:
                # TODO: Perhaps make this just a warning, and continue?
                # This tends to happen when 
                raise NotVersionedError(path=f)
            if verbose:
                # having remove it, it must be either ignored or unknown
                if self.is_ignored(f):
                    new_status = 'I'
                else:
                    new_status = '?'
                show_status(new_status, inv[fid].kind, f, to_file=to_file)
            del inv[fid]

        self._write_inventory(inv)

    @needs_write_lock
    def revert(self, filenames, old_tree=None, backups=True, 
               pb=DummyProgress()):
        from transform import revert
        from conflicts import resolve
        if old_tree is None:
            old_tree = self.basis_tree()
        conflicts = revert(self, old_tree, filenames, backups, pb)
        if not len(filenames):
            self.set_parent_ids(self.get_parent_ids()[:1])
            resolve(self)
        else:
            resolve(self, filenames, ignore_misses=True)
        return conflicts

    # XXX: This method should be deprecated in favour of taking in a proper
    # new Inventory object.
    @needs_write_lock
    def set_inventory(self, new_inventory_list):
        from bzrlib.inventory import (Inventory,
                                      InventoryDirectory,
                                      InventoryEntry,
                                      InventoryFile,
                                      InventoryLink)
        inv = Inventory(self.get_root_id())
        for path, file_id, parent, kind in new_inventory_list:
            name = os.path.basename(path)
            if name == "":
                continue
            # fixme, there should be a factory function inv,add_?? 
            if kind == 'directory':
                inv.add(InventoryDirectory(file_id, name, parent))
            elif kind == 'file':
                inv.add(InventoryFile(file_id, name, parent))
            elif kind == 'symlink':
                inv.add(InventoryLink(file_id, name, parent))
            else:
                raise BzrError("unknown kind %r" % kind)
        self._write_inventory(inv)

    @needs_write_lock
    def set_root_id(self, file_id):
        """Set the root id for this tree."""
        inv = self.read_working_inventory()
        orig_root_id = inv.root.file_id
        del inv._byid[inv.root.file_id]
        inv.root.file_id = file_id
        inv._byid[inv.root.file_id] = inv.root
        for fid in inv:
            entry = inv[fid]
            if entry.parent_id == orig_root_id:
                entry.parent_id = inv.root.file_id
        self._write_inventory(inv)

    def unlock(self):
        """See Branch.unlock.
        
        WorkingTree locking just uses the Branch locking facilities.
        This is current because all working trees have an embedded branch
        within them. IF in the future, we were to make branch data shareable
        between multiple working trees, i.e. via shared storage, then we 
        would probably want to lock both the local tree, and the branch.
        """
        raise NotImplementedError(self.unlock)

    _marker = object()

    @needs_write_lock
    def update(self, revision=None, old_tip=_marker):
        """Update a working tree along its branch.

        This will update the branch if its bound too, which means we have multiple trees involved:
        The new basis tree of the master.
        The old basis tree of the branch.
        The old basis tree of the working tree.
        The current working tree state.
        pathologically all three may be different, and non ancestors of each other.
        Conceptually we want to:
        Preserve the wt.basis->wt.state changes
        Transform the wt.basis to the new master basis.
        Apply a merge of the old branch basis to get any 'local' changes from it into the tree.
        Restore the wt.basis->wt.state changes.

        There isn't a single operation at the moment to do that, so we:
        Merge current state -> basis tree of the master w.r.t. the old tree basis.
        Do a 'normal' merge of the old branch basis if it is relevant.

        :param revision: The target revision to update to. Must be in the revision history.
        :param old_tip: If branch.update() has already been run, the value it returned 
        (old tip of the branch or None). _marker is used otherwise.
        """
<<<<<<< HEAD
        if old_tip == _marker:
            old_tip = self.branch.update()
        if old_tip is not None:
            self.add_pending_merge(old_tip)
        self.branch.lock_read()
        try:
            if revision is None:
                revision = self.branch.last_revision()
            else:
                if revision not in self.branch.revision_history():
                    raise errors.NoSuchRevision(self.branch, revision)
            result = 0
            if self.last_revision() != revision:
                # merge tree state up to new branch tip.
                basis = self.basis_tree()
                to_tree = self.branch.repository.revision_tree(revision)
                result += merge_inner(self.branch,
                                      to_tree,
                                      basis,
                                      this_tree=self)
                self.set_last_revision(revision)
            if old_tip and old_tip != self.last_revision():
                # our last revision was not the prior branch last revision
                # and we have converted that last revision to a pending merge.
                # base is somewhere between the branch tip now
                # and the now pending merge
                from bzrlib.revision import common_ancestor
                try:
                    base_rev_id = common_ancestor(revision,
                                                  old_tip,
                                                  self.branch.repository)
                except errors.NoCommonAncestor:
                    base_rev_id = None
                base_tree = self.branch.repository.revision_tree(base_rev_id)
                other_tree = self.branch.repository.revision_tree(old_tip)
                result += merge_inner(self.branch,
                                      other_tree,
                                      base_tree,
                                      this_tree=self)
            return result
        finally:
            self.branch.unlock()
=======
        old_tip = self.branch.update()
        # here if old_tip is not None, it is the old tip of the branch before
        # it was updated from the master branch. This should become a pending
        # merge in the working tree to preserve the user existing work.  we
        # cant set that until we update the working trees last revision to be
        # one from the new branch, because it will just get absorbed by the
        # parent de-duplication logic.
        # 
        # We MUST save it even if an error occurs, because otherwise the users
        # local work is unreferenced and will appear to have been lost.
        # 
        result = 0
        if self.last_revision() != self.branch.last_revision():
            # merge tree state up to new branch tip.
            basis = self.basis_tree()
            to_tree = self.branch.basis_tree()
            result += merge_inner(self.branch,
                                  to_tree,
                                  basis,
                                  this_tree=self)
            # TODO - dedup parents list with things merged by pull ?
            # reuse the tree we've updated to to set the basis:
            parent_trees = [(self.branch.last_revision(), to_tree)]
            merges = self.get_parent_ids()[1:]
            # Ideally we ask the tree for the trees here, that way the working
            # tree can decide whether to give us teh entire tree or give us a
            # lazy initialised tree. dirstate for instance will have the trees
            # in ram already, whereas a last-revision + basis-inventory tree
            # will not, but also does not need them when setting parents.
            for parent in merges:
                parent_trees.append(
                    (parent, self.branch.repository.revision_tree(parent)))
            if old_tip is not None:
                parent_trees.append(
                    (old_tip, self.branch.repository.revision_tree(old_tip)))
            self.set_parent_trees(parent_trees)
        else:
            # the working tree had the same last-revision as the master
            # branch did. We may still have pivot local work from the local
            # branch into old_tip:
            if old_tip is not None:
                self.add_parent_tree_id(old_tip)
        if old_tip and old_tip != self.last_revision():
            # our last revision was not the prior branch last revision
            # and we have converted that last revision to a pending merge.
            # base is somewhere between the branch tip now
            # and the now pending merge
            from bzrlib.revision import common_ancestor
            try:
                base_rev_id = common_ancestor(self.branch.last_revision(),
                                              old_tip,
                                              self.branch.repository)
            except errors.NoCommonAncestor:
                base_rev_id = None
            base_tree = self.branch.repository.revision_tree(base_rev_id)
            other_tree = self.branch.repository.revision_tree(old_tip)
            result += merge_inner(self.branch,
                                  other_tree,
                                  base_tree,
                                  this_tree=self)
        return result
>>>>>>> 73a2ddc3

    @needs_write_lock
    def _write_inventory(self, inv):
        """Write inventory as the current inventory."""
        sio = StringIO()
        bzrlib.xml5.serializer_v5.write_inventory(inv, sio)
        sio.seek(0)
        self._control_files.put('inventory', sio)
        self._set_inventory(inv)
        mutter('wrote working inventory')

    def set_conflicts(self, arg):
        raise UnsupportedOperation(self.set_conflicts, self)

    def add_conflicts(self, arg):
        raise UnsupportedOperation(self.add_conflicts, self)

    @needs_read_lock
    def conflicts(self):
        conflicts = ConflictList()
        for conflicted in self._iter_conflicts():
            text = True
            try:
                if file_kind(self.abspath(conflicted)) != "file":
                    text = False
            except errors.NoSuchFile:
                text = False
            if text is True:
                for suffix in ('.THIS', '.OTHER'):
                    try:
                        kind = file_kind(self.abspath(conflicted+suffix))
                        if kind != "file":
                            text = False
                    except errors.NoSuchFile:
                        text = False
                    if text == False:
                        break
            ctype = {True: 'text conflict', False: 'contents conflict'}[text]
            conflicts.append(Conflict.factory(ctype, path=conflicted,
                             file_id=self.path2id(conflicted)))
        return conflicts


class WorkingTree2(WorkingTree):
    """This is the Format 2 working tree.

    This was the first weave based working tree. 
     - uses os locks for locking.
     - uses the branch last-revision.
    """

    def unlock(self):
        # we share control files:
        if self._hashcache.needs_write and self._control_files._lock_count==3:
            self._hashcache.write()
        # reverse order of locking.
        try:
            return self._control_files.unlock()
        finally:
            self.branch.unlock()


class WorkingTree3(WorkingTree):
    """This is the Format 3 working tree.

    This differs from the base WorkingTree by:
     - having its own file lock
     - having its own last-revision property.

    This is new in bzr 0.8
    """

    @needs_read_lock
    def last_revision(self):
        """See WorkingTree.last_revision."""
        try:
            return self._control_files.get_utf8('last-revision').read()
        except NoSuchFile:
            return None

    def _change_last_revision(self, revision_id):
        """See WorkingTree._change_last_revision."""
        if revision_id is None or revision_id == NULL_REVISION:
            try:
                self._control_files._transport.delete('last-revision')
            except errors.NoSuchFile:
                pass
            return False
        else:
            self._control_files.put_utf8('last-revision', revision_id)
            return True

    @needs_write_lock
    def set_conflicts(self, conflicts):
        self._put_rio('conflicts', conflicts.to_stanzas(), 
                      CONFLICT_HEADER_1)

    @needs_write_lock
    def add_conflicts(self, new_conflicts):
        conflict_set = set(self.conflicts())
        conflict_set.update(set(list(new_conflicts)))
        self.set_conflicts(ConflictList(sorted(conflict_set,
                                               key=Conflict.sort_key)))

    @needs_read_lock
    def conflicts(self):
        try:
            confile = self._control_files.get('conflicts')
        except NoSuchFile:
            return ConflictList()
        try:
            if confile.next() != CONFLICT_HEADER_1 + '\n':
                raise ConflictFormatError()
        except StopIteration:
            raise ConflictFormatError()
        return ConflictList.from_stanzas(RioReader(confile))

    def unlock(self):
        if self._hashcache.needs_write and self._control_files._lock_count==1:
            self._hashcache.write()
        # reverse order of locking.
        try:
            return self._control_files.unlock()
        finally:
            self.branch.unlock()


def get_conflicted_stem(path):
    for suffix in CONFLICT_SUFFIXES:
        if path.endswith(suffix):
            return path[:-len(suffix)]

@deprecated_function(zero_eight)
def is_control_file(filename):
    """See WorkingTree.is_control_filename(filename)."""
    ## FIXME: better check
    filename = normpath(filename)
    while filename != '':
        head, tail = os.path.split(filename)
        ## mutter('check %r for control file' % ((head, tail),))
        if tail == '.bzr':
            return True
        if filename == head:
            break
        filename = head
    return False


class WorkingTreeFormat(object):
    """An encapsulation of the initialization and open routines for a format.

    Formats provide three things:
     * An initialization routine,
     * a format string,
     * an open routine.

    Formats are placed in an dict by their format string for reference 
    during workingtree opening. Its not required that these be instances, they
    can be classes themselves with class methods - it simply depends on 
    whether state is needed for a given format or not.

    Once a format is deprecated, just deprecate the initialize and open
    methods on the format class. Do not deprecate the object, as the 
    object will be created every time regardless.
    """

    _default_format = None
    """The default format used for new trees."""

    _formats = {}
    """The known formats."""

    @classmethod
    def find_format(klass, a_bzrdir):
        """Return the format for the working tree object in a_bzrdir."""
        try:
            transport = a_bzrdir.get_workingtree_transport(None)
            format_string = transport.get("format").read()
            return klass._formats[format_string]
        except NoSuchFile:
            raise errors.NoWorkingTree(base=transport.base)
        except KeyError:
            raise errors.UnknownFormatError(format=format_string)

    @classmethod
    def get_default_format(klass):
        """Return the current default format."""
        return klass._default_format

    def get_format_string(self):
        """Return the ASCII format string that identifies this format."""
        raise NotImplementedError(self.get_format_string)

    def get_format_description(self):
        """Return the short description for this format."""
        raise NotImplementedError(self.get_format_description)

    def is_supported(self):
        """Is this format supported?

        Supported formats can be initialized and opened.
        Unsupported formats may not support initialization or committing or 
        some other features depending on the reason for not being supported.
        """
        return True

    @classmethod
    def register_format(klass, format):
        klass._formats[format.get_format_string()] = format

    @classmethod
    def set_default_format(klass, format):
        klass._default_format = format

    @classmethod
    def unregister_format(klass, format):
        assert klass._formats[format.get_format_string()] is format
        del klass._formats[format.get_format_string()]



class WorkingTreeFormat2(WorkingTreeFormat):
    """The second working tree format. 

    This format modified the hash cache from the format 1 hash cache.
    """

    def get_format_description(self):
        """See WorkingTreeFormat.get_format_description()."""
        return "Working tree format 2"

    def stub_initialize_remote(self, control_files):
        """As a special workaround create critical control files for a remote working tree
        
        This ensures that it can later be updated and dealt with locally,
        since BzrDirFormat6 and BzrDirFormat5 cannot represent dirs with 
        no working tree.  (See bug #43064).
        """
        sio = StringIO()
        inv = Inventory()
        bzrlib.xml5.serializer_v5.write_inventory(inv, sio)
        sio.seek(0)
        control_files.put('inventory', sio)

        control_files.put_utf8('pending-merges', '')
        

    def initialize(self, a_bzrdir, revision_id=None):
        """See WorkingTreeFormat.initialize()."""
        if not isinstance(a_bzrdir.transport, LocalTransport):
            raise errors.NotLocalUrl(a_bzrdir.transport.base)
        branch = a_bzrdir.open_branch()
        if revision_id is not None:
            branch.lock_write()
            try:
                revision_history = branch.revision_history()
                try:
                    position = revision_history.index(revision_id)
                except ValueError:
                    raise errors.NoSuchRevision(branch, revision_id)
                branch.set_revision_history(revision_history[:position + 1])
            finally:
                branch.unlock()
        revision = branch.last_revision()
        inv = Inventory()
        wt = WorkingTree2(a_bzrdir.root_transport.local_abspath('.'),
                         branch,
                         inv,
                         _internal=True,
                         _format=self,
                         _bzrdir=a_bzrdir)
        wt._write_inventory(inv)
        wt.set_root_id(inv.root.file_id)
        basis_tree = branch.repository.revision_tree(revision)
        wt.set_parent_trees([(revision, basis_tree)])
        build_tree(basis_tree, wt)
        return wt

    def __init__(self):
        super(WorkingTreeFormat2, self).__init__()
        self._matchingbzrdir = bzrdir.BzrDirFormat6()

    def open(self, a_bzrdir, _found=False):
        """Return the WorkingTree object for a_bzrdir

        _found is a private parameter, do not use it. It is used to indicate
               if format probing has already been done.
        """
        if not _found:
            # we are being called directly and must probe.
            raise NotImplementedError
        if not isinstance(a_bzrdir.transport, LocalTransport):
            raise errors.NotLocalUrl(a_bzrdir.transport.base)
        return WorkingTree2(a_bzrdir.root_transport.local_abspath('.'),
                           _internal=True,
                           _format=self,
                           _bzrdir=a_bzrdir)


class WorkingTreeFormat3(WorkingTreeFormat):
    """The second working tree format updated to record a format marker.

    This format:
        - exists within a metadir controlling .bzr
        - includes an explicit version marker for the workingtree control
          files, separate from the BzrDir format
        - modifies the hash cache format
        - is new in bzr 0.8
        - uses a LockDir to guard access for writes.
    """

    def get_format_string(self):
        """See WorkingTreeFormat.get_format_string()."""
        return "Bazaar-NG Working Tree format 3"

    def get_format_description(self):
        """See WorkingTreeFormat.get_format_description()."""
        return "Working tree format 3"

    _lock_file_name = 'lock'
    _lock_class = LockDir

    def _open_control_files(self, a_bzrdir):
        transport = a_bzrdir.get_workingtree_transport(None)
        return LockableFiles(transport, self._lock_file_name, 
                             self._lock_class)

    def initialize(self, a_bzrdir, revision_id=None):
        """See WorkingTreeFormat.initialize().
        
        revision_id allows creating a working tree at a different
        revision than the branch is at.
        """
        if not isinstance(a_bzrdir.transport, LocalTransport):
            raise errors.NotLocalUrl(a_bzrdir.transport.base)
        transport = a_bzrdir.get_workingtree_transport(self)
        control_files = self._open_control_files(a_bzrdir)
        control_files.create_lock()
        control_files.lock_write()
        control_files.put_utf8('format', self.get_format_string())
        branch = a_bzrdir.open_branch()
        if revision_id is None:
            revision_id = branch.last_revision()
        inv = Inventory() 
        wt = WorkingTree3(a_bzrdir.root_transport.local_abspath('.'),
                         branch,
                         inv,
                         _internal=True,
                         _format=self,
                         _bzrdir=a_bzrdir,
                         _control_files=control_files)
        wt.lock_write()
        try:
            wt._write_inventory(inv)
            wt.set_root_id(inv.root.file_id)
            basis_tree = branch.repository.revision_tree(revision_id)
            if revision_id == bzrlib.revision.NULL_REVISION:
                wt.set_parent_trees([])
            else:
                wt.set_parent_trees([(revision_id, basis_tree)])
            build_tree(basis_tree, wt)
        finally:
            wt.unlock()
            control_files.unlock()
        return wt

    def __init__(self):
        super(WorkingTreeFormat3, self).__init__()
        self._matchingbzrdir = bzrdir.BzrDirMetaFormat1()

    def open(self, a_bzrdir, _found=False):
        """Return the WorkingTree object for a_bzrdir

        _found is a private parameter, do not use it. It is used to indicate
               if format probing has already been done.
        """
        if not _found:
            # we are being called directly and must probe.
            raise NotImplementedError
        if not isinstance(a_bzrdir.transport, LocalTransport):
            raise errors.NotLocalUrl(a_bzrdir.transport.base)
        return self._open(a_bzrdir, self._open_control_files(a_bzrdir))

    def _open(self, a_bzrdir, control_files):
        """Open the tree itself.
        
        :param a_bzrdir: the dir for the tree.
        :param control_files: the control files for the tree.
        """
        return WorkingTree3(a_bzrdir.root_transport.local_abspath('.'),
                           _internal=True,
                           _format=self,
                           _bzrdir=a_bzrdir,
                           _control_files=control_files)

    def __str__(self):
        return self.get_format_string()


# formats which have no format string are not discoverable
# and not independently creatable, so are not registered.
__default_format = WorkingTreeFormat3()
WorkingTreeFormat.register_format(__default_format)
WorkingTreeFormat.set_default_format(__default_format)
_legacy_formats = [WorkingTreeFormat2(),
                   ]


class WorkingTreeTestProviderAdapter(object):
    """A tool to generate a suite testing multiple workingtree formats at once.

    This is done by copying the test once for each transport and injecting
    the transport_server, transport_readonly_server, and workingtree_format
    classes into each copy. Each copy is also given a new id() to make it
    easy to identify.
    """

    def __init__(self, transport_server, transport_readonly_server, formats):
        self._transport_server = transport_server
        self._transport_readonly_server = transport_readonly_server
        self._formats = formats
    
    def _clone_test(self, test, bzrdir_format, workingtree_format, variation):
        """Clone test for adaption."""
        new_test = deepcopy(test)
        new_test.transport_server = self._transport_server
        new_test.transport_readonly_server = self._transport_readonly_server
        new_test.bzrdir_format = bzrdir_format
        new_test.workingtree_format = workingtree_format
        def make_new_test_id():
            new_id = "%s(%s)" % (test.id(), variation)
            return lambda: new_id
        new_test.id = make_new_test_id()
        return new_test
    
    def adapt(self, test):
        from bzrlib.tests import TestSuite
        result = TestSuite()
        for workingtree_format, bzrdir_format in self._formats:
            new_test = self._clone_test(
                test,
                bzrdir_format,
                workingtree_format, workingtree_format.__class__.__name__)
            result.addTest(new_test)
        return result<|MERGE_RESOLUTION|>--- conflicted
+++ resolved
@@ -1506,51 +1506,8 @@
         :param old_tip: If branch.update() has already been run, the value it returned 
         (old tip of the branch or None). _marker is used otherwise.
         """
-<<<<<<< HEAD
         if old_tip == _marker:
             old_tip = self.branch.update()
-        if old_tip is not None:
-            self.add_pending_merge(old_tip)
-        self.branch.lock_read()
-        try:
-            if revision is None:
-                revision = self.branch.last_revision()
-            else:
-                if revision not in self.branch.revision_history():
-                    raise errors.NoSuchRevision(self.branch, revision)
-            result = 0
-            if self.last_revision() != revision:
-                # merge tree state up to new branch tip.
-                basis = self.basis_tree()
-                to_tree = self.branch.repository.revision_tree(revision)
-                result += merge_inner(self.branch,
-                                      to_tree,
-                                      basis,
-                                      this_tree=self)
-                self.set_last_revision(revision)
-            if old_tip and old_tip != self.last_revision():
-                # our last revision was not the prior branch last revision
-                # and we have converted that last revision to a pending merge.
-                # base is somewhere between the branch tip now
-                # and the now pending merge
-                from bzrlib.revision import common_ancestor
-                try:
-                    base_rev_id = common_ancestor(revision,
-                                                  old_tip,
-                                                  self.branch.repository)
-                except errors.NoCommonAncestor:
-                    base_rev_id = None
-                base_tree = self.branch.repository.revision_tree(base_rev_id)
-                other_tree = self.branch.repository.revision_tree(old_tip)
-                result += merge_inner(self.branch,
-                                      other_tree,
-                                      base_tree,
-                                      this_tree=self)
-            return result
-        finally:
-            self.branch.unlock()
-=======
-        old_tip = self.branch.update()
         # here if old_tip is not None, it is the old tip of the branch before
         # it was updated from the master branch. This should become a pending
         # merge in the working tree to preserve the user existing work.  we
@@ -1562,14 +1519,21 @@
         # local work is unreferenced and will appear to have been lost.
         # 
         result = 0
-        if self.last_revision() != self.branch.last_revision():
+        if revision is None:
+            revision = self.branch.last_revision()
+        else:
+            if revision not in self.branch.revision_history():
+                raise errors.NoSuchRevision(self.branch, revision)
+
+        if self.last_revision() != revision:
             # merge tree state up to new branch tip.
             basis = self.basis_tree()
-            to_tree = self.branch.basis_tree()
+            to_tree = self.branch.repository.revision_tree(revision)
             result += merge_inner(self.branch,
                                   to_tree,
                                   basis,
                                   this_tree=self)
+            self.set_last_revision(revision)
             # TODO - dedup parents list with things merged by pull ?
             # reuse the tree we've updated to to set the basis:
             parent_trees = [(self.branch.last_revision(), to_tree)]
@@ -1599,7 +1563,7 @@
             # and the now pending merge
             from bzrlib.revision import common_ancestor
             try:
-                base_rev_id = common_ancestor(self.branch.last_revision(),
+                base_rev_id = common_ancestor(revision,
                                               old_tip,
                                               self.branch.repository)
             except errors.NoCommonAncestor:
@@ -1611,7 +1575,6 @@
                                   base_tree,
                                   this_tree=self)
         return result
->>>>>>> 73a2ddc3
 
     @needs_write_lock
     def _write_inventory(self, inv):
