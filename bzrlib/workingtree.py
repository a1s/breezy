--- conflicted
+++ resolved
@@ -29,15 +29,8 @@
 WorkingTree.open(dir).
 """
 
-<<<<<<< HEAD
-=======
 MERGE_MODIFIED_HEADER_1 = "BZR merge-modified list format 1"
 
-# FIXME: I don't know if writing out the cache from the destructor is really a
-# good idea, because destructors are considered poor taste in Python, and it's
-# not predictable when it will be written out.
-
->>>>>>> 5c2a0918
 # TODO: Give the workingtree sole responsibility for the working inventory;
 # remove the variable and references to it from the branch.  This may require
 # updating the commit code so as to update the inventory within the working
