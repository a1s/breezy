--- conflicted
+++ resolved
@@ -118,9 +118,6 @@
         elif branch_path is not None:
             # standalone
             locs['branch root'] = branch_path
-<<<<<<< HEAD
-            if master_path != branch_path:
-                locs['bound to branch'] = master_path
         elif repository is not None:
             locs['repository'] = repository.user_url
         elif control is not None:
@@ -129,14 +126,9 @@
             # Really, at least a control directory should be
             # passed in for this method to be useful.
             pass
-    if repository is not None and repository.is_shared():
-=======
-        else:
-            locs['repository'] = repository_path
         if master_path != branch_path:
             locs['bound to branch'] = master_path
-    if repository.is_shared():
->>>>>>> a459dc84
+    if repository is not None and repository.is_shared():
         # lightweight checkout of branch in shared repository
         locs['shared repository'] = repository.user_url
     order = ['control directory', 'light checkout root',
