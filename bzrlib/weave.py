#! /usr/bin/python

# Copyright (C) 2005 Canonical Ltd

# This program is free software; you can redistribute it and/or modify
# it under the terms of the GNU General Public License as published by
# the Free Software Foundation; either version 2 of the License, or
# (at your option) any later version.

# This program is distributed in the hope that it will be useful,
# but WITHOUT ANY WARRANTY; without even the implied warranty of
# MERCHANTABILITY or FITNESS FOR A PARTICULAR PURPOSE.  See the
# GNU General Public License for more details.

# You should have received a copy of the GNU General Public License
# along with this program; if not, write to the Free Software
# Foundation, Inc., 59 Temple Place, Suite 330, Boston, MA  02111-1307  USA

# Author: Martin Pool <mbp@canonical.com>


"""Weave - storage of related text file versions"""


# XXX: If we do weaves this way, will a merge still behave the same
# way if it's done in a different order?  That's a pretty desirable
# property.

# TODO: Nothing here so far assumes the lines are really \n newlines,
# rather than being split up in some other way.  We could accomodate
# binaries, perhaps by naively splitting on \n or perhaps using
# something like a rolling checksum.

# TODO: End marker for each version so we can stop reading?

# TODO: Check that no insertion occurs inside a deletion that was
# active in the version of the insertion.

# TODO: In addition to the SHA-1 check, perhaps have some code that
# checks structural constraints of the weave: ie that insertions are
# properly nested, that there is no text outside of an insertion, that
# insertions or deletions are not repeated, etc.

# TODO: Parallel-extract that passes back each line along with a
# description of which revisions include it.  Nice for checking all
# shas or calculating stats in parallel.

# TODO: Using a single _extract routine and then processing the output
# is probably inefficient.  It's simple enough that we can afford to
# have slight specializations for different ways its used: annotate,
# basis for add, get, etc.

# TODO: Probably the API should work only in names to hide the integer
# indexes from the user.

# TODO: Is there any potential performance win by having an add()
# variant that is passed a pre-cooked version of the single basis
# version?

# TODO: Reweave can possibly be made faster by remembering diffs
# where the basis and destination are unchanged.

# FIXME: Sometimes we will be given a parents list for a revision
# that includes some redundant parents (i.e. already a parent of 
# something in the list.)  We should eliminate them.  This can 
# be done fairly efficiently because the sequence numbers constrain
# the possible relationships.


from cStringIO import StringIO
from difflib import SequenceMatcher
import os
import sha
import time

from bzrlib.trace import mutter
from bzrlib.errors import (WeaveError, WeaveFormatError, WeaveParentMismatch,
        RevisionAlreadyPresent,
        RevisionNotPresent,
        WeaveRevisionAlreadyPresent,
        WeaveRevisionNotPresent,
        )
import bzrlib.errors as errors
from bzrlib.osutils import sha_strings
from bzrlib.symbol_versioning import *
from bzrlib.tsort import topo_sort
from bzrlib.versionedfile import VersionedFile, InterVersionedFile
from bzrlib.weavefile import _read_weave_v5, write_weave_v5


class Weave(VersionedFile):
    """weave - versioned text file storage.
    
    A Weave manages versions of line-based text files, keeping track
    of the originating version for each line.

    To clients the "lines" of the file are represented as a list of strings.
    These strings  will typically have terminal newline characters, but
    this is not required.  In particular files commonly do not have a newline
    at the end of the file.

    Texts can be identified in either of two ways:

    * a nonnegative index number.

    * a version-id string.

    Typically the index number will be valid only inside this weave and
    the version-id is used to reference it in the larger world.

    The weave is represented as a list mixing edit instructions and
    literal text.  Each entry in _weave can be either a string (or
    unicode), or a tuple.  If a string, it means that the given line
    should be output in the currently active revisions.

    If a tuple, it gives a processing instruction saying in which
    revisions the enclosed lines are active.  The tuple has the form
    (instruction, version).

    The instruction can be '{' or '}' for an insertion block, and '['
    and ']' for a deletion block respectively.  The version is the
    integer version index.  There is no replace operator, only deletes
    and inserts.  For '}', the end of an insertion, there is no
    version parameter because it always closes the most recently
    opened insertion.

    Constraints/notes:

    * A later version can delete lines that were introduced by any
      number of ancestor versions; this implies that deletion
      instructions can span insertion blocks without regard to the
      insertion block's nesting.

    * Similarly, deletions need not be properly nested with regard to
      each other, because they might have been generated by
      independent revisions.

    * Insertions are always made by inserting a new bracketed block
      into a single point in the previous weave.  This implies they
      can nest but not overlap, and the nesting must always have later
      insertions on the inside.

    * It doesn't seem very useful to have an active insertion
      inside an inactive insertion, but it might happen.
      
    * Therefore, all instructions are always"considered"; that
      is passed onto and off the stack.  An outer inactive block
      doesn't disable an inner block.

    * Lines are enabled if the most recent enclosing insertion is
      active and none of the enclosing deletions are active.

    * There is no point having a deletion directly inside its own
      insertion; you might as well just not write it.  And there
      should be no way to get an earlier version deleting a later
      version.

    _weave
        Text of the weave; list of control instruction tuples and strings.

    _parents
        List of parents, indexed by version number.
        It is only necessary to store the minimal set of parents for
        each version; the parent's parents are implied.

    _sha1s
        List of hex SHA-1 of each version.

    _names
        List of symbolic names for each version.  Each should be unique.

    _name_map
        For each name, the version number.

    _weave_name
        Descriptive name of this weave; typically the filename if known.
        Set by read_weave.
    """

    __slots__ = ['_weave', '_parents', '_sha1s', '_names', '_name_map',
                 '_weave_name']
    
    def __init__(self, weave_name=None):
        self._weave = []
        self._parents = []
        self._sha1s = []
        self._names = []
        self._name_map = {}
        self._weave_name = weave_name

    def __repr__(self):
        return "Weave(%r)" % self._weave_name

    def copy(self):
        """Return a deep copy of self.
        
        The copy can be modified without affecting the original weave."""
        other = Weave()
        other._weave = self._weave[:]
        other._parents = self._parents[:]
        other._sha1s = self._sha1s[:]
        other._names = self._names[:]
        other._name_map = self._name_map.copy()
        other._weave_name = self._weave_name
        return other

    def __eq__(self, other):
        if not isinstance(other, Weave):
            return False
        return self._parents == other._parents \
               and self._weave == other._weave \
               and self._sha1s == other._sha1s 
    
    def __ne__(self, other):
        return not self.__eq__(other)

    @deprecated_method(zero_eight)
    def idx_to_name(self, index):
        """Old public interface, the public interface is all names now."""
        return index

    def _idx_to_name(self, version):
        return self._names[version]

    @deprecated_method(zero_eight)
    def lookup(self, name):
        """Backwards compatability thunk:

        Return name, as name is valid in the api now, and spew deprecation
        warnings everywhere.
        """
        return name

    def _lookup(self, name):
        """Convert symbolic version name to index."""
        try:
            return self._name_map[name]
        except KeyError:
            raise RevisionNotPresent(name, self._weave_name)

    @deprecated_method(zero_eight)
    def iter_names(self):
        """Deprecated convenience function, please see VersionedFile.names()."""
        return iter(self.names())

    @deprecated_method(zero_eight)
    def names(self):
        """See Weave.versions for the current api."""
        return self.versions()

    def versions(self):
        """See VersionedFile.versions."""
        return self._names[:]

    def has_version(self, version_id):
        """See VersionedFile.has_version."""
        return self._name_map.has_key(version_id)

    __contains__ = has_version

    def get_parents(self, version_id):
        """See VersionedFile.get_parent."""
        return map(self._idx_to_name, self._parents[self._lookup(version_id)])

    def _check_repeated_add(self, name, parents, text, sha1):
        """Check that a duplicated add is OK.

        If it is, return the (old) index; otherwise raise an exception.
        """
        idx = self._lookup(name)
        if sorted(self._parents[idx]) != sorted(parents) \
            or sha1 != self._sha1s[idx]:
            raise RevisionAlreadyPresent(name, self._weave_name)
        return idx

    @deprecated_method(zero_eight)
    def add_identical(self, old_rev_id, new_rev_id, parents):
        """Please use Weave.clone_text now."""
        return self.clone_text(new_rev_id, old_rev_id, parents)

    def add_lines(self, version_id, parents, lines):
        """See VersionedFile.add_lines."""
        return self._add(version_id, lines, map(self._lookup, parents))

    @deprecated_method(zero_eight)
    def add(self, name, parents, text, sha1=None):
        """See VersionedFile.add_lines for the non deprecated api."""
        return self._add(name, text, map(self._maybe_lookup, parents), sha1)

    def _add(self, version_id, lines, parents, sha1=None):
        """Add a single text on top of the weave.
  
        Returns the index number of the newly added version.

        version_id
            Symbolic name for this version.
            (Typically the revision-id of the revision that added it.)

        parents
            List or set of direct parent version numbers.
            
        lines
            Sequence of lines to be added in the new version.
        """

        assert isinstance(version_id, basestring)
        if not sha1:
            sha1 = sha_strings(lines)
        if version_id in self._name_map:
            return self._check_repeated_add(version_id, parents, lines, sha1)

        self._check_versions(parents)
        ## self._check_lines(lines)
        new_version = len(self._parents)

        # if we abort after here the (in-memory) weave will be corrupt because only
        # some fields are updated
        # XXX: FIXME implement a succeed-or-fail of the rest of this routine.
        #      - Robert Collins 20060226
        self._parents.append(parents[:])
        self._sha1s.append(sha1)
        self._names.append(version_id)
        self._name_map[version_id] = new_version

            
        if not parents:
            # special case; adding with no parents revision; can do
            # this more quickly by just appending unconditionally.
            # even more specially, if we're adding an empty text we
            # need do nothing at all.
            if lines:
                self._weave.append(('{', new_version))
                self._weave.extend(lines)
                self._weave.append(('}', None))
            return new_version

        if len(parents) == 1:
            pv = list(parents)[0]
            if sha1 == self._sha1s[pv]:
                # special case: same as the single parent
                return new_version
            

        ancestors = self._inclusions(parents)

        l = self._weave

        # basis a list of (origin, lineno, line)
        basis_lineno = []
        basis_lines = []
        for origin, lineno, line in self._extract(ancestors):
            basis_lineno.append(lineno)
            basis_lines.append(line)

        # another small special case: a merge, producing the same text
        # as auto-merge
<<<<<<< HEAD
        if lines == basis_lines:
            return new_version            
=======
        if text == basis_lines:
            return new_version
>>>>>>> 14e93587

        # add a sentinal, because we can also match against the final line
        basis_lineno.append(len(self._weave))

        # XXX: which line of the weave should we really consider
        # matches the end of the file?  the current code says it's the
        # last line of the weave?

        #print 'basis_lines:', basis_lines
        #print 'new_lines:  ', lines

        s = SequenceMatcher(None, basis_lines, lines)

        # offset gives the number of lines that have been inserted
        # into the weave up to the current point; if the original edit instruction
        # says to change line A then we actually change (A+offset)
        offset = 0

        for tag, i1, i2, j1, j2 in s.get_opcodes():
            # i1,i2 are given in offsets within basis_lines; we need to map them
            # back to offsets within the entire weave
            #print 'raw match', tag, i1, i2, j1, j2
            if tag == 'equal':
                continue

            i1 = basis_lineno[i1]
            i2 = basis_lineno[i2]

            assert 0 <= j1 <= j2 <= len(lines)

            #print tag, i1, i2, j1, j2

            # the deletion and insertion are handled separately.
            # first delete the region.
            if i1 != i2:
                self._weave.insert(i1+offset, ('[', new_version))
                self._weave.insert(i2+offset+1, (']', new_version))
                offset += 2

            if j1 != j2:
                # there may have been a deletion spanning up to
                # i2; we want to insert after this region to make sure
                # we don't destroy ourselves
                i = i2 + offset
                self._weave[i:i] = ([('{', new_version)] 
                                    + lines[j1:j2] 
                                    + [('}', None)])
                offset += 2 + (j2 - j1)
        return new_version

    def clone_text(self, new_version_id, old_version_id, parents):
        """See VersionedFile.clone_text."""
        old_lines = self.get_text(old_version_id)
        self.add_lines(new_version_id, parents, old_lines)

    def _inclusions(self, versions):
        """Return set of all ancestors of given version(s)."""
        i = set(versions)
        for v in xrange(max(versions), 0, -1):
            if v in i:
                # include all its parents
                i.update(self._parents[v])
        return i
        ## except IndexError:
        ##     raise ValueError("version %d not present in weave" % v)

    @deprecated_method(zero_eight)
    def inclusions(self, version_ids):
        """Deprecated - see VersionedFile.get_ancestry for the replacement."""
        if not version_ids:
            return []
        if isinstance(version_ids[0], int):
            return [self._idx_to_name(v) for v in self._inclusions(version_ids)]
        else:
            return self.get_ancestry(version_ids)

    def get_ancestry(self, version_ids):
        """See VersionedFile.get_ancestry."""
        if isinstance(version_ids, basestring):
            version_ids = [version_ids]
        i = self._inclusions([self._lookup(v) for v in version_ids])
        return [self._idx_to_name(v) for v in i]

    def _check_lines(self, text):
        if not isinstance(text, list):
            raise ValueError("text should be a list, not %s" % type(text))

        for l in text:
            if not isinstance(l, basestring):
                raise ValueError("text line should be a string or unicode, not %s"
                                 % type(l))
        


    def _check_versions(self, indexes):
        """Check everything in the sequence of indexes is valid"""
        for i in indexes:
            try:
                self._parents[i]
            except IndexError:
                raise IndexError("invalid version number %r" % i)

    def _compatible_parents(self, my_parents, other_parents):
        """During join check that other_parents are joinable with my_parents.

        Joinable is defined as 'is a subset of' - supersets may require 
        regeneration of diffs, but subsets do not.
        """
        return len(other_parents.difference(my_parents)) == 0

    def annotate(self, version_id):
        if isinstance(version_id, int):
            warn('Weave.annotate(int) is deprecated. Please use version names'
                 ' in all circumstances as of 0.8',
                 DeprecationWarning,
                 stacklevel=2
                 )
            result = []
            for origin, lineno, text in self._extract([version_id]):
                result.append((origin, text))
            return result
        else:
            return super(Weave, self).annotate(version_id)
    
    def annotate_iter(self, version_id):
        """Yield list of (version-id, line) pairs for the specified version.

        The index indicates when the line originated in the weave."""
        incls = [self._lookup(version_id)]
        for origin, lineno, text in self._extract(incls):
            yield self._idx_to_name(origin), text

    @deprecated_method(zero_eight)
    def _walk(self):
        """_walk has become walk, a supported api."""
        return self.walk()

    def walk(self, version_ids=None):
        """See VersionedFile.walk."""
        
        istack = []
        dset = set()

        lineno = 0         # line of weave, 0-based

        for l in self._weave:
            if isinstance(l, tuple):
                c, v = l
                isactive = None
                if c == '{':
                    istack.append(self._idx_to_name(v))
                elif c == '}':
                    istack.pop()
                elif c == '[':
                    assert self._idx_to_name(v) not in dset
                    dset.add(self._idx_to_name(v))
                elif c == ']':
                    dset.remove(self._idx_to_name(v))
                else:
                    raise WeaveFormatError('unexpected instruction %r' % v)
            else:
                assert isinstance(l, basestring)
                assert istack
                yield lineno, istack[-1], dset.copy(), l
            lineno += 1

        if istack:
            raise WeaveFormatError("unclosed insertion blocks "
                    "at end of weave: %s" % istack)
        if dset:
            raise WeaveFormatError("unclosed deletion blocks at end of weave: %s"
                                   % dset)

    def _extract(self, versions):
        """Yield annotation of lines in included set.

        Yields a sequence of tuples (origin, lineno, text), where
        origin is the origin version, lineno the index in the weave,
        and text the text of the line.

        The set typically but not necessarily corresponds to a version.
        """
        for i in versions:
            if not isinstance(i, int):
                raise ValueError(i)
            
        included = self._inclusions(versions)

        istack = []
        dset = set()

        lineno = 0         # line of weave, 0-based

        isactive = None

        result = []

        WFE = WeaveFormatError

        for l in self._weave:
            if isinstance(l, tuple):
                c, v = l
                isactive = None
                if c == '{':
                    assert v not in istack
                    istack.append(v)
                elif c == '}':
                    istack.pop()
                elif c == '[':
                    if v in included:
                        assert v not in dset
                        dset.add(v)
                else:
                    assert c == ']'
                    if v in included:
                        assert v in dset
                        dset.remove(v)
            else:
                assert isinstance(l, basestring)
                if isactive is None:
                    isactive = (not dset) and istack and (istack[-1] in included)
                if isactive:
                    result.append((istack[-1], lineno, l))
            lineno += 1
        if istack:
            raise WeaveFormatError("unclosed insertion blocks "
                    "at end of weave: %s" % istack)
        if dset:
            raise WeaveFormatError("unclosed deletion blocks at end of weave: %s"
                                   % dset)
        return result

    @deprecated_method(zero_eight)
    def get_iter(self, name_or_index):
        """Deprecated, please do not use. Lookups are not not needed.
        
        Please use get_lines now.
        """
        return self._get_iter(self._maybe_lookup(name_or_index))

    @deprecated_method(zero_eight)
    def maybe_lookup(self, name_or_index):
        """Deprecated, please do not use. Lookups are not not needed."""
        return self._maybe_lookup(name_or_index)

    def _maybe_lookup(self, name_or_index):
        """Convert possible symbolic name to index, or pass through indexes.
        
        NOT FOR PUBLIC USE.
        """
        if isinstance(name_or_index, (int, long)):
            return name_or_index
        else:
            return self._lookup(name_or_index)

    def _get_iter(self, version_id):
        """Yield lines for the specified version."""
        incls = [self._maybe_lookup(version_id)]
        if len(incls) == 1:
            index = incls[0]
            cur_sha = sha.new()
        else:
            # We don't have sha1 sums for multiple entries
            cur_sha = None
        for origin, lineno, line in self._extract(incls):
            if cur_sha:
                cur_sha.update(line)
            yield line
        if cur_sha:
            expected_sha1 = self._sha1s[index]
            measured_sha1 = cur_sha.hexdigest() 
            if measured_sha1 != expected_sha1:
                raise errors.WeaveInvalidChecksum(
                        'file %s, revision %s, expected: %s, measured %s' 
                        % (self._weave_name, self._names[index],
                           expected_sha1, measured_sha1))

    @deprecated_method(zero_eight)
    def get(self, version_id):
        """Please use either Weave.get_text or Weave.get_lines as desired."""
        return self.get_lines(version_id)

    def get_lines(self, version_id):
        """See VersionedFile.get_lines()."""
        return list(self._get_iter(version_id))

    def get_sha1(self, name):
        """Get the stored sha1 sum for the given revision.
        
        :param name: The name of the version to lookup
        """
        return self._sha1s[self._lookup(name)]

    @deprecated_method(zero_eight)
    def numversions(self):
        """How many versions are in this weave?

        Deprecated in favour of num_versions.
        """
        return self.num_versions()

    def num_versions(self):
        """How many versions are in this weave?"""
        l = len(self._parents)
        assert l == len(self._sha1s)
        return l

    __len__ = num_versions

    def check(self, progress_bar=None):
        # TODO evaluate performance hit of using string sets in this routine.
        # check no circular inclusions
        for version in range(self.num_versions()):
            inclusions = list(self._parents[version])
            if inclusions:
                inclusions.sort()
                if inclusions[-1] >= version:
                    raise WeaveFormatError("invalid included version %d for index %d"
                                           % (inclusions[-1], version))

        # try extracting all versions; parallel extraction is used
        nv = self.num_versions()
        sha1s = {}
        texts = {}
        inclusions = {}
        for i in range(nv):
            # For creating the ancestry, IntSet is much faster (3.7s vs 0.17s)
            # The problem is that set membership is much more expensive
            name = self._idx_to_name(i)
            sha1s[name] = sha.new()
            texts[name] = []
            new_inc = set([name])
            for p in self._parents[i]:
                new_inc.update(inclusions[self._idx_to_name(p)])

            assert set(new_inc) == set(self.get_ancestry(name)), \
                'failed %s != %s' % (set(new_inc), set(self.get_ancestry(name)))
            inclusions[name] = new_inc

        nlines = len(self._weave)

        update_text = 'checking weave'
        if self._weave_name:
            short_name = os.path.basename(self._weave_name)
            update_text = 'checking %s' % (short_name,)
            update_text = update_text[:25]

        for lineno, insert, deleteset, line in self.walk():
            if progress_bar:
                progress_bar.update(update_text, lineno, nlines)

            for name, name_inclusions in inclusions.items():
                # The active inclusion must be an ancestor,
                # and no ancestors must have deleted this line,
                # because we don't support resurrection.
                if (insert in name_inclusions) and not (deleteset & name_inclusions):
                    sha1s[name].update(line)

        for i in range(nv):
            version = self._idx_to_name(i)
            hd = sha1s[version].hexdigest()
            expected = self._sha1s[i]
            if hd != expected:
                raise errors.WeaveInvalidChecksum(
                        "mismatched sha1 for version %s: "
                        "got %s, expected %s"
                        % (version, hd, expected))

        # TODO: check insertions are properly nested, that there are
        # no lines outside of insertion blocks, that deletions are
        # properly paired, etc.

    def _join(self, other, pb, msg, version_ids):
        """Worker routine for join()."""
        if not other.versions():
            return          # nothing to update, easy

        if version_ids:
            for version_id in version_ids:
                if not self.has_version(version_id):
                    raise RevisionNotPresent(version_id, self._weave_name)
        assert version_ids == None

        # two loops so that we do not change ourselves before verifying it
        # will be ok
        # work through in index order to make sure we get all dependencies
        names_to_join = []
        processed = 0
        for other_idx, name in enumerate(other._names):
            self._check_version_consistent(other, other_idx, name)
            sha1 = other._sha1s[other_idx]

            processed += 1

            if name in self._name_map:
                idx = self._lookup(name)
                n1 = set(map(other._idx_to_name, other._parents[other_idx]))
                n2 = set(map(self._idx_to_name, self._parents[idx]))
                if sha1 ==  self._sha1s[idx] and n1 == n2:
                        continue

            names_to_join.append((other_idx, name))

        if pb and not msg:
            msg = 'weave join'

        merged = 0
        time0 = time.time()
        for other_idx, name in names_to_join:
            # TODO: If all the parents of the other version are already
            # present then we can avoid some work by just taking the delta
            # and adjusting the offsets.
            new_parents = self._imported_parents(other, other_idx)
            sha1 = other._sha1s[other_idx]

            merged += 1

            if pb:
                pb.update(msg, merged, len(names_to_join))
           
            lines = other.get_lines(other_idx)
            self._add(name, lines, new_parents, sha1)

        mutter("merged = %d, processed = %d, file_id=%s; deltat=%d"%(
                merged, processed, self._weave_name, time.time()-time0))
 
    def _imported_parents(self, other, other_idx):
        """Return list of parents in self corresponding to indexes in other."""
        new_parents = []
        for parent_idx in other._parents[other_idx]:
            parent_name = other._names[parent_idx]
            if parent_name not in self._names:
                # should not be possible
                raise WeaveError("missing parent {%s} of {%s} in %r" 
                                 % (parent_name, other._name_map[other_idx], self))
            new_parents.append(self._name_map[parent_name])
        return new_parents

    def _check_version_consistent(self, other, other_idx, name):
        """Check if a version in consistent in this and other.

        To be consistent it must have:

         * the same text
         * the same direct parents (by name, not index, and disregarding
           order)
        
        If present & correct return True;
        if not present in self return False; 
        if inconsistent raise error."""
        this_idx = self._name_map.get(name, -1)
        if this_idx != -1:
            if self._sha1s[this_idx] != other._sha1s[other_idx]:
                raise errors.WeaveTextDiffers(name, self, other)
            self_parents = self._parents[this_idx]
            other_parents = other._parents[other_idx]
            n1 = set([self._names[i] for i in self_parents])
            n2 = set([other._names[i] for i in other_parents])
            if not self._compatible_parents(n1, n2):
                raise WeaveParentMismatch("inconsistent parents "
                    "for version {%s}: %s vs %s" % (name, n1, n2))
            else:
                return True         # ok!
        else:
            return False

    @deprecated_method(zero_eight)
    def reweave(self, other, pb=None, msg=None):
        """reweave has been superceded by plain use of join."""
        return self.join(other, pb, msg)

    def _reweave(self, other, pb, msg):
        """Reweave self with other - internal helper for join().

        :param other: The other weave to merge
        :param pb: An optional progress bar, indicating how far done we are
        :param msg: An optional message for the progress
        """
        new_weave = _reweave(self, other, pb=pb, msg=msg)
        for attr in self.__slots__:
            if attr != '_weave_name':
                setattr(self, attr, getattr(new_weave, attr))


class WeaveFile(Weave):
    """A WeaveFile represents a Weave on disk and writes on change."""

    WEAVE_SUFFIX = '.weave'
    
    def __init__(self, name, transport, mode=None):
        super(WeaveFile, self).__init__(name)
        self._transport = transport
        self._mode = mode
        try:
            _read_weave_v5(self._transport.get(name + WeaveFile.WEAVE_SUFFIX), self)
        except errors.NoSuchFile:
            # new file, save it
            self._save()

    def add_lines(self, version_id, parents, lines):
        """Add a version and save the weave."""
        super(WeaveFile, self).add_lines(version_id, parents, lines)
        self._save()

    def copy_to(self, name, transport):
        """See VersionedFile.copy_to()."""
        # as we are all in memory always, just serialise to the new place.
        sio = StringIO()
        write_weave_v5(self, sio)
        sio.seek(0)
        transport.put(name + WeaveFile.WEAVE_SUFFIX, sio, self._mode)

    def create_empty(self, name, transport, mode=None):
        return WeaveFile(name, transport, mode)

    def _save(self):
        """Save the weave."""
        sio = StringIO()
        write_weave_v5(self, sio)
        sio.seek(0)
        self._transport.put(self._weave_name + WeaveFile.WEAVE_SUFFIX,
                            sio,
                            self._mode)

    @staticmethod
    def get_suffixes():
        """See VersionedFile.get_suffixes()."""
        return [WeaveFile.WEAVE_SUFFIX]

    def join(self, other, pb=None, msg=None, version_ids=None):
        """Join other into self and save."""
        super(WeaveFile, self).join(other, pb, msg, version_ids)
        self._save()


@deprecated_function(zero_eight)
def reweave(wa, wb, pb=None, msg=None):
    """reweaving is deprecation, please just use weave.join()."""
    _reweave(wa, wb, pb, msg)

def _reweave(wa, wb, pb=None, msg=None):
    """Combine two weaves and return the result.

    This works even if a revision R has different parents in 
    wa and wb.  In the resulting weave all the parents are given.

    This is done by just building up a new weave, maintaining ordering 
    of the versions in the two inputs.  More efficient approaches
    might be possible but it should only be necessary to do 
    this operation rarely, when a new previously ghost version is 
    inserted.

    :param pb: An optional progress bar, indicating how far done we are
    :param msg: An optional message for the progress
    """
    wr = Weave()
    ia = ib = 0
    queue_a = range(wa.num_versions())
    queue_b = range(wb.num_versions())
    # first determine combined parents of all versions
    # map from version name -> all parent names
    combined_parents = _reweave_parent_graphs(wa, wb)
    mutter("combined parents: %r", combined_parents)
    order = topo_sort(combined_parents.iteritems())
    mutter("order to reweave: %r", order)

    if pb and not msg:
        msg = 'reweave'

    for idx, name in enumerate(order):
        if pb:
            pb.update(msg, idx, len(order))
        if name in wa._name_map:
            lines = wa.get_lines(name)
            if name in wb._name_map:
                lines_b = wb.get_lines(name)
                if lines != lines_b:
                    mutter('Weaves differ on content. rev_id {%s}', name)
                    mutter('weaves: %s, %s', wa._weave_name, wb._weave_name)
                    import difflib
                    lines = list(difflib.unified_diff(lines, lines_b,
                            wa._weave_name, wb._weave_name))
                    mutter('lines:\n%s', ''.join(lines))
                    raise errors.WeaveTextDiffers(name, wa, wb)
        else:
            lines = wb.get_lines(name)
        wr._add(name, lines, [wr._lookup(i) for i in combined_parents[name]])
    return wr

def _reweave_parent_graphs(wa, wb):
    """Return combined parent ancestry for two weaves.
    
    Returned as a list of (version_name, set(parent_names))"""
    combined = {}
    for weave in [wa, wb]:
        for idx, name in enumerate(weave._names):
            p = combined.setdefault(name, set())
            p.update(map(weave._idx_to_name, weave._parents[idx]))
    return combined


def weave_toc(w):
    """Show the weave's table-of-contents"""
    print '%6s %50s %10s %10s' % ('ver', 'name', 'sha1', 'parents')
    for i in (6, 50, 10, 10):
        print '-' * i,
    print
    for i in range(w.num_versions()):
        sha1 = w._sha1s[i]
        name = w._names[i]
        parent_str = ' '.join(map(str, w._parents[i]))
        print '%6d %-50.50s %10.10s %s' % (i, name, sha1, parent_str)



def weave_stats(weave_file, pb):
    from bzrlib.weavefile import read_weave

    wf = file(weave_file, 'rb')
    w = read_weave(wf, WeaveVersionedFile)
    # FIXME: doesn't work on pipes
    weave_size = wf.tell()

    total = 0
    vers = len(w)
    for i in range(vers):
        pb.update('checking sizes', i, vers)
        for origin, lineno, line in w._extract([i]):
            total += len(line)

    pb.clear()

    print 'versions          %9d' % vers
    print 'weave file        %9d bytes' % weave_size
    print 'total contents    %9d bytes' % total
    print 'compression ratio %9.2fx' % (float(total) / float(weave_size))
    if vers:
        avg = total/vers
        print 'average size      %9d bytes' % avg
        print 'relative size     %9.2fx' % (float(weave_size) / float(avg))


def usage():
    print """bzr weave tool

Experimental tool for weave algorithm.

usage:
    weave init WEAVEFILE
        Create an empty weave file
    weave get WEAVEFILE VERSION
        Write out specified version.
    weave check WEAVEFILE
        Check consistency of all versions.
    weave toc WEAVEFILE
        Display table of contents.
    weave add WEAVEFILE NAME [BASE...] < NEWTEXT
        Add NEWTEXT, with specified parent versions.
    weave annotate WEAVEFILE VERSION
        Display origin of each line.
    weave merge WEAVEFILE VERSION1 VERSION2 > OUT
        Auto-merge two versions and display conflicts.
    weave diff WEAVEFILE VERSION1 VERSION2 
        Show differences between two versions.

example:

    % weave init foo.weave
    % vi foo.txt
    % weave add foo.weave ver0 < foo.txt
    added version 0

    (create updated version)
    % vi foo.txt
    % weave get foo.weave 0 | diff -u - foo.txt
    % weave add foo.weave ver1 0 < foo.txt
    added version 1

    % weave get foo.weave 0 > foo.txt       (create forked version)
    % vi foo.txt
    % weave add foo.weave ver2 0 < foo.txt
    added version 2

    % weave merge foo.weave 1 2 > foo.txt   (merge them)
    % vi foo.txt                            (resolve conflicts)
    % weave add foo.weave merged 1 2 < foo.txt     (commit merged version)     
    
"""
    


def main(argv):
    import sys
    import os
    try:
        import bzrlib
    except ImportError:
        # in case we're run directly from the subdirectory
        sys.path.append('..')
        import bzrlib
    from bzrlib.weavefile import write_weave, read_weave
    from bzrlib.progress import ProgressBar

    try:
        import psyco
        psyco.full()
    except ImportError:
        pass

    if len(argv) < 2:
        usage()
        return 0

    cmd = argv[1]

    def readit():
        return read_weave(file(argv[2], 'rb'))
    
    if cmd == 'help':
        usage()
    elif cmd == 'add':
        w = readit()
        # at the moment, based on everything in the file
        name = argv[3]
        parents = map(int, argv[4:])
        lines = sys.stdin.readlines()
        ver = w.add(name, parents, lines)
        write_weave(w, file(argv[2], 'wb'))
        print 'added version %r %d' % (name, ver)
    elif cmd == 'init':
        fn = argv[2]
        if os.path.exists(fn):
            raise IOError("file exists")
        w = Weave()
        write_weave(w, file(fn, 'wb'))
    elif cmd == 'get': # get one version
        w = readit()
        sys.stdout.writelines(w.get_iter(int(argv[3])))
        
    elif cmd == 'diff':
        from difflib import unified_diff
        w = readit()
        fn = argv[2]
        v1, v2 = map(int, argv[3:5])
        lines1 = w.get(v1)
        lines2 = w.get(v2)
        diff_gen = unified_diff(lines1, lines2,
                                '%s version %d' % (fn, v1),
                                '%s version %d' % (fn, v2))
        sys.stdout.writelines(diff_gen)
            
    elif cmd == 'annotate':
        w = readit()
        # newline is added to all lines regardless; too hard to get
        # reasonable formatting otherwise
        lasto = None
        for origin, text in w.annotate(int(argv[3])):
            text = text.rstrip('\r\n')
            if origin == lasto:
                print '      | %s' % (text)
            else:
                print '%5d | %s' % (origin, text)
                lasto = origin
                
    elif cmd == 'toc':
        weave_toc(readit())

    elif cmd == 'stats':
        weave_stats(argv[2], ProgressBar())
        
    elif cmd == 'check':
        w = readit()
        pb = ProgressBar()
        w.check(pb)
        pb.clear()
        print '%d versions ok' % w.num_versions()

    elif cmd == 'inclusions':
        w = readit()
        print ' '.join(map(str, w.inclusions([int(argv[3])])))

    elif cmd == 'parents':
        w = readit()
        print ' '.join(map(str, w._parents[int(argv[3])]))

    elif cmd == 'plan-merge':
        w = readit()
        for state, line in w.plan_merge(int(argv[3]), int(argv[4])):
            if line:
                print '%14s | %s' % (state, line),

    elif cmd == 'merge':
        w = readit()
        p = w.plan_merge(int(argv[3]), int(argv[4]))
        sys.stdout.writelines(w.weave_merge(p))
            
    else:
        raise ValueError('unknown command %r' % cmd)
    


def profile_main(argv): 
    import tempfile, hotshot, hotshot.stats

    prof_f = tempfile.NamedTemporaryFile()

    prof = hotshot.Profile(prof_f.name)

    ret = prof.runcall(main, argv)
    prof.close()

    stats = hotshot.stats.load(prof_f.name)
    #stats.strip_dirs()
    stats.sort_stats('cumulative')
    ## XXX: Might like to write to stderr or the trace file instead but
    ## print_stats seems hardcoded to stdout
    stats.print_stats(20)
            
    return ret


def lsprofile_main(argv): 
    from bzrlib.lsprof import profile
    ret,stats = profile(main, argv)
    stats.sort()
    stats.pprint()
    return ret


if __name__ == '__main__':
    import sys
    if '--profile' in sys.argv:
        args = sys.argv[:]
        args.remove('--profile')
        sys.exit(profile_main(args))
    elif '--lsprof' in sys.argv:
        args = sys.argv[:]
        args.remove('--lsprof')
        sys.exit(lsprofile_main(args))
    else:
        sys.exit(main(sys.argv))


class InterWeave(InterVersionedFile):
    """Optimised code paths for weave to weave operations."""
    
    _matching_file_factory = staticmethod(WeaveFile)
    
    @staticmethod
    def is_compatible(source, target):
        """Be compatible with weaves."""
        try:
            return (isinstance(source, Weave) and
                    isinstance(target, Weave))
        except AttributeError:
            return False

    def join(self, pb=None, msg=None, version_ids=None):
        """See InterVersionedFile.join."""
        try:
            self.target._join(self.source, pb, msg, version_ids)
        except errors.WeaveParentMismatch:
            self.target._reweave(self.source, pb, msg)


InterVersionedFile.register_optimiser(InterWeave)<|MERGE_RESOLUTION|>--- conflicted
+++ resolved
@@ -354,13 +354,8 @@
 
         # another small special case: a merge, producing the same text
         # as auto-merge
-<<<<<<< HEAD
         if lines == basis_lines:
             return new_version            
-=======
-        if text == basis_lines:
-            return new_version
->>>>>>> 14e93587
 
         # add a sentinal, because we can also match against the final line
         basis_lineno.append(len(self._weave))
@@ -850,13 +845,19 @@
 
     WEAVE_SUFFIX = '.weave'
     
-    def __init__(self, name, transport, mode=None):
+    def __init__(self, name, transport, mode=None, create=False):
+        """Create a WeaveFile.
+        
+        :param create: If not True, only open an existing knit.
+        """
         super(WeaveFile, self).__init__(name)
         self._transport = transport
         self._mode = mode
         try:
             _read_weave_v5(self._transport.get(name + WeaveFile.WEAVE_SUFFIX), self)
         except errors.NoSuchFile:
+            if not create:
+                raise
             # new file, save it
             self._save()
 
@@ -874,7 +875,7 @@
         transport.put(name + WeaveFile.WEAVE_SUFFIX, sio, self._mode)
 
     def create_empty(self, name, transport, mode=None):
-        return WeaveFile(name, transport, mode)
+        return WeaveFile(name, transport, mode, create=True)
 
     def _save(self):
         """Save the weave."""
