# Copyright (C) 2005, 2006 Canonical Development Ltd

# This program is free software; you can redistribute it and/or modify
# it under the terms of the GNU General Public License as published by
# the Free Software Foundation; either version 2 of the License, or
# (at your option) any later version.

# This program is distributed in the hope that it will be useful,
# but WITHOUT ANY WARRANTY; without even the implied warranty of
# MERCHANTABILITY or FITNESS FOR A PARTICULAR PURPOSE.  See the
# GNU General Public License for more details.

# You should have received a copy of the GNU General Public License
# along with this program; if not, write to the Free Software
# Foundation, Inc., 59 Temple Place, Suite 330, Boston, MA  02111-1307  USA

"""bzr library"""


IGNORE_FILENAME = ".bzrignore"

import os
import sys
if sys.platform == 'darwin':
    # work around egregious python 2.4 bug
    sys.platform = 'posix'
    import locale
    sys.platform = 'darwin'
else:
    import locale
# XXX: This probably belongs in osutils instead
user_encoding = locale.getpreferredencoding() or 'ascii'
del locale

__copyright__ = "Copyright 2005, 2006 Canonical Development Ltd."
<<<<<<< HEAD
__version__ = version_string = '0.10'
=======
>>>>>>> 288b50f8

# same format as sys.version_info: "A tuple containing the five components of
# the version number: major, minor, micro, releaselevel, and serial. All
# values except releaselevel are integers; the release level is 'alpha',
# 'beta', 'candidate', or 'final'. The version_info value corresponding to the
# Python version 2.0 is (2, 0, 0, 'final', 0)."  Additionally we use a
# releaselevel of 'dev' for unreleased under-development code.

version_info = (0, 10, 0, 'dev', 0)

if version_info[3] == 'final':
    version_string = '%d.%d.%d' % version_info[:3]
else:
    version_string = '%d.%d.%d%s%d' % version_info
__version__ = version_string

from bzrlib.symbol_versioning import (deprecated_function,
                                      zero_seven,
                                      zero_nine,
                                      deprecated_list,
                                     )

# Kept for compatibility with 0.8, it is considered deprecated to modify it
DEFAULT_IGNORE = deprecated_list(zero_nine, 'DEFAULT_IGNORE', [],
                    'Consider using bzrlib.ignores.add_unique_user_ignores'
                    ' or bzrlib.ignores.add_runtime_ignores')


@deprecated_function(zero_seven)
def get_bzr_revision():
    """If bzr is run from a branch, return (revno,revid) or None."""
    import bzrlib.errors
    from bzrlib.branch import Branch
    
    try:
        branch = Branch.open(os.path.dirname(__path__[0]))
        rh = branch.revision_history()
        if rh:
            return len(rh), rh[-1]
        else:
            return None
    except bzrlib.errors.BzrError:
        return None
    
def test_suite():
    import tests
    return tests.test_suite()<|MERGE_RESOLUTION|>--- conflicted
+++ resolved
@@ -33,10 +33,6 @@
 del locale
 
 __copyright__ = "Copyright 2005, 2006 Canonical Development Ltd."
-<<<<<<< HEAD
-__version__ = version_string = '0.10'
-=======
->>>>>>> 288b50f8
 
 # same format as sys.version_info: "A tuple containing the five components of
 # the version number: major, minor, micro, releaselevel, and serial. All
