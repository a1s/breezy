# Copyright (C) 2005, 2006, 2007, 2008 Canonical Ltd
#
# This program is free software; you can redistribute it and/or modify
# it under the terms of the GNU General Public License as published by
# the Free Software Foundation; either version 2 of the License, or
# (at your option) any later version.
#
# This program is distributed in the hope that it will be useful,
# but WITHOUT ANY WARRANTY; without even the implied warranty of
# MERCHANTABILITY or FITNESS FOR A PARTICULAR PURPOSE.  See the
# GNU General Public License for more details.
#
# You should have received a copy of the GNU General Public License
# along with this program; if not, write to the Free Software
# Foundation, Inc., 59 Temple Place, Suite 330, Boston, MA  02111-1307  USA

"""bzr library"""

import time

# Keep track of when bzrlib was first imported, so that we can give rough
# timestamps relative to program start in the log file kept by bzrlib.trace.
_start_time = time.time()

import sys
if getattr(sys, '_bzr_lazy_regex', False):
    # The 'bzr' executable sets _bzr_lazy_regex.  We install the lazy regex
    # hack as soon as possible so that as much of the standard library can
    # benefit, including the 'string' module.
    del sys._bzr_lazy_regex
    import bzrlib.lazy_regex
    bzrlib.lazy_regex.install_lazy_compile()

from bzrlib.osutils import get_user_encoding


IGNORE_FILENAME = ".bzrignore"


# XXX: Compatibility. This should probably be deprecated
user_encoding = get_user_encoding()


__copyright__ = "Copyright 2005, 2006, 2007, 2008 Canonical Ltd."

# same format as sys.version_info: "A tuple containing the five components of
# the version number: major, minor, micro, releaselevel, and serial. All
# values except releaselevel are integers; the release level is 'alpha',
# 'beta', 'candidate', or 'final'. The version_info value corresponding to the
# Python version 2.0 is (2, 0, 0, 'final', 0)."  Additionally we use a
# releaselevel of 'dev' for unreleased under-development code.

version_info = (1, 11, 0, 'dev', 0)


<<<<<<< HEAD
# API compatibility version: bzrlib is currently API compatible with 1.7.
api_minimum_version = (1, 9, 0)
=======
# API compatibility version: bzrlib is currently API compatible with 1.11.
api_minimum_version = (1, 11, 0)
>>>>>>> cfd447ab


def _format_version_tuple(version_info):
    """Turn a version number 3-tuple or 5-tuple into a short string.

    This format matches <http://docs.python.org/dist/meta-data.html>
    and the typical presentation used in Python output.

    This also checks that the version is reasonable: the sub-release must be
    zero for final releases.

    >>> print _format_version_tuple((1, 0, 0, 'final', 0))
    1.0
    >>> print _format_version_tuple((1, 2, 0, 'dev', 0))
    1.2dev
    >>> print _format_version_tuple((1, 1, 1, 'candidate', 2))
    1.1.1rc2
    >>> print _format_version_tuple((1, 4, 0))
    1.4
    >>> print _format_version_tuple((1, 4, 0, 'wibble', 0))
    Traceback (most recent call last):
    ...
    ValueError: version_info (1, 4, 0, 'wibble', 0) not valid
    """
    if version_info[2] == 0:
        main_version = '%d.%d' % version_info[:2]
    else:
        main_version = '%d.%d.%d' % version_info[:3]
    if len(version_info) <= 3:
        return main_version

    release_type = version_info[3]
    sub = version_info[4]

    # check they're consistent
    if release_type == 'final' and sub == 0:
        sub_string = ''
    elif release_type == 'dev' and sub == 0:
        sub_string = 'dev'
    elif release_type in ('alpha', 'beta'):
        sub_string = release_type[0] + str(sub)
    elif release_type == 'candidate':
        sub_string = 'rc' + str(sub)
    else:
        raise ValueError("version_info %r not valid" % (version_info,))

    version_string = '%d.%d.%d.%s.%d' % version_info
    return main_version + sub_string

__version__ = _format_version_tuple(version_info)
version_string = __version__


def test_suite():
    import tests
    return tests.test_suite()<|MERGE_RESOLUTION|>--- conflicted
+++ resolved
@@ -53,13 +53,8 @@
 version_info = (1, 11, 0, 'dev', 0)
 
 
-<<<<<<< HEAD
-# API compatibility version: bzrlib is currently API compatible with 1.7.
-api_minimum_version = (1, 9, 0)
-=======
 # API compatibility version: bzrlib is currently API compatible with 1.11.
 api_minimum_version = (1, 11, 0)
->>>>>>> cfd447ab
 
 
 def _format_version_tuple(version_info):
