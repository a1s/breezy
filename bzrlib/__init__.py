# Copyright (C) 2005, 2006, 2007, 2008, 2009 Canonical Ltd
#
# This program is free software; you can redistribute it and/or modify
# it under the terms of the GNU General Public License as published by
# the Free Software Foundation; either version 2 of the License, or
# (at your option) any later version.
#
# This program is distributed in the hope that it will be useful,
# but WITHOUT ANY WARRANTY; without even the implied warranty of
# MERCHANTABILITY or FITNESS FOR A PARTICULAR PURPOSE.  See the
# GNU General Public License for more details.
#
# You should have received a copy of the GNU General Public License
# along with this program; if not, write to the Free Software
# Foundation, Inc., 59 Temple Place, Suite 330, Boston, MA  02111-1307  USA

"""bzr library"""

import time

# Keep track of when bzrlib was first imported, so that we can give rough
# timestamps relative to program start in the log file kept by bzrlib.trace.
_start_time = time.time()

import sys
if getattr(sys, '_bzr_lazy_regex', False):
    # The 'bzr' executable sets _bzr_lazy_regex.  We install the lazy regex
    # hack as soon as possible so that as much of the standard library can
    # benefit, including the 'string' module.
    del sys._bzr_lazy_regex
    import bzrlib.lazy_regex
    bzrlib.lazy_regex.install_lazy_compile()

from bzrlib.osutils import get_user_encoding


IGNORE_FILENAME = ".bzrignore"


# XXX: Compatibility. This should probably be deprecated
user_encoding = get_user_encoding()


__copyright__ = "Copyright 2005, 2006, 2007, 2008, 2009 Canonical Ltd."

# same format as sys.version_info: "A tuple containing the five components of
# the version number: major, minor, micro, releaselevel, and serial. All
# values except releaselevel are integers; the release level is 'alpha',
# 'beta', 'candidate', or 'final'. The version_info value corresponding to the
# Python version 2.0 is (2, 0, 0, 'final', 0)."  Additionally we use a
# releaselevel of 'dev' for unreleased under-development code.

<<<<<<< HEAD
version_info = (1, 14, 0, 'dev', 0)
=======
version_info = (1, 13, 1, 'final', 0)
>>>>>>> eb70a1e3


# API compatibility version: bzrlib is currently API compatible with 1.13.
api_minimum_version = (1, 13, 0)


def _format_version_tuple(version_info):
    """Turn a version number 2, 3 or 5-tuple into a short string.

    This format matches <http://docs.python.org/dist/meta-data.html>
    and the typical presentation used in Python output.

    This also checks that the version is reasonable: the sub-release must be
    zero for final releases.

    >>> print _format_version_tuple((1, 0, 0, 'final', 0))
    1.0
    >>> print _format_version_tuple((1, 2, 0, 'dev', 0))
    1.2dev
    >>> print _format_version_tuple((1, 1, 1, 'candidate', 2))
    1.1.1rc2
    >>> print _format_version_tuple((1, 4, 0))
    1.4
    >>> print _format_version_tuple((1, 4))
    1.4
    >>> print _format_version_tuple((1, 4, 0, 'wibble', 0))
    Traceback (most recent call last):
    ...
    ValueError: version_info (1, 4, 0, 'wibble', 0) not valid
    """
    if len(version_info) == 2 or version_info[2] == 0:
        main_version = '%d.%d' % version_info[:2]
    else:
        main_version = '%d.%d.%d' % version_info[:3]
    if len(version_info) <= 3:
        return main_version

    release_type = version_info[3]
    sub = version_info[4]

    # check they're consistent
    if release_type == 'final' and sub == 0:
        sub_string = ''
    elif release_type == 'dev' and sub == 0:
        sub_string = 'dev'
    elif release_type in ('alpha', 'beta'):
        sub_string = release_type[0] + str(sub)
    elif release_type == 'candidate':
        sub_string = 'rc' + str(sub)
    else:
        raise ValueError("version_info %r not valid" % (version_info,))

    version_string = '%d.%d.%d.%s.%d' % version_info
    return main_version + sub_string


__version__ = _format_version_tuple(version_info)
version_string = __version__


def test_suite():
    import tests
    return tests.test_suite()<|MERGE_RESOLUTION|>--- conflicted
+++ resolved
@@ -50,12 +50,7 @@
 # Python version 2.0 is (2, 0, 0, 'final', 0)."  Additionally we use a
 # releaselevel of 'dev' for unreleased under-development code.
 
-<<<<<<< HEAD
 version_info = (1, 14, 0, 'dev', 0)
-=======
-version_info = (1, 13, 1, 'final', 0)
->>>>>>> eb70a1e3
-
 
 # API compatibility version: bzrlib is currently API compatible with 1.13.
 api_minimum_version = (1, 13, 0)
