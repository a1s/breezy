# Copyright (C) 2005, 2006, 2007 Canonical Ltd
#
# This program is free software; you can redistribute it and/or modify
# it under the terms of the GNU General Public License as published by
# the Free Software Foundation; either version 2 of the License, or
# (at your option) any later version.
#
# This program is distributed in the hope that it will be useful,
# but WITHOUT ANY WARRANTY; without even the implied warranty of
# MERCHANTABILITY or FITNESS FOR A PARTICULAR PURPOSE.  See the
# GNU General Public License for more details.
#
# You should have received a copy of the GNU General Public License
# along with this program; if not, write to the Free Software
# Foundation, Inc., 59 Temple Place, Suite 330, Boston, MA  02111-1307  USA

"""bzr library"""

from bzrlib.osutils import get_user_encoding


IGNORE_FILENAME = ".bzrignore"


# XXX: Compatibility. This should probably be deprecated
user_encoding = get_user_encoding()


__copyright__ = "Copyright 2005, 2006, 2007 Canonical Ltd."

# same format as sys.version_info: "A tuple containing the five components of
# the version number: major, minor, micro, releaselevel, and serial. All
# values except releaselevel are integers; the release level is 'alpha',
# 'beta', 'candidate', or 'final'. The version_info value corresponding to the
# Python version 2.0 is (2, 0, 0, 'final', 0)."  Additionally we use a
# releaselevel of 'dev' for unreleased under-development code.

<<<<<<< HEAD
version_info = (0, 15, 0, 'candidate', 0)
=======
version_info = (0, 15, 0, 'candidate', 2)
>>>>>>> 3eb395e2

if version_info[3] == 'final':
    version_string = '%d.%d.%d' % version_info[:3]
else:
    version_string = '%d.%d.%d%s%d' % version_info
__version__ = version_string

from bzrlib.symbol_versioning import (deprecated_function,
                                      zero_seven,
                                      zero_nine,
                                      deprecated_list,
                                     )

# Kept for compatibility with 0.8, it is considered deprecated to modify it
DEFAULT_IGNORE = deprecated_list(zero_nine, 'DEFAULT_IGNORE', [],
                    'Consider using bzrlib.ignores.add_unique_user_ignores'
                    ' or bzrlib.ignores.add_runtime_ignores')

# allow bzrlib plugins to be imported.
import bzrlib.plugin
bzrlib.plugin.set_plugins_path()


def test_suite():
    import tests
    return tests.test_suite()<|MERGE_RESOLUTION|>--- conflicted
+++ resolved
@@ -35,11 +35,7 @@
 # Python version 2.0 is (2, 0, 0, 'final', 0)."  Additionally we use a
 # releaselevel of 'dev' for unreleased under-development code.
 
-<<<<<<< HEAD
-version_info = (0, 15, 0, 'candidate', 0)
-=======
 version_info = (0, 15, 0, 'candidate', 2)
->>>>>>> 3eb395e2
 
 if version_info[3] == 'final':
     version_string = '%d.%d.%d' % version_info[:3]
