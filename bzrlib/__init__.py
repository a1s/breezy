--- conflicted
+++ resolved
@@ -29,18 +29,14 @@
                   '*,v',
                   'BitKeeper',
                   '.git',
-<<<<<<< HEAD
-                  'TAGS', '.make.state', '.sconsign', '.tmp*',
+                  'TAGS', '.make.state', '.tmp*',
+                  '.sconsign*',
+                  '.tmp*',
                   'autom4te*', 'config.guess', 'config.h.in', 'config.status', 
                   'config.h', 'config.log', 'config.sub', 'configure.in',
                   'aclocal.m4', 'stamp-h.in', 'Makefile.in', '.libs',
                   'stamp-h1', 'stamp-h',
                   '.jamdeps'
-=======
-                  'TAGS', '.make.state', 
-                  '.sconsign*',
-                  '.tmp*',
->>>>>>> 1f9f9d9d
                   '.del-*',
                   '.DS_Store',]
 
