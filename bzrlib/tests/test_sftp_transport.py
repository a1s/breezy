# Copyright (C) 2005 Robey Pointer <robey@lag.net>, Canonical Ltd

# This program is free software; you can redistribute it and/or modify
# it under the terms of the GNU General Public License as published by
# the Free Software Foundation; either version 2 of the License, or
# (at your option) any later version.

# This program is distributed in the hope that it will be useful,
# but WITHOUT ANY WARRANTY; without even the implied warranty of
# MERCHANTABILITY or FITNESS FOR A PARTICULAR PURPOSE.  See the
# GNU General Public License for more details.

# You should have received a copy of the GNU General Public License
# along with this program; if not, write to the Free Software
# Foundation, Inc., 59 Temple Place, Suite 330, Boston, MA  02111-1307  USA

import os
import socket
import threading

import bzrlib.bzrdir as bzrdir
import bzrlib.errors as errors
from bzrlib.osutils import pathjoin, lexists
from bzrlib.tests import TestCaseWithTransport, TestCase, TestSkipped
import bzrlib.transport
from bzrlib.workingtree import WorkingTree

try:
    import paramiko
    paramiko_loaded = True
except ImportError:
    paramiko_loaded = False


class TestCaseWithSFTPServer(TestCaseWithTransport):
    """A test case base class that provides a sftp server on localhost."""

    def setUp(self):
        if not paramiko_loaded:
            raise TestSkipped('you must have paramiko to run this test')
        super(TestCaseWithSFTPServer, self).setUp()
        from bzrlib.transport.sftp import SFTPAbsoluteServer, SFTPHomeDirServer
        if getattr(self, '_get_remote_is_absolute', None) is None:
            self._get_remote_is_absolute = True
        if self._get_remote_is_absolute:
            self.transport_server = SFTPAbsoluteServer
        else:
            self.transport_server = SFTPHomeDirServer
        self.transport_readonly_server = bzrlib.transport.http.HttpServer

    def get_transport(self, path=None):
        """Return a transport relative to self._test_root."""
        return bzrlib.transport.get_transport(self.get_url(path))


class SFTPLockTests (TestCaseWithSFTPServer):

    def test_sftp_locks(self):
        from bzrlib.errors import LockError
        t = self.get_transport()

        l = t.lock_write('bogus')
        self.failUnlessExists('bogus.write-lock')

        # Don't wait for the lock, locking an already locked
        # file should raise an assert
        self.assertRaises(LockError, t.lock_write, 'bogus')

        l.unlock()
        self.failIf(lexists('bogus.write-lock'))

        open('something.write-lock', 'wb').write('fake lock\n')
        self.assertRaises(LockError, t.lock_write, 'something')
        os.remove('something.write-lock')

        l = t.lock_write('something')

        l2 = t.lock_write('bogus')

        l.unlock()
        l2.unlock()

    def test_multiple_connections(self):
        t = self.get_transport()
        self.assertTrue('sftpserver - new connection' in self.get_server().logs)
        self.get_server().logs = []
        # The second request should reuse the first connection
        # SingleListener only allows for a single connection,
        # So the next line fails unless the connection is reused
        t2 = self.get_transport()
        self.assertEquals(self.get_server().logs, [])


class SFTPTransportTestRelative(TestCaseWithSFTPServer):
    """Test the SFTP transport with homedir based relative paths."""

    def test__remote_path(self):
        t = self.get_transport()
        # try what is currently used:
        # remote path = self._abspath(relpath)
        self.assertEqual(self.test_dir + '/relative', t._remote_path('relative'))
        # we dont os.path.join because windows gives us the wrong path
        root_segments = self.test_dir.split('/')
        root_parent = '/'.join(root_segments[:-1])
        # .. should be honoured
        self.assertEqual(root_parent + '/sibling', t._remote_path('../sibling'))
        # /  should be illegal ?
        ### FIXME decide and then test for all transports. RBC20051208


class SFTPTransportTestRelative(TestCaseWithSFTPServer):
    """Test the SFTP transport with homedir based relative paths."""

    def setUp(self):
        self._get_remote_is_absolute = False
        super(SFTPTransportTestRelative, self).setUp()

    def test__remote_path_relative_root(self):
        # relative paths are preserved
        t = self.get_transport('')
        self.assertEqual('a', t._remote_path('a'))


class FakeSFTPTransport (object):
    _sftp = object()
fake = FakeSFTPTransport()


class SFTPNonServerTest(TestCase):
    def setUp(self):
        TestCase.setUp(self)
        if not paramiko_loaded:
            raise TestSkipped('you must have paramiko to run this test')

    def test_parse_url(self):
        from bzrlib.transport.sftp import SFTPTransport
        s = SFTPTransport('sftp://simple.example.com/home/source', clone_from=fake)
        self.assertEquals(s._host, 'simple.example.com')
        self.assertEquals(s._port, None)
        self.assertEquals(s._path, '/home/source')
        self.failUnless(s._password is None)

        self.assertEquals(s.base, 'sftp://simple.example.com/home/source/')

        s = SFTPTransport('sftp://ro%62ey:h%40t@example.com:2222/~/relative', clone_from=fake)
        self.assertEquals(s._host, 'example.com')
        self.assertEquals(s._port, 2222)
        self.assertEquals(s._username, 'robey')
        self.assertEquals(s._password, 'h@t')
        self.assertEquals(s._path, 'relative')

        # Base should not keep track of the password
        self.assertEquals(s.base, 'sftp://robey@example.com:2222/~/relative/')

    def test_relpath(self):
        from bzrlib.transport.sftp import SFTPTransport
        from bzrlib.errors import PathNotChild

        s = SFTPTransport('sftp://user@host.com/abs/path', clone_from=fake)
        self.assertEquals(s.relpath('sftp://user@host.com/abs/path/sub'), 'sub')
        # Can't test this one, because we actually get an AssertionError
        # TODO: Consider raising an exception rather than an assert
        #self.assertRaises(PathNotChild, s.relpath, 'http://user@host.com/abs/path/sub')
        self.assertRaises(PathNotChild, s.relpath, 'sftp://user2@host.com/abs/path/sub')
        self.assertRaises(PathNotChild, s.relpath, 'sftp://user@otherhost.com/abs/path/sub')
        self.assertRaises(PathNotChild, s.relpath, 'sftp://user@host.com:33/abs/path/sub')
        self.assertRaises(PathNotChild, s.relpath, 'sftp://user@host.com/~/rel/path/sub')

        # Make sure it works when we don't supply a username
        s = SFTPTransport('sftp://host.com/abs/path', clone_from=fake)
        self.assertEquals(s.relpath('sftp://host.com/abs/path/sub'), 'sub')

        # Make sure it works when parts of the path will be url encoded
        # TODO: These may be incorrect, we might need to urllib.urlencode() before
        # we pass the paths into the SFTPTransport constructor
        s = SFTPTransport('sftp://host.com/dev/,path', clone_from=fake)
        self.assertEquals(s.relpath('sftp://host.com/dev/,path/sub'), 'sub')
        s = SFTPTransport('sftp://host.com/dev/%path', clone_from=fake)
        self.assertEquals(s.relpath('sftp://host.com/dev/%path/sub'), 'sub')

    def test_parse_invalid_url(self):
        from bzrlib.transport.sftp import SFTPTransport, TransportError
        try:
            s = SFTPTransport('sftp://lilypond.org:~janneke/public_html/bzr/gub',
                              clone_from=fake)
            self.fail('expected exception not raised')
        except TransportError, e:
<<<<<<< HEAD
            self.assertEquals(str(e),
                    'invalid port number ~janneke in url '
                    'sftp://lilypond.org:~janneke/public_html/bzr/gub')
=======
            self.assertEquals(str(e), 
                    'Transport error: ~janneke: invalid port number ')
>>>>>>> a39c9aff


class SFTPBranchTest(TestCaseWithSFTPServer):
    """Test some stuff when accessing a bzr Branch over sftp"""

    def test_lock_file(self):
        # old format branches use a special lock file on sftp.
        b = self.make_branch('', format=bzrdir.BzrDirFormat6())
        b = bzrlib.branch.Branch.open(self.get_url())
        self.failUnlessExists('.bzr/')
        self.failUnlessExists('.bzr/branch-format')
        self.failUnlessExists('.bzr/branch-lock')

        self.failIf(lexists('.bzr/branch-lock.write-lock'))
        b.lock_write()
        self.failUnlessExists('.bzr/branch-lock.write-lock')
        b.unlock()
        self.failIf(lexists('.bzr/branch-lock.write-lock'))

    def test_push_support(self):
        self.build_tree(['a/', 'a/foo'])
        t = bzrdir.BzrDir.create_standalone_workingtree('a')
        b = t.branch
        t.add('foo')
        t.commit('foo', rev_id='a1')

        b2 = bzrdir.BzrDir.create_branch_and_repo(self.get_url('/b'))
        b2.pull(b)

        self.assertEquals(b2.revision_history(), ['a1'])

        open('a/foo', 'wt').write('something new in foo\n')
        t.commit('new', rev_id='a2')
        b2.pull(b)

        self.assertEquals(b2.revision_history(), ['a1', 'a2'])


class SFTPFullHandshakingTest(TestCaseWithSFTPServer):
    """Verify that a full-handshake (SSH over loopback TCP) sftp connection works."""
    
    def test_connection(self):
        from bzrlib.transport.sftp import SFTPFullAbsoluteServer
        self.transport_server = SFTPFullAbsoluteServer
        self.get_transport()<|MERGE_RESOLUTION|>--- conflicted
+++ resolved
@@ -185,14 +185,12 @@
                               clone_from=fake)
             self.fail('expected exception not raised')
         except TransportError, e:
-<<<<<<< HEAD
             self.assertEquals(str(e),
+                    'Transport error: '
                     'invalid port number ~janneke in url '
-                    'sftp://lilypond.org:~janneke/public_html/bzr/gub')
-=======
-            self.assertEquals(str(e), 
-                    'Transport error: ~janneke: invalid port number ')
->>>>>>> a39c9aff
+                    'sftp://lilypond.org:~janneke/public_html/bzr/gub ')
+##             self.assertEquals(str(e), 
+##                     'Transport error: ~janneke: invalid port number ')
 
 
 class SFTPBranchTest(TestCaseWithSFTPServer):
