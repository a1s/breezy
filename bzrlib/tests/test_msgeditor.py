# Copyright (C) 2005 by Canonical Ltd
#
# This program is free software; you can redistribute it and/or modify
# it under the terms of the GNU General Public License version 2 as published by
# the Free Software Foundation.
#
# This program is distributed in the hope that it will be useful,
# but WITHOUT ANY WARRANTY; without even the implied warranty of
# MERCHANTABILITY or FITNESS FOR A PARTICULAR PURPOSE.  See the
# GNU General Public License for more details.
#
# You should have received a copy of the GNU General Public License
# along with this program; if not, write to the Free Software
# Foundation, Inc., 59 Temple Place, Suite 330, Boston, MA  02111-1307  USA

"""Test commit message editor.
"""

import os
import sys

from bzrlib.branch import Branch
<<<<<<< HEAD
import bzrlib.msgeditor
from bzrlib.tests import TestCaseInTempDir, TestSkipped
from bzrlib.trace import mutter
=======
from bzrlib.msgeditor import make_commit_message_template
from bzrlib.tests import TestCaseWithTransport, TestSkipped
>>>>>>> cf359e36


class MsgEditorTest(TestCaseWithTransport):

    def make_uncommitted_tree(self):
        """Build a branch with uncommitted unicode named changes in the cwd."""
<<<<<<< HEAD
        b = Branch.initialize(u'.')
        working_tree = b.working_tree()
=======
        working_tree = self.make_branch_and_tree('.')
        b = working_tree.branch
>>>>>>> cf359e36
        filename = u'hell\u00d8'
        try:
            self.build_tree_contents([(filename, 'contents of hello')])
        except UnicodeEncodeError:
            raise TestSkipped("can't build unicode working tree in "
                "filesystem encoding %s" % sys.getfilesystemencoding())
        working_tree.add(filename)
        return working_tree
    
    def test_commit_template(self):
        """Test building a commit message template"""
        working_tree = self.make_uncommitted_tree()
        template = bzrlib.msgeditor.make_commit_message_template(working_tree,
                                                                 None)
        self.assertEqualDiff(template,
u"""\
added:
  hell\u00d8
""")

    def setUp(self):
        super(MsgEditorTest, self).setUp()
        self._bzr_editor = os.environ.get('BZR_EDITOR', None)

    def tearDown(self):
        if self._bzr_editor != None:
            os.environ['BZR_EDITOR'] = self._bzr_editor
        else:
            if os.environ.get('BZR_EDITOR', None) != None:
                del os.environ['BZR_EDITOR']
        super(MsgEditorTest, self).tearDown()

    def test_get_editor(self):
        os.environ['BZR_EDITOR'] = 'fed'
        editors = [i for i in bzrlib.msgeditor._get_editor()]
        self.assertNotEqual([], editors, 'No editor found')
        self.assertEqual('fed', editors[0])

    def test_run_editor(self):
        if sys.platform == "win32":
            f = file('fed.bat', 'w')
            f.write('@rem dummy fed')
            f.close()
            os.environ['BZR_EDITOR'] = 'fed.bat'
        else:
            f = file('fed.sh', 'wb')
            f.write('#!/bin/sh\n')
            f.close()
            os.chmod('fed.sh', 0755)
            os.environ['BZR_EDITOR'] = './fed.sh'

        self.assertEqual(True, bzrlib.msgeditor._run_editor(''),
                         'Unable to run dummy fake editor')

    def test_edit_commit_message(self):
        working_tree = self.make_uncommitted_tree()
        # make fake editor
        f = file('fed.py', 'wb')
        f.write('#!%s\n' % sys.executable)
        f.write("""\
import sys
if len(sys.argv) == 2:
    fn = sys.argv[1]
    f = file(fn, 'rb')
    s = f.read()
    f.close()
    f = file(fn, 'wb')
    f.write('test message from fed\\n')
    f.write(s)
    f.close()
""")
        f.close()
        if sys.platform == "win32":
            # [win32] make batch file and set BZR_EDITOR
            f = file('fed.bat', 'w')
            f.write("""\
@echo off
%s fed.py %%1
""" % sys.executable)
            f.close()
            os.environ['BZR_EDITOR'] = 'fed.bat'
        else:
            # [non-win32] make python script executable and set BZR_EDITOR
            os.chmod('fed.py', 0755)
            os.environ['BZR_EDITOR'] = './fed.py'

        mutter('edit_commit_message without infotext')
        self.assertEqual('test message from fed\n',
                         bzrlib.msgeditor.edit_commit_message(''))

        mutter('edit_commit_message with unicode infotext')
        self.assertEqual('test message from fed\n',
                         bzrlib.msgeditor.edit_commit_message(u'\u1234'))

    def test_deleted_commit_message(self):
        working_tree = self.make_uncommitted_tree()

        if sys.platform == 'win32':
            os.environ['BZR_EDITOR'] = 'del'
        else:
            os.environ['BZR_EDITOR'] = 'rm'

        self.assertRaises(IOError, bzrlib.msgeditor.edit_commit_message, '')
<|MERGE_RESOLUTION|>--- conflicted
+++ resolved
@@ -20,27 +20,17 @@
 import sys
 
 from bzrlib.branch import Branch
-<<<<<<< HEAD
-import bzrlib.msgeditor
-from bzrlib.tests import TestCaseInTempDir, TestSkipped
-from bzrlib.trace import mutter
-=======
 from bzrlib.msgeditor import make_commit_message_template
 from bzrlib.tests import TestCaseWithTransport, TestSkipped
->>>>>>> cf359e36
+from bzrlib.trace import mutter
 
 
 class MsgEditorTest(TestCaseWithTransport):
 
     def make_uncommitted_tree(self):
         """Build a branch with uncommitted unicode named changes in the cwd."""
-<<<<<<< HEAD
-        b = Branch.initialize(u'.')
-        working_tree = b.working_tree()
-=======
         working_tree = self.make_branch_and_tree('.')
         b = working_tree.branch
->>>>>>> cf359e36
         filename = u'hell\u00d8'
         try:
             self.build_tree_contents([(filename, 'contents of hello')])
