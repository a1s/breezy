# Copyright (C) 2005, 2006 Canonical Ltd
#
# This program is free software; you can redistribute it and/or modify
# it under the terms of the GNU General Public License as published by
# the Free Software Foundation; either version 2 of the License, or
# (at your option) any later version.
#
# This program is distributed in the hope that it will be useful,
# but WITHOUT ANY WARRANTY; without even the implied warranty of
# MERCHANTABILITY or FITNESS FOR A PARTICULAR PURPOSE.  See the
# GNU General Public License for more details.
#
# You should have received a copy of the GNU General Public License
# along with this program; if not, write to the Free Software
# Foundation, Inc., 59 Temple Place, Suite 330, Boston, MA  02111-1307  USA


import os

import bzrlib
<<<<<<< HEAD
from bzrlib import errors, osutils, tests
from bzrlib.tests import TestCaseWithTransport
=======
from bzrlib import (
    errors,
    lockdir,
    )
>>>>>>> 275ac520
from bzrlib.branch import Branch
from bzrlib.bzrdir import BzrDir, BzrDirMetaFormat1
from bzrlib.commit import Commit, NullCommitReporter
from bzrlib.config import BranchConfig
from bzrlib.errors import (PointlessCommit, BzrError, SigningFailed, 
                           LockContention)
from bzrlib.tests import TestCaseWithTransport
from bzrlib.workingtree import WorkingTree


# TODO: Test commit with some added, and added-but-missing files

class MustSignConfig(BranchConfig):

    def signature_needed(self):
        return True

    def gpg_signing_command(self):
        return ['cat', '-']


class BranchWithHooks(BranchConfig):

    def post_commit(self):
        return "bzrlib.ahook bzrlib.ahook"


class CapturingReporter(NullCommitReporter):
    """This reporter captures the calls made to it for evaluation later."""

    def __init__(self):
        # a list of the calls this received
        self.calls = []

    def snapshot_change(self, change, path):
        self.calls.append(('change', change, path))

    def deleted(self, file_id):
        self.calls.append(('deleted', file_id))

    def missing(self, path):
        self.calls.append(('missing', path))

    def renamed(self, change, old_path, new_path):
        self.calls.append(('renamed', change, old_path, new_path))


class TestCommit(TestCaseWithTransport):

    def test_simple_commit(self):
        """Commit and check two versions of a single file."""
        wt = self.make_branch_and_tree('.')
        b = wt.branch
        file('hello', 'w').write('hello world')
        wt.add('hello')
        wt.commit(message='add hello')
        file_id = wt.path2id('hello')

        file('hello', 'w').write('version 2')
        wt.commit(message='commit 2')

        eq = self.assertEquals
        eq(b.revno(), 2)
        rh = b.revision_history()
        rev = b.repository.get_revision(rh[0])
        eq(rev.message, 'add hello')

        tree1 = b.repository.revision_tree(rh[0])
        text = tree1.get_file_text(file_id)
        eq(text, 'hello world')

        tree2 = b.repository.revision_tree(rh[1])
        eq(tree2.get_file_text(file_id), 'version 2')

    def test_delete_commit(self):
        """Test a commit with a deleted file"""
        wt = self.make_branch_and_tree('.')
        b = wt.branch
        file('hello', 'w').write('hello world')
        wt.add(['hello'], ['hello-id'])
        wt.commit(message='add hello')

        os.remove('hello')
        wt.commit('removed hello', rev_id='rev2')

        tree = b.repository.revision_tree('rev2')
        self.assertFalse(tree.has_id('hello-id'))

    def test_pointless_commit(self):
        """Commit refuses unless there are changes or it's forced."""
        wt = self.make_branch_and_tree('.')
        b = wt.branch
        file('hello', 'w').write('hello')
        wt.add(['hello'])
        wt.commit(message='add hello')
        self.assertEquals(b.revno(), 1)
        self.assertRaises(PointlessCommit,
                          wt.commit,
                          message='fails',
                          allow_pointless=False)
        self.assertEquals(b.revno(), 1)
        
    def test_commit_empty(self):
        """Commiting an empty tree works."""
        wt = self.make_branch_and_tree('.')
        b = wt.branch
        wt.commit(message='empty tree', allow_pointless=True)
        self.assertRaises(PointlessCommit,
                          wt.commit,
                          message='empty tree',
                          allow_pointless=False)
        wt.commit(message='empty tree', allow_pointless=True)
        self.assertEquals(b.revno(), 2)

    def test_selective_delete(self):
        """Selective commit in tree with deletions"""
        wt = self.make_branch_and_tree('.')
        b = wt.branch
        file('hello', 'w').write('hello')
        file('buongia', 'w').write('buongia')
        wt.add(['hello', 'buongia'],
              ['hello-id', 'buongia-id'])
        wt.commit(message='add files',
                 rev_id='test@rev-1')
        
        os.remove('hello')
        file('buongia', 'w').write('new text')
        wt.commit(message='update text',
                 specific_files=['buongia'],
                 allow_pointless=False,
                 rev_id='test@rev-2')

        wt.commit(message='remove hello',
                 specific_files=['hello'],
                 allow_pointless=False,
                 rev_id='test@rev-3')

        eq = self.assertEquals
        eq(b.revno(), 3)

        tree2 = b.repository.revision_tree('test@rev-2')
        self.assertTrue(tree2.has_filename('hello'))
        self.assertEquals(tree2.get_file_text('hello-id'), 'hello')
        self.assertEquals(tree2.get_file_text('buongia-id'), 'new text')
        
        tree3 = b.repository.revision_tree('test@rev-3')
        self.assertFalse(tree3.has_filename('hello'))
        self.assertEquals(tree3.get_file_text('buongia-id'), 'new text')

    def test_commit_rename(self):
        """Test commit of a revision where a file is renamed."""
        tree = self.make_branch_and_tree('.')
        b = tree.branch
        self.build_tree(['hello'], line_endings='binary')
        tree.add(['hello'], ['hello-id'])
        tree.commit(message='one', rev_id='test@rev-1', allow_pointless=False)

        tree.rename_one('hello', 'fruity')
        tree.commit(message='renamed', rev_id='test@rev-2', allow_pointless=False)

        eq = self.assertEquals
        tree1 = b.repository.revision_tree('test@rev-1')
        eq(tree1.id2path('hello-id'), 'hello')
        eq(tree1.get_file_text('hello-id'), 'contents of hello\n')
        self.assertFalse(tree1.has_filename('fruity'))
        self.check_inventory_shape(tree1.inventory, ['hello'])
        ie = tree1.inventory['hello-id']
        eq(ie.revision, 'test@rev-1')

        tree2 = b.repository.revision_tree('test@rev-2')
        eq(tree2.id2path('hello-id'), 'fruity')
        eq(tree2.get_file_text('hello-id'), 'contents of hello\n')
        self.check_inventory_shape(tree2.inventory, ['fruity'])
        ie = tree2.inventory['hello-id']
        eq(ie.revision, 'test@rev-2')

    def test_reused_rev_id(self):
        """Test that a revision id cannot be reused in a branch"""
        wt = self.make_branch_and_tree('.')
        b = wt.branch
        wt.commit('initial', rev_id='test@rev-1', allow_pointless=True)
        self.assertRaises(Exception,
                          wt.commit,
                          message='reused id',
                          rev_id='test@rev-1',
                          allow_pointless=True)

    def test_commit_move(self):
        """Test commit of revisions with moved files and directories"""
        eq = self.assertEquals
        wt = self.make_branch_and_tree('.')
        b = wt.branch
        r1 = 'test@rev-1'
        self.build_tree(['hello', 'a/', 'b/'])
        wt.add(['hello', 'a', 'b'], ['hello-id', 'a-id', 'b-id'])
        wt.commit('initial', rev_id=r1, allow_pointless=False)
        wt.move(['hello'], 'a')
        r2 = 'test@rev-2'
        wt.commit('two', rev_id=r2, allow_pointless=False)
        self.check_inventory_shape(wt.read_working_inventory(),
                                   ['a', 'a/hello', 'b'])

        wt.move(['b'], 'a')
        r3 = 'test@rev-3'
        wt.commit('three', rev_id=r3, allow_pointless=False)
        self.check_inventory_shape(wt.read_working_inventory(),
                                   ['a', 'a/hello', 'a/b'])
        self.check_inventory_shape(b.repository.get_revision_inventory(r3),
                                   ['a', 'a/hello', 'a/b'])

        wt.move(['a/hello'], 'a/b')
        r4 = 'test@rev-4'
        wt.commit('four', rev_id=r4, allow_pointless=False)
        self.check_inventory_shape(wt.read_working_inventory(),
                                   ['a', 'a/b/hello', 'a/b'])

        inv = b.repository.get_revision_inventory(r4)
        eq(inv['hello-id'].revision, r4)
        eq(inv['a-id'].revision, r1)
        eq(inv['b-id'].revision, r3)
        
    def test_removed_commit(self):
        """Commit with a removed file"""
        wt = self.make_branch_and_tree('.')
        b = wt.branch
        file('hello', 'w').write('hello world')
        wt.add(['hello'], ['hello-id'])
        wt.commit(message='add hello')
        wt.remove('hello')
        wt.commit('removed hello', rev_id='rev2')

        tree = b.repository.revision_tree('rev2')
        self.assertFalse(tree.has_id('hello-id'))

    def test_committed_ancestry(self):
        """Test commit appends revisions to ancestry."""
        wt = self.make_branch_and_tree('.')
        b = wt.branch
        rev_ids = []
        for i in range(4):
            file('hello', 'w').write((str(i) * 4) + '\n')
            if i == 0:
                wt.add(['hello'], ['hello-id'])
            rev_id = 'test@rev-%d' % (i+1)
            rev_ids.append(rev_id)
            wt.commit(message='rev %d' % (i+1),
                     rev_id=rev_id)
        eq = self.assertEquals
        eq(b.revision_history(), rev_ids)
        for i in range(4):
            anc = b.repository.get_ancestry(rev_ids[i])
            eq(anc, [None] + rev_ids[:i+1])

    def test_commit_new_subdir_child_selective(self):
        wt = self.make_branch_and_tree('.')
        b = wt.branch
        self.build_tree(['dir/', 'dir/file1', 'dir/file2'])
        wt.add(['dir', 'dir/file1', 'dir/file2'],
              ['dirid', 'file1id', 'file2id'])
        wt.commit('dir/file1', specific_files=['dir/file1'], rev_id='1')
        inv = b.repository.get_inventory('1')
        self.assertEqual('1', inv['dirid'].revision)
        self.assertEqual('1', inv['file1id'].revision)
        # FIXME: This should raise a KeyError I think, rbc20051006
        self.assertRaises(BzrError, inv.__getitem__, 'file2id')

    def test_strict_commit(self):
        """Try and commit with unknown files and strict = True, should fail."""
        from bzrlib.errors import StrictCommitFailed
        wt = self.make_branch_and_tree('.')
        b = wt.branch
        file('hello', 'w').write('hello world')
        wt.add('hello')
        file('goodbye', 'w').write('goodbye cruel world!')
        self.assertRaises(StrictCommitFailed, wt.commit,
            message='add hello but not goodbye', strict=True)

    def test_strict_commit_without_unknowns(self):
        """Try and commit with no unknown files and strict = True,
        should work."""
        from bzrlib.errors import StrictCommitFailed
        wt = self.make_branch_and_tree('.')
        b = wt.branch
        file('hello', 'w').write('hello world')
        wt.add('hello')
        wt.commit(message='add hello', strict=True)

    def test_nonstrict_commit(self):
        """Try and commit with unknown files and strict = False, should work."""
        wt = self.make_branch_and_tree('.')
        b = wt.branch
        file('hello', 'w').write('hello world')
        wt.add('hello')
        file('goodbye', 'w').write('goodbye cruel world!')
        wt.commit(message='add hello but not goodbye', strict=False)

    def test_nonstrict_commit_without_unknowns(self):
        """Try and commit with no unknown files and strict = False,
        should work."""
        wt = self.make_branch_and_tree('.')
        b = wt.branch
        file('hello', 'w').write('hello world')
        wt.add('hello')
        wt.commit(message='add hello', strict=False)

    def test_signed_commit(self):
        import bzrlib.gpg
        import bzrlib.commit as commit
        oldstrategy = bzrlib.gpg.GPGStrategy
        wt = self.make_branch_and_tree('.')
        branch = wt.branch
        wt.commit("base", allow_pointless=True, rev_id='A')
        self.failIf(branch.repository.has_signature_for_revision_id('A'))
        try:
            from bzrlib.testament import Testament
            # monkey patch gpg signing mechanism
            bzrlib.gpg.GPGStrategy = bzrlib.gpg.LoopbackGPGStrategy
            commit.Commit(config=MustSignConfig(branch)).commit(message="base",
                                                      allow_pointless=True,
                                                      rev_id='B',
                                                      working_tree=wt)
            self.assertEqual(Testament.from_revision(branch.repository,
                             'B').as_short_text(),
                             branch.repository.get_signature_text('B'))
        finally:
            bzrlib.gpg.GPGStrategy = oldstrategy

    def test_commit_failed_signature(self):
        import bzrlib.gpg
        import bzrlib.commit as commit
        oldstrategy = bzrlib.gpg.GPGStrategy
        wt = self.make_branch_and_tree('.')
        branch = wt.branch
        wt.commit("base", allow_pointless=True, rev_id='A')
        self.failIf(branch.repository.has_signature_for_revision_id('A'))
        try:
            from bzrlib.testament import Testament
            # monkey patch gpg signing mechanism
            bzrlib.gpg.GPGStrategy = bzrlib.gpg.DisabledGPGStrategy
            config = MustSignConfig(branch)
            self.assertRaises(SigningFailed,
                              commit.Commit(config=config).commit,
                              message="base",
                              allow_pointless=True,
                              rev_id='B',
                              working_tree=wt)
            branch = Branch.open(self.get_url('.'))
            self.assertEqual(branch.revision_history(), ['A'])
            self.failIf(branch.repository.has_revision('B'))
        finally:
            bzrlib.gpg.GPGStrategy = oldstrategy

    def test_commit_invokes_hooks(self):
        import bzrlib.commit as commit
        wt = self.make_branch_and_tree('.')
        branch = wt.branch
        calls = []
        def called(branch, rev_id):
            calls.append('called')
        bzrlib.ahook = called
        try:
            config = BranchWithHooks(branch)
            commit.Commit(config=config).commit(
                            message = "base",
                            allow_pointless=True,
                            rev_id='A', working_tree = wt)
            self.assertEqual(['called', 'called'], calls)
        finally:
            del bzrlib.ahook

    def test_commit_object_doesnt_set_nick(self):
        # using the Commit object directly does not set the branch nick.
        wt = self.make_branch_and_tree('.')
        c = Commit()
        c.commit(working_tree=wt, message='empty tree', allow_pointless=True)
        self.assertEquals(wt.branch.revno(), 1)
        self.assertEqual({},
                         wt.branch.repository.get_revision(
                            wt.branch.last_revision()).properties)

    def test_safe_master_lock(self):
        os.mkdir('master')
        master = BzrDirMetaFormat1().initialize('master')
        master.create_repository()
        master_branch = master.create_branch()
        master.create_workingtree()
        bound = master.sprout('bound')
        wt = bound.open_workingtree()
        wt.branch.set_bound_location(os.path.realpath('master'))

        orig_default = lockdir._DEFAULT_TIMEOUT_SECONDS
        master_branch.lock_write()
        try:
            lockdir._DEFAULT_TIMEOUT_SECONDS = 1
            self.assertRaises(LockContention, wt.commit, 'silly')
        finally:
            lockdir._DEFAULT_TIMEOUT_SECONDS = orig_default
            master_branch.unlock()

    def test_commit_bound_merge(self):
        # see bug #43959; commit of a merge in a bound branch fails to push
        # the new commit into the master
        master_branch = self.make_branch('master')
        bound_tree = self.make_branch_and_tree('bound')
        bound_tree.branch.bind(master_branch)

        self.build_tree_contents([('bound/content_file', 'initial contents\n')])
        bound_tree.add(['content_file'])
        bound_tree.commit(message='woo!')

        other_bzrdir = master_branch.bzrdir.sprout('other')
        other_tree = other_bzrdir.open_workingtree()

        # do a commit to the the other branch changing the content file so
        # that our commit after merging will have a merged revision in the
        # content file history.
        self.build_tree_contents([('other/content_file', 'change in other\n')])
        other_tree.commit('change in other')

        # do a merge into the bound branch from other, and then change the
        # content file locally to force a new revision (rather than using the
        # revision from other). This forces extra processing in commit.
        bound_tree.merge_from_branch(other_tree.branch)
        self.build_tree_contents([('bound/content_file', 'change in bound\n')])

        # before #34959 was fixed, this failed with 'revision not present in
        # weave' when trying to implicitly push from the bound branch to the master
        bound_tree.commit(message='commit of merge in bound tree')

    def test_commit_reporting_after_merge(self):
        # when doing a commit of a merge, the reporter needs to still 
        # be called for each item that is added/removed/deleted.
        this_tree = self.make_branch_and_tree('this')
        # we need a bunch of files and dirs, to perform one action on each.
        self.build_tree([
            'this/dirtorename/',
            'this/dirtoreparent/',
            'this/dirtoleave/',
            'this/dirtoremove/',
            'this/filetoreparent',
            'this/filetorename',
            'this/filetomodify',
            'this/filetoremove',
            'this/filetoleave']
            )
        this_tree.add([
            'dirtorename',
            'dirtoreparent',
            'dirtoleave',
            'dirtoremove',
            'filetoreparent',
            'filetorename',
            'filetomodify',
            'filetoremove',
            'filetoleave']
            )
        this_tree.commit('create_files')
        other_dir = this_tree.bzrdir.sprout('other')
        other_tree = other_dir.open_workingtree()
        other_tree.lock_write()
        # perform the needed actions on the files and dirs.
        try:
            other_tree.rename_one('dirtorename', 'renameddir')
            other_tree.rename_one('dirtoreparent', 'renameddir/reparenteddir')
            other_tree.rename_one('filetorename', 'renamedfile')
            other_tree.rename_one('filetoreparent', 'renameddir/reparentedfile')
            other_tree.remove(['dirtoremove', 'filetoremove'])
            self.build_tree_contents([
                ('other/newdir/', ),
                ('other/filetomodify', 'new content'),
                ('other/newfile', 'new file content')])
            other_tree.add('newfile')
            other_tree.add('newdir/')
            other_tree.commit('modify all sample files and dirs.')
        finally:
            other_tree.unlock()
        this_tree.merge_from_branch(other_tree.branch)
        reporter = CapturingReporter()
        this_tree.commit('do the commit', reporter=reporter)
        self.assertEqual([
            ('change', 'unchanged', ''),
            ('change', 'unchanged', 'dirtoleave'),
            ('change', 'unchanged', 'filetoleave'),
            ('change', 'modified', 'filetomodify'),
            ('change', 'added', 'newdir'),
            ('change', 'added', 'newfile'),
            ('renamed', 'renamed', 'dirtorename', 'renameddir'),
            ('renamed', 'renamed', 'dirtoreparent', 'renameddir/reparenteddir'),
            ('renamed', 'renamed', 'filetoreparent', 'renameddir/reparentedfile'),
            ('renamed', 'renamed', 'filetorename', 'renamedfile'),
            ('deleted', 'dirtoremove'),
            ('deleted', 'filetoremove'),
            ],
            reporter.calls)

    def test_commit_removals_respects_filespec(self):
        """Commit respects the specified_files for removals."""
        tree = self.make_branch_and_tree('.')
        self.build_tree(['a', 'b'])
        tree.add(['a', 'b'])
        tree.commit('added a, b')
        tree.remove(['a', 'b'])
        tree.commit('removed a', specific_files='a')
        basis = tree.basis_tree().inventory
        self.assertIs(None, basis.path2id('a'))
        self.assertFalse(basis.path2id('b') is None)

    def test_commit_saves_1ms_timestamp(self):
        """Passing in a timestamp is saved with 1ms resolution"""
        tree = self.make_branch_and_tree('.')
        self.build_tree(['a'])
        tree.add('a')
        tree.commit('added a', timestamp=1153248633.4186721, timezone=0,
                    rev_id='a1')

        rev = tree.branch.repository.get_revision('a1')
        self.assertEqual(1153248633.419, rev.timestamp)

    def test_commit_has_1ms_resolution(self):
        """Allowing commit to generate the timestamp also has 1ms resolution"""
        tree = self.make_branch_and_tree('.')
        self.build_tree(['a'])
        tree.add('a')
        tree.commit('added a', rev_id='a1')

        rev = tree.branch.repository.get_revision('a1')
        timestamp = rev.timestamp
        timestamp_1ms = round(timestamp, 3)
        self.assertEqual(timestamp_1ms, timestamp)

    def test_commit_kind_changes(self):
        if not osutils.has_symlinks():
            raise tests.TestSkipped('Test requires symlink support')
        tree = self.make_branch_and_tree('.')
        os.symlink('target', 'name')
        tree.add('name', 'a-file-id')
        tree.commit('Added a symlink')
        self.assertEqual('symlink', tree.basis_tree().kind('a-file-id'))

        os.unlink('name')
        self.build_tree(['name'])
        tree.commit('Changed symlink to file')
        self.assertEqual('file', tree.basis_tree().kind('a-file-id'))

        os.unlink('name')
        os.symlink('target', 'name')
        tree.commit('file to symlink')
        self.assertEqual('symlink', tree.basis_tree().kind('a-file-id'))

        os.unlink('name')
        os.mkdir('name')
        tree.commit('symlink to directory')
        self.assertEqual('directory', tree.basis_tree().kind('a-file-id'))

        os.rmdir('name')
        os.symlink('target', 'name')
        tree.commit('directory to symlink')
        self.assertEqual('symlink', tree.basis_tree().kind('a-file-id'))

        # prepare for directory <-> file tests
        os.unlink('name')
        os.mkdir('name')
        tree.commit('symlink to directory')
        self.assertEqual('directory', tree.basis_tree().kind('a-file-id'))

        os.rmdir('name')
        self.build_tree(['name'])
        tree.commit('Changed directory to file')
        self.assertEqual('file', tree.basis_tree().kind('a-file-id'))

        os.unlink('name')
        os.mkdir('name')
        tree.commit('file to directory')
        self.assertEqual('directory', tree.basis_tree().kind('a-file-id'))

    def test_commit_unversioned_specified(self):
        """Commit should raise if specified files isn't in basis or worktree"""
        tree = self.make_branch_and_tree('.')
        self.assertRaises(errors.PathsNotVersionedError, tree.commit, 
                          'message', specific_files=['bogus'])

    class Callback(object):
        
        def __init__(self, message, testcase):
            self.called = False
            self.message = message
            self.testcase = testcase

        def __call__(self, commit_obj):
            self.called = True
            self.testcase.assertTrue(isinstance(commit_obj, Commit))
            return self.message

    def test_commit_callback(self):
        """Commit should invoke a callback to get the message"""

        tree = self.make_branch_and_tree('.')
        try:
            tree.commit()
        except Exception, e:
            self.assertTrue(isinstance(e, BzrError))
            self.assertEqual('The message or message_callback keyword'
                             ' parameter is required for commit().', str(e))
        else:
            self.fail('exception not raised')
        cb = self.Callback(u'commit 1', self)
        tree.commit(message_callback=cb)
        self.assertTrue(cb.called)
        repository = tree.branch.repository
        message = repository.get_revision(tree.last_revision()).message
        self.assertEqual('commit 1', message)

    def test_no_callback_pointless(self):
        """Callback should not be invoked for pointless commit"""
        tree = self.make_branch_and_tree('.')
        cb = self.Callback(u'commit 2', self)
        self.assertRaises(PointlessCommit, tree.commit, message_callback=cb, 
                          allow_pointless=False)
        self.assertFalse(cb.called)

    def test_no_callback_netfailure(self):
        """Callback should not be invoked if connectivity fails"""
        tree = self.make_branch_and_tree('.')
        cb = self.Callback(u'commit 2', self)
        repository = tree.branch.repository
        # simulate network failure
        def raise_(self, arg, arg2):
            raise errors.NoSuchFile('foo')
        repository.add_inventory = raise_
        self.assertRaises(errors.NoSuchFile, tree.commit, message_callback=cb)
        self.assertFalse(cb.called)<|MERGE_RESOLUTION|>--- conflicted
+++ resolved
@@ -18,15 +18,12 @@
 import os
 
 import bzrlib
-<<<<<<< HEAD
-from bzrlib import errors, osutils, tests
-from bzrlib.tests import TestCaseWithTransport
-=======
 from bzrlib import (
     errors,
     lockdir,
+    osutils,
+    tests,
     )
->>>>>>> 275ac520
 from bzrlib.branch import Branch
 from bzrlib.bzrdir import BzrDir, BzrDirMetaFormat1
 from bzrlib.commit import Commit, NullCommitReporter
