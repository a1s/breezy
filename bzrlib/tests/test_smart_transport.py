--- conflicted
+++ resolved
@@ -1388,7 +1388,6 @@
     client_protocol_class = None
     server_protocol_class = None
 
-<<<<<<< HEAD
     def make_client_protocol(self):
         client_medium = medium.SmartSimplePipesClientMedium(
             StringIO(), StringIO())
@@ -1398,21 +1397,6 @@
         out_stream = StringIO()
         smart_protocol = self.server_protocol_class(None, out_stream.write)
         return smart_protocol, out_stream
-=======
-    def setUp(self):
-        super(TestSmartProtocol, self).setUp()
-        # XXX: self.server_to_client doesn't seem to be used.  If so,
-        # InstrumentedServerProtocol is redundant too.
-        self.server_to_client = []
-        self.to_server = StringIO()
-        self.to_client = StringIO()
-        self.client_medium = medium.SmartSimplePipesClientMedium(self.to_client,
-            self.to_server)
-        self.client_protocol = self.client_protocol_class(self.client_medium)
-        self.smart_server = InstrumentedServerProtocol(self.server_to_client)
-        self.smart_server_request = _mod_request.SmartServerRequestHandler(
-            None, _mod_request.request_handlers, root_client_path='/')
->>>>>>> 1a48eea9
 
     def assertOffsetSerialisation(self, expected_offsets, expected_serialised,
         client):
@@ -1436,8 +1420,8 @@
     def build_protocol_waiting_for_body(self):
         smart_protocol, out_stream = self.make_server_protocol()
         smart_protocol.has_dispatched = True
-        smart_protocol.request = request.SmartServerRequestHandler(
-            None, request.request_handlers)
+        smart_protocol.request = _mod_request.SmartServerRequestHandler(
+            None, _mod_request.request_handlers, '/')
         class FakeCommand(object):
             def do_body(cmd, body_bytes):
                 self.end_received = True
