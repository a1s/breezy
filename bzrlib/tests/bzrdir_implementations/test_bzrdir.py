# Copyright (C) 2005, 2006 Canonical Ltd
#
# This program is free software; you can redistribute it and/or modify
# it under the terms of the GNU General Public License as published by
# the Free Software Foundation; either version 2 of the License, or
# (at your option) any later version.
#
# This program is distributed in the hope that it will be useful,
# but WITHOUT ANY WARRANTY; without even the implied warranty of
# MERCHANTABILITY or FITNESS FOR A PARTICULAR PURPOSE.  See the
# GNU General Public License for more details.
#
# You should have received a copy of the GNU General Public License
# along with this program; if not, write to the Free Software
# Foundation, Inc., 59 Temple Place, Suite 330, Boston, MA  02111-1307  USA

"""Tests for bzrdir implementations - tests a bzrdir format."""

from cStringIO import StringIO
import errno
import os
from stat import S_ISDIR
import sys

import bzrlib.branch
import bzrlib.bzrdir as bzrdir
from bzrlib.branch import Branch, needs_read_lock, needs_write_lock
from bzrlib.check import check
import bzrlib.errors as errors
from bzrlib.errors import (FileExists,
                           NoSuchRevision,
                           NoSuchFile,
                           UninitializableFormat,
                           NotBranchError,
                           )
import bzrlib.repository as repository
import bzrlib.revision
from bzrlib.tests import (
                          ChrootedTestCase,
                          TestCase,
                          TestCaseWithTransport,
                          TestSkipped,
                          )
from bzrlib.trace import mutter
import bzrlib.transactions as transactions
import bzrlib.transport as transport
from bzrlib.transport import get_transport
import bzrlib.ui as ui
from bzrlib.upgrade import upgrade
import bzrlib.workingtree as workingtree


class TestCaseWithBzrDir(TestCaseWithTransport):

    def setUp(self):
        super(TestCaseWithBzrDir, self).setUp()
        self.bzrdir = None

    def get_bzrdir(self):
        if self.bzrdir is None:
            self.bzrdir = self.make_bzrdir(None)
        return self.bzrdir

    def make_bzrdir(self, relpath, format=None):
        return super(TestCaseWithBzrDir, self).make_bzrdir(
            relpath, format=self.bzrdir_format)



class TestBzrDir(TestCaseWithBzrDir):
    # Many of these tests test for disk equality rather than checking
    # for semantic equivalence. This works well for some tests but
    # is not good at handling changes in representation or the addition
    # or removal of control data. It would be nice to for instance:
    # sprout a new branch, check that the nickname has been reset by hand
    # and then set the nickname to match the source branch, at which point
    # a semantic equivalence should pass

    def assertDirectoriesEqual(self, source, target, ignore_list=[]):
        """Assert that the content of source and target are identical.

        paths in ignore list will be completely ignored.
        
        We ignore paths that represent data which is allowed to change during
        a clone or sprout: for instance, inventory.knit contains gzip fragements
        which have timestamps in them, and as we have read the inventory from 
        the source knit, the already-read data is recompressed rather than
        reading it again, which leads to changed timestamps. This is ok though,
        because the inventory.kndx file is not ignored, and the integrity of
        knit joins is tested by test_knit and test_versionedfile.
        """
        files = []
        directories = ['.']
        while directories:
            dir = directories.pop()
            for path in source.list_dir(dir):
                path = dir + '/' + path
                if path in ignore_list:
                    continue
                stat = source.stat(path)
                if S_ISDIR(stat.st_mode):
                    self.assertTrue(S_ISDIR(target.stat(path).st_mode))
                    directories.append(path)
                else:
                    self.assertEqualDiff(source.get(path).read(),
                                         target.get(path).read(),
                                         "text for file %r differs:\n" % path)

    def skipIfNoWorkingTree(self, a_bzrdir):
        """Raises TestSkipped if a_bzrdir doesn't have a working tree.
        
        If the bzrdir does have a workingtree, this is a no-op.
        """
        try:
            a_bzrdir.open_workingtree()
        except (errors.NotLocalUrl, errors.NoWorkingTree):
            raise TestSkipped("bzrdir on transport %r has no working tree"
                              % a_bzrdir.transport)

    def createWorkingTreeOrSkip(self, a_bzrdir):
        """Create a working tree on a_bzrdir, or raise TestSkipped.
        
        A simple wrapper for create_workingtree that translates NotLocalUrl into
        TestSkipped.  Returns the newly created working tree.
        """
        try:
            return a_bzrdir.create_workingtree()
        except errors.NotLocalUrl:
            raise TestSkipped("cannot make working tree with transport %r"
                              % a_bzrdir.transport)

    def sproutOrSkip(self, from_bzrdir, to_url, revision_id=None, basis=None,
                     force_new_repo=False):
        """Sprout from_bzrdir into to_url, or raise TestSkipped.
        
        A simple wrapper for from_bzrdir.sprout that translates NotLocalUrl into
        TestSkipped.  Returns the newly sprouted bzrdir.
        """
        try:
            target = from_bzrdir.sprout(to_url, revision_id=revision_id,
                                        basis=basis,
                                        force_new_repo=force_new_repo)
        except errors.NotLocalUrl:
            raise TestSkipped('Cannot sprout to remote bzrdirs.')
        return target

    def test_create_null_workingtree(self):
        dir = self.make_bzrdir('dir1')
        dir.create_repository()
        dir.create_branch()
        wt = dir.create_workingtree(revision_id=bzrlib.revision.NULL_REVISION)
        self.assertIs(wt.last_revision(), None)

    def test_clone_bzrdir_empty(self):
        dir = self.make_bzrdir('source')
        target = dir.clone(self.get_url('target'))
        self.assertNotEqual(dir.transport.base, target.transport.base)
        self.assertDirectoriesEqual(dir.root_transport, target.root_transport)
    
    def test_clone_bzrdir_empty_force_new_ignored(self):
        # the force_new_repo parameter should have no effect on an empty
        # bzrdir's clone logic
        dir = self.make_bzrdir('source')
        target = dir.clone(self.get_url('target'), force_new_repo=True)
        self.assertNotEqual(dir.transport.base, target.transport.base)
        self.assertDirectoriesEqual(dir.root_transport, target.root_transport)
    
    def test_clone_bzrdir_repository(self):
        tree = self.make_branch_and_tree('commit_tree')
        self.build_tree(['foo'], transport=tree.bzrdir.transport.clone('..'))
        tree.add('foo')
        tree.commit('revision 1', rev_id='1')
        dir = self.make_bzrdir('source')
        repo = dir.create_repository()
        repo.fetch(tree.branch.repository)
        self.assertTrue(repo.has_revision('1'))
        target = dir.clone(self.get_url('target'))
        self.assertNotEqual(dir.transport.base, target.transport.base)
        self.assertDirectoriesEqual(dir.root_transport, target.root_transport,
                                    ['./.bzr/repository/inventory.knit',
                                     ])


    def test_clone_bzrdir_repository_under_shared(self):
        tree = self.make_branch_and_tree('commit_tree')
        self.build_tree(['foo'], transport=tree.bzrdir.transport.clone('..'))
        tree.add('foo')
        tree.commit('revision 1', rev_id='1')
        dir = self.make_bzrdir('source')
        repo = dir.create_repository()
        repo.fetch(tree.branch.repository)
        self.assertTrue(repo.has_revision('1'))
        try:
            self.make_repository('target', shared=True)
        except errors.IncompatibleFormat:
            return
        target = dir.clone(self.get_url('target/child'))
        self.assertNotEqual(dir.transport.base, target.transport.base)
        self.assertRaises(errors.NoRepositoryPresent, target.open_repository)

    def test_clone_bzrdir_repository_branch_both_under_shared(self):
        try:
            shared_repo = self.make_repository('shared', shared=True)
        except errors.IncompatibleFormat:
            return
        tree = self.make_branch_and_tree('commit_tree')
        self.build_tree(['foo'], transport=tree.bzrdir.transport.clone('..'))
        tree.add('foo')
        tree.commit('revision 1', rev_id='1')
        tree.bzrdir.open_branch().set_revision_history([])
        tree.set_parent_trees([])
        tree.commit('revision 2', rev_id='2')
        tree.bzrdir.open_repository().copy_content_into(shared_repo)
        dir = self.make_bzrdir('shared/source')
        dir.create_branch()
        target = dir.clone(self.get_url('shared/target'))
        self.assertNotEqual(dir.transport.base, target.transport.base)
        self.assertNotEqual(dir.transport.base, shared_repo.bzrdir.transport.base)
        self.assertTrue(shared_repo.has_revision('1'))

    def test_clone_bzrdir_repository_branch_only_source_under_shared(self):
        try:
            shared_repo = self.make_repository('shared', shared=True)
        except errors.IncompatibleFormat:
            return
        tree = self.make_branch_and_tree('commit_tree')
        self.build_tree(['foo'], transport=tree.bzrdir.transport.clone('..'))
        tree.add('foo')
        tree.commit('revision 1', rev_id='1')
        tree.bzrdir.open_branch().set_revision_history([])
        tree.set_parent_trees([])
        tree.commit('revision 2', rev_id='2')
        tree.bzrdir.open_repository().copy_content_into(shared_repo)
        shared_repo.set_make_working_trees(False)
        self.assertFalse(shared_repo.make_working_trees())
        self.assertTrue(shared_repo.has_revision('1'))
        dir = self.make_bzrdir('shared/source')
        dir.create_branch()
        target = dir.clone(self.get_url('target'))
        self.assertNotEqual(dir.transport.base, target.transport.base)
        self.assertNotEqual(dir.transport.base, shared_repo.bzrdir.transport.base)
        branch = target.open_branch()
        self.assertTrue(branch.repository.has_revision('1'))
        self.assertFalse(branch.repository.make_working_trees())
        self.assertTrue(branch.repository.is_shared())
        
    def test_clone_bzrdir_repository_under_shared_force_new_repo(self):
        tree = self.make_branch_and_tree('commit_tree')
        self.build_tree(['foo'], transport=tree.bzrdir.transport.clone('..'))
        tree.add('foo')
        tree.commit('revision 1', rev_id='1')
        dir = self.make_bzrdir('source')
        repo = dir.create_repository()
        repo.fetch(tree.branch.repository)
        self.assertTrue(repo.has_revision('1'))
        try:
            self.make_repository('target', shared=True)
        except errors.IncompatibleFormat:
            return
        target = dir.clone(self.get_url('target/child'), force_new_repo=True)
        self.assertNotEqual(dir.transport.base, target.transport.base)
        self.assertDirectoriesEqual(dir.root_transport, target.root_transport,
                                    ['./.bzr/repository/inventory.knit',
                                     ])

    def test_clone_bzrdir_repository_revision(self):
        # test for revision limiting, [smoke test, not corner case checks].
        # make a repository with some revisions,
        # and clone it with a revision limit.
        # 
        tree = self.make_branch_and_tree('commit_tree')
        self.build_tree(['foo'], transport=tree.bzrdir.transport.clone('..'))
        tree.add('foo')
        tree.commit('revision 1', rev_id='1')
        tree.bzrdir.open_branch().set_revision_history([])
        tree.set_parent_trees([])
        tree.commit('revision 2', rev_id='2')
        source = self.make_repository('source')
        tree.bzrdir.open_repository().copy_content_into(source)
        dir = source.bzrdir
        target = dir.clone(self.get_url('target'), revision_id='2')
        raise TestSkipped('revision limiting not strict yet')

    def test_clone_bzrdir_branch_and_repo(self):
        tree = self.make_branch_and_tree('commit_tree')
        self.build_tree(['foo'], transport=tree.bzrdir.transport.clone('..'))
        tree.add('foo')
        tree.commit('revision 1')
        source = self.make_branch('source')
        tree.bzrdir.open_repository().copy_content_into(source.repository)
        tree.bzrdir.open_branch().copy_content_into(source)
        dir = source.bzrdir
        target = dir.clone(self.get_url('target'))
        self.assertNotEqual(dir.transport.base, target.transport.base)
        self.assertDirectoriesEqual(dir.root_transport, target.root_transport,
                                    ['./.bzr/stat-cache',
                                     './.bzr/checkout/stat-cache',
                                     './.bzr/repository/inventory.knit',
                                     ])

    def test_clone_bzrdir_branch_and_repo_into_shared_repo(self):
        # by default cloning into a shared repo uses the shared repo.
        tree = self.make_branch_and_tree('commit_tree')
        self.build_tree(['foo'], transport=tree.bzrdir.transport.clone('..'))
        tree.add('foo')
        tree.commit('revision 1')
        source = self.make_branch('source')
        tree.bzrdir.open_repository().copy_content_into(source.repository)
        tree.bzrdir.open_branch().copy_content_into(source)
        try:
            self.make_repository('target', shared=True)
        except errors.IncompatibleFormat:
            return
        dir = source.bzrdir
        target = dir.clone(self.get_url('target/child'))
        self.assertNotEqual(dir.transport.base, target.transport.base)
        self.assertRaises(errors.NoRepositoryPresent, target.open_repository)
        self.assertEqual(source.revision_history(),
                         target.open_branch().revision_history())

    def test_clone_bzrdir_branch_and_repo_into_shared_repo_force_new_repo(self):
        # by default cloning into a shared repo uses the shared repo.
        tree = self.make_branch_and_tree('commit_tree')
        self.build_tree(['foo'], transport=tree.bzrdir.transport.clone('..'))
        tree.add('foo')
        tree.commit('revision 1')
        source = self.make_branch('source')
        tree.bzrdir.open_repository().copy_content_into(source.repository)
        tree.bzrdir.open_branch().copy_content_into(source)
        try:
            self.make_repository('target', shared=True)
        except errors.IncompatibleFormat:
            return
        dir = source.bzrdir
        target = dir.clone(self.get_url('target/child'), force_new_repo=True)
        self.assertNotEqual(dir.transport.base, target.transport.base)
        target.open_repository()
        self.assertDirectoriesEqual(dir.root_transport, target.root_transport,
                                    ['./.bzr/repository/inventory.knit',
                                     ])

    def test_clone_bzrdir_branch_reference(self):
        # cloning should preserve the reference status of the branch in a bzrdir
        referenced_branch = self.make_branch('referencced')
        dir = self.make_bzrdir('source')
        try:
            reference = bzrlib.branch.BranchReferenceFormat().initialize(dir,
                referenced_branch)
        except errors.IncompatibleFormat:
            # this is ok too, not all formats have to support references.
            return
        target = dir.clone(self.get_url('target'))
        self.assertNotEqual(dir.transport.base, target.transport.base)
        self.assertDirectoriesEqual(dir.root_transport, target.root_transport,
                                    ['./.bzr/repository/inventory.knit',
                                     ])

    def test_clone_bzrdir_branch_revision(self):
        # test for revision limiting, [smoke test, not corner case checks].
        # make a branch with some revisions,
        # and clone it with a revision limit.
        # 
        tree = self.make_branch_and_tree('commit_tree')
        self.build_tree(['foo'], transport=tree.bzrdir.transport.clone('..'))
        tree.add('foo')
        tree.commit('revision 1', rev_id='1')
        tree.commit('revision 2', rev_id='2', allow_pointless=True)
        source = self.make_branch('source')
        tree.bzrdir.open_repository().copy_content_into(source.repository)
        tree.bzrdir.open_branch().copy_content_into(source)
        dir = source.bzrdir
        target = dir.clone(self.get_url('target'), revision_id='1')
        self.assertEqual('1', target.open_branch().last_revision())
        
    def test_clone_bzrdir_tree_branch_repo(self):
        tree = self.make_branch_and_tree('sourcce')
        self.build_tree(['foo'], transport=tree.bzrdir.transport.clone('..'))
        tree.add('foo')
        tree.commit('revision 1')
        dir = tree.bzrdir
        target = dir.clone(self.get_url('target'))
        self.skipIfNoWorkingTree(target)
        self.assertNotEqual(dir.transport.base, target.transport.base)
        self.assertDirectoriesEqual(dir.root_transport, target.root_transport,
                                    ['./.bzr/stat-cache',
                                     './.bzr/checkout/stat-cache',
                                     './.bzr/repository/inventory.knit',
                                     ])

        target.open_workingtree().revert([])

    def test_revert_inventory(self):
        tree = self.make_branch_and_tree('sourcce')
        self.build_tree(['foo'], transport=tree.bzrdir.transport.clone('..'))
        tree.add('foo')
        tree.commit('revision 1')
        dir = tree.bzrdir
        target = dir.clone(self.get_url('target'))
        self.skipIfNoWorkingTree(target)
        self.assertDirectoriesEqual(dir.root_transport, target.root_transport,
                                    ['./.bzr/stat-cache',
                                     './.bzr/checkout/stat-cache',
                                     './.bzr/repository/inventory.knit',
                                     ])

        target.open_workingtree().revert([])
        self.assertDirectoriesEqual(dir.root_transport, target.root_transport,
                                    ['./.bzr/stat-cache',
                                     './.bzr/checkout/stat-cache',
                                     './.bzr/repository/inventory.knit',
                                     ])


    def test_clone_bzrdir_tree_branch_reference(self):
        # a tree with a branch reference (aka a checkout) 
        # should stay a checkout on clone.
        referenced_branch = self.make_branch('referencced')
        dir = self.make_bzrdir('source')
        try:
            reference = bzrlib.branch.BranchReferenceFormat().initialize(dir,
                referenced_branch)
        except errors.IncompatibleFormat:
            # this is ok too, not all formats have to support references.
            return
        self.createWorkingTreeOrSkip(dir)
        target = dir.clone(self.get_url('target'))
        self.skipIfNoWorkingTree(target)
        self.assertNotEqual(dir.transport.base, target.transport.base)
        self.assertDirectoriesEqual(dir.root_transport, target.root_transport,
                                    ['./.bzr/stat-cache',
                                     './.bzr/checkout/stat-cache',
                                     './.bzr/repository/inventory.knit',
                                     ])

    def test_clone_bzrdir_tree_revision(self):
        # test for revision limiting, [smoke test, not corner case checks].
        # make a tree with a revision with a last-revision
        # and clone it with a revision limit.
        # This smoke test just checks the revision-id is right. Tree specific
        # tests will check corner cases.
        tree = self.make_branch_and_tree('source')
        self.build_tree(['foo'], transport=tree.bzrdir.transport.clone('..'))
        tree.add('foo')
        tree.commit('revision 1', rev_id='1')
        tree.commit('revision 2', rev_id='2', allow_pointless=True)
        dir = tree.bzrdir
        target = dir.clone(self.get_url('target'), revision_id='1')
        self.skipIfNoWorkingTree(target)
        self.assertEqual('1', target.open_workingtree().last_revision())

    def test_clone_bzrdir_incomplete_source_with_basis(self):
        # ensure that basis really does grab from the basis by having incomplete source
        tree = self.make_branch_and_tree('commit_tree')
        self.build_tree(['foo'], transport=tree.bzrdir.transport.clone('..'))
        tree.add('foo')
        tree.commit('revision 1', rev_id='1')
        source = self.make_branch_and_tree('source')
        # this gives us an incomplete repository
        tree.bzrdir.open_repository().copy_content_into(source.branch.repository)
        tree.commit('revision 2', rev_id='2', allow_pointless=True)
        tree.bzrdir.open_branch().copy_content_into(source.branch)
        tree.copy_content_into(source)
        self.assertFalse(source.branch.repository.has_revision('2'))
        dir = source.bzrdir
        target = dir.clone(self.get_url('target'), basis=tree.bzrdir)
        self.assertEqual('2', target.open_branch().last_revision())
        try:
            self.assertEqual('2', target.open_workingtree().last_revision())
        except errors.NoWorkingTree:
            # It should have a working tree if it's able to have one, so if
            # we're here make sure it really can't have one.
            self.assertRaises(errors.NotLocalUrl, target.create_workingtree)
        self.assertTrue(target.open_branch().repository.has_revision('2'))

    def test_sprout_bzrdir_empty(self):
        dir = self.make_bzrdir('source')
        target = self.sproutOrSkip(dir, self.get_url('target'))
        self.assertNotEqual(dir.transport.base, target.transport.base)
        # creates a new repository branch and tree
        target.open_repository()
        target.open_branch()
        target.open_workingtree()

    def test_sprout_bzrdir_empty_under_shared_repo(self):
        # sprouting an empty dir into a repo uses the repo
        dir = self.make_bzrdir('source')
        try:
            self.make_repository('target', shared=True)
        except errors.IncompatibleFormat:
            return
        target = self.sproutOrSkip(dir, self.get_url('target/child'))
        self.assertRaises(errors.NoRepositoryPresent, target.open_repository)
        target.open_branch()
        target.open_workingtree()

    def test_sprout_bzrdir_empty_under_shared_repo_force_new(self):
        # the force_new_repo parameter should force use of a new repo in an empty
        # bzrdir's sprout logic
        dir = self.make_bzrdir('source')
        try:
            self.make_repository('target', shared=True)
        except errors.IncompatibleFormat:
            return
        target = self.sproutOrSkip(dir, self.get_url('target/child'),
                                   force_new_repo=True)
        target.open_repository()
        target.open_branch()
        target.open_workingtree()
    
    def test_sprout_bzrdir_repository(self):
        tree = self.make_branch_and_tree('commit_tree')
        self.build_tree(['foo'], transport=tree.bzrdir.transport.clone('..'))
        tree.add('foo')
        tree.commit('revision 1', rev_id='1')
        dir = self.make_bzrdir('source')
        repo = dir.create_repository()
        repo.fetch(tree.branch.repository)
        self.assertTrue(repo.has_revision('1'))
<<<<<<< HEAD
        try:
            self.assertIs(dir.open_branch().last_revision(), None)
        except errors.NotBranchError:
            pass
        target = dir.sprout(self.get_url('target'))
=======
        target = self.sproutOrSkip(dir, self.get_url('target'))
>>>>>>> 74c2c43b
        self.assertNotEqual(dir.transport.base, target.transport.base)
        # testing inventory isn't reasonable for repositories
        self.assertDirectoriesEqual(dir.root_transport, target.root_transport,
                                    ['./.bzr/repository/inventory.knit',
                                     './.bzr/inventory'
                                     ])
        try:
            # If we happen to have a tree, we'll guarantee everything
            # except for the tree root is the same.
            inventory_f = file(dir.transport.base+'inventory', 'rb')
            self.assertContainsRe(inventory_f.read(), 
                                  '<inventory file_id="TREE_ROOT[^"]*"'
                                  ' format="5">\n</inventory>\n')
            inventory_f.close()
        except IOError, e:
            if e.errno != errno.ENOENT:
                raise

    def test_sprout_bzrdir_with_repository_to_shared(self):
        tree = self.make_branch_and_tree('commit_tree')
        self.build_tree(['foo'], transport=tree.bzrdir.transport.clone('..'))
        tree.add('foo')
        tree.commit('revision 1', rev_id='1')
        tree.bzrdir.open_branch().set_revision_history([])
        tree.set_parent_trees([])
        tree.commit('revision 2', rev_id='2')
        source = self.make_repository('source')
        tree.bzrdir.open_repository().copy_content_into(source)
        dir = source.bzrdir
        try:
            shared_repo = self.make_repository('target', shared=True)
        except errors.IncompatibleFormat:
            return
        target = self.sproutOrSkip(dir, self.get_url('target/child'))
        self.assertNotEqual(dir.transport.base, target.transport.base)
        self.assertTrue(shared_repo.has_revision('1'))

    def test_sprout_bzrdir_repository_branch_both_under_shared(self):
        try:
            shared_repo = self.make_repository('shared', shared=True)
        except errors.IncompatibleFormat:
            return
        tree = self.make_branch_and_tree('commit_tree')
        self.build_tree(['foo'], transport=tree.bzrdir.transport.clone('..'))
        tree.add('foo')
        tree.commit('revision 1', rev_id='1')
        tree.bzrdir.open_branch().set_revision_history([])
        tree.set_parent_trees([])
        tree.commit('revision 2', rev_id='2')
        tree.bzrdir.open_repository().copy_content_into(shared_repo)
        dir = self.make_bzrdir('shared/source')
        dir.create_branch()
        target = self.sproutOrSkip(dir, self.get_url('shared/target'))
        self.assertNotEqual(dir.transport.base, target.transport.base)
        self.assertNotEqual(dir.transport.base, shared_repo.bzrdir.transport.base)
        self.assertTrue(shared_repo.has_revision('1'))

    def test_sprout_bzrdir_repository_branch_only_source_under_shared(self):
        try:
            shared_repo = self.make_repository('shared', shared=True)
        except errors.IncompatibleFormat:
            return
        tree = self.make_branch_and_tree('commit_tree')
        self.build_tree(['foo'], transport=tree.bzrdir.transport.clone('..'))
        tree.add('foo')
        tree.commit('revision 1', rev_id='1')
        tree.bzrdir.open_branch().set_revision_history([])
        tree.set_parent_trees([])
        tree.commit('revision 2', rev_id='2')
        tree.bzrdir.open_repository().copy_content_into(shared_repo)
        shared_repo.set_make_working_trees(False)
        self.assertFalse(shared_repo.make_working_trees())
        self.assertTrue(shared_repo.has_revision('1'))
        dir = self.make_bzrdir('shared/source')
        dir.create_branch()
        target = self.sproutOrSkip(dir, self.get_url('target'))
        self.assertNotEqual(dir.transport.base, target.transport.base)
        self.assertNotEqual(dir.transport.base, shared_repo.bzrdir.transport.base)
        branch = target.open_branch()
        self.assertTrue(branch.repository.has_revision('1'))
        self.assertTrue(branch.repository.make_working_trees())
        self.assertFalse(branch.repository.is_shared())

    def test_sprout_bzrdir_repository_under_shared_force_new_repo(self):
        tree = self.make_branch_and_tree('commit_tree')
        self.build_tree(['foo'], transport=tree.bzrdir.transport.clone('..'))
        tree.add('foo')
        tree.commit('revision 1', rev_id='1')
        tree.bzrdir.open_branch().set_revision_history([])
        tree.set_parent_trees([])
        tree.commit('revision 2', rev_id='2')
        source = self.make_repository('source')
        tree.bzrdir.open_repository().copy_content_into(source)
        dir = source.bzrdir
        try:
            shared_repo = self.make_repository('target', shared=True)
        except errors.IncompatibleFormat:
            return
        target = self.sproutOrSkip(dir, self.get_url('target/child'),
                                   force_new_repo=True)
        self.assertNotEqual(dir.transport.base, target.transport.base)
        self.assertFalse(shared_repo.has_revision('1'))

    def test_sprout_bzrdir_repository_revision(self):
        # test for revision limiting, [smoke test, not corner case checks].
        # make a repository with some revisions,
        # and sprout it with a revision limit.
        # 
        tree = self.make_branch_and_tree('commit_tree')
        self.build_tree(['foo'], transport=tree.bzrdir.transport.clone('..'))
        tree.add('foo')
        tree.commit('revision 1', rev_id='1')
        tree.bzrdir.open_branch().set_revision_history([])
        tree.set_parent_trees([])
        tree.commit('revision 2', rev_id='2')
        source = self.make_repository('source')
        tree.bzrdir.open_repository().copy_content_into(source)
        dir = source.bzrdir
        target = self.sproutOrSkip(dir, self.get_url('target'), revision_id='2')
        raise TestSkipped('revision limiting not strict yet')

    def test_sprout_bzrdir_branch_and_repo(self):
        tree = self.make_branch_and_tree('commit_tree')
        self.build_tree(['foo'], transport=tree.bzrdir.transport.clone('..'))
        tree.add('foo')
        tree.commit('revision 1')
        source = self.make_branch('source')
        tree.bzrdir.open_repository().copy_content_into(source.repository)
        tree.bzrdir.open_branch().copy_content_into(source)
        dir = source.bzrdir
        target = self.sproutOrSkip(dir, self.get_url('target'))
        self.assertNotEqual(dir.transport.base, target.transport.base)
        self.assertDirectoriesEqual(dir.root_transport, target.root_transport,
                                    ['./.bzr/stat-cache',
                                     './.bzr/checkout/stat-cache',
                                     './.bzr/inventory',
                                     './.bzr/checkout/inventory',
                                     './.bzr/repository/inventory.knit',
                                     ])

    def test_sprout_bzrdir_branch_and_repo_shared(self):
        # sprouting a branch with a repo into a shared repo uses the shared
        # repo
        tree = self.make_branch_and_tree('commit_tree')
        self.build_tree(['foo'], transport=tree.bzrdir.transport.clone('..'))
        tree.add('foo')
        tree.commit('revision 1', rev_id='1')
        source = self.make_branch('source')
        tree.bzrdir.open_repository().copy_content_into(source.repository)
        tree.bzrdir.open_branch().copy_content_into(source)
        dir = source.bzrdir
        try:
            shared_repo = self.make_repository('target', shared=True)
        except errors.IncompatibleFormat:
            return
        target = self.sproutOrSkip(dir, self.get_url('target/child'))
        self.assertTrue(shared_repo.has_revision('1'))

    def test_sprout_bzrdir_branch_and_repo_shared_force_new_repo(self):
        # sprouting a branch with a repo into a shared repo uses the shared
        # repo
        tree = self.make_branch_and_tree('commit_tree')
        self.build_tree(['foo'], transport=tree.bzrdir.transport.clone('..'))
        tree.add('foo')
        tree.commit('revision 1', rev_id='1')
        source = self.make_branch('source')
        tree.bzrdir.open_repository().copy_content_into(source.repository)
        tree.bzrdir.open_branch().copy_content_into(source)
        dir = source.bzrdir
        try:
            shared_repo = self.make_repository('target', shared=True)
        except errors.IncompatibleFormat:
            return
        target = self.sproutOrSkip(dir, self.get_url('target/child'),
                                   force_new_repo=True)
        self.assertNotEqual(dir.transport.base, target.transport.base)
        self.assertFalse(shared_repo.has_revision('1'))

    def test_sprout_bzrdir_branch_reference(self):
        # sprouting should create a repository if needed and a sprouted branch.
        referenced_branch = self.make_branch('referencced')
        dir = self.make_bzrdir('source')
        try:
            reference = bzrlib.branch.BranchReferenceFormat().initialize(dir,
                referenced_branch)
        except errors.IncompatibleFormat:
            # this is ok too, not all formats have to support references.
            return
        self.assertRaises(errors.NoRepositoryPresent, dir.open_repository)
        target = self.sproutOrSkip(dir, self.get_url('target'))
        self.assertNotEqual(dir.transport.base, target.transport.base)
        # we want target to have a branch that is in-place.
        self.assertEqual(target, target.open_branch().bzrdir)
        # and as we dont support repositories being detached yet, a repo in 
        # place
        target.open_repository()

    def test_sprout_bzrdir_branch_reference_shared(self):
        # sprouting should create a repository if needed and a sprouted branch.
        referenced_tree = self.make_branch_and_tree('referenced')
        referenced_tree.commit('1', rev_id='1', allow_pointless=True)
        dir = self.make_bzrdir('source')
        try:
            reference = bzrlib.branch.BranchReferenceFormat().initialize(dir,
                referenced_tree.branch)
        except errors.IncompatibleFormat:
            # this is ok too, not all formats have to support references.
            return
        self.assertRaises(errors.NoRepositoryPresent, dir.open_repository)
        try:
            shared_repo = self.make_repository('target', shared=True)
        except errors.IncompatibleFormat:
            return
        target = self.sproutOrSkip(dir, self.get_url('target/child'))
        self.assertNotEqual(dir.transport.base, target.transport.base)
        # we want target to have a branch that is in-place.
        self.assertEqual(target, target.open_branch().bzrdir)
        # and we want no repository as the target is shared
        self.assertRaises(errors.NoRepositoryPresent, 
                          target.open_repository)
        # and we want revision '1' in the shared repo
        self.assertTrue(shared_repo.has_revision('1'))

    def test_sprout_bzrdir_branch_reference_shared_force_new_repo(self):
        # sprouting should create a repository if needed and a sprouted branch.
        referenced_tree = self.make_branch_and_tree('referenced')
        referenced_tree.commit('1', rev_id='1', allow_pointless=True)
        dir = self.make_bzrdir('source')
        try:
            reference = bzrlib.branch.BranchReferenceFormat().initialize(dir,
                referenced_tree.branch)
        except errors.IncompatibleFormat:
            # this is ok too, not all formats have to support references.
            return
        self.assertRaises(errors.NoRepositoryPresent, dir.open_repository)
        try:
            shared_repo = self.make_repository('target', shared=True)
        except errors.IncompatibleFormat:
            return
        target = self.sproutOrSkip(dir, self.get_url('target/child'),
                                   force_new_repo=True)
        self.assertNotEqual(dir.transport.base, target.transport.base)
        # we want target to have a branch that is in-place.
        self.assertEqual(target, target.open_branch().bzrdir)
        # and we want revision '1' in the new repo
        self.assertTrue(target.open_repository().has_revision('1'))
        # but not the shared one
        self.assertFalse(shared_repo.has_revision('1'))

    def test_sprout_bzrdir_branch_revision(self):
        # test for revision limiting, [smoke test, not corner case checks].
        # make a repository with some revisions,
        # and sprout it with a revision limit.
        # 
        tree = self.make_branch_and_tree('commit_tree')
        self.build_tree(['foo'], transport=tree.bzrdir.transport.clone('..'))
        tree.add('foo')
        tree.commit('revision 1', rev_id='1')
        tree.commit('revision 2', rev_id='2', allow_pointless=True)
        source = self.make_branch('source')
        tree.bzrdir.open_repository().copy_content_into(source.repository)
        tree.bzrdir.open_branch().copy_content_into(source)
        dir = source.bzrdir
        target = self.sproutOrSkip(dir, self.get_url('target'), revision_id='1')
        self.assertEqual('1', target.open_branch().last_revision())
        
    def test_sprout_bzrdir_tree_branch_repo(self):
        tree = self.make_branch_and_tree('sourcce')
        self.build_tree(['foo'], transport=tree.bzrdir.transport.clone('..'))
        tree.add('foo')
        tree.commit('revision 1')
        dir = tree.bzrdir
        target = self.sproutOrSkip(dir, self.get_url('target'))
        self.assertNotEqual(dir.transport.base, target.transport.base)
        self.assertDirectoriesEqual(dir.root_transport, target.root_transport,
                                    ['./.bzr/stat-cache',
                                     './.bzr/checkout/stat-cache',
                                     './.bzr/inventory',
                                     './.bzr/checkout/inventory',
                                     './.bzr/repository/inventory.knit',
                                     ])

    def test_sprout_bzrdir_tree_branch_reference(self):
        # sprouting should create a repository if needed and a sprouted branch.
        # the tree state should not be copied.
        referenced_branch = self.make_branch('referencced')
        dir = self.make_bzrdir('source')
        try:
            reference = bzrlib.branch.BranchReferenceFormat().initialize(dir,
                referenced_branch)
        except errors.IncompatibleFormat:
            # this is ok too, not all formats have to support references.
            return
        self.assertRaises(errors.NoRepositoryPresent, dir.open_repository)
        tree = self.createWorkingTreeOrSkip(dir)
        tree.bzrdir.root_transport.mkdir('subdir')
        tree.add('subdir')
        target = self.sproutOrSkip(dir, self.get_url('target'))
        self.assertNotEqual(dir.transport.base, target.transport.base)
        # we want target to have a branch that is in-place.
        self.assertEqual(target, target.open_branch().bzrdir)
        # and as we dont support repositories being detached yet, a repo in 
        # place
        target.open_repository()
        result_tree = target.open_workingtree()
        self.assertFalse(result_tree.has_filename('subdir'))

    def test_sprout_bzrdir_tree_branch_reference_revision(self):
        # sprouting should create a repository if needed and a sprouted branch.
        # the tree state should not be copied but the revision changed,
        # and the likewise the new branch should be truncated too
        referenced_branch = self.make_branch('referencced')
        dir = self.make_bzrdir('source')
        try:
            reference = bzrlib.branch.BranchReferenceFormat().initialize(dir,
                referenced_branch)
        except errors.IncompatibleFormat:
            # this is ok too, not all formats have to support references.
            return
        self.assertRaises(errors.NoRepositoryPresent, dir.open_repository)
        tree = self.createWorkingTreeOrSkip(dir)
        self.build_tree(['foo'], transport=dir.root_transport)
        tree.add('foo')
        tree.commit('revision 1', rev_id='1')
        tree.commit('revision 2', rev_id='2', allow_pointless=True)
        target = dir.sprout(self.get_url('target'), revision_id='1')
        self.skipIfNoWorkingTree(target)
        self.assertNotEqual(dir.transport.base, target.transport.base)
        # we want target to have a branch that is in-place.
        self.assertEqual(target, target.open_branch().bzrdir)
        # and as we dont support repositories being detached yet, a repo in 
        # place
        target.open_repository()
        # we trust that the working tree sprouting works via the other tests.
        self.assertEqual('1', target.open_workingtree().last_revision())
        self.assertEqual('1', target.open_branch().last_revision())

    def test_sprout_bzrdir_tree_revision(self):
        # test for revision limiting, [smoke test, not corner case checks].
        # make a tree with a revision with a last-revision
        # and sprout it with a revision limit.
        # This smoke test just checks the revision-id is right. Tree specific
        # tests will check corner cases.
        tree = self.make_branch_and_tree('source')
        self.build_tree(['foo'], transport=tree.bzrdir.root_transport)
        tree.add('foo')
        tree.commit('revision 1', rev_id='1')
        tree.commit('revision 2', rev_id='2', allow_pointless=True)
        dir = tree.bzrdir
        target = self.sproutOrSkip(dir, self.get_url('target'), revision_id='1')
        self.assertEqual('1', target.open_workingtree().last_revision())

    def test_sprout_bzrdir_incomplete_source_with_basis(self):
        # ensure that basis really does grab from the basis by having incomplete source
        tree = self.make_branch_and_tree('commit_tree')
        self.build_tree(['foo'], transport=tree.bzrdir.root_transport)
        tree.add('foo')
        tree.commit('revision 1', rev_id='1')
        source = self.make_branch_and_tree('source')
        # this gives us an incomplete repository
        tree.bzrdir.open_repository().copy_content_into(source.branch.repository)
        tree.commit('revision 2', rev_id='2', allow_pointless=True)
        tree.bzrdir.open_branch().copy_content_into(source.branch)
        tree.copy_content_into(source)
        self.assertFalse(source.branch.repository.has_revision('2'))
        dir = source.bzrdir
        target = self.sproutOrSkip(dir, self.get_url('target'),
                                   basis=tree.bzrdir)
        self.assertEqual('2', target.open_branch().last_revision())
        self.assertEqual('2', target.open_workingtree().last_revision())
        self.assertTrue(target.open_branch().repository.has_revision('2'))

    def test_format_initialize_find_open(self):
        # loopback test to check the current format initializes to itself.
        if not self.bzrdir_format.is_supported():
            # unsupported formats are not loopback testable
            # because the default open will not open them and
            # they may not be initializable.
            return
        # supported formats must be able to init and open
        t = get_transport(self.get_url())
        readonly_t = get_transport(self.get_readonly_url())
        made_control = self.bzrdir_format.initialize(t.base)
        self.failUnless(isinstance(made_control, bzrdir.BzrDir))
        self.assertEqual(self.bzrdir_format,
                         bzrdir.BzrDirFormat.find_format(readonly_t))
        direct_opened_dir = self.bzrdir_format.open(readonly_t)
        opened_dir = bzrdir.BzrDir.open(t.base)
        self.assertEqual(made_control._format,
                         opened_dir._format)
        self.assertEqual(direct_opened_dir._format,
                         opened_dir._format)
        self.failUnless(isinstance(opened_dir, bzrdir.BzrDir))

    def test_open_not_bzrdir(self):
        # test the formats specific behaviour for no-content or similar dirs.
        self.assertRaises(NotBranchError,
                          self.bzrdir_format.open,
                          get_transport(self.get_readonly_url()))

    def test_create_branch(self):
        # a bzrdir can construct a branch and repository for itself.
        if not self.bzrdir_format.is_supported():
            # unsupported formats are not loopback testable
            # because the default open will not open them and
            # they may not be initializable.
            return
        t = get_transport(self.get_url())
        made_control = self.bzrdir_format.initialize(t.base)
        made_repo = made_control.create_repository()
        made_branch = made_control.create_branch()
        self.failUnless(isinstance(made_branch, bzrlib.branch.Branch))
        self.assertEqual(made_control, made_branch.bzrdir)
        
    def test_open_branch(self):
        if not self.bzrdir_format.is_supported():
            # unsupported formats are not loopback testable
            # because the default open will not open them and
            # they may not be initializable.
            return
        t = get_transport(self.get_url())
        made_control = self.bzrdir_format.initialize(t.base)
        made_repo = made_control.create_repository()
        made_branch = made_control.create_branch()
        opened_branch = made_control.open_branch()
        self.assertEqual(made_control, opened_branch.bzrdir)
        self.failUnless(isinstance(opened_branch, made_branch.__class__))
        self.failUnless(isinstance(opened_branch._format, made_branch._format.__class__))

    def test_create_repository(self):
        # a bzrdir can construct a repository for itself.
        if not self.bzrdir_format.is_supported():
            # unsupported formats are not loopback testable
            # because the default open will not open them and
            # they may not be initializable.
            return
        t = get_transport(self.get_url())
        made_control = self.bzrdir_format.initialize(t.base)
        made_repo = made_control.create_repository()
        self.failUnless(isinstance(made_repo, repository.Repository))
        self.assertEqual(made_control, made_repo.bzrdir)

    def test_create_repository_shared(self):
        # a bzrdir can create a shared repository or 
        # fail appropriately
        if not self.bzrdir_format.is_supported():
            # unsupported formats are not loopback testable
            # because the default open will not open them and
            # they may not be initializable.
            return
        t = get_transport(self.get_url())
        made_control = self.bzrdir_format.initialize(t.base)
        try:
            made_repo = made_control.create_repository(shared=True)
        except errors.IncompatibleFormat:
            # Old bzrdir formats don't support shared repositories
            # and should raise IncompatibleFormat
            return
        self.assertTrue(made_repo.is_shared())

    def test_create_repository_nonshared(self):
        # a bzrdir can create a non-shared repository 
        if not self.bzrdir_format.is_supported():
            # unsupported formats are not loopback testable
            # because the default open will not open them and
            # they may not be initializable.
            return
        t = get_transport(self.get_url())
        made_control = self.bzrdir_format.initialize(t.base)
        made_repo = made_control.create_repository(shared=False)
        self.assertFalse(made_repo.is_shared())
        
    def test_open_repository(self):
        if not self.bzrdir_format.is_supported():
            # unsupported formats are not loopback testable
            # because the default open will not open them and
            # they may not be initializable.
            return
        t = get_transport(self.get_url())
        made_control = self.bzrdir_format.initialize(t.base)
        made_repo = made_control.create_repository()
        opened_repo = made_control.open_repository()
        self.assertEqual(made_control, opened_repo.bzrdir)
        self.failUnless(isinstance(opened_repo, made_repo.__class__))
        self.failUnless(isinstance(opened_repo._format, made_repo._format.__class__))

    def test_create_workingtree(self):
        # a bzrdir can construct a working tree for itself.
        if not self.bzrdir_format.is_supported():
            # unsupported formats are not loopback testable
            # because the default open will not open them and
            # they may not be initializable.
            return
        t = self.get_transport()
        made_control = self.bzrdir_format.initialize(t.base)
        made_repo = made_control.create_repository()
        made_branch = made_control.create_branch()
        made_tree = self.createWorkingTreeOrSkip(made_control)
        self.failUnless(isinstance(made_tree, workingtree.WorkingTree))
        self.assertEqual(made_control, made_tree.bzrdir)
        
    def test_create_workingtree_revision(self):
        # a bzrdir can construct a working tree for itself @ a specific revision.
        t = self.get_transport()
        source = self.make_branch_and_tree('source')
        source.commit('a', rev_id='a', allow_pointless=True)
        source.commit('b', rev_id='b', allow_pointless=True)
        self.build_tree(['new/'])
        t_new = t.clone('new')
        made_control = self.bzrdir_format.initialize_on_transport(t_new)
        source.branch.repository.clone(made_control)
        source.branch.clone(made_control)
        try:
            made_tree = made_control.create_workingtree(revision_id='a')
        except errors.NotLocalUrl:
            raise TestSkipped("Can't make working tree on transport %r" % t)
        self.assertEqual('a', made_tree.last_revision())
        
    def test_open_workingtree(self):
        if not self.bzrdir_format.is_supported():
            # unsupported formats are not loopback testable
            # because the default open will not open them and
            # they may not be initializable.
            return
        # this has to be tested with local access as we still support creating 
        # format 6 bzrdirs
        t = get_transport('.')
        made_control = self.bzrdir_format.initialize(t.base)
        made_repo = made_control.create_repository()
        made_branch = made_control.create_branch()
        made_tree = made_control.create_workingtree()
        opened_tree = made_control.open_workingtree()
        self.assertEqual(made_control, opened_tree.bzrdir)
        self.failUnless(isinstance(opened_tree, made_tree.__class__))
        self.failUnless(isinstance(opened_tree._format, made_tree._format.__class__))

    def test_get_branch_transport(self):
        dir = self.make_bzrdir('.')
        # without a format, get_branch_transport gives use a transport
        # which -may- point to an existing dir.
        self.assertTrue(isinstance(dir.get_branch_transport(None),
                                   transport.Transport))
        # with a given format, either the bzr dir supports identifiable
        # branches, or it supports anonymous  branch formats, but not both.
        anonymous_format = bzrlib.branch.BzrBranchFormat4()
        identifiable_format = bzrlib.branch.BzrBranchFormat5()
        try:
            found_transport = dir.get_branch_transport(anonymous_format)
            self.assertRaises(errors.IncompatibleFormat,
                              dir.get_branch_transport,
                              identifiable_format)
        except errors.IncompatibleFormat:
            found_transport = dir.get_branch_transport(identifiable_format)
        self.assertTrue(isinstance(found_transport, transport.Transport))
        # and the dir which has been initialized for us must exist.
        found_transport.list_dir('.')

    def test_get_repository_transport(self):
        dir = self.make_bzrdir('.')
        # without a format, get_repository_transport gives use a transport
        # which -may- point to an existing dir.
        self.assertTrue(isinstance(dir.get_repository_transport(None),
                                   transport.Transport))
        # with a given format, either the bzr dir supports identifiable
        # repositoryes, or it supports anonymous  repository formats, but not both.
        anonymous_format = repository.RepositoryFormat6()
        identifiable_format = repository.RepositoryFormat7()
        try:
            found_transport = dir.get_repository_transport(anonymous_format)
            self.assertRaises(errors.IncompatibleFormat,
                              dir.get_repository_transport,
                              identifiable_format)
        except errors.IncompatibleFormat:
            found_transport = dir.get_repository_transport(identifiable_format)
        self.assertTrue(isinstance(found_transport, transport.Transport))
        # and the dir which has been initialized for us must exist.
        found_transport.list_dir('.')

    def test_get_workingtree_transport(self):
        dir = self.make_bzrdir('.')
        # without a format, get_workingtree_transport gives use a transport
        # which -may- point to an existing dir.
        self.assertTrue(isinstance(dir.get_workingtree_transport(None),
                                   transport.Transport))
        # with a given format, either the bzr dir supports identifiable
        # trees, or it supports anonymous tree formats, but not both.
        anonymous_format = workingtree.WorkingTreeFormat2()
        identifiable_format = workingtree.WorkingTreeFormat3()
        try:
            found_transport = dir.get_workingtree_transport(anonymous_format)
            self.assertRaises(errors.IncompatibleFormat,
                              dir.get_workingtree_transport,
                              identifiable_format)
        except errors.IncompatibleFormat:
            found_transport = dir.get_workingtree_transport(identifiable_format)
        self.assertTrue(isinstance(found_transport, transport.Transport))
        # and the dir which has been initialized for us must exist.
        found_transport.list_dir('.')

    def test_root_transport(self):
        dir = self.make_bzrdir('.')
        self.assertEqual(dir.root_transport.base,
                         get_transport(self.get_url('.')).base)

    def test_find_repository_no_repo_under_standalone_branch(self):
        # finding a repo stops at standalone branches even if there is a
        # higher repository available.
        try:
            repo = self.make_repository('.', shared=True)
        except errors.IncompatibleFormat:
            # need a shared repository to test this.
            return
        url = self.get_url('intermediate')
        get_transport(self.get_url()).mkdir('intermediate')
        get_transport(self.get_url()).mkdir('intermediate/child')
        made_control = self.bzrdir_format.initialize(url)
        made_control.create_repository()
        innermost_control = self.bzrdir_format.initialize(
            self.get_url('intermediate/child'))
        try:
            child_repo = innermost_control.open_repository()
            # if there is a repository, then the format cannot ever hit this 
            # code path.
            return
        except errors.NoRepositoryPresent:
            pass
        self.assertRaises(errors.NoRepositoryPresent,
                          innermost_control.find_repository)

    def test_find_repository_containing_shared_repository(self):
        # find repo inside a shared repo with an empty control dir
        # returns the shared repo.
        try:
            repo = self.make_repository('.', shared=True)
        except errors.IncompatibleFormat:
            # need a shared repository to test this.
            return
        url = self.get_url('childbzrdir')
        get_transport(self.get_url()).mkdir('childbzrdir')
        made_control = self.bzrdir_format.initialize(url)
        try:
            child_repo = made_control.open_repository()
            # if there is a repository, then the format cannot ever hit this 
            # code path.
            return
        except errors.NoRepositoryPresent:
            pass
        found_repo = made_control.find_repository()
        self.assertEqual(repo.bzrdir.root_transport.base,
                         found_repo.bzrdir.root_transport.base)
        
    def test_find_repository_standalone_with_containing_shared_repository(self):
        # find repo inside a standalone repo inside a shared repo finds the standalone repo
        try:
            containing_repo = self.make_repository('.', shared=True)
        except errors.IncompatibleFormat:
            # need a shared repository to test this.
            return
        child_repo = self.make_repository('childrepo')
        opened_control = bzrdir.BzrDir.open(self.get_url('childrepo'))
        found_repo = opened_control.find_repository()
        self.assertEqual(child_repo.bzrdir.root_transport.base,
                         found_repo.bzrdir.root_transport.base)

    def test_find_repository_shared_within_shared_repository(self):
        # find repo at a shared repo inside a shared repo finds the inner repo
        try:
            containing_repo = self.make_repository('.', shared=True)
        except errors.IncompatibleFormat:
            # need a shared repository to test this.
            return
        url = self.get_url('childrepo')
        get_transport(self.get_url()).mkdir('childrepo')
        child_control = self.bzrdir_format.initialize(url)
        child_repo = child_control.create_repository(shared=True)
        opened_control = bzrdir.BzrDir.open(self.get_url('childrepo'))
        found_repo = opened_control.find_repository()
        self.assertEqual(child_repo.bzrdir.root_transport.base,
                         found_repo.bzrdir.root_transport.base)
        self.assertNotEqual(child_repo.bzrdir.root_transport.base,
                            containing_repo.bzrdir.root_transport.base)

    def test_find_repository_with_nested_dirs_works(self):
        # find repo inside a bzrdir inside a bzrdir inside a shared repo 
        # finds the outer shared repo.
        try:
            repo = self.make_repository('.', shared=True)
        except errors.IncompatibleFormat:
            # need a shared repository to test this.
            return
        url = self.get_url('intermediate')
        get_transport(self.get_url()).mkdir('intermediate')
        get_transport(self.get_url()).mkdir('intermediate/child')
        made_control = self.bzrdir_format.initialize(url)
        try:
            child_repo = made_control.open_repository()
            # if there is a repository, then the format cannot ever hit this 
            # code path.
            return
        except errors.NoRepositoryPresent:
            pass
        innermost_control = self.bzrdir_format.initialize(
            self.get_url('intermediate/child'))
        try:
            child_repo = innermost_control.open_repository()
            # if there is a repository, then the format cannot ever hit this 
            # code path.
            return
        except errors.NoRepositoryPresent:
            pass
        found_repo = innermost_control.find_repository()
        self.assertEqual(repo.bzrdir.root_transport.base,
                         found_repo.bzrdir.root_transport.base)
        
    def test_can_and_needs_format_conversion(self):
        # check that we can ask an instance if its upgradable
        dir = self.make_bzrdir('.')
        if dir.can_convert_format():
            # if its default updatable there must be an updater 
            # (we change the default to match the lastest known format
            # as downgrades may not be available
            old_format = bzrdir.BzrDirFormat.get_default_format()
            bzrdir.BzrDirFormat.set_default_format(dir._format)
            try:
                self.assertTrue(isinstance(dir._format.get_converter(),
                                           bzrdir.Converter))
            finally:
                bzrdir.BzrDirFormat.set_default_format(old_format)
        dir.needs_format_conversion(None)

    def test_upgrade_new_instance(self):
        """Does an available updater work?"""
        dir = self.make_bzrdir('.')
        # for now, upgrade is not ready for partial bzrdirs.
        dir.create_repository()
        dir.create_branch()
        self.createWorkingTreeOrSkip(dir)
        if dir.can_convert_format():
            # if its default updatable there must be an updater 
            # (we change the default to match the lastest known format
            # as downgrades may not be available
            old_format = bzrdir.BzrDirFormat.get_default_format()
            bzrdir.BzrDirFormat.set_default_format(dir._format)
            pb = ui.ui_factory.nested_progress_bar()
            try:
                dir._format.get_converter(None).convert(dir, pb)
            finally:
                bzrdir.BzrDirFormat.set_default_format(old_format)
                pb.finished()
            # and it should pass 'check' now.
            check(bzrdir.BzrDir.open(self.get_url('.')).open_branch(), False)

    def test_format_description(self):
        dir = self.make_bzrdir('.')
        text = dir._format.get_format_description()
        self.failUnless(len(text))


class TestBreakLock(TestCaseWithBzrDir):

    def setUp(self):
        super(TestBreakLock, self).setUp()
        # we want a UI factory that accepts canned input for the tests:
        # while SilentUIFactory still accepts stdin, we need to customise
        # ours
        self.old_factory = bzrlib.ui.ui_factory
        self.addCleanup(self.restoreFactory)
        bzrlib.ui.ui_factory = bzrlib.ui.SilentUIFactory()

    def restoreFactory(self):
        bzrlib.ui.ui_factory = self.old_factory

    def test_break_lock_empty(self):
        # break lock on an empty bzrdir should work silently.
        dir = self.make_bzrdir('.')
        try:
            dir.break_lock()
        except NotImplementedError:
            pass

    def test_break_lock_repository(self):
        # break lock with just a repo should unlock the repo.
        repo = self.make_repository('.')
        repo.lock_write()
        # only one yes needed here: it should only be unlocking
        # the repo
        bzrlib.ui.ui_factory.stdin = StringIO("y\n")
        try:
            repo.bzrdir.break_lock()
        except NotImplementedError:
            # this bzrdir does not implement break_lock - so we cant test it.
            repo.unlock()
            return
        lock_repo = repo.bzrdir.open_repository()
        lock_repo.lock_write()
        lock_repo.unlock()
        self.assertRaises(errors.LockBroken, repo.unlock)

    def test_break_lock_branch(self):
        # break lock with just a repo should unlock the branch.
        # and not directly try the repository.
        # we test this by making a branch reference to a branch
        # and repository in another bzrdir
        # for pre-metadir formats this will fail, thats ok.
        master = self.make_branch('branch')
        thisdir = self.make_bzrdir('this')
        try:
            bzrlib.branch.BranchReferenceFormat().initialize(
                thisdir, master)
        except errors.IncompatibleFormat:
            return
        unused_repo = thisdir.create_repository()
        master.lock_write()
        unused_repo.lock_write()
        # two yes's : branch and repository. If the repo in this
        # dir is inappropriately accessed, 3 will be needed, and
        # we'll see that because the stream will be fully consumed
        bzrlib.ui.ui_factory.stdin = StringIO("y\ny\ny\n")
        master.bzrdir.break_lock()
        # only two ys should have been read
        self.assertEqual("y\n", bzrlib.ui.ui_factory.stdin.read())
        # we should be able to lock a newly opened branch now
        branch = master.bzrdir.open_branch()
        branch.lock_write()
        branch.unlock()
        # we should not be able to lock the repository in thisdir as its still
        # held by the explicit lock we took, and the break lock should not have
        # touched it.
        repo = thisdir.open_repository()
        self.assertRaises(errors.LockContention, repo.lock_write)
        unused_repo.unlock()
        self.assertRaises(errors.LockBroken, master.unlock)

    def test_break_lock_tree(self):
        # break lock with a tree should unlock the tree but not try the 
        # branch explicitly. However this is very hard to test for as we 
        # dont have a tree reference class, nor is one needed; 
        # the worst case if this code unlocks twice is an extra question
        # being asked.
        tree = self.make_branch_and_tree('.')
        tree.lock_write()
        # three yes's : tree, branch and repository.
        bzrlib.ui.ui_factory.stdin = StringIO("y\ny\ny\ny\n")
        try:
            tree.bzrdir.break_lock()
        except NotImplementedError:
            # bzrdir does not support break_lock
            tree.unlock()
            return
        self.assertEqual("y\n", bzrlib.ui.ui_factory.stdin.read())
        lock_tree = tree.bzrdir.open_workingtree()
        lock_tree.lock_write()
        lock_tree.unlock()
        self.assertRaises(errors.LockBroken, tree.unlock)


class ChrootedBzrDirTests(ChrootedTestCase):

    def test_find_repository_no_repository(self):
        # loopback test to check the current format fails to find a 
        # share repository correctly.
        if not self.bzrdir_format.is_supported():
            # unsupported formats are not loopback testable
            # because the default open will not open them and
            # they may not be initializable.
            return
        # supported formats must be able to init and open
        url = self.get_url('subdir')
        get_transport(self.get_url()).mkdir('subdir')
        made_control = self.bzrdir_format.initialize(url)
        try:
            repo = made_control.open_repository()
            # if there is a repository, then the format cannot ever hit this 
            # code path.
            return
        except errors.NoRepositoryPresent:
            pass
        opened_control = bzrdir.BzrDir.open(self.get_readonly_url('subdir'))
        self.assertRaises(errors.NoRepositoryPresent,
                          opened_control.find_repository)
<|MERGE_RESOLUTION|>--- conflicted
+++ resolved
@@ -516,15 +516,11 @@
         repo = dir.create_repository()
         repo.fetch(tree.branch.repository)
         self.assertTrue(repo.has_revision('1'))
-<<<<<<< HEAD
         try:
             self.assertIs(dir.open_branch().last_revision(), None)
         except errors.NotBranchError:
             pass
-        target = dir.sprout(self.get_url('target'))
-=======
         target = self.sproutOrSkip(dir, self.get_url('target'))
->>>>>>> 74c2c43b
         self.assertNotEqual(dir.transport.base, target.transport.base)
         # testing inventory isn't reasonable for repositories
         self.assertDirectoriesEqual(dir.root_transport, target.root_transport,
