--- conflicted
+++ resolved
@@ -187,8 +187,7 @@
         target = dir.clone(self.get_url('target'))
         self.assertNotEqual(dir.transport.base, target.transport.base)
         self.assertDirectoriesEqual(dir.root_transport, target.root_transport,
-<<<<<<< HEAD
-                                    ['./.bzr/stat-cache'])
+                                    ['./.bzr/stat-cache', './.bzr/checkout/stat-cache'])
 
     def test_clone_bzrdir_branch_and_repo_into_shared_repo(self):
         # by default cloning into a shared repo uses the shared repo.
@@ -228,9 +227,6 @@
         self.assertNotEqual(dir.transport.base, target.transport.base)
         target.open_repository()
         self.assertDirectoriesEqual(dir.root_transport, target.root_transport)
-=======
-                                    ['./.bzr/stat-cache', './.bzr/checkout/stat-cache'])
->>>>>>> 7c8a097e
 
     def test_clone_bzrdir_branch_reference(self):
         # cloning should preserve the reference status of the branch in a bzrdir
