--- conflicted
+++ resolved
@@ -236,8 +236,9 @@
         self.assertEqual(list(tree.conflicts()), [expected])
 
 
-<<<<<<< HEAD
-class TestNonFormatSpecific(TestCaseWithTransport):
+class TestNonFormatSpecificCode(TestCaseWithTransport):
+    """This class contains tests of workingtree that are not format specific."""
+
     
     def test_gen_file_id(self):
         self.assertStartsWith(bzrlib.workingtree.gen_file_id('bar'), 'bar-')
@@ -260,9 +261,6 @@
         self.assertEqual("foo-8", bzrlib.workingtree._next_id_suffix())
         self.assertEqual("foo-9", bzrlib.workingtree._next_id_suffix())
         self.assertEqual("foo-10", bzrlib.workingtree._next_id_suffix())
-=======
-class TestNonFormatSpecificCode(TestCaseWithTransport):
-    """This class contains tests of workingtree that are not format specific."""
 
     def test__translate_ignore_rule(self):
         tree = self.make_branch_and_tree('.')
@@ -315,5 +313,4 @@
         reference_output = tree._combine_ignore_rules(bzrlib.DEFAULT_IGNORE)[0]
         regex_rules = tree._get_ignore_rules_as_regex()[0]
         self.assertEqual(len(reference_output[1]), regex_rules[0].groups)
-        self.assertEqual(reference_output[1], regex_rules[1])
->>>>>>> 0c353dbc
+        self.assertEqual(reference_output[1], regex_rules[1])