# Copyright (C) 2005, 2006, 2007 Canonical Ltd
#
# This program is free software; you can redistribute it and/or modify
# it under the terms of the GNU General Public License as published by
# the Free Software Foundation; either version 2 of the License, or
# (at your option) any later version.
#
# This program is distributed in the hope that it will be useful,
# but WITHOUT ANY WARRANTY; without even the implied warranty of
# MERCHANTABILITY or FITNESS FOR A PARTICULAR PURPOSE.  See the
# GNU General Public License for more details.
#
# You should have received a copy of the GNU General Public License
# along with this program; if not, write to the Free Software
# Foundation, Inc., 59 Temple Place, Suite 330, Boston, MA  02111-1307  USA


# TODO: Perhaps there should be an API to find out if bzr running under the
# test suite -- some plugins might want to avoid making intrusive changes if
# this is the case.  However, we want behaviour under to test to diverge as
# little as possible, so this should be used rarely if it's added at all.
# (Suggestion from j-a-meinel, 2005-11-24)

# NOTE: Some classes in here use camelCaseNaming() rather than
# underscore_naming().  That's for consistency with unittest; it's not the
# general style of bzrlib.  Please continue that consistency when adding e.g.
# new assertFoo() methods.

import atexit
import codecs
from cStringIO import StringIO
import difflib
import doctest
import errno
import logging
import os
from pprint import pformat
import random
import re
import shlex
import stat
from subprocess import Popen, PIPE
import sys
import tempfile
import time
import unittest
import warnings


from bzrlib import (
    bzrdir,
    debug,
    errors,
    memorytree,
    osutils,
    progress,
    ui,
    urlutils,
    workingtree,
    )
import bzrlib.branch
import bzrlib.commands
import bzrlib.timestamp
import bzrlib.export
import bzrlib.inventory
import bzrlib.iterablefile
import bzrlib.lockdir
try:
    import bzrlib.lsprof
except ImportError:
    # lsprof not available
    pass
from bzrlib.merge import merge_inner
import bzrlib.merge3
import bzrlib.plugin
from bzrlib.revision import common_ancestor
import bzrlib.store
from bzrlib import symbol_versioning
from bzrlib.symbol_versioning import (
    DEPRECATED_PARAMETER,
    deprecated_function,
    deprecated_method,
    deprecated_passed,
    zero_ninetyone,
    zero_ninetytwo,
    one_zero,
    )
import bzrlib.trace
from bzrlib.transport import get_transport
import bzrlib.transport
from bzrlib.transport.local import LocalURLServer
from bzrlib.transport.memory import MemoryServer
from bzrlib.transport.readonly import ReadonlyServer
from bzrlib.trace import mutter, note
from bzrlib.tests import TestUtil
from bzrlib.tests.http_server import HttpServer
from bzrlib.tests.TestUtil import (
                          TestSuite,
                          TestLoader,
                          )
from bzrlib.tests.treeshape import build_tree_contents
import bzrlib.version_info_formats.format_custom
from bzrlib.workingtree import WorkingTree, WorkingTreeFormat2

# Mark this python module as being part of the implementation
# of unittest: this gives us better tracebacks where the last
# shown frame is the test code, not our assertXYZ.
__unittest = 1

default_transport = LocalURLServer

MODULES_TO_TEST = []
MODULES_TO_DOCTEST = [
        bzrlib.timestamp,
        bzrlib.errors,
        bzrlib.export,
        bzrlib.inventory,
        bzrlib.iterablefile,
        bzrlib.lockdir,
        bzrlib.merge3,
        bzrlib.option,
        bzrlib.store,
        bzrlib.version_info_formats.format_custom,
        # quoted to avoid module-loading circularity
        'bzrlib.tests',
        ]


def packages_to_test():
    """Return a list of packages to test.

    The packages are not globally imported so that import failures are
    triggered when running selftest, not when importing the command.
    """
    import bzrlib.doc
    import bzrlib.tests.blackbox
    import bzrlib.tests.branch_implementations
    import bzrlib.tests.bzrdir_implementations
    import bzrlib.tests.commands
    import bzrlib.tests.interrepository_implementations
    import bzrlib.tests.interversionedfile_implementations
    import bzrlib.tests.intertree_implementations
    import bzrlib.tests.inventory_implementations
    import bzrlib.tests.per_lock
    import bzrlib.tests.repository_implementations
    import bzrlib.tests.revisionstore_implementations
    import bzrlib.tests.tree_implementations
    import bzrlib.tests.workingtree_implementations
    return [
            bzrlib.doc,
            bzrlib.tests.blackbox,
            bzrlib.tests.branch_implementations,
            bzrlib.tests.bzrdir_implementations,
            bzrlib.tests.commands,
            bzrlib.tests.interrepository_implementations,
            bzrlib.tests.interversionedfile_implementations,
            bzrlib.tests.intertree_implementations,
            bzrlib.tests.inventory_implementations,
            bzrlib.tests.per_lock,
            bzrlib.tests.repository_implementations,
            bzrlib.tests.revisionstore_implementations,
            bzrlib.tests.tree_implementations,
            bzrlib.tests.workingtree_implementations,
            ]


class ExtendedTestResult(unittest._TextTestResult):
    """Accepts, reports and accumulates the results of running tests.

    Compared to the unittest version this class adds support for
    profiling, benchmarking, stopping as soon as a test fails,  and
    skipping tests.  There are further-specialized subclasses for
    different types of display.

    When a test finishes, in whatever way, it calls one of the addSuccess,
    addFailure or addError classes.  These in turn may redirect to a more
    specific case for the special test results supported by our extended
    tests.

    Note that just one of these objects is fed the results from many tests.
    """

    stop_early = False
    
    def __init__(self, stream, descriptions, verbosity,
                 bench_history=None,
                 num_tests=None,
                 ):
        """Construct new TestResult.

        :param bench_history: Optionally, a writable file object to accumulate
            benchmark results.
        """
        unittest._TextTestResult.__init__(self, stream, descriptions, verbosity)
        if bench_history is not None:
            from bzrlib.version import _get_bzr_source_tree
            src_tree = _get_bzr_source_tree()
            if src_tree:
                try:
                    revision_id = src_tree.get_parent_ids()[0]
                except IndexError:
                    # XXX: if this is a brand new tree, do the same as if there
                    # is no branch.
                    revision_id = ''
            else:
                # XXX: If there's no branch, what should we do?
                revision_id = ''
            bench_history.write("--date %s %s\n" % (time.time(), revision_id))
        self._bench_history = bench_history
        self.ui = ui.ui_factory
        self.num_tests = num_tests
        self.error_count = 0
        self.failure_count = 0
        self.known_failure_count = 0
        self.skip_count = 0
        self.not_applicable_count = 0
        self.unsupported = {}
        self.count = 0
        self._overall_start_time = time.time()
    
    def _extractBenchmarkTime(self, testCase):
        """Add a benchmark time for the current test case."""
        return getattr(testCase, "_benchtime", None)
    
    def _elapsedTestTimeString(self):
        """Return a time string for the overall time the current test has taken."""
        return self._formatTime(time.time() - self._start_time)

    def _testTimeString(self, testCase):
        benchmark_time = self._extractBenchmarkTime(testCase)
        if benchmark_time is not None:
            return "%s/%s" % (
                self._formatTime(benchmark_time),
                self._elapsedTestTimeString())
        else:
            return "           %s" % self._elapsedTestTimeString()

    def _formatTime(self, seconds):
        """Format seconds as milliseconds with leading spaces."""
        # some benchmarks can take thousands of seconds to run, so we need 8
        # places
        return "%8dms" % (1000 * seconds)

    def _shortened_test_description(self, test):
        what = test.id()
        what = re.sub(r'^bzrlib\.(tests|benchmarks)\.', '', what)
        return what

    def startTest(self, test):
        unittest.TestResult.startTest(self, test)
        self.report_test_start(test)
        test.number = self.count
        self._recordTestStartTime()

    def _recordTestStartTime(self):
        """Record that a test has started."""
        self._start_time = time.time()

    def _cleanupLogFile(self, test):
        # We can only do this if we have one of our TestCases, not if
        # we have a doctest.
        setKeepLogfile = getattr(test, 'setKeepLogfile', None)
        if setKeepLogfile is not None:
            setKeepLogfile()

    def addError(self, test, err):
        """Tell result that test finished with an error.

        Called from the TestCase run() method when the test
        fails with an unexpected error.
        """
        self._testConcluded(test)
        if isinstance(err[1], TestSkipped):
            return self._addSkipped(test, err)
        elif isinstance(err[1], UnavailableFeature):
            return self.addNotSupported(test, err[1].args[0])
        else:
            unittest.TestResult.addError(self, test, err)
            self.error_count += 1
            self.report_error(test, err)
            if self.stop_early:
                self.stop()

    def addFailure(self, test, err):
        """Tell result that test failed.

        Called from the TestCase run() method when the test
        fails because e.g. an assert() method failed.
        """
        self._testConcluded(test)
        if isinstance(err[1], KnownFailure):
            return self._addKnownFailure(test, err)
        else:
            unittest.TestResult.addFailure(self, test, err)
            self.failure_count += 1
            self.report_failure(test, err)
            if self.stop_early:
                self.stop()

    def addSuccess(self, test):
        """Tell result that test completed successfully.

        Called from the TestCase run()
        """
        self._testConcluded(test)
        if self._bench_history is not None:
            benchmark_time = self._extractBenchmarkTime(test)
            if benchmark_time is not None:
                self._bench_history.write("%s %s\n" % (
                    self._formatTime(benchmark_time),
                    test.id()))
        self.report_success(test)
        unittest.TestResult.addSuccess(self, test)

    def _testConcluded(self, test):
        """Common code when a test has finished.

        Called regardless of whether it succeded, failed, etc.
        """
        self._cleanupLogFile(test)

    def _addKnownFailure(self, test, err):
        self.known_failure_count += 1
        self.report_known_failure(test, err)

    def addNotSupported(self, test, feature):
        """The test will not be run because of a missing feature.
        """
        # this can be called in two different ways: it may be that the
        # test started running, and then raised (through addError) 
        # UnavailableFeature.  Alternatively this method can be called
        # while probing for features before running the tests; in that
        # case we will see startTest and stopTest, but the test will never
        # actually run.
        self.unsupported.setdefault(str(feature), 0)
        self.unsupported[str(feature)] += 1
        self.report_unsupported(test, feature)

    def _addSkipped(self, test, skip_excinfo):
        if isinstance(skip_excinfo[1], TestNotApplicable):
            self.not_applicable_count += 1
            self.report_not_applicable(test, skip_excinfo)
        else:
            self.skip_count += 1
            self.report_skip(test, skip_excinfo)
        try:
            test.tearDown()
        except KeyboardInterrupt:
            raise
        except:
            self.addError(test, test._exc_info())
        else:
            # seems best to treat this as success from point-of-view of unittest
            # -- it actually does nothing so it barely matters :)
            unittest.TestResult.addSuccess(self, test)

    def printErrorList(self, flavour, errors):
        for test, err in errors:
            self.stream.writeln(self.separator1)
            self.stream.write("%s: " % flavour)
            self.stream.writeln(self.getDescription(test))
            if getattr(test, '_get_log', None) is not None:
                self.stream.write('\n')
                self.stream.write(
                        ('vvvv[log from %s]' % test.id()).ljust(78,'-'))
                self.stream.write('\n')
                self.stream.write(test._get_log())
                self.stream.write('\n')
                self.stream.write(
                        ('^^^^[log from %s]' % test.id()).ljust(78,'-'))
                self.stream.write('\n')
            self.stream.writeln(self.separator2)
            self.stream.writeln("%s" % err)

    def finished(self):
        pass

    def report_cleaning_up(self):
        pass

    def report_success(self, test):
        pass

    def wasStrictlySuccessful(self):
        if self.unsupported or self.known_failure_count:
            return False
        return self.wasSuccessful()


class TextTestResult(ExtendedTestResult):
    """Displays progress and results of tests in text form"""

    def __init__(self, stream, descriptions, verbosity,
                 bench_history=None,
                 num_tests=None,
                 pb=None,
                 ):
        ExtendedTestResult.__init__(self, stream, descriptions, verbosity,
            bench_history, num_tests)
        if pb is None:
            self.pb = self.ui.nested_progress_bar()
            self._supplied_pb = False
        else:
            self.pb = pb
            self._supplied_pb = True
        self.pb.show_pct = False
        self.pb.show_spinner = False
        self.pb.show_eta = False,
        self.pb.show_count = False
        self.pb.show_bar = False

    def report_starting(self):
        self.pb.update('[test 0/%d] starting...' % (self.num_tests))

    def _progress_prefix_text(self):
        a = '[%d' % self.count
        if self.num_tests is not None:
            a +='/%d' % self.num_tests
        a += ' in %ds' % (time.time() - self._overall_start_time)
        if self.error_count:
            a += ', %d errors' % self.error_count
        if self.failure_count:
            a += ', %d failed' % self.failure_count
        if self.known_failure_count:
            a += ', %d known failures' % self.known_failure_count
        if self.skip_count:
            a += ', %d skipped' % self.skip_count
        if self.unsupported:
            a += ', %d missing features' % len(self.unsupported)
        a += ']'
        return a

    def report_test_start(self, test):
        self.count += 1
        self.pb.update(
                self._progress_prefix_text()
                + ' ' 
                + self._shortened_test_description(test))

    def _test_description(self, test):
        return self._shortened_test_description(test)

    def report_error(self, test, err):
        self.pb.note('ERROR: %s\n    %s\n', 
            self._test_description(test),
            err[1],
            )

    def report_failure(self, test, err):
        self.pb.note('FAIL: %s\n    %s\n', 
            self._test_description(test),
            err[1],
            )

    def report_known_failure(self, test, err):
        self.pb.note('XFAIL: %s\n%s\n',
            self._test_description(test), err[1])

    def report_skip(self, test, skip_excinfo):
        pass

    def report_not_applicable(self, test, skip_excinfo):
        pass

    def report_unsupported(self, test, feature):
        """test cannot be run because feature is missing."""
                  
    def report_cleaning_up(self):
        self.pb.update('cleaning up...')

    def finished(self):
        if not self._supplied_pb:
            self.pb.finished()


class VerboseTestResult(ExtendedTestResult):
    """Produce long output, with one line per test run plus times"""

    def _ellipsize_to_right(self, a_string, final_width):
        """Truncate and pad a string, keeping the right hand side"""
        if len(a_string) > final_width:
            result = '...' + a_string[3-final_width:]
        else:
            result = a_string
        return result.ljust(final_width)

    def report_starting(self):
        self.stream.write('running %d tests...\n' % self.num_tests)

    def report_test_start(self, test):
        self.count += 1
        name = self._shortened_test_description(test)
        # width needs space for 6 char status, plus 1 for slash, plus 2 10-char
        # numbers, plus a trailing blank
        # when NUMBERED_DIRS: plus 5 chars on test number, plus 1 char on space
        self.stream.write(self._ellipsize_to_right(name,
                          osutils.terminal_width()-30))
        self.stream.flush()

    def _error_summary(self, err):
        indent = ' ' * 4
        return '%s%s' % (indent, err[1])

    def report_error(self, test, err):
        self.stream.writeln('ERROR %s\n%s'
                % (self._testTimeString(test),
                   self._error_summary(err)))

    def report_failure(self, test, err):
        self.stream.writeln(' FAIL %s\n%s'
                % (self._testTimeString(test),
                   self._error_summary(err)))

    def report_known_failure(self, test, err):
        self.stream.writeln('XFAIL %s\n%s'
                % (self._testTimeString(test),
                   self._error_summary(err)))

    def report_success(self, test):
        self.stream.writeln('   OK %s' % self._testTimeString(test))
        for bench_called, stats in getattr(test, '_benchcalls', []):
            self.stream.writeln('LSProf output for %s(%s, %s)' % bench_called)
            stats.pprint(file=self.stream)
        # flush the stream so that we get smooth output. This verbose mode is
        # used to show the output in PQM.
        self.stream.flush()

    def report_skip(self, test, skip_excinfo):
        self.stream.writeln(' SKIP %s\n%s'
                % (self._testTimeString(test),
                   self._error_summary(skip_excinfo)))

    def report_not_applicable(self, test, skip_excinfo):
        self.stream.writeln('  N/A %s\n%s'
                % (self._testTimeString(test),
                   self._error_summary(skip_excinfo)))

    def report_unsupported(self, test, feature):
        """test cannot be run because feature is missing."""
        self.stream.writeln("NODEP %s\n    The feature '%s' is not available."
                %(self._testTimeString(test), feature))


class TextTestRunner(object):
    stop_on_failure = False

    def __init__(self,
                 stream=sys.stderr,
                 descriptions=0,
                 verbosity=1,
                 bench_history=None,
                 list_only=False
                 ):
        self.stream = unittest._WritelnDecorator(stream)
        self.descriptions = descriptions
        self.verbosity = verbosity
        self._bench_history = bench_history
        self.list_only = list_only

    def run(self, test):
        "Run the given test case or test suite."
        startTime = time.time()
        if self.verbosity == 1:
            result_class = TextTestResult
        elif self.verbosity >= 2:
            result_class = VerboseTestResult
        result = result_class(self.stream,
                              self.descriptions,
                              self.verbosity,
                              bench_history=self._bench_history,
                              num_tests=test.countTestCases(),
                              )
        result.stop_early = self.stop_on_failure
        result.report_starting()
        if self.list_only:
            if self.verbosity >= 2:
                self.stream.writeln("Listing tests only ...\n")
            run = 0
            for t in iter_suite_tests(test):
                self.stream.writeln("%s" % (t.id()))
                run += 1
            actionTaken = "Listed"
        else: 
            test.run(result)
            run = result.testsRun
            actionTaken = "Ran"
        stopTime = time.time()
        timeTaken = stopTime - startTime
        result.printErrors()
        self.stream.writeln(result.separator2)
        self.stream.writeln("%s %d test%s in %.3fs" % (actionTaken,
                            run, run != 1 and "s" or "", timeTaken))
        self.stream.writeln()
        if not result.wasSuccessful():
            self.stream.write("FAILED (")
            failed, errored = map(len, (result.failures, result.errors))
            if failed:
                self.stream.write("failures=%d" % failed)
            if errored:
                if failed: self.stream.write(", ")
                self.stream.write("errors=%d" % errored)
            if result.known_failure_count:
                if failed or errored: self.stream.write(", ")
                self.stream.write("known_failure_count=%d" %
                    result.known_failure_count)
            self.stream.writeln(")")
        else:
            if result.known_failure_count:
                self.stream.writeln("OK (known_failures=%d)" %
                    result.known_failure_count)
            else:
                self.stream.writeln("OK")
        if result.skip_count > 0:
            skipped = result.skip_count
            self.stream.writeln('%d test%s skipped' %
                                (skipped, skipped != 1 and "s" or ""))
        if result.unsupported:
            for feature, count in sorted(result.unsupported.items()):
                self.stream.writeln("Missing feature '%s' skipped %d tests." %
                    (feature, count))
        result.finished()
        return result


def iter_suite_tests(suite):
    """Return all tests in a suite, recursing through nested suites"""
    for item in suite._tests:
        if isinstance(item, unittest.TestCase):
            yield item
        elif isinstance(item, unittest.TestSuite):
            for r in iter_suite_tests(item):
                yield r
        else:
            raise Exception('unknown object %r inside test suite %r'
                            % (item, suite))


class TestSkipped(Exception):
    """Indicates that a test was intentionally skipped, rather than failing."""


class TestNotApplicable(TestSkipped):
    """A test is not applicable to the situation where it was run.

    This is only normally raised by parameterized tests, if they find that 
    the instance they're constructed upon does not support one aspect 
    of its interface.
    """


class KnownFailure(AssertionError):
    """Indicates that a test failed in a precisely expected manner.

    Such failures dont block the whole test suite from passing because they are
    indicators of partially completed code or of future work. We have an
    explicit error for them so that we can ensure that they are always visible:
    KnownFailures are always shown in the output of bzr selftest.
    """


class UnavailableFeature(Exception):
    """A feature required for this test was not available.

    The feature should be used to construct the exception.
    """


class CommandFailed(Exception):
    pass


class StringIOWrapper(object):
    """A wrapper around cStringIO which just adds an encoding attribute.
    
    Internally we can check sys.stdout to see what the output encoding
    should be. However, cStringIO has no encoding attribute that we can
    set. So we wrap it instead.
    """
    encoding='ascii'
    _cstring = None

    def __init__(self, s=None):
        if s is not None:
            self.__dict__['_cstring'] = StringIO(s)
        else:
            self.__dict__['_cstring'] = StringIO()

    def __getattr__(self, name, getattr=getattr):
        return getattr(self.__dict__['_cstring'], name)

    def __setattr__(self, name, val):
        if name == 'encoding':
            self.__dict__['encoding'] = val
        else:
            return setattr(self._cstring, name, val)


class TestUIFactory(ui.CLIUIFactory):
    """A UI Factory for testing.

    Hide the progress bar but emit note()s.
    Redirect stdin.
    Allows get_password to be tested without real tty attached.
    """

    def __init__(self,
                 stdout=None,
                 stderr=None,
                 stdin=None):
        super(TestUIFactory, self).__init__()
        if stdin is not None:
            # We use a StringIOWrapper to be able to test various
            # encodings, but the user is still responsible to
            # encode the string and to set the encoding attribute
            # of StringIOWrapper.
            self.stdin = StringIOWrapper(stdin)
        if stdout is None:
            self.stdout = sys.stdout
        else:
            self.stdout = stdout
        if stderr is None:
            self.stderr = sys.stderr
        else:
            self.stderr = stderr

    def clear(self):
        """See progress.ProgressBar.clear()."""

    def clear_term(self):
        """See progress.ProgressBar.clear_term()."""

    def clear_term(self):
        """See progress.ProgressBar.clear_term()."""

    def finished(self):
        """See progress.ProgressBar.finished()."""

    def note(self, fmt_string, *args, **kwargs):
        """See progress.ProgressBar.note()."""
        self.stdout.write((fmt_string + "\n") % args)

    def progress_bar(self):
        return self

    def nested_progress_bar(self):
        return self

    def update(self, message, count=None, total=None):
        """See progress.ProgressBar.update()."""

    def get_non_echoed_password(self, prompt):
        """Get password from stdin without trying to handle the echo mode"""
        if prompt:
            self.stdout.write(prompt.encode(self.stdout.encoding, 'replace'))
        password = self.stdin.readline()
        if not password:
            raise EOFError
        if password[-1] == '\n':
            password = password[:-1]
        return password


class TestCase(unittest.TestCase):
    """Base class for bzr unit tests.
    
    Tests that need access to disk resources should subclass 
    TestCaseInTempDir not TestCase.

    Error and debug log messages are redirected from their usual
    location into a temporary file, the contents of which can be
    retrieved by _get_log().  We use a real OS file, not an in-memory object,
    so that it can also capture file IO.  When the test completes this file
    is read into memory and removed from disk.
       
    There are also convenience functions to invoke bzr's command-line
    routine, and to build and check bzr trees.
   
    In addition to the usual method of overriding tearDown(), this class also
    allows subclasses to register functions into the _cleanups list, which is
    run in order as the object is torn down.  It's less likely this will be
    accidentally overlooked.
    """

    _log_file_name = None
    _log_contents = ''
    _keep_log_file = False
    # record lsprof data when performing benchmark calls.
    _gather_lsprof_in_benchmarks = False

    def __init__(self, methodName='testMethod'):
        super(TestCase, self).__init__(methodName)
        self._cleanups = []

    def setUp(self):
        unittest.TestCase.setUp(self)
        self._cleanEnvironment()
        bzrlib.trace.disable_default_logging()
        self._silenceUI()
        self._startLogFile()
        self._benchcalls = []
        self._benchtime = None
        self._clear_hooks()
        self._clear_debug_flags()

    def _clear_debug_flags(self):
        """Prevent externally set debug flags affecting tests.
        
        Tests that want to use debug flags can just set them in the
        debug_flags set during setup/teardown.
        """
        self._preserved_debug_flags = set(debug.debug_flags)
        debug.debug_flags.clear()
        self.addCleanup(self._restore_debug_flags)

    def _clear_hooks(self):
        # prevent hooks affecting tests
        import bzrlib.branch
        import bzrlib.smart.server
        self._preserved_hooks = {
            bzrlib.branch.Branch: bzrlib.branch.Branch.hooks,
            bzrlib.smart.server.SmartTCPServer: bzrlib.smart.server.SmartTCPServer.hooks,
            }
        self.addCleanup(self._restoreHooks)
        # reset all hooks to an empty instance of the appropriate type
        bzrlib.branch.Branch.hooks = bzrlib.branch.BranchHooks()
        bzrlib.smart.server.SmartTCPServer.hooks = bzrlib.smart.server.SmartServerHooks()

    def _silenceUI(self):
        """Turn off UI for duration of test"""
        # by default the UI is off; tests can turn it on if they want it.
        saved = ui.ui_factory
        def _restore():
            ui.ui_factory = saved
        ui.ui_factory = ui.SilentUIFactory()
        self.addCleanup(_restore)

    def _ndiff_strings(self, a, b):
        """Return ndiff between two strings containing lines.
        
        A trailing newline is added if missing to make the strings
        print properly."""
        if b and b[-1] != '\n':
            b += '\n'
        if a and a[-1] != '\n':
            a += '\n'
        difflines = difflib.ndiff(a.splitlines(True),
                                  b.splitlines(True),
                                  linejunk=lambda x: False,
                                  charjunk=lambda x: False)
        return ''.join(difflines)

    def assertEqual(self, a, b, message=''):
        try:
            if a == b:
                return
        except UnicodeError, e:
            # If we can't compare without getting a UnicodeError, then
            # obviously they are different
            mutter('UnicodeError: %s', e)
        if message:
            message += '\n'
        raise AssertionError("%snot equal:\na = %s\nb = %s\n"
            % (message,
               pformat(a), pformat(b)))

    assertEquals = assertEqual

    def assertEqualDiff(self, a, b, message=None):
        """Assert two texts are equal, if not raise an exception.
        
        This is intended for use with multi-line strings where it can 
        be hard to find the differences by eye.
        """
        # TODO: perhaps override assertEquals to call this for strings?
        if a == b:
            return
        if message is None:
            message = "texts not equal:\n"
        raise AssertionError(message +
                             self._ndiff_strings(a, b))
        
    def assertEqualMode(self, mode, mode_test):
        self.assertEqual(mode, mode_test,
                         'mode mismatch %o != %o' % (mode, mode_test))

    def assertPositive(self, val):
        """Assert that val is greater than 0."""
        self.assertTrue(val > 0, 'expected a positive value, but got %s' % val)

    def assertNegative(self, val):
        """Assert that val is less than 0."""
        self.assertTrue(val < 0, 'expected a negative value, but got %s' % val)

    def assertStartsWith(self, s, prefix):
        if not s.startswith(prefix):
            raise AssertionError('string %r does not start with %r' % (s, prefix))

    def assertEndsWith(self, s, suffix):
        """Asserts that s ends with suffix."""
        if not s.endswith(suffix):
            raise AssertionError('string %r does not end with %r' % (s, suffix))

    def assertContainsRe(self, haystack, needle_re):
        """Assert that a contains something matching a regular expression."""
        if not re.search(needle_re, haystack):
            if '\n' in haystack or len(haystack) > 60:
                # a long string, format it in a more readable way
                raise AssertionError(
                        'pattern "%s" not found in\n"""\\\n%s"""\n'
                        % (needle_re, haystack))
            else:
                raise AssertionError('pattern "%s" not found in "%s"'
                        % (needle_re, haystack))

    def assertNotContainsRe(self, haystack, needle_re):
        """Assert that a does not match a regular expression"""
        if re.search(needle_re, haystack):
            raise AssertionError('pattern "%s" found in "%s"'
                    % (needle_re, haystack))

    def assertSubset(self, sublist, superlist):
        """Assert that every entry in sublist is present in superlist."""
        missing = set(sublist) - set(superlist)
        if len(missing) > 0:
            raise AssertionError("value(s) %r not present in container %r" %
                                 (missing, superlist))

    def assertListRaises(self, excClass, func, *args, **kwargs):
        """Fail unless excClass is raised when the iterator from func is used.
        
        Many functions can return generators this makes sure
        to wrap them in a list() call to make sure the whole generator
        is run, and that the proper exception is raised.
        """
        try:
            list(func(*args, **kwargs))
        except excClass:
            return
        else:
            if getattr(excClass,'__name__', None) is not None:
                excName = excClass.__name__
            else:
                excName = str(excClass)
            raise self.failureException, "%s not raised" % excName

    def assertRaises(self, excClass, callableObj, *args, **kwargs):
        """Assert that a callable raises a particular exception.

        :param excClass: As for the except statement, this may be either an
            exception class, or a tuple of classes.
        :param callableObj: A callable, will be passed ``*args`` and
            ``**kwargs``.

        Returns the exception so that you can examine it.
        """
        try:
            callableObj(*args, **kwargs)
        except excClass, e:
            return e
        else:
            if getattr(excClass,'__name__', None) is not None:
                excName = excClass.__name__
            else:
                # probably a tuple
                excName = str(excClass)
            raise self.failureException, "%s not raised" % excName

    def assertIs(self, left, right, message=None):
        if not (left is right):
            if message is not None:
                raise AssertionError(message)
            else:
                raise AssertionError("%r is not %r." % (left, right))

    def assertIsNot(self, left, right, message=None):
        if (left is right):
            if message is not None:
                raise AssertionError(message)
            else:
                raise AssertionError("%r is %r." % (left, right))

    def assertTransportMode(self, transport, path, mode):
        """Fail if a path does not have mode mode.
        
        If modes are not supported on this transport, the assertion is ignored.
        """
        if not transport._can_roundtrip_unix_modebits():
            return
        path_stat = transport.stat(path)
        actual_mode = stat.S_IMODE(path_stat.st_mode)
        self.assertEqual(mode, actual_mode,
            'mode of %r incorrect (%o != %o)' % (path, mode, actual_mode))

    def assertIsSameRealPath(self, path1, path2):
        """Fail if path1 and path2 points to different files"""
        self.assertEqual(osutils.realpath(path1),
                         osutils.realpath(path2),
                         "apparent paths:\na = %s\nb = %s\n," % (path1, path2))

    def assertIsInstance(self, obj, kls):
        """Fail if obj is not an instance of kls"""
        if not isinstance(obj, kls):
            self.fail("%r is an instance of %s rather than %s" % (
                obj, obj.__class__, kls))

    def expectFailure(self, reason, assertion, *args, **kwargs):
        """Invoke a test, expecting it to fail for the given reason.

        This is for assertions that ought to succeed, but currently fail.
        (The failure is *expected* but not *wanted*.)  Please be very precise
        about the failure you're expecting.  If a new bug is introduced,
        AssertionError should be raised, not KnownFailure.

        Frequently, expectFailure should be followed by an opposite assertion.
        See example below.

        Intended to be used with a callable that raises AssertionError as the
        'assertion' parameter.  args and kwargs are passed to the 'assertion'.

        Raises KnownFailure if the test fails.  Raises AssertionError if the
        test succeeds.

        example usage::

          self.expectFailure('Math is broken', self.assertNotEqual, 54,
                             dynamic_val)
          self.assertEqual(42, dynamic_val)

          This means that a dynamic_val of 54 will cause the test to raise
          a KnownFailure.  Once math is fixed and the expectFailure is removed,
          only a dynamic_val of 42 will allow the test to pass.  Anything other
          than 54 or 42 will cause an AssertionError.
        """
        try:
            assertion(*args, **kwargs)
        except AssertionError:
            raise KnownFailure(reason)
        else:
            self.fail('Unexpected success.  Should have failed: %s' % reason)

    def _capture_deprecation_warnings(self, a_callable, *args, **kwargs):
        """A helper for callDeprecated and applyDeprecated.

        :param a_callable: A callable to call.
        :param args: The positional arguments for the callable
        :param kwargs: The keyword arguments for the callable
        :return: A tuple (warnings, result). result is the result of calling
            a_callable(``*args``, ``**kwargs``).
        """
        local_warnings = []
        def capture_warnings(msg, cls=None, stacklevel=None):
            # we've hooked into a deprecation specific callpath,
            # only deprecations should getting sent via it.
            self.assertEqual(cls, DeprecationWarning)
            local_warnings.append(msg)
        original_warning_method = symbol_versioning.warn
        symbol_versioning.set_warning_method(capture_warnings)
        try:
            result = a_callable(*args, **kwargs)
        finally:
            symbol_versioning.set_warning_method(original_warning_method)
        return (local_warnings, result)

    def applyDeprecated(self, deprecation_format, a_callable, *args, **kwargs):
        """Call a deprecated callable without warning the user.

        Note that this only captures warnings raised by symbol_versioning.warn,
        not other callers that go direct to the warning module.

        To test that a deprecated method raises an error, do something like
        this::

        self.assertRaises(errors.ReservedId,
            self.applyDeprecated, zero_ninetyone,
                br.append_revision, 'current:')

        :param deprecation_format: The deprecation format that the callable
            should have been deprecated with. This is the same type as the
            parameter to deprecated_method/deprecated_function. If the
            callable is not deprecated with this format, an assertion error
            will be raised.
        :param a_callable: A callable to call. This may be a bound method or
            a regular function. It will be called with ``*args`` and
            ``**kwargs``.
        :param args: The positional arguments for the callable
        :param kwargs: The keyword arguments for the callable
        :return: The result of a_callable(``*args``, ``**kwargs``)
        """
        call_warnings, result = self._capture_deprecation_warnings(a_callable,
            *args, **kwargs)
        expected_first_warning = symbol_versioning.deprecation_string(
            a_callable, deprecation_format)
        if len(call_warnings) == 0:
            self.fail("No deprecation warning generated by call to %s" %
                a_callable)
        self.assertEqual(expected_first_warning, call_warnings[0])
        return result

    def callCatchWarnings(self, fn, *args, **kw):
        """Call a callable that raises python warnings.

        The caller's responsible for examining the returned warnings.

        If the callable raises an exception, the exception is not
        caught and propagates up to the caller.  In that case, the list
        of warnings is not available.

        :returns: ([warning_object, ...], fn_result)
        """
        # XXX: This is not perfect, because it completely overrides the
        # warnings filters, and some code may depend on suppressing particular
        # warnings.  It's the easiest way to insulate ourselves from -Werror,
        # though.  -- Andrew, 20071062
        wlist = []
        def _catcher(message, category, filename, lineno, file=None):
            # despite the name, 'message' is normally(?) a Warning subclass
            # instance
            wlist.append(message)
        saved_showwarning = warnings.showwarning
        saved_filters = warnings.filters
        try:
            warnings.showwarning = _catcher
            warnings.filters = []
            result = fn(*args, **kw)
        finally:
            warnings.showwarning = saved_showwarning
            warnings.filters = saved_filters
        return wlist, result

    def callDeprecated(self, expected, callable, *args, **kwargs):
        """Assert that a callable is deprecated in a particular way.

        This is a very precise test for unusual requirements. The 
        applyDeprecated helper function is probably more suited for most tests
        as it allows you to simply specify the deprecation format being used
        and will ensure that that is issued for the function being called.

        Note that this only captures warnings raised by symbol_versioning.warn,
        not other callers that go direct to the warning module.  To catch
        general warnings, use callCatchWarnings.

        :param expected: a list of the deprecation warnings expected, in order
        :param callable: The callable to call
        :param args: The positional arguments for the callable
        :param kwargs: The keyword arguments for the callable
        """
        call_warnings, result = self._capture_deprecation_warnings(callable,
            *args, **kwargs)
        self.assertEqual(expected, call_warnings)
        return result

    def _startLogFile(self):
        """Send bzr and test log messages to a temporary file.

        The file is removed as the test is torn down.
        """
        fileno, name = tempfile.mkstemp(suffix='.log', prefix='testbzr')
        self._log_file = os.fdopen(fileno, 'w+')
        self._log_nonce = bzrlib.trace.enable_test_log(self._log_file)
        self._log_file_name = name
        self.addCleanup(self._finishLogFile)

    def _finishLogFile(self):
        """Finished with the log file.

        Close the file and delete it, unless setKeepLogfile was called.
        """
        if self._log_file is None:
            return
        bzrlib.trace.disable_test_log(self._log_nonce)
        self._log_file.close()
        self._log_file = None
        if not self._keep_log_file:
            os.remove(self._log_file_name)
            self._log_file_name = None

    def setKeepLogfile(self):
        """Make the logfile not be deleted when _finishLogFile is called."""
        self._keep_log_file = True

    def addCleanup(self, callable):
        """Arrange to run a callable when this case is torn down.

        Callables are run in the reverse of the order they are registered, 
        ie last-in first-out.
        """
        if callable in self._cleanups:
            raise ValueError("cleanup function %r already registered on %s" 
                    % (callable, self))
        self._cleanups.append(callable)

    def _cleanEnvironment(self):
        new_env = {
            'BZR_HOME': None, # Don't inherit BZR_HOME to all the tests.
            'HOME': os.getcwd(),
            'APPDATA': None,  # bzr now use Win32 API and don't rely on APPDATA
            'BZR_EDITOR': None, # test_msgeditor manipulates this variable
            'BZR_EMAIL': None,
            'BZREMAIL': None, # may still be present in the environment
            'EMAIL': None,
            'BZR_PROGRESS_BAR': None,
            # SSH Agent
            'SSH_AUTH_SOCK': None,
            # Proxies
            'http_proxy': None,
            'HTTP_PROXY': None,
            'https_proxy': None,
            'HTTPS_PROXY': None,
            'no_proxy': None,
            'NO_PROXY': None,
            'all_proxy': None,
            'ALL_PROXY': None,
            # Nobody cares about these ones AFAIK. So far at
            # least. If you do (care), please update this comment
            # -- vila 20061212
            'ftp_proxy': None,
            'FTP_PROXY': None,
            'BZR_REMOTE_PATH': None,
        }
        self.__old_env = {}
        self.addCleanup(self._restoreEnvironment)
        for name, value in new_env.iteritems():
            self._captureVar(name, value)

    def _captureVar(self, name, newvalue):
        """Set an environment variable, and reset it when finished."""
        self.__old_env[name] = osutils.set_or_unset_env(name, newvalue)

    def _restore_debug_flags(self):
        debug.debug_flags.clear()
        debug.debug_flags.update(self._preserved_debug_flags)

    def _restoreEnvironment(self):
        for name, value in self.__old_env.iteritems():
            osutils.set_or_unset_env(name, value)

    def _restoreHooks(self):
        for klass, hooks in self._preserved_hooks.items():
            setattr(klass, 'hooks', hooks)

    def knownFailure(self, reason):
        """This test has failed for some known reason."""
        raise KnownFailure(reason)

    def run(self, result=None):
        if result is None: result = self.defaultTestResult()
        for feature in getattr(self, '_test_needs_features', []):
            if not feature.available():
                result.startTest(self)
                if getattr(result, 'addNotSupported', None):
                    result.addNotSupported(self, feature)
                else:
                    result.addSuccess(self)
                result.stopTest(self)
                return
        return unittest.TestCase.run(self, result)

    def tearDown(self):
        self._runCleanups()
        unittest.TestCase.tearDown(self)

    def time(self, callable, *args, **kwargs):
        """Run callable and accrue the time it takes to the benchmark time.
        
        If lsprofiling is enabled (i.e. by --lsprof-time to bzr selftest) then
        this will cause lsprofile statistics to be gathered and stored in
        self._benchcalls.
        """
        if self._benchtime is None:
            self._benchtime = 0
        start = time.time()
        try:
            if not self._gather_lsprof_in_benchmarks:
                return callable(*args, **kwargs)
            else:
                # record this benchmark
                ret, stats = bzrlib.lsprof.profile(callable, *args, **kwargs)
                stats.sort()
                self._benchcalls.append(((callable, args, kwargs), stats))
                return ret
        finally:
            self._benchtime += time.time() - start

    def _runCleanups(self):
        """Run registered cleanup functions. 

        This should only be called from TestCase.tearDown.
        """
        # TODO: Perhaps this should keep running cleanups even if 
        # one of them fails?

        # Actually pop the cleanups from the list so tearDown running
        # twice is safe (this happens for skipped tests).
        while self._cleanups:
            self._cleanups.pop()()

    def log(self, *args):
        mutter(*args)

    def _get_log(self, keep_log_file=False):
        """Get the log from bzrlib.trace calls from this test.

        :param keep_log_file: When True, if the log is still a file on disk
            leave it as a file on disk. When False, if the log is still a file
            on disk, the log file is deleted and the log preserved as
            self._log_contents.
        :return: A string containing the log.
        """
        # flush the log file, to get all content
        import bzrlib.trace
        bzrlib.trace._trace_file.flush()
        if self._log_contents:
            return self._log_contents
        if self._log_file_name is not None:
            logfile = open(self._log_file_name)
            try:
                log_contents = logfile.read()
            finally:
                logfile.close()
            if not keep_log_file:
                self._log_contents = log_contents
                try:
                    os.remove(self._log_file_name)
                except OSError, e:
                    if sys.platform == 'win32' and e.errno == errno.EACCES:
                        sys.stderr.write(('Unable to delete log file '
                                             ' %r\n' % self._log_file_name))
                    else:
                        raise
            return log_contents
        else:
            return "DELETED log file to reduce memory footprint"

    def requireFeature(self, feature):
        """This test requires a specific feature is available.

        :raises UnavailableFeature: When feature is not available.
        """
        if not feature.available():
            raise UnavailableFeature(feature)

    def _run_bzr_autosplit(self, args, retcode, encoding, stdin,
            working_dir):
        """Run bazaar command line, splitting up a string command line."""
        if isinstance(args, basestring):
            # shlex don't understand unicode strings,
            # so args should be plain string (bialix 20070906)
            args = list(shlex.split(str(args)))
        return self._run_bzr_core(args, retcode=retcode,
                encoding=encoding, stdin=stdin, working_dir=working_dir,
                )

    def _run_bzr_core(self, args, retcode, encoding, stdin,
            working_dir):
        if encoding is None:
            encoding = bzrlib.user_encoding
        stdout = StringIOWrapper()
        stderr = StringIOWrapper()
        stdout.encoding = encoding
        stderr.encoding = encoding

        self.log('run bzr: %r', args)
        # FIXME: don't call into logging here
        handler = logging.StreamHandler(stderr)
        handler.setLevel(logging.INFO)
        logger = logging.getLogger('')
        logger.addHandler(handler)
        old_ui_factory = ui.ui_factory
        ui.ui_factory = TestUIFactory(stdin=stdin, stdout=stdout, stderr=stderr)

        cwd = None
        if working_dir is not None:
            cwd = osutils.getcwd()
            os.chdir(working_dir)

        try:
            result = self.apply_redirected(ui.ui_factory.stdin,
                stdout, stderr,
                bzrlib.commands.run_bzr_catch_user_errors,
                args)
        finally:
            logger.removeHandler(handler)
            ui.ui_factory = old_ui_factory
            if cwd is not None:
                os.chdir(cwd)

        out = stdout.getvalue()
        err = stderr.getvalue()
        if out:
            self.log('output:\n%r', out)
        if err:
            self.log('errors:\n%r', err)
        if retcode is not None:
            self.assertEquals(retcode, result,
                              message='Unexpected return code')
        return out, err

    def run_bzr(self, args, retcode=0, encoding=None, stdin=None,
                working_dir=None, error_regexes=[], output_encoding=None):
        """Invoke bzr, as if it were run from the command line.

        The argument list should not include the bzr program name - the
        first argument is normally the bzr command.  Arguments may be
        passed in three ways:

        1- A list of strings, eg ["commit", "a"].  This is recommended
        when the command contains whitespace or metacharacters, or 
        is built up at run time.

        2- A single string, eg "add a".  This is the most convenient 
        for hardcoded commands.

        This runs bzr through the interface that catches and reports
        errors, and with logging set to something approximating the
        default, so that error reporting can be checked.

        This should be the main method for tests that want to exercise the
        overall behavior of the bzr application (rather than a unit test
        or a functional test of the library.)

        This sends the stdout/stderr results into the test's log,
        where it may be useful for debugging.  See also run_captured.

        :keyword stdin: A string to be used as stdin for the command.
        :keyword retcode: The status code the command should return;
            default 0.
        :keyword working_dir: The directory to run the command in
        :keyword error_regexes: A list of expected error messages.  If
            specified they must be seen in the error output of the command.
        """
        out, err = self._run_bzr_autosplit(
            args=args,
            retcode=retcode,
            encoding=encoding,
            stdin=stdin,
            working_dir=working_dir,
            )
        for regex in error_regexes:
            self.assertContainsRe(err, regex)
        return out, err

    def run_bzr_error(self, error_regexes, *args, **kwargs):
        """Run bzr, and check that stderr contains the supplied regexes

        :param error_regexes: Sequence of regular expressions which
            must each be found in the error output. The relative ordering
            is not enforced.
        :param args: command-line arguments for bzr
        :param kwargs: Keyword arguments which are interpreted by run_bzr
            This function changes the default value of retcode to be 3,
            since in most cases this is run when you expect bzr to fail.

        :return: (out, err) The actual output of running the command (in case
            you want to do more inspection)

        Examples of use::

            # Make sure that commit is failing because there is nothing to do
            self.run_bzr_error(['no changes to commit'],
                               ['commit', '-m', 'my commit comment'])
            # Make sure --strict is handling an unknown file, rather than
            # giving us the 'nothing to do' error
            self.build_tree(['unknown'])
            self.run_bzr_error(['Commit refused because there are unknown files'],
                               ['commit', --strict', '-m', 'my commit comment'])
        """
        kwargs.setdefault('retcode', 3)
        kwargs['error_regexes'] = error_regexes
        out, err = self.run_bzr(*args, **kwargs)
        return out, err

    def run_bzr_subprocess(self, *args, **kwargs):
        """Run bzr in a subprocess for testing.

        This starts a new Python interpreter and runs bzr in there. 
        This should only be used for tests that have a justifiable need for
        this isolation: e.g. they are testing startup time, or signal
        handling, or early startup code, etc.  Subprocess code can't be 
        profiled or debugged so easily.

        :keyword retcode: The status code that is expected.  Defaults to 0.  If
            None is supplied, the status code is not checked.
        :keyword env_changes: A dictionary which lists changes to environment
            variables. A value of None will unset the env variable.
            The values must be strings. The change will only occur in the
            child, so you don't need to fix the environment after running.
        :keyword universal_newlines: Convert CRLF => LF
        :keyword allow_plugins: By default the subprocess is run with
            --no-plugins to ensure test reproducibility. Also, it is possible
            for system-wide plugins to create unexpected output on stderr,
            which can cause unnecessary test failures.
        """
        env_changes = kwargs.get('env_changes', {})
        working_dir = kwargs.get('working_dir', None)
        allow_plugins = kwargs.get('allow_plugins', False)
        if len(args) == 1:
            if isinstance(args[0], list):
                args = args[0]
            elif isinstance(args[0], basestring):
                args = list(shlex.split(args[0]))
        else:
            symbol_versioning.warn(zero_ninetyone %
                                   "passing varargs to run_bzr_subprocess",
                                   DeprecationWarning, stacklevel=3)
        process = self.start_bzr_subprocess(args, env_changes=env_changes,
                                            working_dir=working_dir,
                                            allow_plugins=allow_plugins)
        # We distinguish between retcode=None and retcode not passed.
        supplied_retcode = kwargs.get('retcode', 0)
        return self.finish_bzr_subprocess(process, retcode=supplied_retcode,
            universal_newlines=kwargs.get('universal_newlines', False),
            process_args=args)

    def start_bzr_subprocess(self, process_args, env_changes=None,
                             skip_if_plan_to_signal=False,
                             working_dir=None,
                             allow_plugins=False):
        """Start bzr in a subprocess for testing.

        This starts a new Python interpreter and runs bzr in there.
        This should only be used for tests that have a justifiable need for
        this isolation: e.g. they are testing startup time, or signal
        handling, or early startup code, etc.  Subprocess code can't be
        profiled or debugged so easily.

        :param process_args: a list of arguments to pass to the bzr executable,
            for example ``['--version']``.
        :param env_changes: A dictionary which lists changes to environment
            variables. A value of None will unset the env variable.
            The values must be strings. The change will only occur in the
            child, so you don't need to fix the environment after running.
        :param skip_if_plan_to_signal: raise TestSkipped when true and os.kill
            is not available.
        :param allow_plugins: If False (default) pass --no-plugins to bzr.

        :returns: Popen object for the started process.
        """
        if skip_if_plan_to_signal:
            if not getattr(os, 'kill', None):
                raise TestSkipped("os.kill not available.")

        if env_changes is None:
            env_changes = {}
        old_env = {}

        def cleanup_environment():
            for env_var, value in env_changes.iteritems():
                old_env[env_var] = osutils.set_or_unset_env(env_var, value)

        def restore_environment():
            for env_var, value in old_env.iteritems():
                osutils.set_or_unset_env(env_var, value)

        bzr_path = self.get_bzr_path()

        cwd = None
        if working_dir is not None:
            cwd = osutils.getcwd()
            os.chdir(working_dir)

        try:
            # win32 subprocess doesn't support preexec_fn
            # so we will avoid using it on all platforms, just to
            # make sure the code path is used, and we don't break on win32
            cleanup_environment()
            command = [sys.executable, bzr_path]
            if not allow_plugins:
                command.append('--no-plugins')
            command.extend(process_args)
            process = self._popen(command, stdin=PIPE, stdout=PIPE, stderr=PIPE)
        finally:
            restore_environment()
            if cwd is not None:
                os.chdir(cwd)

        return process

    def _popen(self, *args, **kwargs):
        """Place a call to Popen.

        Allows tests to override this method to intercept the calls made to
        Popen for introspection.
        """
        return Popen(*args, **kwargs)

    def get_bzr_path(self):
        """Return the path of the 'bzr' executable for this test suite."""
        bzr_path = os.path.dirname(os.path.dirname(bzrlib.__file__))+'/bzr'
        if not os.path.isfile(bzr_path):
            # We are probably installed. Assume sys.argv is the right file
            bzr_path = sys.argv[0]
        return bzr_path

    def finish_bzr_subprocess(self, process, retcode=0, send_signal=None,
                              universal_newlines=False, process_args=None):
        """Finish the execution of process.

        :param process: the Popen object returned from start_bzr_subprocess.
        :param retcode: The status code that is expected.  Defaults to 0.  If
            None is supplied, the status code is not checked.
        :param send_signal: an optional signal to send to the process.
        :param universal_newlines: Convert CRLF => LF
        :returns: (stdout, stderr)
        """
        if send_signal is not None:
            os.kill(process.pid, send_signal)
        out, err = process.communicate()

        if universal_newlines:
            out = out.replace('\r\n', '\n')
            err = err.replace('\r\n', '\n')

        if retcode is not None and retcode != process.returncode:
            if process_args is None:
                process_args = "(unknown args)"
            mutter('Output of bzr %s:\n%s', process_args, out)
            mutter('Error for bzr %s:\n%s', process_args, err)
            self.fail('Command bzr %s failed with retcode %s != %s'
                      % (process_args, retcode, process.returncode))
        return [out, err]

    def check_inventory_shape(self, inv, shape):
        """Compare an inventory to a list of expected names.

        Fail if they are not precisely equal.
        """
        extras = []
        shape = list(shape)             # copy
        for path, ie in inv.entries():
            name = path.replace('\\', '/')
            if ie.kind == 'directory':
                name = name + '/'
            if name in shape:
                shape.remove(name)
            else:
                extras.append(name)
        if shape:
            self.fail("expected paths not found in inventory: %r" % shape)
        if extras:
            self.fail("unexpected paths found in inventory: %r" % extras)

    def apply_redirected(self, stdin=None, stdout=None, stderr=None,
                         a_callable=None, *args, **kwargs):
        """Call callable with redirected std io pipes.

        Returns the return code."""
        if not callable(a_callable):
            raise ValueError("a_callable must be callable.")
        if stdin is None:
            stdin = StringIO("")
        if stdout is None:
            if getattr(self, "_log_file", None) is not None:
                stdout = self._log_file
            else:
                stdout = StringIO()
        if stderr is None:
            if getattr(self, "_log_file", None is not None):
                stderr = self._log_file
            else:
                stderr = StringIO()
        real_stdin = sys.stdin
        real_stdout = sys.stdout
        real_stderr = sys.stderr
        try:
            sys.stdout = stdout
            sys.stderr = stderr
            sys.stdin = stdin
            return a_callable(*args, **kwargs)
        finally:
            sys.stdout = real_stdout
            sys.stderr = real_stderr
            sys.stdin = real_stdin

    def reduceLockdirTimeout(self):
        """Reduce the default lock timeout for the duration of the test, so that
        if LockContention occurs during a test, it does so quickly.

        Tests that expect to provoke LockContention errors should call this.
        """
        orig_timeout = bzrlib.lockdir._DEFAULT_TIMEOUT_SECONDS
        def resetTimeout():
            bzrlib.lockdir._DEFAULT_TIMEOUT_SECONDS = orig_timeout
        self.addCleanup(resetTimeout)
        bzrlib.lockdir._DEFAULT_TIMEOUT_SECONDS = 0

    def make_utf8_encoded_stringio(self, encoding_type=None):
        """Return a StringIOWrapper instance, that will encode Unicode
        input to UTF-8.
        """
        if encoding_type is None:
            encoding_type = 'strict'
        sio = StringIO()
        output_encoding = 'utf-8'
        sio = codecs.getwriter(output_encoding)(sio, errors=encoding_type)
        sio.encoding = output_encoding
        return sio


class TestCaseWithMemoryTransport(TestCase):
    """Common test class for tests that do not need disk resources.

    Tests that need disk resources should derive from TestCaseWithTransport.

    TestCaseWithMemoryTransport sets the TEST_ROOT variable for all bzr tests.

    For TestCaseWithMemoryTransport the test_home_dir is set to the name of
    a directory which does not exist. This serves to help ensure test isolation
    is preserved. test_dir is set to the TEST_ROOT, as is cwd, because they
    must exist. However, TestCaseWithMemoryTransport does not offer local
    file defaults for the transport in tests, nor does it obey the command line
    override, so tests that accidentally write to the common directory should
    be rare.

    :cvar TEST_ROOT: Directory containing all temporary directories, plus
    a .bzr directory that stops us ascending higher into the filesystem.
    """

    TEST_ROOT = None
    _TEST_NAME = 'test'

    def __init__(self, methodName='runTest'):
        # allow test parameterization after test construction and before test
        # execution. Variables that the parameterizer sets need to be 
        # ones that are not set by setUp, or setUp will trash them.
        super(TestCaseWithMemoryTransport, self).__init__(methodName)
        self.vfs_transport_factory = default_transport
        self.transport_server = None
        self.transport_readonly_server = None
        self.__vfs_server = None

    def get_transport(self, relpath=None):
        """Return a writeable transport.

        This transport is for the test scratch space relative to
        "self._test_root"
        
        :param relpath: a path relative to the base url.
        """
        t = get_transport(self.get_url(relpath))
        self.assertFalse(t.is_readonly())
        return t

    def get_readonly_transport(self, relpath=None):
        """Return a readonly transport for the test scratch space
        
        This can be used to test that operations which should only need
        readonly access in fact do not try to write.

        :param relpath: a path relative to the base url.
        """
        t = get_transport(self.get_readonly_url(relpath))
        self.assertTrue(t.is_readonly())
        return t

    def create_transport_readonly_server(self):
        """Create a transport server from class defined at init.

        This is mostly a hook for daughter classes.
        """
        return self.transport_readonly_server()

    def get_readonly_server(self):
        """Get the server instance for the readonly transport

        This is useful for some tests with specific servers to do diagnostics.
        """
        if self.__readonly_server is None:
            if self.transport_readonly_server is None:
                # readonly decorator requested
                # bring up the server
                self.__readonly_server = ReadonlyServer()
                self.__readonly_server.setUp(self.get_vfs_only_server())
            else:
                self.__readonly_server = self.create_transport_readonly_server()
                self.__readonly_server.setUp(self.get_vfs_only_server())
            self.addCleanup(self.__readonly_server.tearDown)
        return self.__readonly_server

    def get_readonly_url(self, relpath=None):
        """Get a URL for the readonly transport.

        This will either be backed by '.' or a decorator to the transport 
        used by self.get_url()
        relpath provides for clients to get a path relative to the base url.
        These should only be downwards relative, not upwards.
        """
        base = self.get_readonly_server().get_url()
        return self._adjust_url(base, relpath)

    def get_vfs_only_server(self):
        """Get the vfs only read/write server instance.

        This is useful for some tests with specific servers that need
        diagnostics.

        For TestCaseWithMemoryTransport this is always a MemoryServer, and there
        is no means to override it.
        """
        if self.__vfs_server is None:
            self.__vfs_server = MemoryServer()
            self.__vfs_server.setUp()
            self.addCleanup(self.__vfs_server.tearDown)
        return self.__vfs_server

    def get_server(self):
        """Get the read/write server instance.

        This is useful for some tests with specific servers that need
        diagnostics.

        This is built from the self.transport_server factory. If that is None,
        then the self.get_vfs_server is returned.
        """
        if self.__server is None:
            if self.transport_server is None or self.transport_server is self.vfs_transport_factory:
                return self.get_vfs_only_server()
            else:
                # bring up a decorated means of access to the vfs only server.
                self.__server = self.transport_server()
                try:
                    self.__server.setUp(self.get_vfs_only_server())
                except TypeError, e:
                    # This should never happen; the try:Except here is to assist
                    # developers having to update code rather than seeing an
                    # uninformative TypeError.
                    raise Exception, "Old server API in use: %s, %s" % (self.__server, e)
            self.addCleanup(self.__server.tearDown)
        return self.__server

    def _adjust_url(self, base, relpath):
        """Get a URL (or maybe a path) for the readwrite transport.

        This will either be backed by '.' or to an equivalent non-file based
        facility.
        relpath provides for clients to get a path relative to the base url.
        These should only be downwards relative, not upwards.
        """
        if relpath is not None and relpath != '.':
            if not base.endswith('/'):
                base = base + '/'
            # XXX: Really base should be a url; we did after all call
            # get_url()!  But sometimes it's just a path (from
            # LocalAbspathServer), and it'd be wrong to append urlescaped data
            # to a non-escaped local path.
            if base.startswith('./') or base.startswith('/'):
                base += relpath
            else:
                base += urlutils.escape(relpath)
        return base

    def get_url(self, relpath=None):
        """Get a URL (or maybe a path) for the readwrite transport.

        This will either be backed by '.' or to an equivalent non-file based
        facility.
        relpath provides for clients to get a path relative to the base url.
        These should only be downwards relative, not upwards.
        """
        base = self.get_server().get_url()
        return self._adjust_url(base, relpath)

    def get_vfs_only_url(self, relpath=None):
        """Get a URL (or maybe a path for the plain old vfs transport.

        This will never be a smart protocol.  It always has all the
        capabilities of the local filesystem, but it might actually be a
        MemoryTransport or some other similar virtual filesystem.

        This is the backing transport (if any) of the server returned by
        get_url and get_readonly_url.

        :param relpath: provides for clients to get a path relative to the base
            url.  These should only be downwards relative, not upwards.
        :return: A URL
        """
        base = self.get_vfs_only_server().get_url()
        return self._adjust_url(base, relpath)

    def _create_safety_net(self):
        """Make a fake bzr directory.

        This prevents any tests propagating up onto the TEST_ROOT directory's
        real branch.
        """
        root = TestCaseWithMemoryTransport.TEST_ROOT
        bzrdir.BzrDir.create_standalone_workingtree(root)

    def _check_safety_net(self):
        """Check that the safety .bzr directory have not been touched.

        _make_test_root have created a .bzr directory to prevent tests from
        propagating. This method ensures than a test did not leaked.
        """
        root = TestCaseWithMemoryTransport.TEST_ROOT
        wt = workingtree.WorkingTree.open(root)
        last_rev = wt.last_revision()
        if last_rev != 'null:':
            # The current test have modified the /bzr directory, we need to
            # recreate a new one or all the followng tests will fail.
            # If you need to inspect its content uncomment the following line
            # import pdb; pdb.set_trace()
            _rmtree_temp_dir(root + '/.bzr')
            self._create_safety_net()
            raise AssertionError('%s/.bzr should not be modified' % root)

    def _make_test_root(self):
        if TestCaseWithMemoryTransport.TEST_ROOT is None:
            root = osutils.mkdtemp(prefix='testbzr-', suffix='.tmp')
            TestCaseWithMemoryTransport.TEST_ROOT = root

            self._create_safety_net()

            # The same directory is used by all tests, and we're not
            # specifically told when all tests are finished.  This will do.
            atexit.register(_rmtree_temp_dir, root)

        self.addCleanup(self._check_safety_net)

    def makeAndChdirToTestDir(self):
        """Create a temporary directories for this one test.
        
        This must set self.test_home_dir and self.test_dir and chdir to
        self.test_dir.
        
        For TestCaseWithMemoryTransport we chdir to the TEST_ROOT for this test.
        """
        os.chdir(TestCaseWithMemoryTransport.TEST_ROOT)
        self.test_dir = TestCaseWithMemoryTransport.TEST_ROOT
        self.test_home_dir = self.test_dir + "/MemoryTransportMissingHomeDir"
        
    def make_branch(self, relpath, format=None):
        """Create a branch on the transport at relpath."""
        repo = self.make_repository(relpath, format=format)
        return repo.bzrdir.create_branch()

    def make_bzrdir(self, relpath, format=None):
        try:
            # might be a relative or absolute path
            maybe_a_url = self.get_url(relpath)
            segments = maybe_a_url.rsplit('/', 1)
            t = get_transport(maybe_a_url)
            if len(segments) > 1 and segments[-1] not in ('', '.'):
                t.ensure_base()
            if format is None:
                format = 'default'
            if isinstance(format, basestring):
                format = bzrdir.format_registry.make_bzrdir(format)
            return format.initialize_on_transport(t)
        except errors.UninitializableFormat:
            raise TestSkipped("Format %s is not initializable." % format)

    def make_repository(self, relpath, shared=False, format=None):
        """Create a repository on our default transport at relpath.
        
        Note that relpath must be a relative path, not a full url.
        """
        # FIXME: If you create a remoterepository this returns the underlying
        # real format, which is incorrect.  Actually we should make sure that 
        # RemoteBzrDir returns a RemoteRepository.
        # maybe  mbp 20070410
        made_control = self.make_bzrdir(relpath, format=format)
        return made_control.create_repository(shared=shared)

    def make_branch_and_memory_tree(self, relpath, format=None):
        """Create a branch on the default transport and a MemoryTree for it."""
        b = self.make_branch(relpath, format=format)
        return memorytree.MemoryTree.create_on_branch(b)

    def overrideEnvironmentForTesting(self):
        os.environ['HOME'] = self.test_home_dir
        os.environ['BZR_HOME'] = self.test_home_dir
        
    def setUp(self):
        super(TestCaseWithMemoryTransport, self).setUp()
        self._make_test_root()
        _currentdir = os.getcwdu()
        def _leaveDirectory():
            os.chdir(_currentdir)
        self.addCleanup(_leaveDirectory)
        self.makeAndChdirToTestDir()
        self.overrideEnvironmentForTesting()
        self.__readonly_server = None
        self.__server = None
        self.reduceLockdirTimeout()

     
class TestCaseInTempDir(TestCaseWithMemoryTransport):
    """Derived class that runs a test within a temporary directory.

    This is useful for tests that need to create a branch, etc.

    The directory is created in a slightly complex way: for each
    Python invocation, a new temporary top-level directory is created.
    All test cases create their own directory within that.  If the
    tests complete successfully, the directory is removed.

    :ivar test_base_dir: The path of the top-level directory for this 
    test, which contains a home directory and a work directory.

    :ivar test_home_dir: An initially empty directory under test_base_dir
    which is used as $HOME for this test.

    :ivar test_dir: A directory under test_base_dir used as the current
    directory when the test proper is run.
    """

    OVERRIDE_PYTHON = 'python'

    def check_file_contents(self, filename, expect):
        self.log("check contents of file %s" % filename)
        contents = file(filename, 'r').read()
        if contents != expect:
            self.log("expected: %r" % expect)
            self.log("actually: %r" % contents)
            self.fail("contents of %s not as expected" % filename)

    def makeAndChdirToTestDir(self):
        """See TestCaseWithMemoryTransport.makeAndChdirToTestDir().
        
        For TestCaseInTempDir we create a temporary directory based on the test
        name and then create two subdirs - test and home under it.
        """
        # create a directory within the top level test directory
        candidate_dir = osutils.mkdtemp(dir=self.TEST_ROOT)
        # now create test and home directories within this dir
        self.test_base_dir = candidate_dir
        self.test_home_dir = self.test_base_dir + '/home'
        os.mkdir(self.test_home_dir)
        self.test_dir = self.test_base_dir + '/work'
        os.mkdir(self.test_dir)
        os.chdir(self.test_dir)
        # put name of test inside
        f = file(self.test_base_dir + '/name', 'w')
        try:
            f.write(self.id())
        finally:
            f.close()
        self.addCleanup(self.deleteTestDir)

    def deleteTestDir(self):
        os.chdir(self.TEST_ROOT)
        _rmtree_temp_dir(self.test_base_dir)

    def build_tree(self, shape, line_endings='binary', transport=None):
        """Build a test tree according to a pattern.

        shape is a sequence of file specifications.  If the final
        character is '/', a directory is created.

        This assumes that all the elements in the tree being built are new.

        This doesn't add anything to a branch.

        :type shape:    list or tuple.
        :param line_endings: Either 'binary' or 'native'
            in binary mode, exact contents are written in native mode, the
            line endings match the default platform endings.
        :param transport: A transport to write to, for building trees on VFS's.
            If the transport is readonly or None, "." is opened automatically.
        :return: None
        """
        if type(shape) not in (list, tuple):
            raise AssertionError("Parameter 'shape' should be "
                "a list or a tuple. Got %r instead" % (shape,))
        # It's OK to just create them using forward slashes on windows.
        if transport is None or transport.is_readonly():
            transport = get_transport(".")
        for name in shape:
            self.assert_(isinstance(name, basestring))
            if name[-1] == '/':
                transport.mkdir(urlutils.escape(name[:-1]))
            else:
                if line_endings == 'binary':
                    end = '\n'
                elif line_endings == 'native':
                    end = os.linesep
                else:
                    raise errors.BzrError(
                        'Invalid line ending request %r' % line_endings)
                content = "contents of %s%s" % (name.encode('utf-8'), end)
                transport.put_bytes_non_atomic(urlutils.escape(name), content)

    def build_tree_contents(self, shape):
        build_tree_contents(shape)

    def assertFileEqual(self, content, path):
        """Fail if path does not contain 'content'."""
        self.failUnlessExists(path)
        f = file(path, 'rb')
        try:
            s = f.read()
        finally:
            f.close()
        self.assertEqualDiff(content, s)

    def failUnlessExists(self, path):
        """Fail unless path or paths, which may be abs or relative, exist."""
        if not isinstance(path, basestring):
            for p in path:
                self.failUnlessExists(p)
        else:
            self.failUnless(osutils.lexists(path),path+" does not exist")

    def failIfExists(self, path):
        """Fail if path or paths, which may be abs or relative, exist."""
        if not isinstance(path, basestring):
            for p in path:
                self.failIfExists(p)
        else:
            self.failIf(osutils.lexists(path),path+" exists")

    def assertInWorkingTree(self, path, root_path='.', tree=None):
        """Assert whether path or paths are in the WorkingTree"""
        if tree is None:
            tree = workingtree.WorkingTree.open(root_path)
        if not isinstance(path, basestring):
            for p in path:
                self.assertInWorkingTree(p,tree=tree)
        else:
            self.assertIsNot(tree.path2id(path), None,
                path+' not in working tree.')

    def assertNotInWorkingTree(self, path, root_path='.', tree=None):
        """Assert whether path or paths are not in the WorkingTree"""
        if tree is None:
            tree = workingtree.WorkingTree.open(root_path)
        if not isinstance(path, basestring):
            for p in path:
                self.assertNotInWorkingTree(p,tree=tree)
        else:
            self.assertIs(tree.path2id(path), None, path+' in working tree.')


class TestCaseWithTransport(TestCaseInTempDir):
    """A test case that provides get_url and get_readonly_url facilities.

    These back onto two transport servers, one for readonly access and one for
    read write access.

    If no explicit class is provided for readonly access, a
    ReadonlyTransportDecorator is used instead which allows the use of non disk
    based read write transports.

    If an explicit class is provided for readonly access, that server and the 
    readwrite one must both define get_url() as resolving to os.getcwd().
    """

    def get_vfs_only_server(self):
        """See TestCaseWithMemoryTransport.

        This is useful for some tests with specific servers that need
        diagnostics.
        """
        if self.__vfs_server is None:
            self.__vfs_server = self.vfs_transport_factory()
            self.__vfs_server.setUp()
            self.addCleanup(self.__vfs_server.tearDown)
        return self.__vfs_server

    def make_branch_and_tree(self, relpath, format=None):
        """Create a branch on the transport and a tree locally.

        If the transport is not a LocalTransport, the Tree can't be created on
        the transport.  In that case if the vfs_transport_factory is
        LocalURLServer the working tree is created in the local
        directory backing the transport, and the returned tree's branch and
        repository will also be accessed locally. Otherwise a lightweight
        checkout is created and returned.

        :param format: The BzrDirFormat.
        :returns: the WorkingTree.
        """
        # TODO: always use the local disk path for the working tree,
        # this obviously requires a format that supports branch references
        # so check for that by checking bzrdir.BzrDirFormat.get_default_format()
        # RBC 20060208
        b = self.make_branch(relpath, format=format)
        try:
            return b.bzrdir.create_workingtree()
        except errors.NotLocalUrl:
            # We can only make working trees locally at the moment.  If the
            # transport can't support them, then we keep the non-disk-backed
            # branch and create a local checkout.
            if self.vfs_transport_factory is LocalURLServer:
                # the branch is colocated on disk, we cannot create a checkout.
                # hopefully callers will expect this.
                local_controldir= bzrdir.BzrDir.open(self.get_vfs_only_url(relpath))
                return local_controldir.create_workingtree()
            else:
                return b.create_checkout(relpath, lightweight=True)

    def assertIsDirectory(self, relpath, transport):
        """Assert that relpath within transport is a directory.

        This may not be possible on all transports; in that case it propagates
        a TransportNotPossible.
        """
        try:
            mode = transport.stat(relpath).st_mode
        except errors.NoSuchFile:
            self.fail("path %s is not a directory; no such file"
                      % (relpath))
        if not stat.S_ISDIR(mode):
            self.fail("path %s is not a directory; has mode %#o"
                      % (relpath, mode))

    def assertTreesEqual(self, left, right):
        """Check that left and right have the same content and properties."""
        # we use a tree delta to check for equality of the content, and we
        # manually check for equality of other things such as the parents list.
        self.assertEqual(left.get_parent_ids(), right.get_parent_ids())
        differences = left.changes_from(right)
        self.assertFalse(differences.has_changed(),
            "Trees %r and %r are different: %r" % (left, right, differences))

    def setUp(self):
        super(TestCaseWithTransport, self).setUp()
        self.__vfs_server = None


class ChrootedTestCase(TestCaseWithTransport):
    """A support class that provides readonly urls outside the local namespace.

    This is done by checking if self.transport_server is a MemoryServer. if it
    is then we are chrooted already, if it is not then an HttpServer is used
    for readonly urls.

    TODO RBC 20060127: make this an option to TestCaseWithTransport so it can
                       be used without needed to redo it when a different 
                       subclass is in use ?
    """

    def setUp(self):
        super(ChrootedTestCase, self).setUp()
        if not self.vfs_transport_factory == MemoryServer:
            self.transport_readonly_server = HttpServer


def condition_id_re(pattern):
    """Create a condition filter which performs a re check on a test's id.
    
    :param pattern: A regular expression string.
    :return: A callable that returns True if the re matches.
    """
    filter_re = re.compile(pattern)
    def condition(test):
        test_id = test.id()
        return filter_re.search(test_id)
    return condition


def condition_isinstance(klass_or_klass_list):
    """Create a condition filter which returns isinstance(param, klass).
    
    :return: A callable which when called with one parameter obj return the
        result of isinstance(obj, klass_or_klass_list).
    """
    def condition(obj):
        return isinstance(obj, klass_or_klass_list)
    return condition


def condition_id_in_list(id_list):
    """Create a condition filter which verify that test's id in a list.
    
    :param name: A TestIdList object.
    :return: A callable that returns True if the test's id appears in the list.
    """
    def condition(test):
        return id_list.test_in(test.id())
    return condition


def exclude_tests_by_condition(suite, condition):
    """Create a test suite which excludes some tests from suite.

    :param suite: The suite to get tests from.
    :param condition: A callable whose result evaluates True when called with a
        test case which should be excluded from the result.
    :return: A suite which contains the tests found in suite that fail
        condition.
    """
    result = []
    for test in iter_suite_tests(suite):
        if not condition(test):
            result.append(test)
    return TestUtil.TestSuite(result)


def filter_suite_by_condition(suite, condition):
    """Create a test suite by filtering another one.
    
    :param suite: The source suite.
    :param condition: A callable whose result evaluates True when called with a
        test case which should be included in the result.
    :return: A suite which contains the tests found in suite that pass
        condition.
    """ 
    result = []
    for test in iter_suite_tests(suite):
        if condition(test):
            result.append(test)
    return TestUtil.TestSuite(result)


def filter_suite_by_re(suite, pattern, exclude_pattern=DEPRECATED_PARAMETER,
                       random_order=DEPRECATED_PARAMETER):
    """Create a test suite by filtering another one.
    
    :param suite:           the source suite
    :param pattern:         pattern that names must match
    :param exclude_pattern: A pattern that names must not match. This parameter
        is deprecated as of bzrlib 1.0. Please use the separate function
        exclude_tests_by_re instead.
    :param random_order:    If True, tests in the new suite will be put in
        random order. This parameter is deprecated as of bzrlib 1.0. Please
        use the separate function randomize_suite instead.
    :returns: the newly created suite
    """ 
    if deprecated_passed(exclude_pattern):
        symbol_versioning.warn(
            one_zero % "passing exclude_pattern to filter_suite_by_re",
                DeprecationWarning, stacklevel=2)
        if exclude_pattern is not None:
            suite = exclude_tests_by_re(suite, exclude_pattern)
    condition = condition_id_re(pattern)
    result_suite = filter_suite_by_condition(suite, condition)
    if deprecated_passed(random_order):
        symbol_versioning.warn(
            one_zero % "passing random_order to filter_suite_by_re",
                DeprecationWarning, stacklevel=2)
        if random_order:
            result_suite = randomize_suite(result_suite)
    return result_suite


def filter_suite_by_id_list(suite, test_id_list):
    """Create a test suite by filtering another one.

    :param suite: The source suite.
    :param test_id_list: A list of the test ids to keep as strings.
    :returns: the newly created suite
    """
    condition = condition_id_in_list(test_id_list)
    result_suite = filter_suite_by_condition(suite, condition)
    return result_suite


def exclude_tests_by_re(suite, pattern):
    """Create a test suite which excludes some tests from suite.

    :param suite: The suite to get tests from.
    :param pattern: A regular expression string. Test ids that match this
        pattern will be excluded from the result.
    :return: A TestSuite that contains all the tests from suite without the
        tests that matched pattern. The order of tests is the same as it was in
        suite.
    """
    return exclude_tests_by_condition(suite, condition_id_re(pattern))


def preserve_input(something):
    """A helper for performing test suite transformation chains.

    :param something: Anything you want to preserve.
    :return: Something.
    """
    return something


def randomize_suite(suite):
    """Return a new TestSuite with suite's tests in random order.
    
    The tests in the input suite are flattened into a single suite in order to
    accomplish this. Any nested TestSuites are removed to provide global
    randomness.
    """
    tests = list(iter_suite_tests(suite))
    random.shuffle(tests)
    return TestUtil.TestSuite(tests)


@deprecated_function(one_zero)
def sort_suite_by_re(suite, pattern, exclude_pattern=None,
                     random_order=False, append_rest=True):
    """DEPRECATED: Create a test suite by sorting another one.

    This method has been decomposed into separate helper methods that should be
    called directly:
     - filter_suite_by_re
     - exclude_tests_by_re
     - randomize_suite
     - split_suite_by_re
    
    :param suite:           the source suite
    :param pattern:         pattern that names must match in order to go
                            first in the new suite
    :param exclude_pattern: pattern that names must not match, if any
    :param random_order:    if True, tests in the new suite will be put in
                            random order (with all tests matching pattern
                            first).
    :param append_rest:     if False, pattern is a strict filter and not
                            just an ordering directive
    :returns: the newly created suite
    """ 
    if exclude_pattern is not None:
        suite = exclude_tests_by_re(suite, exclude_pattern)
    if random_order:
        order_changer = randomize_suite
    else:
        order_changer = preserve_input
    if append_rest:
        suites = map(order_changer, split_suite_by_re(suite, pattern))
        return TestUtil.TestSuite(suites)
    else:
        return order_changer(filter_suite_by_re(suite, pattern))


def split_suite_by_re(suite, pattern):
    """Split a test suite into two by a regular expression.
    
    :param suite: The suite to split.
    :param pattern: A regular expression string. Test ids that match this
        pattern will be in the first test suite returned, and the others in the
        second test suite returned.
    :return: A tuple of two test suites, where the first contains tests from
        suite matching pattern, and the second contains the remainder from
        suite. The order within each output suite is the same as it was in
        suite.
    """ 
    matched = []
    did_not_match = []
    filter_re = re.compile(pattern)
    for test in iter_suite_tests(suite):
        test_id = test.id()
        if filter_re.search(test_id):
            matched.append(test)
        else:
            did_not_match.append(test)
    return TestUtil.TestSuite(matched), TestUtil.TestSuite(did_not_match)


def run_suite(suite, name='test', verbose=False, pattern=".*",
              stop_on_failure=False,
              transport=None, lsprof_timed=None, bench_history=None,
              matching_tests_first=None,
              list_only=False,
              random_seed=None,
              exclude_pattern=None,
              strict=False):
    TestCase._gather_lsprof_in_benchmarks = lsprof_timed
    if verbose:
        verbosity = 2
    else:
        verbosity = 1
    runner = TextTestRunner(stream=sys.stdout,
                            descriptions=0,
                            verbosity=verbosity,
                            bench_history=bench_history,
                            list_only=list_only,
                            )
    runner.stop_on_failure=stop_on_failure
    # Initialise the random number generator and display the seed used.
    # We convert the seed to a long to make it reuseable across invocations.
    random_order = False
    if random_seed is not None:
        random_order = True
        if random_seed == "now":
            random_seed = long(time.time())
        else:
            # Convert the seed to a long if we can
            try:
                random_seed = long(random_seed)
            except:
                pass
        runner.stream.writeln("Randomizing test order using seed %s\n" %
            (random_seed))
        random.seed(random_seed)
    # Customise the list of tests if requested
    if exclude_pattern is not None:
        suite = exclude_tests_by_re(suite, exclude_pattern)
    if random_order:
        order_changer = randomize_suite
    else:
        order_changer = preserve_input
    if pattern != '.*' or random_order:
        if matching_tests_first:
            suites = map(order_changer, split_suite_by_re(suite, pattern))
            suite = TestUtil.TestSuite(suites)
        else:
            suite = order_changer(filter_suite_by_re(suite, pattern))

    result = runner.run(suite)

    if strict:
        return result.wasStrictlySuccessful()

    return result.wasSuccessful()


def selftest(verbose=False, pattern=".*", stop_on_failure=True,
             transport=None,
             test_suite_factory=None,
             lsprof_timed=None,
             bench_history=None,
             matching_tests_first=None,
             list_only=False,
             random_seed=None,
             exclude_pattern=None,
             strict=False,
<<<<<<< HEAD
=======
             coverage_dir=None,
             load_list=None,
>>>>>>> d68dcaaf
             ):
    """Run the whole test suite under the enhanced runner"""
    # XXX: Very ugly way to do this...
    # Disable warning about old formats because we don't want it to disturb
    # any blackbox tests.
    from bzrlib import repository
    repository._deprecation_warning_done = True

    global default_transport
    if transport is None:
        transport = default_transport
    old_transport = default_transport
    default_transport = transport
    try:
        if load_list is None:
            keep_only = None
        else:
            keep_only = load_test_id_list(load_list)
        if test_suite_factory is None:
            suite = test_suite(keep_only)
        else:
            suite = test_suite_factory()
        return run_suite(suite, 'testbzr', verbose=verbose, pattern=pattern,
                     stop_on_failure=stop_on_failure,
                     transport=transport,
                     lsprof_timed=lsprof_timed,
                     bench_history=bench_history,
                     matching_tests_first=matching_tests_first,
                     list_only=list_only,
                     random_seed=random_seed,
                     exclude_pattern=exclude_pattern,
                     strict=strict)
    finally:
        default_transport = old_transport


def load_test_id_list(file_name):
    """Load a test id list from a text file.

    The format is one test id by line.  No special care is taken to impose
    strict rules, these test ids are used to filter the test suite so a test id
    that do not match an existing test will do no harm. This allows user to add
    comments, leave blank lines, etc.
    """
    test_list = []
    try:
        ftest = open(file_name, 'rt')
    except IOError, e:
        if e.errno != errno.ENOENT:
            raise
        else:
            raise errors.NoSuchFile(file_name)

    for test_name in ftest.readlines():
        test_list.append(test_name.strip())
    ftest.close()
    return test_list


class TestIdList(object):
    """Test id list to filter a test suite.

    Relying on the assumption that test ids are built as:
    <module>[.<class>.<method>][(<param>+)], <module> being in python dotted
    notation, this class offers methods to :
    - avoid building a test suite for modules not refered to in the test list,
    - keep only the tests listed from the module test suite.
    """

    def __init__(self, test_id_list):
        # When a test suite needs to be filtered against us we compare test ids
        # for equality, so a simple dict offers a quick and simple solution.
        self.tests = dict().fromkeys(test_id_list, True)

        # While unittest.TestCase have ids like:
        # <module>.<class>.<method>[(<param+)],
        # doctest.DocTestCase can have ids like:
        # <module>
        # <module>.<class>
        # <module>.<function>
        # <module>.<class>.<method>

        # Since we can't predict a test class from its name only, we settle on
        # a simple constraint: a test id always begins with its module name.

        modules = {}
        for test_id in test_id_list:
            parts = test_id.split('.')
            mod_name = parts.pop(0)
            modules[mod_name] = True
            for part in parts:
                mod_name += '.' + part
                modules[mod_name] = True
        self.modules = modules

    def is_module_name_used(self, module_name):
        """Is there tests for the module or one of its sub modules."""
        return self.modules.has_key(module_name)

    def test_in(self, test_id):
        return self.tests.has_key(test_id)


def test_suite(keep_only=None):
    """Build and return TestSuite for the whole of bzrlib.

    :param keep_only: A list of test ids limiting the suite returned.

    This function can be replaced if you need to change the default test
    suite on a global basis, but it is not encouraged.
    """
    testmod_names = [
                   'bzrlib.util.tests.test_bencode',
                   'bzrlib.tests.test__dirstate_helpers',
                   'bzrlib.tests.test_ancestry',
                   'bzrlib.tests.test_annotate',
                   'bzrlib.tests.test_api',
                   'bzrlib.tests.test_atomicfile',
                   'bzrlib.tests.test_bad_files',
                   'bzrlib.tests.test_bisect_multi',
                   'bzrlib.tests.test_branch',
                   'bzrlib.tests.test_branchbuilder',
                   'bzrlib.tests.test_bugtracker',
                   'bzrlib.tests.test_bundle',
                   'bzrlib.tests.test_bzrdir',
                   'bzrlib.tests.test_cache_utf8',
                   'bzrlib.tests.test_commands',
                   'bzrlib.tests.test_commit',
                   'bzrlib.tests.test_commit_merge',
                   'bzrlib.tests.test_config',
                   'bzrlib.tests.test_conflicts',
                   'bzrlib.tests.test_counted_lock',
                   'bzrlib.tests.test_decorators',
                   'bzrlib.tests.test_delta',
                   'bzrlib.tests.test_deprecated_graph',
                   'bzrlib.tests.test_diff',
                   'bzrlib.tests.test_dirstate',
                   'bzrlib.tests.test_email_message',
                   'bzrlib.tests.test_errors',
                   'bzrlib.tests.test_escaped_store',
                   'bzrlib.tests.test_extract',
                   'bzrlib.tests.test_fetch',
                   'bzrlib.tests.test_ftp_transport',
                   'bzrlib.tests.test_generate_docs',
                   'bzrlib.tests.test_generate_ids',
                   'bzrlib.tests.test_globbing',
                   'bzrlib.tests.test_gpg',
                   'bzrlib.tests.test_graph',
                   'bzrlib.tests.test_hashcache',
                   'bzrlib.tests.test_help',
                   'bzrlib.tests.test_hooks',
                   'bzrlib.tests.test_http',
                   'bzrlib.tests.test_http_implementations',
                   'bzrlib.tests.test_http_response',
                   'bzrlib.tests.test_https_ca_bundle',
                   'bzrlib.tests.test_identitymap',
                   'bzrlib.tests.test_ignores',
                   'bzrlib.tests.test_index',
                   'bzrlib.tests.test_info',
                   'bzrlib.tests.test_inv',
                   'bzrlib.tests.test_knit',
                   'bzrlib.tests.test_lazy_import',
                   'bzrlib.tests.test_lazy_regex',
                   'bzrlib.tests.test_lockdir',
                   'bzrlib.tests.test_lockable_files',
                   'bzrlib.tests.test_log',
                   'bzrlib.tests.test_lsprof',
                   'bzrlib.tests.test_lru_cache',
                   'bzrlib.tests.test_mail_client',
                   'bzrlib.tests.test_memorytree',
                   'bzrlib.tests.test_merge',
                   'bzrlib.tests.test_merge3',
                   'bzrlib.tests.test_merge_core',
                   'bzrlib.tests.test_merge_directive',
                   'bzrlib.tests.test_missing',
                   'bzrlib.tests.test_msgeditor',
                   'bzrlib.tests.test_multiparent',
                   'bzrlib.tests.test_nonascii',
                   'bzrlib.tests.test_options',
                   'bzrlib.tests.test_osutils',
                   'bzrlib.tests.test_osutils_encodings',
                   'bzrlib.tests.test_pack',
                   'bzrlib.tests.test_patch',
                   'bzrlib.tests.test_patches',
                   'bzrlib.tests.test_permissions',
                   'bzrlib.tests.test_plugins',
                   'bzrlib.tests.test_progress',
                   'bzrlib.tests.test_reconfigure',
                   'bzrlib.tests.test_reconcile',
                   'bzrlib.tests.test_registry',
                   'bzrlib.tests.test_remote',
                   'bzrlib.tests.test_repository',
                   'bzrlib.tests.test_revert',
                   'bzrlib.tests.test_revision',
                   'bzrlib.tests.test_revisionnamespaces',
                   'bzrlib.tests.test_revisiontree',
                   'bzrlib.tests.test_rio',
                   'bzrlib.tests.test_sampler',
                   'bzrlib.tests.test_selftest',
                   'bzrlib.tests.test_setup',
                   'bzrlib.tests.test_sftp_transport',
                   'bzrlib.tests.test_smart',
                   'bzrlib.tests.test_smart_add',
                   'bzrlib.tests.test_smart_transport',
                   'bzrlib.tests.test_smtp_connection',
                   'bzrlib.tests.test_source',
                   'bzrlib.tests.test_ssh_transport',
                   'bzrlib.tests.test_status',
                   'bzrlib.tests.test_store',
                   'bzrlib.tests.test_strace',
                   'bzrlib.tests.test_subsume',
                   'bzrlib.tests.test_switch',
                   'bzrlib.tests.test_symbol_versioning',
                   'bzrlib.tests.test_tag',
                   'bzrlib.tests.test_testament',
                   'bzrlib.tests.test_textfile',
                   'bzrlib.tests.test_textmerge',
                   'bzrlib.tests.test_timestamp',
                   'bzrlib.tests.test_trace',
                   'bzrlib.tests.test_transactions',
                   'bzrlib.tests.test_transform',
                   'bzrlib.tests.test_transport',
                   'bzrlib.tests.test_tree',
                   'bzrlib.tests.test_treebuilder',
                   'bzrlib.tests.test_tsort',
                   'bzrlib.tests.test_tuned_gzip',
                   'bzrlib.tests.test_ui',
                   'bzrlib.tests.test_upgrade',
                   'bzrlib.tests.test_urlutils',
                   'bzrlib.tests.test_versionedfile',
                   'bzrlib.tests.test_version',
                   'bzrlib.tests.test_version_info',
                   'bzrlib.tests.test_weave',
                   'bzrlib.tests.test_whitebox',
                   'bzrlib.tests.test_win32utils',
                   'bzrlib.tests.test_workingtree',
                   'bzrlib.tests.test_workingtree_4',
                   'bzrlib.tests.test_wsgi',
                   'bzrlib.tests.test_xml',
                   ]
    test_transport_implementations = [
        'bzrlib.tests.test_transport_implementations',
        'bzrlib.tests.test_read_bundle',
        ]
    suite = TestUtil.TestSuite()
    loader = TestUtil.TestLoader()

    if keep_only is not None:
        id_filter = TestIdList(keep_only)

    # modules building their suite with loadTestsFromModuleNames
    if keep_only is None:
        suite.addTest(loader.loadTestsFromModuleNames(testmod_names))
    else:
        for mod in [m for m in testmod_names
                    if id_filter.is_module_name_used(m)]:
            mod_suite = loader.loadTestsFromModuleNames([mod])
            mod_suite = filter_suite_by_id_list(mod_suite, id_filter)
            suite.addTest(mod_suite)

    # modules adapted for transport implementations
    from bzrlib.tests.test_transport_implementations import TransportTestProviderAdapter
    adapter = TransportTestProviderAdapter()
    if keep_only is None:
        adapt_modules(test_transport_implementations, adapter, loader, suite)
    else:
        for mod in [m for m in test_transport_implementations
                    if id_filter.is_module_name_used(m)]:
            mod_suite = TestUtil.TestSuite()
            adapt_modules([mod], adapter, loader, mod_suite)
            mod_suite = filter_suite_by_id_list(mod_suite, id_filter)
            suite.addTest(mod_suite)

    # modules defining their own test_suite()
    for package in [p for p in packages_to_test()
                    if (keep_only is None
                        or id_filter.is_module_name_used(p.__name__))]:
        pack_suite = package.test_suite()
        if keep_only is not None:
            pack_suite = filter_suite_by_id_list(pack_suite, id_filter)
        suite.addTest(pack_suite)

    # XXX: MODULES_TO_TEST should be obsoleted ?
    for mod in [m for m in MODULES_TO_TEST
                if keep_only is None or id_filter.is_module_name_used(m)]:
        mod_suite = loader.loadTestsFromModule(mod)
        if keep_only is not None:
            mod_suite = filter_suite_by_id_list(mod_suite, id_filter)
        suite.addTest(mod_suite)

    for mod in MODULES_TO_DOCTEST:
        try:
            doc_suite = doctest.DocTestSuite(mod)
        except ValueError, e:
            print '**failed to get doctest for: %s\n%s' % (mod, e)
            raise
        if keep_only is not None:
            # DocTests may use ids which doesn't contain the module name
            doc_suite = filter_suite_by_id_list(doc_suite, id_filter)
        suite.addTest(doc_suite)

    default_encoding = sys.getdefaultencoding()
    for name, plugin in  [(n, p) for (n, p) in bzrlib.plugin.plugins().items()
                          if (keep_only is None
                              or id_filter.is_module_name_used(
                p.module.__name__))]:
        try:
            plugin_suite = plugin.test_suite()
        except ImportError, e:
            bzrlib.trace.warning(
                'Unable to test plugin "%s": %s', name, e)
        else:
            if plugin_suite is not None:
                if keep_only is not None:
                    plugin_suite = filter_suite_by_id_list(plugin_suite,
                                                           id_filter)
                suite.addTest(plugin_suite)
        if default_encoding != sys.getdefaultencoding():
            bzrlib.trace.warning(
                'Plugin "%s" tried to reset default encoding to: %s', name,
                sys.getdefaultencoding())
            reload(sys)
            sys.setdefaultencoding(default_encoding)
    return suite


def multiply_tests_from_modules(module_name_list, scenario_iter):
    """Adapt all tests in some given modules to given scenarios.

    This is the recommended public interface for test parameterization.
    Typically the test_suite() method for a per-implementation test
    suite will call multiply_tests_from_modules and return the 
    result.

    :param module_name_list: List of fully-qualified names of test
        modules.
    :param scenario_iter: Iterable of pairs of (scenario_name, 
        scenario_param_dict).

    This returns a new TestSuite containing the cross product of
    all the tests in all the modules, each repeated for each scenario.
    Each test is adapted by adding the scenario name at the end 
    of its name, and updating the test object's __dict__ with the
    scenario_param_dict.

    >>> r = multiply_tests_from_modules(
    ...     ['bzrlib.tests.test_sampler'],
    ...     [('one', dict(param=1)), 
    ...      ('two', dict(param=2))])
    >>> tests = list(iter_suite_tests(r))
    >>> len(tests)
    2
    >>> tests[0].id()
    'bzrlib.tests.test_sampler.DemoTest.test_nothing(one)'
    >>> tests[0].param
    1
    >>> tests[1].param
    2
    """
    loader = TestLoader()
    suite = TestSuite()
    adapter = TestScenarioApplier()
    adapter.scenarios = list(scenario_iter)
    adapt_modules(module_name_list, adapter, loader, suite)
    return suite


def multiply_scenarios(scenarios_left, scenarios_right):
    """Multiply two sets of scenarios.

    :returns: the cartesian product of the two sets of scenarios, that is
        a scenario for every possible combination of a left scenario and a
        right scenario.
    """
    return [
        ('%s,%s' % (left_name, right_name),
         dict(left_dict.items() + right_dict.items()))
        for left_name, left_dict in scenarios_left
        for right_name, right_dict in scenarios_right]



def adapt_modules(mods_list, adapter, loader, suite):
    """Adapt the modules in mods_list using adapter and add to suite."""
    for test in iter_suite_tests(loader.loadTestsFromModuleNames(mods_list)):
        suite.addTests(adapter.adapt(test))


def adapt_tests(tests_list, adapter, loader, suite):
    """Adapt the tests in tests_list using adapter and add to suite."""
    for test in tests_list:
        suite.addTests(adapter.adapt(loader.loadTestsFromName(test)))


def _rmtree_temp_dir(dirname):
    # If LANG=C we probably have created some bogus paths
    # which rmtree(unicode) will fail to delete
    # so make sure we are using rmtree(str) to delete everything
    # except on win32, where rmtree(str) will fail
    # since it doesn't have the property of byte-stream paths
    # (they are either ascii or mbcs)
    if sys.platform == 'win32':
        # make sure we are using the unicode win32 api
        dirname = unicode(dirname)
    else:
        dirname = dirname.encode(sys.getfilesystemencoding())
    try:
        osutils.rmtree(dirname)
    except OSError, e:
        if sys.platform == 'win32' and e.errno == errno.EACCES:
            sys.stderr.write(('Permission denied: '
                                 'unable to remove testing dir '
                                 '%s\n' % os.path.basename(dirname)))
        else:
            raise


class Feature(object):
    """An operating system Feature."""

    def __init__(self):
        self._available = None

    def available(self):
        """Is the feature available?

        :return: True if the feature is available.
        """
        if self._available is None:
            self._available = self._probe()
        return self._available

    def _probe(self):
        """Implement this method in concrete features.

        :return: True if the feature is available.
        """
        raise NotImplementedError

    def __str__(self):
        if getattr(self, 'feature_name', None):
            return self.feature_name()
        return self.__class__.__name__


class _SymlinkFeature(Feature):

    def _probe(self):
        return osutils.has_symlinks()

    def feature_name(self):
        return 'symlinks'

SymlinkFeature = _SymlinkFeature()


class _OsFifoFeature(Feature):

    def _probe(self):
        return getattr(os, 'mkfifo', None)

    def feature_name(self):
        return 'filesystem fifos'

OsFifoFeature = _OsFifoFeature()


class TestScenarioApplier(object):
    """A tool to apply scenarios to tests."""

    def adapt(self, test):
        """Return a TestSuite containing a copy of test for each scenario."""
        result = unittest.TestSuite()
        for scenario in self.scenarios:
            result.addTest(self.adapt_test_to_scenario(test, scenario))
        return result

    def adapt_test_to_scenario(self, test, scenario):
        """Copy test and apply scenario to it.

        :param test: A test to adapt.
        :param scenario: A tuple describing the scenarion.
            The first element of the tuple is the new test id.
            The second element is a dict containing attributes to set on the
            test.
        :return: The adapted test.
        """
        from copy import deepcopy
        new_test = deepcopy(test)
        for name, value in scenario[1].items():
            setattr(new_test, name, value)
        new_id = "%s(%s)" % (new_test.id(), scenario[0])
        new_test.id = lambda: new_id
        return new_test


def probe_unicode_in_user_encoding():
    """Try to encode several unicode strings to use in unicode-aware tests.
    Return first successfull match.

    :return:  (unicode value, encoded plain string value) or (None, None)
    """
    possible_vals = [u'm\xb5', u'\xe1', u'\u0410']
    for uni_val in possible_vals:
        try:
            str_val = uni_val.encode(bzrlib.user_encoding)
        except UnicodeEncodeError:
            # Try a different character
            pass
        else:
            return uni_val, str_val
    return None, None


def probe_bad_non_ascii(encoding):
    """Try to find [bad] character with code [128..255]
    that cannot be decoded to unicode in some encoding.
    Return None if all non-ascii characters is valid
    for given encoding.
    """
    for i in xrange(128, 256):
        char = chr(i)
        try:
            char.decode(encoding)
        except UnicodeDecodeError:
            return char
    return None


class _FTPServerFeature(Feature):
    """Some tests want an FTP Server, check if one is available.

    Right now, the only way this is available is if 'medusa' is installed.
    http://www.amk.ca/python/code/medusa.html
    """

    def _probe(self):
        try:
            import bzrlib.tests.ftp_server
            return True
        except ImportError:
            return False

    def feature_name(self):
        return 'FTPServer'

FTPServerFeature = _FTPServerFeature()


class _CaseInsensitiveFilesystemFeature(Feature):
    """Check if underlined filesystem is case-insensitive
    (e.g. on Windows, Cygwin, MacOS)
    """

    def _probe(self):
        if TestCaseWithMemoryTransport.TEST_ROOT is None:
            root = osutils.mkdtemp(prefix='testbzr-', suffix='.tmp')
            TestCaseWithMemoryTransport.TEST_ROOT = root
        else:
            root = TestCaseWithMemoryTransport.TEST_ROOT
        tdir = osutils.mkdtemp(prefix='case-sensitive-probe-', suffix='',
            dir=root)
        name_a = osutils.pathjoin(tdir, 'a')
        name_A = osutils.pathjoin(tdir, 'A')
        os.mkdir(name_a)
        result = osutils.isdir(name_A)
        _rmtree_temp_dir(tdir)
        return result

    def feature_name(self):
        return 'case-insensitive filesystem'

CaseInsensitiveFilesystemFeature = _CaseInsensitiveFilesystemFeature()<|MERGE_RESOLUTION|>--- conflicted
+++ resolved
@@ -2508,11 +2508,7 @@
              random_seed=None,
              exclude_pattern=None,
              strict=False,
-<<<<<<< HEAD
-=======
-             coverage_dir=None,
              load_list=None,
->>>>>>> d68dcaaf
              ):
     """Run the whole test suite under the enhanced runner"""
     # XXX: Very ugly way to do this...
