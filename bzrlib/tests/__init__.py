# Copyright (C) 2005-2011 Canonical Ltd
#
# This program is free software; you can redistribute it and/or modify
# it under the terms of the GNU General Public License as published by
# the Free Software Foundation; either version 2 of the License, or
# (at your option) any later version.
#
# This program is distributed in the hope that it will be useful,
# but WITHOUT ANY WARRANTY; without even the implied warranty of
# MERCHANTABILITY or FITNESS FOR A PARTICULAR PURPOSE.  See the
# GNU General Public License for more details.
#
# You should have received a copy of the GNU General Public License
# along with this program; if not, write to the Free Software
# Foundation, Inc., 51 Franklin Street, Fifth Floor, Boston, MA 02110-1301 USA

"""Testing framework extensions"""

# TODO: Perhaps there should be an API to find out if bzr running under the
# test suite -- some plugins might want to avoid making intrusive changes if
# this is the case.  However, we want behaviour under to test to diverge as
# little as possible, so this should be used rarely if it's added at all.
# (Suggestion from j-a-meinel, 2005-11-24)

# NOTE: Some classes in here use camelCaseNaming() rather than
# underscore_naming().  That's for consistency with unittest; it's not the
# general style of bzrlib.  Please continue that consistency when adding e.g.
# new assertFoo() methods.

import atexit
import codecs
import copy
from cStringIO import StringIO
import difflib
import doctest
import errno
import itertools
import logging
import os
import platform
import pprint
import random
import re
import shlex
import stat
import subprocess
import sys
import tempfile
import threading
import time
import traceback
import unittest
import warnings

import testtools
# nb: check this before importing anything else from within it
_testtools_version = getattr(testtools, '__version__', ())
if _testtools_version < (0, 9, 5):
    raise ImportError("need at least testtools 0.9.5: %s is %r"
        % (testtools.__file__, _testtools_version))
from testtools import content

import bzrlib
from bzrlib import (
    branchbuilder,
    bzrdir,
    chk_map,
    commands as _mod_commands,
    config,
    debug,
    errors,
    hooks,
    lock as _mod_lock,
    lockdir,
    memorytree,
    osutils,
    plugin as _mod_plugin,
    pyutils,
    ui,
    urlutils,
    registry,
    symbol_versioning,
    trace,
    transport as _mod_transport,
    workingtree,
    )
try:
    import bzrlib.lsprof
except ImportError:
    # lsprof not available
    pass
from bzrlib.smart import client, request
from bzrlib.transport import (
    memory,
    pathfilter,
    )
from bzrlib.tests import (
    test_server,
    TestUtil,
    treeshape,
    )
from bzrlib.ui import NullProgressView
from bzrlib.ui.text import TextUIFactory

# Mark this python module as being part of the implementation
# of unittest: this gives us better tracebacks where the last
# shown frame is the test code, not our assertXYZ.
__unittest = 1

default_transport = test_server.LocalURLServer


_unitialized_attr = object()
"""A sentinel needed to act as a default value in a method signature."""


# Subunit result codes, defined here to prevent a hard dependency on subunit.
SUBUNIT_SEEK_SET = 0
SUBUNIT_SEEK_CUR = 1

# These are intentionally brought into this namespace. That way plugins, etc
# can just "from bzrlib.tests import TestCase, TestLoader, etc"
TestSuite = TestUtil.TestSuite
TestLoader = TestUtil.TestLoader

# Tests should run in a clean and clearly defined environment. The goal is to
# keep them isolated from the running environment as mush as possible. The test
# framework ensures the variables defined below are set (or deleted if the
# value is None) before a test is run and reset to their original value after
# the test is run. Generally if some code depends on an environment variable,
# the tests should start without this variable in the environment. There are a
# few exceptions but you shouldn't violate this rule lightly.
isolated_environ = {
    'BZR_HOME': None,
    'HOME': None,
    # bzr now uses the Win32 API and doesn't rely on APPDATA, but the
    # tests do check our impls match APPDATA
    'BZR_EDITOR': None, # test_msgeditor manipulates this variable
    'VISUAL': None,
    'EDITOR': None,
    'BZR_EMAIL': None,
    'BZREMAIL': None, # may still be present in the environment
    'EMAIL': 'jrandom@example.com', # set EMAIL as bzr does not guess
    'BZR_PROGRESS_BAR': None,
    'BZR_LOG': None,
    'BZR_PLUGIN_PATH': None,
    'BZR_DISABLE_PLUGINS': None,
    'BZR_PLUGINS_AT': None,
    'BZR_CONCURRENCY': None,
    # Make sure that any text ui tests are consistent regardless of
    # the environment the test case is run in; you may want tests that
    # test other combinations.  'dumb' is a reasonable guess for tests
    # going to a pipe or a StringIO.
    'TERM': 'dumb',
    'LINES': '25',
    'COLUMNS': '80',
    'BZR_COLUMNS': '80',
    # Disable SSH Agent
    'SSH_AUTH_SOCK': None,
    # Proxies
    'http_proxy': None,
    'HTTP_PROXY': None,
    'https_proxy': None,
    'HTTPS_PROXY': None,
    'no_proxy': None,
    'NO_PROXY': None,
    'all_proxy': None,
    'ALL_PROXY': None,
    # Nobody cares about ftp_proxy, FTP_PROXY AFAIK. So far at
    # least. If you do (care), please update this comment
    # -- vila 20080401
    'ftp_proxy': None,
    'FTP_PROXY': None,
    'BZR_REMOTE_PATH': None,
    # Generally speaking, we don't want apport reporting on crashes in
    # the test envirnoment unless we're specifically testing apport,
    # so that it doesn't leak into the real system environment.  We
    # use an env var so it propagates to subprocesses.
    'APPORT_DISABLE': '1',
    }


def override_os_environ(test, env=None):
    """Modify os.environ keeping a copy.
    
    :param test: A test instance

    :param env: A dict containing variable definitions to be installed
    """
    if env is None:
        env = isolated_environ
    test._original_os_environ = dict([(var, value)
                                      for var, value in os.environ.iteritems()])
    for var, value in env.iteritems():
        osutils.set_or_unset_env(var, value)
        if var not in test._original_os_environ:
            # The var is new, add it with a value of None, so
            # restore_os_environ will delete it
            test._original_os_environ[var] = None


def restore_os_environ(test):
    """Restore os.environ to its original state.

    :param test: A test instance previously passed to override_os_environ.
    """
    for var, value in test._original_os_environ.iteritems():
        # Restore the original value (or delete it if the value has been set to
        # None in override_os_environ).
        osutils.set_or_unset_env(var, value)


class ExtendedTestResult(testtools.TextTestResult):
    """Accepts, reports and accumulates the results of running tests.

    Compared to the unittest version this class adds support for
    profiling, benchmarking, stopping as soon as a test fails,  and
    skipping tests.  There are further-specialized subclasses for
    different types of display.

    When a test finishes, in whatever way, it calls one of the addSuccess,
    addFailure or addError classes.  These in turn may redirect to a more
    specific case for the special test results supported by our extended
    tests.

    Note that just one of these objects is fed the results from many tests.
    """

    stop_early = False

    def __init__(self, stream, descriptions, verbosity,
                 bench_history=None,
                 strict=False,
                 ):
        """Construct new TestResult.

        :param bench_history: Optionally, a writable file object to accumulate
            benchmark results.
        """
        testtools.TextTestResult.__init__(self, stream)
        if bench_history is not None:
            from bzrlib.version import _get_bzr_source_tree
            src_tree = _get_bzr_source_tree()
            if src_tree:
                try:
                    revision_id = src_tree.get_parent_ids()[0]
                except IndexError:
                    # XXX: if this is a brand new tree, do the same as if there
                    # is no branch.
                    revision_id = ''
            else:
                # XXX: If there's no branch, what should we do?
                revision_id = ''
            bench_history.write("--date %s %s\n" % (time.time(), revision_id))
        self._bench_history = bench_history
        self.ui = ui.ui_factory
        self.num_tests = 0
        self.error_count = 0
        self.failure_count = 0
        self.known_failure_count = 0
        self.skip_count = 0
        self.not_applicable_count = 0
        self.unsupported = {}
        self.count = 0
        self._overall_start_time = time.time()
        self._strict = strict
        self._first_thread_leaker_id = None
        self._tests_leaking_threads_count = 0
        self._traceback_from_test = None

    def stopTestRun(self):
        run = self.testsRun
        actionTaken = "Ran"
        stopTime = time.time()
        timeTaken = stopTime - self.startTime
        # GZ 2010-07-19: Seems testtools has no printErrors method, and though
        #                the parent class method is similar have to duplicate
        self._show_list('ERROR', self.errors)
        self._show_list('FAIL', self.failures)
        self.stream.write(self.sep2)
        self.stream.write("%s %d test%s in %.3fs\n\n" % (actionTaken,
                            run, run != 1 and "s" or "", timeTaken))
        if not self.wasSuccessful():
            self.stream.write("FAILED (")
            failed, errored = map(len, (self.failures, self.errors))
            if failed:
                self.stream.write("failures=%d" % failed)
            if errored:
                if failed: self.stream.write(", ")
                self.stream.write("errors=%d" % errored)
            if self.known_failure_count:
                if failed or errored: self.stream.write(", ")
                self.stream.write("known_failure_count=%d" %
                    self.known_failure_count)
            self.stream.write(")\n")
        else:
            if self.known_failure_count:
                self.stream.write("OK (known_failures=%d)\n" %
                    self.known_failure_count)
            else:
                self.stream.write("OK\n")
        if self.skip_count > 0:
            skipped = self.skip_count
            self.stream.write('%d test%s skipped\n' %
                                (skipped, skipped != 1 and "s" or ""))
        if self.unsupported:
            for feature, count in sorted(self.unsupported.items()):
                self.stream.write("Missing feature '%s' skipped %d tests.\n" %
                    (feature, count))
        if self._strict:
            ok = self.wasStrictlySuccessful()
        else:
            ok = self.wasSuccessful()
        if self._first_thread_leaker_id:
            self.stream.write(
                '%s is leaking threads among %d leaking tests.\n' % (
                self._first_thread_leaker_id,
                self._tests_leaking_threads_count))
            # We don't report the main thread as an active one.
            self.stream.write(
                '%d non-main threads were left active in the end.\n'
                % (len(self._active_threads) - 1))

    def getDescription(self, test):
        return test.id()

    def _extractBenchmarkTime(self, testCase, details=None):
        """Add a benchmark time for the current test case."""
        if details and 'benchtime' in details:
            return float(''.join(details['benchtime'].iter_bytes()))
        return getattr(testCase, "_benchtime", None)

    def _elapsedTestTimeString(self):
        """Return a time string for the overall time the current test has taken."""
        return self._formatTime(self._delta_to_float(
            self._now() - self._start_datetime))

    def _testTimeString(self, testCase):
        benchmark_time = self._extractBenchmarkTime(testCase)
        if benchmark_time is not None:
            return self._formatTime(benchmark_time) + "*"
        else:
            return self._elapsedTestTimeString()

    def _formatTime(self, seconds):
        """Format seconds as milliseconds with leading spaces."""
        # some benchmarks can take thousands of seconds to run, so we need 8
        # places
        return "%8dms" % (1000 * seconds)

    def _shortened_test_description(self, test):
        what = test.id()
        what = re.sub(r'^bzrlib\.tests\.', '', what)
        return what

    # GZ 2010-10-04: Cloned tests may end up harmlessly calling this method
    #                multiple times in a row, because the handler is added for
    #                each test but the container list is shared between cases.
    #                See lp:498869 lp:625574 and lp:637725 for background.
    def _record_traceback_from_test(self, exc_info):
        """Store the traceback from passed exc_info tuple till"""
        self._traceback_from_test = exc_info[2]

    def startTest(self, test):
        super(ExtendedTestResult, self).startTest(test)
        if self.count == 0:
            self.startTests()
        self.count += 1
        self.report_test_start(test)
        test.number = self.count
        self._recordTestStartTime()
        # Make testtools cases give us the real traceback on failure
        addOnException = getattr(test, "addOnException", None)
        if addOnException is not None:
            addOnException(self._record_traceback_from_test)
        # Only check for thread leaks on bzrlib derived test cases
        if isinstance(test, TestCase):
            test.addCleanup(self._check_leaked_threads, test)

    def stopTest(self, test):
        super(ExtendedTestResult, self).stopTest(test)
        # Manually break cycles, means touching various private things but hey
        getDetails = getattr(test, "getDetails", None)
        if getDetails is not None:
            getDetails().clear()
        type_equality_funcs = getattr(test, "_type_equality_funcs", None)
        if type_equality_funcs is not None:
            type_equality_funcs.clear()
        self._traceback_from_test = None

    def startTests(self):
        self.report_tests_starting()
        self._active_threads = threading.enumerate()

    def _check_leaked_threads(self, test):
        """See if any threads have leaked since last call

        A sample of live threads is stored in the _active_threads attribute,
        when this method runs it compares the current live threads and any not
        in the previous sample are treated as having leaked.
        """
        now_active_threads = set(threading.enumerate())
        threads_leaked = now_active_threads.difference(self._active_threads)
        if threads_leaked:
            self._report_thread_leak(test, threads_leaked, now_active_threads)
            self._tests_leaking_threads_count += 1
            if self._first_thread_leaker_id is None:
                self._first_thread_leaker_id = test.id()
            self._active_threads = now_active_threads

    def _recordTestStartTime(self):
        """Record that a test has started."""
        self._start_datetime = self._now()

    def addError(self, test, err):
        """Tell result that test finished with an error.

        Called from the TestCase run() method when the test
        fails with an unexpected error.
        """
        self._post_mortem(self._traceback_from_test)
        super(ExtendedTestResult, self).addError(test, err)
        self.error_count += 1
        self.report_error(test, err)
        if self.stop_early:
            self.stop()

    def addFailure(self, test, err):
        """Tell result that test failed.

        Called from the TestCase run() method when the test
        fails because e.g. an assert() method failed.
        """
        self._post_mortem(self._traceback_from_test)
        super(ExtendedTestResult, self).addFailure(test, err)
        self.failure_count += 1
        self.report_failure(test, err)
        if self.stop_early:
            self.stop()

    def addSuccess(self, test, details=None):
        """Tell result that test completed successfully.

        Called from the TestCase run()
        """
        if self._bench_history is not None:
            benchmark_time = self._extractBenchmarkTime(test, details)
            if benchmark_time is not None:
                self._bench_history.write("%s %s\n" % (
                    self._formatTime(benchmark_time),
                    test.id()))
        self.report_success(test)
        super(ExtendedTestResult, self).addSuccess(test)
        test._log_contents = ''

    def addExpectedFailure(self, test, err):
        self.known_failure_count += 1
        self.report_known_failure(test, err)

    def addUnexpectedSuccess(self, test, details=None):
        """Tell result the test unexpectedly passed, counting as a failure

        When the minimum version of testtools required becomes 0.9.8 this
        can be updated to use the new handling there.
        """
        super(ExtendedTestResult, self).addFailure(test, details=details)
        self.failure_count += 1
        self.report_unexpected_success(test,
            "".join(details["reason"].iter_text()))
        if self.stop_early:
            self.stop()

    def addNotSupported(self, test, feature):
        """The test will not be run because of a missing feature.
        """
        # this can be called in two different ways: it may be that the
        # test started running, and then raised (through requireFeature)
        # UnavailableFeature.  Alternatively this method can be called
        # while probing for features before running the test code proper; in
        # that case we will see startTest and stopTest, but the test will
        # never actually run.
        self.unsupported.setdefault(str(feature), 0)
        self.unsupported[str(feature)] += 1
        self.report_unsupported(test, feature)

    def addSkip(self, test, reason):
        """A test has not run for 'reason'."""
        self.skip_count += 1
        self.report_skip(test, reason)

    def addNotApplicable(self, test, reason):
        self.not_applicable_count += 1
        self.report_not_applicable(test, reason)

    def _count_stored_tests(self):
        """Count of tests instances kept alive due to not succeeding"""
        return self.error_count + self.failure_count + self.known_failure_count

    def _post_mortem(self, tb=None):
        """Start a PDB post mortem session."""
        if os.environ.get('BZR_TEST_PDB', None):
            import pdb
            pdb.post_mortem(tb)

    def progress(self, offset, whence):
        """The test is adjusting the count of tests to run."""
        if whence == SUBUNIT_SEEK_SET:
            self.num_tests = offset
        elif whence == SUBUNIT_SEEK_CUR:
            self.num_tests += offset
        else:
            raise errors.BzrError("Unknown whence %r" % whence)

    def report_tests_starting(self):
        """Display information before the test run begins"""
        if getattr(sys, 'frozen', None) is None:
            bzr_path = osutils.realpath(sys.argv[0])
        else:
            bzr_path = sys.executable
        self.stream.write(
            'bzr selftest: %s\n' % (bzr_path,))
        self.stream.write(
            '   %s\n' % (
                    bzrlib.__path__[0],))
        self.stream.write(
            '   bzr-%s python-%s %s\n' % (
                    bzrlib.version_string,
                    bzrlib._format_version_tuple(sys.version_info),
                    platform.platform(aliased=1),
                    ))
        self.stream.write('\n')

    def report_test_start(self, test):
        """Display information on the test just about to be run"""

    def _report_thread_leak(self, test, leaked_threads, active_threads):
        """Display information on a test that leaked one or more threads"""
        # GZ 2010-09-09: A leak summary reported separately from the general
        #                thread debugging would be nice. Tests under subunit
        #                need something not using stream, perhaps adding a
        #                testtools details object would be fitting.
        if 'threads' in selftest_debug_flags:
            self.stream.write('%s is leaking, active is now %d\n' %
                (test.id(), len(active_threads)))

    def startTestRun(self):
        self.startTime = time.time()

    def report_success(self, test):
        pass

    def wasStrictlySuccessful(self):
        if self.unsupported or self.known_failure_count:
            return False
        return self.wasSuccessful()


class TextTestResult(ExtendedTestResult):
    """Displays progress and results of tests in text form"""

    def __init__(self, stream, descriptions, verbosity,
                 bench_history=None,
                 pb=None,
                 strict=None,
                 ):
        ExtendedTestResult.__init__(self, stream, descriptions, verbosity,
            bench_history, strict)
        # We no longer pass them around, but just rely on the UIFactory stack
        # for state
        if pb is not None:
            warnings.warn("Passing pb to TextTestResult is deprecated")
        self.pb = self.ui.nested_progress_bar()
        self.pb.show_pct = False
        self.pb.show_spinner = False
        self.pb.show_eta = False,
        self.pb.show_count = False
        self.pb.show_bar = False
        self.pb.update_latency = 0
        self.pb.show_transport_activity = False

    def stopTestRun(self):
        # called when the tests that are going to run have run
        self.pb.clear()
        self.pb.finished()
        super(TextTestResult, self).stopTestRun()

    def report_tests_starting(self):
        super(TextTestResult, self).report_tests_starting()
        self.pb.update('[test 0/%d] Starting' % (self.num_tests))

    def _progress_prefix_text(self):
        # the longer this text, the less space we have to show the test
        # name...
        a = '[%d' % self.count              # total that have been run
        # tests skipped as known not to be relevant are not important enough
        # to show here
        ## if self.skip_count:
        ##     a += ', %d skip' % self.skip_count
        ## if self.known_failure_count:
        ##     a += '+%dX' % self.known_failure_count
        if self.num_tests:
            a +='/%d' % self.num_tests
        a += ' in '
        runtime = time.time() - self._overall_start_time
        if runtime >= 60:
            a += '%dm%ds' % (runtime / 60, runtime % 60)
        else:
            a += '%ds' % runtime
        total_fail_count = self.error_count + self.failure_count
        if total_fail_count:
            a += ', %d failed' % total_fail_count
        # if self.unsupported:
        #     a += ', %d missing' % len(self.unsupported)
        a += ']'
        return a

    def report_test_start(self, test):
        self.pb.update(
                self._progress_prefix_text()
                + ' '
                + self._shortened_test_description(test))

    def _test_description(self, test):
        return self._shortened_test_description(test)

    def report_error(self, test, err):
        self.stream.write('ERROR: %s\n    %s\n' % (
            self._test_description(test),
            err[1],
            ))

    def report_failure(self, test, err):
        self.stream.write('FAIL: %s\n    %s\n' % (
            self._test_description(test),
            err[1],
            ))

    def report_known_failure(self, test, err):
        pass

    def report_unexpected_success(self, test, reason):
        self.stream.write('FAIL: %s\n    %s: %s\n' % (
            self._test_description(test),
            "Unexpected success. Should have failed",
            reason,
            ))

    def report_skip(self, test, reason):
        pass

    def report_not_applicable(self, test, reason):
        pass

    def report_unsupported(self, test, feature):
        """test cannot be run because feature is missing."""


class VerboseTestResult(ExtendedTestResult):
    """Produce long output, with one line per test run plus times"""

    def _ellipsize_to_right(self, a_string, final_width):
        """Truncate and pad a string, keeping the right hand side"""
        if len(a_string) > final_width:
            result = '...' + a_string[3-final_width:]
        else:
            result = a_string
        return result.ljust(final_width)

    def report_tests_starting(self):
        self.stream.write('running %d tests...\n' % self.num_tests)
        super(VerboseTestResult, self).report_tests_starting()

    def report_test_start(self, test):
        name = self._shortened_test_description(test)
        width = osutils.terminal_width()
        if width is not None:
            # width needs space for 6 char status, plus 1 for slash, plus an
            # 11-char time string, plus a trailing blank
            # when NUMBERED_DIRS: plus 5 chars on test number, plus 1 char on
            # space
            self.stream.write(self._ellipsize_to_right(name, width-18))
        else:
            self.stream.write(name)
        self.stream.flush()

    def _error_summary(self, err):
        indent = ' ' * 4
        return '%s%s' % (indent, err[1])

    def report_error(self, test, err):
        self.stream.write('ERROR %s\n%s\n'
                % (self._testTimeString(test),
                   self._error_summary(err)))

    def report_failure(self, test, err):
        self.stream.write(' FAIL %s\n%s\n'
                % (self._testTimeString(test),
                   self._error_summary(err)))

    def report_known_failure(self, test, err):
        self.stream.write('XFAIL %s\n%s\n'
                % (self._testTimeString(test),
                   self._error_summary(err)))

    def report_unexpected_success(self, test, reason):
        self.stream.write(' FAIL %s\n%s: %s\n'
                % (self._testTimeString(test),
                   "Unexpected success. Should have failed",
                   reason))

    def report_success(self, test):
        self.stream.write('   OK %s\n' % self._testTimeString(test))
        for bench_called, stats in getattr(test, '_benchcalls', []):
            self.stream.write('LSProf output for %s(%s, %s)\n' % bench_called)
            stats.pprint(file=self.stream)
        # flush the stream so that we get smooth output. This verbose mode is
        # used to show the output in PQM.
        self.stream.flush()

    def report_skip(self, test, reason):
        self.stream.write(' SKIP %s\n%s\n'
                % (self._testTimeString(test), reason))

    def report_not_applicable(self, test, reason):
        self.stream.write('  N/A %s\n    %s\n'
                % (self._testTimeString(test), reason))

    def report_unsupported(self, test, feature):
        """test cannot be run because feature is missing."""
        self.stream.write("NODEP %s\n    The feature '%s' is not available.\n"
                %(self._testTimeString(test), feature))


class TextTestRunner(object):
    stop_on_failure = False

    def __init__(self,
                 stream=sys.stderr,
                 descriptions=0,
                 verbosity=1,
                 bench_history=None,
                 strict=False,
                 result_decorators=None,
                 ):
        """Create a TextTestRunner.

        :param result_decorators: An optional list of decorators to apply
            to the result object being used by the runner. Decorators are
            applied left to right - the first element in the list is the 
            innermost decorator.
        """
        # stream may know claim to know to write unicode strings, but in older
        # pythons this goes sufficiently wrong that it is a bad idea. (
        # specifically a built in file with encoding 'UTF-8' will still try
        # to encode using ascii.
        new_encoding = osutils.get_terminal_encoding()
        codec = codecs.lookup(new_encoding)
        if type(codec) is tuple:
            # Python 2.4
            encode = codec[0]
        else:
            encode = codec.encode
        # GZ 2010-09-08: Really we don't want to be writing arbitrary bytes,
        #                so should swap to the plain codecs.StreamWriter
        stream = osutils.UnicodeOrBytesToBytesWriter(encode, stream,
            "backslashreplace")
        stream.encoding = new_encoding
        self.stream = stream
        self.descriptions = descriptions
        self.verbosity = verbosity
        self._bench_history = bench_history
        self._strict = strict
        self._result_decorators = result_decorators or []

    def run(self, test):
        "Run the given test case or test suite."
        if self.verbosity == 1:
            result_class = TextTestResult
        elif self.verbosity >= 2:
            result_class = VerboseTestResult
        original_result = result_class(self.stream,
                              self.descriptions,
                              self.verbosity,
                              bench_history=self._bench_history,
                              strict=self._strict,
                              )
        # Signal to result objects that look at stop early policy to stop,
        original_result.stop_early = self.stop_on_failure
        result = original_result
        for decorator in self._result_decorators:
            result = decorator(result)
            result.stop_early = self.stop_on_failure
        result.startTestRun()
        try:
            test.run(result)
        finally:
            result.stopTestRun()
        # higher level code uses our extended protocol to determine
        # what exit code to give.
        return original_result


def iter_suite_tests(suite):
    """Return all tests in a suite, recursing through nested suites"""
    if isinstance(suite, unittest.TestCase):
        yield suite
    elif isinstance(suite, unittest.TestSuite):
        for item in suite:
            for r in iter_suite_tests(item):
                yield r
    else:
        raise Exception('unknown type %r for object %r'
                        % (type(suite), suite))


TestSkipped = testtools.testcase.TestSkipped


class TestNotApplicable(TestSkipped):
    """A test is not applicable to the situation where it was run.

    This is only normally raised by parameterized tests, if they find that
    the instance they're constructed upon does not support one aspect
    of its interface.
    """


# traceback._some_str fails to format exceptions that have the default
# __str__ which does an implicit ascii conversion. However, repr() on those
# objects works, for all that its not quite what the doctor may have ordered.
def _clever_some_str(value):
    try:
        return str(value)
    except:
        try:
            return repr(value).replace('\\n', '\n')
        except:
            return '<unprintable %s object>' % type(value).__name__

traceback._some_str = _clever_some_str


# deprecated - use self.knownFailure(), or self.expectFailure.
KnownFailure = testtools.testcase._ExpectedFailure


class UnavailableFeature(Exception):
    """A feature required for this test was not available.

    This can be considered a specialised form of SkippedTest.

    The feature should be used to construct the exception.
    """


class StringIOWrapper(object):
    """A wrapper around cStringIO which just adds an encoding attribute.

    Internally we can check sys.stdout to see what the output encoding
    should be. However, cStringIO has no encoding attribute that we can
    set. So we wrap it instead.
    """
    encoding='ascii'
    _cstring = None

    def __init__(self, s=None):
        if s is not None:
            self.__dict__['_cstring'] = StringIO(s)
        else:
            self.__dict__['_cstring'] = StringIO()

    def __getattr__(self, name, getattr=getattr):
        return getattr(self.__dict__['_cstring'], name)

    def __setattr__(self, name, val):
        if name == 'encoding':
            self.__dict__['encoding'] = val
        else:
            return setattr(self._cstring, name, val)


class TestUIFactory(TextUIFactory):
    """A UI Factory for testing.

    Hide the progress bar but emit note()s.
    Redirect stdin.
    Allows get_password to be tested without real tty attached.

    See also CannedInputUIFactory which lets you provide programmatic input in
    a structured way.
    """
    # TODO: Capture progress events at the model level and allow them to be
    # observed by tests that care.
    #
    # XXX: Should probably unify more with CannedInputUIFactory or a
    # particular configuration of TextUIFactory, or otherwise have a clearer
    # idea of how they're supposed to be different.
    # See https://bugs.launchpad.net/bzr/+bug/408213

    def __init__(self, stdout=None, stderr=None, stdin=None):
        if stdin is not None:
            # We use a StringIOWrapper to be able to test various
            # encodings, but the user is still responsible to
            # encode the string and to set the encoding attribute
            # of StringIOWrapper.
            stdin = StringIOWrapper(stdin)
        super(TestUIFactory, self).__init__(stdin, stdout, stderr)

    def get_non_echoed_password(self):
        """Get password from stdin without trying to handle the echo mode"""
        password = self.stdin.readline()
        if not password:
            raise EOFError
        if password[-1] == '\n':
            password = password[:-1]
        return password

    def make_progress_view(self):
        return NullProgressView()


def isolated_doctest_setUp(test):
    override_os_environ(test)


def isolated_doctest_tearDown(test):
    restore_os_environ(test)


def IsolatedDocTestSuite(*args, **kwargs):
    """Overrides doctest.DocTestSuite to handle isolation.

    The method is really a factory and users are expected to use it as such.
    """
    
    kwargs['setUp'] = isolated_doctest_setUp
    kwargs['tearDown'] = isolated_doctest_tearDown
    return doctest.DocTestSuite(*args, **kwargs)


class TestCase(testtools.TestCase):
    """Base class for bzr unit tests.

    Tests that need access to disk resources should subclass
    TestCaseInTempDir not TestCase.

    Error and debug log messages are redirected from their usual
    location into a temporary file, the contents of which can be
    retrieved by _get_log().  We use a real OS file, not an in-memory object,
    so that it can also capture file IO.  When the test completes this file
    is read into memory and removed from disk.

    There are also convenience functions to invoke bzr's command-line
    routine, and to build and check bzr trees.

    In addition to the usual method of overriding tearDown(), this class also
    allows subclasses to register cleanup functions via addCleanup, which are
    run in order as the object is torn down.  It's less likely this will be
    accidentally overlooked.
    """

    _log_file = None
    # record lsprof data when performing benchmark calls.
    _gather_lsprof_in_benchmarks = False

    def __init__(self, methodName='testMethod'):
        super(TestCase, self).__init__(methodName)
        self._directory_isolation = True
        self.exception_handlers.insert(0,
            (UnavailableFeature, self._do_unsupported_or_skip))
        self.exception_handlers.insert(0,
            (TestNotApplicable, self._do_not_applicable))

    def setUp(self):
        super(TestCase, self).setUp()
        for feature in getattr(self, '_test_needs_features', []):
            self.requireFeature(feature)
        self._log_contents = None
        self.addDetail("log", content.Content(content.ContentType("text",
            "plain", {"charset": "utf8"}),
            lambda:[self._get_log(keep_log_file=True)]))
        self._cleanEnvironment()
        self._silenceUI()
        self._startLogFile()
        self._benchcalls = []
        self._benchtime = None
        self._clear_hooks()
        self._track_transports()
        self._track_locks()
        self._clear_debug_flags()
        # Isolate global verbosity level, to make sure it's reproducible
        # between tests.  We should get rid of this altogether: bug 656694. --
        # mbp 20101008
        self.overrideAttr(bzrlib.trace, '_verbosity_level', 0)
        # Isolate config option expansion until its default value for bzrlib is
        # settled on or a the FIXME associated with _get_expand_default_value
        # is addressed -- vila 20110219
        self.overrideAttr(config, '_expand_default_value', None)

    def debug(self):
        # debug a frame up.
        import pdb
        pdb.Pdb().set_trace(sys._getframe().f_back)

    def discardDetail(self, name):
        """Extend the addDetail, getDetails api so we can remove a detail.

        eg. bzr always adds the 'log' detail at startup, but we don't want to
        include it for skipped, xfail, etc tests.

        It is safe to call this for a detail that doesn't exist, in case this
        gets called multiple times.
        """
        # We cheat. details is stored in __details which means we shouldn't
        # touch it. but getDetails() returns the dict directly, so we can
        # mutate it.
        details = self.getDetails()
        if name in details:
            del details[name]

    def _clear_debug_flags(self):
        """Prevent externally set debug flags affecting tests.

        Tests that want to use debug flags can just set them in the
        debug_flags set during setup/teardown.
        """
        # Start with a copy of the current debug flags we can safely modify.
        self.overrideAttr(debug, 'debug_flags', set(debug.debug_flags))
        if 'allow_debug' not in selftest_debug_flags:
            debug.debug_flags.clear()
        if 'disable_lock_checks' not in selftest_debug_flags:
            debug.debug_flags.add('strict_locks')

    def _clear_hooks(self):
        # prevent hooks affecting tests
        known_hooks = hooks.known_hooks
        self._preserved_hooks = {}
        for key, (parent, name) in known_hooks.iter_parent_objects():
            current_hooks = getattr(parent, name)
            self._preserved_hooks[parent] = (name, current_hooks)
        self._preserved_lazy_hooks = hooks._lazy_hooks
        hooks._lazy_hooks = {}
        self.addCleanup(self._restoreHooks)
        for key, (parent, name) in known_hooks.iter_parent_objects():
            factory = known_hooks.get(key)
            setattr(parent, name, factory())
        # this hook should always be installed
        request._install_hook()

    def disable_directory_isolation(self):
        """Turn off directory isolation checks."""
        self._directory_isolation = False

    def enable_directory_isolation(self):
        """Enable directory isolation checks."""
        self._directory_isolation = True

    def _silenceUI(self):
        """Turn off UI for duration of test"""
        # by default the UI is off; tests can turn it on if they want it.
        self.overrideAttr(ui, 'ui_factory', ui.SilentUIFactory())

    def _check_locks(self):
        """Check that all lock take/release actions have been paired."""
        # We always check for mismatched locks. If a mismatch is found, we
        # fail unless -Edisable_lock_checks is supplied to selftest, in which
        # case we just print a warning.
        # unhook:
        acquired_locks = [lock for action, lock in self._lock_actions
                          if action == 'acquired']
        released_locks = [lock for action, lock in self._lock_actions
                          if action == 'released']
        broken_locks = [lock for action, lock in self._lock_actions
                        if action == 'broken']
        # trivially, given the tests for lock acquistion and release, if we
        # have as many in each list, it should be ok. Some lock tests also
        # break some locks on purpose and should be taken into account by
        # considering that breaking a lock is just a dirty way of releasing it.
        if len(acquired_locks) != (len(released_locks) + len(broken_locks)):
            message = ('Different number of acquired and '
                       'released or broken locks. (%s, %s + %s)' %
                       (acquired_locks, released_locks, broken_locks))
            if not self._lock_check_thorough:
                # Rather than fail, just warn
                print "Broken test %s: %s" % (self, message)
                return
            self.fail(message)

    def _track_locks(self):
        """Track lock activity during tests."""
        self._lock_actions = []
        if 'disable_lock_checks' in selftest_debug_flags:
            self._lock_check_thorough = False
        else:
            self._lock_check_thorough = True

        self.addCleanup(self._check_locks)
        _mod_lock.Lock.hooks.install_named_hook('lock_acquired',
                                                self._lock_acquired, None)
        _mod_lock.Lock.hooks.install_named_hook('lock_released',
                                                self._lock_released, None)
        _mod_lock.Lock.hooks.install_named_hook('lock_broken',
                                                self._lock_broken, None)

    def _lock_acquired(self, result):
        self._lock_actions.append(('acquired', result))

    def _lock_released(self, result):
        self._lock_actions.append(('released', result))

    def _lock_broken(self, result):
        self._lock_actions.append(('broken', result))

    def permit_dir(self, name):
        """Permit a directory to be used by this test. See permit_url."""
        name_transport = _mod_transport.get_transport(name)
        self.permit_url(name)
        self.permit_url(name_transport.base)

    def permit_url(self, url):
        """Declare that url is an ok url to use in this test.
        
        Do this for memory transports, temporary test directory etc.
        
        Do not do this for the current working directory, /tmp, or any other
        preexisting non isolated url.
        """
        if not url.endswith('/'):
            url += '/'
        self._bzr_selftest_roots.append(url)

    def permit_source_tree_branch_repo(self):
        """Permit the source tree bzr is running from to be opened.

        Some code such as bzrlib.version attempts to read from the bzr branch
        that bzr is executing from (if any). This method permits that directory
        to be used in the test suite.
        """
        path = self.get_source_path()
        self.record_directory_isolation()
        try:
            try:
                workingtree.WorkingTree.open(path)
            except (errors.NotBranchError, errors.NoWorkingTree):
                raise TestSkipped('Needs a working tree of bzr sources')
        finally:
            self.enable_directory_isolation()

    def _preopen_isolate_transport(self, transport):
        """Check that all transport openings are done in the test work area."""
        while isinstance(transport, pathfilter.PathFilteringTransport):
            # Unwrap pathfiltered transports
            transport = transport.server.backing_transport.clone(
                transport._filter('.'))
        url = transport.base
        # ReadonlySmartTCPServer_for_testing decorates the backing transport
        # urls it is given by prepending readonly+. This is appropriate as the
        # client shouldn't know that the server is readonly (or not readonly).
        # We could register all servers twice, with readonly+ prepending, but
        # that makes for a long list; this is about the same but easier to
        # read.
        if url.startswith('readonly+'):
            url = url[len('readonly+'):]
        self._preopen_isolate_url(url)

    def _preopen_isolate_url(self, url):
        if not self._directory_isolation:
            return
        if self._directory_isolation == 'record':
            self._bzr_selftest_roots.append(url)
            return
        # This prevents all transports, including e.g. sftp ones backed on disk
        # from working unless they are explicitly granted permission. We then
        # depend on the code that sets up test transports to check that they are
        # appropriately isolated and enable their use by calling
        # self.permit_transport()
        if not osutils.is_inside_any(self._bzr_selftest_roots, url):
            raise errors.BzrError("Attempt to escape test isolation: %r %r"
                % (url, self._bzr_selftest_roots))

    def record_directory_isolation(self):
        """Gather accessed directories to permit later access.
        
        This is used for tests that access the branch bzr is running from.
        """
        self._directory_isolation = "record"

    def start_server(self, transport_server, backing_server=None):
        """Start transport_server for this test.

        This starts the server, registers a cleanup for it and permits the
        server's urls to be used.
        """
        if backing_server is None:
            transport_server.start_server()
        else:
            transport_server.start_server(backing_server)
        self.addCleanup(transport_server.stop_server)
        # Obtain a real transport because if the server supplies a password, it
        # will be hidden from the base on the client side.
        t = _mod_transport.get_transport(transport_server.get_url())
        # Some transport servers effectively chroot the backing transport;
        # others like SFTPServer don't - users of the transport can walk up the
        # transport to read the entire backing transport. This wouldn't matter
        # except that the workdir tests are given - and that they expect the
        # server's url to point at - is one directory under the safety net. So
        # Branch operations into the transport will attempt to walk up one
        # directory. Chrooting all servers would avoid this but also mean that
        # we wouldn't be testing directly against non-root urls. Alternatively
        # getting the test framework to start the server with a backing server
        # at the actual safety net directory would work too, but this then
        # means that the self.get_url/self.get_transport methods would need
        # to transform all their results. On balance its cleaner to handle it
        # here, and permit a higher url when we have one of these transports.
        if t.base.endswith('/work/'):
            # we have safety net/test root/work
            t = t.clone('../..')
        elif isinstance(transport_server,
                        test_server.SmartTCPServer_for_testing):
            # The smart server adds a path similar to work, which is traversed
            # up from by the client. But the server is chrooted - the actual
            # backing transport is not escaped from, and VFS requests to the
            # root will error (because they try to escape the chroot).
            t2 = t.clone('..')
            while t2.base != t.base:
                t = t2
                t2 = t.clone('..')
        self.permit_url(t.base)

    def _track_transports(self):
        """Install checks for transport usage."""
        # TestCase has no safe place it can write to.
        self._bzr_selftest_roots = []
        # Currently the easiest way to be sure that nothing is going on is to
        # hook into bzr dir opening. This leaves a small window of error for
        # transport tests, but they are well known, and we can improve on this
        # step.
        bzrdir.BzrDir.hooks.install_named_hook("pre_open",
            self._preopen_isolate_transport, "Check bzr directories are safe.")

    def _ndiff_strings(self, a, b):
        """Return ndiff between two strings containing lines.

        A trailing newline is added if missing to make the strings
        print properly."""
        if b and b[-1] != '\n':
            b += '\n'
        if a and a[-1] != '\n':
            a += '\n'
        difflines = difflib.ndiff(a.splitlines(True),
                                  b.splitlines(True),
                                  linejunk=lambda x: False,
                                  charjunk=lambda x: False)
        return ''.join(difflines)

    def assertEqual(self, a, b, message=''):
        try:
            if a == b:
                return
        except UnicodeError, e:
            # If we can't compare without getting a UnicodeError, then
            # obviously they are different
            trace.mutter('UnicodeError: %s', e)
        if message:
            message += '\n'
        raise AssertionError("%snot equal:\na = %s\nb = %s\n"
            % (message,
               pprint.pformat(a), pprint.pformat(b)))

    assertEquals = assertEqual

    def assertEqualDiff(self, a, b, message=None):
        """Assert two texts are equal, if not raise an exception.

        This is intended for use with multi-line strings where it can
        be hard to find the differences by eye.
        """
        # TODO: perhaps override assertEquals to call this for strings?
        if a == b:
            return
        if message is None:
            message = "texts not equal:\n"
        if a + '\n' == b:
            message = 'first string is missing a final newline.\n'
        if a == b + '\n':
            message = 'second string is missing a final newline.\n'
        raise AssertionError(message +
                             self._ndiff_strings(a, b))

    def assertEqualMode(self, mode, mode_test):
        self.assertEqual(mode, mode_test,
                         'mode mismatch %o != %o' % (mode, mode_test))

    def assertEqualStat(self, expected, actual):
        """assert that expected and actual are the same stat result.

        :param expected: A stat result.
        :param actual: A stat result.
        :raises AssertionError: If the expected and actual stat values differ
            other than by atime.
        """
        self.assertEqual(expected.st_size, actual.st_size,
                         'st_size did not match')
        self.assertEqual(expected.st_mtime, actual.st_mtime,
                         'st_mtime did not match')
        self.assertEqual(expected.st_ctime, actual.st_ctime,
                         'st_ctime did not match')
        if sys.platform == 'win32':
            # On Win32 both 'dev' and 'ino' cannot be trusted. In python2.4 it
            # is 'dev' that varies, in python 2.5 (6?) it is st_ino that is
            # odd. We just force it to always be 0 to avoid any problems.
            self.assertEqual(0, expected.st_dev)
            self.assertEqual(0, actual.st_dev)
            self.assertEqual(0, expected.st_ino)
            self.assertEqual(0, actual.st_ino)
        else:
            self.assertEqual(expected.st_dev, actual.st_dev,
                             'st_dev did not match')
            self.assertEqual(expected.st_ino, actual.st_ino,
                             'st_ino did not match')
        self.assertEqual(expected.st_mode, actual.st_mode,
                         'st_mode did not match')

    def assertLength(self, length, obj_with_len):
        """Assert that obj_with_len is of length length."""
        if len(obj_with_len) != length:
            self.fail("Incorrect length: wanted %d, got %d for %r" % (
                length, len(obj_with_len), obj_with_len))

    def assertLogsError(self, exception_class, func, *args, **kwargs):
        """Assert that func(*args, **kwargs) quietly logs a specific exception.
        """
        captured = []
        orig_log_exception_quietly = trace.log_exception_quietly
        try:
            def capture():
                orig_log_exception_quietly()
                captured.append(sys.exc_info()[1])
            trace.log_exception_quietly = capture
            func(*args, **kwargs)
        finally:
            trace.log_exception_quietly = orig_log_exception_quietly
        self.assertLength(1, captured)
        err = captured[0]
        self.assertIsInstance(err, exception_class)
        return err

    def assertPositive(self, val):
        """Assert that val is greater than 0."""
        self.assertTrue(val > 0, 'expected a positive value, but got %s' % val)

    def assertNegative(self, val):
        """Assert that val is less than 0."""
        self.assertTrue(val < 0, 'expected a negative value, but got %s' % val)

    def assertStartsWith(self, s, prefix):
        if not s.startswith(prefix):
            raise AssertionError('string %r does not start with %r' % (s, prefix))

    def assertEndsWith(self, s, suffix):
        """Asserts that s ends with suffix."""
        if not s.endswith(suffix):
            raise AssertionError('string %r does not end with %r' % (s, suffix))

    def assertContainsRe(self, haystack, needle_re, flags=0):
        """Assert that a contains something matching a regular expression."""
        if not re.search(needle_re, haystack, flags):
            if '\n' in haystack or len(haystack) > 60:
                # a long string, format it in a more readable way
                raise AssertionError(
                        'pattern "%s" not found in\n"""\\\n%s"""\n'
                        % (needle_re, haystack))
            else:
                raise AssertionError('pattern "%s" not found in "%s"'
                        % (needle_re, haystack))

    def assertNotContainsRe(self, haystack, needle_re, flags=0):
        """Assert that a does not match a regular expression"""
        if re.search(needle_re, haystack, flags):
            raise AssertionError('pattern "%s" found in "%s"'
                    % (needle_re, haystack))

    def assertContainsString(self, haystack, needle):
        if haystack.find(needle) == -1:
            self.fail("string %r not found in '''%s'''" % (needle, haystack))

    def assertNotContainsString(self, haystack, needle):
        if haystack.find(needle) != -1:
            self.fail("string %r found in '''%s'''" % (needle, haystack))

    def assertSubset(self, sublist, superlist):
        """Assert that every entry in sublist is present in superlist."""
        missing = set(sublist) - set(superlist)
        if len(missing) > 0:
            raise AssertionError("value(s) %r not present in container %r" %
                                 (missing, superlist))

    def assertListRaises(self, excClass, func, *args, **kwargs):
        """Fail unless excClass is raised when the iterator from func is used.

        Many functions can return generators this makes sure
        to wrap them in a list() call to make sure the whole generator
        is run, and that the proper exception is raised.
        """
        try:
            list(func(*args, **kwargs))
        except excClass, e:
            return e
        else:
            if getattr(excClass,'__name__', None) is not None:
                excName = excClass.__name__
            else:
                excName = str(excClass)
            raise self.failureException, "%s not raised" % excName

    def assertRaises(self, excClass, callableObj, *args, **kwargs):
        """Assert that a callable raises a particular exception.

        :param excClass: As for the except statement, this may be either an
            exception class, or a tuple of classes.
        :param callableObj: A callable, will be passed ``*args`` and
            ``**kwargs``.

        Returns the exception so that you can examine it.
        """
        try:
            callableObj(*args, **kwargs)
        except excClass, e:
            return e
        else:
            if getattr(excClass,'__name__', None) is not None:
                excName = excClass.__name__
            else:
                # probably a tuple
                excName = str(excClass)
            raise self.failureException, "%s not raised" % excName

    def assertIs(self, left, right, message=None):
        if not (left is right):
            if message is not None:
                raise AssertionError(message)
            else:
                raise AssertionError("%r is not %r." % (left, right))

    def assertIsNot(self, left, right, message=None):
        if (left is right):
            if message is not None:
                raise AssertionError(message)
            else:
                raise AssertionError("%r is %r." % (left, right))

    def assertTransportMode(self, transport, path, mode):
        """Fail if a path does not have mode "mode".

        If modes are not supported on this transport, the assertion is ignored.
        """
        if not transport._can_roundtrip_unix_modebits():
            return
        path_stat = transport.stat(path)
        actual_mode = stat.S_IMODE(path_stat.st_mode)
        self.assertEqual(mode, actual_mode,
                         'mode of %r incorrect (%s != %s)'
                         % (path, oct(mode), oct(actual_mode)))

    def assertIsSameRealPath(self, path1, path2):
        """Fail if path1 and path2 points to different files"""
        self.assertEqual(osutils.realpath(path1),
                         osutils.realpath(path2),
                         "apparent paths:\na = %s\nb = %s\n," % (path1, path2))

    def assertIsInstance(self, obj, kls, msg=None):
        """Fail if obj is not an instance of kls
        
        :param msg: Supplementary message to show if the assertion fails.
        """
        if not isinstance(obj, kls):
            m = "%r is an instance of %s rather than %s" % (
                obj, obj.__class__, kls)
            if msg:
                m += ": " + msg
            self.fail(m)

    def assertFileEqual(self, content, path):
        """Fail if path does not contain 'content'."""
        self.assertPathExists(path)
        f = file(path, 'rb')
        try:
            s = f.read()
        finally:
            f.close()
        self.assertEqualDiff(content, s)

    def assertDocstring(self, expected_docstring, obj):
        """Fail if obj does not have expected_docstring"""
        if __doc__ is None:
            # With -OO the docstring should be None instead
            self.assertIs(obj.__doc__, None)
        else:
            self.assertEqual(expected_docstring, obj.__doc__)

    @symbol_versioning.deprecated_method(symbol_versioning.deprecated_in((2, 4)))
    def failUnlessExists(self, path):
        return self.assertPathExists(path)

    def assertPathExists(self, path):
        """Fail unless path or paths, which may be abs or relative, exist."""
        if not isinstance(path, basestring):
            for p in path:
                self.assertPathExists(p)
        else:
            self.assertTrue(osutils.lexists(path),
                path + " does not exist")

    @symbol_versioning.deprecated_method(symbol_versioning.deprecated_in((2, 4)))
    def failIfExists(self, path):
        return self.assertPathDoesNotExist(path)

    def assertPathDoesNotExist(self, path):
        """Fail if path or paths, which may be abs or relative, exist."""
        if not isinstance(path, basestring):
            for p in path:
                self.assertPathDoesNotExist(p)
        else:
            self.assertFalse(osutils.lexists(path),
                path + " exists")

    def _capture_deprecation_warnings(self, a_callable, *args, **kwargs):
        """A helper for callDeprecated and applyDeprecated.

        :param a_callable: A callable to call.
        :param args: The positional arguments for the callable
        :param kwargs: The keyword arguments for the callable
        :return: A tuple (warnings, result). result is the result of calling
            a_callable(``*args``, ``**kwargs``).
        """
        local_warnings = []
        def capture_warnings(msg, cls=None, stacklevel=None):
            # we've hooked into a deprecation specific callpath,
            # only deprecations should getting sent via it.
            self.assertEqual(cls, DeprecationWarning)
            local_warnings.append(msg)
        original_warning_method = symbol_versioning.warn
        symbol_versioning.set_warning_method(capture_warnings)
        try:
            result = a_callable(*args, **kwargs)
        finally:
            symbol_versioning.set_warning_method(original_warning_method)
        return (local_warnings, result)

    def applyDeprecated(self, deprecation_format, a_callable, *args, **kwargs):
        """Call a deprecated callable without warning the user.

        Note that this only captures warnings raised by symbol_versioning.warn,
        not other callers that go direct to the warning module.

        To test that a deprecated method raises an error, do something like
        this::

            self.assertRaises(errors.ReservedId,
                self.applyDeprecated,
                deprecated_in((1, 5, 0)),
                br.append_revision,
                'current:')

        :param deprecation_format: The deprecation format that the callable
            should have been deprecated with. This is the same type as the
            parameter to deprecated_method/deprecated_function. If the
            callable is not deprecated with this format, an assertion error
            will be raised.
        :param a_callable: A callable to call. This may be a bound method or
            a regular function. It will be called with ``*args`` and
            ``**kwargs``.
        :param args: The positional arguments for the callable
        :param kwargs: The keyword arguments for the callable
        :return: The result of a_callable(``*args``, ``**kwargs``)
        """
        call_warnings, result = self._capture_deprecation_warnings(a_callable,
            *args, **kwargs)
        expected_first_warning = symbol_versioning.deprecation_string(
            a_callable, deprecation_format)
        if len(call_warnings) == 0:
            self.fail("No deprecation warning generated by call to %s" %
                a_callable)
        self.assertEqual(expected_first_warning, call_warnings[0])
        return result

    def callCatchWarnings(self, fn, *args, **kw):
        """Call a callable that raises python warnings.

        The caller's responsible for examining the returned warnings.

        If the callable raises an exception, the exception is not
        caught and propagates up to the caller.  In that case, the list
        of warnings is not available.

        :returns: ([warning_object, ...], fn_result)
        """
        # XXX: This is not perfect, because it completely overrides the
        # warnings filters, and some code may depend on suppressing particular
        # warnings.  It's the easiest way to insulate ourselves from -Werror,
        # though.  -- Andrew, 20071062
        wlist = []
        def _catcher(message, category, filename, lineno, file=None, line=None):
            # despite the name, 'message' is normally(?) a Warning subclass
            # instance
            wlist.append(message)
        saved_showwarning = warnings.showwarning
        saved_filters = warnings.filters
        try:
            warnings.showwarning = _catcher
            warnings.filters = []
            result = fn(*args, **kw)
        finally:
            warnings.showwarning = saved_showwarning
            warnings.filters = saved_filters
        return wlist, result

    def callDeprecated(self, expected, callable, *args, **kwargs):
        """Assert that a callable is deprecated in a particular way.

        This is a very precise test for unusual requirements. The
        applyDeprecated helper function is probably more suited for most tests
        as it allows you to simply specify the deprecation format being used
        and will ensure that that is issued for the function being called.

        Note that this only captures warnings raised by symbol_versioning.warn,
        not other callers that go direct to the warning module.  To catch
        general warnings, use callCatchWarnings.

        :param expected: a list of the deprecation warnings expected, in order
        :param callable: The callable to call
        :param args: The positional arguments for the callable
        :param kwargs: The keyword arguments for the callable
        """
        call_warnings, result = self._capture_deprecation_warnings(callable,
            *args, **kwargs)
        self.assertEqual(expected, call_warnings)
        return result

    def _startLogFile(self):
        """Send bzr and test log messages to a temporary file.

        The file is removed as the test is torn down.
        """
        self._log_file = StringIO()
        self._log_memento = trace.push_log_file(self._log_file)
        self.addCleanup(self._finishLogFile)

    def _finishLogFile(self):
        """Finished with the log file.

        Close the file and delete it, unless setKeepLogfile was called.
        """
        if trace._trace_file:
            # flush the log file, to get all content
            trace._trace_file.flush()
        trace.pop_log_file(self._log_memento)
        # Cache the log result and delete the file on disk
        self._get_log(False)

    def thisFailsStrictLockCheck(self):
        """It is known that this test would fail with -Dstrict_locks.

        By default, all tests are run with strict lock checking unless
        -Edisable_lock_checks is supplied. However there are some tests which
        we know fail strict locks at this point that have not been fixed.
        They should call this function to disable the strict checking.

        This should be used sparingly, it is much better to fix the locking
        issues rather than papering over the problem by calling this function.
        """
        debug.debug_flags.discard('strict_locks')

    def overrideAttr(self, obj, attr_name, new=_unitialized_attr):
        """Overrides an object attribute restoring it after the test.

        :param obj: The object that will be mutated.

        :param attr_name: The attribute name we want to preserve/override in
            the object.

        :param new: The optional value we want to set the attribute to.

        :returns: The actual attr value.
        """
        value = getattr(obj, attr_name)
        # The actual value is captured by the call below
        self.addCleanup(setattr, obj, attr_name, value)
        if new is not _unitialized_attr:
            setattr(obj, attr_name, new)
        return value

    def overrideEnv(self, name, new):
        """Set an environment variable, and reset it after the test.

        :param name: The environment variable name.

        :param new: The value to set the variable to. If None, the 
            variable is deleted from the environment.

        :returns: The actual variable value.
        """
        value = osutils.set_or_unset_env(name, new)
        self.addCleanup(osutils.set_or_unset_env, name, value)
        return value

    def _cleanEnvironment(self):
        for name, value in isolated_environ.iteritems():
            self.overrideEnv(name, value)

    def _restoreHooks(self):
        for klass, (name, hooks) in self._preserved_hooks.items():
            setattr(klass, name, hooks)
<<<<<<< HEAD
        self._preserved_hooks.clear()
=======
        hooks._lazy_hooks = self._preserved_lazy_hooks
>>>>>>> 3e958f8a

    def knownFailure(self, reason):
        """This test has failed for some known reason."""
        raise KnownFailure(reason)

    def _suppress_log(self):
        """Remove the log info from details."""
        self.discardDetail('log')

    def _do_skip(self, result, reason):
        self._suppress_log()
        addSkip = getattr(result, 'addSkip', None)
        if not callable(addSkip):
            result.addSuccess(result)
        else:
            addSkip(self, reason)

    @staticmethod
    def _do_known_failure(self, result, e):
        self._suppress_log()
        err = sys.exc_info()
        addExpectedFailure = getattr(result, 'addExpectedFailure', None)
        if addExpectedFailure is not None:
            addExpectedFailure(self, err)
        else:
            result.addSuccess(self)

    @staticmethod
    def _do_not_applicable(self, result, e):
        if not e.args:
            reason = 'No reason given'
        else:
            reason = e.args[0]
        self._suppress_log ()
        addNotApplicable = getattr(result, 'addNotApplicable', None)
        if addNotApplicable is not None:
            result.addNotApplicable(self, reason)
        else:
            self._do_skip(result, reason)

    @staticmethod
    def _report_skip(self, result, err):
        """Override the default _report_skip.

        We want to strip the 'log' detail. If we waint until _do_skip, it has
        already been formatted into the 'reason' string, and we can't pull it
        out again.
        """
        self._suppress_log()
        super(TestCase, self)._report_skip(self, result, err)

    @staticmethod
    def _report_expected_failure(self, result, err):
        """Strip the log.

        See _report_skip for motivation.
        """
        self._suppress_log()
        super(TestCase, self)._report_expected_failure(self, result, err)

    @staticmethod
    def _do_unsupported_or_skip(self, result, e):
        reason = e.args[0]
        self._suppress_log()
        addNotSupported = getattr(result, 'addNotSupported', None)
        if addNotSupported is not None:
            result.addNotSupported(self, reason)
        else:
            self._do_skip(result, reason)

    def time(self, callable, *args, **kwargs):
        """Run callable and accrue the time it takes to the benchmark time.

        If lsprofiling is enabled (i.e. by --lsprof-time to bzr selftest) then
        this will cause lsprofile statistics to be gathered and stored in
        self._benchcalls.
        """
        if self._benchtime is None:
            self.addDetail('benchtime', content.Content(content.ContentType(
                "text", "plain"), lambda:[str(self._benchtime)]))
            self._benchtime = 0
        start = time.time()
        try:
            if not self._gather_lsprof_in_benchmarks:
                return callable(*args, **kwargs)
            else:
                # record this benchmark
                ret, stats = bzrlib.lsprof.profile(callable, *args, **kwargs)
                stats.sort()
                self._benchcalls.append(((callable, args, kwargs), stats))
                return ret
        finally:
            self._benchtime += time.time() - start

    def log(self, *args):
        trace.mutter(*args)

    def _get_log(self, keep_log_file=False):
        """Internal helper to get the log from bzrlib.trace for this test.

        Please use self.getDetails, or self.get_log to access this in test case
        code.

        :param keep_log_file: When True, if the log is still a file on disk
            leave it as a file on disk. When False, if the log is still a file
            on disk, the log file is deleted and the log preserved as
            self._log_contents.
        :return: A string containing the log.
        """
        if self._log_contents is not None:
            try:
                self._log_contents.decode('utf8')
            except UnicodeDecodeError:
                unicodestr = self._log_contents.decode('utf8', 'replace')
                self._log_contents = unicodestr.encode('utf8')
            return self._log_contents
        if self._log_file is not None:
            log_contents = self._log_file.getvalue()
            try:
                log_contents.decode('utf8')
            except UnicodeDecodeError:
                unicodestr = log_contents.decode('utf8', 'replace')
                log_contents = unicodestr.encode('utf8')
            if not keep_log_file:
                self._log_file = None
                # Permit multiple calls to get_log until we clean it up in
                # finishLogFile
                self._log_contents = log_contents
            return log_contents
        else:
            return "No log file content."

    def get_log(self):
        """Get a unicode string containing the log from bzrlib.trace.

        Undecodable characters are replaced.
        """
        return u"".join(self.getDetails()['log'].iter_text())

    def requireFeature(self, feature):
        """This test requires a specific feature is available.

        :raises UnavailableFeature: When feature is not available.
        """
        if not feature.available():
            raise UnavailableFeature(feature)

    def _run_bzr_autosplit(self, args, retcode, encoding, stdin,
            working_dir):
        """Run bazaar command line, splitting up a string command line."""
        if isinstance(args, basestring):
            # shlex don't understand unicode strings,
            # so args should be plain string (bialix 20070906)
            args = list(shlex.split(str(args)))
        return self._run_bzr_core(args, retcode=retcode,
                encoding=encoding, stdin=stdin, working_dir=working_dir,
                )

    def _run_bzr_core(self, args, retcode, encoding, stdin,
            working_dir):
        # Clear chk_map page cache, because the contents are likely to mask
        # locking errors.
        chk_map.clear_cache()
        if encoding is None:
            encoding = osutils.get_user_encoding()
        stdout = StringIOWrapper()
        stderr = StringIOWrapper()
        stdout.encoding = encoding
        stderr.encoding = encoding

        self.log('run bzr: %r', args)
        # FIXME: don't call into logging here
        handler = logging.StreamHandler(stderr)
        handler.setLevel(logging.INFO)
        logger = logging.getLogger('')
        logger.addHandler(handler)
        old_ui_factory = ui.ui_factory
        ui.ui_factory = TestUIFactory(stdin=stdin, stdout=stdout, stderr=stderr)

        cwd = None
        if working_dir is not None:
            cwd = osutils.getcwd()
            os.chdir(working_dir)

        try:
            try:
                result = self.apply_redirected(
                    ui.ui_factory.stdin,
                    stdout, stderr,
                    _mod_commands.run_bzr_catch_user_errors,
                    args)
            except KeyboardInterrupt:
                # Reraise KeyboardInterrupt with contents of redirected stdout
                # and stderr as arguments, for tests which are interested in
                # stdout and stderr and are expecting the exception.
                out = stdout.getvalue()
                err = stderr.getvalue()
                if out:
                    self.log('output:\n%r', out)
                if err:
                    self.log('errors:\n%r', err)
                raise KeyboardInterrupt(out, err)
        finally:
            logger.removeHandler(handler)
            ui.ui_factory = old_ui_factory
            if cwd is not None:
                os.chdir(cwd)

        out = stdout.getvalue()
        err = stderr.getvalue()
        if out:
            self.log('output:\n%r', out)
        if err:
            self.log('errors:\n%r', err)
        if retcode is not None:
            self.assertEquals(retcode, result,
                              message='Unexpected return code')
        return result, out, err

    def run_bzr(self, args, retcode=0, encoding=None, stdin=None,
                working_dir=None, error_regexes=[], output_encoding=None):
        """Invoke bzr, as if it were run from the command line.

        The argument list should not include the bzr program name - the
        first argument is normally the bzr command.  Arguments may be
        passed in three ways:

        1- A list of strings, eg ["commit", "a"].  This is recommended
        when the command contains whitespace or metacharacters, or
        is built up at run time.

        2- A single string, eg "add a".  This is the most convenient
        for hardcoded commands.

        This runs bzr through the interface that catches and reports
        errors, and with logging set to something approximating the
        default, so that error reporting can be checked.

        This should be the main method for tests that want to exercise the
        overall behavior of the bzr application (rather than a unit test
        or a functional test of the library.)

        This sends the stdout/stderr results into the test's log,
        where it may be useful for debugging.  See also run_captured.

        :keyword stdin: A string to be used as stdin for the command.
        :keyword retcode: The status code the command should return;
            default 0.
        :keyword working_dir: The directory to run the command in
        :keyword error_regexes: A list of expected error messages.  If
            specified they must be seen in the error output of the command.
        """
        retcode, out, err = self._run_bzr_autosplit(
            args=args,
            retcode=retcode,
            encoding=encoding,
            stdin=stdin,
            working_dir=working_dir,
            )
        self.assertIsInstance(error_regexes, (list, tuple))
        for regex in error_regexes:
            self.assertContainsRe(err, regex)
        return out, err

    def run_bzr_error(self, error_regexes, *args, **kwargs):
        """Run bzr, and check that stderr contains the supplied regexes

        :param error_regexes: Sequence of regular expressions which
            must each be found in the error output. The relative ordering
            is not enforced.
        :param args: command-line arguments for bzr
        :param kwargs: Keyword arguments which are interpreted by run_bzr
            This function changes the default value of retcode to be 3,
            since in most cases this is run when you expect bzr to fail.

        :return: (out, err) The actual output of running the command (in case
            you want to do more inspection)

        Examples of use::

            # Make sure that commit is failing because there is nothing to do
            self.run_bzr_error(['no changes to commit'],
                               ['commit', '-m', 'my commit comment'])
            # Make sure --strict is handling an unknown file, rather than
            # giving us the 'nothing to do' error
            self.build_tree(['unknown'])
            self.run_bzr_error(['Commit refused because there are unknown files'],
                               ['commit', --strict', '-m', 'my commit comment'])
        """
        kwargs.setdefault('retcode', 3)
        kwargs['error_regexes'] = error_regexes
        out, err = self.run_bzr(*args, **kwargs)
        return out, err

    def run_bzr_subprocess(self, *args, **kwargs):
        """Run bzr in a subprocess for testing.

        This starts a new Python interpreter and runs bzr in there.
        This should only be used for tests that have a justifiable need for
        this isolation: e.g. they are testing startup time, or signal
        handling, or early startup code, etc.  Subprocess code can't be
        profiled or debugged so easily.

        :keyword retcode: The status code that is expected.  Defaults to 0.  If
            None is supplied, the status code is not checked.
        :keyword env_changes: A dictionary which lists changes to environment
            variables. A value of None will unset the env variable.
            The values must be strings. The change will only occur in the
            child, so you don't need to fix the environment after running.
        :keyword universal_newlines: Convert CRLF => LF
        :keyword allow_plugins: By default the subprocess is run with
            --no-plugins to ensure test reproducibility. Also, it is possible
            for system-wide plugins to create unexpected output on stderr,
            which can cause unnecessary test failures.
        """
        env_changes = kwargs.get('env_changes', {})
        working_dir = kwargs.get('working_dir', None)
        allow_plugins = kwargs.get('allow_plugins', False)
        if len(args) == 1:
            if isinstance(args[0], list):
                args = args[0]
            elif isinstance(args[0], basestring):
                args = list(shlex.split(args[0]))
        else:
            raise ValueError("passing varargs to run_bzr_subprocess")
        process = self.start_bzr_subprocess(args, env_changes=env_changes,
                                            working_dir=working_dir,
                                            allow_plugins=allow_plugins)
        # We distinguish between retcode=None and retcode not passed.
        supplied_retcode = kwargs.get('retcode', 0)
        return self.finish_bzr_subprocess(process, retcode=supplied_retcode,
            universal_newlines=kwargs.get('universal_newlines', False),
            process_args=args)

    def start_bzr_subprocess(self, process_args, env_changes=None,
                             skip_if_plan_to_signal=False,
                             working_dir=None,
                             allow_plugins=False):
        """Start bzr in a subprocess for testing.

        This starts a new Python interpreter and runs bzr in there.
        This should only be used for tests that have a justifiable need for
        this isolation: e.g. they are testing startup time, or signal
        handling, or early startup code, etc.  Subprocess code can't be
        profiled or debugged so easily.

        :param process_args: a list of arguments to pass to the bzr executable,
            for example ``['--version']``.
        :param env_changes: A dictionary which lists changes to environment
            variables. A value of None will unset the env variable.
            The values must be strings. The change will only occur in the
            child, so you don't need to fix the environment after running.
        :param skip_if_plan_to_signal: raise TestSkipped when true and system
            doesn't support signalling subprocesses.
        :param allow_plugins: If False (default) pass --no-plugins to bzr.

        :returns: Popen object for the started process.
        """
        if skip_if_plan_to_signal:
            if os.name != "posix":
                raise TestSkipped("Sending signals not supported")

        if env_changes is None:
            env_changes = {}
        old_env = {}

        def cleanup_environment():
            for env_var, value in env_changes.iteritems():
                old_env[env_var] = osutils.set_or_unset_env(env_var, value)

        def restore_environment():
            for env_var, value in old_env.iteritems():
                osutils.set_or_unset_env(env_var, value)

        bzr_path = self.get_bzr_path()

        cwd = None
        if working_dir is not None:
            cwd = osutils.getcwd()
            os.chdir(working_dir)

        try:
            # win32 subprocess doesn't support preexec_fn
            # so we will avoid using it on all platforms, just to
            # make sure the code path is used, and we don't break on win32
            cleanup_environment()
            command = [sys.executable]
            # frozen executables don't need the path to bzr
            if getattr(sys, "frozen", None) is None:
                command.append(bzr_path)
            if not allow_plugins:
                command.append('--no-plugins')
            command.extend(process_args)
            process = self._popen(command, stdin=subprocess.PIPE,
                                  stdout=subprocess.PIPE,
                                  stderr=subprocess.PIPE)
        finally:
            restore_environment()
            if cwd is not None:
                os.chdir(cwd)

        return process

    def _popen(self, *args, **kwargs):
        """Place a call to Popen.

        Allows tests to override this method to intercept the calls made to
        Popen for introspection.
        """
        return subprocess.Popen(*args, **kwargs)

    def get_source_path(self):
        """Return the path of the directory containing bzrlib."""
        return os.path.dirname(os.path.dirname(bzrlib.__file__))

    def get_bzr_path(self):
        """Return the path of the 'bzr' executable for this test suite."""
        bzr_path = os.path.join(self.get_source_path(), "bzr")
        if not os.path.isfile(bzr_path):
            # We are probably installed. Assume sys.argv is the right file
            bzr_path = sys.argv[0]
        return bzr_path

    def finish_bzr_subprocess(self, process, retcode=0, send_signal=None,
                              universal_newlines=False, process_args=None):
        """Finish the execution of process.

        :param process: the Popen object returned from start_bzr_subprocess.
        :param retcode: The status code that is expected.  Defaults to 0.  If
            None is supplied, the status code is not checked.
        :param send_signal: an optional signal to send to the process.
        :param universal_newlines: Convert CRLF => LF
        :returns: (stdout, stderr)
        """
        if send_signal is not None:
            os.kill(process.pid, send_signal)
        out, err = process.communicate()

        if universal_newlines:
            out = out.replace('\r\n', '\n')
            err = err.replace('\r\n', '\n')

        if retcode is not None and retcode != process.returncode:
            if process_args is None:
                process_args = "(unknown args)"
            trace.mutter('Output of bzr %s:\n%s', process_args, out)
            trace.mutter('Error for bzr %s:\n%s', process_args, err)
            self.fail('Command bzr %s failed with retcode %s != %s'
                      % (process_args, retcode, process.returncode))
        return [out, err]

    def check_tree_shape(self, tree, shape):
        """Compare a tree to a list of expected names.

        Fail if they are not precisely equal.
        """
        extras = []
        shape = list(shape)             # copy
        for path, ie in tree.iter_entries_by_dir():
            name = path.replace('\\', '/')
            if ie.kind == 'directory':
                name = name + '/'
            if name == "/":
                pass # ignore root entry
            elif name in shape:
                shape.remove(name)
            else:
                extras.append(name)
        if shape:
            self.fail("expected paths not found in inventory: %r" % shape)
        if extras:
            self.fail("unexpected paths found in inventory: %r" % extras)

    def apply_redirected(self, stdin=None, stdout=None, stderr=None,
                         a_callable=None, *args, **kwargs):
        """Call callable with redirected std io pipes.

        Returns the return code."""
        if not callable(a_callable):
            raise ValueError("a_callable must be callable.")
        if stdin is None:
            stdin = StringIO("")
        if stdout is None:
            if getattr(self, "_log_file", None) is not None:
                stdout = self._log_file
            else:
                stdout = StringIO()
        if stderr is None:
            if getattr(self, "_log_file", None is not None):
                stderr = self._log_file
            else:
                stderr = StringIO()
        real_stdin = sys.stdin
        real_stdout = sys.stdout
        real_stderr = sys.stderr
        try:
            sys.stdout = stdout
            sys.stderr = stderr
            sys.stdin = stdin
            return a_callable(*args, **kwargs)
        finally:
            sys.stdout = real_stdout
            sys.stderr = real_stderr
            sys.stdin = real_stdin

    def reduceLockdirTimeout(self):
        """Reduce the default lock timeout for the duration of the test, so that
        if LockContention occurs during a test, it does so quickly.

        Tests that expect to provoke LockContention errors should call this.
        """
        self.overrideAttr(lockdir, '_DEFAULT_TIMEOUT_SECONDS', 0)

    def make_utf8_encoded_stringio(self, encoding_type=None):
        """Return a StringIOWrapper instance, that will encode Unicode
        input to UTF-8.
        """
        if encoding_type is None:
            encoding_type = 'strict'
        sio = StringIO()
        output_encoding = 'utf-8'
        sio = codecs.getwriter(output_encoding)(sio, errors=encoding_type)
        sio.encoding = output_encoding
        return sio

    def disable_verb(self, verb):
        """Disable a smart server verb for one test."""
        from bzrlib.smart import request
        request_handlers = request.request_handlers
        orig_method = request_handlers.get(verb)
        request_handlers.remove(verb)
        self.addCleanup(request_handlers.register, verb, orig_method)


class CapturedCall(object):
    """A helper for capturing smart server calls for easy debug analysis."""

    def __init__(self, params, prefix_length):
        """Capture the call with params and skip prefix_length stack frames."""
        self.call = params
        import traceback
        # The last 5 frames are the __init__, the hook frame, and 3 smart
        # client frames. Beyond this we could get more clever, but this is good
        # enough for now.
        stack = traceback.extract_stack()[prefix_length:-5]
        self.stack = ''.join(traceback.format_list(stack))

    def __str__(self):
        return self.call.method

    def __repr__(self):
        return self.call.method

    def stack(self):
        return self.stack


class TestCaseWithMemoryTransport(TestCase):
    """Common test class for tests that do not need disk resources.

    Tests that need disk resources should derive from TestCaseWithTransport.

    TestCaseWithMemoryTransport sets the TEST_ROOT variable for all bzr tests.

    For TestCaseWithMemoryTransport the test_home_dir is set to the name of
    a directory which does not exist. This serves to help ensure test isolation
    is preserved. test_dir is set to the TEST_ROOT, as is cwd, because they
    must exist. However, TestCaseWithMemoryTransport does not offer local
    file defaults for the transport in tests, nor does it obey the command line
    override, so tests that accidentally write to the common directory should
    be rare.

    :cvar TEST_ROOT: Directory containing all temporary directories, plus
    a .bzr directory that stops us ascending higher into the filesystem.
    """

    TEST_ROOT = None
    _TEST_NAME = 'test'

    def __init__(self, methodName='runTest'):
        # allow test parameterization after test construction and before test
        # execution. Variables that the parameterizer sets need to be
        # ones that are not set by setUp, or setUp will trash them.
        super(TestCaseWithMemoryTransport, self).__init__(methodName)
        self.vfs_transport_factory = default_transport
        self.transport_server = None
        self.transport_readonly_server = None
        self.__vfs_server = None

    def get_transport(self, relpath=None):
        """Return a writeable transport.

        This transport is for the test scratch space relative to
        "self._test_root"

        :param relpath: a path relative to the base url.
        """
        t = _mod_transport.get_transport(self.get_url(relpath))
        self.assertFalse(t.is_readonly())
        return t

    def get_readonly_transport(self, relpath=None):
        """Return a readonly transport for the test scratch space

        This can be used to test that operations which should only need
        readonly access in fact do not try to write.

        :param relpath: a path relative to the base url.
        """
        t = _mod_transport.get_transport(self.get_readonly_url(relpath))
        self.assertTrue(t.is_readonly())
        return t

    def create_transport_readonly_server(self):
        """Create a transport server from class defined at init.

        This is mostly a hook for daughter classes.
        """
        return self.transport_readonly_server()

    def get_readonly_server(self):
        """Get the server instance for the readonly transport

        This is useful for some tests with specific servers to do diagnostics.
        """
        if self.__readonly_server is None:
            if self.transport_readonly_server is None:
                # readonly decorator requested
                self.__readonly_server = test_server.ReadonlyServer()
            else:
                # explicit readonly transport.
                self.__readonly_server = self.create_transport_readonly_server()
            self.start_server(self.__readonly_server,
                self.get_vfs_only_server())
        return self.__readonly_server

    def get_readonly_url(self, relpath=None):
        """Get a URL for the readonly transport.

        This will either be backed by '.' or a decorator to the transport
        used by self.get_url()
        relpath provides for clients to get a path relative to the base url.
        These should only be downwards relative, not upwards.
        """
        base = self.get_readonly_server().get_url()
        return self._adjust_url(base, relpath)

    def get_vfs_only_server(self):
        """Get the vfs only read/write server instance.

        This is useful for some tests with specific servers that need
        diagnostics.

        For TestCaseWithMemoryTransport this is always a MemoryServer, and there
        is no means to override it.
        """
        if self.__vfs_server is None:
            self.__vfs_server = memory.MemoryServer()
            self.start_server(self.__vfs_server)
        return self.__vfs_server

    def get_server(self):
        """Get the read/write server instance.

        This is useful for some tests with specific servers that need
        diagnostics.

        This is built from the self.transport_server factory. If that is None,
        then the self.get_vfs_server is returned.
        """
        if self.__server is None:
            if (self.transport_server is None or self.transport_server is
                self.vfs_transport_factory):
                self.__server = self.get_vfs_only_server()
            else:
                # bring up a decorated means of access to the vfs only server.
                self.__server = self.transport_server()
                self.start_server(self.__server, self.get_vfs_only_server())
        return self.__server

    def _adjust_url(self, base, relpath):
        """Get a URL (or maybe a path) for the readwrite transport.

        This will either be backed by '.' or to an equivalent non-file based
        facility.
        relpath provides for clients to get a path relative to the base url.
        These should only be downwards relative, not upwards.
        """
        if relpath is not None and relpath != '.':
            if not base.endswith('/'):
                base = base + '/'
            # XXX: Really base should be a url; we did after all call
            # get_url()!  But sometimes it's just a path (from
            # LocalAbspathServer), and it'd be wrong to append urlescaped data
            # to a non-escaped local path.
            if base.startswith('./') or base.startswith('/'):
                base += relpath
            else:
                base += urlutils.escape(relpath)
        return base

    def get_url(self, relpath=None):
        """Get a URL (or maybe a path) for the readwrite transport.

        This will either be backed by '.' or to an equivalent non-file based
        facility.
        relpath provides for clients to get a path relative to the base url.
        These should only be downwards relative, not upwards.
        """
        base = self.get_server().get_url()
        return self._adjust_url(base, relpath)

    def get_vfs_only_url(self, relpath=None):
        """Get a URL (or maybe a path for the plain old vfs transport.

        This will never be a smart protocol.  It always has all the
        capabilities of the local filesystem, but it might actually be a
        MemoryTransport or some other similar virtual filesystem.

        This is the backing transport (if any) of the server returned by
        get_url and get_readonly_url.

        :param relpath: provides for clients to get a path relative to the base
            url.  These should only be downwards relative, not upwards.
        :return: A URL
        """
        base = self.get_vfs_only_server().get_url()
        return self._adjust_url(base, relpath)

    def _create_safety_net(self):
        """Make a fake bzr directory.

        This prevents any tests propagating up onto the TEST_ROOT directory's
        real branch.
        """
        root = TestCaseWithMemoryTransport.TEST_ROOT
        bzrdir.BzrDir.create_standalone_workingtree(root)

    def _check_safety_net(self):
        """Check that the safety .bzr directory have not been touched.

        _make_test_root have created a .bzr directory to prevent tests from
        propagating. This method ensures than a test did not leaked.
        """
        root = TestCaseWithMemoryTransport.TEST_ROOT
        self.permit_url(_mod_transport.get_transport(root).base)
        wt = workingtree.WorkingTree.open(root)
        last_rev = wt.last_revision()
        if last_rev != 'null:':
            # The current test have modified the /bzr directory, we need to
            # recreate a new one or all the followng tests will fail.
            # If you need to inspect its content uncomment the following line
            # import pdb; pdb.set_trace()
            _rmtree_temp_dir(root + '/.bzr', test_id=self.id())
            self._create_safety_net()
            raise AssertionError('%s/.bzr should not be modified' % root)

    def _make_test_root(self):
        if TestCaseWithMemoryTransport.TEST_ROOT is None:
            # Watch out for tricky test dir (on OSX /tmp -> /private/tmp)
            root = osutils.realpath(osutils.mkdtemp(prefix='testbzr-',
                                                    suffix='.tmp'))
            TestCaseWithMemoryTransport.TEST_ROOT = root

            self._create_safety_net()

            # The same directory is used by all tests, and we're not
            # specifically told when all tests are finished.  This will do.
            atexit.register(_rmtree_temp_dir, root)

        self.permit_dir(TestCaseWithMemoryTransport.TEST_ROOT)
        self.addCleanup(self._check_safety_net)

    def makeAndChdirToTestDir(self):
        """Create a temporary directories for this one test.

        This must set self.test_home_dir and self.test_dir and chdir to
        self.test_dir.

        For TestCaseWithMemoryTransport we chdir to the TEST_ROOT for this test.
        """
        os.chdir(TestCaseWithMemoryTransport.TEST_ROOT)
        self.test_dir = TestCaseWithMemoryTransport.TEST_ROOT
        self.test_home_dir = self.test_dir + "/MemoryTransportMissingHomeDir"
        self.permit_dir(self.test_dir)

    def make_branch(self, relpath, format=None):
        """Create a branch on the transport at relpath."""
        repo = self.make_repository(relpath, format=format)
        return repo.bzrdir.create_branch()

    def make_bzrdir(self, relpath, format=None):
        try:
            # might be a relative or absolute path
            maybe_a_url = self.get_url(relpath)
            segments = maybe_a_url.rsplit('/', 1)
            t = _mod_transport.get_transport(maybe_a_url)
            if len(segments) > 1 and segments[-1] not in ('', '.'):
                t.ensure_base()
            if format is None:
                format = 'default'
            if isinstance(format, basestring):
                format = bzrdir.format_registry.make_bzrdir(format)
            return format.initialize_on_transport(t)
        except errors.UninitializableFormat:
            raise TestSkipped("Format %s is not initializable." % format)

    def make_repository(self, relpath, shared=False, format=None):
        """Create a repository on our default transport at relpath.

        Note that relpath must be a relative path, not a full url.
        """
        # FIXME: If you create a remoterepository this returns the underlying
        # real format, which is incorrect.  Actually we should make sure that
        # RemoteBzrDir returns a RemoteRepository.
        # maybe  mbp 20070410
        made_control = self.make_bzrdir(relpath, format=format)
        return made_control.create_repository(shared=shared)

    def make_smart_server(self, path, backing_server=None):
        if backing_server is None:
            backing_server = self.get_server()
        smart_server = test_server.SmartTCPServer_for_testing()
        self.start_server(smart_server, backing_server)
        remote_transport = _mod_transport.get_transport(smart_server.get_url()
                                                   ).clone(path)
        return remote_transport

    def make_branch_and_memory_tree(self, relpath, format=None):
        """Create a branch on the default transport and a MemoryTree for it."""
        b = self.make_branch(relpath, format=format)
        return memorytree.MemoryTree.create_on_branch(b)

    def make_branch_builder(self, relpath, format=None):
        branch = self.make_branch(relpath, format=format)
        return branchbuilder.BranchBuilder(branch=branch)

    def overrideEnvironmentForTesting(self):
        test_home_dir = self.test_home_dir
        if isinstance(test_home_dir, unicode):
            test_home_dir = test_home_dir.encode(sys.getfilesystemencoding())
        self.overrideEnv('HOME', test_home_dir)
        self.overrideEnv('BZR_HOME', test_home_dir)

    def setUp(self):
        super(TestCaseWithMemoryTransport, self).setUp()
        # Ensure that ConnectedTransport doesn't leak sockets
        def get_transport_with_cleanup(*args, **kwargs):
            t = orig_get_transport(*args, **kwargs)
            if isinstance(t, _mod_transport.ConnectedTransport):
                self.addCleanup(t.disconnect)
            return t

        orig_get_transport = self.overrideAttr(_mod_transport, 'get_transport',
                                               get_transport_with_cleanup)
        self._make_test_root()
        self.addCleanup(os.chdir, os.getcwdu())
        self.makeAndChdirToTestDir()
        self.overrideEnvironmentForTesting()
        self.__readonly_server = None
        self.__server = None
        self.reduceLockdirTimeout()

    def setup_smart_server_with_call_log(self):
        """Sets up a smart server as the transport server with a call log."""
        self.transport_server = test_server.SmartTCPServer_for_testing
        self.hpss_calls = []
        import traceback
        # Skip the current stack down to the caller of
        # setup_smart_server_with_call_log
        prefix_length = len(traceback.extract_stack()) - 2
        def capture_hpss_call(params):
            self.hpss_calls.append(
                CapturedCall(params, prefix_length))
        client._SmartClient.hooks.install_named_hook(
            'call', capture_hpss_call, None)

    def reset_smart_call_log(self):
        self.hpss_calls = []


class TestCaseInTempDir(TestCaseWithMemoryTransport):
    """Derived class that runs a test within a temporary directory.

    This is useful for tests that need to create a branch, etc.

    The directory is created in a slightly complex way: for each
    Python invocation, a new temporary top-level directory is created.
    All test cases create their own directory within that.  If the
    tests complete successfully, the directory is removed.

    :ivar test_base_dir: The path of the top-level directory for this
    test, which contains a home directory and a work directory.

    :ivar test_home_dir: An initially empty directory under test_base_dir
    which is used as $HOME for this test.

    :ivar test_dir: A directory under test_base_dir used as the current
    directory when the test proper is run.
    """

    OVERRIDE_PYTHON = 'python'

    def check_file_contents(self, filename, expect):
        self.log("check contents of file %s" % filename)
        f = file(filename)
        try:
            contents = f.read()
        finally:
            f.close()
        if contents != expect:
            self.log("expected: %r" % expect)
            self.log("actually: %r" % contents)
            self.fail("contents of %s not as expected" % filename)

    def _getTestDirPrefix(self):
        # create a directory within the top level test directory
        if sys.platform in ('win32', 'cygwin'):
            name_prefix = re.sub('[<>*=+",:;_/\\-]', '_', self.id())
            # windows is likely to have path-length limits so use a short name
            name_prefix = name_prefix[-30:]
        else:
            name_prefix = re.sub('[/]', '_', self.id())
        return name_prefix

    def makeAndChdirToTestDir(self):
        """See TestCaseWithMemoryTransport.makeAndChdirToTestDir().

        For TestCaseInTempDir we create a temporary directory based on the test
        name and then create two subdirs - test and home under it.
        """
        name_prefix = osutils.pathjoin(TestCaseWithMemoryTransport.TEST_ROOT,
            self._getTestDirPrefix())
        name = name_prefix
        for i in range(100):
            if os.path.exists(name):
                name = name_prefix + '_' + str(i)
            else:
                # now create test and home directories within this dir
                self.test_base_dir = name
                self.addCleanup(self.deleteTestDir)
                os.mkdir(self.test_base_dir)
                break
        self.permit_dir(self.test_base_dir)
        # 'sprouting' and 'init' of a branch both walk up the tree to find
        # stacking policy to honour; create a bzr dir with an unshared
        # repository (but not a branch - our code would be trying to escape
        # then!) to stop them, and permit it to be read.
        # control = bzrdir.BzrDir.create(self.test_base_dir)
        # control.create_repository()
        self.test_home_dir = self.test_base_dir + '/home'
        os.mkdir(self.test_home_dir)
        self.test_dir = self.test_base_dir + '/work'
        os.mkdir(self.test_dir)
        os.chdir(self.test_dir)
        # put name of test inside
        f = file(self.test_base_dir + '/name', 'w')
        try:
            f.write(self.id())
        finally:
            f.close()

    def deleteTestDir(self):
        os.chdir(TestCaseWithMemoryTransport.TEST_ROOT)
        _rmtree_temp_dir(self.test_base_dir, test_id=self.id())

    def build_tree(self, shape, line_endings='binary', transport=None):
        """Build a test tree according to a pattern.

        shape is a sequence of file specifications.  If the final
        character is '/', a directory is created.

        This assumes that all the elements in the tree being built are new.

        This doesn't add anything to a branch.

        :type shape:    list or tuple.
        :param line_endings: Either 'binary' or 'native'
            in binary mode, exact contents are written in native mode, the
            line endings match the default platform endings.
        :param transport: A transport to write to, for building trees on VFS's.
            If the transport is readonly or None, "." is opened automatically.
        :return: None
        """
        if type(shape) not in (list, tuple):
            raise AssertionError("Parameter 'shape' should be "
                "a list or a tuple. Got %r instead" % (shape,))
        # It's OK to just create them using forward slashes on windows.
        if transport is None or transport.is_readonly():
            transport = _mod_transport.get_transport(".")
        for name in shape:
            self.assertIsInstance(name, basestring)
            if name[-1] == '/':
                transport.mkdir(urlutils.escape(name[:-1]))
            else:
                if line_endings == 'binary':
                    end = '\n'
                elif line_endings == 'native':
                    end = os.linesep
                else:
                    raise errors.BzrError(
                        'Invalid line ending request %r' % line_endings)
                content = "contents of %s%s" % (name.encode('utf-8'), end)
                transport.put_bytes_non_atomic(urlutils.escape(name), content)

    build_tree_contents = staticmethod(treeshape.build_tree_contents)

    def assertInWorkingTree(self, path, root_path='.', tree=None):
        """Assert whether path or paths are in the WorkingTree"""
        if tree is None:
            tree = workingtree.WorkingTree.open(root_path)
        if not isinstance(path, basestring):
            for p in path:
                self.assertInWorkingTree(p, tree=tree)
        else:
            self.assertIsNot(tree.path2id(path), None,
                path+' not in working tree.')

    def assertNotInWorkingTree(self, path, root_path='.', tree=None):
        """Assert whether path or paths are not in the WorkingTree"""
        if tree is None:
            tree = workingtree.WorkingTree.open(root_path)
        if not isinstance(path, basestring):
            for p in path:
                self.assertNotInWorkingTree(p,tree=tree)
        else:
            self.assertIs(tree.path2id(path), None, path+' in working tree.')


class TestCaseWithTransport(TestCaseInTempDir):
    """A test case that provides get_url and get_readonly_url facilities.

    These back onto two transport servers, one for readonly access and one for
    read write access.

    If no explicit class is provided for readonly access, a
    ReadonlyTransportDecorator is used instead which allows the use of non disk
    based read write transports.

    If an explicit class is provided for readonly access, that server and the
    readwrite one must both define get_url() as resolving to os.getcwd().
    """

    def get_vfs_only_server(self):
        """See TestCaseWithMemoryTransport.

        This is useful for some tests with specific servers that need
        diagnostics.
        """
        if self.__vfs_server is None:
            self.__vfs_server = self.vfs_transport_factory()
            self.start_server(self.__vfs_server)
        return self.__vfs_server

    def make_branch_and_tree(self, relpath, format=None):
        """Create a branch on the transport and a tree locally.

        If the transport is not a LocalTransport, the Tree can't be created on
        the transport.  In that case if the vfs_transport_factory is
        LocalURLServer the working tree is created in the local
        directory backing the transport, and the returned tree's branch and
        repository will also be accessed locally. Otherwise a lightweight
        checkout is created and returned.

        We do this because we can't physically create a tree in the local
        path, with a branch reference to the transport_factory url, and
        a branch + repository in the vfs_transport, unless the vfs_transport
        namespace is distinct from the local disk - the two branch objects
        would collide. While we could construct a tree with its branch object
        pointing at the transport_factory transport in memory, reopening it
        would behaving unexpectedly, and has in the past caused testing bugs
        when we tried to do it that way.

        :param format: The BzrDirFormat.
        :returns: the WorkingTree.
        """
        # TODO: always use the local disk path for the working tree,
        # this obviously requires a format that supports branch references
        # so check for that by checking bzrdir.BzrDirFormat.get_default_format()
        # RBC 20060208
        b = self.make_branch(relpath, format=format)
        try:
            return b.bzrdir.create_workingtree()
        except errors.NotLocalUrl:
            # We can only make working trees locally at the moment.  If the
            # transport can't support them, then we keep the non-disk-backed
            # branch and create a local checkout.
            if self.vfs_transport_factory is test_server.LocalURLServer:
                # the branch is colocated on disk, we cannot create a checkout.
                # hopefully callers will expect this.
                local_controldir= bzrdir.BzrDir.open(self.get_vfs_only_url(relpath))
                wt = local_controldir.create_workingtree()
                if wt.branch._format != b._format:
                    wt._branch = b
                    # Make sure that assigning to wt._branch fixes wt.branch,
                    # in case the implementation details of workingtree objects
                    # change.
                    self.assertIs(b, wt.branch)
                return wt
            else:
                return b.create_checkout(relpath, lightweight=True)

    def assertIsDirectory(self, relpath, transport):
        """Assert that relpath within transport is a directory.

        This may not be possible on all transports; in that case it propagates
        a TransportNotPossible.
        """
        try:
            mode = transport.stat(relpath).st_mode
        except errors.NoSuchFile:
            self.fail("path %s is not a directory; no such file"
                      % (relpath))
        if not stat.S_ISDIR(mode):
            self.fail("path %s is not a directory; has mode %#o"
                      % (relpath, mode))

    def assertTreesEqual(self, left, right):
        """Check that left and right have the same content and properties."""
        # we use a tree delta to check for equality of the content, and we
        # manually check for equality of other things such as the parents list.
        self.assertEqual(left.get_parent_ids(), right.get_parent_ids())
        differences = left.changes_from(right)
        self.assertFalse(differences.has_changed(),
            "Trees %r and %r are different: %r" % (left, right, differences))

    def setUp(self):
        super(TestCaseWithTransport, self).setUp()
        self.__vfs_server = None

    def disable_missing_extensions_warning(self):
        """Some tests expect a precise stderr content.

        There is no point in forcing them to duplicate the extension related
        warning.
        """
        config.GlobalConfig().set_user_option('ignore_missing_extensions', True)


class ChrootedTestCase(TestCaseWithTransport):
    """A support class that provides readonly urls outside the local namespace.

    This is done by checking if self.transport_server is a MemoryServer. if it
    is then we are chrooted already, if it is not then an HttpServer is used
    for readonly urls.

    TODO RBC 20060127: make this an option to TestCaseWithTransport so it can
                       be used without needed to redo it when a different
                       subclass is in use ?
    """

    def setUp(self):
        from bzrlib.tests import http_server
        super(ChrootedTestCase, self).setUp()
        if not self.vfs_transport_factory == memory.MemoryServer:
            self.transport_readonly_server = http_server.HttpServer


def condition_id_re(pattern):
    """Create a condition filter which performs a re check on a test's id.

    :param pattern: A regular expression string.
    :return: A callable that returns True if the re matches.
    """
    filter_re = re.compile(pattern, 0)
    def condition(test):
        test_id = test.id()
        return filter_re.search(test_id)
    return condition


def condition_isinstance(klass_or_klass_list):
    """Create a condition filter which returns isinstance(param, klass).

    :return: A callable which when called with one parameter obj return the
        result of isinstance(obj, klass_or_klass_list).
    """
    def condition(obj):
        return isinstance(obj, klass_or_klass_list)
    return condition


def condition_id_in_list(id_list):
    """Create a condition filter which verify that test's id in a list.

    :param id_list: A TestIdList object.
    :return: A callable that returns True if the test's id appears in the list.
    """
    def condition(test):
        return id_list.includes(test.id())
    return condition


def condition_id_startswith(starts):
    """Create a condition filter verifying that test's id starts with a string.

    :param starts: A list of string.
    :return: A callable that returns True if the test's id starts with one of
        the given strings.
    """
    def condition(test):
        for start in starts:
            if test.id().startswith(start):
                return True
        return False
    return condition


def exclude_tests_by_condition(suite, condition):
    """Create a test suite which excludes some tests from suite.

    :param suite: The suite to get tests from.
    :param condition: A callable whose result evaluates True when called with a
        test case which should be excluded from the result.
    :return: A suite which contains the tests found in suite that fail
        condition.
    """
    result = []
    for test in iter_suite_tests(suite):
        if not condition(test):
            result.append(test)
    return TestUtil.TestSuite(result)


def filter_suite_by_condition(suite, condition):
    """Create a test suite by filtering another one.

    :param suite: The source suite.
    :param condition: A callable whose result evaluates True when called with a
        test case which should be included in the result.
    :return: A suite which contains the tests found in suite that pass
        condition.
    """
    result = []
    for test in iter_suite_tests(suite):
        if condition(test):
            result.append(test)
    return TestUtil.TestSuite(result)


def filter_suite_by_re(suite, pattern):
    """Create a test suite by filtering another one.

    :param suite:           the source suite
    :param pattern:         pattern that names must match
    :returns: the newly created suite
    """
    condition = condition_id_re(pattern)
    result_suite = filter_suite_by_condition(suite, condition)
    return result_suite


def filter_suite_by_id_list(suite, test_id_list):
    """Create a test suite by filtering another one.

    :param suite: The source suite.
    :param test_id_list: A list of the test ids to keep as strings.
    :returns: the newly created suite
    """
    condition = condition_id_in_list(test_id_list)
    result_suite = filter_suite_by_condition(suite, condition)
    return result_suite


def filter_suite_by_id_startswith(suite, start):
    """Create a test suite by filtering another one.

    :param suite: The source suite.
    :param start: A list of string the test id must start with one of.
    :returns: the newly created suite
    """
    condition = condition_id_startswith(start)
    result_suite = filter_suite_by_condition(suite, condition)
    return result_suite


def exclude_tests_by_re(suite, pattern):
    """Create a test suite which excludes some tests from suite.

    :param suite: The suite to get tests from.
    :param pattern: A regular expression string. Test ids that match this
        pattern will be excluded from the result.
    :return: A TestSuite that contains all the tests from suite without the
        tests that matched pattern. The order of tests is the same as it was in
        suite.
    """
    return exclude_tests_by_condition(suite, condition_id_re(pattern))


def preserve_input(something):
    """A helper for performing test suite transformation chains.

    :param something: Anything you want to preserve.
    :return: Something.
    """
    return something


def randomize_suite(suite):
    """Return a new TestSuite with suite's tests in random order.

    The tests in the input suite are flattened into a single suite in order to
    accomplish this. Any nested TestSuites are removed to provide global
    randomness.
    """
    tests = list(iter_suite_tests(suite))
    random.shuffle(tests)
    return TestUtil.TestSuite(tests)


def split_suite_by_condition(suite, condition):
    """Split a test suite into two by a condition.

    :param suite: The suite to split.
    :param condition: The condition to match on. Tests that match this
        condition are returned in the first test suite, ones that do not match
        are in the second suite.
    :return: A tuple of two test suites, where the first contains tests from
        suite matching the condition, and the second contains the remainder
        from suite. The order within each output suite is the same as it was in
        suite.
    """
    matched = []
    did_not_match = []
    for test in iter_suite_tests(suite):
        if condition(test):
            matched.append(test)
        else:
            did_not_match.append(test)
    return TestUtil.TestSuite(matched), TestUtil.TestSuite(did_not_match)


def split_suite_by_re(suite, pattern):
    """Split a test suite into two by a regular expression.

    :param suite: The suite to split.
    :param pattern: A regular expression string. Test ids that match this
        pattern will be in the first test suite returned, and the others in the
        second test suite returned.
    :return: A tuple of two test suites, where the first contains tests from
        suite matching pattern, and the second contains the remainder from
        suite. The order within each output suite is the same as it was in
        suite.
    """
    return split_suite_by_condition(suite, condition_id_re(pattern))


def run_suite(suite, name='test', verbose=False, pattern=".*",
              stop_on_failure=False,
              transport=None, lsprof_timed=None, bench_history=None,
              matching_tests_first=None,
              list_only=False,
              random_seed=None,
              exclude_pattern=None,
              strict=False,
              runner_class=None,
              suite_decorators=None,
              stream=None,
              result_decorators=None,
              ):
    """Run a test suite for bzr selftest.

    :param runner_class: The class of runner to use. Must support the
        constructor arguments passed by run_suite which are more than standard
        python uses.
    :return: A boolean indicating success.
    """
    TestCase._gather_lsprof_in_benchmarks = lsprof_timed
    if verbose:
        verbosity = 2
    else:
        verbosity = 1
    if runner_class is None:
        runner_class = TextTestRunner
    if stream is None:
        stream = sys.stdout
    runner = runner_class(stream=stream,
                            descriptions=0,
                            verbosity=verbosity,
                            bench_history=bench_history,
                            strict=strict,
                            result_decorators=result_decorators,
                            )
    runner.stop_on_failure=stop_on_failure
    if isinstance(suite, unittest.TestSuite):
        # Empty out _tests list of passed suite and populate new TestSuite
        suite._tests[:], suite = [], TestSuite(suite)
    # built in decorator factories:
    decorators = [
        random_order(random_seed, runner),
        exclude_tests(exclude_pattern),
        ]
    if matching_tests_first:
        decorators.append(tests_first(pattern))
    else:
        decorators.append(filter_tests(pattern))
    if suite_decorators:
        decorators.extend(suite_decorators)
    # tell the result object how many tests will be running: (except if
    # --parallel=fork is being used. Robert said he will provide a better
    # progress design later -- vila 20090817)
    if fork_decorator not in decorators:
        decorators.append(CountingDecorator)
    for decorator in decorators:
        suite = decorator(suite)
    if list_only:
        # Done after test suite decoration to allow randomisation etc
        # to take effect, though that is of marginal benefit.
        if verbosity >= 2:
            stream.write("Listing tests only ...\n")
        for t in iter_suite_tests(suite):
            stream.write("%s\n" % (t.id()))
        return True
    result = runner.run(suite)
    if strict:
        return result.wasStrictlySuccessful()
    else:
        return result.wasSuccessful()


# A registry where get() returns a suite decorator.
parallel_registry = registry.Registry()


def fork_decorator(suite):
    if getattr(os, "fork", None) is None:
        raise errors.BzrCommandError("platform does not support fork,"
            " try --parallel=subprocess instead.")
    concurrency = osutils.local_concurrency()
    if concurrency == 1:
        return suite
    from testtools import ConcurrentTestSuite
    return ConcurrentTestSuite(suite, fork_for_tests)
parallel_registry.register('fork', fork_decorator)


def subprocess_decorator(suite):
    concurrency = osutils.local_concurrency()
    if concurrency == 1:
        return suite
    from testtools import ConcurrentTestSuite
    return ConcurrentTestSuite(suite, reinvoke_for_tests)
parallel_registry.register('subprocess', subprocess_decorator)


def exclude_tests(exclude_pattern):
    """Return a test suite decorator that excludes tests."""
    if exclude_pattern is None:
        return identity_decorator
    def decorator(suite):
        return ExcludeDecorator(suite, exclude_pattern)
    return decorator


def filter_tests(pattern):
    if pattern == '.*':
        return identity_decorator
    def decorator(suite):
        return FilterTestsDecorator(suite, pattern)
    return decorator


def random_order(random_seed, runner):
    """Return a test suite decorator factory for randomising tests order.
    
    :param random_seed: now, a string which casts to a long, or a long.
    :param runner: A test runner with a stream attribute to report on.
    """
    if random_seed is None:
        return identity_decorator
    def decorator(suite):
        return RandomDecorator(suite, random_seed, runner.stream)
    return decorator


def tests_first(pattern):
    if pattern == '.*':
        return identity_decorator
    def decorator(suite):
        return TestFirstDecorator(suite, pattern)
    return decorator


def identity_decorator(suite):
    """Return suite."""
    return suite


class TestDecorator(TestUtil.TestSuite):
    """A decorator for TestCase/TestSuite objects.

    Contains rather than flattening suite passed on construction
    """

    def __init__(self, suite=None):
        super(TestDecorator, self).__init__()
        if suite is not None:
            self.addTest(suite)

    # Don't need subclass run method with suite emptying
    run = unittest.TestSuite.run


class CountingDecorator(TestDecorator):
    """A decorator which calls result.progress(self.countTestCases)."""

    def run(self, result):
        progress_method = getattr(result, 'progress', None)
        if callable(progress_method):
            progress_method(self.countTestCases(), SUBUNIT_SEEK_SET)
        return super(CountingDecorator, self).run(result)


class ExcludeDecorator(TestDecorator):
    """A decorator which excludes test matching an exclude pattern."""

    def __init__(self, suite, exclude_pattern):
        super(ExcludeDecorator, self).__init__(
            exclude_tests_by_re(suite, exclude_pattern))


class FilterTestsDecorator(TestDecorator):
    """A decorator which filters tests to those matching a pattern."""

    def __init__(self, suite, pattern):
        super(FilterTestsDecorator, self).__init__(
            filter_suite_by_re(suite, pattern))


class RandomDecorator(TestDecorator):
    """A decorator which randomises the order of its tests."""

    def __init__(self, suite, random_seed, stream):
        random_seed = self.actual_seed(random_seed)
        stream.write("Randomizing test order using seed %s\n\n" %
            (random_seed,))
        # Initialise the random number generator.
        random.seed(random_seed)
        super(RandomDecorator, self).__init__(randomize_suite(suite))

    @staticmethod
    def actual_seed(seed):
        if seed == "now":
            # We convert the seed to a long to make it reuseable across
            # invocations (because the user can reenter it).
            return long(time.time())
        else:
            # Convert the seed to a long if we can
            try:
                return long(seed)
            except (TypeError, ValueError):
                pass
        return seed


class TestFirstDecorator(TestDecorator):
    """A decorator which moves named tests to the front."""

    def __init__(self, suite, pattern):
        super(TestFirstDecorator, self).__init__()
        self.addTests(split_suite_by_re(suite, pattern))


def partition_tests(suite, count):
    """Partition suite into count lists of tests."""
    # This just assigns tests in a round-robin fashion.  On one hand this
    # splits up blocks of related tests that might run faster if they shared
    # resources, but on the other it avoids assigning blocks of slow tests to
    # just one partition.  So the slowest partition shouldn't be much slower
    # than the fastest.
    partitions = [list() for i in range(count)]
    tests = iter_suite_tests(suite)
    for partition, test in itertools.izip(itertools.cycle(partitions), tests):
        partition.append(test)
    return partitions


def workaround_zealous_crypto_random():
    """Crypto.Random want to help us being secure, but we don't care here.

    This workaround some test failure related to the sftp server. Once paramiko
    stop using the controversial API in Crypto.Random, we may get rid of it.
    """
    try:
        from Crypto.Random import atfork
        atfork()
    except ImportError:
        pass


def fork_for_tests(suite):
    """Take suite and start up one runner per CPU by forking()

    :return: An iterable of TestCase-like objects which can each have
        run(result) called on them to feed tests to result.
    """
    concurrency = osutils.local_concurrency()
    result = []
    from subunit import TestProtocolClient, ProtocolTestCase
    from subunit.test_results import AutoTimingTestResultDecorator
    class TestInOtherProcess(ProtocolTestCase):
        # Should be in subunit, I think. RBC.
        def __init__(self, stream, pid):
            ProtocolTestCase.__init__(self, stream)
            self.pid = pid

        def run(self, result):
            try:
                ProtocolTestCase.run(self, result)
            finally:
                os.waitpid(self.pid, 0)

    test_blocks = partition_tests(suite, concurrency)
    for process_tests in test_blocks:
        process_suite = TestUtil.TestSuite()
        process_suite.addTests(process_tests)
        c2pread, c2pwrite = os.pipe()
        pid = os.fork()
        if pid == 0:
            workaround_zealous_crypto_random()
            try:
                os.close(c2pread)
                # Leave stderr and stdout open so we can see test noise
                # Close stdin so that the child goes away if it decides to
                # read from stdin (otherwise its a roulette to see what
                # child actually gets keystrokes for pdb etc).
                sys.stdin.close()
                sys.stdin = None
                stream = os.fdopen(c2pwrite, 'wb', 1)
                subunit_result = AutoTimingTestResultDecorator(
                    TestProtocolClient(stream))
                process_suite.run(subunit_result)
            finally:
                os._exit(0)
        else:
            os.close(c2pwrite)
            stream = os.fdopen(c2pread, 'rb', 1)
            test = TestInOtherProcess(stream, pid)
            result.append(test)
    return result


def reinvoke_for_tests(suite):
    """Take suite and start up one runner per CPU using subprocess().

    :return: An iterable of TestCase-like objects which can each have
        run(result) called on them to feed tests to result.
    """
    concurrency = osutils.local_concurrency()
    result = []
    from subunit import ProtocolTestCase
    class TestInSubprocess(ProtocolTestCase):
        def __init__(self, process, name):
            ProtocolTestCase.__init__(self, process.stdout)
            self.process = process
            self.process.stdin.close()
            self.name = name

        def run(self, result):
            try:
                ProtocolTestCase.run(self, result)
            finally:
                self.process.wait()
                os.unlink(self.name)
            # print "pid %d finished" % finished_process
    test_blocks = partition_tests(suite, concurrency)
    for process_tests in test_blocks:
        # ugly; currently reimplement rather than reuses TestCase methods.
        bzr_path = os.path.dirname(os.path.dirname(bzrlib.__file__))+'/bzr'
        if not os.path.isfile(bzr_path):
            # We are probably installed. Assume sys.argv is the right file
            bzr_path = sys.argv[0]
        bzr_path = [bzr_path]
        if sys.platform == "win32":
            # if we're on windows, we can't execute the bzr script directly
            bzr_path = [sys.executable] + bzr_path
        fd, test_list_file_name = tempfile.mkstemp()
        test_list_file = os.fdopen(fd, 'wb', 1)
        for test in process_tests:
            test_list_file.write(test.id() + '\n')
        test_list_file.close()
        try:
            argv = bzr_path + ['selftest', '--load-list', test_list_file_name,
                '--subunit']
            if '--no-plugins' in sys.argv:
                argv.append('--no-plugins')
            # stderr=subprocess.STDOUT would be ideal, but until we prevent
            # noise on stderr it can interrupt the subunit protocol.
            process = subprocess.Popen(argv, stdin=subprocess.PIPE,
                                      stdout=subprocess.PIPE,
                                      stderr=subprocess.PIPE,
                                      bufsize=1)
            test = TestInSubprocess(process, test_list_file_name)
            result.append(test)
        except:
            os.unlink(test_list_file_name)
            raise
    return result


class ProfileResult(testtools.ExtendedToOriginalDecorator):
    """Generate profiling data for all activity between start and success.
    
    The profile data is appended to the test's _benchcalls attribute and can
    be accessed by the forwarded-to TestResult.

    While it might be cleaner do accumulate this in stopTest, addSuccess is
    where our existing output support for lsprof is, and this class aims to
    fit in with that: while it could be moved it's not necessary to accomplish
    test profiling, nor would it be dramatically cleaner.
    """

    def startTest(self, test):
        self.profiler = bzrlib.lsprof.BzrProfiler()
        # Prevent deadlocks in tests that use lsprof: those tests will
        # unavoidably fail.
        bzrlib.lsprof.BzrProfiler.profiler_block = 0
        self.profiler.start()
        testtools.ExtendedToOriginalDecorator.startTest(self, test)

    def addSuccess(self, test):
        stats = self.profiler.stop()
        try:
            calls = test._benchcalls
        except AttributeError:
            test._benchcalls = []
            calls = test._benchcalls
        calls.append(((test.id(), "", ""), stats))
        testtools.ExtendedToOriginalDecorator.addSuccess(self, test)

    def stopTest(self, test):
        testtools.ExtendedToOriginalDecorator.stopTest(self, test)
        self.profiler = None


# Controlled by "bzr selftest -E=..." option
# Currently supported:
#   -Eallow_debug           Will no longer clear debug.debug_flags() so it
#                           preserves any flags supplied at the command line.
#   -Edisable_lock_checks   Turns errors in mismatched locks into simple prints
#                           rather than failing tests. And no longer raise
#                           LockContention when fctnl locks are not being used
#                           with proper exclusion rules.
#   -Ethreads               Will display thread ident at creation/join time to
#                           help track thread leaks
selftest_debug_flags = set()


def selftest(verbose=False, pattern=".*", stop_on_failure=True,
             transport=None,
             test_suite_factory=None,
             lsprof_timed=None,
             bench_history=None,
             matching_tests_first=None,
             list_only=False,
             random_seed=None,
             exclude_pattern=None,
             strict=False,
             load_list=None,
             debug_flags=None,
             starting_with=None,
             runner_class=None,
             suite_decorators=None,
             stream=None,
             lsprof_tests=False,
             ):
    """Run the whole test suite under the enhanced runner"""
    # XXX: Very ugly way to do this...
    # Disable warning about old formats because we don't want it to disturb
    # any blackbox tests.
    from bzrlib import repository
    repository._deprecation_warning_done = True

    global default_transport
    if transport is None:
        transport = default_transport
    old_transport = default_transport
    default_transport = transport
    global selftest_debug_flags
    old_debug_flags = selftest_debug_flags
    if debug_flags is not None:
        selftest_debug_flags = set(debug_flags)
    try:
        if load_list is None:
            keep_only = None
        else:
            keep_only = load_test_id_list(load_list)
        if starting_with:
            starting_with = [test_prefix_alias_registry.resolve_alias(start)
                             for start in starting_with]
        if test_suite_factory is None:
            # Reduce loading time by loading modules based on the starting_with
            # patterns.
            suite = test_suite(keep_only, starting_with)
        else:
            suite = test_suite_factory()
        if starting_with:
            # But always filter as requested.
            suite = filter_suite_by_id_startswith(suite, starting_with)
        result_decorators = []
        if lsprof_tests:
            result_decorators.append(ProfileResult)
        return run_suite(suite, 'testbzr', verbose=verbose, pattern=pattern,
                     stop_on_failure=stop_on_failure,
                     transport=transport,
                     lsprof_timed=lsprof_timed,
                     bench_history=bench_history,
                     matching_tests_first=matching_tests_first,
                     list_only=list_only,
                     random_seed=random_seed,
                     exclude_pattern=exclude_pattern,
                     strict=strict,
                     runner_class=runner_class,
                     suite_decorators=suite_decorators,
                     stream=stream,
                     result_decorators=result_decorators,
                     )
    finally:
        default_transport = old_transport
        selftest_debug_flags = old_debug_flags


def load_test_id_list(file_name):
    """Load a test id list from a text file.

    The format is one test id by line.  No special care is taken to impose
    strict rules, these test ids are used to filter the test suite so a test id
    that do not match an existing test will do no harm. This allows user to add
    comments, leave blank lines, etc.
    """
    test_list = []
    try:
        ftest = open(file_name, 'rt')
    except IOError, e:
        if e.errno != errno.ENOENT:
            raise
        else:
            raise errors.NoSuchFile(file_name)

    for test_name in ftest.readlines():
        test_list.append(test_name.strip())
    ftest.close()
    return test_list


def suite_matches_id_list(test_suite, id_list):
    """Warns about tests not appearing or appearing more than once.

    :param test_suite: A TestSuite object.
    :param test_id_list: The list of test ids that should be found in
         test_suite.

    :return: (absents, duplicates) absents is a list containing the test found
        in id_list but not in test_suite, duplicates is a list containing the
        test found multiple times in test_suite.

    When using a prefined test id list, it may occurs that some tests do not
    exist anymore or that some tests use the same id. This function warns the
    tester about potential problems in his workflow (test lists are volatile)
    or in the test suite itself (using the same id for several tests does not
    help to localize defects).
    """
    # Build a dict counting id occurrences
    tests = dict()
    for test in iter_suite_tests(test_suite):
        id = test.id()
        tests[id] = tests.get(id, 0) + 1

    not_found = []
    duplicates = []
    for id in id_list:
        occurs = tests.get(id, 0)
        if not occurs:
            not_found.append(id)
        elif occurs > 1:
            duplicates.append(id)

    return not_found, duplicates


class TestIdList(object):
    """Test id list to filter a test suite.

    Relying on the assumption that test ids are built as:
    <module>[.<class>.<method>][(<param>+)], <module> being in python dotted
    notation, this class offers methods to :
    - avoid building a test suite for modules not refered to in the test list,
    - keep only the tests listed from the module test suite.
    """

    def __init__(self, test_id_list):
        # When a test suite needs to be filtered against us we compare test ids
        # for equality, so a simple dict offers a quick and simple solution.
        self.tests = dict().fromkeys(test_id_list, True)

        # While unittest.TestCase have ids like:
        # <module>.<class>.<method>[(<param+)],
        # doctest.DocTestCase can have ids like:
        # <module>
        # <module>.<class>
        # <module>.<function>
        # <module>.<class>.<method>

        # Since we can't predict a test class from its name only, we settle on
        # a simple constraint: a test id always begins with its module name.

        modules = {}
        for test_id in test_id_list:
            parts = test_id.split('.')
            mod_name = parts.pop(0)
            modules[mod_name] = True
            for part in parts:
                mod_name += '.' + part
                modules[mod_name] = True
        self.modules = modules

    def refers_to(self, module_name):
        """Is there tests for the module or one of its sub modules."""
        return self.modules.has_key(module_name)

    def includes(self, test_id):
        return self.tests.has_key(test_id)


class TestPrefixAliasRegistry(registry.Registry):
    """A registry for test prefix aliases.

    This helps implement shorcuts for the --starting-with selftest
    option. Overriding existing prefixes is not allowed but not fatal (a
    warning will be emitted).
    """

    def register(self, key, obj, help=None, info=None,
                 override_existing=False):
        """See Registry.register.

        Trying to override an existing alias causes a warning to be emitted,
        not a fatal execption.
        """
        try:
            super(TestPrefixAliasRegistry, self).register(
                key, obj, help=help, info=info, override_existing=False)
        except KeyError:
            actual = self.get(key)
            trace.note(
                'Test prefix alias %s is already used for %s, ignoring %s'
                % (key, actual, obj))

    def resolve_alias(self, id_start):
        """Replace the alias by the prefix in the given string.

        Using an unknown prefix is an error to help catching typos.
        """
        parts = id_start.split('.')
        try:
            parts[0] = self.get(parts[0])
        except KeyError:
            raise errors.BzrCommandError(
                '%s is not a known test prefix alias' % parts[0])
        return '.'.join(parts)


test_prefix_alias_registry = TestPrefixAliasRegistry()
"""Registry of test prefix aliases."""


# This alias allows to detect typos ('bzrlin.') by making all valid test ids
# appear prefixed ('bzrlib.' is "replaced" by 'bzrlib.').
test_prefix_alias_registry.register('bzrlib', 'bzrlib')

# Obvious highest levels prefixes, feel free to add your own via a plugin
test_prefix_alias_registry.register('bd', 'bzrlib.doc')
test_prefix_alias_registry.register('bu', 'bzrlib.utils')
test_prefix_alias_registry.register('bt', 'bzrlib.tests')
test_prefix_alias_registry.register('bb', 'bzrlib.tests.blackbox')
test_prefix_alias_registry.register('bp', 'bzrlib.plugins')


def _test_suite_testmod_names():
    """Return the standard list of test module names to test."""
    return [
        'bzrlib.doc',
        'bzrlib.tests.blackbox',
        'bzrlib.tests.commands',
        'bzrlib.tests.doc_generate',
        'bzrlib.tests.per_branch',
        'bzrlib.tests.per_bzrdir',
        'bzrlib.tests.per_controldir',
        'bzrlib.tests.per_controldir_colo',
        'bzrlib.tests.per_foreign_vcs',
        'bzrlib.tests.per_interrepository',
        'bzrlib.tests.per_intertree',
        'bzrlib.tests.per_inventory',
        'bzrlib.tests.per_interbranch',
        'bzrlib.tests.per_lock',
        'bzrlib.tests.per_merger',
        'bzrlib.tests.per_transport',
        'bzrlib.tests.per_tree',
        'bzrlib.tests.per_pack_repository',
        'bzrlib.tests.per_repository',
        'bzrlib.tests.per_repository_chk',
        'bzrlib.tests.per_repository_reference',
        'bzrlib.tests.per_repository_vf',
        'bzrlib.tests.per_uifactory',
        'bzrlib.tests.per_versionedfile',
        'bzrlib.tests.per_workingtree',
        'bzrlib.tests.test__annotator',
        'bzrlib.tests.test__bencode',
        'bzrlib.tests.test__btree_serializer',
        'bzrlib.tests.test__chk_map',
        'bzrlib.tests.test__dirstate_helpers',
        'bzrlib.tests.test__groupcompress',
        'bzrlib.tests.test__known_graph',
        'bzrlib.tests.test__rio',
        'bzrlib.tests.test__simple_set',
        'bzrlib.tests.test__static_tuple',
        'bzrlib.tests.test__walkdirs_win32',
        'bzrlib.tests.test_ancestry',
        'bzrlib.tests.test_annotate',
        'bzrlib.tests.test_api',
        'bzrlib.tests.test_atomicfile',
        'bzrlib.tests.test_bad_files',
        'bzrlib.tests.test_bisect_multi',
        'bzrlib.tests.test_branch',
        'bzrlib.tests.test_branchbuilder',
        'bzrlib.tests.test_btree_index',
        'bzrlib.tests.test_bugtracker',
        'bzrlib.tests.test_bundle',
        'bzrlib.tests.test_bzrdir',
        'bzrlib.tests.test__chunks_to_lines',
        'bzrlib.tests.test_cache_utf8',
        'bzrlib.tests.test_chk_map',
        'bzrlib.tests.test_chk_serializer',
        'bzrlib.tests.test_chunk_writer',
        'bzrlib.tests.test_clean_tree',
        'bzrlib.tests.test_cleanup',
        'bzrlib.tests.test_cmdline',
        'bzrlib.tests.test_commands',
        'bzrlib.tests.test_commit',
        'bzrlib.tests.test_commit_merge',
        'bzrlib.tests.test_config',
        'bzrlib.tests.test_conflicts',
        'bzrlib.tests.test_controldir',
        'bzrlib.tests.test_counted_lock',
        'bzrlib.tests.test_crash',
        'bzrlib.tests.test_decorators',
        'bzrlib.tests.test_delta',
        'bzrlib.tests.test_debug',
        'bzrlib.tests.test_diff',
        'bzrlib.tests.test_directory_service',
        'bzrlib.tests.test_dirstate',
        'bzrlib.tests.test_email_message',
        'bzrlib.tests.test_eol_filters',
        'bzrlib.tests.test_errors',
        'bzrlib.tests.test_export',
        'bzrlib.tests.test_export_pot',
        'bzrlib.tests.test_extract',
        'bzrlib.tests.test_fetch',
        'bzrlib.tests.test_fixtures',
        'bzrlib.tests.test_fifo_cache',
        'bzrlib.tests.test_filters',
        'bzrlib.tests.test_ftp_transport',
        'bzrlib.tests.test_foreign',
        'bzrlib.tests.test_generate_docs',
        'bzrlib.tests.test_generate_ids',
        'bzrlib.tests.test_globbing',
        'bzrlib.tests.test_gpg',
        'bzrlib.tests.test_graph',
        'bzrlib.tests.test_groupcompress',
        'bzrlib.tests.test_hashcache',
        'bzrlib.tests.test_help',
        'bzrlib.tests.test_hooks',
        'bzrlib.tests.test_http',
        'bzrlib.tests.test_http_response',
        'bzrlib.tests.test_https_ca_bundle',
        'bzrlib.tests.test_identitymap',
        'bzrlib.tests.test_ignores',
        'bzrlib.tests.test_index',
        'bzrlib.tests.test_import_tariff',
        'bzrlib.tests.test_info',
        'bzrlib.tests.test_inv',
        'bzrlib.tests.test_inventory_delta',
        'bzrlib.tests.test_knit',
        'bzrlib.tests.test_lazy_import',
        'bzrlib.tests.test_lazy_regex',
        'bzrlib.tests.test_library_state',
        'bzrlib.tests.test_lock',
        'bzrlib.tests.test_lockable_files',
        'bzrlib.tests.test_lockdir',
        'bzrlib.tests.test_log',
        'bzrlib.tests.test_lru_cache',
        'bzrlib.tests.test_lsprof',
        'bzrlib.tests.test_mail_client',
        'bzrlib.tests.test_matchers',
        'bzrlib.tests.test_memorytree',
        'bzrlib.tests.test_merge',
        'bzrlib.tests.test_merge3',
        'bzrlib.tests.test_merge_core',
        'bzrlib.tests.test_merge_directive',
        'bzrlib.tests.test_mergetools',
        'bzrlib.tests.test_missing',
        'bzrlib.tests.test_msgeditor',
        'bzrlib.tests.test_multiparent',
        'bzrlib.tests.test_mutabletree',
        'bzrlib.tests.test_nonascii',
        'bzrlib.tests.test_options',
        'bzrlib.tests.test_osutils',
        'bzrlib.tests.test_osutils_encodings',
        'bzrlib.tests.test_pack',
        'bzrlib.tests.test_patch',
        'bzrlib.tests.test_patches',
        'bzrlib.tests.test_permissions',
        'bzrlib.tests.test_plugins',
        'bzrlib.tests.test_progress',
        'bzrlib.tests.test_pyutils',
        'bzrlib.tests.test_read_bundle',
        'bzrlib.tests.test_reconcile',
        'bzrlib.tests.test_reconfigure',
        'bzrlib.tests.test_registry',
        'bzrlib.tests.test_remote',
        'bzrlib.tests.test_rename_map',
        'bzrlib.tests.test_repository',
        'bzrlib.tests.test_revert',
        'bzrlib.tests.test_revision',
        'bzrlib.tests.test_revisionspec',
        'bzrlib.tests.test_revisiontree',
        'bzrlib.tests.test_rio',
        'bzrlib.tests.test_rules',
        'bzrlib.tests.test_sampler',
        'bzrlib.tests.test_scenarios',
        'bzrlib.tests.test_script',
        'bzrlib.tests.test_selftest',
        'bzrlib.tests.test_serializer',
        'bzrlib.tests.test_setup',
        'bzrlib.tests.test_sftp_transport',
        'bzrlib.tests.test_shelf',
        'bzrlib.tests.test_shelf_ui',
        'bzrlib.tests.test_smart',
        'bzrlib.tests.test_smart_add',
        'bzrlib.tests.test_smart_request',
        'bzrlib.tests.test_smart_transport',
        'bzrlib.tests.test_smtp_connection',
        'bzrlib.tests.test_source',
        'bzrlib.tests.test_ssh_transport',
        'bzrlib.tests.test_status',
        'bzrlib.tests.test_store',
        'bzrlib.tests.test_strace',
        'bzrlib.tests.test_subsume',
        'bzrlib.tests.test_switch',
        'bzrlib.tests.test_symbol_versioning',
        'bzrlib.tests.test_tag',
        'bzrlib.tests.test_test_server',
        'bzrlib.tests.test_testament',
        'bzrlib.tests.test_textfile',
        'bzrlib.tests.test_textmerge',
        'bzrlib.tests.test_cethread',
        'bzrlib.tests.test_timestamp',
        'bzrlib.tests.test_trace',
        'bzrlib.tests.test_transactions',
        'bzrlib.tests.test_transform',
        'bzrlib.tests.test_transport',
        'bzrlib.tests.test_transport_log',
        'bzrlib.tests.test_tree',
        'bzrlib.tests.test_treebuilder',
        'bzrlib.tests.test_treeshape',
        'bzrlib.tests.test_tsort',
        'bzrlib.tests.test_tuned_gzip',
        'bzrlib.tests.test_ui',
        'bzrlib.tests.test_uncommit',
        'bzrlib.tests.test_upgrade',
        'bzrlib.tests.test_upgrade_stacked',
        'bzrlib.tests.test_urlutils',
        'bzrlib.tests.test_utextwrap',
        'bzrlib.tests.test_version',
        'bzrlib.tests.test_version_info',
        'bzrlib.tests.test_versionedfile',
        'bzrlib.tests.test_weave',
        'bzrlib.tests.test_whitebox',
        'bzrlib.tests.test_win32utils',
        'bzrlib.tests.test_workingtree',
        'bzrlib.tests.test_workingtree_4',
        'bzrlib.tests.test_wsgi',
        'bzrlib.tests.test_xml',
        ]


def _test_suite_modules_to_doctest():
    """Return the list of modules to doctest."""
    if __doc__ is None:
        # GZ 2009-03-31: No docstrings with -OO so there's nothing to doctest
        return []
    return [
        'bzrlib',
        'bzrlib.branchbuilder',
        'bzrlib.decorators',
        'bzrlib.inventory',
        'bzrlib.iterablefile',
        'bzrlib.lockdir',
        'bzrlib.merge3',
        'bzrlib.option',
        'bzrlib.pyutils',
        'bzrlib.symbol_versioning',
        'bzrlib.tests',
        'bzrlib.tests.fixtures',
        'bzrlib.timestamp',
        'bzrlib.transport.http',
        'bzrlib.version_info_formats.format_custom',
        ]


def test_suite(keep_only=None, starting_with=None):
    """Build and return TestSuite for the whole of bzrlib.

    :param keep_only: A list of test ids limiting the suite returned.

    :param starting_with: An id limiting the suite returned to the tests
         starting with it.

    This function can be replaced if you need to change the default test
    suite on a global basis, but it is not encouraged.
    """

    loader = TestUtil.TestLoader()

    if keep_only is not None:
        id_filter = TestIdList(keep_only)
    if starting_with:
        # We take precedence over keep_only because *at loading time* using
        # both options means we will load less tests for the same final result.
        def interesting_module(name):
            for start in starting_with:
                if (
                    # Either the module name starts with the specified string
                    name.startswith(start)
                    # or it may contain tests starting with the specified string
                    or start.startswith(name)
                    ):
                    return True
            return False
        loader = TestUtil.FilteredByModuleTestLoader(interesting_module)

    elif keep_only is not None:
        loader = TestUtil.FilteredByModuleTestLoader(id_filter.refers_to)
        def interesting_module(name):
            return id_filter.refers_to(name)

    else:
        loader = TestUtil.TestLoader()
        def interesting_module(name):
            # No filtering, all modules are interesting
            return True

    suite = loader.suiteClass()

    # modules building their suite with loadTestsFromModuleNames
    suite.addTest(loader.loadTestsFromModuleNames(_test_suite_testmod_names()))

    for mod in _test_suite_modules_to_doctest():
        if not interesting_module(mod):
            # No tests to keep here, move along
            continue
        try:
            # note that this really does mean "report only" -- doctest
            # still runs the rest of the examples
            doc_suite = IsolatedDocTestSuite(
                mod, optionflags=doctest.REPORT_ONLY_FIRST_FAILURE)
        except ValueError, e:
            print '**failed to get doctest for: %s\n%s' % (mod, e)
            raise
        if len(doc_suite._tests) == 0:
            raise errors.BzrError("no doctests found in %s" % (mod,))
        suite.addTest(doc_suite)

    default_encoding = sys.getdefaultencoding()
    for name, plugin in _mod_plugin.plugins().items():
        if not interesting_module(plugin.module.__name__):
            continue
        plugin_suite = plugin.test_suite()
        # We used to catch ImportError here and turn it into just a warning,
        # but really if you don't have --no-plugins this should be a failure.
        # mbp 20080213 - see http://bugs.launchpad.net/bugs/189771
        if plugin_suite is None:
            plugin_suite = plugin.load_plugin_tests(loader)
        if plugin_suite is not None:
            suite.addTest(plugin_suite)
        if default_encoding != sys.getdefaultencoding():
            trace.warning(
                'Plugin "%s" tried to reset default encoding to: %s', name,
                sys.getdefaultencoding())
            reload(sys)
            sys.setdefaultencoding(default_encoding)

    if keep_only is not None:
        # Now that the referred modules have loaded their tests, keep only the
        # requested ones.
        suite = filter_suite_by_id_list(suite, id_filter)
        # Do some sanity checks on the id_list filtering
        not_found, duplicates = suite_matches_id_list(suite, keep_only)
        if starting_with:
            # The tester has used both keep_only and starting_with, so he is
            # already aware that some tests are excluded from the list, there
            # is no need to tell him which.
            pass
        else:
            # Some tests mentioned in the list are not in the test suite. The
            # list may be out of date, report to the tester.
            for id in not_found:
                trace.warning('"%s" not found in the test suite', id)
        for id in duplicates:
            trace.warning('"%s" is used as an id by several tests', id)

    return suite


def multiply_scenarios(*scenarios):
    """Multiply two or more iterables of scenarios.

    It is safe to pass scenario generators or iterators.

    :returns: A list of compound scenarios: the cross-product of all 
        scenarios, with the names concatenated and the parameters
        merged together.
    """
    return reduce(_multiply_two_scenarios, map(list, scenarios))


def _multiply_two_scenarios(scenarios_left, scenarios_right):
    """Multiply two sets of scenarios.

    :returns: the cartesian product of the two sets of scenarios, that is
        a scenario for every possible combination of a left scenario and a
        right scenario.
    """
    return [
        ('%s,%s' % (left_name, right_name),
         dict(left_dict.items() + right_dict.items()))
        for left_name, left_dict in scenarios_left
        for right_name, right_dict in scenarios_right]


def multiply_tests(tests, scenarios, result):
    """Multiply tests_list by scenarios into result.

    This is the core workhorse for test parameterisation.

    Typically the load_tests() method for a per-implementation test suite will
    call multiply_tests and return the result.

    :param tests: The tests to parameterise.
    :param scenarios: The scenarios to apply: pairs of (scenario_name,
        scenario_param_dict).
    :param result: A TestSuite to add created tests to.

    This returns the passed in result TestSuite with the cross product of all
    the tests repeated once for each scenario.  Each test is adapted by adding
    the scenario name at the end of its id(), and updating the test object's
    __dict__ with the scenario_param_dict.

    >>> import bzrlib.tests.test_sampler
    >>> r = multiply_tests(
    ...     bzrlib.tests.test_sampler.DemoTest('test_nothing'),
    ...     [('one', dict(param=1)),
    ...      ('two', dict(param=2))],
    ...     TestUtil.TestSuite())
    >>> tests = list(iter_suite_tests(r))
    >>> len(tests)
    2
    >>> tests[0].id()
    'bzrlib.tests.test_sampler.DemoTest.test_nothing(one)'
    >>> tests[0].param
    1
    >>> tests[1].param
    2
    """
    for test in iter_suite_tests(tests):
        apply_scenarios(test, scenarios, result)
    return result


def apply_scenarios(test, scenarios, result):
    """Apply the scenarios in scenarios to test and add to result.

    :param test: The test to apply scenarios to.
    :param scenarios: An iterable of scenarios to apply to test.
    :return: result
    :seealso: apply_scenario
    """
    for scenario in scenarios:
        result.addTest(apply_scenario(test, scenario))
    return result


def apply_scenario(test, scenario):
    """Copy test and apply scenario to it.

    :param test: A test to adapt.
    :param scenario: A tuple describing the scenarion.
        The first element of the tuple is the new test id.
        The second element is a dict containing attributes to set on the
        test.
    :return: The adapted test.
    """
    new_id = "%s(%s)" % (test.id(), scenario[0])
    new_test = clone_test(test, new_id)
    for name, value in scenario[1].items():
        setattr(new_test, name, value)
    return new_test


def clone_test(test, new_id):
    """Clone a test giving it a new id.

    :param test: The test to clone.
    :param new_id: The id to assign to it.
    :return: The new test.
    """
    new_test = copy.copy(test)
    new_test.id = lambda: new_id
    # XXX: Workaround <https://bugs.launchpad.net/testtools/+bug/637725>, which
    # causes cloned tests to share the 'details' dict.  This makes it hard to
    # read the test output for parameterized tests, because tracebacks will be
    # associated with irrelevant tests.
    try:
        details = new_test._TestCase__details
    except AttributeError:
        # must be a different version of testtools than expected.  Do nothing.
        pass
    else:
        # Reset the '__details' dict.
        new_test._TestCase__details = {}
    return new_test


def permute_tests_for_extension(standard_tests, loader, py_module_name,
                                ext_module_name):
    """Helper for permutating tests against an extension module.

    This is meant to be used inside a modules 'load_tests()' function. It will
    create 2 scenarios, and cause all tests in the 'standard_tests' to be run
    against both implementations. Setting 'test.module' to the appropriate
    module. See bzrlib.tests.test__chk_map.load_tests as an example.

    :param standard_tests: A test suite to permute
    :param loader: A TestLoader
    :param py_module_name: The python path to a python module that can always
        be loaded, and will be considered the 'python' implementation. (eg
        'bzrlib._chk_map_py')
    :param ext_module_name: The python path to an extension module. If the
        module cannot be loaded, a single test will be added, which notes that
        the module is not available. If it can be loaded, all standard_tests
        will be run against that module.
    :return: (suite, feature) suite is a test-suite that has all the permuted
        tests. feature is the Feature object that can be used to determine if
        the module is available.
    """

    py_module = pyutils.get_named_object(py_module_name)
    scenarios = [
        ('python', {'module': py_module}),
    ]
    suite = loader.suiteClass()
    feature = ModuleAvailableFeature(ext_module_name)
    if feature.available():
        scenarios.append(('C', {'module': feature.module}))
    else:
        # the compiled module isn't available, so we add a failing test
        class FailWithoutFeature(TestCase):
            def test_fail(self):
                self.requireFeature(feature)
        suite.addTest(loader.loadTestsFromTestCase(FailWithoutFeature))
    result = multiply_tests(standard_tests, scenarios, suite)
    return result, feature


def _rmtree_temp_dir(dirname, test_id=None):
    # If LANG=C we probably have created some bogus paths
    # which rmtree(unicode) will fail to delete
    # so make sure we are using rmtree(str) to delete everything
    # except on win32, where rmtree(str) will fail
    # since it doesn't have the property of byte-stream paths
    # (they are either ascii or mbcs)
    if sys.platform == 'win32':
        # make sure we are using the unicode win32 api
        dirname = unicode(dirname)
    else:
        dirname = dirname.encode(sys.getfilesystemencoding())
    try:
        osutils.rmtree(dirname)
    except OSError, e:
        # We don't want to fail here because some useful display will be lost
        # otherwise. Polluting the tmp dir is bad, but not giving all the
        # possible info to the test runner is even worse.
        if test_id != None:
            ui.ui_factory.clear_term()
            sys.stderr.write('\nWhile running: %s\n' % (test_id,))
        # Ugly, but the last thing we want here is fail, so bear with it.
        printable_e = str(e).decode(osutils.get_user_encoding(), 'replace'
                                    ).encode('ascii', 'replace')
        sys.stderr.write('Unable to remove testing dir %s\n%s'
                         % (os.path.basename(dirname), printable_e))


class Feature(object):
    """An operating system Feature."""

    def __init__(self):
        self._available = None

    def available(self):
        """Is the feature available?

        :return: True if the feature is available.
        """
        if self._available is None:
            self._available = self._probe()
        return self._available

    def _probe(self):
        """Implement this method in concrete features.

        :return: True if the feature is available.
        """
        raise NotImplementedError

    def __str__(self):
        if getattr(self, 'feature_name', None):
            return self.feature_name()
        return self.__class__.__name__


class _SymlinkFeature(Feature):

    def _probe(self):
        return osutils.has_symlinks()

    def feature_name(self):
        return 'symlinks'

SymlinkFeature = _SymlinkFeature()


class _HardlinkFeature(Feature):

    def _probe(self):
        return osutils.has_hardlinks()

    def feature_name(self):
        return 'hardlinks'

HardlinkFeature = _HardlinkFeature()


class _OsFifoFeature(Feature):

    def _probe(self):
        return getattr(os, 'mkfifo', None)

    def feature_name(self):
        return 'filesystem fifos'

OsFifoFeature = _OsFifoFeature()


class _UnicodeFilenameFeature(Feature):
    """Does the filesystem support Unicode filenames?"""

    def _probe(self):
        try:
            # Check for character combinations unlikely to be covered by any
            # single non-unicode encoding. We use the characters
            # - greek small letter alpha (U+03B1) and
            # - braille pattern dots-123456 (U+283F).
            os.stat(u'\u03b1\u283f')
        except UnicodeEncodeError:
            return False
        except (IOError, OSError):
            # The filesystem allows the Unicode filename but the file doesn't
            # exist.
            return True
        else:
            # The filesystem allows the Unicode filename and the file exists,
            # for some reason.
            return True

UnicodeFilenameFeature = _UnicodeFilenameFeature()


class _CompatabilityThunkFeature(Feature):
    """This feature is just a thunk to another feature.

    It issues a deprecation warning if it is accessed, to let you know that you
    should really use a different feature.
    """

    def __init__(self, dep_version, module, name,
                 replacement_name, replacement_module=None):
        super(_CompatabilityThunkFeature, self).__init__()
        self._module = module
        if replacement_module is None:
            replacement_module = module
        self._replacement_module = replacement_module
        self._name = name
        self._replacement_name = replacement_name
        self._dep_version = dep_version
        self._feature = None

    def _ensure(self):
        if self._feature is None:
            depr_msg = self._dep_version % ('%s.%s'
                                            % (self._module, self._name))
            use_msg = ' Use %s.%s instead.' % (self._replacement_module,
                                               self._replacement_name)
            symbol_versioning.warn(depr_msg + use_msg, DeprecationWarning)
            # Import the new feature and use it as a replacement for the
            # deprecated one.
            self._feature = pyutils.get_named_object(
                self._replacement_module, self._replacement_name)

    def _probe(self):
        self._ensure()
        return self._feature._probe()


class ModuleAvailableFeature(Feature):
    """This is a feature than describes a module we want to be available.

    Declare the name of the module in __init__(), and then after probing, the
    module will be available as 'self.module'.

    :ivar module: The module if it is available, else None.
    """

    def __init__(self, module_name):
        super(ModuleAvailableFeature, self).__init__()
        self.module_name = module_name

    def _probe(self):
        try:
            self._module = __import__(self.module_name, {}, {}, [''])
            return True
        except ImportError:
            return False

    @property
    def module(self):
        if self.available(): # Make sure the probe has been done
            return self._module
        return None

    def feature_name(self):
        return self.module_name


def probe_unicode_in_user_encoding():
    """Try to encode several unicode strings to use in unicode-aware tests.
    Return first successfull match.

    :return:  (unicode value, encoded plain string value) or (None, None)
    """
    possible_vals = [u'm\xb5', u'\xe1', u'\u0410']
    for uni_val in possible_vals:
        try:
            str_val = uni_val.encode(osutils.get_user_encoding())
        except UnicodeEncodeError:
            # Try a different character
            pass
        else:
            return uni_val, str_val
    return None, None


def probe_bad_non_ascii(encoding):
    """Try to find [bad] character with code [128..255]
    that cannot be decoded to unicode in some encoding.
    Return None if all non-ascii characters is valid
    for given encoding.
    """
    for i in xrange(128, 256):
        char = chr(i)
        try:
            char.decode(encoding)
        except UnicodeDecodeError:
            return char
    return None


class _HTTPSServerFeature(Feature):
    """Some tests want an https Server, check if one is available.

    Right now, the only way this is available is under python2.6 which provides
    an ssl module.
    """

    def _probe(self):
        try:
            import ssl
            return True
        except ImportError:
            return False

    def feature_name(self):
        return 'HTTPSServer'


HTTPSServerFeature = _HTTPSServerFeature()


class _UnicodeFilename(Feature):
    """Does the filesystem support Unicode filenames?"""

    def _probe(self):
        try:
            os.stat(u'\u03b1')
        except UnicodeEncodeError:
            return False
        except (IOError, OSError):
            # The filesystem allows the Unicode filename but the file doesn't
            # exist.
            return True
        else:
            # The filesystem allows the Unicode filename and the file exists,
            # for some reason.
            return True

UnicodeFilename = _UnicodeFilename()


class _ByteStringNamedFilesystem(Feature):
    """Is the filesystem based on bytes?"""

    def _probe(self):
        if os.name == "posix":
            return True
        return False

ByteStringNamedFilesystem = _ByteStringNamedFilesystem()


class _UTF8Filesystem(Feature):
    """Is the filesystem UTF-8?"""

    def _probe(self):
        if osutils._fs_enc.upper() in ('UTF-8', 'UTF8'):
            return True
        return False

UTF8Filesystem = _UTF8Filesystem()


class _BreakinFeature(Feature):
    """Does this platform support the breakin feature?"""

    def _probe(self):
        from bzrlib import breakin
        if breakin.determine_signal() is None:
            return False
        if sys.platform == 'win32':
            # Windows doesn't have os.kill, and we catch the SIGBREAK signal.
            # We trigger SIGBREAK via a Console api so we need ctypes to
            # access the function
            try:
                import ctypes
            except OSError:
                return False
        return True

    def feature_name(self):
        return "SIGQUIT or SIGBREAK w/ctypes on win32"


BreakinFeature = _BreakinFeature()


class _CaseInsCasePresFilenameFeature(Feature):
    """Is the file-system case insensitive, but case-preserving?"""

    def _probe(self):
        fileno, name = tempfile.mkstemp(prefix='MixedCase')
        try:
            # first check truly case-preserving for created files, then check
            # case insensitive when opening existing files.
            name = osutils.normpath(name)
            base, rel = osutils.split(name)
            found_rel = osutils.canonical_relpath(base, name)
            return (found_rel == rel
                    and os.path.isfile(name.upper())
                    and os.path.isfile(name.lower()))
        finally:
            os.close(fileno)
            os.remove(name)

    def feature_name(self):
        return "case-insensitive case-preserving filesystem"

CaseInsCasePresFilenameFeature = _CaseInsCasePresFilenameFeature()


class _CaseInsensitiveFilesystemFeature(Feature):
    """Check if underlying filesystem is case-insensitive but *not* case
    preserving.
    """
    # Note that on Windows, Cygwin, MacOS etc, the file-systems are far
    # more likely to be case preserving, so this case is rare.

    def _probe(self):
        if CaseInsCasePresFilenameFeature.available():
            return False

        if TestCaseWithMemoryTransport.TEST_ROOT is None:
            root = osutils.mkdtemp(prefix='testbzr-', suffix='.tmp')
            TestCaseWithMemoryTransport.TEST_ROOT = root
        else:
            root = TestCaseWithMemoryTransport.TEST_ROOT
        tdir = osutils.mkdtemp(prefix='case-sensitive-probe-', suffix='',
            dir=root)
        name_a = osutils.pathjoin(tdir, 'a')
        name_A = osutils.pathjoin(tdir, 'A')
        os.mkdir(name_a)
        result = osutils.isdir(name_A)
        _rmtree_temp_dir(tdir)
        return result

    def feature_name(self):
        return 'case-insensitive filesystem'

CaseInsensitiveFilesystemFeature = _CaseInsensitiveFilesystemFeature()


class _CaseSensitiveFilesystemFeature(Feature):

    def _probe(self):
        if CaseInsCasePresFilenameFeature.available():
            return False
        elif CaseInsensitiveFilesystemFeature.available():
            return False
        else:
            return True

    def feature_name(self):
        return 'case-sensitive filesystem'

# new coding style is for feature instances to be lowercase
case_sensitive_filesystem_feature = _CaseSensitiveFilesystemFeature()


# Only define SubUnitBzrRunner if subunit is available.
try:
    from subunit import TestProtocolClient
    from subunit.test_results import AutoTimingTestResultDecorator
    class SubUnitBzrProtocolClient(TestProtocolClient):

        def addSuccess(self, test, details=None):
            # The subunit client always includes the details in the subunit
            # stream, but we don't want to include it in ours.
            if details is not None and 'log' in details:
                del details['log']
            return super(SubUnitBzrProtocolClient, self).addSuccess(
                test, details)

    class SubUnitBzrRunner(TextTestRunner):
        def run(self, test):
            result = AutoTimingTestResultDecorator(
                SubUnitBzrProtocolClient(self.stream))
            test.run(result)
            return result
except ImportError:
    pass

class _PosixPermissionsFeature(Feature):

    def _probe(self):
        def has_perms():
            # create temporary file and check if specified perms are maintained.
            import tempfile

            write_perms = stat.S_IRUSR | stat.S_IWUSR | stat.S_IXUSR
            f = tempfile.mkstemp(prefix='bzr_perms_chk_')
            fd, name = f
            os.close(fd)
            os.chmod(name, write_perms)

            read_perms = os.stat(name).st_mode & 0777
            os.unlink(name)
            return (write_perms == read_perms)

        return (os.name == 'posix') and has_perms()

    def feature_name(self):
        return 'POSIX permissions support'

posix_permissions_feature = _PosixPermissionsFeature()<|MERGE_RESOLUTION|>--- conflicted
+++ resolved
@@ -1711,11 +1711,8 @@
     def _restoreHooks(self):
         for klass, (name, hooks) in self._preserved_hooks.items():
             setattr(klass, name, hooks)
-<<<<<<< HEAD
         self._preserved_hooks.clear()
-=======
         hooks._lazy_hooks = self._preserved_lazy_hooks
->>>>>>> 3e958f8a
 
     def knownFailure(self, reason):
         """This test has failed for some known reason."""
