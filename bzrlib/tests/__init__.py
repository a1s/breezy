# Copyright (C) 2005, 2006 by Canonical Ltd

# This program is free software; you can redistribute it and/or modify
# it under the terms of the GNU General Public License as published by
# the Free Software Foundation; either version 2 of the License, or
# (at your option) any later version.

# This program is distributed in the hope that it will be useful,
# but WITHOUT ANY WARRANTY; without even the implied warranty of
# MERCHANTABILITY or FITNESS FOR A PARTICULAR PURPOSE.  See the
# GNU General Public License for more details.

# You should have received a copy of the GNU General Public License
# along with this program; if not, write to the Free Software
# Foundation, Inc., 59 Temple Place, Suite 330, Boston, MA  02111-1307  USA


# TODO: Perhaps there should be an API to find out if bzr running under the
# test suite -- some plugins might want to avoid making intrusive changes if
# this is the case.  However, we want behaviour under to test to diverge as
# little as possible, so this should be used rarely if it's added at all.
# (Suggestion from j-a-meinel, 2005-11-24)

# NOTE: Some classes in here use camelCaseNaming() rather than
# underscore_naming().  That's for consistency with unittest; it's not the
# general style of bzrlib.  Please continue that consistency when adding e.g.
# new assertFoo() methods.

import codecs
from cStringIO import StringIO
import difflib
import errno
import logging
import os
import re
import shutil
import stat
import sys
import tempfile
import unittest
import time


import bzrlib.branch
import bzrlib.bzrdir as bzrdir
import bzrlib.commands
import bzrlib.errors as errors
import bzrlib.inventory
import bzrlib.iterablefile
import bzrlib.lockdir
from bzrlib.merge import merge_inner
import bzrlib.merge3
import bzrlib.osutils
import bzrlib.osutils as osutils
import bzrlib.plugin
from bzrlib.revision import common_ancestor
import bzrlib.store
import bzrlib.trace
from bzrlib.transport import urlescape, get_transport
import bzrlib.transport
from bzrlib.transport.local import LocalRelpathServer
from bzrlib.transport.readonly import ReadonlyServer
from bzrlib.trace import mutter
from bzrlib.tests.TestUtil import TestLoader, TestSuite
from bzrlib.tests.treeshape import build_tree_contents
from bzrlib.workingtree import WorkingTree, WorkingTreeFormat2

default_transport = LocalRelpathServer

MODULES_TO_TEST = []
MODULES_TO_DOCTEST = [
                      bzrlib.branch,
                      bzrlib.commands,
                      bzrlib.errors,
                      bzrlib.inventory,
                      bzrlib.iterablefile,
                      bzrlib.lockdir,
                      bzrlib.merge3,
                      bzrlib.option,
                      bzrlib.osutils,
                      bzrlib.store
                      ]
def packages_to_test():
    """Return a list of packages to test.

    The packages are not globally imported so that import failures are
    triggered when running selftest, not when importing the command.
    """
    import bzrlib.doc
    import bzrlib.tests.blackbox
    import bzrlib.tests.branch_implementations
    import bzrlib.tests.bzrdir_implementations
    import bzrlib.tests.interrepository_implementations
    import bzrlib.tests.interversionedfile_implementations
    import bzrlib.tests.repository_implementations
    import bzrlib.tests.revisionstore_implementations
    import bzrlib.tests.workingtree_implementations
    return [
            bzrlib.doc,
            bzrlib.tests.blackbox,
            bzrlib.tests.branch_implementations,
            bzrlib.tests.bzrdir_implementations,
            bzrlib.tests.interrepository_implementations,
            bzrlib.tests.interversionedfile_implementations,
            bzrlib.tests.repository_implementations,
            bzrlib.tests.revisionstore_implementations,
            bzrlib.tests.workingtree_implementations,
            ]


class _MyResult(unittest._TextTestResult):
    """Custom TestResult.

    Shows output in a different format, including displaying runtime for tests.
    """
    stop_early = False

    def _elapsedTime(self):
        return "%5dms" % (1000 * (time.time() - self._start_time))

    def startTest(self, test):
        unittest.TestResult.startTest(self, test)
        # In a short description, the important words are in
        # the beginning, but in an id, the important words are
        # at the end
        SHOW_DESCRIPTIONS = False
        if self.showAll:
            width = osutils.terminal_width()
            name_width = width - 15
            what = None
            if SHOW_DESCRIPTIONS:
                what = test.shortDescription()
                if what:
                    if len(what) > name_width:
                        what = what[:name_width-3] + '...'
            if what is None:
                what = test.id()
                if what.startswith('bzrlib.tests.'):
                    what = what[13:]
                if len(what) > name_width:
                    what = '...' + what[3-name_width:]
            what = what.ljust(name_width)
            self.stream.write(what)
        self.stream.flush()
        self._start_time = time.time()

    def addError(self, test, err):
        if isinstance(err[1], TestSkipped):
            return self.addSkipped(test, err)    
        unittest.TestResult.addError(self, test, err)
        if self.showAll:
            self.stream.writeln("ERROR %s" % self._elapsedTime())
        elif self.dots:
            self.stream.write('E')
        self.stream.flush()
        if self.stop_early:
            self.stop()

    def addFailure(self, test, err):
        unittest.TestResult.addFailure(self, test, err)
        if self.showAll:
            self.stream.writeln(" FAIL %s" % self._elapsedTime())
        elif self.dots:
            self.stream.write('F')
        self.stream.flush()
        if self.stop_early:
            self.stop()

    def addSuccess(self, test):
        if self.showAll:
            self.stream.writeln('   OK %s' % self._elapsedTime())
        elif self.dots:
            self.stream.write('~')
        self.stream.flush()
        unittest.TestResult.addSuccess(self, test)

    def addSkipped(self, test, skip_excinfo):
        if self.showAll:
            print >>self.stream, ' SKIP %s' % self._elapsedTime()
            print >>self.stream, '     %s' % skip_excinfo[1]
        elif self.dots:
            self.stream.write('S')
        self.stream.flush()
        # seems best to treat this as success from point-of-view of unittest
        # -- it actually does nothing so it barely matters :)
        unittest.TestResult.addSuccess(self, test)

    def printErrorList(self, flavour, errors):
        for test, err in errors:
            self.stream.writeln(self.separator1)
            self.stream.writeln("%s: %s" % (flavour, self.getDescription(test)))
            if getattr(test, '_get_log', None) is not None:
                print >>self.stream
                print >>self.stream, \
                        ('vvvv[log from %s]' % test.id()).ljust(78,'-')
                print >>self.stream, test._get_log()
                print >>self.stream, \
                        ('^^^^[log from %s]' % test.id()).ljust(78,'-')
            self.stream.writeln(self.separator2)
            self.stream.writeln("%s" % err)


class TextTestRunner(unittest.TextTestRunner):
    stop_on_failure = False

    def _makeResult(self):
        result = _MyResult(self.stream, self.descriptions, self.verbosity)
        result.stop_early = self.stop_on_failure
        return result


def iter_suite_tests(suite):
    """Return all tests in a suite, recursing through nested suites"""
    for item in suite._tests:
        if isinstance(item, unittest.TestCase):
            yield item
        elif isinstance(item, unittest.TestSuite):
            for r in iter_suite_tests(item):
                yield r
        else:
            raise Exception('unknown object %r inside test suite %r'
                            % (item, suite))


class TestSkipped(Exception):
    """Indicates that a test was intentionally skipped, rather than failing."""
    # XXX: Not used yet


class CommandFailed(Exception):
    pass

class TestCase(unittest.TestCase):
    """Base class for bzr unit tests.
    
    Tests that need access to disk resources should subclass 
    TestCaseInTempDir not TestCase.

    Error and debug log messages are redirected from their usual
    location into a temporary file, the contents of which can be
    retrieved by _get_log().  We use a real OS file, not an in-memory object,
    so that it can also capture file IO.  When the test completes this file
    is read into memory and removed from disk.
       
    There are also convenience functions to invoke bzr's command-line
    routine, and to build and check bzr trees.
   
    In addition to the usual method of overriding tearDown(), this class also
    allows subclasses to register functions into the _cleanups list, which is
    run in order as the object is torn down.  It's less likely this will be
    accidentally overlooked.
    """

    BZRPATH = 'bzr'
    _log_file_name = None
    _log_contents = ''

    def __init__(self, methodName='testMethod'):
        super(TestCase, self).__init__(methodName)
        self._cleanups = []

    def setUp(self):
        unittest.TestCase.setUp(self)
        self._cleanEnvironment()
        bzrlib.trace.disable_default_logging()
        self._startLogFile()

    def _ndiff_strings(self, a, b):
        """Return ndiff between two strings containing lines.
        
        A trailing newline is added if missing to make the strings
        print properly."""
        if b and b[-1] != '\n':
            b += '\n'
        if a and a[-1] != '\n':
            a += '\n'
        difflines = difflib.ndiff(a.splitlines(True),
                                  b.splitlines(True),
                                  linejunk=lambda x: False,
                                  charjunk=lambda x: False)
        return ''.join(difflines)

    def assertEqualDiff(self, a, b, message=None):
        """Assert two texts are equal, if not raise an exception.
        
        This is intended for use with multi-line strings where it can 
        be hard to find the differences by eye.
        """
        # TODO: perhaps override assertEquals to call this for strings?
        if a == b:
            return
        if message is None:
            message = "texts not equal:\n"
        raise AssertionError(message + 
                             self._ndiff_strings(a, b))      
        
    def assertEqualMode(self, mode, mode_test):
        self.assertEqual(mode, mode_test,
                         'mode mismatch %o != %o' % (mode, mode_test))

    def assertStartsWith(self, s, prefix):
        if not s.startswith(prefix):
            raise AssertionError('string %r does not start with %r' % (s, prefix))

    def assertEndsWith(self, s, suffix):
        if not s.endswith(prefix):
            raise AssertionError('string %r does not end with %r' % (s, suffix))

    def assertContainsRe(self, haystack, needle_re):
        """Assert that a contains something matching a regular expression."""
        if not re.search(needle_re, haystack):
            raise AssertionError('pattern "%s" not found in "%s"'
                    % (needle_re, haystack))

    def assertSubset(self, sublist, superlist):
        """Assert that every entry in sublist is present in superlist."""
        missing = []
        for entry in sublist:
            if entry not in superlist:
                missing.append(entry)
        if len(missing) > 0:
            raise AssertionError("value(s) %r not present in container %r" % 
                                 (missing, superlist))

    def assertIs(self, left, right):
        if not (left is right):
            raise AssertionError("%r is not %r." % (left, right))

    def assertTransportMode(self, transport, path, mode):
        """Fail if a path does not have mode mode.
        
        If modes are not supported on this transport, the assertion is ignored.
        """
        if not transport._can_roundtrip_unix_modebits():
            return
        path_stat = transport.stat(path)
        actual_mode = stat.S_IMODE(path_stat.st_mode)
        self.assertEqual(mode, actual_mode,
            'mode of %r incorrect (%o != %o)' % (path, mode, actual_mode))

    def assertIsInstance(self, obj, kls):
        """Fail if obj is not an instance of kls"""
        if not isinstance(obj, kls):
            self.fail("%r is not an instance of %s" % (obj, kls))

    def _startLogFile(self):
        """Send bzr and test log messages to a temporary file.

        The file is removed as the test is torn down.
        """
        fileno, name = tempfile.mkstemp(suffix='.log', prefix='testbzr')
        encoder, decoder, stream_reader, stream_writer = codecs.lookup('UTF-8')
        self._log_file = stream_writer(os.fdopen(fileno, 'w+'))
        self._log_nonce = bzrlib.trace.enable_test_log(self._log_file)
        self._log_file_name = name
        self.addCleanup(self._finishLogFile)

    def _finishLogFile(self):
        """Finished with the log file.

        Read contents into memory, close, and delete.
        """
        bzrlib.trace.disable_test_log(self._log_nonce)
        self._log_file.seek(0)
        self._log_contents = self._log_file.read()
        self._log_file.close()
        os.remove(self._log_file_name)
        self._log_file = self._log_file_name = None

    def addCleanup(self, callable):
        """Arrange to run a callable when this case is torn down.

        Callables are run in the reverse of the order they are registered, 
        ie last-in first-out.
        """
        if callable in self._cleanups:
            raise ValueError("cleanup function %r already registered on %s" 
                    % (callable, self))
        self._cleanups.append(callable)

    def _cleanEnvironment(self):
        new_env = {
            'HOME': os.getcwd(),
            'APPDATA': os.getcwd(),
            'BZREMAIL': None,
            'EMAIL': None,
        }
        self.__old_env = {}
        self.addCleanup(self._restoreEnvironment)
        for name, value in new_env.iteritems():
            self._captureVar(name, value)


    def _captureVar(self, name, newvalue):
        """Set an environment variable, preparing it to be reset when finished."""
        self.__old_env[name] = os.environ.get(name, None)
        if newvalue is None:
            if name in os.environ:
                del os.environ[name]
        else:
            os.environ[name] = newvalue

    @staticmethod
    def _restoreVar(name, value):
        if value is None:
            if name in os.environ:
                del os.environ[name]
        else:
            os.environ[name] = value

    def _restoreEnvironment(self):
        for name, value in self.__old_env.iteritems():
            self._restoreVar(name, value)

    def tearDown(self):
        self._runCleanups()
        unittest.TestCase.tearDown(self)

    def _runCleanups(self):
        """Run registered cleanup functions. 

        This should only be called from TestCase.tearDown.
        """
        # TODO: Perhaps this should keep running cleanups even if 
        # one of them fails?
        for cleanup_fn in reversed(self._cleanups):
            cleanup_fn()

    def log(self, *args):
        mutter(*args)

    def _get_log(self):
        """Return as a string the log for this test"""
        if self._log_file_name:
            return open(self._log_file_name).read()
        else:
            return self._log_contents
        # TODO: Delete the log after it's been read in

    def capture(self, cmd, retcode=0):
        """Shortcut that splits cmd into words, runs, and returns stdout"""
        return self.run_bzr_captured(cmd.split(), retcode=retcode)[0]

    def run_bzr_captured(self, argv, retcode=0):
        """Invoke bzr and return (stdout, stderr).

        Useful for code that wants to check the contents of the
        output, the way error messages are presented, etc.

        This should be the main method for tests that want to exercise the
        overall behavior of the bzr application (rather than a unit test
        or a functional test of the library.)

        Much of the old code runs bzr by forking a new copy of Python, but
        that is slower, harder to debug, and generally not necessary.

        This runs bzr through the interface that catches and reports
        errors, and with logging set to something approximating the
        default, so that error reporting can be checked.

        argv -- arguments to invoke bzr
        retcode -- expected return code, or None for don't-care.
        """
        stdout = StringIO()
        stderr = StringIO()
        self.log('run bzr: %s', ' '.join(argv))
        # FIXME: don't call into logging here
        handler = logging.StreamHandler(stderr)
        handler.setFormatter(bzrlib.trace.QuietFormatter())
        handler.setLevel(logging.INFO)
        logger = logging.getLogger('')
        logger.addHandler(handler)
        try:
            result = self.apply_redirected(None, stdout, stderr,
                                           bzrlib.commands.run_bzr_catch_errors,
                                           argv)
        finally:
            logger.removeHandler(handler)
        out = stdout.getvalue()
        err = stderr.getvalue()
        if out:
            self.log('output:\n%s', out)
        if err:
            self.log('errors:\n%s', err)
        if retcode is not None:
            self.assertEquals(result, retcode)
        return out, err

    def run_bzr(self, *args, **kwargs):
        """Invoke bzr, as if it were run from the command line.

        This should be the main method for tests that want to exercise the
        overall behavior of the bzr application (rather than a unit test
        or a functional test of the library.)

        This sends the stdout/stderr results into the test's log,
        where it may be useful for debugging.  See also run_captured.
        """
        retcode = kwargs.pop('retcode', 0)
        return self.run_bzr_captured(args, retcode)

    def check_inventory_shape(self, inv, shape):
        """Compare an inventory to a list of expected names.

        Fail if they are not precisely equal.
        """
        extras = []
        shape = list(shape)             # copy
        for path, ie in inv.entries():
            name = path.replace('\\', '/')
            if ie.kind == 'dir':
                name = name + '/'
            if name in shape:
                shape.remove(name)
            else:
                extras.append(name)
        if shape:
            self.fail("expected paths not found in inventory: %r" % shape)
        if extras:
            self.fail("unexpected paths found in inventory: %r" % extras)

    def apply_redirected(self, stdin=None, stdout=None, stderr=None,
                         a_callable=None, *args, **kwargs):
        """Call callable with redirected std io pipes.

        Returns the return code."""
        if not callable(a_callable):
            raise ValueError("a_callable must be callable.")
        if stdin is None:
            stdin = StringIO("")
        if stdout is None:
            if getattr(self, "_log_file", None) is not None:
                stdout = self._log_file
            else:
                stdout = StringIO()
        if stderr is None:
            if getattr(self, "_log_file", None is not None):
                stderr = self._log_file
            else:
                stderr = StringIO()
        real_stdin = sys.stdin
        real_stdout = sys.stdout
        real_stderr = sys.stderr
        try:
            sys.stdout = stdout
            sys.stderr = stderr
            sys.stdin = stdin
            return a_callable(*args, **kwargs)
        finally:
            sys.stdout = real_stdout
            sys.stderr = real_stderr
            sys.stdin = real_stdin

    def merge(self, branch_from, wt_to):
        """A helper for tests to do a ui-less merge.

        This should move to the main library when someone has time to integrate
        it in.
        """
        # minimal ui-less merge.
        wt_to.branch.fetch(branch_from)
        base_rev = common_ancestor(branch_from.last_revision(),
                                   wt_to.branch.last_revision(),
                                   wt_to.branch.repository)
        merge_inner(wt_to.branch, branch_from.basis_tree(), 
                    wt_to.branch.repository.revision_tree(base_rev),
                    this_tree=wt_to)
        wt_to.add_pending_merge(branch_from.last_revision())


BzrTestBase = TestCase

     
class TestCaseInTempDir(TestCase):
    """Derived class that runs a test within a temporary directory.

    This is useful for tests that need to create a branch, etc.

    The directory is created in a slightly complex way: for each
    Python invocation, a new temporary top-level directory is created.
    All test cases create their own directory within that.  If the
    tests complete successfully, the directory is removed.

    InTempDir is an old alias for FunctionalTestCase.
    """

    TEST_ROOT = None
    _TEST_NAME = 'test'
    OVERRIDE_PYTHON = 'python'

    def check_file_contents(self, filename, expect):
        self.log("check contents of file %s" % filename)
        contents = file(filename, 'r').read()
        if contents != expect:
            self.log("expected: %r" % expect)
            self.log("actually: %r" % contents)
            self.fail("contents of %s not as expected" % filename)

    def _make_test_root(self):
        if TestCaseInTempDir.TEST_ROOT is not None:
            return
        i = 0
        while True:
            root = u'test%04d.tmp' % i
            try:
                os.mkdir(root)
            except OSError, e:
                if e.errno == errno.EEXIST:
                    i += 1
                    continue
                else:
                    raise
            # successfully created
            TestCaseInTempDir.TEST_ROOT = osutils.abspath(root)
            break
        # make a fake bzr directory there to prevent any tests propagating
        # up onto the source directory's real branch
        bzrdir.BzrDir.create_standalone_workingtree(TestCaseInTempDir.TEST_ROOT)

    def setUp(self):
        super(TestCaseInTempDir, self).setUp()
        self._make_test_root()
        _currentdir = os.getcwdu()
        # shorten the name, to avoid test failures due to path length
        short_id = self.id().replace('bzrlib.tests.', '') \
                   .replace('__main__.', '')[-100:]
        # it's possible the same test class is run several times for
        # parameterized tests, so make sure the names don't collide.  
        i = 0
        while True:
            if i > 0:
                candidate_dir = '%s/%s.%d' % (self.TEST_ROOT, short_id, i)
            else:
                candidate_dir = '%s/%s' % (self.TEST_ROOT, short_id)
            if os.path.exists(candidate_dir):
                i = i + 1
                continue
            else:
                self.test_dir = candidate_dir
                os.mkdir(self.test_dir)
                os.chdir(self.test_dir)
                break
        os.environ['HOME'] = self.test_dir
        os.environ['APPDATA'] = self.test_dir
        def _leaveDirectory():
            os.chdir(_currentdir)
        self.addCleanup(_leaveDirectory)
        
    def build_tree(self, shape, line_endings='native', transport=None):
        """Build a test tree according to a pattern.

        shape is a sequence of file specifications.  If the final
        character is '/', a directory is created.

        This doesn't add anything to a branch.
        :param line_endings: Either 'binary' or 'native'
                             in binary mode, exact contents are written
                             in native mode, the line endings match the
                             default platform endings.

        :param transport: A transport to write to, for building trees on 
                          VFS's. If the transport is readonly or None,
                          "." is opened automatically.
        """
        # XXX: It's OK to just create them using forward slashes on windows?
        if transport is None or transport.is_readonly():
            transport = get_transport(".")
        for name in shape:
            self.assert_(isinstance(name, basestring))
            if name[-1] == '/':
                transport.mkdir(urlescape(name[:-1]))
            else:
                if line_endings == 'binary':
                    end = '\n'
                elif line_endings == 'native':
                    end = os.linesep
                else:
                    raise errors.BzrError('Invalid line ending request %r' % (line_endings,))
                content = "contents of %s%s" % (name, end)
                transport.put(urlescape(name), StringIO(content))

    def build_tree_contents(self, shape):
        build_tree_contents(shape)

    def failUnlessExists(self, path):
        """Fail unless path, which may be abs or relative, exists."""
        self.failUnless(osutils.lexists(path))

    def failIfExists(self, path):
        """Fail if path, which may be abs or relative, exists."""
        self.failIf(osutils.lexists(path))
        
    def assertFileEqual(self, content, path):
        """Fail if path does not contain 'content'."""
        self.failUnless(osutils.lexists(path))
        self.assertEqualDiff(content, open(path, 'r').read())


class TestCaseWithTransport(TestCaseInTempDir):
    """A test case that provides get_url and get_readonly_url facilities.

    These back onto two transport servers, one for readonly access and one for
    read write access.

    If no explicit class is provided for readonly access, a
    ReadonlyTransportDecorator is used instead which allows the use of non disk
    based read write transports.

    If an explicit class is provided for readonly access, that server and the 
    readwrite one must both define get_url() as resolving to os.getcwd().
    """

    def __init__(self, methodName='testMethod'):
        super(TestCaseWithTransport, self).__init__(methodName)
        self.__readonly_server = None
        self.__server = None
        self.transport_server = default_transport
        self.transport_readonly_server = None

    def get_readonly_url(self, relpath=None):
        """Get a URL for the readonly transport.

        This will either be backed by '.' or a decorator to the transport 
        used by self.get_url()
        relpath provides for clients to get a path relative to the base url.
        These should only be downwards relative, not upwards.
        """
        base = self.get_readonly_server().get_url()
        if relpath is not None:
            if not base.endswith('/'):
                base = base + '/'
            base = base + relpath
        return base

    def get_readonly_server(self):
        """Get the server instance for the readonly transport

        This is useful for some tests with specific servers to do diagnostics.
        """
        if self.__readonly_server is None:
            if self.transport_readonly_server is None:
                # readonly decorator requested
                # bring up the server
                self.get_url()
                self.__readonly_server = ReadonlyServer()
                self.__readonly_server.setUp(self.__server)
            else:
                self.__readonly_server = self.transport_readonly_server()
                self.__readonly_server.setUp()
            self.addCleanup(self.__readonly_server.tearDown)
        return self.__readonly_server

    def get_server(self):
        """Get the read/write server instance.

        This is useful for some tests with specific servers that need
        diagnostics.
        """
        if self.__server is None:
            self.__server = self.transport_server()
            self.__server.setUp()
            self.addCleanup(self.__server.tearDown)
        return self.__server

    def get_url(self, relpath=None):
        """Get a URL for the readwrite transport.

        This will either be backed by '.' or to an equivalent non-file based
        facility.
        relpath provides for clients to get a path relative to the base url.
        These should only be downwards relative, not upwards.
        """
        base = self.get_server().get_url()
        if relpath is not None and relpath != '.':
            if not base.endswith('/'):
                base = base + '/'
            base = base + relpath
        return base

    def get_transport(self):
        """Return a writeable transport for the test scratch space"""
        t = get_transport(self.get_url())
        self.assertFalse(t.is_readonly())
        return t

    def get_readonly_transport(self):
        """Return a readonly transport for the test scratch space
        
        This can be used to test that operations which should only need
        readonly access in fact do not try to write.
        """
        t = get_transport(self.get_readonly_url())
        self.assertTrue(t.is_readonly())
        return t

    def make_branch(self, relpath):
        """Create a branch on the transport at relpath."""
        repo = self.make_repository(relpath)
        return repo.bzrdir.create_branch()

    def make_bzrdir(self, relpath):
        try:
            url = self.get_url(relpath)
            segments = relpath.split('/')
            if segments and segments[-1] not in ('', '.'):
                parent = self.get_url('/'.join(segments[:-1]))
                t = get_transport(parent)
                try:
                    t.mkdir(segments[-1])
                except errors.FileExists:
                    pass
            return bzrlib.bzrdir.BzrDir.create(url)
        except errors.UninitializableFormat:
            raise TestSkipped("Format %s is not initializable.")

    def make_repository(self, relpath, shared=False):
        """Create a repository on our default transport at relpath."""
        made_control = self.make_bzrdir(relpath)
        return made_control.create_repository(shared=shared)

    def make_branch_and_tree(self, relpath):
        """Create a branch on the transport and a tree locally.

        Returns the tree.
        """
        # TODO: always use the local disk path for the working tree,
        # this obviously requires a format that supports branch references
        # so check for that by checking bzrdir.BzrDirFormat.get_default_format()
        # RBC 20060208
        b = self.make_branch(relpath)
        try:
            return b.bzrdir.create_workingtree()
        except errors.NotLocalUrl:
            # new formats - catch No tree error and create
            # a branch reference and a checkout.
            # old formats at that point - raise TestSkipped.
            # TODO: rbc 20060208
            return WorkingTreeFormat2().initialize(bzrdir.BzrDir.open(relpath))

    def assertIsDirectory(self, relpath, transport):
        """Assert that relpath within transport is a directory.

        This may not be possible on all transports; in that case it propagates
        a TransportNotPossible.
        """
        try:
            mode = transport.stat(relpath).st_mode
        except errors.NoSuchFile:
            self.fail("path %s is not a directory; no such file"
                      % (relpath))
        if not stat.S_ISDIR(mode):
            self.fail("path %s is not a directory; has mode %#o"
                      % (relpath, mode))


class ChrootedTestCase(TestCaseWithTransport):
    """A support class that provides readonly urls outside the local namespace.

    This is done by checking if self.transport_server is a MemoryServer. if it
    is then we are chrooted already, if it is not then an HttpServer is used
    for readonly urls.

    TODO RBC 20060127: make this an option to TestCaseWithTransport so it can
                       be used without needed to redo it when a different 
                       subclass is in use ?
    """

    def setUp(self):
        super(ChrootedTestCase, self).setUp()
        if not self.transport_server == bzrlib.transport.memory.MemoryServer:
            self.transport_readonly_server = bzrlib.transport.http.HttpServer


def filter_suite_by_re(suite, pattern):
    result = TestSuite()
    filter_re = re.compile(pattern)
    for test in iter_suite_tests(suite):
        if filter_re.search(test.id()):
            result.addTest(test)
    return result


def run_suite(suite, name='test', verbose=False, pattern=".*",
              stop_on_failure=False, keep_output=False,
              transport=None):
    TestCaseInTempDir._TEST_NAME = name
    if verbose:
        verbosity = 2
    else:
        verbosity = 1
    runner = TextTestRunner(stream=sys.stdout,
                            descriptions=0,
                            verbosity=verbosity)
    runner.stop_on_failure=stop_on_failure
    if pattern != '.*':
        suite = filter_suite_by_re(suite, pattern)
    result = runner.run(suite)
    # This is still a little bogus, 
    # but only a little. Folk not using our testrunner will
    # have to delete their temp directories themselves.
    test_root = TestCaseInTempDir.TEST_ROOT
    if result.wasSuccessful() or not keep_output:
        if test_root is not None:
            print 'Deleting test root %s...' % test_root
            try:
                shutil.rmtree(test_root)
            finally:
                print
    else:
        print "Failed tests working directories are in '%s'\n" % TestCaseInTempDir.TEST_ROOT
    return result.wasSuccessful()


def selftest(verbose=False, pattern=".*", stop_on_failure=True,
             keep_output=False,
             transport=None):
    """Run the whole test suite under the enhanced runner"""
    global default_transport
    if transport is None:
        transport = default_transport
    old_transport = default_transport
    default_transport = transport
    suite = test_suite()
    try:
        return run_suite(suite, 'testbzr', verbose=verbose, pattern=pattern,
                     stop_on_failure=stop_on_failure, keep_output=keep_output,
                     transport=transport)
    finally:
        default_transport = old_transport



def test_suite():
    """Build and return TestSuite for the whole program."""
    from doctest import DocTestSuite

    global MODULES_TO_DOCTEST

    testmod_names = [ \
                   'bzrlib.tests.test_ancestry',
                   'bzrlib.tests.test_annotate',
                   'bzrlib.tests.test_api',
                   'bzrlib.tests.test_bad_files',
                   'bzrlib.tests.test_basis_inventory',
                   'bzrlib.tests.test_branch',
                   'bzrlib.tests.test_bzrdir',
                   'bzrlib.tests.test_command',
                   'bzrlib.tests.test_commit',
                   'bzrlib.tests.test_commit_merge',
                   'bzrlib.tests.test_config',
                   'bzrlib.tests.test_conflicts',
                   'bzrlib.tests.test_decorators',
                   'bzrlib.tests.test_diff',
                   'bzrlib.tests.test_doc_generate',
                   'bzrlib.tests.test_errors',
                   'bzrlib.tests.test_escaped_store',
                   'bzrlib.tests.test_fetch',
                   'bzrlib.tests.test_gpg',
                   'bzrlib.tests.test_graph',
                   'bzrlib.tests.test_hashcache',
                   'bzrlib.tests.test_http',
                   'bzrlib.tests.test_identitymap',
                   'bzrlib.tests.test_inv',
                   'bzrlib.tests.test_knit',
                   'bzrlib.tests.test_lockdir',
                   'bzrlib.tests.test_lockable_files',
                   'bzrlib.tests.test_log',
                   'bzrlib.tests.test_merge',
                   'bzrlib.tests.test_merge3',
                   'bzrlib.tests.test_merge_core',
                   'bzrlib.tests.test_missing',
                   'bzrlib.tests.test_msgeditor',
                   'bzrlib.tests.test_nonascii',
                   'bzrlib.tests.test_options',
                   'bzrlib.tests.test_osutils',
                   'bzrlib.tests.test_patch',
                   'bzrlib.tests.test_permissions',
                   'bzrlib.tests.test_plugins',
                   'bzrlib.tests.test_progress',
                   'bzrlib.tests.test_reconcile',
                   'bzrlib.tests.test_repository',
                   'bzrlib.tests.test_revision',
                   'bzrlib.tests.test_revisionnamespaces',
                   'bzrlib.tests.test_revprops',
                   'bzrlib.tests.test_rio',
                   'bzrlib.tests.test_sampler',
                   'bzrlib.tests.test_selftest',
                   'bzrlib.tests.test_setup',
                   'bzrlib.tests.test_sftp_transport',
                   'bzrlib.tests.test_smart_add',
                   'bzrlib.tests.test_source',
                   'bzrlib.tests.test_store',
                   'bzrlib.tests.test_symbol_versioning',
                   'bzrlib.tests.test_testament',
<<<<<<< HEAD
                   'bzrlib.tests.test_textfile',
=======
                   'bzrlib.tests.test_textmerge',
>>>>>>> 7ce955ec
                   'bzrlib.tests.test_trace',
                   'bzrlib.tests.test_transactions',
                   'bzrlib.tests.test_transform',
                   'bzrlib.tests.test_transport',
                   'bzrlib.tests.test_tsort',
                   'bzrlib.tests.test_tuned_gzip',
                   'bzrlib.tests.test_ui',
                   'bzrlib.tests.test_upgrade',
                   'bzrlib.tests.test_versionedfile',
                   'bzrlib.tests.test_weave',
                   'bzrlib.tests.test_whitebox',
                   'bzrlib.tests.test_workingtree',
                   'bzrlib.tests.test_xml',
                   ]
    test_transport_implementations = [
        'bzrlib.tests.test_transport_implementations']

    TestCase.BZRPATH = osutils.pathjoin(
            osutils.realpath(osutils.dirname(bzrlib.__path__[0])), 'bzr')
    print '%10s: %s' % ('bzr', osutils.realpath(sys.argv[0]))
    print '%10s: %s' % ('bzrlib', bzrlib.__path__[0])
    print
    suite = TestSuite()
    # python2.4's TestLoader.loadTestsFromNames gives very poor 
    # errors if it fails to load a named module - no indication of what's
    # actually wrong, just "no such module".  We should probably override that
    # class, but for the moment just load them ourselves. (mbp 20051202)
    loader = TestLoader()
    from bzrlib.transport import TransportTestProviderAdapter
    adapter = TransportTestProviderAdapter()
    adapt_modules(test_transport_implementations, adapter, loader, suite)
    for mod_name in testmod_names:
        mod = _load_module_by_name(mod_name)
        suite.addTest(loader.loadTestsFromModule(mod))
    for package in packages_to_test():
        suite.addTest(package.test_suite())
    for m in MODULES_TO_TEST:
        suite.addTest(loader.loadTestsFromModule(m))
    for m in (MODULES_TO_DOCTEST):
        suite.addTest(DocTestSuite(m))
    for name, plugin in bzrlib.plugin.all_plugins().items():
        if getattr(plugin, 'test_suite', None) is not None:
            suite.addTest(plugin.test_suite())
    return suite


def adapt_modules(mods_list, adapter, loader, suite):
    """Adapt the modules in mods_list using adapter and add to suite."""
    for mod_name in mods_list:
        mod = _load_module_by_name(mod_name)
        for test in iter_suite_tests(loader.loadTestsFromModule(mod)):
            suite.addTests(adapter.adapt(test))


def _load_module_by_name(mod_name):
    parts = mod_name.split('.')
    module = __import__(mod_name)
    del parts[0]
    # for historical reasons python returns the top-level module even though
    # it loads the submodule; we need to walk down to get the one we want.
    while parts:
        module = getattr(module, parts.pop(0))
    return module<|MERGE_RESOLUTION|>--- conflicted
+++ resolved
@@ -992,11 +992,8 @@
                    'bzrlib.tests.test_store',
                    'bzrlib.tests.test_symbol_versioning',
                    'bzrlib.tests.test_testament',
-<<<<<<< HEAD
                    'bzrlib.tests.test_textfile',
-=======
                    'bzrlib.tests.test_textmerge',
->>>>>>> 7ce955ec
                    'bzrlib.tests.test_trace',
                    'bzrlib.tests.test_transactions',
                    'bzrlib.tests.test_transform',
