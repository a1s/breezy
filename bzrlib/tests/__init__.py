# Copyright (C) 2005, 2006, 2007, 2008, 2009 Canonical Ltd
#
# This program is free software; you can redistribute it and/or modify
# it under the terms of the GNU General Public License as published by
# the Free Software Foundation; either version 2 of the License, or
# (at your option) any later version.
#
# This program is distributed in the hope that it will be useful,
# but WITHOUT ANY WARRANTY; without even the implied warranty of
# MERCHANTABILITY or FITNESS FOR A PARTICULAR PURPOSE.  See the
# GNU General Public License for more details.
#
# You should have received a copy of the GNU General Public License
# along with this program; if not, write to the Free Software
# Foundation, Inc., 51 Franklin Street, Fifth Floor, Boston, MA 02110-1301 USA


# TODO: Perhaps there should be an API to find out if bzr running under the
# test suite -- some plugins might want to avoid making intrusive changes if
# this is the case.  However, we want behaviour under to test to diverge as
# little as possible, so this should be used rarely if it's added at all.
# (Suggestion from j-a-meinel, 2005-11-24)

# NOTE: Some classes in here use camelCaseNaming() rather than
# underscore_naming().  That's for consistency with unittest; it's not the
# general style of bzrlib.  Please continue that consistency when adding e.g.
# new assertFoo() methods.

import atexit
import codecs
from copy import copy
from cStringIO import StringIO
import difflib
import doctest
import errno
import logging
import math
import os
from pprint import pformat
import random
import re
import shlex
import stat
from subprocess import Popen, PIPE, STDOUT
import sys
import tempfile
import threading
import time
import unittest
import warnings


from bzrlib import (
    branchbuilder,
    bzrdir,
    config,
    debug,
    errors,
    hooks,
    lock as _mod_lock,
    memorytree,
    osutils,
    progress,
    ui,
    urlutils,
    registry,
    workingtree,
    )
import bzrlib.branch
import bzrlib.commands
import bzrlib.timestamp
import bzrlib.export
import bzrlib.inventory
import bzrlib.iterablefile
import bzrlib.lockdir
try:
    import bzrlib.lsprof
except ImportError:
    # lsprof not available
    pass
from bzrlib.merge import merge_inner
import bzrlib.merge3
import bzrlib.plugin
from bzrlib.smart import client, request, server
import bzrlib.store
from bzrlib import symbol_versioning
from bzrlib.symbol_versioning import (
    DEPRECATED_PARAMETER,
    deprecated_function,
    deprecated_method,
    deprecated_passed,
    )
import bzrlib.trace
from bzrlib.transport import get_transport, pathfilter
import bzrlib.transport
from bzrlib.transport.local import LocalURLServer
from bzrlib.transport.memory import MemoryServer
from bzrlib.transport.readonly import ReadonlyServer
from bzrlib.trace import mutter, note
from bzrlib.tests import TestUtil
from bzrlib.tests.http_server import HttpServer
from bzrlib.tests.TestUtil import (
                          TestSuite,
                          TestLoader,
                          )
from bzrlib.tests.treeshape import build_tree_contents
from bzrlib.ui import NullProgressView
from bzrlib.ui.text import TextUIFactory
import bzrlib.version_info_formats.format_custom
from bzrlib.workingtree import WorkingTree, WorkingTreeFormat2

# Mark this python module as being part of the implementation
# of unittest: this gives us better tracebacks where the last
# shown frame is the test code, not our assertXYZ.
__unittest = 1

default_transport = LocalURLServer

# Subunit result codes, defined here to prevent a hard dependency on subunit.
SUBUNIT_SEEK_SET = 0
SUBUNIT_SEEK_CUR = 1


class ExtendedTestResult(unittest._TextTestResult):
    """Accepts, reports and accumulates the results of running tests.

    Compared to the unittest version this class adds support for
    profiling, benchmarking, stopping as soon as a test fails,  and
    skipping tests.  There are further-specialized subclasses for
    different types of display.

    When a test finishes, in whatever way, it calls one of the addSuccess,
    addFailure or addError classes.  These in turn may redirect to a more
    specific case for the special test results supported by our extended
    tests.

    Note that just one of these objects is fed the results from many tests.
    """

    stop_early = False

    def __init__(self, stream, descriptions, verbosity,
                 bench_history=None,
                 strict=False,
                 ):
        """Construct new TestResult.

        :param bench_history: Optionally, a writable file object to accumulate
            benchmark results.
        """
        unittest._TextTestResult.__init__(self, stream, descriptions, verbosity)
        if bench_history is not None:
            from bzrlib.version import _get_bzr_source_tree
            src_tree = _get_bzr_source_tree()
            if src_tree:
                try:
                    revision_id = src_tree.get_parent_ids()[0]
                except IndexError:
                    # XXX: if this is a brand new tree, do the same as if there
                    # is no branch.
                    revision_id = ''
            else:
                # XXX: If there's no branch, what should we do?
                revision_id = ''
            bench_history.write("--date %s %s\n" % (time.time(), revision_id))
        self._bench_history = bench_history
        self.ui = ui.ui_factory
        self.num_tests = 0
        self.error_count = 0
        self.failure_count = 0
        self.known_failure_count = 0
        self.skip_count = 0
        self.not_applicable_count = 0
        self.unsupported = {}
        self.count = 0
        self._overall_start_time = time.time()
        self._strict = strict

    def stopTestRun(self):
        run = self.testsRun
        actionTaken = "Ran"
        stopTime = time.time()
        timeTaken = stopTime - self.startTime
        self.printErrors()
        self.stream.writeln(self.separator2)
        self.stream.writeln("%s %d test%s in %.3fs" % (actionTaken,
                            run, run != 1 and "s" or "", timeTaken))
        self.stream.writeln()
        if not self.wasSuccessful():
            self.stream.write("FAILED (")
            failed, errored = map(len, (self.failures, self.errors))
            if failed:
                self.stream.write("failures=%d" % failed)
            if errored:
                if failed: self.stream.write(", ")
                self.stream.write("errors=%d" % errored)
            if self.known_failure_count:
                if failed or errored: self.stream.write(", ")
                self.stream.write("known_failure_count=%d" %
                    self.known_failure_count)
            self.stream.writeln(")")
        else:
            if self.known_failure_count:
                self.stream.writeln("OK (known_failures=%d)" %
                    self.known_failure_count)
            else:
                self.stream.writeln("OK")
        if self.skip_count > 0:
            skipped = self.skip_count
            self.stream.writeln('%d test%s skipped' %
                                (skipped, skipped != 1 and "s" or ""))
        if self.unsupported:
            for feature, count in sorted(self.unsupported.items()):
                self.stream.writeln("Missing feature '%s' skipped %d tests." %
                    (feature, count))
        if self._strict:
            ok = self.wasStrictlySuccessful()
        else:
            ok = self.wasSuccessful()
        if TestCase._first_thread_leaker_id:
            self.stream.write(
                '%s is leaking threads among %d leaking tests.\n' % (
                TestCase._first_thread_leaker_id,
                TestCase._leaking_threads_tests))

    def _extractBenchmarkTime(self, testCase):
        """Add a benchmark time for the current test case."""
        return getattr(testCase, "_benchtime", None)

    def _elapsedTestTimeString(self):
        """Return a time string for the overall time the current test has taken."""
        return self._formatTime(time.time() - self._start_time)

    def _testTimeString(self, testCase):
        benchmark_time = self._extractBenchmarkTime(testCase)
        if benchmark_time is not None:
            return self._formatTime(benchmark_time) + "*"
        else:
            return self._elapsedTestTimeString()

    def _formatTime(self, seconds):
        """Format seconds as milliseconds with leading spaces."""
        # some benchmarks can take thousands of seconds to run, so we need 8
        # places
        return "%8dms" % (1000 * seconds)

    def _shortened_test_description(self, test):
        what = test.id()
        what = re.sub(r'^bzrlib\.(tests|benchmarks)\.', '', what)
        return what

    def startTest(self, test):
        unittest.TestResult.startTest(self, test)
        if self.count == 0:
            self.startTests()
        self.report_test_start(test)
        test.number = self.count
        self._recordTestStartTime()

    def startTests(self):
        import platform
        if getattr(sys, 'frozen', None) is None:
            bzr_path = osutils.realpath(sys.argv[0])
        else:
            bzr_path = sys.executable
        self.stream.write(
            'testing: %s\n' % (bzr_path,))
        self.stream.write(
            '   %s\n' % (
                    bzrlib.__path__[0],))
        self.stream.write(
            '   bzr-%s python-%s %s\n' % (
                    bzrlib.version_string,
                    bzrlib._format_version_tuple(sys.version_info),
                    platform.platform(aliased=1),
                    ))
        self.stream.write('\n')

    def _recordTestStartTime(self):
        """Record that a test has started."""
        self._start_time = time.time()

    def _cleanupLogFile(self, test):
        # We can only do this if we have one of our TestCases, not if
        # we have a doctest.
        setKeepLogfile = getattr(test, 'setKeepLogfile', None)
        if setKeepLogfile is not None:
            setKeepLogfile()

    def addError(self, test, err):
        """Tell result that test finished with an error.

        Called from the TestCase run() method when the test
        fails with an unexpected error.
        """
        self._testConcluded(test)
        if isinstance(err[1], TestNotApplicable):
            return self._addNotApplicable(test, err)
        elif isinstance(err[1], UnavailableFeature):
            return self.addNotSupported(test, err[1].args[0])
        else:
            self._post_mortem()
            unittest.TestResult.addError(self, test, err)
            self.error_count += 1
            self.report_error(test, err)
            if self.stop_early:
                self.stop()
            self._cleanupLogFile(test)

    def addFailure(self, test, err):
        """Tell result that test failed.

        Called from the TestCase run() method when the test
        fails because e.g. an assert() method failed.
        """
        self._testConcluded(test)
        if isinstance(err[1], KnownFailure):
            return self._addKnownFailure(test, err)
        else:
            self._post_mortem()
            unittest.TestResult.addFailure(self, test, err)
            self.failure_count += 1
            self.report_failure(test, err)
            if self.stop_early:
                self.stop()
            self._cleanupLogFile(test)

    def addSuccess(self, test):
        """Tell result that test completed successfully.

        Called from the TestCase run()
        """
        self._testConcluded(test)
        if self._bench_history is not None:
            benchmark_time = self._extractBenchmarkTime(test)
            if benchmark_time is not None:
                self._bench_history.write("%s %s\n" % (
                    self._formatTime(benchmark_time),
                    test.id()))
        self.report_success(test)
        self._cleanupLogFile(test)
        unittest.TestResult.addSuccess(self, test)
        test._log_contents = ''

    def _testConcluded(self, test):
        """Common code when a test has finished.

        Called regardless of whether it succeded, failed, etc.
        """
        pass

    def _addKnownFailure(self, test, err):
        self.known_failure_count += 1
        self.report_known_failure(test, err)

    def addNotSupported(self, test, feature):
        """The test will not be run because of a missing feature.
        """
        # this can be called in two different ways: it may be that the
        # test started running, and then raised (through addError)
        # UnavailableFeature.  Alternatively this method can be called
        # while probing for features before running the tests; in that
        # case we will see startTest and stopTest, but the test will never
        # actually run.
        self.unsupported.setdefault(str(feature), 0)
        self.unsupported[str(feature)] += 1
        self.report_unsupported(test, feature)

    def addSkip(self, test, reason):
        """A test has not run for 'reason'."""
        self.skip_count += 1
        self.report_skip(test, reason)

    def _addNotApplicable(self, test, skip_excinfo):
        if isinstance(skip_excinfo[1], TestNotApplicable):
            self.not_applicable_count += 1
            self.report_not_applicable(test, skip_excinfo)
        try:
            test.tearDown()
        except KeyboardInterrupt:
            raise
        except:
            self.addError(test, test.exc_info())
        else:
            # seems best to treat this as success from point-of-view of unittest
            # -- it actually does nothing so it barely matters :)
            unittest.TestResult.addSuccess(self, test)
            test._log_contents = ''

    def printErrorList(self, flavour, errors):
        for test, err in errors:
            self.stream.writeln(self.separator1)
            self.stream.write("%s: " % flavour)
            self.stream.writeln(self.getDescription(test))
            if getattr(test, '_get_log', None) is not None:
                log_contents = test._get_log()
                if log_contents:
                    self.stream.write('\n')
                    self.stream.write(
                            ('vvvv[log from %s]' % test.id()).ljust(78,'-'))
                    self.stream.write('\n')
                    self.stream.write(log_contents)
                    self.stream.write('\n')
                    self.stream.write(
                            ('^^^^[log from %s]' % test.id()).ljust(78,'-'))
                    self.stream.write('\n')
            self.stream.writeln(self.separator2)
            self.stream.writeln("%s" % err)

    def _post_mortem(self):
        """Start a PDB post mortem session."""
        if os.environ.get('BZR_TEST_PDB', None):
            import pdb;pdb.post_mortem()

    def progress(self, offset, whence):
        """The test is adjusting the count of tests to run."""
        if whence == SUBUNIT_SEEK_SET:
            self.num_tests = offset
        elif whence == SUBUNIT_SEEK_CUR:
            self.num_tests += offset
        else:
            raise errors.BzrError("Unknown whence %r" % whence)

    def report_cleaning_up(self):
        pass

    def startTestRun(self):
        self.startTime = time.time()

    def report_success(self, test):
        pass

    def wasStrictlySuccessful(self):
        if self.unsupported or self.known_failure_count:
            return False
        return self.wasSuccessful()


class TextTestResult(ExtendedTestResult):
    """Displays progress and results of tests in text form"""

    def __init__(self, stream, descriptions, verbosity,
                 bench_history=None,
                 pb=None,
                 strict=None,
                 ):
        ExtendedTestResult.__init__(self, stream, descriptions, verbosity,
            bench_history, strict)
        # We no longer pass them around, but just rely on the UIFactory stack
        # for state
        if pb is not None:
            warnings.warn("Passing pb to TextTestResult is deprecated")
        self.pb = self.ui.nested_progress_bar()
        self.pb.show_pct = False
        self.pb.show_spinner = False
        self.pb.show_eta = False,
        self.pb.show_count = False
        self.pb.show_bar = False
        self.pb.update_latency = 0
        self.pb.show_transport_activity = False

    def stopTestRun(self):
        # called when the tests that are going to run have run
        self.pb.clear()
        self.pb.finished()
        super(TextTestResult, self).stopTestRun()

    def startTestRun(self):
        super(TextTestResult, self).startTestRun()
        self.pb.update('[test 0/%d] Starting' % (self.num_tests))

    def printErrors(self):
        # clear the pb to make room for the error listing
        self.pb.clear()
        super(TextTestResult, self).printErrors()

    def _progress_prefix_text(self):
        # the longer this text, the less space we have to show the test
        # name...
        a = '[%d' % self.count              # total that have been run
        # tests skipped as known not to be relevant are not important enough
        # to show here
        ## if self.skip_count:
        ##     a += ', %d skip' % self.skip_count
        ## if self.known_failure_count:
        ##     a += '+%dX' % self.known_failure_count
        if self.num_tests:
            a +='/%d' % self.num_tests
        a += ' in '
        runtime = time.time() - self._overall_start_time
        if runtime >= 60:
            a += '%dm%ds' % (runtime / 60, runtime % 60)
        else:
            a += '%ds' % runtime
        if self.error_count:
            a += ', %d err' % self.error_count
        if self.failure_count:
            a += ', %d fail' % self.failure_count
        if self.unsupported:
            a += ', %d missing' % len(self.unsupported)
        a += ']'
        return a

    def report_test_start(self, test):
        self.count += 1
        self.pb.update(
                self._progress_prefix_text()
                + ' '
                + self._shortened_test_description(test))

    def _test_description(self, test):
        return self._shortened_test_description(test)

    def report_error(self, test, err):
        ui.ui_factory.note('ERROR: %s\n    %s\n' % (
            self._test_description(test),
            err[1],
            ))

    def report_failure(self, test, err):
        ui.ui_factory.note('FAIL: %s\n    %s\n' % (
            self._test_description(test),
            err[1],
            ))

    def report_known_failure(self, test, err):
        ui.ui_factory.note('XFAIL: %s\n%s\n' % (
            self._test_description(test), err[1]))

    def report_skip(self, test, reason):
        pass

    def report_not_applicable(self, test, skip_excinfo):
        pass

    def report_unsupported(self, test, feature):
        """test cannot be run because feature is missing."""

    def report_cleaning_up(self):
        self.pb.update('Cleaning up')


class VerboseTestResult(ExtendedTestResult):
    """Produce long output, with one line per test run plus times"""

    def _ellipsize_to_right(self, a_string, final_width):
        """Truncate and pad a string, keeping the right hand side"""
        if len(a_string) > final_width:
            result = '...' + a_string[3-final_width:]
        else:
            result = a_string
        return result.ljust(final_width)

    def startTestRun(self):
        super(VerboseTestResult, self).startTestRun()
        self.stream.write('running %d tests...\n' % self.num_tests)

    def report_test_start(self, test):
        self.count += 1
        name = self._shortened_test_description(test)
        # width needs space for 6 char status, plus 1 for slash, plus an
        # 11-char time string, plus a trailing blank
        # when NUMBERED_DIRS: plus 5 chars on test number, plus 1 char on space
        self.stream.write(self._ellipsize_to_right(name,
                          osutils.terminal_width()-18))
        self.stream.flush()

    def _error_summary(self, err):
        indent = ' ' * 4
        return '%s%s' % (indent, err[1])

    def report_error(self, test, err):
        self.stream.writeln('ERROR %s\n%s'
                % (self._testTimeString(test),
                   self._error_summary(err)))

    def report_failure(self, test, err):
        self.stream.writeln(' FAIL %s\n%s'
                % (self._testTimeString(test),
                   self._error_summary(err)))

    def report_known_failure(self, test, err):
        self.stream.writeln('XFAIL %s\n%s'
                % (self._testTimeString(test),
                   self._error_summary(err)))

    def report_success(self, test):
        self.stream.writeln('   OK %s' % self._testTimeString(test))
        for bench_called, stats in getattr(test, '_benchcalls', []):
            self.stream.writeln('LSProf output for %s(%s, %s)' % bench_called)
            stats.pprint(file=self.stream)
        # flush the stream so that we get smooth output. This verbose mode is
        # used to show the output in PQM.
        self.stream.flush()

    def report_skip(self, test, reason):
        self.stream.writeln(' SKIP %s\n%s'
                % (self._testTimeString(test), reason))

    def report_not_applicable(self, test, skip_excinfo):
        self.stream.writeln('  N/A %s\n%s'
                % (self._testTimeString(test),
                   self._error_summary(skip_excinfo)))

    def report_unsupported(self, test, feature):
        """test cannot be run because feature is missing."""
        self.stream.writeln("NODEP %s\n    The feature '%s' is not available."
                %(self._testTimeString(test), feature))


class TextTestRunner(object):
    stop_on_failure = False

    def __init__(self,
                 stream=sys.stderr,
                 descriptions=0,
                 verbosity=1,
                 bench_history=None,
                 strict=False,
                 result_decorators=None,
                 ):
        """Create a TextTestRunner.

        :param result_decorators: An optional list of decorators to apply
            to the result object being used by the runner. Decorators are
            applied left to right - the first element in the list is the 
            innermost decorator.
        """
        self.stream = unittest._WritelnDecorator(stream)
        self.descriptions = descriptions
        self.verbosity = verbosity
        self._bench_history = bench_history
        self._strict = strict
        self._result_decorators = result_decorators or []

    def run(self, test):
        "Run the given test case or test suite."
        if self.verbosity == 1:
            result_class = TextTestResult
        elif self.verbosity >= 2:
            result_class = VerboseTestResult
        original_result = result_class(self.stream,
                              self.descriptions,
                              self.verbosity,
                              bench_history=self._bench_history,
                              strict=self._strict,
                              )
        # Signal to result objects that look at stop early policy to stop,
        original_result.stop_early = self.stop_on_failure
        result = original_result
        for decorator in self._result_decorators:
            result = decorator(result)
            result.stop_early = self.stop_on_failure
        try:
            import testtools
        except ImportError:
            pass
        else:
            if isinstance(test, testtools.ConcurrentTestSuite):
                # We need to catch bzr specific behaviors
                result = BZRTransformingResult(result)
        result.startTestRun()
        try:
            test.run(result)
        finally:
            result.stopTestRun()
        # higher level code uses our extended protocol to determine
        # what exit code to give.
        return original_result


def iter_suite_tests(suite):
    """Return all tests in a suite, recursing through nested suites"""
    if isinstance(suite, unittest.TestCase):
        yield suite
    elif isinstance(suite, unittest.TestSuite):
        for item in suite:
            for r in iter_suite_tests(item):
                yield r
    else:
        raise Exception('unknown type %r for object %r'
                        % (type(suite), suite))


class TestSkipped(Exception):
    """Indicates that a test was intentionally skipped, rather than failing."""


class TestNotApplicable(TestSkipped):
    """A test is not applicable to the situation where it was run.

    This is only normally raised by parameterized tests, if they find that
    the instance they're constructed upon does not support one aspect
    of its interface.
    """


class KnownFailure(AssertionError):
    """Indicates that a test failed in a precisely expected manner.

    Such failures dont block the whole test suite from passing because they are
    indicators of partially completed code or of future work. We have an
    explicit error for them so that we can ensure that they are always visible:
    KnownFailures are always shown in the output of bzr selftest.
    """


class UnavailableFeature(Exception):
    """A feature required for this test was not available.

    The feature should be used to construct the exception.
    """


class CommandFailed(Exception):
    pass


class StringIOWrapper(object):
    """A wrapper around cStringIO which just adds an encoding attribute.

    Internally we can check sys.stdout to see what the output encoding
    should be. However, cStringIO has no encoding attribute that we can
    set. So we wrap it instead.
    """
    encoding='ascii'
    _cstring = None

    def __init__(self, s=None):
        if s is not None:
            self.__dict__['_cstring'] = StringIO(s)
        else:
            self.__dict__['_cstring'] = StringIO()

    def __getattr__(self, name, getattr=getattr):
        return getattr(self.__dict__['_cstring'], name)

    def __setattr__(self, name, val):
        if name == 'encoding':
            self.__dict__['encoding'] = val
        else:
            return setattr(self._cstring, name, val)


class TestUIFactory(TextUIFactory):
    """A UI Factory for testing.

    Hide the progress bar but emit note()s.
    Redirect stdin.
    Allows get_password to be tested without real tty attached.

    See also CannedInputUIFactory which lets you provide programmatic input in
    a structured way.
    """
<<<<<<< HEAD
    # TODO: Capture progress events at the model level and allow them to be
    # observed by tests that care.
    #
    # XXX: Should probably unify more with CannedInputUIFactory or a
    # particular configuration of TextUIFactory, or otherwise have a clearer
    # idea of how they're supposed to be different.
    # See https://bugs.edge.launchpad.net/bzr/+bug/408213
=======
    # FIXME: Reduce divergence between this and the regular TextUIFactory or
    # CannedInputUIFactory
>>>>>>> 5fa1d837

    def __init__(self, stdout=None, stderr=None, stdin=None):
        if stdin is not None:
            # We use a StringIOWrapper to be able to test various
            # encodings, but the user is still responsible to
            # encode the string and to set the encoding attribute
            # of StringIOWrapper.
            stdin = StringIOWrapper(stdin)
        super(TestUIFactory, self).__init__(stdin, stdout, stderr)

<<<<<<< HEAD
=======
    def clear(self):
        """See progress.ProgressBar.clear()."""

    def clear_term(self):
        """See progress.ProgressBar.clear_term()."""

    def finished(self):
        """See progress.ProgressBar.finished()."""

    def note(self, fmt_string, *args):
        """See progress.ProgressBar.note()."""
        if args:
            fmt_string = fmt_string % args
        self.stdout.write(fmt_string + "\n")

    def progress_bar(self):
        return self

    def nested_progress_bar(self):
        # FIXME: Return a regular progress model instead
        return self

    def update(self, message, count=None, total=None):
        """See progress.ProgressBar.update()."""

>>>>>>> 5fa1d837
    def get_non_echoed_password(self):
        """Get password from stdin without trying to handle the echo mode"""
        password = self.stdin.readline()
        if not password:
            raise EOFError
        if password[-1] == '\n':
            password = password[:-1]
        return password

    def make_progress_view(self):
        return NullProgressView()


class TestCase(unittest.TestCase):
    """Base class for bzr unit tests.

    Tests that need access to disk resources should subclass
    TestCaseInTempDir not TestCase.

    Error and debug log messages are redirected from their usual
    location into a temporary file, the contents of which can be
    retrieved by _get_log().  We use a real OS file, not an in-memory object,
    so that it can also capture file IO.  When the test completes this file
    is read into memory and removed from disk.

    There are also convenience functions to invoke bzr's command-line
    routine, and to build and check bzr trees.

    In addition to the usual method of overriding tearDown(), this class also
    allows subclasses to register functions into the _cleanups list, which is
    run in order as the object is torn down.  It's less likely this will be
    accidentally overlooked.
    """

    _active_threads = None
    _leaking_threads_tests = 0
    _first_thread_leaker_id = None
    _log_file_name = None
    _log_contents = ''
    _keep_log_file = False
    # record lsprof data when performing benchmark calls.
    _gather_lsprof_in_benchmarks = False
    attrs_to_keep = ('id', '_testMethodName', '_testMethodDoc',
                     '_log_contents', '_log_file_name', '_benchtime',
                     '_TestCase__testMethodName', '_TestCase__testMethodDoc',)

    def __init__(self, methodName='testMethod'):
        super(TestCase, self).__init__(methodName)
        self._cleanups = []
        self._bzr_test_setUp_run = False
        self._bzr_test_tearDown_run = False
        self._directory_isolation = True

    def setUp(self):
        unittest.TestCase.setUp(self)
        self._bzr_test_setUp_run = True
        self._cleanEnvironment()
        self._silenceUI()
        self._startLogFile()
        self._benchcalls = []
        self._benchtime = None
        self._clear_hooks()
        self._track_transports()
        self._track_locks()
        self._clear_debug_flags()
        TestCase._active_threads = threading.activeCount()
        self.addCleanup(self._check_leaked_threads)

    def debug(self):
        # debug a frame up.
        import pdb
        pdb.Pdb().set_trace(sys._getframe().f_back)

    def _check_leaked_threads(self):
        active = threading.activeCount()
        leaked_threads = active - TestCase._active_threads
        TestCase._active_threads = active
        if leaked_threads:
            TestCase._leaking_threads_tests += 1
            if TestCase._first_thread_leaker_id is None:
                TestCase._first_thread_leaker_id = self.id()

    def _clear_debug_flags(self):
        """Prevent externally set debug flags affecting tests.

        Tests that want to use debug flags can just set them in the
        debug_flags set during setup/teardown.
        """
        self._preserved_debug_flags = set(debug.debug_flags)
        if 'allow_debug' not in selftest_debug_flags:
            debug.debug_flags.clear()
        if 'disable_lock_checks' not in selftest_debug_flags:
            debug.debug_flags.add('strict_locks')
        self.addCleanup(self._restore_debug_flags)

    def _clear_hooks(self):
        # prevent hooks affecting tests
        self._preserved_hooks = {}
        for key, factory in hooks.known_hooks.items():
            parent, name = hooks.known_hooks_key_to_parent_and_attribute(key)
            current_hooks = hooks.known_hooks_key_to_object(key)
            self._preserved_hooks[parent] = (name, current_hooks)
        self.addCleanup(self._restoreHooks)
        for key, factory in hooks.known_hooks.items():
            parent, name = hooks.known_hooks_key_to_parent_and_attribute(key)
            setattr(parent, name, factory())
        # this hook should always be installed
        request._install_hook()

    def disable_directory_isolation(self):
        """Turn off directory isolation checks."""
        self._directory_isolation = False

    def enable_directory_isolation(self):
        """Enable directory isolation checks."""
        self._directory_isolation = True

    def _silenceUI(self):
        """Turn off UI for duration of test"""
        # by default the UI is off; tests can turn it on if they want it.
        saved = ui.ui_factory
        def _restore():
            ui.ui_factory = saved
        ui.ui_factory = ui.SilentUIFactory()
        self.addCleanup(_restore)

    def _check_locks(self):
        """Check that all lock take/release actions have been paired."""
        # We always check for mismatched locks. If a mismatch is found, we
        # fail unless -Edisable_lock_checks is supplied to selftest, in which
        # case we just print a warning.
        # unhook:
        acquired_locks = [lock for action, lock in self._lock_actions
                          if action == 'acquired']
        released_locks = [lock for action, lock in self._lock_actions
                          if action == 'released']
        broken_locks = [lock for action, lock in self._lock_actions
                        if action == 'broken']
        # trivially, given the tests for lock acquistion and release, if we
        # have as many in each list, it should be ok. Some lock tests also
        # break some locks on purpose and should be taken into account by
        # considering that breaking a lock is just a dirty way of releasing it.
        if len(acquired_locks) != (len(released_locks) + len(broken_locks)):
            message = ('Different number of acquired and '
                       'released or broken locks. (%s, %s + %s)' %
                       (acquired_locks, released_locks, broken_locks))
            if not self._lock_check_thorough:
                # Rather than fail, just warn
                print "Broken test %s: %s" % (self, message)
                return
            self.fail(message)

    def _track_locks(self):
        """Track lock activity during tests."""
        self._lock_actions = []
        if 'disable_lock_checks' in selftest_debug_flags:
            self._lock_check_thorough = False
        else:
            self._lock_check_thorough = True
            
        self.addCleanup(self._check_locks)
        _mod_lock.Lock.hooks.install_named_hook('lock_acquired',
                                                self._lock_acquired, None)
        _mod_lock.Lock.hooks.install_named_hook('lock_released',
                                                self._lock_released, None)
        _mod_lock.Lock.hooks.install_named_hook('lock_broken',
                                                self._lock_broken, None)

    def _lock_acquired(self, result):
        self._lock_actions.append(('acquired', result))

    def _lock_released(self, result):
        self._lock_actions.append(('released', result))

    def _lock_broken(self, result):
        self._lock_actions.append(('broken', result))

    def permit_dir(self, name):
        """Permit a directory to be used by this test. See permit_url."""
        name_transport = get_transport(name)
        self.permit_url(name)
        self.permit_url(name_transport.base)

    def permit_url(self, url):
        """Declare that url is an ok url to use in this test.
        
        Do this for memory transports, temporary test directory etc.
        
        Do not do this for the current working directory, /tmp, or any other
        preexisting non isolated url.
        """
        if not url.endswith('/'):
            url += '/'
        self._bzr_selftest_roots.append(url)

    def permit_source_tree_branch_repo(self):
        """Permit the source tree bzr is running from to be opened.

        Some code such as bzrlib.version attempts to read from the bzr branch
        that bzr is executing from (if any). This method permits that directory
        to be used in the test suite.
        """
        path = self.get_source_path()
        self.record_directory_isolation()
        try:
            try:
                workingtree.WorkingTree.open(path)
            except (errors.NotBranchError, errors.NoWorkingTree):
                return
        finally:
            self.enable_directory_isolation()

    def _preopen_isolate_transport(self, transport):
        """Check that all transport openings are done in the test work area."""
        while isinstance(transport, pathfilter.PathFilteringTransport):
            # Unwrap pathfiltered transports
            transport = transport.server.backing_transport.clone(
                transport._filter('.'))
        url = transport.base
        # ReadonlySmartTCPServer_for_testing decorates the backing transport
        # urls it is given by prepending readonly+. This is appropriate as the
        # client shouldn't know that the server is readonly (or not readonly).
        # We could register all servers twice, with readonly+ prepending, but
        # that makes for a long list; this is about the same but easier to
        # read.
        if url.startswith('readonly+'):
            url = url[len('readonly+'):]
        self._preopen_isolate_url(url)

    def _preopen_isolate_url(self, url):
        if not self._directory_isolation:
            return
        if self._directory_isolation == 'record':
            self._bzr_selftest_roots.append(url)
            return
        # This prevents all transports, including e.g. sftp ones backed on disk
        # from working unless they are explicitly granted permission. We then
        # depend on the code that sets up test transports to check that they are
        # appropriately isolated and enable their use by calling
        # self.permit_transport()
        if not osutils.is_inside_any(self._bzr_selftest_roots, url):
            raise errors.BzrError("Attempt to escape test isolation: %r %r"
                % (url, self._bzr_selftest_roots))

    def record_directory_isolation(self):
        """Gather accessed directories to permit later access.
        
        This is used for tests that access the branch bzr is running from.
        """
        self._directory_isolation = "record"

    def start_server(self, transport_server, backing_server=None):
        """Start transport_server for this test.

        This starts the server, registers a cleanup for it and permits the
        server's urls to be used.
        """
        if backing_server is None:
            transport_server.setUp()
        else:
            transport_server.setUp(backing_server)
        self.addCleanup(transport_server.tearDown)
        # Obtain a real transport because if the server supplies a password, it
        # will be hidden from the base on the client side.
        t = get_transport(transport_server.get_url())
        # Some transport servers effectively chroot the backing transport;
        # others like SFTPServer don't - users of the transport can walk up the
        # transport to read the entire backing transport. This wouldn't matter
        # except that the workdir tests are given - and that they expect the
        # server's url to point at - is one directory under the safety net. So
        # Branch operations into the transport will attempt to walk up one
        # directory. Chrooting all servers would avoid this but also mean that
        # we wouldn't be testing directly against non-root urls. Alternatively
        # getting the test framework to start the server with a backing server
        # at the actual safety net directory would work too, but this then
        # means that the self.get_url/self.get_transport methods would need
        # to transform all their results. On balance its cleaner to handle it
        # here, and permit a higher url when we have one of these transports.
        if t.base.endswith('/work/'):
            # we have safety net/test root/work
            t = t.clone('../..')
        elif isinstance(transport_server, server.SmartTCPServer_for_testing):
            # The smart server adds a path similar to work, which is traversed
            # up from by the client. But the server is chrooted - the actual
            # backing transport is not escaped from, and VFS requests to the
            # root will error (because they try to escape the chroot).
            t2 = t.clone('..')
            while t2.base != t.base:
                t = t2
                t2 = t.clone('..')
        self.permit_url(t.base)

    def _track_transports(self):
        """Install checks for transport usage."""
        # TestCase has no safe place it can write to.
        self._bzr_selftest_roots = []
        # Currently the easiest way to be sure that nothing is going on is to
        # hook into bzr dir opening. This leaves a small window of error for
        # transport tests, but they are well known, and we can improve on this
        # step.
        bzrdir.BzrDir.hooks.install_named_hook("pre_open",
            self._preopen_isolate_transport, "Check bzr directories are safe.")

    def _ndiff_strings(self, a, b):
        """Return ndiff between two strings containing lines.

        A trailing newline is added if missing to make the strings
        print properly."""
        if b and b[-1] != '\n':
            b += '\n'
        if a and a[-1] != '\n':
            a += '\n'
        difflines = difflib.ndiff(a.splitlines(True),
                                  b.splitlines(True),
                                  linejunk=lambda x: False,
                                  charjunk=lambda x: False)
        return ''.join(difflines)

    def assertEqual(self, a, b, message=''):
        try:
            if a == b:
                return
        except UnicodeError, e:
            # If we can't compare without getting a UnicodeError, then
            # obviously they are different
            mutter('UnicodeError: %s', e)
        if message:
            message += '\n'
        raise AssertionError("%snot equal:\na = %s\nb = %s\n"
            % (message,
               pformat(a), pformat(b)))

    assertEquals = assertEqual

    def assertEqualDiff(self, a, b, message=None):
        """Assert two texts are equal, if not raise an exception.

        This is intended for use with multi-line strings where it can
        be hard to find the differences by eye.
        """
        # TODO: perhaps override assertEquals to call this for strings?
        if a == b:
            return
        if message is None:
            message = "texts not equal:\n"
        if a + '\n' == b:
            message = 'first string is missing a final newline.\n'
        if a == b + '\n':
            message = 'second string is missing a final newline.\n'
        raise AssertionError(message +
                             self._ndiff_strings(a, b))

    def assertEqualMode(self, mode, mode_test):
        self.assertEqual(mode, mode_test,
                         'mode mismatch %o != %o' % (mode, mode_test))

    def assertEqualStat(self, expected, actual):
        """assert that expected and actual are the same stat result.

        :param expected: A stat result.
        :param actual: A stat result.
        :raises AssertionError: If the expected and actual stat values differ
            other than by atime.
        """
        self.assertEqual(expected.st_size, actual.st_size)
        self.assertEqual(expected.st_mtime, actual.st_mtime)
        self.assertEqual(expected.st_ctime, actual.st_ctime)
        self.assertEqual(expected.st_dev, actual.st_dev)
        self.assertEqual(expected.st_ino, actual.st_ino)
        self.assertEqual(expected.st_mode, actual.st_mode)

    def assertLength(self, length, obj_with_len):
        """Assert that obj_with_len is of length length."""
        if len(obj_with_len) != length:
            self.fail("Incorrect length: wanted %d, got %d for %r" % (
                length, len(obj_with_len), obj_with_len))

    def assertPositive(self, val):
        """Assert that val is greater than 0."""
        self.assertTrue(val > 0, 'expected a positive value, but got %s' % val)

    def assertNegative(self, val):
        """Assert that val is less than 0."""
        self.assertTrue(val < 0, 'expected a negative value, but got %s' % val)

    def assertStartsWith(self, s, prefix):
        if not s.startswith(prefix):
            raise AssertionError('string %r does not start with %r' % (s, prefix))

    def assertEndsWith(self, s, suffix):
        """Asserts that s ends with suffix."""
        if not s.endswith(suffix):
            raise AssertionError('string %r does not end with %r' % (s, suffix))

    def assertContainsRe(self, haystack, needle_re, flags=0):
        """Assert that a contains something matching a regular expression."""
        if not re.search(needle_re, haystack, flags):
            if '\n' in haystack or len(haystack) > 60:
                # a long string, format it in a more readable way
                raise AssertionError(
                        'pattern "%s" not found in\n"""\\\n%s"""\n'
                        % (needle_re, haystack))
            else:
                raise AssertionError('pattern "%s" not found in "%s"'
                        % (needle_re, haystack))

    def assertNotContainsRe(self, haystack, needle_re, flags=0):
        """Assert that a does not match a regular expression"""
        if re.search(needle_re, haystack, flags):
            raise AssertionError('pattern "%s" found in "%s"'
                    % (needle_re, haystack))

    def assertSubset(self, sublist, superlist):
        """Assert that every entry in sublist is present in superlist."""
        missing = set(sublist) - set(superlist)
        if len(missing) > 0:
            raise AssertionError("value(s) %r not present in container %r" %
                                 (missing, superlist))

    def assertListRaises(self, excClass, func, *args, **kwargs):
        """Fail unless excClass is raised when the iterator from func is used.

        Many functions can return generators this makes sure
        to wrap them in a list() call to make sure the whole generator
        is run, and that the proper exception is raised.
        """
        try:
            list(func(*args, **kwargs))
        except excClass, e:
            return e
        else:
            if getattr(excClass,'__name__', None) is not None:
                excName = excClass.__name__
            else:
                excName = str(excClass)
            raise self.failureException, "%s not raised" % excName

    def assertRaises(self, excClass, callableObj, *args, **kwargs):
        """Assert that a callable raises a particular exception.

        :param excClass: As for the except statement, this may be either an
            exception class, or a tuple of classes.
        :param callableObj: A callable, will be passed ``*args`` and
            ``**kwargs``.

        Returns the exception so that you can examine it.
        """
        try:
            callableObj(*args, **kwargs)
        except excClass, e:
            return e
        else:
            if getattr(excClass,'__name__', None) is not None:
                excName = excClass.__name__
            else:
                # probably a tuple
                excName = str(excClass)
            raise self.failureException, "%s not raised" % excName

    def assertIs(self, left, right, message=None):
        if not (left is right):
            if message is not None:
                raise AssertionError(message)
            else:
                raise AssertionError("%r is not %r." % (left, right))

    def assertIsNot(self, left, right, message=None):
        if (left is right):
            if message is not None:
                raise AssertionError(message)
            else:
                raise AssertionError("%r is %r." % (left, right))

    def assertTransportMode(self, transport, path, mode):
        """Fail if a path does not have mode "mode".

        If modes are not supported on this transport, the assertion is ignored.
        """
        if not transport._can_roundtrip_unix_modebits():
            return
        path_stat = transport.stat(path)
        actual_mode = stat.S_IMODE(path_stat.st_mode)
        self.assertEqual(mode, actual_mode,
                         'mode of %r incorrect (%s != %s)'
                         % (path, oct(mode), oct(actual_mode)))

    def assertIsSameRealPath(self, path1, path2):
        """Fail if path1 and path2 points to different files"""
        self.assertEqual(osutils.realpath(path1),
                         osutils.realpath(path2),
                         "apparent paths:\na = %s\nb = %s\n," % (path1, path2))

    def assertIsInstance(self, obj, kls, msg=None):
        """Fail if obj is not an instance of kls
        
        :param msg: Supplementary message to show if the assertion fails.
        """
        if not isinstance(obj, kls):
            m = "%r is an instance of %s rather than %s" % (
                obj, obj.__class__, kls)
            if msg:
                m += ": " + msg
            self.fail(m)

    def expectFailure(self, reason, assertion, *args, **kwargs):
        """Invoke a test, expecting it to fail for the given reason.

        This is for assertions that ought to succeed, but currently fail.
        (The failure is *expected* but not *wanted*.)  Please be very precise
        about the failure you're expecting.  If a new bug is introduced,
        AssertionError should be raised, not KnownFailure.

        Frequently, expectFailure should be followed by an opposite assertion.
        See example below.

        Intended to be used with a callable that raises AssertionError as the
        'assertion' parameter.  args and kwargs are passed to the 'assertion'.

        Raises KnownFailure if the test fails.  Raises AssertionError if the
        test succeeds.

        example usage::

          self.expectFailure('Math is broken', self.assertNotEqual, 54,
                             dynamic_val)
          self.assertEqual(42, dynamic_val)

          This means that a dynamic_val of 54 will cause the test to raise
          a KnownFailure.  Once math is fixed and the expectFailure is removed,
          only a dynamic_val of 42 will allow the test to pass.  Anything other
          than 54 or 42 will cause an AssertionError.
        """
        try:
            assertion(*args, **kwargs)
        except AssertionError:
            raise KnownFailure(reason)
        else:
            self.fail('Unexpected success.  Should have failed: %s' % reason)

    def assertFileEqual(self, content, path):
        """Fail if path does not contain 'content'."""
        self.failUnlessExists(path)
        f = file(path, 'rb')
        try:
            s = f.read()
        finally:
            f.close()
        self.assertEqualDiff(content, s)

    def failUnlessExists(self, path):
        """Fail unless path or paths, which may be abs or relative, exist."""
        if not isinstance(path, basestring):
            for p in path:
                self.failUnlessExists(p)
        else:
            self.failUnless(osutils.lexists(path),path+" does not exist")

    def failIfExists(self, path):
        """Fail if path or paths, which may be abs or relative, exist."""
        if not isinstance(path, basestring):
            for p in path:
                self.failIfExists(p)
        else:
            self.failIf(osutils.lexists(path),path+" exists")

    def _capture_deprecation_warnings(self, a_callable, *args, **kwargs):
        """A helper for callDeprecated and applyDeprecated.

        :param a_callable: A callable to call.
        :param args: The positional arguments for the callable
        :param kwargs: The keyword arguments for the callable
        :return: A tuple (warnings, result). result is the result of calling
            a_callable(``*args``, ``**kwargs``).
        """
        local_warnings = []
        def capture_warnings(msg, cls=None, stacklevel=None):
            # we've hooked into a deprecation specific callpath,
            # only deprecations should getting sent via it.
            self.assertEqual(cls, DeprecationWarning)
            local_warnings.append(msg)
        original_warning_method = symbol_versioning.warn
        symbol_versioning.set_warning_method(capture_warnings)
        try:
            result = a_callable(*args, **kwargs)
        finally:
            symbol_versioning.set_warning_method(original_warning_method)
        return (local_warnings, result)

    def applyDeprecated(self, deprecation_format, a_callable, *args, **kwargs):
        """Call a deprecated callable without warning the user.

        Note that this only captures warnings raised by symbol_versioning.warn,
        not other callers that go direct to the warning module.

        To test that a deprecated method raises an error, do something like
        this::

            self.assertRaises(errors.ReservedId,
                self.applyDeprecated,
                deprecated_in((1, 5, 0)),
                br.append_revision,
                'current:')

        :param deprecation_format: The deprecation format that the callable
            should have been deprecated with. This is the same type as the
            parameter to deprecated_method/deprecated_function. If the
            callable is not deprecated with this format, an assertion error
            will be raised.
        :param a_callable: A callable to call. This may be a bound method or
            a regular function. It will be called with ``*args`` and
            ``**kwargs``.
        :param args: The positional arguments for the callable
        :param kwargs: The keyword arguments for the callable
        :return: The result of a_callable(``*args``, ``**kwargs``)
        """
        call_warnings, result = self._capture_deprecation_warnings(a_callable,
            *args, **kwargs)
        expected_first_warning = symbol_versioning.deprecation_string(
            a_callable, deprecation_format)
        if len(call_warnings) == 0:
            self.fail("No deprecation warning generated by call to %s" %
                a_callable)
        self.assertEqual(expected_first_warning, call_warnings[0])
        return result

    def callCatchWarnings(self, fn, *args, **kw):
        """Call a callable that raises python warnings.

        The caller's responsible for examining the returned warnings.

        If the callable raises an exception, the exception is not
        caught and propagates up to the caller.  In that case, the list
        of warnings is not available.

        :returns: ([warning_object, ...], fn_result)
        """
        # XXX: This is not perfect, because it completely overrides the
        # warnings filters, and some code may depend on suppressing particular
        # warnings.  It's the easiest way to insulate ourselves from -Werror,
        # though.  -- Andrew, 20071062
        wlist = []
        def _catcher(message, category, filename, lineno, file=None, line=None):
            # despite the name, 'message' is normally(?) a Warning subclass
            # instance
            wlist.append(message)
        saved_showwarning = warnings.showwarning
        saved_filters = warnings.filters
        try:
            warnings.showwarning = _catcher
            warnings.filters = []
            result = fn(*args, **kw)
        finally:
            warnings.showwarning = saved_showwarning
            warnings.filters = saved_filters
        return wlist, result

    def callDeprecated(self, expected, callable, *args, **kwargs):
        """Assert that a callable is deprecated in a particular way.

        This is a very precise test for unusual requirements. The
        applyDeprecated helper function is probably more suited for most tests
        as it allows you to simply specify the deprecation format being used
        and will ensure that that is issued for the function being called.

        Note that this only captures warnings raised by symbol_versioning.warn,
        not other callers that go direct to the warning module.  To catch
        general warnings, use callCatchWarnings.

        :param expected: a list of the deprecation warnings expected, in order
        :param callable: The callable to call
        :param args: The positional arguments for the callable
        :param kwargs: The keyword arguments for the callable
        """
        call_warnings, result = self._capture_deprecation_warnings(callable,
            *args, **kwargs)
        self.assertEqual(expected, call_warnings)
        return result

    def _startLogFile(self):
        """Send bzr and test log messages to a temporary file.

        The file is removed as the test is torn down.
        """
        fileno, name = tempfile.mkstemp(suffix='.log', prefix='testbzr')
        self._log_file = os.fdopen(fileno, 'w+')
        self._log_memento = bzrlib.trace.push_log_file(self._log_file)
        self._log_file_name = name
        self.addCleanup(self._finishLogFile)

    def _finishLogFile(self):
        """Finished with the log file.

        Close the file and delete it, unless setKeepLogfile was called.
        """
        if self._log_file is None:
            return
        bzrlib.trace.pop_log_file(self._log_memento)
        self._log_file.close()
        self._log_file = None
        if not self._keep_log_file:
            os.remove(self._log_file_name)
            self._log_file_name = None

    def setKeepLogfile(self):
        """Make the logfile not be deleted when _finishLogFile is called."""
        self._keep_log_file = True

    def thisFailsStrictLockCheck(self):
        """It is known that this test would fail with -Dstrict_locks.

        By default, all tests are run with strict lock checking unless
        -Edisable_lock_checks is supplied. However there are some tests which
        we know fail strict locks at this point that have not been fixed.
        They should call this function to disable the strict checking.

        This should be used sparingly, it is much better to fix the locking
        issues rather than papering over the problem by calling this function.
        """
        debug.debug_flags.discard('strict_locks')

    def addCleanup(self, callable, *args, **kwargs):
        """Arrange to run a callable when this case is torn down.

        Callables are run in the reverse of the order they are registered,
        ie last-in first-out.
        """
        self._cleanups.append((callable, args, kwargs))

    def _cleanEnvironment(self):
        new_env = {
            'BZR_HOME': None, # Don't inherit BZR_HOME to all the tests.
            'HOME': os.getcwd(),
            # bzr now uses the Win32 API and doesn't rely on APPDATA, but the
            # tests do check our impls match APPDATA
            'BZR_EDITOR': None, # test_msgeditor manipulates this variable
            'VISUAL': None,
            'EDITOR': None,
            'BZR_EMAIL': None,
            'BZREMAIL': None, # may still be present in the environment
            'EMAIL': None,
            'BZR_PROGRESS_BAR': None,
            'BZR_LOG': None,
            'BZR_PLUGIN_PATH': None,
            # Make sure that any text ui tests are consistent regardless of
            # the environment the test case is run in; you may want tests that
            # test other combinations.  'dumb' is a reasonable guess for tests
            # going to a pipe or a StringIO.
            'TERM': 'dumb',
            'LINES': '25',
            'COLUMNS': '80',
            # SSH Agent
            'SSH_AUTH_SOCK': None,
            # Proxies
            'http_proxy': None,
            'HTTP_PROXY': None,
            'https_proxy': None,
            'HTTPS_PROXY': None,
            'no_proxy': None,
            'NO_PROXY': None,
            'all_proxy': None,
            'ALL_PROXY': None,
            # Nobody cares about ftp_proxy, FTP_PROXY AFAIK. So far at
            # least. If you do (care), please update this comment
            # -- vila 20080401
            'ftp_proxy': None,
            'FTP_PROXY': None,
            'BZR_REMOTE_PATH': None,
        }
        self.__old_env = {}
        self.addCleanup(self._restoreEnvironment)
        for name, value in new_env.iteritems():
            self._captureVar(name, value)

    def _captureVar(self, name, newvalue):
        """Set an environment variable, and reset it when finished."""
        self.__old_env[name] = osutils.set_or_unset_env(name, newvalue)

    def _restore_debug_flags(self):
        debug.debug_flags.clear()
        debug.debug_flags.update(self._preserved_debug_flags)

    def _restoreEnvironment(self):
        for name, value in self.__old_env.iteritems():
            osutils.set_or_unset_env(name, value)

    def _restoreHooks(self):
        for klass, (name, hooks) in self._preserved_hooks.items():
            setattr(klass, name, hooks)

    def knownFailure(self, reason):
        """This test has failed for some known reason."""
        raise KnownFailure(reason)

    def _do_skip(self, result, reason):
        addSkip = getattr(result, 'addSkip', None)
        if not callable(addSkip):
            result.addError(self, sys.exc_info())
        else:
            addSkip(self, reason)

    def run(self, result=None):
        if result is None: result = self.defaultTestResult()
        for feature in getattr(self, '_test_needs_features', []):
            if not feature.available():
                result.startTest(self)
                if getattr(result, 'addNotSupported', None):
                    result.addNotSupported(self, feature)
                else:
                    result.addSuccess(self)
                result.stopTest(self)
                return result
        try:
            try:
                result.startTest(self)
                absent_attr = object()
                # Python 2.5
                method_name = getattr(self, '_testMethodName', absent_attr)
                if method_name is absent_attr:
                    # Python 2.4
                    method_name = getattr(self, '_TestCase__testMethodName')
                testMethod = getattr(self, method_name)
                try:
                    try:
                        self.setUp()
                        if not self._bzr_test_setUp_run:
                            self.fail(
                                "test setUp did not invoke "
                                "bzrlib.tests.TestCase's setUp")
                    except KeyboardInterrupt:
                        self._runCleanups()
                        raise
                    except TestSkipped, e:
                        self._do_skip(result, e.args[0])
                        self.tearDown()
                        return result
                    except:
                        result.addError(self, sys.exc_info())
                        self._runCleanups()
                        return result

                    ok = False
                    try:
                        testMethod()
                        ok = True
                    except self.failureException:
                        result.addFailure(self, sys.exc_info())
                    except TestSkipped, e:
                        if not e.args:
                            reason = "No reason given."
                        else:
                            reason = e.args[0]
                        self._do_skip(result, reason)
                    except KeyboardInterrupt:
                        self._runCleanups()
                        raise
                    except:
                        result.addError(self, sys.exc_info())

                    try:
                        self.tearDown()
                        if not self._bzr_test_tearDown_run:
                            self.fail(
                                "test tearDown did not invoke "
                                "bzrlib.tests.TestCase's tearDown")
                    except KeyboardInterrupt:
                        self._runCleanups()
                        raise
                    except:
                        result.addError(self, sys.exc_info())
                        self._runCleanups()
                        ok = False
                    if ok: result.addSuccess(self)
                finally:
                    result.stopTest(self)
                return result
            except TestNotApplicable:
                # Not moved from the result [yet].
                self._runCleanups()
                raise
            except KeyboardInterrupt:
                self._runCleanups()
                raise
        finally:
            saved_attrs = {}
            for attr_name in self.attrs_to_keep:
                if attr_name in self.__dict__:
                    saved_attrs[attr_name] = self.__dict__[attr_name]
            self.__dict__ = saved_attrs

    def tearDown(self):
        self._runCleanups()
        self._log_contents = ''
        self._bzr_test_tearDown_run = True
        unittest.TestCase.tearDown(self)

    def time(self, callable, *args, **kwargs):
        """Run callable and accrue the time it takes to the benchmark time.

        If lsprofiling is enabled (i.e. by --lsprof-time to bzr selftest) then
        this will cause lsprofile statistics to be gathered and stored in
        self._benchcalls.
        """
        if self._benchtime is None:
            self._benchtime = 0
        start = time.time()
        try:
            if not self._gather_lsprof_in_benchmarks:
                return callable(*args, **kwargs)
            else:
                # record this benchmark
                ret, stats = bzrlib.lsprof.profile(callable, *args, **kwargs)
                stats.sort()
                self._benchcalls.append(((callable, args, kwargs), stats))
                return ret
        finally:
            self._benchtime += time.time() - start

    def _runCleanups(self):
        """Run registered cleanup functions.

        This should only be called from TestCase.tearDown.
        """
        # TODO: Perhaps this should keep running cleanups even if
        # one of them fails?

        # Actually pop the cleanups from the list so tearDown running
        # twice is safe (this happens for skipped tests).
        while self._cleanups:
            cleanup, args, kwargs = self._cleanups.pop()
            cleanup(*args, **kwargs)

    def log(self, *args):
        mutter(*args)

    def _get_log(self, keep_log_file=False):
        """Get the log from bzrlib.trace calls from this test.

        :param keep_log_file: When True, if the log is still a file on disk
            leave it as a file on disk. When False, if the log is still a file
            on disk, the log file is deleted and the log preserved as
            self._log_contents.
        :return: A string containing the log.
        """
        # flush the log file, to get all content
        import bzrlib.trace
        if bzrlib.trace._trace_file:
            bzrlib.trace._trace_file.flush()
        if self._log_contents:
            # XXX: this can hardly contain the content flushed above --vila
            # 20080128
            return self._log_contents
        if self._log_file_name is not None:
            logfile = open(self._log_file_name)
            try:
                log_contents = logfile.read()
            finally:
                logfile.close()
            if not keep_log_file:
                self._log_contents = log_contents
                try:
                    os.remove(self._log_file_name)
                except OSError, e:
                    if sys.platform == 'win32' and e.errno == errno.EACCES:
                        sys.stderr.write(('Unable to delete log file '
                                             ' %r\n' % self._log_file_name))
                    else:
                        raise
            return log_contents
        else:
            return "DELETED log file to reduce memory footprint"

    def requireFeature(self, feature):
        """This test requires a specific feature is available.

        :raises UnavailableFeature: When feature is not available.
        """
        if not feature.available():
            raise UnavailableFeature(feature)

    def _run_bzr_autosplit(self, args, retcode, encoding, stdin,
            working_dir):
        """Run bazaar command line, splitting up a string command line."""
        if isinstance(args, basestring):
            # shlex don't understand unicode strings,
            # so args should be plain string (bialix 20070906)
            args = list(shlex.split(str(args)))
        return self._run_bzr_core(args, retcode=retcode,
                encoding=encoding, stdin=stdin, working_dir=working_dir,
                )

    def _run_bzr_core(self, args, retcode, encoding, stdin,
            working_dir):
        if encoding is None:
            encoding = osutils.get_user_encoding()
        stdout = StringIOWrapper()
        stderr = StringIOWrapper()
        stdout.encoding = encoding
        stderr.encoding = encoding

        self.log('run bzr: %r', args)
        # FIXME: don't call into logging here
        handler = logging.StreamHandler(stderr)
        handler.setLevel(logging.INFO)
        logger = logging.getLogger('')
        logger.addHandler(handler)
        old_ui_factory = ui.ui_factory
        ui.ui_factory = TestUIFactory(stdin=stdin, stdout=stdout, stderr=stderr)

        cwd = None
        if working_dir is not None:
            cwd = osutils.getcwd()
            os.chdir(working_dir)

        try:
            result = self.apply_redirected(ui.ui_factory.stdin,
                stdout, stderr,
                bzrlib.commands.run_bzr_catch_user_errors,
                args)
        finally:
            logger.removeHandler(handler)
            ui.ui_factory = old_ui_factory
            if cwd is not None:
                os.chdir(cwd)

        out = stdout.getvalue()
        err = stderr.getvalue()
        if out:
            self.log('output:\n%r', out)
        if err:
            self.log('errors:\n%r', err)
        if retcode is not None:
            self.assertEquals(retcode, result,
                              message='Unexpected return code')
        return result, out, err

    def run_bzr(self, args, retcode=0, encoding=None, stdin=None,
                working_dir=None, error_regexes=[], output_encoding=None):
        """Invoke bzr, as if it were run from the command line.

        The argument list should not include the bzr program name - the
        first argument is normally the bzr command.  Arguments may be
        passed in three ways:

        1- A list of strings, eg ["commit", "a"].  This is recommended
        when the command contains whitespace or metacharacters, or
        is built up at run time.

        2- A single string, eg "add a".  This is the most convenient
        for hardcoded commands.

        This runs bzr through the interface that catches and reports
        errors, and with logging set to something approximating the
        default, so that error reporting can be checked.

        This should be the main method for tests that want to exercise the
        overall behavior of the bzr application (rather than a unit test
        or a functional test of the library.)

        This sends the stdout/stderr results into the test's log,
        where it may be useful for debugging.  See also run_captured.

        :keyword stdin: A string to be used as stdin for the command.
        :keyword retcode: The status code the command should return;
            default 0.
        :keyword working_dir: The directory to run the command in
        :keyword error_regexes: A list of expected error messages.  If
            specified they must be seen in the error output of the command.
        """
        retcode, out, err = self._run_bzr_autosplit(
            args=args,
            retcode=retcode,
            encoding=encoding,
            stdin=stdin,
            working_dir=working_dir,
            )
        self.assertIsInstance(error_regexes, (list, tuple))
        for regex in error_regexes:
            self.assertContainsRe(err, regex)
        return out, err

    def run_bzr_error(self, error_regexes, *args, **kwargs):
        """Run bzr, and check that stderr contains the supplied regexes

        :param error_regexes: Sequence of regular expressions which
            must each be found in the error output. The relative ordering
            is not enforced.
        :param args: command-line arguments for bzr
        :param kwargs: Keyword arguments which are interpreted by run_bzr
            This function changes the default value of retcode to be 3,
            since in most cases this is run when you expect bzr to fail.

        :return: (out, err) The actual output of running the command (in case
            you want to do more inspection)

        Examples of use::

            # Make sure that commit is failing because there is nothing to do
            self.run_bzr_error(['no changes to commit'],
                               ['commit', '-m', 'my commit comment'])
            # Make sure --strict is handling an unknown file, rather than
            # giving us the 'nothing to do' error
            self.build_tree(['unknown'])
            self.run_bzr_error(['Commit refused because there are unknown files'],
                               ['commit', --strict', '-m', 'my commit comment'])
        """
        kwargs.setdefault('retcode', 3)
        kwargs['error_regexes'] = error_regexes
        out, err = self.run_bzr(*args, **kwargs)
        return out, err

    def run_bzr_subprocess(self, *args, **kwargs):
        """Run bzr in a subprocess for testing.

        This starts a new Python interpreter and runs bzr in there.
        This should only be used for tests that have a justifiable need for
        this isolation: e.g. they are testing startup time, or signal
        handling, or early startup code, etc.  Subprocess code can't be
        profiled or debugged so easily.

        :keyword retcode: The status code that is expected.  Defaults to 0.  If
            None is supplied, the status code is not checked.
        :keyword env_changes: A dictionary which lists changes to environment
            variables. A value of None will unset the env variable.
            The values must be strings. The change will only occur in the
            child, so you don't need to fix the environment after running.
        :keyword universal_newlines: Convert CRLF => LF
        :keyword allow_plugins: By default the subprocess is run with
            --no-plugins to ensure test reproducibility. Also, it is possible
            for system-wide plugins to create unexpected output on stderr,
            which can cause unnecessary test failures.
        """
        env_changes = kwargs.get('env_changes', {})
        working_dir = kwargs.get('working_dir', None)
        allow_plugins = kwargs.get('allow_plugins', False)
        if len(args) == 1:
            if isinstance(args[0], list):
                args = args[0]
            elif isinstance(args[0], basestring):
                args = list(shlex.split(args[0]))
        else:
            raise ValueError("passing varargs to run_bzr_subprocess")
        process = self.start_bzr_subprocess(args, env_changes=env_changes,
                                            working_dir=working_dir,
                                            allow_plugins=allow_plugins)
        # We distinguish between retcode=None and retcode not passed.
        supplied_retcode = kwargs.get('retcode', 0)
        return self.finish_bzr_subprocess(process, retcode=supplied_retcode,
            universal_newlines=kwargs.get('universal_newlines', False),
            process_args=args)

    def start_bzr_subprocess(self, process_args, env_changes=None,
                             skip_if_plan_to_signal=False,
                             working_dir=None,
                             allow_plugins=False):
        """Start bzr in a subprocess for testing.

        This starts a new Python interpreter and runs bzr in there.
        This should only be used for tests that have a justifiable need for
        this isolation: e.g. they are testing startup time, or signal
        handling, or early startup code, etc.  Subprocess code can't be
        profiled or debugged so easily.

        :param process_args: a list of arguments to pass to the bzr executable,
            for example ``['--version']``.
        :param env_changes: A dictionary which lists changes to environment
            variables. A value of None will unset the env variable.
            The values must be strings. The change will only occur in the
            child, so you don't need to fix the environment after running.
        :param skip_if_plan_to_signal: raise TestSkipped when true and os.kill
            is not available.
        :param allow_plugins: If False (default) pass --no-plugins to bzr.

        :returns: Popen object for the started process.
        """
        if skip_if_plan_to_signal:
            if not getattr(os, 'kill', None):
                raise TestSkipped("os.kill not available.")

        if env_changes is None:
            env_changes = {}
        old_env = {}

        def cleanup_environment():
            for env_var, value in env_changes.iteritems():
                old_env[env_var] = osutils.set_or_unset_env(env_var, value)

        def restore_environment():
            for env_var, value in old_env.iteritems():
                osutils.set_or_unset_env(env_var, value)

        bzr_path = self.get_bzr_path()

        cwd = None
        if working_dir is not None:
            cwd = osutils.getcwd()
            os.chdir(working_dir)

        try:
            # win32 subprocess doesn't support preexec_fn
            # so we will avoid using it on all platforms, just to
            # make sure the code path is used, and we don't break on win32
            cleanup_environment()
            command = [sys.executable]
            # frozen executables don't need the path to bzr
            if getattr(sys, "frozen", None) is None:
                command.append(bzr_path)
            if not allow_plugins:
                command.append('--no-plugins')
            command.extend(process_args)
            process = self._popen(command, stdin=PIPE, stdout=PIPE, stderr=PIPE)
        finally:
            restore_environment()
            if cwd is not None:
                os.chdir(cwd)

        return process

    def _popen(self, *args, **kwargs):
        """Place a call to Popen.

        Allows tests to override this method to intercept the calls made to
        Popen for introspection.
        """
        return Popen(*args, **kwargs)

    def get_source_path(self):
        """Return the path of the directory containing bzrlib."""
        return os.path.dirname(os.path.dirname(bzrlib.__file__))

    def get_bzr_path(self):
        """Return the path of the 'bzr' executable for this test suite."""
        bzr_path = self.get_source_path()+'/bzr'
        if not os.path.isfile(bzr_path):
            # We are probably installed. Assume sys.argv is the right file
            bzr_path = sys.argv[0]
        return bzr_path

    def finish_bzr_subprocess(self, process, retcode=0, send_signal=None,
                              universal_newlines=False, process_args=None):
        """Finish the execution of process.

        :param process: the Popen object returned from start_bzr_subprocess.
        :param retcode: The status code that is expected.  Defaults to 0.  If
            None is supplied, the status code is not checked.
        :param send_signal: an optional signal to send to the process.
        :param universal_newlines: Convert CRLF => LF
        :returns: (stdout, stderr)
        """
        if send_signal is not None:
            os.kill(process.pid, send_signal)
        out, err = process.communicate()

        if universal_newlines:
            out = out.replace('\r\n', '\n')
            err = err.replace('\r\n', '\n')

        if retcode is not None and retcode != process.returncode:
            if process_args is None:
                process_args = "(unknown args)"
            mutter('Output of bzr %s:\n%s', process_args, out)
            mutter('Error for bzr %s:\n%s', process_args, err)
            self.fail('Command bzr %s failed with retcode %s != %s'
                      % (process_args, retcode, process.returncode))
        return [out, err]

    def check_inventory_shape(self, inv, shape):
        """Compare an inventory to a list of expected names.

        Fail if they are not precisely equal.
        """
        extras = []
        shape = list(shape)             # copy
        for path, ie in inv.entries():
            name = path.replace('\\', '/')
            if ie.kind == 'directory':
                name = name + '/'
            if name in shape:
                shape.remove(name)
            else:
                extras.append(name)
        if shape:
            self.fail("expected paths not found in inventory: %r" % shape)
        if extras:
            self.fail("unexpected paths found in inventory: %r" % extras)

    def apply_redirected(self, stdin=None, stdout=None, stderr=None,
                         a_callable=None, *args, **kwargs):
        """Call callable with redirected std io pipes.

        Returns the return code."""
        if not callable(a_callable):
            raise ValueError("a_callable must be callable.")
        if stdin is None:
            stdin = StringIO("")
        if stdout is None:
            if getattr(self, "_log_file", None) is not None:
                stdout = self._log_file
            else:
                stdout = StringIO()
        if stderr is None:
            if getattr(self, "_log_file", None is not None):
                stderr = self._log_file
            else:
                stderr = StringIO()
        real_stdin = sys.stdin
        real_stdout = sys.stdout
        real_stderr = sys.stderr
        try:
            sys.stdout = stdout
            sys.stderr = stderr
            sys.stdin = stdin
            return a_callable(*args, **kwargs)
        finally:
            sys.stdout = real_stdout
            sys.stderr = real_stderr
            sys.stdin = real_stdin

    def reduceLockdirTimeout(self):
        """Reduce the default lock timeout for the duration of the test, so that
        if LockContention occurs during a test, it does so quickly.

        Tests that expect to provoke LockContention errors should call this.
        """
        orig_timeout = bzrlib.lockdir._DEFAULT_TIMEOUT_SECONDS
        def resetTimeout():
            bzrlib.lockdir._DEFAULT_TIMEOUT_SECONDS = orig_timeout
        self.addCleanup(resetTimeout)
        bzrlib.lockdir._DEFAULT_TIMEOUT_SECONDS = 0

    def make_utf8_encoded_stringio(self, encoding_type=None):
        """Return a StringIOWrapper instance, that will encode Unicode
        input to UTF-8.
        """
        if encoding_type is None:
            encoding_type = 'strict'
        sio = StringIO()
        output_encoding = 'utf-8'
        sio = codecs.getwriter(output_encoding)(sio, errors=encoding_type)
        sio.encoding = output_encoding
        return sio

    def disable_verb(self, verb):
        """Disable a smart server verb for one test."""
        from bzrlib.smart import request
        request_handlers = request.request_handlers
        orig_method = request_handlers.get(verb)
        request_handlers.remove(verb)
        def restoreVerb():
            request_handlers.register(verb, orig_method)
        self.addCleanup(restoreVerb)


class CapturedCall(object):
    """A helper for capturing smart server calls for easy debug analysis."""

    def __init__(self, params, prefix_length):
        """Capture the call with params and skip prefix_length stack frames."""
        self.call = params
        import traceback
        # The last 5 frames are the __init__, the hook frame, and 3 smart
        # client frames. Beyond this we could get more clever, but this is good
        # enough for now.
        stack = traceback.extract_stack()[prefix_length:-5]
        self.stack = ''.join(traceback.format_list(stack))

    def __str__(self):
        return self.call.method

    def __repr__(self):
        return self.call.method

    def stack(self):
        return self.stack


class TestCaseWithMemoryTransport(TestCase):
    """Common test class for tests that do not need disk resources.

    Tests that need disk resources should derive from TestCaseWithTransport.

    TestCaseWithMemoryTransport sets the TEST_ROOT variable for all bzr tests.

    For TestCaseWithMemoryTransport the test_home_dir is set to the name of
    a directory which does not exist. This serves to help ensure test isolation
    is preserved. test_dir is set to the TEST_ROOT, as is cwd, because they
    must exist. However, TestCaseWithMemoryTransport does not offer local
    file defaults for the transport in tests, nor does it obey the command line
    override, so tests that accidentally write to the common directory should
    be rare.

    :cvar TEST_ROOT: Directory containing all temporary directories, plus
    a .bzr directory that stops us ascending higher into the filesystem.
    """

    TEST_ROOT = None
    _TEST_NAME = 'test'

    def __init__(self, methodName='runTest'):
        # allow test parameterization after test construction and before test
        # execution. Variables that the parameterizer sets need to be
        # ones that are not set by setUp, or setUp will trash them.
        super(TestCaseWithMemoryTransport, self).__init__(methodName)
        self.vfs_transport_factory = default_transport
        self.transport_server = None
        self.transport_readonly_server = None
        self.__vfs_server = None

    def get_transport(self, relpath=None):
        """Return a writeable transport.

        This transport is for the test scratch space relative to
        "self._test_root"

        :param relpath: a path relative to the base url.
        """
        t = get_transport(self.get_url(relpath))
        self.assertFalse(t.is_readonly())
        return t

    def get_readonly_transport(self, relpath=None):
        """Return a readonly transport for the test scratch space

        This can be used to test that operations which should only need
        readonly access in fact do not try to write.

        :param relpath: a path relative to the base url.
        """
        t = get_transport(self.get_readonly_url(relpath))
        self.assertTrue(t.is_readonly())
        return t

    def create_transport_readonly_server(self):
        """Create a transport server from class defined at init.

        This is mostly a hook for daughter classes.
        """
        return self.transport_readonly_server()

    def get_readonly_server(self):
        """Get the server instance for the readonly transport

        This is useful for some tests with specific servers to do diagnostics.
        """
        if self.__readonly_server is None:
            if self.transport_readonly_server is None:
                # readonly decorator requested
                self.__readonly_server = ReadonlyServer()
            else:
                # explicit readonly transport.
                self.__readonly_server = self.create_transport_readonly_server()
            self.start_server(self.__readonly_server,
                self.get_vfs_only_server())
        return self.__readonly_server

    def get_readonly_url(self, relpath=None):
        """Get a URL for the readonly transport.

        This will either be backed by '.' or a decorator to the transport
        used by self.get_url()
        relpath provides for clients to get a path relative to the base url.
        These should only be downwards relative, not upwards.
        """
        base = self.get_readonly_server().get_url()
        return self._adjust_url(base, relpath)

    def get_vfs_only_server(self):
        """Get the vfs only read/write server instance.

        This is useful for some tests with specific servers that need
        diagnostics.

        For TestCaseWithMemoryTransport this is always a MemoryServer, and there
        is no means to override it.
        """
        if self.__vfs_server is None:
            self.__vfs_server = MemoryServer()
            self.start_server(self.__vfs_server)
        return self.__vfs_server

    def get_server(self):
        """Get the read/write server instance.

        This is useful for some tests with specific servers that need
        diagnostics.

        This is built from the self.transport_server factory. If that is None,
        then the self.get_vfs_server is returned.
        """
        if self.__server is None:
            if (self.transport_server is None or self.transport_server is
                self.vfs_transport_factory):
                self.__server = self.get_vfs_only_server()
            else:
                # bring up a decorated means of access to the vfs only server.
                self.__server = self.transport_server()
                self.start_server(self.__server, self.get_vfs_only_server())
        return self.__server

    def _adjust_url(self, base, relpath):
        """Get a URL (or maybe a path) for the readwrite transport.

        This will either be backed by '.' or to an equivalent non-file based
        facility.
        relpath provides for clients to get a path relative to the base url.
        These should only be downwards relative, not upwards.
        """
        if relpath is not None and relpath != '.':
            if not base.endswith('/'):
                base = base + '/'
            # XXX: Really base should be a url; we did after all call
            # get_url()!  But sometimes it's just a path (from
            # LocalAbspathServer), and it'd be wrong to append urlescaped data
            # to a non-escaped local path.
            if base.startswith('./') or base.startswith('/'):
                base += relpath
            else:
                base += urlutils.escape(relpath)
        return base

    def get_url(self, relpath=None):
        """Get a URL (or maybe a path) for the readwrite transport.

        This will either be backed by '.' or to an equivalent non-file based
        facility.
        relpath provides for clients to get a path relative to the base url.
        These should only be downwards relative, not upwards.
        """
        base = self.get_server().get_url()
        return self._adjust_url(base, relpath)

    def get_vfs_only_url(self, relpath=None):
        """Get a URL (or maybe a path for the plain old vfs transport.

        This will never be a smart protocol.  It always has all the
        capabilities of the local filesystem, but it might actually be a
        MemoryTransport or some other similar virtual filesystem.

        This is the backing transport (if any) of the server returned by
        get_url and get_readonly_url.

        :param relpath: provides for clients to get a path relative to the base
            url.  These should only be downwards relative, not upwards.
        :return: A URL
        """
        base = self.get_vfs_only_server().get_url()
        return self._adjust_url(base, relpath)

    def _create_safety_net(self):
        """Make a fake bzr directory.

        This prevents any tests propagating up onto the TEST_ROOT directory's
        real branch.
        """
        root = TestCaseWithMemoryTransport.TEST_ROOT
        bzrdir.BzrDir.create_standalone_workingtree(root)

    def _check_safety_net(self):
        """Check that the safety .bzr directory have not been touched.

        _make_test_root have created a .bzr directory to prevent tests from
        propagating. This method ensures than a test did not leaked.
        """
        root = TestCaseWithMemoryTransport.TEST_ROOT
        self.permit_url(get_transport(root).base)
        wt = workingtree.WorkingTree.open(root)
        last_rev = wt.last_revision()
        if last_rev != 'null:':
            # The current test have modified the /bzr directory, we need to
            # recreate a new one or all the followng tests will fail.
            # If you need to inspect its content uncomment the following line
            # import pdb; pdb.set_trace()
            _rmtree_temp_dir(root + '/.bzr')
            self._create_safety_net()
            raise AssertionError('%s/.bzr should not be modified' % root)

    def _make_test_root(self):
        if TestCaseWithMemoryTransport.TEST_ROOT is None:
            # Watch out for tricky test dir (on OSX /tmp -> /private/tmp)
            root = osutils.realpath(osutils.mkdtemp(prefix='testbzr-',
                                                    suffix='.tmp'))
            TestCaseWithMemoryTransport.TEST_ROOT = root

            self._create_safety_net()

            # The same directory is used by all tests, and we're not
            # specifically told when all tests are finished.  This will do.
            atexit.register(_rmtree_temp_dir, root)

        self.permit_dir(TestCaseWithMemoryTransport.TEST_ROOT)
        self.addCleanup(self._check_safety_net)

    def makeAndChdirToTestDir(self):
        """Create a temporary directories for this one test.

        This must set self.test_home_dir and self.test_dir and chdir to
        self.test_dir.

        For TestCaseWithMemoryTransport we chdir to the TEST_ROOT for this test.
        """
        os.chdir(TestCaseWithMemoryTransport.TEST_ROOT)
        self.test_dir = TestCaseWithMemoryTransport.TEST_ROOT
        self.test_home_dir = self.test_dir + "/MemoryTransportMissingHomeDir"
        self.permit_dir(self.test_dir)

    def make_branch(self, relpath, format=None):
        """Create a branch on the transport at relpath."""
        repo = self.make_repository(relpath, format=format)
        return repo.bzrdir.create_branch()

    def make_bzrdir(self, relpath, format=None):
        try:
            # might be a relative or absolute path
            maybe_a_url = self.get_url(relpath)
            segments = maybe_a_url.rsplit('/', 1)
            t = get_transport(maybe_a_url)
            if len(segments) > 1 and segments[-1] not in ('', '.'):
                t.ensure_base()
            if format is None:
                format = 'default'
            if isinstance(format, basestring):
                format = bzrdir.format_registry.make_bzrdir(format)
            return format.initialize_on_transport(t)
        except errors.UninitializableFormat:
            raise TestSkipped("Format %s is not initializable." % format)

    def make_repository(self, relpath, shared=False, format=None):
        """Create a repository on our default transport at relpath.

        Note that relpath must be a relative path, not a full url.
        """
        # FIXME: If you create a remoterepository this returns the underlying
        # real format, which is incorrect.  Actually we should make sure that
        # RemoteBzrDir returns a RemoteRepository.
        # maybe  mbp 20070410
        made_control = self.make_bzrdir(relpath, format=format)
        return made_control.create_repository(shared=shared)

    def make_smart_server(self, path):
        smart_server = server.SmartTCPServer_for_testing()
        self.start_server(smart_server, self.get_server())
        remote_transport = get_transport(smart_server.get_url()).clone(path)
        return remote_transport

    def make_branch_and_memory_tree(self, relpath, format=None):
        """Create a branch on the default transport and a MemoryTree for it."""
        b = self.make_branch(relpath, format=format)
        return memorytree.MemoryTree.create_on_branch(b)

    def make_branch_builder(self, relpath, format=None):
        branch = self.make_branch(relpath, format=format)
        return branchbuilder.BranchBuilder(branch=branch)

    def overrideEnvironmentForTesting(self):
        os.environ['HOME'] = self.test_home_dir
        os.environ['BZR_HOME'] = self.test_home_dir

    def setUp(self):
        super(TestCaseWithMemoryTransport, self).setUp()
        self._make_test_root()
        _currentdir = os.getcwdu()
        def _leaveDirectory():
            os.chdir(_currentdir)
        self.addCleanup(_leaveDirectory)
        self.makeAndChdirToTestDir()
        self.overrideEnvironmentForTesting()
        self.__readonly_server = None
        self.__server = None
        self.reduceLockdirTimeout()

    def setup_smart_server_with_call_log(self):
        """Sets up a smart server as the transport server with a call log."""
        self.transport_server = server.SmartTCPServer_for_testing
        self.hpss_calls = []
        import traceback
        # Skip the current stack down to the caller of
        # setup_smart_server_with_call_log
        prefix_length = len(traceback.extract_stack()) - 2
        def capture_hpss_call(params):
            self.hpss_calls.append(
                CapturedCall(params, prefix_length))
        client._SmartClient.hooks.install_named_hook(
            'call', capture_hpss_call, None)

    def reset_smart_call_log(self):
        self.hpss_calls = []


class TestCaseInTempDir(TestCaseWithMemoryTransport):
    """Derived class that runs a test within a temporary directory.

    This is useful for tests that need to create a branch, etc.

    The directory is created in a slightly complex way: for each
    Python invocation, a new temporary top-level directory is created.
    All test cases create their own directory within that.  If the
    tests complete successfully, the directory is removed.

    :ivar test_base_dir: The path of the top-level directory for this
    test, which contains a home directory and a work directory.

    :ivar test_home_dir: An initially empty directory under test_base_dir
    which is used as $HOME for this test.

    :ivar test_dir: A directory under test_base_dir used as the current
    directory when the test proper is run.
    """

    OVERRIDE_PYTHON = 'python'

    def check_file_contents(self, filename, expect):
        self.log("check contents of file %s" % filename)
        contents = file(filename, 'r').read()
        if contents != expect:
            self.log("expected: %r" % expect)
            self.log("actually: %r" % contents)
            self.fail("contents of %s not as expected" % filename)

    def _getTestDirPrefix(self):
        # create a directory within the top level test directory
        if sys.platform in ('win32', 'cygwin'):
            name_prefix = re.sub('[<>*=+",:;_/\\-]', '_', self.id())
            # windows is likely to have path-length limits so use a short name
            name_prefix = name_prefix[-30:]
        else:
            name_prefix = re.sub('[/]', '_', self.id())
        return name_prefix

    def makeAndChdirToTestDir(self):
        """See TestCaseWithMemoryTransport.makeAndChdirToTestDir().

        For TestCaseInTempDir we create a temporary directory based on the test
        name and then create two subdirs - test and home under it.
        """
        name_prefix = osutils.pathjoin(TestCaseWithMemoryTransport.TEST_ROOT,
            self._getTestDirPrefix())
        name = name_prefix
        for i in range(100):
            if os.path.exists(name):
                name = name_prefix + '_' + str(i)
            else:
                # now create test and home directories within this dir
                self.test_base_dir = name
                self.addCleanup(self.deleteTestDir)
                os.mkdir(self.test_base_dir)
                break
        self.permit_dir(self.test_base_dir)
        # 'sprouting' and 'init' of a branch both walk up the tree to find
        # stacking policy to honour; create a bzr dir with an unshared
        # repository (but not a branch - our code would be trying to escape
        # then!) to stop them, and permit it to be read.
        # control = bzrdir.BzrDir.create(self.test_base_dir)
        # control.create_repository()
        self.test_home_dir = self.test_base_dir + '/home'
        os.mkdir(self.test_home_dir)
        self.test_dir = self.test_base_dir + '/work'
        os.mkdir(self.test_dir)
        os.chdir(self.test_dir)
        # put name of test inside
        f = file(self.test_base_dir + '/name', 'w')
        try:
            f.write(self.id())
        finally:
            f.close()

    def deleteTestDir(self):
        os.chdir(TestCaseWithMemoryTransport.TEST_ROOT)
        _rmtree_temp_dir(self.test_base_dir)

    def build_tree(self, shape, line_endings='binary', transport=None):
        """Build a test tree according to a pattern.

        shape is a sequence of file specifications.  If the final
        character is '/', a directory is created.

        This assumes that all the elements in the tree being built are new.

        This doesn't add anything to a branch.

        :type shape:    list or tuple.
        :param line_endings: Either 'binary' or 'native'
            in binary mode, exact contents are written in native mode, the
            line endings match the default platform endings.
        :param transport: A transport to write to, for building trees on VFS's.
            If the transport is readonly or None, "." is opened automatically.
        :return: None
        """
        if type(shape) not in (list, tuple):
            raise AssertionError("Parameter 'shape' should be "
                "a list or a tuple. Got %r instead" % (shape,))
        # It's OK to just create them using forward slashes on windows.
        if transport is None or transport.is_readonly():
            transport = get_transport(".")
        for name in shape:
            self.assertIsInstance(name, basestring)
            if name[-1] == '/':
                transport.mkdir(urlutils.escape(name[:-1]))
            else:
                if line_endings == 'binary':
                    end = '\n'
                elif line_endings == 'native':
                    end = os.linesep
                else:
                    raise errors.BzrError(
                        'Invalid line ending request %r' % line_endings)
                content = "contents of %s%s" % (name.encode('utf-8'), end)
                transport.put_bytes_non_atomic(urlutils.escape(name), content)

    def build_tree_contents(self, shape):
        build_tree_contents(shape)

    def assertInWorkingTree(self, path, root_path='.', tree=None):
        """Assert whether path or paths are in the WorkingTree"""
        if tree is None:
            tree = workingtree.WorkingTree.open(root_path)
        if not isinstance(path, basestring):
            for p in path:
                self.assertInWorkingTree(p, tree=tree)
        else:
            self.assertIsNot(tree.path2id(path), None,
                path+' not in working tree.')

    def assertNotInWorkingTree(self, path, root_path='.', tree=None):
        """Assert whether path or paths are not in the WorkingTree"""
        if tree is None:
            tree = workingtree.WorkingTree.open(root_path)
        if not isinstance(path, basestring):
            for p in path:
                self.assertNotInWorkingTree(p,tree=tree)
        else:
            self.assertIs(tree.path2id(path), None, path+' in working tree.')


class TestCaseWithTransport(TestCaseInTempDir):
    """A test case that provides get_url and get_readonly_url facilities.

    These back onto two transport servers, one for readonly access and one for
    read write access.

    If no explicit class is provided for readonly access, a
    ReadonlyTransportDecorator is used instead which allows the use of non disk
    based read write transports.

    If an explicit class is provided for readonly access, that server and the
    readwrite one must both define get_url() as resolving to os.getcwd().
    """

    def get_vfs_only_server(self):
        """See TestCaseWithMemoryTransport.

        This is useful for some tests with specific servers that need
        diagnostics.
        """
        if self.__vfs_server is None:
            self.__vfs_server = self.vfs_transport_factory()
            self.start_server(self.__vfs_server)
        return self.__vfs_server

    def make_branch_and_tree(self, relpath, format=None):
        """Create a branch on the transport and a tree locally.

        If the transport is not a LocalTransport, the Tree can't be created on
        the transport.  In that case if the vfs_transport_factory is
        LocalURLServer the working tree is created in the local
        directory backing the transport, and the returned tree's branch and
        repository will also be accessed locally. Otherwise a lightweight
        checkout is created and returned.

        We do this because we can't physically create a tree in the local
        path, with a branch reference to the transport_factory url, and
        a branch + repository in the vfs_transport, unless the vfs_transport
        namespace is distinct from the local disk - the two branch objects
        would collide. While we could construct a tree with its branch object
        pointing at the transport_factory transport in memory, reopening it
        would behaving unexpectedly, and has in the past caused testing bugs
        when we tried to do it that way.

        :param format: The BzrDirFormat.
        :returns: the WorkingTree.
        """
        # TODO: always use the local disk path for the working tree,
        # this obviously requires a format that supports branch references
        # so check for that by checking bzrdir.BzrDirFormat.get_default_format()
        # RBC 20060208
        b = self.make_branch(relpath, format=format)
        try:
            return b.bzrdir.create_workingtree()
        except errors.NotLocalUrl:
            # We can only make working trees locally at the moment.  If the
            # transport can't support them, then we keep the non-disk-backed
            # branch and create a local checkout.
            if self.vfs_transport_factory is LocalURLServer:
                # the branch is colocated on disk, we cannot create a checkout.
                # hopefully callers will expect this.
                local_controldir= bzrdir.BzrDir.open(self.get_vfs_only_url(relpath))
                wt = local_controldir.create_workingtree()
                if wt.branch._format != b._format:
                    wt._branch = b
                    # Make sure that assigning to wt._branch fixes wt.branch,
                    # in case the implementation details of workingtree objects
                    # change.
                    self.assertIs(b, wt.branch)
                return wt
            else:
                return b.create_checkout(relpath, lightweight=True)

    def assertIsDirectory(self, relpath, transport):
        """Assert that relpath within transport is a directory.

        This may not be possible on all transports; in that case it propagates
        a TransportNotPossible.
        """
        try:
            mode = transport.stat(relpath).st_mode
        except errors.NoSuchFile:
            self.fail("path %s is not a directory; no such file"
                      % (relpath))
        if not stat.S_ISDIR(mode):
            self.fail("path %s is not a directory; has mode %#o"
                      % (relpath, mode))

    def assertTreesEqual(self, left, right):
        """Check that left and right have the same content and properties."""
        # we use a tree delta to check for equality of the content, and we
        # manually check for equality of other things such as the parents list.
        self.assertEqual(left.get_parent_ids(), right.get_parent_ids())
        differences = left.changes_from(right)
        self.assertFalse(differences.has_changed(),
            "Trees %r and %r are different: %r" % (left, right, differences))

    def setUp(self):
        super(TestCaseWithTransport, self).setUp()
        self.__vfs_server = None

    def disable_missing_extensions_warning(self):
        """Some tests expect a precise stderr content.

        There is no point in forcing them to duplicate the extension related
        warning.
        """
        config.GlobalConfig().set_user_option('ignore_missing_extensions', True)


class ChrootedTestCase(TestCaseWithTransport):
    """A support class that provides readonly urls outside the local namespace.

    This is done by checking if self.transport_server is a MemoryServer. if it
    is then we are chrooted already, if it is not then an HttpServer is used
    for readonly urls.

    TODO RBC 20060127: make this an option to TestCaseWithTransport so it can
                       be used without needed to redo it when a different
                       subclass is in use ?
    """

    def setUp(self):
        super(ChrootedTestCase, self).setUp()
        if not self.vfs_transport_factory == MemoryServer:
            self.transport_readonly_server = HttpServer


def condition_id_re(pattern):
    """Create a condition filter which performs a re check on a test's id.

    :param pattern: A regular expression string.
    :return: A callable that returns True if the re matches.
    """
    filter_re = osutils.re_compile_checked(pattern, 0,
        'test filter')
    def condition(test):
        test_id = test.id()
        return filter_re.search(test_id)
    return condition


def condition_isinstance(klass_or_klass_list):
    """Create a condition filter which returns isinstance(param, klass).

    :return: A callable which when called with one parameter obj return the
        result of isinstance(obj, klass_or_klass_list).
    """
    def condition(obj):
        return isinstance(obj, klass_or_klass_list)
    return condition


def condition_id_in_list(id_list):
    """Create a condition filter which verify that test's id in a list.

    :param id_list: A TestIdList object.
    :return: A callable that returns True if the test's id appears in the list.
    """
    def condition(test):
        return id_list.includes(test.id())
    return condition


def condition_id_startswith(starts):
    """Create a condition filter verifying that test's id starts with a string.

    :param starts: A list of string.
    :return: A callable that returns True if the test's id starts with one of
        the given strings.
    """
    def condition(test):
        for start in starts:
            if test.id().startswith(start):
                return True
        return False
    return condition


def exclude_tests_by_condition(suite, condition):
    """Create a test suite which excludes some tests from suite.

    :param suite: The suite to get tests from.
    :param condition: A callable whose result evaluates True when called with a
        test case which should be excluded from the result.
    :return: A suite which contains the tests found in suite that fail
        condition.
    """
    result = []
    for test in iter_suite_tests(suite):
        if not condition(test):
            result.append(test)
    return TestUtil.TestSuite(result)


def filter_suite_by_condition(suite, condition):
    """Create a test suite by filtering another one.

    :param suite: The source suite.
    :param condition: A callable whose result evaluates True when called with a
        test case which should be included in the result.
    :return: A suite which contains the tests found in suite that pass
        condition.
    """
    result = []
    for test in iter_suite_tests(suite):
        if condition(test):
            result.append(test)
    return TestUtil.TestSuite(result)


def filter_suite_by_re(suite, pattern):
    """Create a test suite by filtering another one.

    :param suite:           the source suite
    :param pattern:         pattern that names must match
    :returns: the newly created suite
    """
    condition = condition_id_re(pattern)
    result_suite = filter_suite_by_condition(suite, condition)
    return result_suite


def filter_suite_by_id_list(suite, test_id_list):
    """Create a test suite by filtering another one.

    :param suite: The source suite.
    :param test_id_list: A list of the test ids to keep as strings.
    :returns: the newly created suite
    """
    condition = condition_id_in_list(test_id_list)
    result_suite = filter_suite_by_condition(suite, condition)
    return result_suite


def filter_suite_by_id_startswith(suite, start):
    """Create a test suite by filtering another one.

    :param suite: The source suite.
    :param start: A list of string the test id must start with one of.
    :returns: the newly created suite
    """
    condition = condition_id_startswith(start)
    result_suite = filter_suite_by_condition(suite, condition)
    return result_suite


def exclude_tests_by_re(suite, pattern):
    """Create a test suite which excludes some tests from suite.

    :param suite: The suite to get tests from.
    :param pattern: A regular expression string. Test ids that match this
        pattern will be excluded from the result.
    :return: A TestSuite that contains all the tests from suite without the
        tests that matched pattern. The order of tests is the same as it was in
        suite.
    """
    return exclude_tests_by_condition(suite, condition_id_re(pattern))


def preserve_input(something):
    """A helper for performing test suite transformation chains.

    :param something: Anything you want to preserve.
    :return: Something.
    """
    return something


def randomize_suite(suite):
    """Return a new TestSuite with suite's tests in random order.

    The tests in the input suite are flattened into a single suite in order to
    accomplish this. Any nested TestSuites are removed to provide global
    randomness.
    """
    tests = list(iter_suite_tests(suite))
    random.shuffle(tests)
    return TestUtil.TestSuite(tests)


def split_suite_by_condition(suite, condition):
    """Split a test suite into two by a condition.

    :param suite: The suite to split.
    :param condition: The condition to match on. Tests that match this
        condition are returned in the first test suite, ones that do not match
        are in the second suite.
    :return: A tuple of two test suites, where the first contains tests from
        suite matching the condition, and the second contains the remainder
        from suite. The order within each output suite is the same as it was in
        suite.
    """
    matched = []
    did_not_match = []
    for test in iter_suite_tests(suite):
        if condition(test):
            matched.append(test)
        else:
            did_not_match.append(test)
    return TestUtil.TestSuite(matched), TestUtil.TestSuite(did_not_match)


def split_suite_by_re(suite, pattern):
    """Split a test suite into two by a regular expression.

    :param suite: The suite to split.
    :param pattern: A regular expression string. Test ids that match this
        pattern will be in the first test suite returned, and the others in the
        second test suite returned.
    :return: A tuple of two test suites, where the first contains tests from
        suite matching pattern, and the second contains the remainder from
        suite. The order within each output suite is the same as it was in
        suite.
    """
    return split_suite_by_condition(suite, condition_id_re(pattern))


def run_suite(suite, name='test', verbose=False, pattern=".*",
              stop_on_failure=False,
              transport=None, lsprof_timed=None, bench_history=None,
              matching_tests_first=None,
              list_only=False,
              random_seed=None,
              exclude_pattern=None,
              strict=False,
              runner_class=None,
              suite_decorators=None,
              stream=None,
              result_decorators=None,
              ):
    """Run a test suite for bzr selftest.

    :param runner_class: The class of runner to use. Must support the
        constructor arguments passed by run_suite which are more than standard
        python uses.
    :return: A boolean indicating success.
    """
    TestCase._gather_lsprof_in_benchmarks = lsprof_timed
    if verbose:
        verbosity = 2
    else:
        verbosity = 1
    if runner_class is None:
        runner_class = TextTestRunner
    if stream is None:
        stream = sys.stdout
    runner = runner_class(stream=stream,
                            descriptions=0,
                            verbosity=verbosity,
                            bench_history=bench_history,
                            strict=strict,
                            result_decorators=result_decorators,
                            )
    runner.stop_on_failure=stop_on_failure
    # built in decorator factories:
    decorators = [
        random_order(random_seed, runner),
        exclude_tests(exclude_pattern),
        ]
    if matching_tests_first:
        decorators.append(tests_first(pattern))
    else:
        decorators.append(filter_tests(pattern))
    if suite_decorators:
        decorators.extend(suite_decorators)
    # tell the result object how many tests will be running: (except if
    # --parallel=fork is being used. Robert said he will provide a better
    # progress design later -- vila 20090817)
    if fork_decorator not in decorators:
        decorators.append(CountingDecorator)
    for decorator in decorators:
        suite = decorator(suite)
    if list_only:
        # Done after test suite decoration to allow randomisation etc
        # to take effect, though that is of marginal benefit.
        if verbosity >= 2:
            stream.write("Listing tests only ...\n")
        for t in iter_suite_tests(suite):
            stream.write("%s\n" % (t.id()))
        return True
    result = runner.run(suite)
    if strict:
        return result.wasStrictlySuccessful()
    else:
        return result.wasSuccessful()


# A registry where get() returns a suite decorator.
parallel_registry = registry.Registry()


def fork_decorator(suite):
    concurrency = osutils.local_concurrency()
    if concurrency == 1:
        return suite
    from testtools import ConcurrentTestSuite
    return ConcurrentTestSuite(suite, fork_for_tests)
parallel_registry.register('fork', fork_decorator)


def subprocess_decorator(suite):
    concurrency = osutils.local_concurrency()
    if concurrency == 1:
        return suite
    from testtools import ConcurrentTestSuite
    return ConcurrentTestSuite(suite, reinvoke_for_tests)
parallel_registry.register('subprocess', subprocess_decorator)


def exclude_tests(exclude_pattern):
    """Return a test suite decorator that excludes tests."""
    if exclude_pattern is None:
        return identity_decorator
    def decorator(suite):
        return ExcludeDecorator(suite, exclude_pattern)
    return decorator


def filter_tests(pattern):
    if pattern == '.*':
        return identity_decorator
    def decorator(suite):
        return FilterTestsDecorator(suite, pattern)
    return decorator


def random_order(random_seed, runner):
    """Return a test suite decorator factory for randomising tests order.
    
    :param random_seed: now, a string which casts to a long, or a long.
    :param runner: A test runner with a stream attribute to report on.
    """
    if random_seed is None:
        return identity_decorator
    def decorator(suite):
        return RandomDecorator(suite, random_seed, runner.stream)
    return decorator


def tests_first(pattern):
    if pattern == '.*':
        return identity_decorator
    def decorator(suite):
        return TestFirstDecorator(suite, pattern)
    return decorator


def identity_decorator(suite):
    """Return suite."""
    return suite


class TestDecorator(TestSuite):
    """A decorator for TestCase/TestSuite objects.
    
    Usually, subclasses should override __iter__(used when flattening test
    suites), which we do to filter, reorder, parallelise and so on, run() and
    debug().
    """

    def __init__(self, suite):
        TestSuite.__init__(self)
        self.addTest(suite)

    def countTestCases(self):
        cases = 0
        for test in self:
            cases += test.countTestCases()
        return cases

    def debug(self):
        for test in self:
            test.debug()

    def run(self, result):
        # Use iteration on self, not self._tests, to allow subclasses to hook
        # into __iter__.
        for test in self:
            if result.shouldStop:
                break
            test.run(result)
        return result


class CountingDecorator(TestDecorator):
    """A decorator which calls result.progress(self.countTestCases)."""

    def run(self, result):
        progress_method = getattr(result, 'progress', None)
        if callable(progress_method):
            progress_method(self.countTestCases(), SUBUNIT_SEEK_SET)
        return super(CountingDecorator, self).run(result)


class ExcludeDecorator(TestDecorator):
    """A decorator which excludes test matching an exclude pattern."""

    def __init__(self, suite, exclude_pattern):
        TestDecorator.__init__(self, suite)
        self.exclude_pattern = exclude_pattern
        self.excluded = False

    def __iter__(self):
        if self.excluded:
            return iter(self._tests)
        self.excluded = True
        suite = exclude_tests_by_re(self, self.exclude_pattern)
        del self._tests[:]
        self.addTests(suite)
        return iter(self._tests)


class FilterTestsDecorator(TestDecorator):
    """A decorator which filters tests to those matching a pattern."""

    def __init__(self, suite, pattern):
        TestDecorator.__init__(self, suite)
        self.pattern = pattern
        self.filtered = False

    def __iter__(self):
        if self.filtered:
            return iter(self._tests)
        self.filtered = True
        suite = filter_suite_by_re(self, self.pattern)
        del self._tests[:]
        self.addTests(suite)
        return iter(self._tests)


class RandomDecorator(TestDecorator):
    """A decorator which randomises the order of its tests."""

    def __init__(self, suite, random_seed, stream):
        TestDecorator.__init__(self, suite)
        self.random_seed = random_seed
        self.randomised = False
        self.stream = stream

    def __iter__(self):
        if self.randomised:
            return iter(self._tests)
        self.randomised = True
        self.stream.writeln("Randomizing test order using seed %s\n" %
            (self.actual_seed()))
        # Initialise the random number generator.
        random.seed(self.actual_seed())
        suite = randomize_suite(self)
        del self._tests[:]
        self.addTests(suite)
        return iter(self._tests)

    def actual_seed(self):
        if self.random_seed == "now":
            # We convert the seed to a long to make it reuseable across
            # invocations (because the user can reenter it).
            self.random_seed = long(time.time())
        else:
            # Convert the seed to a long if we can
            try:
                self.random_seed = long(self.random_seed)
            except:
                pass
        return self.random_seed


class TestFirstDecorator(TestDecorator):
    """A decorator which moves named tests to the front."""

    def __init__(self, suite, pattern):
        TestDecorator.__init__(self, suite)
        self.pattern = pattern
        self.filtered = False

    def __iter__(self):
        if self.filtered:
            return iter(self._tests)
        self.filtered = True
        suites = split_suite_by_re(self, self.pattern)
        del self._tests[:]
        self.addTests(suites)
        return iter(self._tests)


def partition_tests(suite, count):
    """Partition suite into count lists of tests."""
    result = []
    tests = list(iter_suite_tests(suite))
    tests_per_process = int(math.ceil(float(len(tests)) / count))
    for block in range(count):
        low_test = block * tests_per_process
        high_test = low_test + tests_per_process
        process_tests = tests[low_test:high_test]
        result.append(process_tests)
    return result


def fork_for_tests(suite):
    """Take suite and start up one runner per CPU by forking()

    :return: An iterable of TestCase-like objects which can each have
        run(result) called on them to feed tests to result.
    """
    concurrency = osutils.local_concurrency()
    result = []
    from subunit import TestProtocolClient, ProtocolTestCase
    try:
        from subunit.test_results import AutoTimingTestResultDecorator
    except ImportError:
        AutoTimingTestResultDecorator = lambda x:x
    class TestInOtherProcess(ProtocolTestCase):
        # Should be in subunit, I think. RBC.
        def __init__(self, stream, pid):
            ProtocolTestCase.__init__(self, stream)
            self.pid = pid

        def run(self, result):
            try:
                ProtocolTestCase.run(self, result)
            finally:
                os.waitpid(self.pid, os.WNOHANG)

    test_blocks = partition_tests(suite, concurrency)
    for process_tests in test_blocks:
        process_suite = TestSuite()
        process_suite.addTests(process_tests)
        c2pread, c2pwrite = os.pipe()
        pid = os.fork()
        if pid == 0:
            try:
                os.close(c2pread)
                # Leave stderr and stdout open so we can see test noise
                # Close stdin so that the child goes away if it decides to
                # read from stdin (otherwise its a roulette to see what
                # child actually gets keystrokes for pdb etc).
                sys.stdin.close()
                sys.stdin = None
                stream = os.fdopen(c2pwrite, 'wb', 1)
                subunit_result = AutoTimingTestResultDecorator(
                    TestProtocolClient(stream))
                process_suite.run(subunit_result)
            finally:
                os._exit(0)
        else:
            os.close(c2pwrite)
            stream = os.fdopen(c2pread, 'rb', 1)
            test = TestInOtherProcess(stream, pid)
            result.append(test)
    return result


def reinvoke_for_tests(suite):
    """Take suite and start up one runner per CPU using subprocess().

    :return: An iterable of TestCase-like objects which can each have
        run(result) called on them to feed tests to result.
    """
    concurrency = osutils.local_concurrency()
    result = []
    from subunit import ProtocolTestCase
    class TestInSubprocess(ProtocolTestCase):
        def __init__(self, process, name):
            ProtocolTestCase.__init__(self, process.stdout)
            self.process = process
            self.process.stdin.close()
            self.name = name

        def run(self, result):
            try:
                ProtocolTestCase.run(self, result)
            finally:
                self.process.wait()
                os.unlink(self.name)
            # print "pid %d finished" % finished_process
    test_blocks = partition_tests(suite, concurrency)
    for process_tests in test_blocks:
        # ugly; currently reimplement rather than reuses TestCase methods.
        bzr_path = os.path.dirname(os.path.dirname(bzrlib.__file__))+'/bzr'
        if not os.path.isfile(bzr_path):
            # We are probably installed. Assume sys.argv is the right file
            bzr_path = sys.argv[0]
        fd, test_list_file_name = tempfile.mkstemp()
        test_list_file = os.fdopen(fd, 'wb', 1)
        for test in process_tests:
            test_list_file.write(test.id() + '\n')
        test_list_file.close()
        try:
            argv = [bzr_path, 'selftest', '--load-list', test_list_file_name,
                '--subunit']
            if '--no-plugins' in sys.argv:
                argv.append('--no-plugins')
            # stderr=STDOUT would be ideal, but until we prevent noise on
            # stderr it can interrupt the subunit protocol.
            process = Popen(argv, stdin=PIPE, stdout=PIPE, stderr=PIPE,
                bufsize=1)
            test = TestInSubprocess(process, test_list_file_name)
            result.append(test)
        except:
            os.unlink(test_list_file_name)
            raise
    return result


class ForwardingResult(unittest.TestResult):

    def __init__(self, target):
        unittest.TestResult.__init__(self)
        self.result = target

    def startTest(self, test):
        self.result.startTest(test)

    def stopTest(self, test):
        self.result.stopTest(test)

    def startTestRun(self):
        self.result.startTestRun()

    def stopTestRun(self):
        self.result.stopTestRun()

    def addSkip(self, test, reason):
        self.result.addSkip(test, reason)

    def addSuccess(self, test):
        self.result.addSuccess(test)

    def addError(self, test, err):
        self.result.addError(test, err)

    def addFailure(self, test, err):
        self.result.addFailure(test, err)


class BZRTransformingResult(ForwardingResult):

    def addError(self, test, err):
        feature = self._error_looks_like('UnavailableFeature: ', err)
        if feature is not None:
            self.result.addNotSupported(test, feature)
        else:
            self.result.addError(test, err)

    def addFailure(self, test, err):
        known = self._error_looks_like('KnownFailure: ', err)
        if known is not None:
            self.result._addKnownFailure(test, [KnownFailure,
                                                KnownFailure(known), None])
        else:
            self.result.addFailure(test, err)

    def _error_looks_like(self, prefix, err):
        """Deserialize exception and returns the stringify value."""
        import subunit
        value = None
        typ, exc, _ = err
        if isinstance(exc, subunit.RemoteException):
            # stringify the exception gives access to the remote traceback
            # We search the last line for 'prefix'
            lines = str(exc).split('\n')
            while lines and not lines[-1]:
                lines.pop(-1)
            if lines:
                if lines[-1].startswith(prefix):
                    value = lines[-1][len(prefix):]
        return value


class ProfileResult(ForwardingResult):
    """Generate profiling data for all activity between start and success.
    
    The profile data is appended to the test's _benchcalls attribute and can
    be accessed by the forwarded-to TestResult.

    While it might be cleaner do accumulate this in stopTest, addSuccess is
    where our existing output support for lsprof is, and this class aims to
    fit in with that: while it could be moved it's not necessary to accomplish
    test profiling, nor would it be dramatically cleaner.
    """

    def startTest(self, test):
        self.profiler = bzrlib.lsprof.BzrProfiler()
        self.profiler.start()
        ForwardingResult.startTest(self, test)

    def addSuccess(self, test):
        stats = self.profiler.stop()
        try:
            calls = test._benchcalls
        except AttributeError:
            test._benchcalls = []
            calls = test._benchcalls
        calls.append(((test.id(), "", ""), stats))
        ForwardingResult.addSuccess(self, test)

    def stopTest(self, test):
        ForwardingResult.stopTest(self, test)
        self.profiler = None


# Controlled by "bzr selftest -E=..." option
# Currently supported:
#   -Eallow_debug           Will no longer clear debug.debug_flags() so it
#                           preserves any flags supplied at the command line.
#   -Edisable_lock_checks   Turns errors in mismatched locks into simple prints
#                           rather than failing tests. And no longer raise
#                           LockContention when fctnl locks are not being used
#                           with proper exclusion rules.
selftest_debug_flags = set()


def selftest(verbose=False, pattern=".*", stop_on_failure=True,
             transport=None,
             test_suite_factory=None,
             lsprof_timed=None,
             bench_history=None,
             matching_tests_first=None,
             list_only=False,
             random_seed=None,
             exclude_pattern=None,
             strict=False,
             load_list=None,
             debug_flags=None,
             starting_with=None,
             runner_class=None,
             suite_decorators=None,
             stream=None,
             lsprof_tests=False,
             ):
    """Run the whole test suite under the enhanced runner"""
    # XXX: Very ugly way to do this...
    # Disable warning about old formats because we don't want it to disturb
    # any blackbox tests.
    from bzrlib import repository
    repository._deprecation_warning_done = True

    global default_transport
    if transport is None:
        transport = default_transport
    old_transport = default_transport
    default_transport = transport
    global selftest_debug_flags
    old_debug_flags = selftest_debug_flags
    if debug_flags is not None:
        selftest_debug_flags = set(debug_flags)
    try:
        if load_list is None:
            keep_only = None
        else:
            keep_only = load_test_id_list(load_list)
        if starting_with:
            starting_with = [test_prefix_alias_registry.resolve_alias(start)
                             for start in starting_with]
        if test_suite_factory is None:
            # Reduce loading time by loading modules based on the starting_with
            # patterns.
            suite = test_suite(keep_only, starting_with)
        else:
            suite = test_suite_factory()
        if starting_with:
            # But always filter as requested.
            suite = filter_suite_by_id_startswith(suite, starting_with)
        result_decorators = []
        if lsprof_tests:
            result_decorators.append(ProfileResult)
        return run_suite(suite, 'testbzr', verbose=verbose, pattern=pattern,
                     stop_on_failure=stop_on_failure,
                     transport=transport,
                     lsprof_timed=lsprof_timed,
                     bench_history=bench_history,
                     matching_tests_first=matching_tests_first,
                     list_only=list_only,
                     random_seed=random_seed,
                     exclude_pattern=exclude_pattern,
                     strict=strict,
                     runner_class=runner_class,
                     suite_decorators=suite_decorators,
                     stream=stream,
                     result_decorators=result_decorators,
                     )
    finally:
        default_transport = old_transport
        selftest_debug_flags = old_debug_flags


def load_test_id_list(file_name):
    """Load a test id list from a text file.

    The format is one test id by line.  No special care is taken to impose
    strict rules, these test ids are used to filter the test suite so a test id
    that do not match an existing test will do no harm. This allows user to add
    comments, leave blank lines, etc.
    """
    test_list = []
    try:
        ftest = open(file_name, 'rt')
    except IOError, e:
        if e.errno != errno.ENOENT:
            raise
        else:
            raise errors.NoSuchFile(file_name)

    for test_name in ftest.readlines():
        test_list.append(test_name.strip())
    ftest.close()
    return test_list


def suite_matches_id_list(test_suite, id_list):
    """Warns about tests not appearing or appearing more than once.

    :param test_suite: A TestSuite object.
    :param test_id_list: The list of test ids that should be found in
         test_suite.

    :return: (absents, duplicates) absents is a list containing the test found
        in id_list but not in test_suite, duplicates is a list containing the
        test found multiple times in test_suite.

    When using a prefined test id list, it may occurs that some tests do not
    exist anymore or that some tests use the same id. This function warns the
    tester about potential problems in his workflow (test lists are volatile)
    or in the test suite itself (using the same id for several tests does not
    help to localize defects).
    """
    # Build a dict counting id occurrences
    tests = dict()
    for test in iter_suite_tests(test_suite):
        id = test.id()
        tests[id] = tests.get(id, 0) + 1

    not_found = []
    duplicates = []
    for id in id_list:
        occurs = tests.get(id, 0)
        if not occurs:
            not_found.append(id)
        elif occurs > 1:
            duplicates.append(id)

    return not_found, duplicates


class TestIdList(object):
    """Test id list to filter a test suite.

    Relying on the assumption that test ids are built as:
    <module>[.<class>.<method>][(<param>+)], <module> being in python dotted
    notation, this class offers methods to :
    - avoid building a test suite for modules not refered to in the test list,
    - keep only the tests listed from the module test suite.
    """

    def __init__(self, test_id_list):
        # When a test suite needs to be filtered against us we compare test ids
        # for equality, so a simple dict offers a quick and simple solution.
        self.tests = dict().fromkeys(test_id_list, True)

        # While unittest.TestCase have ids like:
        # <module>.<class>.<method>[(<param+)],
        # doctest.DocTestCase can have ids like:
        # <module>
        # <module>.<class>
        # <module>.<function>
        # <module>.<class>.<method>

        # Since we can't predict a test class from its name only, we settle on
        # a simple constraint: a test id always begins with its module name.

        modules = {}
        for test_id in test_id_list:
            parts = test_id.split('.')
            mod_name = parts.pop(0)
            modules[mod_name] = True
            for part in parts:
                mod_name += '.' + part
                modules[mod_name] = True
        self.modules = modules

    def refers_to(self, module_name):
        """Is there tests for the module or one of its sub modules."""
        return self.modules.has_key(module_name)

    def includes(self, test_id):
        return self.tests.has_key(test_id)


class TestPrefixAliasRegistry(registry.Registry):
    """A registry for test prefix aliases.

    This helps implement shorcuts for the --starting-with selftest
    option. Overriding existing prefixes is not allowed but not fatal (a
    warning will be emitted).
    """

    def register(self, key, obj, help=None, info=None,
                 override_existing=False):
        """See Registry.register.

        Trying to override an existing alias causes a warning to be emitted,
        not a fatal execption.
        """
        try:
            super(TestPrefixAliasRegistry, self).register(
                key, obj, help=help, info=info, override_existing=False)
        except KeyError:
            actual = self.get(key)
            note('Test prefix alias %s is already used for %s, ignoring %s'
                 % (key, actual, obj))

    def resolve_alias(self, id_start):
        """Replace the alias by the prefix in the given string.

        Using an unknown prefix is an error to help catching typos.
        """
        parts = id_start.split('.')
        try:
            parts[0] = self.get(parts[0])
        except KeyError:
            raise errors.BzrCommandError(
                '%s is not a known test prefix alias' % parts[0])
        return '.'.join(parts)


test_prefix_alias_registry = TestPrefixAliasRegistry()
"""Registry of test prefix aliases."""


# This alias allows to detect typos ('bzrlin.') by making all valid test ids
# appear prefixed ('bzrlib.' is "replaced" by 'bzrlib.').
test_prefix_alias_registry.register('bzrlib', 'bzrlib')

# Obvious higest levels prefixes, feel free to add your own via a plugin
test_prefix_alias_registry.register('bd', 'bzrlib.doc')
test_prefix_alias_registry.register('bu', 'bzrlib.utils')
test_prefix_alias_registry.register('bt', 'bzrlib.tests')
test_prefix_alias_registry.register('bb', 'bzrlib.tests.blackbox')
test_prefix_alias_registry.register('bp', 'bzrlib.plugins')


def _test_suite_testmod_names():
    """Return the standard list of test module names to test."""
    return [
        'bzrlib.doc',
        'bzrlib.tests.blackbox',
        'bzrlib.tests.commands',
        'bzrlib.tests.per_branch',
        'bzrlib.tests.per_bzrdir',
        'bzrlib.tests.per_interrepository',
        'bzrlib.tests.per_intertree',
        'bzrlib.tests.per_inventory',
        'bzrlib.tests.per_interbranch',
        'bzrlib.tests.per_lock',
        'bzrlib.tests.per_transport',
        'bzrlib.tests.per_tree',
        'bzrlib.tests.per_pack_repository',
        'bzrlib.tests.per_repository',
        'bzrlib.tests.per_repository_chk',
        'bzrlib.tests.per_repository_reference',
        'bzrlib.tests.per_versionedfile',
        'bzrlib.tests.per_workingtree',
        'bzrlib.tests.test__annotator',
        'bzrlib.tests.test__chk_map',
        'bzrlib.tests.test__dirstate_helpers',
        'bzrlib.tests.test__groupcompress',
        'bzrlib.tests.test__known_graph',
        'bzrlib.tests.test__rio',
        'bzrlib.tests.test__walkdirs_win32',
        'bzrlib.tests.test_ancestry',
        'bzrlib.tests.test_annotate',
        'bzrlib.tests.test_api',
        'bzrlib.tests.test_atomicfile',
        'bzrlib.tests.test_bad_files',
        'bzrlib.tests.test_bencode',
        'bzrlib.tests.test_bisect_multi',
        'bzrlib.tests.test_branch',
        'bzrlib.tests.test_branchbuilder',
        'bzrlib.tests.test_btree_index',
        'bzrlib.tests.test_bugtracker',
        'bzrlib.tests.test_bundle',
        'bzrlib.tests.test_bzrdir',
        'bzrlib.tests.test__chunks_to_lines',
        'bzrlib.tests.test_cache_utf8',
        'bzrlib.tests.test_chk_map',
        'bzrlib.tests.test_chk_serializer',
        'bzrlib.tests.test_chunk_writer',
        'bzrlib.tests.test_clean_tree',
        'bzrlib.tests.test_commands',
        'bzrlib.tests.test_commit',
        'bzrlib.tests.test_commit_merge',
        'bzrlib.tests.test_config',
        'bzrlib.tests.test_conflicts',
        'bzrlib.tests.test_counted_lock',
        'bzrlib.tests.test_crash',
        'bzrlib.tests.test_decorators',
        'bzrlib.tests.test_delta',
        'bzrlib.tests.test_debug',
        'bzrlib.tests.test_deprecated_graph',
        'bzrlib.tests.test_diff',
        'bzrlib.tests.test_directory_service',
        'bzrlib.tests.test_dirstate',
        'bzrlib.tests.test_email_message',
        'bzrlib.tests.test_eol_filters',
        'bzrlib.tests.test_errors',
        'bzrlib.tests.test_export',
        'bzrlib.tests.test_extract',
        'bzrlib.tests.test_fetch',
        'bzrlib.tests.test_fifo_cache',
        'bzrlib.tests.test_filters',
        'bzrlib.tests.test_ftp_transport',
        'bzrlib.tests.test_foreign',
        'bzrlib.tests.test_generate_docs',
        'bzrlib.tests.test_generate_ids',
        'bzrlib.tests.test_globbing',
        'bzrlib.tests.test_gpg',
        'bzrlib.tests.test_graph',
        'bzrlib.tests.test_groupcompress',
        'bzrlib.tests.test_hashcache',
        'bzrlib.tests.test_help',
        'bzrlib.tests.test_hooks',
        'bzrlib.tests.test_http',
        'bzrlib.tests.test_http_response',
        'bzrlib.tests.test_https_ca_bundle',
        'bzrlib.tests.test_identitymap',
        'bzrlib.tests.test_ignores',
        'bzrlib.tests.test_index',
        'bzrlib.tests.test_info',
        'bzrlib.tests.test_inv',
        'bzrlib.tests.test_inventory_delta',
        'bzrlib.tests.test_knit',
        'bzrlib.tests.test_lazy_import',
        'bzrlib.tests.test_lazy_regex',
        'bzrlib.tests.test_lock',
        'bzrlib.tests.test_lockable_files',
        'bzrlib.tests.test_lockdir',
        'bzrlib.tests.test_log',
        'bzrlib.tests.test_lru_cache',
        'bzrlib.tests.test_lsprof',
        'bzrlib.tests.test_mail_client',
        'bzrlib.tests.test_memorytree',
        'bzrlib.tests.test_merge',
        'bzrlib.tests.test_merge3',
        'bzrlib.tests.test_merge_core',
        'bzrlib.tests.test_merge_directive',
        'bzrlib.tests.test_missing',
        'bzrlib.tests.test_msgeditor',
        'bzrlib.tests.test_multiparent',
        'bzrlib.tests.test_mutabletree',
        'bzrlib.tests.test_nonascii',
        'bzrlib.tests.test_options',
        'bzrlib.tests.test_osutils',
        'bzrlib.tests.test_osutils_encodings',
        'bzrlib.tests.test_pack',
        'bzrlib.tests.test_patch',
        'bzrlib.tests.test_patches',
        'bzrlib.tests.test_permissions',
        'bzrlib.tests.test_plugins',
        'bzrlib.tests.test_progress',
        'bzrlib.tests.test_read_bundle',
        'bzrlib.tests.test_reconcile',
        'bzrlib.tests.test_reconfigure',
        'bzrlib.tests.test_registry',
        'bzrlib.tests.test_remote',
        'bzrlib.tests.test_rename_map',
        'bzrlib.tests.test_repository',
        'bzrlib.tests.test_revert',
        'bzrlib.tests.test_revision',
        'bzrlib.tests.test_revisionspec',
        'bzrlib.tests.test_revisiontree',
        'bzrlib.tests.test_rio',
        'bzrlib.tests.test_rules',
        'bzrlib.tests.test_sampler',
        'bzrlib.tests.test_script',
        'bzrlib.tests.test_selftest',
        'bzrlib.tests.test_serializer',
        'bzrlib.tests.test_setup',
        'bzrlib.tests.test_sftp_transport',
        'bzrlib.tests.test_shelf',
        'bzrlib.tests.test_shelf_ui',
        'bzrlib.tests.test_smart',
        'bzrlib.tests.test_smart_add',
        'bzrlib.tests.test_smart_request',
        'bzrlib.tests.test_smart_transport',
        'bzrlib.tests.test_smtp_connection',
        'bzrlib.tests.test_source',
        'bzrlib.tests.test_ssh_transport',
        'bzrlib.tests.test_status',
        'bzrlib.tests.test_store',
        'bzrlib.tests.test_strace',
        'bzrlib.tests.test_subsume',
        'bzrlib.tests.test_switch',
        'bzrlib.tests.test_symbol_versioning',
        'bzrlib.tests.test_tag',
        'bzrlib.tests.test_testament',
        'bzrlib.tests.test_textfile',
        'bzrlib.tests.test_textmerge',
        'bzrlib.tests.test_timestamp',
        'bzrlib.tests.test_trace',
        'bzrlib.tests.test_transactions',
        'bzrlib.tests.test_transform',
        'bzrlib.tests.test_transport',
        'bzrlib.tests.test_transport_log',
        'bzrlib.tests.test_tree',
        'bzrlib.tests.test_treebuilder',
        'bzrlib.tests.test_tsort',
        'bzrlib.tests.test_tuned_gzip',
        'bzrlib.tests.test_ui',
        'bzrlib.tests.test_uncommit',
        'bzrlib.tests.test_upgrade',
        'bzrlib.tests.test_upgrade_stacked',
        'bzrlib.tests.test_urlutils',
        'bzrlib.tests.test_version',
        'bzrlib.tests.test_version_info',
        'bzrlib.tests.test_weave',
        'bzrlib.tests.test_whitebox',
        'bzrlib.tests.test_win32utils',
        'bzrlib.tests.test_workingtree',
        'bzrlib.tests.test_workingtree_4',
        'bzrlib.tests.test_wsgi',
        'bzrlib.tests.test_xml',
        ]


def _test_suite_modules_to_doctest():
    """Return the list of modules to doctest."""   
    return [
        'bzrlib',
        'bzrlib.branchbuilder',
        'bzrlib.export',
        'bzrlib.inventory',
        'bzrlib.iterablefile',
        'bzrlib.lockdir',
        'bzrlib.merge3',
        'bzrlib.option',
        'bzrlib.symbol_versioning',
        'bzrlib.tests',
        'bzrlib.timestamp',
        'bzrlib.version_info_formats.format_custom',
        ]


def test_suite(keep_only=None, starting_with=None):
    """Build and return TestSuite for the whole of bzrlib.

    :param keep_only: A list of test ids limiting the suite returned.

    :param starting_with: An id limiting the suite returned to the tests
         starting with it.

    This function can be replaced if you need to change the default test
    suite on a global basis, but it is not encouraged.
    """

    loader = TestUtil.TestLoader()

    if keep_only is not None:
        id_filter = TestIdList(keep_only)
    if starting_with:
        # We take precedence over keep_only because *at loading time* using
        # both options means we will load less tests for the same final result.
        def interesting_module(name):
            for start in starting_with:
                if (
                    # Either the module name starts with the specified string
                    name.startswith(start)
                    # or it may contain tests starting with the specified string
                    or start.startswith(name)
                    ):
                    return True
            return False
        loader = TestUtil.FilteredByModuleTestLoader(interesting_module)

    elif keep_only is not None:
        loader = TestUtil.FilteredByModuleTestLoader(id_filter.refers_to)
        def interesting_module(name):
            return id_filter.refers_to(name)

    else:
        loader = TestUtil.TestLoader()
        def interesting_module(name):
            # No filtering, all modules are interesting
            return True

    suite = loader.suiteClass()

    # modules building their suite with loadTestsFromModuleNames
    suite.addTest(loader.loadTestsFromModuleNames(_test_suite_testmod_names()))

    for mod in _test_suite_modules_to_doctest():
        if not interesting_module(mod):
            # No tests to keep here, move along
            continue
        try:
            # note that this really does mean "report only" -- doctest
            # still runs the rest of the examples
            doc_suite = doctest.DocTestSuite(mod,
                optionflags=doctest.REPORT_ONLY_FIRST_FAILURE)
        except ValueError, e:
            print '**failed to get doctest for: %s\n%s' % (mod, e)
            raise
        if len(doc_suite._tests) == 0:
            raise errors.BzrError("no doctests found in %s" % (mod,))
        suite.addTest(doc_suite)

    default_encoding = sys.getdefaultencoding()
    for name, plugin in bzrlib.plugin.plugins().items():
        if not interesting_module(plugin.module.__name__):
            continue
        plugin_suite = plugin.test_suite()
        # We used to catch ImportError here and turn it into just a warning,
        # but really if you don't have --no-plugins this should be a failure.
        # mbp 20080213 - see http://bugs.launchpad.net/bugs/189771
        if plugin_suite is None:
            plugin_suite = plugin.load_plugin_tests(loader)
        if plugin_suite is not None:
            suite.addTest(plugin_suite)
        if default_encoding != sys.getdefaultencoding():
            bzrlib.trace.warning(
                'Plugin "%s" tried to reset default encoding to: %s', name,
                sys.getdefaultencoding())
            reload(sys)
            sys.setdefaultencoding(default_encoding)

    if keep_only is not None:
        # Now that the referred modules have loaded their tests, keep only the
        # requested ones.
        suite = filter_suite_by_id_list(suite, id_filter)
        # Do some sanity checks on the id_list filtering
        not_found, duplicates = suite_matches_id_list(suite, keep_only)
        if starting_with:
            # The tester has used both keep_only and starting_with, so he is
            # already aware that some tests are excluded from the list, there
            # is no need to tell him which.
            pass
        else:
            # Some tests mentioned in the list are not in the test suite. The
            # list may be out of date, report to the tester.
            for id in not_found:
                bzrlib.trace.warning('"%s" not found in the test suite', id)
        for id in duplicates:
            bzrlib.trace.warning('"%s" is used as an id by several tests', id)

    return suite


def multiply_scenarios(scenarios_left, scenarios_right):
    """Multiply two sets of scenarios.

    :returns: the cartesian product of the two sets of scenarios, that is
        a scenario for every possible combination of a left scenario and a
        right scenario.
    """
    return [
        ('%s,%s' % (left_name, right_name),
         dict(left_dict.items() + right_dict.items()))
        for left_name, left_dict in scenarios_left
        for right_name, right_dict in scenarios_right]


def multiply_tests(tests, scenarios, result):
    """Multiply tests_list by scenarios into result.

    This is the core workhorse for test parameterisation.

    Typically the load_tests() method for a per-implementation test suite will
    call multiply_tests and return the result.

    :param tests: The tests to parameterise.
    :param scenarios: The scenarios to apply: pairs of (scenario_name,
        scenario_param_dict).
    :param result: A TestSuite to add created tests to.

    This returns the passed in result TestSuite with the cross product of all
    the tests repeated once for each scenario.  Each test is adapted by adding
    the scenario name at the end of its id(), and updating the test object's
    __dict__ with the scenario_param_dict.

    >>> import bzrlib.tests.test_sampler
    >>> r = multiply_tests(
    ...     bzrlib.tests.test_sampler.DemoTest('test_nothing'),
    ...     [('one', dict(param=1)),
    ...      ('two', dict(param=2))],
    ...     TestSuite())
    >>> tests = list(iter_suite_tests(r))
    >>> len(tests)
    2
    >>> tests[0].id()
    'bzrlib.tests.test_sampler.DemoTest.test_nothing(one)'
    >>> tests[0].param
    1
    >>> tests[1].param
    2
    """
    for test in iter_suite_tests(tests):
        apply_scenarios(test, scenarios, result)
    return result


def apply_scenarios(test, scenarios, result):
    """Apply the scenarios in scenarios to test and add to result.

    :param test: The test to apply scenarios to.
    :param scenarios: An iterable of scenarios to apply to test.
    :return: result
    :seealso: apply_scenario
    """
    for scenario in scenarios:
        result.addTest(apply_scenario(test, scenario))
    return result


def apply_scenario(test, scenario):
    """Copy test and apply scenario to it.

    :param test: A test to adapt.
    :param scenario: A tuple describing the scenarion.
        The first element of the tuple is the new test id.
        The second element is a dict containing attributes to set on the
        test.
    :return: The adapted test.
    """
    new_id = "%s(%s)" % (test.id(), scenario[0])
    new_test = clone_test(test, new_id)
    for name, value in scenario[1].items():
        setattr(new_test, name, value)
    return new_test


def clone_test(test, new_id):
    """Clone a test giving it a new id.

    :param test: The test to clone.
    :param new_id: The id to assign to it.
    :return: The new test.
    """
    new_test = copy(test)
    new_test.id = lambda: new_id
    return new_test


def _rmtree_temp_dir(dirname):
    # If LANG=C we probably have created some bogus paths
    # which rmtree(unicode) will fail to delete
    # so make sure we are using rmtree(str) to delete everything
    # except on win32, where rmtree(str) will fail
    # since it doesn't have the property of byte-stream paths
    # (they are either ascii or mbcs)
    if sys.platform == 'win32':
        # make sure we are using the unicode win32 api
        dirname = unicode(dirname)
    else:
        dirname = dirname.encode(sys.getfilesystemencoding())
    try:
        osutils.rmtree(dirname)
    except OSError, e:
        # We don't want to fail here because some useful display will be lost
        # otherwise. Polluting the tmp dir is bad, but not giving all the
        # possible info to the test runner is even worse.
        sys.stderr.write('Unable to remove testing dir %s\n%s'
                         % (os.path.basename(dirname), e))


class Feature(object):
    """An operating system Feature."""

    def __init__(self):
        self._available = None

    def available(self):
        """Is the feature available?

        :return: True if the feature is available.
        """
        if self._available is None:
            self._available = self._probe()
        return self._available

    def _probe(self):
        """Implement this method in concrete features.

        :return: True if the feature is available.
        """
        raise NotImplementedError

    def __str__(self):
        if getattr(self, 'feature_name', None):
            return self.feature_name()
        return self.__class__.__name__


class _SymlinkFeature(Feature):

    def _probe(self):
        return osutils.has_symlinks()

    def feature_name(self):
        return 'symlinks'

SymlinkFeature = _SymlinkFeature()


class _HardlinkFeature(Feature):

    def _probe(self):
        return osutils.has_hardlinks()

    def feature_name(self):
        return 'hardlinks'

HardlinkFeature = _HardlinkFeature()


class _OsFifoFeature(Feature):

    def _probe(self):
        return getattr(os, 'mkfifo', None)

    def feature_name(self):
        return 'filesystem fifos'

OsFifoFeature = _OsFifoFeature()


class _UnicodeFilenameFeature(Feature):
    """Does the filesystem support Unicode filenames?"""

    def _probe(self):
        try:
            # Check for character combinations unlikely to be covered by any
            # single non-unicode encoding. We use the characters
            # - greek small letter alpha (U+03B1) and
            # - braille pattern dots-123456 (U+283F).
            os.stat(u'\u03b1\u283f')
        except UnicodeEncodeError:
            return False
        except (IOError, OSError):
            # The filesystem allows the Unicode filename but the file doesn't
            # exist.
            return True
        else:
            # The filesystem allows the Unicode filename and the file exists,
            # for some reason.
            return True

UnicodeFilenameFeature = _UnicodeFilenameFeature()


def probe_unicode_in_user_encoding():
    """Try to encode several unicode strings to use in unicode-aware tests.
    Return first successfull match.

    :return:  (unicode value, encoded plain string value) or (None, None)
    """
    possible_vals = [u'm\xb5', u'\xe1', u'\u0410']
    for uni_val in possible_vals:
        try:
            str_val = uni_val.encode(osutils.get_user_encoding())
        except UnicodeEncodeError:
            # Try a different character
            pass
        else:
            return uni_val, str_val
    return None, None


def probe_bad_non_ascii(encoding):
    """Try to find [bad] character with code [128..255]
    that cannot be decoded to unicode in some encoding.
    Return None if all non-ascii characters is valid
    for given encoding.
    """
    for i in xrange(128, 256):
        char = chr(i)
        try:
            char.decode(encoding)
        except UnicodeDecodeError:
            return char
    return None


class _HTTPSServerFeature(Feature):
    """Some tests want an https Server, check if one is available.

    Right now, the only way this is available is under python2.6 which provides
    an ssl module.
    """

    def _probe(self):
        try:
            import ssl
            return True
        except ImportError:
            return False

    def feature_name(self):
        return 'HTTPSServer'


HTTPSServerFeature = _HTTPSServerFeature()


class _ParamikoFeature(Feature):
    """Is paramiko available?"""

    def _probe(self):
        try:
            from bzrlib.transport.sftp import SFTPAbsoluteServer
            return True
        except errors.ParamikoNotPresent:
            return False

    def feature_name(self):
        return "Paramiko"


ParamikoFeature = _ParamikoFeature()


class _UnicodeFilename(Feature):
    """Does the filesystem support Unicode filenames?"""

    def _probe(self):
        try:
            os.stat(u'\u03b1')
        except UnicodeEncodeError:
            return False
        except (IOError, OSError):
            # The filesystem allows the Unicode filename but the file doesn't
            # exist.
            return True
        else:
            # The filesystem allows the Unicode filename and the file exists,
            # for some reason.
            return True

UnicodeFilename = _UnicodeFilename()


class _UTF8Filesystem(Feature):
    """Is the filesystem UTF-8?"""

    def _probe(self):
        if osutils._fs_enc.upper() in ('UTF-8', 'UTF8'):
            return True
        return False

UTF8Filesystem = _UTF8Filesystem()


class _CaseInsCasePresFilenameFeature(Feature):
    """Is the file-system case insensitive, but case-preserving?"""

    def _probe(self):
        fileno, name = tempfile.mkstemp(prefix='MixedCase')
        try:
            # first check truly case-preserving for created files, then check
            # case insensitive when opening existing files.
            name = osutils.normpath(name)
            base, rel = osutils.split(name)
            found_rel = osutils.canonical_relpath(base, name)
            return (found_rel == rel
                    and os.path.isfile(name.upper())
                    and os.path.isfile(name.lower()))
        finally:
            os.close(fileno)
            os.remove(name)

    def feature_name(self):
        return "case-insensitive case-preserving filesystem"

CaseInsCasePresFilenameFeature = _CaseInsCasePresFilenameFeature()


class _CaseInsensitiveFilesystemFeature(Feature):
    """Check if underlying filesystem is case-insensitive but *not* case
    preserving.
    """
    # Note that on Windows, Cygwin, MacOS etc, the file-systems are far
    # more likely to be case preserving, so this case is rare.

    def _probe(self):
        if CaseInsCasePresFilenameFeature.available():
            return False

        if TestCaseWithMemoryTransport.TEST_ROOT is None:
            root = osutils.mkdtemp(prefix='testbzr-', suffix='.tmp')
            TestCaseWithMemoryTransport.TEST_ROOT = root
        else:
            root = TestCaseWithMemoryTransport.TEST_ROOT
        tdir = osutils.mkdtemp(prefix='case-sensitive-probe-', suffix='',
            dir=root)
        name_a = osutils.pathjoin(tdir, 'a')
        name_A = osutils.pathjoin(tdir, 'A')
        os.mkdir(name_a)
        result = osutils.isdir(name_A)
        _rmtree_temp_dir(tdir)
        return result

    def feature_name(self):
        return 'case-insensitive filesystem'

CaseInsensitiveFilesystemFeature = _CaseInsensitiveFilesystemFeature()


class _SubUnitFeature(Feature):
    """Check if subunit is available."""

    def _probe(self):
        try:
            import subunit
            return True
        except ImportError:
            return False

    def feature_name(self):
        return 'subunit'

SubUnitFeature = _SubUnitFeature()
# Only define SubUnitBzrRunner if subunit is available.
try:
    from subunit import TestProtocolClient
    try:
        from subunit.test_results import AutoTimingTestResultDecorator
    except ImportError:
        AutoTimingTestResultDecorator = lambda x:x
    class SubUnitBzrRunner(TextTestRunner):
        def run(self, test):
            result = AutoTimingTestResultDecorator(
                TestProtocolClient(self.stream))
            test.run(result)
            return result
except ImportError:
    pass<|MERGE_RESOLUTION|>--- conflicted
+++ resolved
@@ -752,7 +752,6 @@
     See also CannedInputUIFactory which lets you provide programmatic input in
     a structured way.
     """
-<<<<<<< HEAD
     # TODO: Capture progress events at the model level and allow them to be
     # observed by tests that care.
     #
@@ -760,10 +759,6 @@
     # particular configuration of TextUIFactory, or otherwise have a clearer
     # idea of how they're supposed to be different.
     # See https://bugs.edge.launchpad.net/bzr/+bug/408213
-=======
-    # FIXME: Reduce divergence between this and the regular TextUIFactory or
-    # CannedInputUIFactory
->>>>>>> 5fa1d837
 
     def __init__(self, stdout=None, stderr=None, stdin=None):
         if stdin is not None:
@@ -774,34 +769,6 @@
             stdin = StringIOWrapper(stdin)
         super(TestUIFactory, self).__init__(stdin, stdout, stderr)
 
-<<<<<<< HEAD
-=======
-    def clear(self):
-        """See progress.ProgressBar.clear()."""
-
-    def clear_term(self):
-        """See progress.ProgressBar.clear_term()."""
-
-    def finished(self):
-        """See progress.ProgressBar.finished()."""
-
-    def note(self, fmt_string, *args):
-        """See progress.ProgressBar.note()."""
-        if args:
-            fmt_string = fmt_string % args
-        self.stdout.write(fmt_string + "\n")
-
-    def progress_bar(self):
-        return self
-
-    def nested_progress_bar(self):
-        # FIXME: Return a regular progress model instead
-        return self
-
-    def update(self, message, count=None, total=None):
-        """See progress.ProgressBar.update()."""
-
->>>>>>> 5fa1d837
     def get_non_echoed_password(self):
         """Get password from stdin without trying to handle the echo mode"""
         password = self.stdin.readline()
