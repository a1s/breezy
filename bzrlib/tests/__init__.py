# Copyright (C) 2005, 2006, 2007 Canonical Ltd
#
# This program is free software; you can redistribute it and/or modify
# it under the terms of the GNU General Public License as published by
# the Free Software Foundation; either version 2 of the License, or
# (at your option) any later version.
#
# This program is distributed in the hope that it will be useful,
# but WITHOUT ANY WARRANTY; without even the implied warranty of
# MERCHANTABILITY or FITNESS FOR A PARTICULAR PURPOSE.  See the
# GNU General Public License for more details.
#
# You should have received a copy of the GNU General Public License
# along with this program; if not, write to the Free Software
# Foundation, Inc., 59 Temple Place, Suite 330, Boston, MA  02111-1307  USA


# TODO: Perhaps there should be an API to find out if bzr running under the
# test suite -- some plugins might want to avoid making intrusive changes if
# this is the case.  However, we want behaviour under to test to diverge as
# little as possible, so this should be used rarely if it's added at all.
# (Suggestion from j-a-meinel, 2005-11-24)

# NOTE: Some classes in here use camelCaseNaming() rather than
# underscore_naming().  That's for consistency with unittest; it's not the
# general style of bzrlib.  Please continue that consistency when adding e.g.
# new assertFoo() methods.

import atexit
import codecs
from cStringIO import StringIO
import difflib
import doctest
import errno
import logging
import os
from pprint import pformat
import random
import re
import shlex
import stat
from subprocess import Popen, PIPE
import sys
import tempfile
import unittest
import time
import warnings


from bzrlib import (
    bzrdir,
    debug,
    errors,
    memorytree,
    osutils,
    progress,
    ui,
    urlutils,
    workingtree,
    )
import bzrlib.branch
import bzrlib.commands
import bzrlib.timestamp
import bzrlib.export
import bzrlib.inventory
import bzrlib.iterablefile
import bzrlib.lockdir
try:
    import bzrlib.lsprof
except ImportError:
    # lsprof not available
    pass
from bzrlib.merge import merge_inner
import bzrlib.merge3
import bzrlib.osutils
import bzrlib.plugin
from bzrlib.revision import common_ancestor
import bzrlib.store
from bzrlib import symbol_versioning
from bzrlib.symbol_versioning import (
    deprecated_method,
    zero_eighteen,
    )
import bzrlib.trace
from bzrlib.transport import get_transport
import bzrlib.transport
from bzrlib.transport.local import LocalURLServer
from bzrlib.transport.memory import MemoryServer
from bzrlib.transport.readonly import ReadonlyServer
from bzrlib.trace import mutter, note
from bzrlib.tests import TestUtil
from bzrlib.tests.HttpServer import HttpServer
from bzrlib.tests.TestUtil import (
                          TestSuite,
                          TestLoader,
                          )
from bzrlib.tests.treeshape import build_tree_contents
from bzrlib.workingtree import WorkingTree, WorkingTreeFormat2

# Mark this python module as being part of the implementation
# of unittest: this gives us better tracebacks where the last
# shown frame is the test code, not our assertXYZ.
__unittest = 1

default_transport = LocalURLServer

MODULES_TO_TEST = []
MODULES_TO_DOCTEST = [
                      bzrlib.timestamp,
                      bzrlib.errors,
                      bzrlib.export,
                      bzrlib.inventory,
                      bzrlib.iterablefile,
                      bzrlib.lockdir,
                      bzrlib.merge3,
                      bzrlib.option,
                      bzrlib.store,
                      ]


def packages_to_test():
    """Return a list of packages to test.

    The packages are not globally imported so that import failures are
    triggered when running selftest, not when importing the command.
    """
    import bzrlib.doc
    import bzrlib.tests.blackbox
    import bzrlib.tests.branch_implementations
    import bzrlib.tests.bzrdir_implementations
    import bzrlib.tests.interrepository_implementations
    import bzrlib.tests.interversionedfile_implementations
    import bzrlib.tests.intertree_implementations
    import bzrlib.tests.per_lock
    import bzrlib.tests.repository_implementations
    import bzrlib.tests.revisionstore_implementations
    import bzrlib.tests.tree_implementations
    import bzrlib.tests.workingtree_implementations
    return [
            bzrlib.doc,
            bzrlib.tests.blackbox,
            bzrlib.tests.branch_implementations,
            bzrlib.tests.bzrdir_implementations,
            bzrlib.tests.interrepository_implementations,
            bzrlib.tests.interversionedfile_implementations,
            bzrlib.tests.intertree_implementations,
            bzrlib.tests.per_lock,
            bzrlib.tests.repository_implementations,
            bzrlib.tests.revisionstore_implementations,
            bzrlib.tests.tree_implementations,
            bzrlib.tests.workingtree_implementations,
            ]


class ExtendedTestResult(unittest._TextTestResult):
    """Accepts, reports and accumulates the results of running tests.

    Compared to this unittest version this class adds support for profiling,
    benchmarking, stopping as soon as a test fails,  and skipping tests.
    There are further-specialized subclasses for different types of display.
    """

    stop_early = False
    
    def __init__(self, stream, descriptions, verbosity,
                 bench_history=None,
                 num_tests=None,
                 use_numbered_dirs=False,
                 ):
        """Construct new TestResult.

        :param bench_history: Optionally, a writable file object to accumulate
            benchmark results.
        """
        unittest._TextTestResult.__init__(self, stream, descriptions, verbosity)
        if bench_history is not None:
            from bzrlib.version import _get_bzr_source_tree
            src_tree = _get_bzr_source_tree()
            if src_tree:
                try:
                    revision_id = src_tree.get_parent_ids()[0]
                except IndexError:
                    # XXX: if this is a brand new tree, do the same as if there
                    # is no branch.
                    revision_id = ''
            else:
                # XXX: If there's no branch, what should we do?
                revision_id = ''
            bench_history.write("--date %s %s\n" % (time.time(), revision_id))
        self._bench_history = bench_history
        self.ui = ui.ui_factory
        self.num_tests = num_tests
        self.error_count = 0
        self.failure_count = 0
        self.known_failure_count = 0
        self.skip_count = 0
        self.unsupported = {}
        self.count = 0
        self.use_numbered_dirs = use_numbered_dirs
        self._overall_start_time = time.time()
    
    def extractBenchmarkTime(self, testCase):
        """Add a benchmark time for the current test case."""
        self._benchmarkTime = getattr(testCase, "_benchtime", None)
    
    def _elapsedTestTimeString(self):
        """Return a time string for the overall time the current test has taken."""
        return self._formatTime(time.time() - self._start_time)

    def _testTimeString(self):
        if self._benchmarkTime is not None:
            return "%s/%s" % (
                self._formatTime(self._benchmarkTime),
                self._elapsedTestTimeString())
        else:
            return "           %s" % self._elapsedTestTimeString()

    def _formatTime(self, seconds):
        """Format seconds as milliseconds with leading spaces."""
        # some benchmarks can take thousands of seconds to run, so we need 8
        # places
        return "%8dms" % (1000 * seconds)

    def _shortened_test_description(self, test):
        what = test.id()
        what = re.sub(r'^bzrlib\.(tests|benchmarks)\.', '', what)
        return what

    def startTest(self, test):
        unittest.TestResult.startTest(self, test)
        self.report_test_start(test)
        test.number = self.count
        self._recordTestStartTime()

    def _recordTestStartTime(self):
        """Record that a test has started."""
        self._start_time = time.time()

    def _cleanupLogFile(self, test):
        # We can only do this if we have one of our TestCases, not if
        # we have a doctest.
        setKeepLogfile = getattr(test, 'setKeepLogfile', None)
        if setKeepLogfile is not None:
            setKeepLogfile()

    def addError(self, test, err):
        self.extractBenchmarkTime(test)
        self._cleanupLogFile(test)
        if isinstance(err[1], TestSkipped):
            return self.addSkipped(test, err)
        elif isinstance(err[1], UnavailableFeature):
            return self.addNotSupported(test, err[1].args[0])
        unittest.TestResult.addError(self, test, err)
        self.error_count += 1
        self.report_error(test, err)
        if self.stop_early:
            self.stop()

    def addFailure(self, test, err):
        self._cleanupLogFile(test)
        self.extractBenchmarkTime(test)
        if isinstance(err[1], KnownFailure):
            return self.addKnownFailure(test, err)
        unittest.TestResult.addFailure(self, test, err)
        self.failure_count += 1
        self.report_failure(test, err)
        if self.stop_early:
            self.stop()

    def addKnownFailure(self, test, err):
        self.known_failure_count += 1
        self.report_known_failure(test, err)

    def addNotSupported(self, test, feature):
        self.unsupported.setdefault(str(feature), 0)
        self.unsupported[str(feature)] += 1
        self.report_unsupported(test, feature)

    def addSuccess(self, test):
        self.extractBenchmarkTime(test)
        if self._bench_history is not None:
            if self._benchmarkTime is not None:
                self._bench_history.write("%s %s\n" % (
                    self._formatTime(self._benchmarkTime),
                    test.id()))
        self.report_success(test)
        unittest.TestResult.addSuccess(self, test)

    def addSkipped(self, test, skip_excinfo):
        self.report_skip(test, skip_excinfo)
        # seems best to treat this as success from point-of-view of unittest
        # -- it actually does nothing so it barely matters :)
        try:
            test.tearDown()
        except KeyboardInterrupt:
            raise
        except:
            self.addError(test, test.__exc_info())
        else:
            unittest.TestResult.addSuccess(self, test)

    def printErrorList(self, flavour, errors):
        for test, err in errors:
            self.stream.writeln(self.separator1)
            self.stream.write("%s: " % flavour)
            if self.use_numbered_dirs:
                self.stream.write('#%d ' % test.number)
            self.stream.writeln(self.getDescription(test))
            if getattr(test, '_get_log', None) is not None:
                print >>self.stream
                print >>self.stream, \
                        ('vvvv[log from %s]' % test.id()).ljust(78,'-')
                print >>self.stream, test._get_log()
                print >>self.stream, \
                        ('^^^^[log from %s]' % test.id()).ljust(78,'-')
            self.stream.writeln(self.separator2)
            self.stream.writeln("%s" % err)

    def finished(self):
        pass

    def report_cleaning_up(self):
        pass

    def report_success(self, test):
        pass


class TextTestResult(ExtendedTestResult):
    """Displays progress and results of tests in text form"""

    def __init__(self, stream, descriptions, verbosity,
                 bench_history=None,
                 num_tests=None,
                 pb=None,
                 use_numbered_dirs=False,
                 ):
        ExtendedTestResult.__init__(self, stream, descriptions, verbosity,
            bench_history, num_tests, use_numbered_dirs)
        if pb is None:
            self.pb = self.ui.nested_progress_bar()
            self._supplied_pb = False
        else:
            self.pb = pb
            self._supplied_pb = True
        self.pb.show_pct = False
        self.pb.show_spinner = False
        self.pb.show_eta = False,
        self.pb.show_count = False
        self.pb.show_bar = False

    def report_starting(self):
        self.pb.update('[test 0/%d] starting...' % (self.num_tests))

    def _progress_prefix_text(self):
        a = '[%d' % self.count
        if self.num_tests is not None:
            a +='/%d' % self.num_tests
        a += ' in %ds' % (time.time() - self._overall_start_time)
        if self.error_count:
            a += ', %d errors' % self.error_count
        if self.failure_count:
            a += ', %d failed' % self.failure_count
        if self.known_failure_count:
            a += ', %d known failures' % self.known_failure_count
        if self.skip_count:
            a += ', %d skipped' % self.skip_count
        if self.unsupported:
            a += ', %d missing features' % len(self.unsupported)
        a += ']'
        return a

    def report_test_start(self, test):
        self.count += 1
        self.pb.update(
                self._progress_prefix_text()
                + ' ' 
                + self._shortened_test_description(test))

    def _test_description(self, test):
        if self.use_numbered_dirs:
            return '#%d %s' % (self.count,
                               self._shortened_test_description(test))
        else:
            return self._shortened_test_description(test)

    def report_error(self, test, err):
        self.pb.note('ERROR: %s\n    %s\n', 
            self._test_description(test),
            err[1],
            )

    def report_failure(self, test, err):
        self.pb.note('FAIL: %s\n    %s\n', 
            self._test_description(test),
            err[1],
            )

    def report_known_failure(self, test, err):
        self.pb.note('XFAIL: %s\n%s\n',
            self._test_description(test), err[1])

    def report_skip(self, test, skip_excinfo):
        self.skip_count += 1
        if False:
            # at the moment these are mostly not things we can fix
            # and so they just produce stipple; use the verbose reporter
            # to see them.
            if False:
                # show test and reason for skip
                self.pb.note('SKIP: %s\n    %s\n', 
                    self._shortened_test_description(test),
                    skip_excinfo[1])
            else:
                # since the class name was left behind in the still-visible
                # progress bar...
                self.pb.note('SKIP: %s', skip_excinfo[1])

    def report_unsupported(self, test, feature):
        """test cannot be run because feature is missing."""
                  
    def report_cleaning_up(self):
        self.pb.update('cleaning up...')

    def finished(self):
        if not self._supplied_pb:
            self.pb.finished()


class VerboseTestResult(ExtendedTestResult):
    """Produce long output, with one line per test run plus times"""

    def _ellipsize_to_right(self, a_string, final_width):
        """Truncate and pad a string, keeping the right hand side"""
        if len(a_string) > final_width:
            result = '...' + a_string[3-final_width:]
        else:
            result = a_string
        return result.ljust(final_width)

    def report_starting(self):
        self.stream.write('running %d tests...\n' % self.num_tests)

    def report_test_start(self, test):
        self.count += 1
        name = self._shortened_test_description(test)
        # width needs space for 6 char status, plus 1 for slash, plus 2 10-char
        # numbers, plus a trailing blank
        # when NUMBERED_DIRS: plus 5 chars on test number, plus 1 char on space
        if self.use_numbered_dirs:
            self.stream.write('%5d ' % self.count)
            self.stream.write(self._ellipsize_to_right(name,
                                osutils.terminal_width()-36))
        else:
            self.stream.write(self._ellipsize_to_right(name,
                                osutils.terminal_width()-30))
        self.stream.flush()

    def _error_summary(self, err):
        indent = ' ' * 4
        if self.use_numbered_dirs:
            indent += ' ' * 6
        return '%s%s' % (indent, err[1])

    def report_error(self, test, err):
        self.stream.writeln('ERROR %s\n%s'
                % (self._testTimeString(),
                   self._error_summary(err)))

    def report_failure(self, test, err):
        self.stream.writeln(' FAIL %s\n%s'
                % (self._testTimeString(),
                   self._error_summary(err)))

    def report_known_failure(self, test, err):
        self.stream.writeln('XFAIL %s\n%s'
                % (self._testTimeString(),
                   self._error_summary(err)))

    def report_success(self, test):
        self.stream.writeln('   OK %s' % self._testTimeString())
        for bench_called, stats in getattr(test, '_benchcalls', []):
            self.stream.writeln('LSProf output for %s(%s, %s)' % bench_called)
            stats.pprint(file=self.stream)
        # flush the stream so that we get smooth output. This verbose mode is
        # used to show the output in PQM.
        self.stream.flush()

    def report_skip(self, test, skip_excinfo):
        self.skip_count += 1
        self.stream.writeln(' SKIP %s\n%s'
                % (self._testTimeString(),
                   self._error_summary(skip_excinfo)))

    def report_unsupported(self, test, feature):
        """test cannot be run because feature is missing."""
        self.stream.writeln("NODEP %s\n    The feature '%s' is not available."
                %(self._testTimeString(), feature))
                  


class TextTestRunner(object):
    stop_on_failure = False

    def __init__(self,
                 stream=sys.stderr,
                 descriptions=0,
                 verbosity=1,
                 bench_history=None,
                 use_numbered_dirs=False,
                 list_only=False
                 ):
        self.stream = unittest._WritelnDecorator(stream)
        self.descriptions = descriptions
        self.verbosity = verbosity
        self._bench_history = bench_history
        self.use_numbered_dirs = use_numbered_dirs
        self.list_only = list_only

    def run(self, test):
        "Run the given test case or test suite."
        startTime = time.time()
        if self.verbosity == 1:
            result_class = TextTestResult
        elif self.verbosity >= 2:
            result_class = VerboseTestResult
        result = result_class(self.stream,
                              self.descriptions,
                              self.verbosity,
                              bench_history=self._bench_history,
                              num_tests=test.countTestCases(),
                              use_numbered_dirs=self.use_numbered_dirs,
                              )
        result.stop_early = self.stop_on_failure
        result.report_starting()
        if self.list_only:
            if self.verbosity >= 2:
                self.stream.writeln("Listing tests only ...\n")
            run = 0
            for t in iter_suite_tests(test):
                self.stream.writeln("%s" % (t.id()))
                run += 1
            actionTaken = "Listed"
        else: 
            test.run(result)
            run = result.testsRun
            actionTaken = "Ran"
        stopTime = time.time()
        timeTaken = stopTime - startTime
        result.printErrors()
        self.stream.writeln(result.separator2)
        self.stream.writeln("%s %d test%s in %.3fs" % (actionTaken,
                            run, run != 1 and "s" or "", timeTaken))
        self.stream.writeln()
        if not result.wasSuccessful():
            self.stream.write("FAILED (")
            failed, errored = map(len, (result.failures, result.errors))
            if failed:
                self.stream.write("failures=%d" % failed)
            if errored:
                if failed: self.stream.write(", ")
                self.stream.write("errors=%d" % errored)
            if result.known_failure_count:
                if failed or errored: self.stream.write(", ")
                self.stream.write("known_failure_count=%d" %
                    result.known_failure_count)
            self.stream.writeln(")")
        else:
            if result.known_failure_count:
                self.stream.writeln("OK (known_failures=%d)" %
                    result.known_failure_count)
            else:
                self.stream.writeln("OK")
        if result.skip_count > 0:
            skipped = result.skip_count
            self.stream.writeln('%d test%s skipped' %
                                (skipped, skipped != 1 and "s" or ""))
        if result.unsupported:
            for feature, count in sorted(result.unsupported.items()):
                self.stream.writeln("Missing feature '%s' skipped %d tests." %
                    (feature, count))
        result.finished()
        return result


def iter_suite_tests(suite):
    """Return all tests in a suite, recursing through nested suites"""
    for item in suite._tests:
        if isinstance(item, unittest.TestCase):
            yield item
        elif isinstance(item, unittest.TestSuite):
            for r in iter_suite_tests(item):
                yield r
        else:
            raise Exception('unknown object %r inside test suite %r'
                            % (item, suite))


class TestSkipped(Exception):
    """Indicates that a test was intentionally skipped, rather than failing."""


class KnownFailure(AssertionError):
    """Indicates that a test failed in a precisely expected manner.

    Such failures dont block the whole test suite from passing because they are
    indicators of partially completed code or of future work. We have an
    explicit error for them so that we can ensure that they are always visible:
    KnownFailures are always shown in the output of bzr selftest.
    """


class UnavailableFeature(Exception):
    """A feature required for this test was not available.

    The feature should be used to construct the exception.
    """


class CommandFailed(Exception):
    pass


class StringIOWrapper(object):
    """A wrapper around cStringIO which just adds an encoding attribute.
    
    Internally we can check sys.stdout to see what the output encoding
    should be. However, cStringIO has no encoding attribute that we can
    set. So we wrap it instead.
    """
    encoding='ascii'
    _cstring = None

    def __init__(self, s=None):
        if s is not None:
            self.__dict__['_cstring'] = StringIO(s)
        else:
            self.__dict__['_cstring'] = StringIO()

    def __getattr__(self, name, getattr=getattr):
        return getattr(self.__dict__['_cstring'], name)

    def __setattr__(self, name, val):
        if name == 'encoding':
            self.__dict__['encoding'] = val
        else:
            return setattr(self._cstring, name, val)


class TestUIFactory(ui.CLIUIFactory):
    """A UI Factory for testing.

    Hide the progress bar but emit note()s.
    Redirect stdin.
    Allows get_password to be tested without real tty attached.
    """

    def __init__(self,
                 stdout=None,
                 stderr=None,
                 stdin=None):
        super(TestUIFactory, self).__init__()
        if stdin is not None:
            # We use a StringIOWrapper to be able to test various
            # encodings, but the user is still responsible to
            # encode the string and to set the encoding attribute
            # of StringIOWrapper.
            self.stdin = StringIOWrapper(stdin)
        if stdout is None:
            self.stdout = sys.stdout
        else:
            self.stdout = stdout
        if stderr is None:
            self.stderr = sys.stderr
        else:
            self.stderr = stderr

    def clear(self):
        """See progress.ProgressBar.clear()."""

    def clear_term(self):
        """See progress.ProgressBar.clear_term()."""

    def clear_term(self):
        """See progress.ProgressBar.clear_term()."""

    def finished(self):
        """See progress.ProgressBar.finished()."""

    def note(self, fmt_string, *args, **kwargs):
        """See progress.ProgressBar.note()."""
        self.stdout.write((fmt_string + "\n") % args)

    def progress_bar(self):
        return self

    def nested_progress_bar(self):
        return self

    def update(self, message, count=None, total=None):
        """See progress.ProgressBar.update()."""

    def get_non_echoed_password(self, prompt):
        """Get password from stdin without trying to handle the echo mode"""
        if prompt:
            self.stdout.write(prompt.encode(self.stdout.encoding, 'replace'))
        password = self.stdin.readline()
        if not password:
            raise EOFError
        if password[-1] == '\n':
            password = password[:-1]
        return password


class TestCase(unittest.TestCase):
    """Base class for bzr unit tests.
    
    Tests that need access to disk resources should subclass 
    TestCaseInTempDir not TestCase.

    Error and debug log messages are redirected from their usual
    location into a temporary file, the contents of which can be
    retrieved by _get_log().  We use a real OS file, not an in-memory object,
    so that it can also capture file IO.  When the test completes this file
    is read into memory and removed from disk.
       
    There are also convenience functions to invoke bzr's command-line
    routine, and to build and check bzr trees.
   
    In addition to the usual method of overriding tearDown(), this class also
    allows subclasses to register functions into the _cleanups list, which is
    run in order as the object is torn down.  It's less likely this will be
    accidentally overlooked.
    """

    _log_file_name = None
    _log_contents = ''
    _keep_log_file = False
    # record lsprof data when performing benchmark calls.
    _gather_lsprof_in_benchmarks = False

    def __init__(self, methodName='testMethod'):
        super(TestCase, self).__init__(methodName)
        self._cleanups = []

    def setUp(self):
        unittest.TestCase.setUp(self)
        self._cleanEnvironment()
        bzrlib.trace.disable_default_logging()
        self._silenceUI()
        self._startLogFile()
        self._benchcalls = []
        self._benchtime = None
        self._clear_hooks()
        self._clear_debug_flags()

    def _clear_debug_flags(self):
        """Prevent externally set debug flags affecting tests.
        
        Tests that want to use debug flags can just set them in the
        debug_flags set during setup/teardown.
        """
        self._preserved_debug_flags = set(debug.debug_flags)
        debug.debug_flags.clear()
        self.addCleanup(self._restore_debug_flags)

    def _clear_hooks(self):
        # prevent hooks affecting tests
        import bzrlib.branch
        import bzrlib.smart.server
        self._preserved_hooks = {
            bzrlib.branch.Branch: bzrlib.branch.Branch.hooks,
            bzrlib.smart.server.SmartTCPServer: bzrlib.smart.server.SmartTCPServer.hooks,
            }
        self.addCleanup(self._restoreHooks)
        # reset all hooks to an empty instance of the appropriate type
        bzrlib.branch.Branch.hooks = bzrlib.branch.BranchHooks()
        bzrlib.smart.server.SmartTCPServer.hooks = bzrlib.smart.server.SmartServerHooks()

    def _silenceUI(self):
        """Turn off UI for duration of test"""
        # by default the UI is off; tests can turn it on if they want it.
        saved = ui.ui_factory
        def _restore():
            ui.ui_factory = saved
        ui.ui_factory = ui.SilentUIFactory()
        self.addCleanup(_restore)

    def _ndiff_strings(self, a, b):
        """Return ndiff between two strings containing lines.
        
        A trailing newline is added if missing to make the strings
        print properly."""
        if b and b[-1] != '\n':
            b += '\n'
        if a and a[-1] != '\n':
            a += '\n'
        difflines = difflib.ndiff(a.splitlines(True),
                                  b.splitlines(True),
                                  linejunk=lambda x: False,
                                  charjunk=lambda x: False)
        return ''.join(difflines)

    def assertEqual(self, a, b, message=''):
        try:
            if a == b:
                return
        except UnicodeError, e:
            # If we can't compare without getting a UnicodeError, then
            # obviously they are different
            mutter('UnicodeError: %s', e)
        if message:
            message += '\n'
        raise AssertionError("%snot equal:\na = %s\nb = %s\n"
            % (message,
               pformat(a), pformat(b)))

    assertEquals = assertEqual

    def assertEqualDiff(self, a, b, message=None):
        """Assert two texts are equal, if not raise an exception.
        
        This is intended for use with multi-line strings where it can 
        be hard to find the differences by eye.
        """
        # TODO: perhaps override assertEquals to call this for strings?
        if a == b:
            return
        if message is None:
            message = "texts not equal:\n"
        raise AssertionError(message + 
                             self._ndiff_strings(a, b))      
        
    def assertEqualMode(self, mode, mode_test):
        self.assertEqual(mode, mode_test,
                         'mode mismatch %o != %o' % (mode, mode_test))

    def assertStartsWith(self, s, prefix):
        if not s.startswith(prefix):
            raise AssertionError('string %r does not start with %r' % (s, prefix))

    def assertEndsWith(self, s, suffix):
        """Asserts that s ends with suffix."""
        if not s.endswith(suffix):
            raise AssertionError('string %r does not end with %r' % (s, suffix))

    def assertContainsRe(self, haystack, needle_re):
        """Assert that a contains something matching a regular expression."""
        if not re.search(needle_re, haystack):
            raise AssertionError('pattern "%r" not found in "%r"'
                    % (needle_re, haystack))

    def assertNotContainsRe(self, haystack, needle_re):
        """Assert that a does not match a regular expression"""
        if re.search(needle_re, haystack):
            raise AssertionError('pattern "%s" found in "%s"'
                    % (needle_re, haystack))

    def assertSubset(self, sublist, superlist):
        """Assert that every entry in sublist is present in superlist."""
        missing = []
        for entry in sublist:
            if entry not in superlist:
                missing.append(entry)
        if len(missing) > 0:
            raise AssertionError("value(s) %r not present in container %r" % 
                                 (missing, superlist))

    def assertListRaises(self, excClass, func, *args, **kwargs):
        """Fail unless excClass is raised when the iterator from func is used.
        
        Many functions can return generators this makes sure
        to wrap them in a list() call to make sure the whole generator
        is run, and that the proper exception is raised.
        """
        try:
            list(func(*args, **kwargs))
        except excClass:
            return
        else:
            if getattr(excClass,'__name__', None) is not None:
                excName = excClass.__name__
            else:
                excName = str(excClass)
            raise self.failureException, "%s not raised" % excName

    def assertRaises(self, excClass, callableObj, *args, **kwargs):
        """Assert that a callable raises a particular exception.

        :param excClass: As for the except statement, this may be either an
            exception class, or a tuple of classes.
        :param callableObj: A callable, will be passed ``*args`` and
            ``**kwargs``.

        Returns the exception so that you can examine it.
        """
        try:
            callableObj(*args, **kwargs)
        except excClass, e:
            return e
        else:
            if getattr(excClass,'__name__', None) is not None:
                excName = excClass.__name__
            else:
                # probably a tuple
                excName = str(excClass)
            raise self.failureException, "%s not raised" % excName

    def assertIs(self, left, right, message=None):
        if not (left is right):
            if message is not None:
                raise AssertionError(message)
            else:
                raise AssertionError("%r is not %r." % (left, right))

    def assertIsNot(self, left, right, message=None):
        if (left is right):
            if message is not None:
                raise AssertionError(message)
            else:
                raise AssertionError("%r is %r." % (left, right))

    def assertTransportMode(self, transport, path, mode):
        """Fail if a path does not have mode mode.
        
        If modes are not supported on this transport, the assertion is ignored.
        """
        if not transport._can_roundtrip_unix_modebits():
            return
        path_stat = transport.stat(path)
        actual_mode = stat.S_IMODE(path_stat.st_mode)
        self.assertEqual(mode, actual_mode,
            'mode of %r incorrect (%o != %o)' % (path, mode, actual_mode))

    def assertIsInstance(self, obj, kls):
        """Fail if obj is not an instance of kls"""
        if not isinstance(obj, kls):
            self.fail("%r is an instance of %s rather than %s" % (
                obj, obj.__class__, kls))

    def expectFailure(self, reason, assertion, *args, **kwargs):
        """Invoke a test, expecting it to fail for the given reason.

        This is for assertions that ought to succeed, but currently fail.
        (The failure is *expected* but not *wanted*.)  Please be very precise
        about the failure you're expecting.  If a new bug is introduced,
        AssertionError should be raised, not KnownFailure.

        Frequently, expectFailure should be followed by an opposite assertion.
        See example below.

        Intended to be used with a callable that raises AssertionError as the
        'assertion' parameter.  args and kwargs are passed to the 'assertion'.

        Raises KnownFailure if the test fails.  Raises AssertionError if the
        test succeeds.

        example usage::

          self.expectFailure('Math is broken', self.assertNotEqual, 54,
                             dynamic_val)
          self.assertEqual(42, dynamic_val)

          This means that a dynamic_val of 54 will cause the test to raise
          a KnownFailure.  Once math is fixed and the expectFailure is removed,
          only a dynamic_val of 42 will allow the test to pass.  Anything other
          than 54 or 42 will cause an AssertionError.
        """
        try:
            assertion(*args, **kwargs)
        except AssertionError:
            raise KnownFailure(reason)
        else:
            self.fail('Unexpected success.  Should have failed: %s' % reason)

    def _capture_warnings(self, a_callable, *args, **kwargs):
        """A helper for callDeprecated and applyDeprecated.

        :param a_callable: A callable to call.
        :param args: The positional arguments for the callable
        :param kwargs: The keyword arguments for the callable
        :return: A tuple (warnings, result). result is the result of calling
            a_callable(``*args``, ``**kwargs``).
        """
        local_warnings = []
        def capture_warnings(msg, cls=None, stacklevel=None):
            # we've hooked into a deprecation specific callpath,
            # only deprecations should getting sent via it.
            self.assertEqual(cls, DeprecationWarning)
            local_warnings.append(msg)
        original_warning_method = symbol_versioning.warn
        symbol_versioning.set_warning_method(capture_warnings)
        try:
            result = a_callable(*args, **kwargs)
        finally:
            symbol_versioning.set_warning_method(original_warning_method)
        return (local_warnings, result)

    def applyDeprecated(self, deprecation_format, a_callable, *args, **kwargs):
        """Call a deprecated callable without warning the user.

        Note that this only captures warnings raised by symbol_versioning.warn,
        not other callers that go direct to the warning module.

        :param deprecation_format: The deprecation format that the callable
            should have been deprecated with. This is the same type as the
            parameter to deprecated_method/deprecated_function. If the
            callable is not deprecated with this format, an assertion error
            will be raised.
        :param a_callable: A callable to call. This may be a bound method or
            a regular function. It will be called with ``*args`` and
            ``**kwargs``.
        :param args: The positional arguments for the callable
        :param kwargs: The keyword arguments for the callable
        :return: The result of a_callable(``*args``, ``**kwargs``)
        """
        call_warnings, result = self._capture_warnings(a_callable,
            *args, **kwargs)
        expected_first_warning = symbol_versioning.deprecation_string(
            a_callable, deprecation_format)
        if len(call_warnings) == 0:
            self.fail("No deprecation warning generated by call to %s" %
                a_callable)
        self.assertEqual(expected_first_warning, call_warnings[0])
        return result

    def callDeprecated(self, expected, callable, *args, **kwargs):
        """Assert that a callable is deprecated in a particular way.

        This is a very precise test for unusual requirements. The 
        applyDeprecated helper function is probably more suited for most tests
        as it allows you to simply specify the deprecation format being used
        and will ensure that that is issued for the function being called.

        Note that this only captures warnings raised by symbol_versioning.warn,
        not other callers that go direct to the warning module.

        :param expected: a list of the deprecation warnings expected, in order
        :param callable: The callable to call
        :param args: The positional arguments for the callable
        :param kwargs: The keyword arguments for the callable
        """
        call_warnings, result = self._capture_warnings(callable,
            *args, **kwargs)
        self.assertEqual(expected, call_warnings)
        return result

    def _startLogFile(self):
        """Send bzr and test log messages to a temporary file.

        The file is removed as the test is torn down.
        """
        fileno, name = tempfile.mkstemp(suffix='.log', prefix='testbzr')
        self._log_file = os.fdopen(fileno, 'w+')
        self._log_nonce = bzrlib.trace.enable_test_log(self._log_file)
        self._log_file_name = name
        self.addCleanup(self._finishLogFile)

    def _finishLogFile(self):
        """Finished with the log file.

        Close the file and delete it, unless setKeepLogfile was called.
        """
        if self._log_file is None:
            return
        bzrlib.trace.disable_test_log(self._log_nonce)
        self._log_file.close()
        self._log_file = None
        if not self._keep_log_file:
            os.remove(self._log_file_name)
            self._log_file_name = None

    def setKeepLogfile(self):
        """Make the logfile not be deleted when _finishLogFile is called."""
        self._keep_log_file = True

    def addCleanup(self, callable):
        """Arrange to run a callable when this case is torn down.

        Callables are run in the reverse of the order they are registered, 
        ie last-in first-out.
        """
        if callable in self._cleanups:
            raise ValueError("cleanup function %r already registered on %s" 
                    % (callable, self))
        self._cleanups.append(callable)

    def _cleanEnvironment(self):
        new_env = {
            'BZR_HOME': None, # Don't inherit BZR_HOME to all the tests.
            'HOME': os.getcwd(),
            'APPDATA': None,  # bzr now use Win32 API and don't rely on APPDATA
            'BZR_EMAIL': None,
            'BZREMAIL': None, # may still be present in the environment
            'EMAIL': None,
            'BZR_PROGRESS_BAR': None,
            # Proxies
            'http_proxy': None,
            'HTTP_PROXY': None,
            'https_proxy': None,
            'HTTPS_PROXY': None,
            'no_proxy': None,
            'NO_PROXY': None,
            'all_proxy': None,
            'ALL_PROXY': None,
            # Nobody cares about these ones AFAIK. So far at
            # least. If you do (care), please update this comment
            # -- vila 20061212
            'ftp_proxy': None,
            'FTP_PROXY': None,
            'BZR_REMOTE_PATH': None,
        }
        self.__old_env = {}
        self.addCleanup(self._restoreEnvironment)
        for name, value in new_env.iteritems():
            self._captureVar(name, value)

    def _captureVar(self, name, newvalue):
        """Set an environment variable, and reset it when finished."""
        self.__old_env[name] = osutils.set_or_unset_env(name, newvalue)

    def _restore_debug_flags(self):
        debug.debug_flags.clear()
        debug.debug_flags.update(self._preserved_debug_flags)

    def _restoreEnvironment(self):
        for name, value in self.__old_env.iteritems():
            osutils.set_or_unset_env(name, value)

    def _restoreHooks(self):
        for klass, hooks in self._preserved_hooks.items():
            setattr(klass, 'hooks', hooks)

    def knownFailure(self, reason):
        """This test has failed for some known reason."""
        raise KnownFailure(reason)

    def run(self, result=None):
        if result is None: result = self.defaultTestResult()
        for feature in getattr(self, '_test_needs_features', []):
            if not feature.available():
                result.startTest(self)
                if getattr(result, 'addNotSupported', None):
                    result.addNotSupported(self, feature)
                else:
                    result.addSuccess(self)
                result.stopTest(self)
                return
        return unittest.TestCase.run(self, result)

    def tearDown(self):
        self._runCleanups()
        unittest.TestCase.tearDown(self)

    def time(self, callable, *args, **kwargs):
        """Run callable and accrue the time it takes to the benchmark time.
        
        If lsprofiling is enabled (i.e. by --lsprof-time to bzr selftest) then
        this will cause lsprofile statistics to be gathered and stored in
        self._benchcalls.
        """
        if self._benchtime is None:
            self._benchtime = 0
        start = time.time()
        try:
            if not self._gather_lsprof_in_benchmarks:
                return callable(*args, **kwargs)
            else:
                # record this benchmark
                ret, stats = bzrlib.lsprof.profile(callable, *args, **kwargs)
                stats.sort()
                self._benchcalls.append(((callable, args, kwargs), stats))
                return ret
        finally:
            self._benchtime += time.time() - start

    def _runCleanups(self):
        """Run registered cleanup functions. 

        This should only be called from TestCase.tearDown.
        """
        # TODO: Perhaps this should keep running cleanups even if 
        # one of them fails?

        # Actually pop the cleanups from the list so tearDown running
        # twice is safe (this happens for skipped tests).
        while self._cleanups:
            self._cleanups.pop()()

    def log(self, *args):
        mutter(*args)

    def _get_log(self, keep_log_file=False):
        """Return as a string the log for this test. If the file is still
        on disk and keep_log_file=False, delete the log file and store the
        content in self._log_contents."""
        # flush the log file, to get all content
        import bzrlib.trace
        bzrlib.trace._trace_file.flush()
        if self._log_contents:
            return self._log_contents
        if self._log_file_name is not None:
            logfile = open(self._log_file_name)
            try:
                log_contents = logfile.read()
            finally:
                logfile.close()
            if not keep_log_file:
                self._log_contents = log_contents
                try:
                    os.remove(self._log_file_name)
                except OSError, e:
                    if sys.platform == 'win32' and e.errno == errno.EACCES:
                        print >>sys.stderr, ('Unable to delete log file '
                                             ' %r' % self._log_file_name)
                    else:
                        raise
            return log_contents
        else:
            return "DELETED log file to reduce memory footprint"

    @deprecated_method(zero_eighteen)
    def capture(self, cmd, retcode=0):
        """Shortcut that splits cmd into words, runs, and returns stdout"""
        return self.run_bzr_captured(cmd.split(), retcode=retcode)[0]

    def requireFeature(self, feature):
        """This test requires a specific feature is available.

        :raises UnavailableFeature: When feature is not available.
        """
        if not feature.available():
            raise UnavailableFeature(feature)

    @deprecated_method(zero_eighteen)
    def run_bzr_captured(self, argv, retcode=0, encoding=None, stdin=None,
                         working_dir=None):
        """Invoke bzr and return (stdout, stderr).

        Don't call this method, just use run_bzr() which is equivalent.

        :param argv: Arguments to invoke bzr.  This may be either a 
            single string, in which case it is split by shlex into words, 
            or a list of arguments.
        :param retcode: Expected return code, or None for don't-care.
        :param encoding: Encoding for sys.stdout and sys.stderr
        :param stdin: A string to be used as stdin for the command.
        :param working_dir: Change to this directory before running
        """
        return self._run_bzr_autosplit(argv, retcode=retcode,
                encoding=encoding, stdin=stdin, working_dir=working_dir,
                )

    def _run_bzr_autosplit(self, args, retcode, encoding, stdin,
            working_dir):
        """Run bazaar command line, splitting up a string command line."""
        if isinstance(args, basestring):
            args = list(shlex.split(args))
        return self._run_bzr_core(args, retcode=retcode,
                encoding=encoding, stdin=stdin, working_dir=working_dir,
                )

    def _run_bzr_core(self, args, retcode, encoding, stdin,
            working_dir):
        if encoding is None:
            encoding = bzrlib.user_encoding
        stdout = StringIOWrapper()
        stderr = StringIOWrapper()
        stdout.encoding = encoding
        stderr.encoding = encoding

        self.log('run bzr: %r', args)
        # FIXME: don't call into logging here
        handler = logging.StreamHandler(stderr)
        handler.setLevel(logging.INFO)
        logger = logging.getLogger('')
        logger.addHandler(handler)
        old_ui_factory = ui.ui_factory
        ui.ui_factory = TestUIFactory(stdin=stdin, stdout=stdout, stderr=stderr)

        cwd = None
        if working_dir is not None:
            cwd = osutils.getcwd()
            os.chdir(working_dir)

        try:
            result = self.apply_redirected(ui.ui_factory.stdin,
                stdout, stderr,
                bzrlib.commands.run_bzr_catch_errors,
                args)
        finally:
            logger.removeHandler(handler)
            ui.ui_factory = old_ui_factory
            if cwd is not None:
                os.chdir(cwd)

        out = stdout.getvalue()
        err = stderr.getvalue()
        if out:
            self.log('output:\n%r', out)
        if err:
            self.log('errors:\n%r', err)
        if retcode is not None:
            self.assertEquals(retcode, result,
                              message='Unexpected return code')
        return out, err

    def run_bzr(self, *args, **kwargs):
        """Invoke bzr, as if it were run from the command line.

        The argument list should not include the bzr program name - the
        first argument is normally the bzr command.  Arguments may be
        passed in three ways:

        1- A list of strings, eg ["commit", "a"].  This is recommended
        when the command contains whitespace or metacharacters, or 
        is built up at run time.

        2- A single string, eg "add a".  This is the most convenient 
        for hardcoded commands.

        3- Several varargs parameters, eg run_bzr("add", "a").  
        This is not recommended for new code.

        This runs bzr through the interface that catches and reports
        errors, and with logging set to something approximating the
        default, so that error reporting can be checked.

        This should be the main method for tests that want to exercise the
        overall behavior of the bzr application (rather than a unit test
        or a functional test of the library.)

        This sends the stdout/stderr results into the test's log,
        where it may be useful for debugging.  See also run_captured.

        :keyword stdin: A string to be used as stdin for the command.
        :keyword retcode: The status code the command should return;
            default 0.
        :keyword working_dir: The directory to run the command in
        :keyword error_regexes: A list of expected error messages.  If
            specified they must be seen in the error output of the command.
        """
        retcode = kwargs.pop('retcode', 0)
        encoding = kwargs.pop('encoding', None)
        stdin = kwargs.pop('stdin', None)
        working_dir = kwargs.pop('working_dir', None)
        error_regexes = kwargs.pop('error_regexes', [])

        if len(args) == 1:
            if isinstance(args[0], (list, basestring)):
                args = args[0]
        else:
            symbol_versioning.warn(zero_eighteen % "passing varargs to run_bzr",
                                   DeprecationWarning, stacklevel=3)

        out, err = self._run_bzr_autosplit(args=args,
            retcode=retcode,
            encoding=encoding, stdin=stdin, working_dir=working_dir,
            )

        for regex in error_regexes:
            self.assertContainsRe(err, regex)
        return out, err

    def run_bzr_decode(self, *args, **kwargs):
        if 'encoding' in kwargs:
            encoding = kwargs['encoding']
        else:
            encoding = bzrlib.user_encoding
        return self.run_bzr(*args, **kwargs)[0].decode(encoding)

    def run_bzr_error(self, error_regexes, *args, **kwargs):
        """Run bzr, and check that stderr contains the supplied regexes

        :param error_regexes: Sequence of regular expressions which
            must each be found in the error output. The relative ordering
            is not enforced.
        :param args: command-line arguments for bzr
        :param kwargs: Keyword arguments which are interpreted by run_bzr
            This function changes the default value of retcode to be 3,
            since in most cases this is run when you expect bzr to fail.
        :return: (out, err) The actual output of running the command (in case
            you want to do more inspection)
<<<<<<< HEAD

        Examples of use::
=======
>>>>>>> 21f2a5e8

            # Make sure that commit is failing because there is nothing to do
            self.run_bzr_error(['no changes to commit'],
                               'commit', '-m', 'my commit comment')
            # Make sure --strict is handling an unknown file, rather than
            # giving us the 'nothing to do' error
            self.build_tree(['unknown'])
            self.run_bzr_error(['Commit refused because there are unknown files'],
                               'commit', '--strict', '-m', 'my commit comment')
        """
        kwargs.setdefault('retcode', 3)
        kwargs['error_regexes'] = error_regexes
        out, err = self.run_bzr(*args, **kwargs)
        return out, err

    def run_bzr_subprocess(self, *args, **kwargs):
        """Run bzr in a subprocess for testing.

        This starts a new Python interpreter and runs bzr in there. 
        This should only be used for tests that have a justifiable need for
        this isolation: e.g. they are testing startup time, or signal
        handling, or early startup code, etc.  Subprocess code can't be 
        profiled or debugged so easily.

        :keyword retcode: The status code that is expected.  Defaults to 0.  If
            None is supplied, the status code is not checked.
        :keyword env_changes: A dictionary which lists changes to environment
            variables. A value of None will unset the env variable.
            The values must be strings. The change will only occur in the
            child, so you don't need to fix the environment after running.
        :keyword universal_newlines: Convert CRLF => LF
        :keyword allow_plugins: By default the subprocess is run with
            --no-plugins to ensure test reproducibility. Also, it is possible
            for system-wide plugins to create unexpected output on stderr,
            which can cause unnecessary test failures.
        """
        env_changes = kwargs.get('env_changes', {})
        working_dir = kwargs.get('working_dir', None)
        allow_plugins = kwargs.get('allow_plugins', False)
        process = self.start_bzr_subprocess(args, env_changes=env_changes,
                                            working_dir=working_dir,
                                            allow_plugins=allow_plugins)
        # We distinguish between retcode=None and retcode not passed.
        supplied_retcode = kwargs.get('retcode', 0)
        return self.finish_bzr_subprocess(process, retcode=supplied_retcode,
            universal_newlines=kwargs.get('universal_newlines', False),
            process_args=args)

    def start_bzr_subprocess(self, process_args, env_changes=None,
                             skip_if_plan_to_signal=False,
                             working_dir=None,
                             allow_plugins=False):
        """Start bzr in a subprocess for testing.

        This starts a new Python interpreter and runs bzr in there.
        This should only be used for tests that have a justifiable need for
        this isolation: e.g. they are testing startup time, or signal
        handling, or early startup code, etc.  Subprocess code can't be
        profiled or debugged so easily.

        :param process_args: a list of arguments to pass to the bzr executable,
            for example ``['--version']``.
        :param env_changes: A dictionary which lists changes to environment
            variables. A value of None will unset the env variable.
            The values must be strings. The change will only occur in the
            child, so you don't need to fix the environment after running.
        :param skip_if_plan_to_signal: raise TestSkipped when true and os.kill
            is not available.
        :param allow_plugins: If False (default) pass --no-plugins to bzr.

        :returns: Popen object for the started process.
        """
        if skip_if_plan_to_signal:
            if not getattr(os, 'kill', None):
                raise TestSkipped("os.kill not available.")

        if env_changes is None:
            env_changes = {}
        old_env = {}

        def cleanup_environment():
            for env_var, value in env_changes.iteritems():
                old_env[env_var] = osutils.set_or_unset_env(env_var, value)

        def restore_environment():
            for env_var, value in old_env.iteritems():
                osutils.set_or_unset_env(env_var, value)

        bzr_path = self.get_bzr_path()

        cwd = None
        if working_dir is not None:
            cwd = osutils.getcwd()
            os.chdir(working_dir)

        try:
            # win32 subprocess doesn't support preexec_fn
            # so we will avoid using it on all platforms, just to
            # make sure the code path is used, and we don't break on win32
            cleanup_environment()
            command = [sys.executable, bzr_path]
            if not allow_plugins:
                command.append('--no-plugins')
            command.extend(process_args)
            process = self._popen(command, stdin=PIPE, stdout=PIPE, stderr=PIPE)
        finally:
            restore_environment()
            if cwd is not None:
                os.chdir(cwd)

        return process

    def _popen(self, *args, **kwargs):
        """Place a call to Popen.

        Allows tests to override this method to intercept the calls made to
        Popen for introspection.
        """
        return Popen(*args, **kwargs)

    def get_bzr_path(self):
        """Return the path of the 'bzr' executable for this test suite."""
        bzr_path = os.path.dirname(os.path.dirname(bzrlib.__file__))+'/bzr'
        if not os.path.isfile(bzr_path):
            # We are probably installed. Assume sys.argv is the right file
            bzr_path = sys.argv[0]
        return bzr_path

    def finish_bzr_subprocess(self, process, retcode=0, send_signal=None,
                              universal_newlines=False, process_args=None):
        """Finish the execution of process.

        :param process: the Popen object returned from start_bzr_subprocess.
        :param retcode: The status code that is expected.  Defaults to 0.  If
            None is supplied, the status code is not checked.
        :param send_signal: an optional signal to send to the process.
        :param universal_newlines: Convert CRLF => LF
        :returns: (stdout, stderr)
        """
        if send_signal is not None:
            os.kill(process.pid, send_signal)
        out, err = process.communicate()

        if universal_newlines:
            out = out.replace('\r\n', '\n')
            err = err.replace('\r\n', '\n')

        if retcode is not None and retcode != process.returncode:
            if process_args is None:
                process_args = "(unknown args)"
            mutter('Output of bzr %s:\n%s', process_args, out)
            mutter('Error for bzr %s:\n%s', process_args, err)
            self.fail('Command bzr %s failed with retcode %s != %s'
                      % (process_args, retcode, process.returncode))
        return [out, err]

    def check_inventory_shape(self, inv, shape):
        """Compare an inventory to a list of expected names.

        Fail if they are not precisely equal.
        """
        extras = []
        shape = list(shape)             # copy
        for path, ie in inv.entries():
            name = path.replace('\\', '/')
            if ie.kind == 'directory':
                name = name + '/'
            if name in shape:
                shape.remove(name)
            else:
                extras.append(name)
        if shape:
            self.fail("expected paths not found in inventory: %r" % shape)
        if extras:
            self.fail("unexpected paths found in inventory: %r" % extras)

    def apply_redirected(self, stdin=None, stdout=None, stderr=None,
                         a_callable=None, *args, **kwargs):
        """Call callable with redirected std io pipes.

        Returns the return code."""
        if not callable(a_callable):
            raise ValueError("a_callable must be callable.")
        if stdin is None:
            stdin = StringIO("")
        if stdout is None:
            if getattr(self, "_log_file", None) is not None:
                stdout = self._log_file
            else:
                stdout = StringIO()
        if stderr is None:
            if getattr(self, "_log_file", None is not None):
                stderr = self._log_file
            else:
                stderr = StringIO()
        real_stdin = sys.stdin
        real_stdout = sys.stdout
        real_stderr = sys.stderr
        try:
            sys.stdout = stdout
            sys.stderr = stderr
            sys.stdin = stdin
            return a_callable(*args, **kwargs)
        finally:
            sys.stdout = real_stdout
            sys.stderr = real_stderr
            sys.stdin = real_stdin

    def reduceLockdirTimeout(self):
        """Reduce the default lock timeout for the duration of the test, so that
        if LockContention occurs during a test, it does so quickly.

        Tests that expect to provoke LockContention errors should call this.
        """
        orig_timeout = bzrlib.lockdir._DEFAULT_TIMEOUT_SECONDS
        def resetTimeout():
            bzrlib.lockdir._DEFAULT_TIMEOUT_SECONDS = orig_timeout
        self.addCleanup(resetTimeout)
        bzrlib.lockdir._DEFAULT_TIMEOUT_SECONDS = 0


class TestCaseWithMemoryTransport(TestCase):
    """Common test class for tests that do not need disk resources.

    Tests that need disk resources should derive from TestCaseWithTransport.

    TestCaseWithMemoryTransport sets the TEST_ROOT variable for all bzr tests.

    For TestCaseWithMemoryTransport the test_home_dir is set to the name of
    a directory which does not exist. This serves to help ensure test isolation
    is preserved. test_dir is set to the TEST_ROOT, as is cwd, because they
    must exist. However, TestCaseWithMemoryTransport does not offer local
    file defaults for the transport in tests, nor does it obey the command line
    override, so tests that accidentally write to the common directory should
    be rare.

    :cvar TEST_ROOT: Directory containing all temporary directories, plus
    a .bzr directory that stops us ascending higher into the filesystem.
    """

    TEST_ROOT = None
    _TEST_NAME = 'test'

    def __init__(self, methodName='runTest'):
        # allow test parameterisation after test construction and before test
        # execution. Variables that the parameteriser sets need to be 
        # ones that are not set by setUp, or setUp will trash them.
        super(TestCaseWithMemoryTransport, self).__init__(methodName)
        self.vfs_transport_factory = default_transport
        self.transport_server = None
        self.transport_readonly_server = None
        self.__vfs_server = None

    def get_transport(self, relpath=None):
        """Return a writeable transport.

        This transport is for the test scratch space relative to
        "self._test_root""
        
        :param relpath: a path relative to the base url.
        """
        t = get_transport(self.get_url(relpath))
        self.assertFalse(t.is_readonly())
        return t

    def get_readonly_transport(self, relpath=None):
        """Return a readonly transport for the test scratch space
        
        This can be used to test that operations which should only need
        readonly access in fact do not try to write.

        :param relpath: a path relative to the base url.
        """
        t = get_transport(self.get_readonly_url(relpath))
        self.assertTrue(t.is_readonly())
        return t

    def create_transport_readonly_server(self):
        """Create a transport server from class defined at init.

        This is mostly a hook for daughter classes.
        """
        return self.transport_readonly_server()

    def get_readonly_server(self):
        """Get the server instance for the readonly transport

        This is useful for some tests with specific servers to do diagnostics.
        """
        if self.__readonly_server is None:
            if self.transport_readonly_server is None:
                # readonly decorator requested
                # bring up the server
                self.__readonly_server = ReadonlyServer()
                self.__readonly_server.setUp(self.get_vfs_only_server())
            else:
                self.__readonly_server = self.create_transport_readonly_server()
                self.__readonly_server.setUp(self.get_vfs_only_server())
            self.addCleanup(self.__readonly_server.tearDown)
        return self.__readonly_server

    def get_readonly_url(self, relpath=None):
        """Get a URL for the readonly transport.

        This will either be backed by '.' or a decorator to the transport 
        used by self.get_url()
        relpath provides for clients to get a path relative to the base url.
        These should only be downwards relative, not upwards.
        """
        base = self.get_readonly_server().get_url()
        return self._adjust_url(base, relpath)

    def get_vfs_only_server(self):
        """Get the vfs only read/write server instance.

        This is useful for some tests with specific servers that need
        diagnostics.

        For TestCaseWithMemoryTransport this is always a MemoryServer, and there
        is no means to override it.
        """
        if self.__vfs_server is None:
            self.__vfs_server = MemoryServer()
            self.__vfs_server.setUp()
            self.addCleanup(self.__vfs_server.tearDown)
        return self.__vfs_server

    def get_server(self):
        """Get the read/write server instance.

        This is useful for some tests with specific servers that need
        diagnostics.

        This is built from the self.transport_server factory. If that is None,
        then the self.get_vfs_server is returned.
        """
        if self.__server is None:
            if self.transport_server is None or self.transport_server is self.vfs_transport_factory:
                return self.get_vfs_only_server()
            else:
                # bring up a decorated means of access to the vfs only server.
                self.__server = self.transport_server()
                try:
                    self.__server.setUp(self.get_vfs_only_server())
                except TypeError, e:
                    # This should never happen; the try:Except here is to assist
                    # developers having to update code rather than seeing an
                    # uninformative TypeError.
                    raise Exception, "Old server API in use: %s, %s" % (self.__server, e)
            self.addCleanup(self.__server.tearDown)
        return self.__server

    def _adjust_url(self, base, relpath):
        """Get a URL (or maybe a path) for the readwrite transport.

        This will either be backed by '.' or to an equivalent non-file based
        facility.
        relpath provides for clients to get a path relative to the base url.
        These should only be downwards relative, not upwards.
        """
        if relpath is not None and relpath != '.':
            if not base.endswith('/'):
                base = base + '/'
            # XXX: Really base should be a url; we did after all call
            # get_url()!  But sometimes it's just a path (from
            # LocalAbspathServer), and it'd be wrong to append urlescaped data
            # to a non-escaped local path.
            if base.startswith('./') or base.startswith('/'):
                base += relpath
            else:
                base += urlutils.escape(relpath)
        return base

    def get_url(self, relpath=None):
        """Get a URL (or maybe a path) for the readwrite transport.

        This will either be backed by '.' or to an equivalent non-file based
        facility.
        relpath provides for clients to get a path relative to the base url.
        These should only be downwards relative, not upwards.
        """
        base = self.get_server().get_url()
        return self._adjust_url(base, relpath)

    def get_vfs_only_url(self, relpath=None):
        """Get a URL (or maybe a path for the plain old vfs transport.

        This will never be a smart protocol.  It always has all the
        capabilities of the local filesystem, but it might actually be a
        MemoryTransport or some other similar virtual filesystem.

        This is the backing transport (if any) of the server returned by
        get_url and get_readonly_url.

        :param relpath: provides for clients to get a path relative to the base
            url.  These should only be downwards relative, not upwards.
        :return: A URL
        """
        base = self.get_vfs_only_server().get_url()
        return self._adjust_url(base, relpath)

    def _make_test_root(self):
        if TestCaseWithMemoryTransport.TEST_ROOT is not None:
            return
        root = tempfile.mkdtemp(prefix='testbzr-', suffix='.tmp')
        TestCaseWithMemoryTransport.TEST_ROOT = root
        
        # make a fake bzr directory there to prevent any tests propagating
        # up onto the source directory's real branch
        bzrdir.BzrDir.create_standalone_workingtree(root)

        # The same directory is used by all tests, and we're not specifically
        # told when all tests are finished.  This will do.
        atexit.register(_rmtree_temp_dir, root)

    def makeAndChdirToTestDir(self):
        """Create a temporary directories for this one test.
        
        This must set self.test_home_dir and self.test_dir and chdir to
        self.test_dir.
        
        For TestCaseWithMemoryTransport we chdir to the TEST_ROOT for this test.
        """
        os.chdir(TestCaseWithMemoryTransport.TEST_ROOT)
        self.test_dir = TestCaseWithMemoryTransport.TEST_ROOT
        self.test_home_dir = self.test_dir + "/MemoryTransportMissingHomeDir"
        
    def make_branch(self, relpath, format=None):
        """Create a branch on the transport at relpath."""
        repo = self.make_repository(relpath, format=format)
        return repo.bzrdir.create_branch()

    def make_bzrdir(self, relpath, format=None):
        try:
            # might be a relative or absolute path
            maybe_a_url = self.get_url(relpath)
            segments = maybe_a_url.rsplit('/', 1)
            t = get_transport(maybe_a_url)
            if len(segments) > 1 and segments[-1] not in ('', '.'):
                t.ensure_base()
            if format is None:
                format = 'default'
            if isinstance(format, basestring):
                format = bzrdir.format_registry.make_bzrdir(format)
            return format.initialize_on_transport(t)
        except errors.UninitializableFormat:
            raise TestSkipped("Format %s is not initializable." % format)

    def make_repository(self, relpath, shared=False, format=None):
        """Create a repository on our default transport at relpath.
        
        Note that relpath must be a relative path, not a full url.
        """
        # FIXME: If you create a remoterepository this returns the underlying
        # real format, which is incorrect.  Actually we should make sure that 
        # RemoteBzrDir returns a RemoteRepository.
        # maybe  mbp 20070410
        made_control = self.make_bzrdir(relpath, format=format)
        return made_control.create_repository(shared=shared)

    def make_branch_and_memory_tree(self, relpath, format=None):
        """Create a branch on the default transport and a MemoryTree for it."""
        b = self.make_branch(relpath, format=format)
        return memorytree.MemoryTree.create_on_branch(b)

    def overrideEnvironmentForTesting(self):
        os.environ['HOME'] = self.test_home_dir
        os.environ['BZR_HOME'] = self.test_home_dir
        
    def setUp(self):
        super(TestCaseWithMemoryTransport, self).setUp()
        self._make_test_root()
        _currentdir = os.getcwdu()
        def _leaveDirectory():
            os.chdir(_currentdir)
        self.addCleanup(_leaveDirectory)
        self.makeAndChdirToTestDir()
        self.overrideEnvironmentForTesting()
        self.__readonly_server = None
        self.__server = None
        self.reduceLockdirTimeout()

     
class TestCaseInTempDir(TestCaseWithMemoryTransport):
    """Derived class that runs a test within a temporary directory.

    This is useful for tests that need to create a branch, etc.

    The directory is created in a slightly complex way: for each
    Python invocation, a new temporary top-level directory is created.
    All test cases create their own directory within that.  If the
    tests complete successfully, the directory is removed.

    :ivar test_base_dir: The path of the top-level directory for this 
    test, which contains a home directory and a work directory.

    :ivar test_home_dir: An initially empty directory under test_base_dir
    which is used as $HOME for this test.

    :ivar test_dir: A directory under test_base_dir used as the current
    directory when the test proper is run.
    """

    OVERRIDE_PYTHON = 'python'
    use_numbered_dirs = False

    def check_file_contents(self, filename, expect):
        self.log("check contents of file %s" % filename)
        contents = file(filename, 'r').read()
        if contents != expect:
            self.log("expected: %r" % expect)
            self.log("actually: %r" % contents)
            self.fail("contents of %s not as expected" % filename)

    def makeAndChdirToTestDir(self):
        """See TestCaseWithMemoryTransport.makeAndChdirToTestDir().
        
        For TestCaseInTempDir we create a temporary directory based on the test
        name and then create two subdirs - test and home under it.
        """
        # create a directory within the top level test directory
        candidate_dir = tempfile.mkdtemp(dir=self.TEST_ROOT)
        # now create test and home directories within this dir
        self.test_base_dir = candidate_dir
        self.test_home_dir = self.test_base_dir + '/home'
        os.mkdir(self.test_home_dir)
        self.test_dir = self.test_base_dir + '/work'
        os.mkdir(self.test_dir)
        os.chdir(self.test_dir)
        # put name of test inside
        f = file(self.test_base_dir + '/name', 'w')
        try:
            f.write(self.id())
        finally:
            f.close()
        self.addCleanup(self.deleteTestDir)

    def deleteTestDir(self):
        os.chdir(self.TEST_ROOT)
        _rmtree_temp_dir(self.test_base_dir)

    def build_tree(self, shape, line_endings='binary', transport=None):
        """Build a test tree according to a pattern.

        shape is a sequence of file specifications.  If the final
        character is '/', a directory is created.

        This assumes that all the elements in the tree being built are new.

        This doesn't add anything to a branch.

        :param line_endings: Either 'binary' or 'native'
            in binary mode, exact contents are written in native mode, the
            line endings match the default platform endings.
        :param transport: A transport to write to, for building trees on VFS's.
            If the transport is readonly or None, "." is opened automatically.
        :return: None
        """
        # It's OK to just create them using forward slashes on windows.
        if transport is None or transport.is_readonly():
            transport = get_transport(".")
        for name in shape:
            self.assert_(isinstance(name, basestring))
            if name[-1] == '/':
                transport.mkdir(urlutils.escape(name[:-1]))
            else:
                if line_endings == 'binary':
                    end = '\n'
                elif line_endings == 'native':
                    end = os.linesep
                else:
                    raise errors.BzrError(
                        'Invalid line ending request %r' % line_endings)
                content = "contents of %s%s" % (name.encode('utf-8'), end)
                transport.put_bytes_non_atomic(urlutils.escape(name), content)

    def build_tree_contents(self, shape):
        build_tree_contents(shape)

    def assertFileEqual(self, content, path):
        """Fail if path does not contain 'content'."""
        self.failUnlessExists(path)
        f = file(path, 'rb')
        try:
            s = f.read()
        finally:
            f.close()
        self.assertEqualDiff(content, s)

    def failUnlessExists(self, path):
        """Fail unless path or paths, which may be abs or relative, exist."""
        if not isinstance(path, basestring):
            for p in path:
                self.failUnlessExists(p)
        else:
            self.failUnless(osutils.lexists(path),path+" does not exist")

    def failIfExists(self, path):
        """Fail if path or paths, which may be abs or relative, exist."""
        if not isinstance(path, basestring):
            for p in path:
                self.failIfExists(p)
        else:
            self.failIf(osutils.lexists(path),path+" exists")

    def assertInWorkingTree(self,path,root_path='.',tree=None):
        """Assert whether path or paths are in the WorkingTree"""
        if tree is None:
            tree = workingtree.WorkingTree.open(root_path)
        if not isinstance(path, basestring):
            for p in path:
                self.assertInWorkingTree(p,tree=tree)
        else:
            self.assertIsNot(tree.path2id(path), None,
                path+' not in working tree.')

    def assertNotInWorkingTree(self,path,root_path='.',tree=None):
        """Assert whether path or paths are not in the WorkingTree"""
        if tree is None:
            tree = workingtree.WorkingTree.open(root_path)
        if not isinstance(path, basestring):
            for p in path:
                self.assertNotInWorkingTree(p,tree=tree)
        else:
            self.assertIs(tree.path2id(path), None, path+' in working tree.')


class TestCaseWithTransport(TestCaseInTempDir):
    """A test case that provides get_url and get_readonly_url facilities.

    These back onto two transport servers, one for readonly access and one for
    read write access.

    If no explicit class is provided for readonly access, a
    ReadonlyTransportDecorator is used instead which allows the use of non disk
    based read write transports.

    If an explicit class is provided for readonly access, that server and the 
    readwrite one must both define get_url() as resolving to os.getcwd().
    """

    def get_vfs_only_server(self):
        """See TestCaseWithMemoryTransport.

        This is useful for some tests with specific servers that need
        diagnostics.
        """
        if self.__vfs_server is None:
            self.__vfs_server = self.vfs_transport_factory()
            self.__vfs_server.setUp()
            self.addCleanup(self.__vfs_server.tearDown)
        return self.__vfs_server

    def make_branch_and_tree(self, relpath, format=None):
        """Create a branch on the transport and a tree locally.

        If the transport is not a LocalTransport, the Tree can't be created on
        the transport.  In that case if the vfs_transport_factory is
        LocalURLServer the working tree is created in the local
        directory backing the transport, and the returned tree's branch and
        repository will also be accessed locally. Otherwise a lightweight
        checkout is created and returned.

        :param format: The BzrDirFormat.
        :returns: the WorkingTree.
        """
        # TODO: always use the local disk path for the working tree,
        # this obviously requires a format that supports branch references
        # so check for that by checking bzrdir.BzrDirFormat.get_default_format()
        # RBC 20060208
        b = self.make_branch(relpath, format=format)
        try:
            return b.bzrdir.create_workingtree()
        except errors.NotLocalUrl:
            # We can only make working trees locally at the moment.  If the
            # transport can't support them, then we keep the non-disk-backed
            # branch and create a local checkout.
            if self.vfs_transport_factory is LocalURLServer:
                # the branch is colocated on disk, we cannot create a checkout.
                # hopefully callers will expect this.
                local_controldir= bzrdir.BzrDir.open(self.get_vfs_only_url(relpath))
                return local_controldir.create_workingtree()
            else:
                return b.create_checkout(relpath, lightweight=True)

    def assertIsDirectory(self, relpath, transport):
        """Assert that relpath within transport is a directory.

        This may not be possible on all transports; in that case it propagates
        a TransportNotPossible.
        """
        try:
            mode = transport.stat(relpath).st_mode
        except errors.NoSuchFile:
            self.fail("path %s is not a directory; no such file"
                      % (relpath))
        if not stat.S_ISDIR(mode):
            self.fail("path %s is not a directory; has mode %#o"
                      % (relpath, mode))

    def assertTreesEqual(self, left, right):
        """Check that left and right have the same content and properties."""
        # we use a tree delta to check for equality of the content, and we
        # manually check for equality of other things such as the parents list.
        self.assertEqual(left.get_parent_ids(), right.get_parent_ids())
        differences = left.changes_from(right)
        self.assertFalse(differences.has_changed(),
            "Trees %r and %r are different: %r" % (left, right, differences))

    def setUp(self):
        super(TestCaseWithTransport, self).setUp()
        self.__vfs_server = None


class ChrootedTestCase(TestCaseWithTransport):
    """A support class that provides readonly urls outside the local namespace.

    This is done by checking if self.transport_server is a MemoryServer. if it
    is then we are chrooted already, if it is not then an HttpServer is used
    for readonly urls.

    TODO RBC 20060127: make this an option to TestCaseWithTransport so it can
                       be used without needed to redo it when a different 
                       subclass is in use ?
    """

    def setUp(self):
        super(ChrootedTestCase, self).setUp()
        if not self.vfs_transport_factory == MemoryServer:
            self.transport_readonly_server = HttpServer


def filter_suite_by_re(suite, pattern, exclude_pattern=None,
                       random_order=False):
    """Create a test suite by filtering another one.
    
    :param suite:           the source suite
    :param pattern:         pattern that names must match
    :param exclude_pattern: pattern that names must not match, if any
    :param random_order:    if True, tests in the new suite will be put in
                            random order
    :returns: the newly created suite
    """ 
    return sort_suite_by_re(suite, pattern, exclude_pattern,
        random_order, False)


def sort_suite_by_re(suite, pattern, exclude_pattern=None,
                     random_order=False, append_rest=True):
    """Create a test suite by sorting another one.
    
    :param suite:           the source suite
    :param pattern:         pattern that names must match in order to go
                            first in the new suite
    :param exclude_pattern: pattern that names must not match, if any
    :param random_order:    if True, tests in the new suite will be put in
                            random order
    :param append_rest:     if False, pattern is a strict filter and not
                            just an ordering directive
    :returns: the newly created suite
    """ 
    first = []
    second = []
    filter_re = re.compile(pattern)
    if exclude_pattern is not None:
        exclude_re = re.compile(exclude_pattern)
    for test in iter_suite_tests(suite):
        test_id = test.id()
        if exclude_pattern is None or not exclude_re.search(test_id):
            if filter_re.search(test_id):
                first.append(test)
            elif append_rest:
                second.append(test)
    if random_order:
        random.shuffle(first)
        random.shuffle(second)
    return TestUtil.TestSuite(first + second)


def run_suite(suite, name='test', verbose=False, pattern=".*",
              stop_on_failure=False,
              transport=None, lsprof_timed=None, bench_history=None,
              matching_tests_first=None,
              numbered_dirs=None,
              list_only=False,
              random_seed=None,
              exclude_pattern=None,
              ):
    use_numbered_dirs = bool(numbered_dirs)

    TestCase._gather_lsprof_in_benchmarks = lsprof_timed
    if numbered_dirs is not None:
        TestCaseInTempDir.use_numbered_dirs = use_numbered_dirs
    if verbose:
        verbosity = 2
    else:
        verbosity = 1
    runner = TextTestRunner(stream=sys.stdout,
                            descriptions=0,
                            verbosity=verbosity,
                            bench_history=bench_history,
                            use_numbered_dirs=use_numbered_dirs,
                            list_only=list_only,
                            )
    runner.stop_on_failure=stop_on_failure
    # Initialise the random number generator and display the seed used.
    # We convert the seed to a long to make it reuseable across invocations.
    random_order = False
    if random_seed is not None:
        random_order = True
        if random_seed == "now":
            random_seed = long(time.time())
        else:
            # Convert the seed to a long if we can
            try:
                random_seed = long(random_seed)
            except:
                pass
        runner.stream.writeln("Randomizing test order using seed %s\n" %
            (random_seed))
        random.seed(random_seed)
    # Customise the list of tests if requested
    if pattern != '.*' or exclude_pattern is not None or random_order:
        if matching_tests_first:
            suite = sort_suite_by_re(suite, pattern, exclude_pattern,
                random_order)
        else:
            suite = filter_suite_by_re(suite, pattern, exclude_pattern,
                random_order)
    result = runner.run(suite)
    return result.wasSuccessful()


def selftest(verbose=False, pattern=".*", stop_on_failure=True,
             transport=None,
             test_suite_factory=None,
             lsprof_timed=None,
             bench_history=None,
             matching_tests_first=None,
             numbered_dirs=None,
             list_only=False,
             random_seed=None,
             exclude_pattern=None):
    """Run the whole test suite under the enhanced runner"""
    # XXX: Very ugly way to do this...
    # Disable warning about old formats because we don't want it to disturb
    # any blackbox tests.
    from bzrlib import repository
    repository._deprecation_warning_done = True

    global default_transport
    if transport is None:
        transport = default_transport
    old_transport = default_transport
    default_transport = transport
    try:
        if test_suite_factory is None:
            suite = test_suite()
        else:
            suite = test_suite_factory()
        return run_suite(suite, 'testbzr', verbose=verbose, pattern=pattern,
                     stop_on_failure=stop_on_failure,
                     transport=transport,
                     lsprof_timed=lsprof_timed,
                     bench_history=bench_history,
                     matching_tests_first=matching_tests_first,
                     numbered_dirs=numbered_dirs,
                     list_only=list_only,
                     random_seed=random_seed,
                     exclude_pattern=exclude_pattern)
    finally:
        default_transport = old_transport


def test_suite():
    """Build and return TestSuite for the whole of bzrlib.
    
    This function can be replaced if you need to change the default test
    suite on a global basis, but it is not encouraged.
    """
    testmod_names = [
                   'bzrlib.tests.test_ancestry',
                   'bzrlib.tests.test_annotate',
                   'bzrlib.tests.test_api',
                   'bzrlib.tests.test_atomicfile',
                   'bzrlib.tests.test_bad_files',
                   'bzrlib.tests.test_branch',
                   'bzrlib.tests.test_branchbuilder',
                   'bzrlib.tests.test_bugtracker',
                   'bzrlib.tests.test_bundle',
                   'bzrlib.tests.test_bzrdir',
                   'bzrlib.tests.test_cache_utf8',
                   'bzrlib.tests.test_commands',
                   'bzrlib.tests.test_commit',
                   'bzrlib.tests.test_commit_merge',
                   'bzrlib.tests.test_config',
                   'bzrlib.tests.test_conflicts',
                   'bzrlib.tests.test_pack',
                   'bzrlib.tests.test_counted_lock',
                   'bzrlib.tests.test_decorators',
                   'bzrlib.tests.test_delta',
                   'bzrlib.tests.test_deprecated_graph',
                   'bzrlib.tests.test_diff',
                   'bzrlib.tests.test_dirstate',
                   'bzrlib.tests.test_errors',
                   'bzrlib.tests.test_escaped_store',
                   'bzrlib.tests.test_extract',
                   'bzrlib.tests.test_fetch',
                   'bzrlib.tests.test_ftp_transport',
                   'bzrlib.tests.test_generate_docs',
                   'bzrlib.tests.test_generate_ids',
                   'bzrlib.tests.test_globbing',
                   'bzrlib.tests.test_gpg',
                   'bzrlib.tests.test_graph',
                   'bzrlib.tests.test_hashcache',
                   'bzrlib.tests.test_help',
                   'bzrlib.tests.test_hooks',
                   'bzrlib.tests.test_http',
                   'bzrlib.tests.test_http_response',
                   'bzrlib.tests.test_https_ca_bundle',
                   'bzrlib.tests.test_identitymap',
                   'bzrlib.tests.test_ignores',
                   'bzrlib.tests.test_info',
                   'bzrlib.tests.test_inv',
                   'bzrlib.tests.test_knit',
                   'bzrlib.tests.test_lazy_import',
                   'bzrlib.tests.test_lazy_regex',
                   'bzrlib.tests.test_lockdir',
                   'bzrlib.tests.test_lockable_files',
                   'bzrlib.tests.test_log',
                   'bzrlib.tests.test_lsprof',
                   'bzrlib.tests.test_memorytree',
                   'bzrlib.tests.test_merge',
                   'bzrlib.tests.test_merge3',
                   'bzrlib.tests.test_merge_core',
                   'bzrlib.tests.test_merge_directive',
                   'bzrlib.tests.test_missing',
                   'bzrlib.tests.test_msgeditor',
                   'bzrlib.tests.test_nonascii',
                   'bzrlib.tests.test_options',
                   'bzrlib.tests.test_osutils',
                   'bzrlib.tests.test_osutils_encodings',
                   'bzrlib.tests.test_patch',
                   'bzrlib.tests.test_patches',
                   'bzrlib.tests.test_permissions',
                   'bzrlib.tests.test_plugins',
                   'bzrlib.tests.test_progress',
                   'bzrlib.tests.test_reconcile',
                   'bzrlib.tests.test_registry',
                   'bzrlib.tests.test_remote',
                   'bzrlib.tests.test_repository',
                   'bzrlib.tests.test_revert',
                   'bzrlib.tests.test_revision',
                   'bzrlib.tests.test_revisionnamespaces',
                   'bzrlib.tests.test_revisiontree',
                   'bzrlib.tests.test_rio',
                   'bzrlib.tests.test_sampler',
                   'bzrlib.tests.test_selftest',
                   'bzrlib.tests.test_setup',
                   'bzrlib.tests.test_sftp_transport',
                   'bzrlib.tests.test_smart',
                   'bzrlib.tests.test_smart_add',
                   'bzrlib.tests.test_smart_transport',
                   'bzrlib.tests.test_smtp_connection',
                   'bzrlib.tests.test_source',
                   'bzrlib.tests.test_ssh_transport',
                   'bzrlib.tests.test_status',
                   'bzrlib.tests.test_store',
                   'bzrlib.tests.test_strace',
                   'bzrlib.tests.test_subsume',
                   'bzrlib.tests.test_symbol_versioning',
                   'bzrlib.tests.test_tag',
                   'bzrlib.tests.test_testament',
                   'bzrlib.tests.test_textfile',
                   'bzrlib.tests.test_textmerge',
                   'bzrlib.tests.test_timestamp',
                   'bzrlib.tests.test_trace',
                   'bzrlib.tests.test_transactions',
                   'bzrlib.tests.test_transform',
                   'bzrlib.tests.test_transport',
                   'bzrlib.tests.test_tree',
                   'bzrlib.tests.test_treebuilder',
                   'bzrlib.tests.test_tsort',
                   'bzrlib.tests.test_tuned_gzip',
                   'bzrlib.tests.test_ui',
                   'bzrlib.tests.test_upgrade',
                   'bzrlib.tests.test_urlutils',
                   'bzrlib.tests.test_versionedfile',
                   'bzrlib.tests.test_version',
                   'bzrlib.tests.test_version_info',
                   'bzrlib.tests.test_weave',
                   'bzrlib.tests.test_whitebox',
                   'bzrlib.tests.test_workingtree',
                   'bzrlib.tests.test_workingtree_4',
                   'bzrlib.tests.test_wsgi',
                   'bzrlib.tests.test_xml',
                   ]
    test_transport_implementations = [
        'bzrlib.tests.test_transport_implementations',
        'bzrlib.tests.test_read_bundle',
        ]
    suite = TestUtil.TestSuite()
    loader = TestUtil.TestLoader()
    suite.addTest(loader.loadTestsFromModuleNames(testmod_names))
    from bzrlib.tests.test_transport_implementations import TransportTestProviderAdapter
    adapter = TransportTestProviderAdapter()
    adapt_modules(test_transport_implementations, adapter, loader, suite)
    for package in packages_to_test():
        suite.addTest(package.test_suite())
    for m in MODULES_TO_TEST:
        suite.addTest(loader.loadTestsFromModule(m))
    for m in MODULES_TO_DOCTEST:
        try:
            suite.addTest(doctest.DocTestSuite(m))
        except ValueError, e:
            print '**failed to get doctest for: %s\n%s' %(m,e)
            raise
    for name, plugin in bzrlib.plugin.all_plugins().items():
        if getattr(plugin, 'test_suite', None) is not None:
            default_encoding = sys.getdefaultencoding()
            try:
                plugin_suite = plugin.test_suite()
            except ImportError, e:
                bzrlib.trace.warning(
                    'Unable to test plugin "%s": %s', name, e)
            else:
                suite.addTest(plugin_suite)
            if default_encoding != sys.getdefaultencoding():
                bzrlib.trace.warning(
                    'Plugin "%s" tried to reset default encoding to: %s', name,
                    sys.getdefaultencoding())
                reload(sys)
                sys.setdefaultencoding(default_encoding)
    return suite


def adapt_modules(mods_list, adapter, loader, suite):
    """Adapt the modules in mods_list using adapter and add to suite."""
    for test in iter_suite_tests(loader.loadTestsFromModuleNames(mods_list)):
        suite.addTests(adapter.adapt(test))


def _rmtree_temp_dir(dirname):
    # If LANG=C we probably have created some bogus paths
    # which rmtree(unicode) will fail to delete
    # so make sure we are using rmtree(str) to delete everything
    # except on win32, where rmtree(str) will fail
    # since it doesn't have the property of byte-stream paths
    # (they are either ascii or mbcs)
    if sys.platform == 'win32':
        # make sure we are using the unicode win32 api
        dirname = unicode(dirname)
    else:
        dirname = dirname.encode(sys.getfilesystemencoding())
    try:
        osutils.rmtree(dirname)
    except OSError, e:
        if sys.platform == 'win32' and e.errno == errno.EACCES:
            print >>sys.stderr, ('Permission denied: '
                                 'unable to remove testing dir '
                                 '%s' % os.path.basename(dirname))
        else:
            raise


def clean_selftest_output(root=None, quiet=False):
    """Remove all selftest output directories from root directory.

    :param  root:   root directory for clean
                    (if ommitted or None then clean current directory).
    :param  quiet:  suppress report about deleting directories
    """
    import re
    re_dir = re.compile(r'''test\d\d\d\d\.tmp''')
    if root is None:
        root = u'.'
    for i in os.listdir(root):
        if os.path.isdir(i) and re_dir.match(i):
            if not quiet:
                print 'delete directory:', i
            _rmtree_temp_dir(i)


class Feature(object):
    """An operating system Feature."""

    def __init__(self):
        self._available = None

    def available(self):
        """Is the feature available?

        :return: True if the feature is available.
        """
        if self._available is None:
            self._available = self._probe()
        return self._available

    def _probe(self):
        """Implement this method in concrete features.

        :return: True if the feature is available.
        """
        raise NotImplementedError

    def __str__(self):
        if getattr(self, 'feature_name', None):
            return self.feature_name()
        return self.__class__.__name__


class TestScenarioApplier(object):
    """A tool to apply scenarios to tests."""

    def adapt(self, test):
        """Return a TestSuite containing a copy of test for each scenario."""
        result = unittest.TestSuite()
        for scenario in self.scenarios:
            result.addTest(self.adapt_test_to_scenario(test, scenario))
        return result

    def adapt_test_to_scenario(self, test, scenario):
        """Copy test and apply scenario to it.

        :param test: A test to adapt.
        :param scenario: A tuple describing the scenarion.
            The first element of the tuple is the new test id.
            The second element is a dict containing attributes to set on the
            test.
        :return: The adapted test.
        """
        from copy import deepcopy
        new_test = deepcopy(test)
        for name, value in scenario[1].items():
            setattr(new_test, name, value)
        new_id = "%s(%s)" % (new_test.id(), scenario[0])
        new_test.id = lambda: new_id
        return new_test<|MERGE_RESOLUTION|>--- conflicted
+++ resolved
@@ -1379,13 +1379,11 @@
         :param kwargs: Keyword arguments which are interpreted by run_bzr
             This function changes the default value of retcode to be 3,
             since in most cases this is run when you expect bzr to fail.
+
         :return: (out, err) The actual output of running the command (in case
             you want to do more inspection)
-<<<<<<< HEAD
 
         Examples of use::
-=======
->>>>>>> 21f2a5e8
 
             # Make sure that commit is failing because there is nothing to do
             self.run_bzr_error(['no changes to commit'],
