# Copyright (C) 2005, 2006, 2007, 2008 Canonical Ltd
#
# This program is free software; you can redistribute it and/or modify
# it under the terms of the GNU General Public License as published by
# the Free Software Foundation; either version 2 of the License, or
# (at your option) any later version.
#
# This program is distributed in the hope that it will be useful,
# but WITHOUT ANY WARRANTY; without even the implied warranty of
# MERCHANTABILITY or FITNESS FOR A PARTICULAR PURPOSE.  See the
# GNU General Public License for more details.
#
# You should have received a copy of the GNU General Public License
# along with this program; if not, write to the Free Software
# Foundation, Inc., 59 Temple Place, Suite 330, Boston, MA  02111-1307  USA


# TODO: Perhaps there should be an API to find out if bzr running under the
# test suite -- some plugins might want to avoid making intrusive changes if
# this is the case.  However, we want behaviour under to test to diverge as
# little as possible, so this should be used rarely if it's added at all.
# (Suggestion from j-a-meinel, 2005-11-24)

# NOTE: Some classes in here use camelCaseNaming() rather than
# underscore_naming().  That's for consistency with unittest; it's not the
# general style of bzrlib.  Please continue that consistency when adding e.g.
# new assertFoo() methods.

import atexit
import codecs
from cStringIO import StringIO
import difflib
import doctest
import errno
import logging
import os
from pprint import pformat
import random
import re
import shlex
import stat
from subprocess import Popen, PIPE
import sys
import tempfile
import threading
import time
import unittest
import warnings


from bzrlib import (
    bzrdir,
    debug,
    errors,
    memorytree,
    osutils,
    progress,
    ui,
    urlutils,
    workingtree,
    )
import bzrlib.branch
import bzrlib.commands
import bzrlib.timestamp
import bzrlib.export
import bzrlib.inventory
import bzrlib.iterablefile
import bzrlib.lockdir
try:
    import bzrlib.lsprof
except ImportError:
    # lsprof not available
    pass
from bzrlib.merge import merge_inner
import bzrlib.merge3
import bzrlib.plugin
import bzrlib.store
from bzrlib import symbol_versioning
from bzrlib.symbol_versioning import (
    DEPRECATED_PARAMETER,
    deprecated_function,
    deprecated_method,
    deprecated_passed,
    )
import bzrlib.trace
from bzrlib.transport import get_transport
import bzrlib.transport
from bzrlib.transport.local import LocalURLServer
from bzrlib.transport.memory import MemoryServer
from bzrlib.transport.readonly import ReadonlyServer
from bzrlib.trace import mutter, note
from bzrlib.tests import TestUtil
from bzrlib.tests.http_server import HttpServer
from bzrlib.tests.TestUtil import (
                          TestSuite,
                          TestLoader,
                          )
from bzrlib.tests.treeshape import build_tree_contents
import bzrlib.version_info_formats.format_custom
from bzrlib.workingtree import WorkingTree, WorkingTreeFormat2

# Mark this python module as being part of the implementation
# of unittest: this gives us better tracebacks where the last
# shown frame is the test code, not our assertXYZ.
__unittest = 1

default_transport = LocalURLServer


class ExtendedTestResult(unittest._TextTestResult):
    """Accepts, reports and accumulates the results of running tests.

    Compared to the unittest version this class adds support for
    profiling, benchmarking, stopping as soon as a test fails,  and
    skipping tests.  There are further-specialized subclasses for
    different types of display.

    When a test finishes, in whatever way, it calls one of the addSuccess,
    addFailure or addError classes.  These in turn may redirect to a more
    specific case for the special test results supported by our extended
    tests.

    Note that just one of these objects is fed the results from many tests.
    """

    stop_early = False
    
    def __init__(self, stream, descriptions, verbosity,
                 bench_history=None,
                 num_tests=None,
                 ):
        """Construct new TestResult.

        :param bench_history: Optionally, a writable file object to accumulate
            benchmark results.
        """
        unittest._TextTestResult.__init__(self, stream, descriptions, verbosity)
        if bench_history is not None:
            from bzrlib.version import _get_bzr_source_tree
            src_tree = _get_bzr_source_tree()
            if src_tree:
                try:
                    revision_id = src_tree.get_parent_ids()[0]
                except IndexError:
                    # XXX: if this is a brand new tree, do the same as if there
                    # is no branch.
                    revision_id = ''
            else:
                # XXX: If there's no branch, what should we do?
                revision_id = ''
            bench_history.write("--date %s %s\n" % (time.time(), revision_id))
        self._bench_history = bench_history
        self.ui = ui.ui_factory
        self.num_tests = num_tests
        self.error_count = 0
        self.failure_count = 0
        self.known_failure_count = 0
        self.skip_count = 0
        self.not_applicable_count = 0
        self.unsupported = {}
        self.count = 0
        self._overall_start_time = time.time()
    
    def _extractBenchmarkTime(self, testCase):
        """Add a benchmark time for the current test case."""
        return getattr(testCase, "_benchtime", None)
    
    def _elapsedTestTimeString(self):
        """Return a time string for the overall time the current test has taken."""
        return self._formatTime(time.time() - self._start_time)

    def _testTimeString(self, testCase):
        benchmark_time = self._extractBenchmarkTime(testCase)
        if benchmark_time is not None:
            return "%s/%s" % (
                self._formatTime(benchmark_time),
                self._elapsedTestTimeString())
        else:
            return "           %s" % self._elapsedTestTimeString()

    def _formatTime(self, seconds):
        """Format seconds as milliseconds with leading spaces."""
        # some benchmarks can take thousands of seconds to run, so we need 8
        # places
        return "%8dms" % (1000 * seconds)

    def _shortened_test_description(self, test):
        what = test.id()
        what = re.sub(r'^bzrlib\.(tests|benchmarks)\.', '', what)
        return what

    def startTest(self, test):
        unittest.TestResult.startTest(self, test)
        self.report_test_start(test)
        test.number = self.count
        self._recordTestStartTime()

    def _recordTestStartTime(self):
        """Record that a test has started."""
        self._start_time = time.time()

    def _cleanupLogFile(self, test):
        # We can only do this if we have one of our TestCases, not if
        # we have a doctest.
        setKeepLogfile = getattr(test, 'setKeepLogfile', None)
        if setKeepLogfile is not None:
            setKeepLogfile()

    def addError(self, test, err):
        """Tell result that test finished with an error.

        Called from the TestCase run() method when the test
        fails with an unexpected error.
        """
        self._testConcluded(test)
        if isinstance(err[1], TestSkipped):
            return self._addSkipped(test, err)
        elif isinstance(err[1], UnavailableFeature):
            return self.addNotSupported(test, err[1].args[0])
        else:
            self._cleanupLogFile(test)
            unittest.TestResult.addError(self, test, err)
            self.error_count += 1
            self.report_error(test, err)
            if self.stop_early:
                self.stop()

    def addFailure(self, test, err):
        """Tell result that test failed.

        Called from the TestCase run() method when the test
        fails because e.g. an assert() method failed.
        """
        self._testConcluded(test)
        if isinstance(err[1], KnownFailure):
            return self._addKnownFailure(test, err)
        else:
            self._cleanupLogFile(test)
            unittest.TestResult.addFailure(self, test, err)
            self.failure_count += 1
            self.report_failure(test, err)
            if self.stop_early:
                self.stop()

    def addSuccess(self, test):
        """Tell result that test completed successfully.

        Called from the TestCase run()
        """
        self._testConcluded(test)
        if self._bench_history is not None:
            benchmark_time = self._extractBenchmarkTime(test)
            if benchmark_time is not None:
                self._bench_history.write("%s %s\n" % (
                    self._formatTime(benchmark_time),
                    test.id()))
        self.report_success(test)
        self._cleanupLogFile(test)
        unittest.TestResult.addSuccess(self, test)
        test._log_contents = ''

    def _testConcluded(self, test):
        """Common code when a test has finished.

        Called regardless of whether it succeded, failed, etc.
        """
        pass

    def _addKnownFailure(self, test, err):
        self.known_failure_count += 1
        self.report_known_failure(test, err)

    def addNotSupported(self, test, feature):
        """The test will not be run because of a missing feature.
        """
        # this can be called in two different ways: it may be that the
        # test started running, and then raised (through addError) 
        # UnavailableFeature.  Alternatively this method can be called
        # while probing for features before running the tests; in that
        # case we will see startTest and stopTest, but the test will never
        # actually run.
        self.unsupported.setdefault(str(feature), 0)
        self.unsupported[str(feature)] += 1
        self.report_unsupported(test, feature)

    def _addSkipped(self, test, skip_excinfo):
        if isinstance(skip_excinfo[1], TestNotApplicable):
            self.not_applicable_count += 1
            self.report_not_applicable(test, skip_excinfo)
        else:
            self.skip_count += 1
            self.report_skip(test, skip_excinfo)
        try:
            test.tearDown()
        except KeyboardInterrupt:
            raise
        except:
            self.addError(test, test._exc_info())
        else:
            # seems best to treat this as success from point-of-view of unittest
            # -- it actually does nothing so it barely matters :)
            unittest.TestResult.addSuccess(self, test)
            test._log_contents = ''

    def printErrorList(self, flavour, errors):
        for test, err in errors:
            self.stream.writeln(self.separator1)
            self.stream.write("%s: " % flavour)
            self.stream.writeln(self.getDescription(test))
            if getattr(test, '_get_log', None) is not None:
                self.stream.write('\n')
                self.stream.write(
                        ('vvvv[log from %s]' % test.id()).ljust(78,'-'))
                self.stream.write('\n')
                self.stream.write(test._get_log())
                self.stream.write('\n')
                self.stream.write(
                        ('^^^^[log from %s]' % test.id()).ljust(78,'-'))
                self.stream.write('\n')
            self.stream.writeln(self.separator2)
            self.stream.writeln("%s" % err)

    def finished(self):
        pass

    def report_cleaning_up(self):
        pass

    def report_success(self, test):
        pass

    def wasStrictlySuccessful(self):
        if self.unsupported or self.known_failure_count:
            return False
        return self.wasSuccessful()


class TextTestResult(ExtendedTestResult):
    """Displays progress and results of tests in text form"""

    def __init__(self, stream, descriptions, verbosity,
                 bench_history=None,
                 num_tests=None,
                 pb=None,
                 ):
        ExtendedTestResult.__init__(self, stream, descriptions, verbosity,
            bench_history, num_tests)
        if pb is None:
            self.pb = self.ui.nested_progress_bar()
            self._supplied_pb = False
        else:
            self.pb = pb
            self._supplied_pb = True
        self.pb.show_pct = False
        self.pb.show_spinner = False
        self.pb.show_eta = False,
        self.pb.show_count = False
        self.pb.show_bar = False

    def report_starting(self):
        self.pb.update('[test 0/%d] starting...' % (self.num_tests))

    def _progress_prefix_text(self):
        # the longer this text, the less space we have to show the test
        # name...
        a = '[%d' % self.count              # total that have been run
        # tests skipped as known not to be relevant are not important enough
        # to show here
        ## if self.skip_count:
        ##     a += ', %d skip' % self.skip_count
        ## if self.known_failure_count:
        ##     a += '+%dX' % self.known_failure_count
        if self.num_tests is not None:
            a +='/%d' % self.num_tests
        a += ' in '
        runtime = time.time() - self._overall_start_time
        if runtime >= 60:
            a += '%dm%ds' % (runtime / 60, runtime % 60)
        else:
            a += '%ds' % runtime
        if self.error_count:
            a += ', %d err' % self.error_count
        if self.failure_count:
            a += ', %d fail' % self.failure_count
        if self.unsupported:
            a += ', %d missing' % len(self.unsupported)
        a += ']'
        return a

    def report_test_start(self, test):
        self.count += 1
        self.pb.update(
                self._progress_prefix_text()
                + ' ' 
                + self._shortened_test_description(test))

    def _test_description(self, test):
        return self._shortened_test_description(test)

    def report_error(self, test, err):
        self.pb.note('ERROR: %s\n    %s\n', 
            self._test_description(test),
            err[1],
            )

    def report_failure(self, test, err):
        self.pb.note('FAIL: %s\n    %s\n', 
            self._test_description(test),
            err[1],
            )

    def report_known_failure(self, test, err):
        self.pb.note('XFAIL: %s\n%s\n',
            self._test_description(test), err[1])

    def report_skip(self, test, skip_excinfo):
        pass

    def report_not_applicable(self, test, skip_excinfo):
        pass

    def report_unsupported(self, test, feature):
        """test cannot be run because feature is missing."""
                  
    def report_cleaning_up(self):
        self.pb.update('cleaning up...')

    def finished(self):
        if not self._supplied_pb:
            self.pb.finished()


class VerboseTestResult(ExtendedTestResult):
    """Produce long output, with one line per test run plus times"""

    def _ellipsize_to_right(self, a_string, final_width):
        """Truncate and pad a string, keeping the right hand side"""
        if len(a_string) > final_width:
            result = '...' + a_string[3-final_width:]
        else:
            result = a_string
        return result.ljust(final_width)

    def report_starting(self):
        self.stream.write('running %d tests...\n' % self.num_tests)

    def report_test_start(self, test):
        self.count += 1
        name = self._shortened_test_description(test)
        # width needs space for 6 char status, plus 1 for slash, plus 2 10-char
        # numbers, plus a trailing blank
        # when NUMBERED_DIRS: plus 5 chars on test number, plus 1 char on space
        self.stream.write(self._ellipsize_to_right(name,
                          osutils.terminal_width()-30))
        self.stream.flush()

    def _error_summary(self, err):
        indent = ' ' * 4
        return '%s%s' % (indent, err[1])

    def report_error(self, test, err):
        self.stream.writeln('ERROR %s\n%s'
                % (self._testTimeString(test),
                   self._error_summary(err)))

    def report_failure(self, test, err):
        self.stream.writeln(' FAIL %s\n%s'
                % (self._testTimeString(test),
                   self._error_summary(err)))

    def report_known_failure(self, test, err):
        self.stream.writeln('XFAIL %s\n%s'
                % (self._testTimeString(test),
                   self._error_summary(err)))

    def report_success(self, test):
        self.stream.writeln('   OK %s' % self._testTimeString(test))
        for bench_called, stats in getattr(test, '_benchcalls', []):
            self.stream.writeln('LSProf output for %s(%s, %s)' % bench_called)
            stats.pprint(file=self.stream)
        # flush the stream so that we get smooth output. This verbose mode is
        # used to show the output in PQM.
        self.stream.flush()

    def report_skip(self, test, skip_excinfo):
        self.stream.writeln(' SKIP %s\n%s'
                % (self._testTimeString(test),
                   self._error_summary(skip_excinfo)))

    def report_not_applicable(self, test, skip_excinfo):
        self.stream.writeln('  N/A %s\n%s'
                % (self._testTimeString(test),
                   self._error_summary(skip_excinfo)))

    def report_unsupported(self, test, feature):
        """test cannot be run because feature is missing."""
        self.stream.writeln("NODEP %s\n    The feature '%s' is not available."
                %(self._testTimeString(test), feature))


class TextTestRunner(object):
    stop_on_failure = False

    def __init__(self,
                 stream=sys.stderr,
                 descriptions=0,
                 verbosity=1,
                 bench_history=None,
                 list_only=False
                 ):
        self.stream = unittest._WritelnDecorator(stream)
        self.descriptions = descriptions
        self.verbosity = verbosity
        self._bench_history = bench_history
        self.list_only = list_only

    def run(self, test):
        "Run the given test case or test suite."
        startTime = time.time()
        if self.verbosity == 1:
            result_class = TextTestResult
        elif self.verbosity >= 2:
            result_class = VerboseTestResult
        result = result_class(self.stream,
                              self.descriptions,
                              self.verbosity,
                              bench_history=self._bench_history,
                              num_tests=test.countTestCases(),
                              )
        result.stop_early = self.stop_on_failure
        result.report_starting()
        if self.list_only:
            if self.verbosity >= 2:
                self.stream.writeln("Listing tests only ...\n")
            run = 0
            for t in iter_suite_tests(test):
                self.stream.writeln("%s" % (t.id()))
                run += 1
            actionTaken = "Listed"
        else: 
            test.run(result)
            run = result.testsRun
            actionTaken = "Ran"
        stopTime = time.time()
        timeTaken = stopTime - startTime
        result.printErrors()
        self.stream.writeln(result.separator2)
        self.stream.writeln("%s %d test%s in %.3fs" % (actionTaken,
                            run, run != 1 and "s" or "", timeTaken))
        self.stream.writeln()
        if not result.wasSuccessful():
            self.stream.write("FAILED (")
            failed, errored = map(len, (result.failures, result.errors))
            if failed:
                self.stream.write("failures=%d" % failed)
            if errored:
                if failed: self.stream.write(", ")
                self.stream.write("errors=%d" % errored)
            if result.known_failure_count:
                if failed or errored: self.stream.write(", ")
                self.stream.write("known_failure_count=%d" %
                    result.known_failure_count)
            self.stream.writeln(")")
        else:
            if result.known_failure_count:
                self.stream.writeln("OK (known_failures=%d)" %
                    result.known_failure_count)
            else:
                self.stream.writeln("OK")
        if result.skip_count > 0:
            skipped = result.skip_count
            self.stream.writeln('%d test%s skipped' %
                                (skipped, skipped != 1 and "s" or ""))
        if result.unsupported:
            for feature, count in sorted(result.unsupported.items()):
                self.stream.writeln("Missing feature '%s' skipped %d tests." %
                    (feature, count))
        result.finished()
        return result


def iter_suite_tests(suite):
    """Return all tests in a suite, recursing through nested suites"""
    for item in suite._tests:
        if isinstance(item, unittest.TestCase):
            yield item
        elif isinstance(item, unittest.TestSuite):
            for r in iter_suite_tests(item):
                yield r
        else:
            raise Exception('unknown object %r inside test suite %r'
                            % (item, suite))


class TestSkipped(Exception):
    """Indicates that a test was intentionally skipped, rather than failing."""


class TestNotApplicable(TestSkipped):
    """A test is not applicable to the situation where it was run.

    This is only normally raised by parameterized tests, if they find that 
    the instance they're constructed upon does not support one aspect 
    of its interface.
    """


class KnownFailure(AssertionError):
    """Indicates that a test failed in a precisely expected manner.

    Such failures dont block the whole test suite from passing because they are
    indicators of partially completed code or of future work. We have an
    explicit error for them so that we can ensure that they are always visible:
    KnownFailures are always shown in the output of bzr selftest.
    """


class UnavailableFeature(Exception):
    """A feature required for this test was not available.

    The feature should be used to construct the exception.
    """


class CommandFailed(Exception):
    pass


class StringIOWrapper(object):
    """A wrapper around cStringIO which just adds an encoding attribute.
    
    Internally we can check sys.stdout to see what the output encoding
    should be. However, cStringIO has no encoding attribute that we can
    set. So we wrap it instead.
    """
    encoding='ascii'
    _cstring = None

    def __init__(self, s=None):
        if s is not None:
            self.__dict__['_cstring'] = StringIO(s)
        else:
            self.__dict__['_cstring'] = StringIO()

    def __getattr__(self, name, getattr=getattr):
        return getattr(self.__dict__['_cstring'], name)

    def __setattr__(self, name, val):
        if name == 'encoding':
            self.__dict__['encoding'] = val
        else:
            return setattr(self._cstring, name, val)


class TestUIFactory(ui.CLIUIFactory):
    """A UI Factory for testing.

    Hide the progress bar but emit note()s.
    Redirect stdin.
    Allows get_password to be tested without real tty attached.
    """

    def __init__(self,
                 stdout=None,
                 stderr=None,
                 stdin=None):
        super(TestUIFactory, self).__init__()
        if stdin is not None:
            # We use a StringIOWrapper to be able to test various
            # encodings, but the user is still responsible to
            # encode the string and to set the encoding attribute
            # of StringIOWrapper.
            self.stdin = StringIOWrapper(stdin)
        if stdout is None:
            self.stdout = sys.stdout
        else:
            self.stdout = stdout
        if stderr is None:
            self.stderr = sys.stderr
        else:
            self.stderr = stderr

    def clear(self):
        """See progress.ProgressBar.clear()."""

    def clear_term(self):
        """See progress.ProgressBar.clear_term()."""

    def clear_term(self):
        """See progress.ProgressBar.clear_term()."""

    def finished(self):
        """See progress.ProgressBar.finished()."""

    def note(self, fmt_string, *args, **kwargs):
        """See progress.ProgressBar.note()."""
        self.stdout.write((fmt_string + "\n") % args)

    def progress_bar(self):
        return self

    def nested_progress_bar(self):
        return self

    def update(self, message, count=None, total=None):
        """See progress.ProgressBar.update()."""

    def get_non_echoed_password(self, prompt):
        """Get password from stdin without trying to handle the echo mode"""
        if prompt:
            self.stdout.write(prompt.encode(self.stdout.encoding, 'replace'))
        password = self.stdin.readline()
        if not password:
            raise EOFError
        if password[-1] == '\n':
            password = password[:-1]
        return password


def _report_leaked_threads():
    bzrlib.trace.warning('%s is leaking threads among %d leaking tests',
                         TestCase._first_thread_leaker_id,
                         TestCase._leaking_threads_tests)


class TestCase(unittest.TestCase):
    """Base class for bzr unit tests.
    
    Tests that need access to disk resources should subclass 
    TestCaseInTempDir not TestCase.

    Error and debug log messages are redirected from their usual
    location into a temporary file, the contents of which can be
    retrieved by _get_log().  We use a real OS file, not an in-memory object,
    so that it can also capture file IO.  When the test completes this file
    is read into memory and removed from disk.
       
    There are also convenience functions to invoke bzr's command-line
    routine, and to build and check bzr trees.
   
    In addition to the usual method of overriding tearDown(), this class also
    allows subclasses to register functions into the _cleanups list, which is
    run in order as the object is torn down.  It's less likely this will be
    accidentally overlooked.
    """

    _active_threads = None
    _leaking_threads_tests = 0
    _first_thread_leaker_id = None
    _log_file_name = None
    _log_contents = ''
    _keep_log_file = False
    # record lsprof data when performing benchmark calls.
    _gather_lsprof_in_benchmarks = False
    attrs_to_keep = ('id', '_testMethodName', '_testMethodDoc',
                     '_log_contents', '_log_file_name', '_benchtime',
                     '_TestCase__testMethodName')

    def __init__(self, methodName='testMethod'):
        super(TestCase, self).__init__(methodName)
        self._cleanups = []

    def setUp(self):
        unittest.TestCase.setUp(self)
        self._cleanEnvironment()
        self._silenceUI()
        self._startLogFile()
        self._benchcalls = []
        self._benchtime = None
        self._clear_hooks()
        self._clear_debug_flags()
        TestCase._active_threads = threading.activeCount()
        self.addCleanup(self._check_leaked_threads)

    def _check_leaked_threads(self):
        active = threading.activeCount()
        leaked_threads = active - TestCase._active_threads
        TestCase._active_threads = active
        if leaked_threads:
            TestCase._leaking_threads_tests += 1
            if TestCase._first_thread_leaker_id is None:
                TestCase._first_thread_leaker_id = self.id()
                # we're not specifically told when all tests are finished.
                # This will do. We use a function to avoid keeping a reference
                # to a TestCase object.
                atexit.register(_report_leaked_threads)

    def _clear_debug_flags(self):
        """Prevent externally set debug flags affecting tests.
        
        Tests that want to use debug flags can just set them in the
        debug_flags set during setup/teardown.
        """
        if 'allow_debug' not in selftest_debug_flags:
            self._preserved_debug_flags = set(debug.debug_flags)
            debug.debug_flags.clear()
            self.addCleanup(self._restore_debug_flags)

    def _clear_hooks(self):
        # prevent hooks affecting tests
        import bzrlib.branch
        import bzrlib.smart.server
        self._preserved_hooks = {
            bzrlib.branch.Branch: bzrlib.branch.Branch.hooks,
            bzrlib.mutabletree.MutableTree: bzrlib.mutabletree.MutableTree.hooks,
            bzrlib.smart.server.SmartTCPServer: bzrlib.smart.server.SmartTCPServer.hooks,
            }
        self.addCleanup(self._restoreHooks)
        # reset all hooks to an empty instance of the appropriate type
        bzrlib.branch.Branch.hooks = bzrlib.branch.BranchHooks()
        bzrlib.smart.server.SmartTCPServer.hooks = bzrlib.smart.server.SmartServerHooks()

    def _silenceUI(self):
        """Turn off UI for duration of test"""
        # by default the UI is off; tests can turn it on if they want it.
        saved = ui.ui_factory
        def _restore():
            ui.ui_factory = saved
        ui.ui_factory = ui.SilentUIFactory()
        self.addCleanup(_restore)

    def _ndiff_strings(self, a, b):
        """Return ndiff between two strings containing lines.
        
        A trailing newline is added if missing to make the strings
        print properly."""
        if b and b[-1] != '\n':
            b += '\n'
        if a and a[-1] != '\n':
            a += '\n'
        difflines = difflib.ndiff(a.splitlines(True),
                                  b.splitlines(True),
                                  linejunk=lambda x: False,
                                  charjunk=lambda x: False)
        return ''.join(difflines)

    def assertEqual(self, a, b, message=''):
        try:
            if a == b:
                return
        except UnicodeError, e:
            # If we can't compare without getting a UnicodeError, then
            # obviously they are different
            mutter('UnicodeError: %s', e)
        if message:
            message += '\n'
        raise AssertionError("%snot equal:\na = %s\nb = %s\n"
            % (message,
               pformat(a), pformat(b)))

    assertEquals = assertEqual

    def assertEqualDiff(self, a, b, message=None):
        """Assert two texts are equal, if not raise an exception.
        
        This is intended for use with multi-line strings where it can 
        be hard to find the differences by eye.
        """
        # TODO: perhaps override assertEquals to call this for strings?
        if a == b:
            return
        if message is None:
            message = "texts not equal:\n"
        raise AssertionError(message +
                             self._ndiff_strings(a, b))
        
    def assertEqualMode(self, mode, mode_test):
        self.assertEqual(mode, mode_test,
                         'mode mismatch %o != %o' % (mode, mode_test))

    def assertPositive(self, val):
        """Assert that val is greater than 0."""
        self.assertTrue(val > 0, 'expected a positive value, but got %s' % val)

    def assertNegative(self, val):
        """Assert that val is less than 0."""
        self.assertTrue(val < 0, 'expected a negative value, but got %s' % val)

    def assertStartsWith(self, s, prefix):
        if not s.startswith(prefix):
            raise AssertionError('string %r does not start with %r' % (s, prefix))

    def assertEndsWith(self, s, suffix):
        """Asserts that s ends with suffix."""
        if not s.endswith(suffix):
            raise AssertionError('string %r does not end with %r' % (s, suffix))

    def assertContainsRe(self, haystack, needle_re):
        """Assert that a contains something matching a regular expression."""
        if not re.search(needle_re, haystack):
            if '\n' in haystack or len(haystack) > 60:
                # a long string, format it in a more readable way
                raise AssertionError(
                        'pattern "%s" not found in\n"""\\\n%s"""\n'
                        % (needle_re, haystack))
            else:
                raise AssertionError('pattern "%s" not found in "%s"'
                        % (needle_re, haystack))

    def assertNotContainsRe(self, haystack, needle_re):
        """Assert that a does not match a regular expression"""
        if re.search(needle_re, haystack):
            raise AssertionError('pattern "%s" found in "%s"'
                    % (needle_re, haystack))

    def assertSubset(self, sublist, superlist):
        """Assert that every entry in sublist is present in superlist."""
        missing = set(sublist) - set(superlist)
        if len(missing) > 0:
            raise AssertionError("value(s) %r not present in container %r" %
                                 (missing, superlist))

    def assertListRaises(self, excClass, func, *args, **kwargs):
        """Fail unless excClass is raised when the iterator from func is used.
        
        Many functions can return generators this makes sure
        to wrap them in a list() call to make sure the whole generator
        is run, and that the proper exception is raised.
        """
        try:
            list(func(*args, **kwargs))
        except excClass:
            return
        else:
            if getattr(excClass,'__name__', None) is not None:
                excName = excClass.__name__
            else:
                excName = str(excClass)
            raise self.failureException, "%s not raised" % excName

    def assertRaises(self, excClass, callableObj, *args, **kwargs):
        """Assert that a callable raises a particular exception.

        :param excClass: As for the except statement, this may be either an
            exception class, or a tuple of classes.
        :param callableObj: A callable, will be passed ``*args`` and
            ``**kwargs``.

        Returns the exception so that you can examine it.
        """
        try:
            callableObj(*args, **kwargs)
        except excClass, e:
            return e
        else:
            if getattr(excClass,'__name__', None) is not None:
                excName = excClass.__name__
            else:
                # probably a tuple
                excName = str(excClass)
            raise self.failureException, "%s not raised" % excName

    def assertIs(self, left, right, message=None):
        if not (left is right):
            if message is not None:
                raise AssertionError(message)
            else:
                raise AssertionError("%r is not %r." % (left, right))

    def assertIsNot(self, left, right, message=None):
        if (left is right):
            if message is not None:
                raise AssertionError(message)
            else:
                raise AssertionError("%r is %r." % (left, right))

    def assertTransportMode(self, transport, path, mode):
        """Fail if a path does not have mode mode.
        
        If modes are not supported on this transport, the assertion is ignored.
        """
        if not transport._can_roundtrip_unix_modebits():
            return
        path_stat = transport.stat(path)
        actual_mode = stat.S_IMODE(path_stat.st_mode)
        self.assertEqual(mode, actual_mode,
            'mode of %r incorrect (%o != %o)' % (path, mode, actual_mode))

    def assertIsSameRealPath(self, path1, path2):
        """Fail if path1 and path2 points to different files"""
        self.assertEqual(osutils.realpath(path1),
                         osutils.realpath(path2),
                         "apparent paths:\na = %s\nb = %s\n," % (path1, path2))

    def assertIsInstance(self, obj, kls):
        """Fail if obj is not an instance of kls"""
        if not isinstance(obj, kls):
            self.fail("%r is an instance of %s rather than %s" % (
                obj, obj.__class__, kls))

    def expectFailure(self, reason, assertion, *args, **kwargs):
        """Invoke a test, expecting it to fail for the given reason.

        This is for assertions that ought to succeed, but currently fail.
        (The failure is *expected* but not *wanted*.)  Please be very precise
        about the failure you're expecting.  If a new bug is introduced,
        AssertionError should be raised, not KnownFailure.

        Frequently, expectFailure should be followed by an opposite assertion.
        See example below.

        Intended to be used with a callable that raises AssertionError as the
        'assertion' parameter.  args and kwargs are passed to the 'assertion'.

        Raises KnownFailure if the test fails.  Raises AssertionError if the
        test succeeds.

        example usage::

          self.expectFailure('Math is broken', self.assertNotEqual, 54,
                             dynamic_val)
          self.assertEqual(42, dynamic_val)

          This means that a dynamic_val of 54 will cause the test to raise
          a KnownFailure.  Once math is fixed and the expectFailure is removed,
          only a dynamic_val of 42 will allow the test to pass.  Anything other
          than 54 or 42 will cause an AssertionError.
        """
        try:
            assertion(*args, **kwargs)
        except AssertionError:
            raise KnownFailure(reason)
        else:
            self.fail('Unexpected success.  Should have failed: %s' % reason)

    def assertFileEqual(self, content, path):
        """Fail if path does not contain 'content'."""
        self.failUnlessExists(path)
        f = file(path, 'rb')
        try:
            s = f.read()
        finally:
            f.close()
        self.assertEqualDiff(content, s)

    def failUnlessExists(self, path):
        """Fail unless path or paths, which may be abs or relative, exist."""
        if not isinstance(path, basestring):
            for p in path:
                self.failUnlessExists(p)
        else:
            self.failUnless(osutils.lexists(path),path+" does not exist")

    def failIfExists(self, path):
        """Fail if path or paths, which may be abs or relative, exist."""
        if not isinstance(path, basestring):
            for p in path:
                self.failIfExists(p)
        else:
            self.failIf(osutils.lexists(path),path+" exists")

    def _capture_deprecation_warnings(self, a_callable, *args, **kwargs):
        """A helper for callDeprecated and applyDeprecated.

        :param a_callable: A callable to call.
        :param args: The positional arguments for the callable
        :param kwargs: The keyword arguments for the callable
        :return: A tuple (warnings, result). result is the result of calling
            a_callable(``*args``, ``**kwargs``).
        """
        local_warnings = []
        def capture_warnings(msg, cls=None, stacklevel=None):
            # we've hooked into a deprecation specific callpath,
            # only deprecations should getting sent via it.
            self.assertEqual(cls, DeprecationWarning)
            local_warnings.append(msg)
        original_warning_method = symbol_versioning.warn
        symbol_versioning.set_warning_method(capture_warnings)
        try:
            result = a_callable(*args, **kwargs)
        finally:
            symbol_versioning.set_warning_method(original_warning_method)
        return (local_warnings, result)

    def applyDeprecated(self, deprecation_format, a_callable, *args, **kwargs):
        """Call a deprecated callable without warning the user.

        Note that this only captures warnings raised by symbol_versioning.warn,
        not other callers that go direct to the warning module.

        To test that a deprecated method raises an error, do something like
        this::

            self.assertRaises(errors.ReservedId,
                self.applyDeprecated,
                deprecated_in((1, 5, 0)),
                br.append_revision,
                'current:')

        :param deprecation_format: The deprecation format that the callable
            should have been deprecated with. This is the same type as the
            parameter to deprecated_method/deprecated_function. If the
            callable is not deprecated with this format, an assertion error
            will be raised.
        :param a_callable: A callable to call. This may be a bound method or
            a regular function. It will be called with ``*args`` and
            ``**kwargs``.
        :param args: The positional arguments for the callable
        :param kwargs: The keyword arguments for the callable
        :return: The result of a_callable(``*args``, ``**kwargs``)
        """
        call_warnings, result = self._capture_deprecation_warnings(a_callable,
            *args, **kwargs)
        expected_first_warning = symbol_versioning.deprecation_string(
            a_callable, deprecation_format)
        if len(call_warnings) == 0:
            self.fail("No deprecation warning generated by call to %s" %
                a_callable)
        self.assertEqual(expected_first_warning, call_warnings[0])
        return result

    def callCatchWarnings(self, fn, *args, **kw):
        """Call a callable that raises python warnings.

        The caller's responsible for examining the returned warnings.

        If the callable raises an exception, the exception is not
        caught and propagates up to the caller.  In that case, the list
        of warnings is not available.

        :returns: ([warning_object, ...], fn_result)
        """
        # XXX: This is not perfect, because it completely overrides the
        # warnings filters, and some code may depend on suppressing particular
        # warnings.  It's the easiest way to insulate ourselves from -Werror,
        # though.  -- Andrew, 20071062
        wlist = []
        def _catcher(message, category, filename, lineno, file=None):
            # despite the name, 'message' is normally(?) a Warning subclass
            # instance
            wlist.append(message)
        saved_showwarning = warnings.showwarning
        saved_filters = warnings.filters
        try:
            warnings.showwarning = _catcher
            warnings.filters = []
            result = fn(*args, **kw)
        finally:
            warnings.showwarning = saved_showwarning
            warnings.filters = saved_filters
        return wlist, result

    def callDeprecated(self, expected, callable, *args, **kwargs):
        """Assert that a callable is deprecated in a particular way.

        This is a very precise test for unusual requirements. The 
        applyDeprecated helper function is probably more suited for most tests
        as it allows you to simply specify the deprecation format being used
        and will ensure that that is issued for the function being called.

        Note that this only captures warnings raised by symbol_versioning.warn,
        not other callers that go direct to the warning module.  To catch
        general warnings, use callCatchWarnings.

        :param expected: a list of the deprecation warnings expected, in order
        :param callable: The callable to call
        :param args: The positional arguments for the callable
        :param kwargs: The keyword arguments for the callable
        """
        call_warnings, result = self._capture_deprecation_warnings(callable,
            *args, **kwargs)
        self.assertEqual(expected, call_warnings)
        return result

    def _startLogFile(self):
        """Send bzr and test log messages to a temporary file.

        The file is removed as the test is torn down.
        """
        fileno, name = tempfile.mkstemp(suffix='.log', prefix='testbzr')
        self._log_file = os.fdopen(fileno, 'w+')
        self._log_memento = bzrlib.trace.push_log_file(self._log_file)
        self._log_file_name = name
        self.addCleanup(self._finishLogFile)

    def _finishLogFile(self):
        """Finished with the log file.

        Close the file and delete it, unless setKeepLogfile was called.
        """
        if self._log_file is None:
            return
        bzrlib.trace.pop_log_file(self._log_memento)
        self._log_file.close()
        self._log_file = None
        if not self._keep_log_file:
            os.remove(self._log_file_name)
            self._log_file_name = None

    def setKeepLogfile(self):
        """Make the logfile not be deleted when _finishLogFile is called."""
        self._keep_log_file = True

    def addCleanup(self, callable):
        """Arrange to run a callable when this case is torn down.

        Callables are run in the reverse of the order they are registered, 
        ie last-in first-out.
        """
        if callable in self._cleanups:
            raise ValueError("cleanup function %r already registered on %s" 
                    % (callable, self))
        self._cleanups.append(callable)

    def _cleanEnvironment(self):
        new_env = {
            'BZR_HOME': None, # Don't inherit BZR_HOME to all the tests.
            'HOME': os.getcwd(),
            'APPDATA': None,  # bzr now use Win32 API and don't rely on APPDATA
            'BZR_EDITOR': None, # test_msgeditor manipulates this variable
            'BZR_EMAIL': None,
            'BZREMAIL': None, # may still be present in the environment
            'EMAIL': None,
            'BZR_PROGRESS_BAR': None,
            'BZR_LOG': None,
            # SSH Agent
            'SSH_AUTH_SOCK': None,
            # Proxies
            'http_proxy': None,
            'HTTP_PROXY': None,
            'https_proxy': None,
            'HTTPS_PROXY': None,
            'no_proxy': None,
            'NO_PROXY': None,
            'all_proxy': None,
            'ALL_PROXY': None,
            # Nobody cares about these ones AFAIK. So far at
            # least. If you do (care), please update this comment
            # -- vila 20061212
            'ftp_proxy': None,
            'FTP_PROXY': None,
            'BZR_REMOTE_PATH': None,
        }
        self.__old_env = {}
        self.addCleanup(self._restoreEnvironment)
        for name, value in new_env.iteritems():
            self._captureVar(name, value)

    def _captureVar(self, name, newvalue):
        """Set an environment variable, and reset it when finished."""
        self.__old_env[name] = osutils.set_or_unset_env(name, newvalue)

    def _restore_debug_flags(self):
        debug.debug_flags.clear()
        debug.debug_flags.update(self._preserved_debug_flags)

    def _restoreEnvironment(self):
        for name, value in self.__old_env.iteritems():
            osutils.set_or_unset_env(name, value)

    def _restoreHooks(self):
        for klass, hooks in self._preserved_hooks.items():
            setattr(klass, 'hooks', hooks)

    def knownFailure(self, reason):
        """This test has failed for some known reason."""
        raise KnownFailure(reason)

    def run(self, result=None):
        if result is None: result = self.defaultTestResult()
        for feature in getattr(self, '_test_needs_features', []):
            if not feature.available():
                result.startTest(self)
                if getattr(result, 'addNotSupported', None):
                    result.addNotSupported(self, feature)
                else:
                    result.addSuccess(self)
                result.stopTest(self)
                return
        try:
            return unittest.TestCase.run(self, result)
        finally:
            saved_attrs = {}
            absent_attr = object()
            for attr_name in self.attrs_to_keep:
                attr = getattr(self, attr_name, absent_attr)
                if attr is not absent_attr:
                    saved_attrs[attr_name] = attr
            self.__dict__ = saved_attrs

    def tearDown(self):
        self._runCleanups()
        unittest.TestCase.tearDown(self)

    def time(self, callable, *args, **kwargs):
        """Run callable and accrue the time it takes to the benchmark time.
        
        If lsprofiling is enabled (i.e. by --lsprof-time to bzr selftest) then
        this will cause lsprofile statistics to be gathered and stored in
        self._benchcalls.
        """
        if self._benchtime is None:
            self._benchtime = 0
        start = time.time()
        try:
            if not self._gather_lsprof_in_benchmarks:
                return callable(*args, **kwargs)
            else:
                # record this benchmark
                ret, stats = bzrlib.lsprof.profile(callable, *args, **kwargs)
                stats.sort()
                self._benchcalls.append(((callable, args, kwargs), stats))
                return ret
        finally:
            self._benchtime += time.time() - start

    def _runCleanups(self):
        """Run registered cleanup functions. 

        This should only be called from TestCase.tearDown.
        """
        # TODO: Perhaps this should keep running cleanups even if 
        # one of them fails?

        # Actually pop the cleanups from the list so tearDown running
        # twice is safe (this happens for skipped tests).
        while self._cleanups:
            self._cleanups.pop()()

    def log(self, *args):
        mutter(*args)

    def _get_log(self, keep_log_file=False):
        """Get the log from bzrlib.trace calls from this test.

        :param keep_log_file: When True, if the log is still a file on disk
            leave it as a file on disk. When False, if the log is still a file
            on disk, the log file is deleted and the log preserved as
            self._log_contents.
        :return: A string containing the log.
        """
        # flush the log file, to get all content
        import bzrlib.trace
        bzrlib.trace._trace_file.flush()
        if self._log_contents:
            # XXX: this can hardly contain the content flushed above --vila
            # 20080128
            return self._log_contents
        if self._log_file_name is not None:
            logfile = open(self._log_file_name)
            try:
                log_contents = logfile.read()
            finally:
                logfile.close()
            if not keep_log_file:
                self._log_contents = log_contents
                try:
                    os.remove(self._log_file_name)
                except OSError, e:
                    if sys.platform == 'win32' and e.errno == errno.EACCES:
                        sys.stderr.write(('Unable to delete log file '
                                             ' %r\n' % self._log_file_name))
                    else:
                        raise
            return log_contents
        else:
            return "DELETED log file to reduce memory footprint"

    def requireFeature(self, feature):
        """This test requires a specific feature is available.

        :raises UnavailableFeature: When feature is not available.
        """
        if not feature.available():
            raise UnavailableFeature(feature)

    def _run_bzr_autosplit(self, args, retcode, encoding, stdin,
            working_dir):
        """Run bazaar command line, splitting up a string command line."""
        if isinstance(args, basestring):
            # shlex don't understand unicode strings,
            # so args should be plain string (bialix 20070906)
            args = list(shlex.split(str(args)))
        return self._run_bzr_core(args, retcode=retcode,
                encoding=encoding, stdin=stdin, working_dir=working_dir,
                )

    def _run_bzr_core(self, args, retcode, encoding, stdin,
            working_dir):
        if encoding is None:
            encoding = bzrlib.user_encoding
        stdout = StringIOWrapper()
        stderr = StringIOWrapper()
        stdout.encoding = encoding
        stderr.encoding = encoding

        self.log('run bzr: %r', args)
        # FIXME: don't call into logging here
        handler = logging.StreamHandler(stderr)
        handler.setLevel(logging.INFO)
        logger = logging.getLogger('')
        logger.addHandler(handler)
        old_ui_factory = ui.ui_factory
        ui.ui_factory = TestUIFactory(stdin=stdin, stdout=stdout, stderr=stderr)

        cwd = None
        if working_dir is not None:
            cwd = osutils.getcwd()
            os.chdir(working_dir)

        try:
            result = self.apply_redirected(ui.ui_factory.stdin,
                stdout, stderr,
                bzrlib.commands.run_bzr_catch_user_errors,
                args)
        finally:
            logger.removeHandler(handler)
            ui.ui_factory = old_ui_factory
            if cwd is not None:
                os.chdir(cwd)

        out = stdout.getvalue()
        err = stderr.getvalue()
        if out:
            self.log('output:\n%r', out)
        if err:
            self.log('errors:\n%r', err)
        if retcode is not None:
            self.assertEquals(retcode, result,
                              message='Unexpected return code')
        return out, err

    def run_bzr(self, args, retcode=0, encoding=None, stdin=None,
                working_dir=None, error_regexes=[], output_encoding=None):
        """Invoke bzr, as if it were run from the command line.

        The argument list should not include the bzr program name - the
        first argument is normally the bzr command.  Arguments may be
        passed in three ways:

        1- A list of strings, eg ["commit", "a"].  This is recommended
        when the command contains whitespace or metacharacters, or 
        is built up at run time.

        2- A single string, eg "add a".  This is the most convenient 
        for hardcoded commands.

        This runs bzr through the interface that catches and reports
        errors, and with logging set to something approximating the
        default, so that error reporting can be checked.

        This should be the main method for tests that want to exercise the
        overall behavior of the bzr application (rather than a unit test
        or a functional test of the library.)

        This sends the stdout/stderr results into the test's log,
        where it may be useful for debugging.  See also run_captured.

        :keyword stdin: A string to be used as stdin for the command.
        :keyword retcode: The status code the command should return;
            default 0.
        :keyword working_dir: The directory to run the command in
        :keyword error_regexes: A list of expected error messages.  If
            specified they must be seen in the error output of the command.
        """
        out, err = self._run_bzr_autosplit(
            args=args,
            retcode=retcode,
            encoding=encoding,
            stdin=stdin,
            working_dir=working_dir,
            )
        for regex in error_regexes:
            self.assertContainsRe(err, regex)
        return out, err

    def run_bzr_error(self, error_regexes, *args, **kwargs):
        """Run bzr, and check that stderr contains the supplied regexes

        :param error_regexes: Sequence of regular expressions which
            must each be found in the error output. The relative ordering
            is not enforced.
        :param args: command-line arguments for bzr
        :param kwargs: Keyword arguments which are interpreted by run_bzr
            This function changes the default value of retcode to be 3,
            since in most cases this is run when you expect bzr to fail.

        :return: (out, err) The actual output of running the command (in case
            you want to do more inspection)

        Examples of use::

            # Make sure that commit is failing because there is nothing to do
            self.run_bzr_error(['no changes to commit'],
                               ['commit', '-m', 'my commit comment'])
            # Make sure --strict is handling an unknown file, rather than
            # giving us the 'nothing to do' error
            self.build_tree(['unknown'])
            self.run_bzr_error(['Commit refused because there are unknown files'],
                               ['commit', --strict', '-m', 'my commit comment'])
        """
        kwargs.setdefault('retcode', 3)
        kwargs['error_regexes'] = error_regexes
        out, err = self.run_bzr(*args, **kwargs)
        return out, err

    def run_bzr_subprocess(self, *args, **kwargs):
        """Run bzr in a subprocess for testing.

        This starts a new Python interpreter and runs bzr in there. 
        This should only be used for tests that have a justifiable need for
        this isolation: e.g. they are testing startup time, or signal
        handling, or early startup code, etc.  Subprocess code can't be 
        profiled or debugged so easily.

        :keyword retcode: The status code that is expected.  Defaults to 0.  If
            None is supplied, the status code is not checked.
        :keyword env_changes: A dictionary which lists changes to environment
            variables. A value of None will unset the env variable.
            The values must be strings. The change will only occur in the
            child, so you don't need to fix the environment after running.
        :keyword universal_newlines: Convert CRLF => LF
        :keyword allow_plugins: By default the subprocess is run with
            --no-plugins to ensure test reproducibility. Also, it is possible
            for system-wide plugins to create unexpected output on stderr,
            which can cause unnecessary test failures.
        """
        env_changes = kwargs.get('env_changes', {})
        working_dir = kwargs.get('working_dir', None)
        allow_plugins = kwargs.get('allow_plugins', False)
        if len(args) == 1:
            if isinstance(args[0], list):
                args = args[0]
            elif isinstance(args[0], basestring):
                args = list(shlex.split(args[0]))
        else:
            raise ValueError("passing varargs to run_bzr_subprocess")
        process = self.start_bzr_subprocess(args, env_changes=env_changes,
                                            working_dir=working_dir,
                                            allow_plugins=allow_plugins)
        # We distinguish between retcode=None and retcode not passed.
        supplied_retcode = kwargs.get('retcode', 0)
        return self.finish_bzr_subprocess(process, retcode=supplied_retcode,
            universal_newlines=kwargs.get('universal_newlines', False),
            process_args=args)

    def start_bzr_subprocess(self, process_args, env_changes=None,
                             skip_if_plan_to_signal=False,
                             working_dir=None,
                             allow_plugins=False):
        """Start bzr in a subprocess for testing.

        This starts a new Python interpreter and runs bzr in there.
        This should only be used for tests that have a justifiable need for
        this isolation: e.g. they are testing startup time, or signal
        handling, or early startup code, etc.  Subprocess code can't be
        profiled or debugged so easily.

        :param process_args: a list of arguments to pass to the bzr executable,
            for example ``['--version']``.
        :param env_changes: A dictionary which lists changes to environment
            variables. A value of None will unset the env variable.
            The values must be strings. The change will only occur in the
            child, so you don't need to fix the environment after running.
        :param skip_if_plan_to_signal: raise TestSkipped when true and os.kill
            is not available.
        :param allow_plugins: If False (default) pass --no-plugins to bzr.

        :returns: Popen object for the started process.
        """
        if skip_if_plan_to_signal:
            if not getattr(os, 'kill', None):
                raise TestSkipped("os.kill not available.")

        if env_changes is None:
            env_changes = {}
        old_env = {}

        def cleanup_environment():
            for env_var, value in env_changes.iteritems():
                old_env[env_var] = osutils.set_or_unset_env(env_var, value)

        def restore_environment():
            for env_var, value in old_env.iteritems():
                osutils.set_or_unset_env(env_var, value)

        bzr_path = self.get_bzr_path()

        cwd = None
        if working_dir is not None:
            cwd = osutils.getcwd()
            os.chdir(working_dir)

        try:
            # win32 subprocess doesn't support preexec_fn
            # so we will avoid using it on all platforms, just to
            # make sure the code path is used, and we don't break on win32
            cleanup_environment()
            command = [sys.executable, bzr_path]
            if not allow_plugins:
                command.append('--no-plugins')
            command.extend(process_args)
            process = self._popen(command, stdin=PIPE, stdout=PIPE, stderr=PIPE)
        finally:
            restore_environment()
            if cwd is not None:
                os.chdir(cwd)

        return process

    def _popen(self, *args, **kwargs):
        """Place a call to Popen.

        Allows tests to override this method to intercept the calls made to
        Popen for introspection.
        """
        return Popen(*args, **kwargs)

    def get_bzr_path(self):
        """Return the path of the 'bzr' executable for this test suite."""
        bzr_path = os.path.dirname(os.path.dirname(bzrlib.__file__))+'/bzr'
        if not os.path.isfile(bzr_path):
            # We are probably installed. Assume sys.argv is the right file
            bzr_path = sys.argv[0]
        return bzr_path

    def finish_bzr_subprocess(self, process, retcode=0, send_signal=None,
                              universal_newlines=False, process_args=None):
        """Finish the execution of process.

        :param process: the Popen object returned from start_bzr_subprocess.
        :param retcode: The status code that is expected.  Defaults to 0.  If
            None is supplied, the status code is not checked.
        :param send_signal: an optional signal to send to the process.
        :param universal_newlines: Convert CRLF => LF
        :returns: (stdout, stderr)
        """
        if send_signal is not None:
            os.kill(process.pid, send_signal)
        out, err = process.communicate()

        if universal_newlines:
            out = out.replace('\r\n', '\n')
            err = err.replace('\r\n', '\n')

        if retcode is not None and retcode != process.returncode:
            if process_args is None:
                process_args = "(unknown args)"
            mutter('Output of bzr %s:\n%s', process_args, out)
            mutter('Error for bzr %s:\n%s', process_args, err)
            self.fail('Command bzr %s failed with retcode %s != %s'
                      % (process_args, retcode, process.returncode))
        return [out, err]

    def check_inventory_shape(self, inv, shape):
        """Compare an inventory to a list of expected names.

        Fail if they are not precisely equal.
        """
        extras = []
        shape = list(shape)             # copy
        for path, ie in inv.entries():
            name = path.replace('\\', '/')
            if ie.kind == 'directory':
                name = name + '/'
            if name in shape:
                shape.remove(name)
            else:
                extras.append(name)
        if shape:
            self.fail("expected paths not found in inventory: %r" % shape)
        if extras:
            self.fail("unexpected paths found in inventory: %r" % extras)

    def apply_redirected(self, stdin=None, stdout=None, stderr=None,
                         a_callable=None, *args, **kwargs):
        """Call callable with redirected std io pipes.

        Returns the return code."""
        if not callable(a_callable):
            raise ValueError("a_callable must be callable.")
        if stdin is None:
            stdin = StringIO("")
        if stdout is None:
            if getattr(self, "_log_file", None) is not None:
                stdout = self._log_file
            else:
                stdout = StringIO()
        if stderr is None:
            if getattr(self, "_log_file", None is not None):
                stderr = self._log_file
            else:
                stderr = StringIO()
        real_stdin = sys.stdin
        real_stdout = sys.stdout
        real_stderr = sys.stderr
        try:
            sys.stdout = stdout
            sys.stderr = stderr
            sys.stdin = stdin
            return a_callable(*args, **kwargs)
        finally:
            sys.stdout = real_stdout
            sys.stderr = real_stderr
            sys.stdin = real_stdin

    def reduceLockdirTimeout(self):
        """Reduce the default lock timeout for the duration of the test, so that
        if LockContention occurs during a test, it does so quickly.

        Tests that expect to provoke LockContention errors should call this.
        """
        orig_timeout = bzrlib.lockdir._DEFAULT_TIMEOUT_SECONDS
        def resetTimeout():
            bzrlib.lockdir._DEFAULT_TIMEOUT_SECONDS = orig_timeout
        self.addCleanup(resetTimeout)
        bzrlib.lockdir._DEFAULT_TIMEOUT_SECONDS = 0

    def make_utf8_encoded_stringio(self, encoding_type=None):
        """Return a StringIOWrapper instance, that will encode Unicode
        input to UTF-8.
        """
        if encoding_type is None:
            encoding_type = 'strict'
        sio = StringIO()
        output_encoding = 'utf-8'
        sio = codecs.getwriter(output_encoding)(sio, errors=encoding_type)
        sio.encoding = output_encoding
        return sio


class TestCaseWithMemoryTransport(TestCase):
    """Common test class for tests that do not need disk resources.

    Tests that need disk resources should derive from TestCaseWithTransport.

    TestCaseWithMemoryTransport sets the TEST_ROOT variable for all bzr tests.

    For TestCaseWithMemoryTransport the test_home_dir is set to the name of
    a directory which does not exist. This serves to help ensure test isolation
    is preserved. test_dir is set to the TEST_ROOT, as is cwd, because they
    must exist. However, TestCaseWithMemoryTransport does not offer local
    file defaults for the transport in tests, nor does it obey the command line
    override, so tests that accidentally write to the common directory should
    be rare.

    :cvar TEST_ROOT: Directory containing all temporary directories, plus
    a .bzr directory that stops us ascending higher into the filesystem.
    """

    TEST_ROOT = None
    _TEST_NAME = 'test'

    def __init__(self, methodName='runTest'):
        # allow test parameterization after test construction and before test
        # execution. Variables that the parameterizer sets need to be 
        # ones that are not set by setUp, or setUp will trash them.
        super(TestCaseWithMemoryTransport, self).__init__(methodName)
        self.vfs_transport_factory = default_transport
        self.transport_server = None
        self.transport_readonly_server = None
        self.__vfs_server = None

    def get_transport(self, relpath=None):
        """Return a writeable transport.

        This transport is for the test scratch space relative to
        "self._test_root"
        
        :param relpath: a path relative to the base url.
        """
        t = get_transport(self.get_url(relpath))
        self.assertFalse(t.is_readonly())
        return t

    def get_readonly_transport(self, relpath=None):
        """Return a readonly transport for the test scratch space
        
        This can be used to test that operations which should only need
        readonly access in fact do not try to write.

        :param relpath: a path relative to the base url.
        """
        t = get_transport(self.get_readonly_url(relpath))
        self.assertTrue(t.is_readonly())
        return t

    def create_transport_readonly_server(self):
        """Create a transport server from class defined at init.

        This is mostly a hook for daughter classes.
        """
        return self.transport_readonly_server()

    def get_readonly_server(self):
        """Get the server instance for the readonly transport

        This is useful for some tests with specific servers to do diagnostics.
        """
        if self.__readonly_server is None:
            if self.transport_readonly_server is None:
                # readonly decorator requested
                # bring up the server
                self.__readonly_server = ReadonlyServer()
                self.__readonly_server.setUp(self.get_vfs_only_server())
            else:
                self.__readonly_server = self.create_transport_readonly_server()
                self.__readonly_server.setUp(self.get_vfs_only_server())
            self.addCleanup(self.__readonly_server.tearDown)
        return self.__readonly_server

    def get_readonly_url(self, relpath=None):
        """Get a URL for the readonly transport.

        This will either be backed by '.' or a decorator to the transport 
        used by self.get_url()
        relpath provides for clients to get a path relative to the base url.
        These should only be downwards relative, not upwards.
        """
        base = self.get_readonly_server().get_url()
        return self._adjust_url(base, relpath)

    def get_vfs_only_server(self):
        """Get the vfs only read/write server instance.

        This is useful for some tests with specific servers that need
        diagnostics.

        For TestCaseWithMemoryTransport this is always a MemoryServer, and there
        is no means to override it.
        """
        if self.__vfs_server is None:
            self.__vfs_server = MemoryServer()
            self.__vfs_server.setUp()
            self.addCleanup(self.__vfs_server.tearDown)
        return self.__vfs_server

    def get_server(self):
        """Get the read/write server instance.

        This is useful for some tests with specific servers that need
        diagnostics.

        This is built from the self.transport_server factory. If that is None,
        then the self.get_vfs_server is returned.
        """
        if self.__server is None:
            if self.transport_server is None or self.transport_server is self.vfs_transport_factory:
                return self.get_vfs_only_server()
            else:
                # bring up a decorated means of access to the vfs only server.
                self.__server = self.transport_server()
                try:
                    self.__server.setUp(self.get_vfs_only_server())
                except TypeError, e:
                    # This should never happen; the try:Except here is to assist
                    # developers having to update code rather than seeing an
                    # uninformative TypeError.
                    raise Exception, "Old server API in use: %s, %s" % (self.__server, e)
            self.addCleanup(self.__server.tearDown)
        return self.__server

    def _adjust_url(self, base, relpath):
        """Get a URL (or maybe a path) for the readwrite transport.

        This will either be backed by '.' or to an equivalent non-file based
        facility.
        relpath provides for clients to get a path relative to the base url.
        These should only be downwards relative, not upwards.
        """
        if relpath is not None and relpath != '.':
            if not base.endswith('/'):
                base = base + '/'
            # XXX: Really base should be a url; we did after all call
            # get_url()!  But sometimes it's just a path (from
            # LocalAbspathServer), and it'd be wrong to append urlescaped data
            # to a non-escaped local path.
            if base.startswith('./') or base.startswith('/'):
                base += relpath
            else:
                base += urlutils.escape(relpath)
        return base

    def get_url(self, relpath=None):
        """Get a URL (or maybe a path) for the readwrite transport.

        This will either be backed by '.' or to an equivalent non-file based
        facility.
        relpath provides for clients to get a path relative to the base url.
        These should only be downwards relative, not upwards.
        """
        base = self.get_server().get_url()
        return self._adjust_url(base, relpath)

    def get_vfs_only_url(self, relpath=None):
        """Get a URL (or maybe a path for the plain old vfs transport.

        This will never be a smart protocol.  It always has all the
        capabilities of the local filesystem, but it might actually be a
        MemoryTransport or some other similar virtual filesystem.

        This is the backing transport (if any) of the server returned by
        get_url and get_readonly_url.

        :param relpath: provides for clients to get a path relative to the base
            url.  These should only be downwards relative, not upwards.
        :return: A URL
        """
        base = self.get_vfs_only_server().get_url()
        return self._adjust_url(base, relpath)

    def _create_safety_net(self):
        """Make a fake bzr directory.

        This prevents any tests propagating up onto the TEST_ROOT directory's
        real branch.
        """
        root = TestCaseWithMemoryTransport.TEST_ROOT
        bzrdir.BzrDir.create_standalone_workingtree(root)

    def _check_safety_net(self):
        """Check that the safety .bzr directory have not been touched.

        _make_test_root have created a .bzr directory to prevent tests from
        propagating. This method ensures than a test did not leaked.
        """
        root = TestCaseWithMemoryTransport.TEST_ROOT
        wt = workingtree.WorkingTree.open(root)
        last_rev = wt.last_revision()
        if last_rev != 'null:':
            # The current test have modified the /bzr directory, we need to
            # recreate a new one or all the followng tests will fail.
            # If you need to inspect its content uncomment the following line
            # import pdb; pdb.set_trace()
            _rmtree_temp_dir(root + '/.bzr')
            self._create_safety_net()
            raise AssertionError('%s/.bzr should not be modified' % root)

    def _make_test_root(self):
        if TestCaseWithMemoryTransport.TEST_ROOT is None:
            root = osutils.mkdtemp(prefix='testbzr-', suffix='.tmp')
            TestCaseWithMemoryTransport.TEST_ROOT = root

            self._create_safety_net()

            # The same directory is used by all tests, and we're not
            # specifically told when all tests are finished.  This will do.
            atexit.register(_rmtree_temp_dir, root)

        self.addCleanup(self._check_safety_net)

    def makeAndChdirToTestDir(self):
        """Create a temporary directories for this one test.
        
        This must set self.test_home_dir and self.test_dir and chdir to
        self.test_dir.
        
        For TestCaseWithMemoryTransport we chdir to the TEST_ROOT for this test.
        """
        os.chdir(TestCaseWithMemoryTransport.TEST_ROOT)
        self.test_dir = TestCaseWithMemoryTransport.TEST_ROOT
        self.test_home_dir = self.test_dir + "/MemoryTransportMissingHomeDir"
        
    def make_branch(self, relpath, format=None):
        """Create a branch on the transport at relpath."""
        repo = self.make_repository(relpath, format=format)
        return repo.bzrdir.create_branch()

    def make_bzrdir(self, relpath, format=None):
        try:
            # might be a relative or absolute path
            maybe_a_url = self.get_url(relpath)
            segments = maybe_a_url.rsplit('/', 1)
            t = get_transport(maybe_a_url)
            if len(segments) > 1 and segments[-1] not in ('', '.'):
                t.ensure_base()
            if format is None:
                format = 'default'
            if isinstance(format, basestring):
                format = bzrdir.format_registry.make_bzrdir(format)
            return format.initialize_on_transport(t)
        except errors.UninitializableFormat:
            raise TestSkipped("Format %s is not initializable." % format)

    def make_repository(self, relpath, shared=False, format=None):
        """Create a repository on our default transport at relpath.
        
        Note that relpath must be a relative path, not a full url.
        """
        # FIXME: If you create a remoterepository this returns the underlying
        # real format, which is incorrect.  Actually we should make sure that 
        # RemoteBzrDir returns a RemoteRepository.
        # maybe  mbp 20070410
        made_control = self.make_bzrdir(relpath, format=format)
        return made_control.create_repository(shared=shared)

    def make_branch_and_memory_tree(self, relpath, format=None):
        """Create a branch on the default transport and a MemoryTree for it."""
        b = self.make_branch(relpath, format=format)
        return memorytree.MemoryTree.create_on_branch(b)

    def overrideEnvironmentForTesting(self):
        os.environ['HOME'] = self.test_home_dir
        os.environ['BZR_HOME'] = self.test_home_dir
        
    def setUp(self):
        super(TestCaseWithMemoryTransport, self).setUp()
        self._make_test_root()
        _currentdir = os.getcwdu()
        def _leaveDirectory():
            os.chdir(_currentdir)
        self.addCleanup(_leaveDirectory)
        self.makeAndChdirToTestDir()
        self.overrideEnvironmentForTesting()
        self.__readonly_server = None
        self.__server = None
        self.reduceLockdirTimeout()

     
class TestCaseInTempDir(TestCaseWithMemoryTransport):
    """Derived class that runs a test within a temporary directory.

    This is useful for tests that need to create a branch, etc.

    The directory is created in a slightly complex way: for each
    Python invocation, a new temporary top-level directory is created.
    All test cases create their own directory within that.  If the
    tests complete successfully, the directory is removed.

    :ivar test_base_dir: The path of the top-level directory for this 
    test, which contains a home directory and a work directory.

    :ivar test_home_dir: An initially empty directory under test_base_dir
    which is used as $HOME for this test.

    :ivar test_dir: A directory under test_base_dir used as the current
    directory when the test proper is run.
    """

    OVERRIDE_PYTHON = 'python'

    def check_file_contents(self, filename, expect):
        self.log("check contents of file %s" % filename)
        contents = file(filename, 'r').read()
        if contents != expect:
            self.log("expected: %r" % expect)
            self.log("actually: %r" % contents)
            self.fail("contents of %s not as expected" % filename)

    def makeAndChdirToTestDir(self):
        """See TestCaseWithMemoryTransport.makeAndChdirToTestDir().
        
        For TestCaseInTempDir we create a temporary directory based on the test
        name and then create two subdirs - test and home under it.
        """
        # create a directory within the top level test directory
        candidate_dir = osutils.mkdtemp(dir=self.TEST_ROOT)
        # now create test and home directories within this dir
        self.test_base_dir = candidate_dir
        self.test_home_dir = self.test_base_dir + '/home'
        os.mkdir(self.test_home_dir)
        self.test_dir = self.test_base_dir + '/work'
        os.mkdir(self.test_dir)
        os.chdir(self.test_dir)
        # put name of test inside
        f = file(self.test_base_dir + '/name', 'w')
        try:
            f.write(self.id())
        finally:
            f.close()
        self.addCleanup(self.deleteTestDir)

    def deleteTestDir(self):
        os.chdir(self.TEST_ROOT)
        _rmtree_temp_dir(self.test_base_dir)

    def build_tree(self, shape, line_endings='binary', transport=None):
        """Build a test tree according to a pattern.

        shape is a sequence of file specifications.  If the final
        character is '/', a directory is created.

        This assumes that all the elements in the tree being built are new.

        This doesn't add anything to a branch.

        :type shape:    list or tuple.
        :param line_endings: Either 'binary' or 'native'
            in binary mode, exact contents are written in native mode, the
            line endings match the default platform endings.
        :param transport: A transport to write to, for building trees on VFS's.
            If the transport is readonly or None, "." is opened automatically.
        :return: None
        """
        if type(shape) not in (list, tuple):
            raise AssertionError("Parameter 'shape' should be "
                "a list or a tuple. Got %r instead" % (shape,))
        # It's OK to just create them using forward slashes on windows.
        if transport is None or transport.is_readonly():
            transport = get_transport(".")
        for name in shape:
            self.assert_(isinstance(name, basestring))
            if name[-1] == '/':
                transport.mkdir(urlutils.escape(name[:-1]))
            else:
                if line_endings == 'binary':
                    end = '\n'
                elif line_endings == 'native':
                    end = os.linesep
                else:
                    raise errors.BzrError(
                        'Invalid line ending request %r' % line_endings)
                content = "contents of %s%s" % (name.encode('utf-8'), end)
                transport.put_bytes_non_atomic(urlutils.escape(name), content)

    def build_tree_contents(self, shape):
        build_tree_contents(shape)

    def assertInWorkingTree(self, path, root_path='.', tree=None):
        """Assert whether path or paths are in the WorkingTree"""
        if tree is None:
            tree = workingtree.WorkingTree.open(root_path)
        if not isinstance(path, basestring):
            for p in path:
                self.assertInWorkingTree(p,tree=tree)
        else:
            self.assertIsNot(tree.path2id(path), None,
                path+' not in working tree.')

    def assertNotInWorkingTree(self, path, root_path='.', tree=None):
        """Assert whether path or paths are not in the WorkingTree"""
        if tree is None:
            tree = workingtree.WorkingTree.open(root_path)
        if not isinstance(path, basestring):
            for p in path:
                self.assertNotInWorkingTree(p,tree=tree)
        else:
            self.assertIs(tree.path2id(path), None, path+' in working tree.')


class TestCaseWithTransport(TestCaseInTempDir):
    """A test case that provides get_url and get_readonly_url facilities.

    These back onto two transport servers, one for readonly access and one for
    read write access.

    If no explicit class is provided for readonly access, a
    ReadonlyTransportDecorator is used instead which allows the use of non disk
    based read write transports.

    If an explicit class is provided for readonly access, that server and the 
    readwrite one must both define get_url() as resolving to os.getcwd().
    """

    def get_vfs_only_server(self):
        """See TestCaseWithMemoryTransport.

        This is useful for some tests with specific servers that need
        diagnostics.
        """
        if self.__vfs_server is None:
            self.__vfs_server = self.vfs_transport_factory()
            self.__vfs_server.setUp()
            self.addCleanup(self.__vfs_server.tearDown)
        return self.__vfs_server

    def make_branch_and_tree(self, relpath, format=None):
        """Create a branch on the transport and a tree locally.

        If the transport is not a LocalTransport, the Tree can't be created on
        the transport.  In that case if the vfs_transport_factory is
        LocalURLServer the working tree is created in the local
        directory backing the transport, and the returned tree's branch and
        repository will also be accessed locally. Otherwise a lightweight
        checkout is created and returned.

        :param format: The BzrDirFormat.
        :returns: the WorkingTree.
        """
        # TODO: always use the local disk path for the working tree,
        # this obviously requires a format that supports branch references
        # so check for that by checking bzrdir.BzrDirFormat.get_default_format()
        # RBC 20060208
        b = self.make_branch(relpath, format=format)
        try:
            return b.bzrdir.create_workingtree()
        except errors.NotLocalUrl:
            # We can only make working trees locally at the moment.  If the
            # transport can't support them, then we keep the non-disk-backed
            # branch and create a local checkout.
            if self.vfs_transport_factory is LocalURLServer:
                # the branch is colocated on disk, we cannot create a checkout.
                # hopefully callers will expect this.
                local_controldir= bzrdir.BzrDir.open(self.get_vfs_only_url(relpath))
                return local_controldir.create_workingtree()
            else:
                return b.create_checkout(relpath, lightweight=True)

    def assertIsDirectory(self, relpath, transport):
        """Assert that relpath within transport is a directory.

        This may not be possible on all transports; in that case it propagates
        a TransportNotPossible.
        """
        try:
            mode = transport.stat(relpath).st_mode
        except errors.NoSuchFile:
            self.fail("path %s is not a directory; no such file"
                      % (relpath))
        if not stat.S_ISDIR(mode):
            self.fail("path %s is not a directory; has mode %#o"
                      % (relpath, mode))

    def assertTreesEqual(self, left, right):
        """Check that left and right have the same content and properties."""
        # we use a tree delta to check for equality of the content, and we
        # manually check for equality of other things such as the parents list.
        self.assertEqual(left.get_parent_ids(), right.get_parent_ids())
        differences = left.changes_from(right)
        self.assertFalse(differences.has_changed(),
            "Trees %r and %r are different: %r" % (left, right, differences))

    def setUp(self):
        super(TestCaseWithTransport, self).setUp()
        self.__vfs_server = None


class ChrootedTestCase(TestCaseWithTransport):
    """A support class that provides readonly urls outside the local namespace.

    This is done by checking if self.transport_server is a MemoryServer. if it
    is then we are chrooted already, if it is not then an HttpServer is used
    for readonly urls.

    TODO RBC 20060127: make this an option to TestCaseWithTransport so it can
                       be used without needed to redo it when a different 
                       subclass is in use ?
    """

    def setUp(self):
        super(ChrootedTestCase, self).setUp()
        if not self.vfs_transport_factory == MemoryServer:
            self.transport_readonly_server = HttpServer


def condition_id_re(pattern):
    """Create a condition filter which performs a re check on a test's id.
    
    :param pattern: A regular expression string.
    :return: A callable that returns True if the re matches.
    """
    filter_re = re.compile(pattern)
    def condition(test):
        test_id = test.id()
        return filter_re.search(test_id)
    return condition


def condition_isinstance(klass_or_klass_list):
    """Create a condition filter which returns isinstance(param, klass).
    
    :return: A callable which when called with one parameter obj return the
        result of isinstance(obj, klass_or_klass_list).
    """
    def condition(obj):
        return isinstance(obj, klass_or_klass_list)
    return condition


def condition_id_in_list(id_list):
    """Create a condition filter which verify that test's id in a list.
    
    :param id_list: A TestIdList object.
    :return: A callable that returns True if the test's id appears in the list.
    """
    def condition(test):
        return id_list.includes(test.id())
    return condition


def condition_id_startswith(start):
    """Create a condition filter verifying that test's id starts with a string.
    
    :param start: A string.
    :return: A callable that returns True if the test's id starts with the
        given string.
    """
    def condition(test):
        return test.id().startswith(start)
    return condition


def exclude_tests_by_condition(suite, condition):
    """Create a test suite which excludes some tests from suite.

    :param suite: The suite to get tests from.
    :param condition: A callable whose result evaluates True when called with a
        test case which should be excluded from the result.
    :return: A suite which contains the tests found in suite that fail
        condition.
    """
    result = []
    for test in iter_suite_tests(suite):
        if not condition(test):
            result.append(test)
    return TestUtil.TestSuite(result)


def filter_suite_by_condition(suite, condition):
    """Create a test suite by filtering another one.
    
    :param suite: The source suite.
    :param condition: A callable whose result evaluates True when called with a
        test case which should be included in the result.
    :return: A suite which contains the tests found in suite that pass
        condition.
    """ 
    result = []
    for test in iter_suite_tests(suite):
        if condition(test):
            result.append(test)
    return TestUtil.TestSuite(result)


def filter_suite_by_re(suite, pattern):
    """Create a test suite by filtering another one.
    
    :param suite:           the source suite
    :param pattern:         pattern that names must match
    :returns: the newly created suite
    """ 
    condition = condition_id_re(pattern)
    result_suite = filter_suite_by_condition(suite, condition)
    return result_suite


def filter_suite_by_id_list(suite, test_id_list):
    """Create a test suite by filtering another one.

    :param suite: The source suite.
    :param test_id_list: A list of the test ids to keep as strings.
    :returns: the newly created suite
    """
    condition = condition_id_in_list(test_id_list)
    result_suite = filter_suite_by_condition(suite, condition)
    return result_suite


def filter_suite_by_id_startswith(suite, start):
    """Create a test suite by filtering another one.

    :param suite: The source suite.
    :param start: A string the test id must start with.
    :returns: the newly created suite
    """
    condition = condition_id_startswith(start)
    result_suite = filter_suite_by_condition(suite, condition)
    return result_suite


def exclude_tests_by_re(suite, pattern):
    """Create a test suite which excludes some tests from suite.

    :param suite: The suite to get tests from.
    :param pattern: A regular expression string. Test ids that match this
        pattern will be excluded from the result.
    :return: A TestSuite that contains all the tests from suite without the
        tests that matched pattern. The order of tests is the same as it was in
        suite.
    """
    return exclude_tests_by_condition(suite, condition_id_re(pattern))


def preserve_input(something):
    """A helper for performing test suite transformation chains.

    :param something: Anything you want to preserve.
    :return: Something.
    """
    return something


def randomize_suite(suite):
    """Return a new TestSuite with suite's tests in random order.
    
    The tests in the input suite are flattened into a single suite in order to
    accomplish this. Any nested TestSuites are removed to provide global
    randomness.
    """
    tests = list(iter_suite_tests(suite))
    random.shuffle(tests)
    return TestUtil.TestSuite(tests)


def split_suite_by_condition(suite, condition):
    """Split a test suite into two by a condition.
    
    :param suite: The suite to split.
    :param condition: The condition to match on. Tests that match this
        condition are returned in the first test suite, ones that do not match
        are in the second suite.
    :return: A tuple of two test suites, where the first contains tests from
        suite matching the condition, and the second contains the remainder
        from suite. The order within each output suite is the same as it was in
        suite.
    """ 
    matched = []
    did_not_match = []
    for test in iter_suite_tests(suite):
        if condition(test):
            matched.append(test)
        else:
            did_not_match.append(test)
    return TestUtil.TestSuite(matched), TestUtil.TestSuite(did_not_match)


def split_suite_by_re(suite, pattern):
    """Split a test suite into two by a regular expression.
    
    :param suite: The suite to split.
    :param pattern: A regular expression string. Test ids that match this
        pattern will be in the first test suite returned, and the others in the
        second test suite returned.
    :return: A tuple of two test suites, where the first contains tests from
        suite matching pattern, and the second contains the remainder from
        suite. The order within each output suite is the same as it was in
        suite.
    """ 
    return split_suite_by_condition(suite, condition_id_re(pattern))


def run_suite(suite, name='test', verbose=False, pattern=".*",
              stop_on_failure=False,
              transport=None, lsprof_timed=None, bench_history=None,
              matching_tests_first=None,
              list_only=False,
              random_seed=None,
              exclude_pattern=None,
              strict=False):
    TestCase._gather_lsprof_in_benchmarks = lsprof_timed
    if verbose:
        verbosity = 2
    else:
        verbosity = 1
    runner = TextTestRunner(stream=sys.stdout,
                            descriptions=0,
                            verbosity=verbosity,
                            bench_history=bench_history,
                            list_only=list_only,
                            )
    runner.stop_on_failure=stop_on_failure
    # Initialise the random number generator and display the seed used.
    # We convert the seed to a long to make it reuseable across invocations.
    random_order = False
    if random_seed is not None:
        random_order = True
        if random_seed == "now":
            random_seed = long(time.time())
        else:
            # Convert the seed to a long if we can
            try:
                random_seed = long(random_seed)
            except:
                pass
        runner.stream.writeln("Randomizing test order using seed %s\n" %
            (random_seed))
        random.seed(random_seed)
    # Customise the list of tests if requested
    if exclude_pattern is not None:
        suite = exclude_tests_by_re(suite, exclude_pattern)
    if random_order:
        order_changer = randomize_suite
    else:
        order_changer = preserve_input
    if pattern != '.*' or random_order:
        if matching_tests_first:
            suites = map(order_changer, split_suite_by_re(suite, pattern))
            suite = TestUtil.TestSuite(suites)
        else:
            suite = order_changer(filter_suite_by_re(suite, pattern))

    result = runner.run(suite)

    if strict:
        return result.wasStrictlySuccessful()

    return result.wasSuccessful()


# Controlled by "bzr selftest -E=..." option
selftest_debug_flags = set()


def selftest(verbose=False, pattern=".*", stop_on_failure=True,
             transport=None,
             test_suite_factory=None,
             lsprof_timed=None,
             bench_history=None,
             matching_tests_first=None,
             list_only=False,
             random_seed=None,
             exclude_pattern=None,
             strict=False,
             load_list=None,
             debug_flags=None,
             starting_with=None,
             ):
    """Run the whole test suite under the enhanced runner"""
    # XXX: Very ugly way to do this...
    # Disable warning about old formats because we don't want it to disturb
    # any blackbox tests.
    from bzrlib import repository
    repository._deprecation_warning_done = True

    global default_transport
    if transport is None:
        transport = default_transport
    old_transport = default_transport
    default_transport = transport
    global selftest_debug_flags
    old_debug_flags = selftest_debug_flags
    if debug_flags is not None:
        selftest_debug_flags = set(debug_flags)
    try:
        if load_list is None:
            keep_only = None
        else:
            keep_only = load_test_id_list(load_list)
        if test_suite_factory is None:
            suite = test_suite(keep_only, starting_with)
        else:
            suite = test_suite_factory()
        return run_suite(suite, 'testbzr', verbose=verbose, pattern=pattern,
                     stop_on_failure=stop_on_failure,
                     transport=transport,
                     lsprof_timed=lsprof_timed,
                     bench_history=bench_history,
                     matching_tests_first=matching_tests_first,
                     list_only=list_only,
                     random_seed=random_seed,
                     exclude_pattern=exclude_pattern,
                     strict=strict)
    finally:
        default_transport = old_transport
        selftest_debug_flags = old_debug_flags


def load_test_id_list(file_name):
    """Load a test id list from a text file.

    The format is one test id by line.  No special care is taken to impose
    strict rules, these test ids are used to filter the test suite so a test id
    that do not match an existing test will do no harm. This allows user to add
    comments, leave blank lines, etc.
    """
    test_list = []
    try:
        ftest = open(file_name, 'rt')
    except IOError, e:
        if e.errno != errno.ENOENT:
            raise
        else:
            raise errors.NoSuchFile(file_name)

    for test_name in ftest.readlines():
        test_list.append(test_name.strip())
    ftest.close()
    return test_list


def suite_matches_id_list(test_suite, id_list):
    """Warns about tests not appearing or appearing more than once.

    :param test_suite: A TestSuite object.
    :param test_id_list: The list of test ids that should be found in 
         test_suite.

    :return: (absents, duplicates) absents is a list containing the test found
        in id_list but not in test_suite, duplicates is a list containing the
        test found multiple times in test_suite.

    When using a prefined test id list, it may occurs that some tests do not
    exist anymore or that some tests use the same id. This function warns the
    tester about potential problems in his workflow (test lists are volatile)
    or in the test suite itself (using the same id for several tests does not
    help to localize defects).
    """
    # Build a dict counting id occurrences
    tests = dict()
    for test in iter_suite_tests(test_suite):
        id = test.id()
        tests[id] = tests.get(id, 0) + 1

    not_found = []
    duplicates = []
    for id in id_list:
        occurs = tests.get(id, 0)
        if not occurs:
            not_found.append(id)
        elif occurs > 1:
            duplicates.append(id)

    return not_found, duplicates


class TestIdList(object):
    """Test id list to filter a test suite.

    Relying on the assumption that test ids are built as:
    <module>[.<class>.<method>][(<param>+)], <module> being in python dotted
    notation, this class offers methods to :
    - avoid building a test suite for modules not refered to in the test list,
    - keep only the tests listed from the module test suite.
    """

    def __init__(self, test_id_list):
        # When a test suite needs to be filtered against us we compare test ids
        # for equality, so a simple dict offers a quick and simple solution.
        self.tests = dict().fromkeys(test_id_list, True)

        # While unittest.TestCase have ids like:
        # <module>.<class>.<method>[(<param+)],
        # doctest.DocTestCase can have ids like:
        # <module>
        # <module>.<class>
        # <module>.<function>
        # <module>.<class>.<method>

        # Since we can't predict a test class from its name only, we settle on
        # a simple constraint: a test id always begins with its module name.

        modules = {}
        for test_id in test_id_list:
            parts = test_id.split('.')
            mod_name = parts.pop(0)
            modules[mod_name] = True
            for part in parts:
                mod_name += '.' + part
                modules[mod_name] = True
        self.modules = modules

    def refers_to(self, module_name):
        """Is there tests for the module or one of its sub modules."""
        return self.modules.has_key(module_name)

    def includes(self, test_id):
        return self.tests.has_key(test_id)


def test_suite(keep_only=None, starting_with=None):
    """Build and return TestSuite for the whole of bzrlib.

    :param keep_only: A list of test ids limiting the suite returned.

    :param starting_with: An id limiting the suite returned to the tests
         starting with it.

    This function can be replaced if you need to change the default test
    suite on a global basis, but it is not encouraged.
    """
    testmod_names = [
                   'bzrlib.doc',
                   'bzrlib.util.tests.test_bencode',
                   'bzrlib.tests.blackbox',
                   'bzrlib.tests.branch_implementations',
                   'bzrlib.tests.bzrdir_implementations',
                   'bzrlib.tests.commands',
                   'bzrlib.tests.inventory_implementations',
                   'bzrlib.tests.interrepository_implementations',
                   'bzrlib.tests.intertree_implementations',
                   'bzrlib.tests.interversionedfile_implementations',
                   'bzrlib.tests.per_lock',
                   'bzrlib.tests.repository_implementations',
                   'bzrlib.tests.revisionstore_implementations',
                   'bzrlib.tests.test__dirstate_helpers',
                   'bzrlib.tests.test_ancestry',
                   'bzrlib.tests.test_annotate',
                   'bzrlib.tests.test_api',
                   'bzrlib.tests.test_atomicfile',
                   'bzrlib.tests.test_bad_files',
                   'bzrlib.tests.test_bisect_multi',
                   'bzrlib.tests.test_branch',
                   'bzrlib.tests.test_branchbuilder',
                   'bzrlib.tests.test_bugtracker',
                   'bzrlib.tests.test_bundle',
                   'bzrlib.tests.test_bzrdir',
                   'bzrlib.tests.test_cache_utf8',
                   'bzrlib.tests.test_commands',
                   'bzrlib.tests.test_commit',
                   'bzrlib.tests.test_commit_merge',
                   'bzrlib.tests.test_config',
                   'bzrlib.tests.test_conflicts',
                   'bzrlib.tests.test_counted_lock',
                   'bzrlib.tests.test_decorators',
                   'bzrlib.tests.test_delta',
                   'bzrlib.tests.test_deprecated_graph',
                   'bzrlib.tests.test_diff',
                   'bzrlib.tests.test_dirstate',
                   'bzrlib.tests.test_directory_service',
                   'bzrlib.tests.test_email_message',
                   'bzrlib.tests.test_errors',
                   'bzrlib.tests.test_escaped_store',
                   'bzrlib.tests.test_extract',
                   'bzrlib.tests.test_fetch',
                   'bzrlib.tests.test_ftp_transport',
                   'bzrlib.tests.test_generate_docs',
                   'bzrlib.tests.test_generate_ids',
                   'bzrlib.tests.test_globbing',
                   'bzrlib.tests.test_gpg',
                   'bzrlib.tests.test_graph',
                   'bzrlib.tests.test_hashcache',
                   'bzrlib.tests.test_help',
                   'bzrlib.tests.test_hooks',
                   'bzrlib.tests.test_http',
                   'bzrlib.tests.test_http_implementations',
                   'bzrlib.tests.test_http_response',
                   'bzrlib.tests.test_https_ca_bundle',
                   'bzrlib.tests.test_identitymap',
                   'bzrlib.tests.test_ignores',
                   'bzrlib.tests.test_index',
                   'bzrlib.tests.test_info',
                   'bzrlib.tests.test_inv',
                   'bzrlib.tests.test_knit',
                   'bzrlib.tests.test_lazy_import',
                   'bzrlib.tests.test_lazy_regex',
                   'bzrlib.tests.test_lockdir',
                   'bzrlib.tests.test_lockable_files',
                   'bzrlib.tests.test_log',
                   'bzrlib.tests.test_lsprof',
                   'bzrlib.tests.test_lru_cache',
                   'bzrlib.tests.test_mail_client',
                   'bzrlib.tests.test_memorytree',
                   'bzrlib.tests.test_merge',
                   'bzrlib.tests.test_merge3',
                   'bzrlib.tests.test_merge_core',
                   'bzrlib.tests.test_merge_directive',
                   'bzrlib.tests.test_missing',
                   'bzrlib.tests.test_msgeditor',
                   'bzrlib.tests.test_multiparent',
                   'bzrlib.tests.test_mutabletree',
                   'bzrlib.tests.test_nonascii',
                   'bzrlib.tests.test_options',
                   'bzrlib.tests.test_osutils',
                   'bzrlib.tests.test_osutils_encodings',
                   'bzrlib.tests.test_pack',
                   'bzrlib.tests.test_patch',
                   'bzrlib.tests.test_patches',
                   'bzrlib.tests.test_permissions',
                   'bzrlib.tests.test_plugins',
                   'bzrlib.tests.test_progress',
<<<<<<< HEAD
                   'bzrlib.tests.test_properties',
=======
                   'bzrlib.tests.test_read_bundle',
>>>>>>> 7f89a636
                   'bzrlib.tests.test_reconfigure',
                   'bzrlib.tests.test_reconcile',
                   'bzrlib.tests.test_registry',
                   'bzrlib.tests.test_remote',
                   'bzrlib.tests.test_repository',
                   'bzrlib.tests.test_revert',
                   'bzrlib.tests.test_revision',
                   'bzrlib.tests.test_revisionspec',
                   'bzrlib.tests.test_revisiontree',
                   'bzrlib.tests.test_rio',
                   'bzrlib.tests.test_sampler',
                   'bzrlib.tests.test_selftest',
                   'bzrlib.tests.test_setup',
                   'bzrlib.tests.test_sftp_transport',
                   'bzrlib.tests.test_smart',
                   'bzrlib.tests.test_smart_add',
                   'bzrlib.tests.test_smart_transport',
                   'bzrlib.tests.test_smtp_connection',
                   'bzrlib.tests.test_source',
                   'bzrlib.tests.test_ssh_transport',
                   'bzrlib.tests.test_status',
                   'bzrlib.tests.test_store',
                   'bzrlib.tests.test_strace',
                   'bzrlib.tests.test_subsume',
                   'bzrlib.tests.test_switch',
                   'bzrlib.tests.test_symbol_versioning',
                   'bzrlib.tests.test_tag',
                   'bzrlib.tests.test_testament',
                   'bzrlib.tests.test_textfile',
                   'bzrlib.tests.test_textmerge',
                   'bzrlib.tests.test_timestamp',
                   'bzrlib.tests.test_trace',
                   'bzrlib.tests.test_transactions',
                   'bzrlib.tests.test_transform',
                   'bzrlib.tests.test_transport',
                   'bzrlib.tests.test_transport_implementations',
                   'bzrlib.tests.test_tree',
                   'bzrlib.tests.test_treebuilder',
                   'bzrlib.tests.test_tsort',
                   'bzrlib.tests.test_tuned_gzip',
                   'bzrlib.tests.test_ui',
                   'bzrlib.tests.test_uncommit',
                   'bzrlib.tests.test_upgrade',
                   'bzrlib.tests.test_urlutils',
                   'bzrlib.tests.test_versionedfile',
                   'bzrlib.tests.test_version',
                   'bzrlib.tests.test_version_info',
                   'bzrlib.tests.test_weave',
                   'bzrlib.tests.test_whitebox',
                   'bzrlib.tests.test_win32utils',
                   'bzrlib.tests.test_workingtree',
                   'bzrlib.tests.test_workingtree_4',
                   'bzrlib.tests.test_wsgi',
                   'bzrlib.tests.test_xml',
                   'bzrlib.tests.tree_implementations',
                   'bzrlib.tests.workingtree_implementations',
                   ]

    loader = TestUtil.TestLoader()

    if starting_with is not None:
        # We take precedence over keep_only because *at loading time* using
        # both options means we will load less tests for the same final result.
        def interesting_module(name):
            return (
                # Either the module name starts with the specified string
                name.startswith(starting_with)
                # or it may contain tests starting with the specified string
                or starting_with.startswith(name)
                )
        loader = TestUtil.FilteredByModuleTestLoader(interesting_module)

    elif keep_only is not None:
        id_filter = TestIdList(keep_only)
        loader = TestUtil.FilteredByModuleTestLoader(id_filter.refers_to)
        def interesting_module(name):
            return id_filter.refers_to(name)

    else:
        loader = TestUtil.TestLoader()
        def interesting_module(name):
            # No filtering, all modules are interesting
            return True

    suite = loader.suiteClass()

    # modules building their suite with loadTestsFromModuleNames
    suite.addTest(loader.loadTestsFromModuleNames(testmod_names))

    modules_to_doctest = [
        'bzrlib',
        'bzrlib.errors',
        'bzrlib.export',
        'bzrlib.inventory',
        'bzrlib.iterablefile',
        'bzrlib.lockdir',
        'bzrlib.merge3',
        'bzrlib.option',
        'bzrlib.store',
        'bzrlib.symbol_versioning',
        'bzrlib.tests',
        'bzrlib.timestamp',
        'bzrlib.version_info_formats.format_custom',
        ]

    for mod in modules_to_doctest:
        if not interesting_module(mod):
            # No tests to keep here, move along
            continue
        try:
            doc_suite = doctest.DocTestSuite(mod)
        except ValueError, e:
            print '**failed to get doctest for: %s\n%s' % (mod, e)
            raise
        suite.addTest(doc_suite)

    default_encoding = sys.getdefaultencoding()
    for name, plugin in bzrlib.plugin.plugins().items():
        if not interesting_module(plugin.module.__name__):
            continue
        plugin_suite = plugin.test_suite()
        # We used to catch ImportError here and turn it into just a warning,
        # but really if you don't have --no-plugins this should be a failure.
        # mbp 20080213 - see http://bugs.launchpad.net/bugs/189771
        if plugin_suite is None:
            plugin_suite = plugin.load_plugin_tests(loader)
        if plugin_suite is not None:
            suite.addTest(plugin_suite)
        if default_encoding != sys.getdefaultencoding():
            bzrlib.trace.warning(
                'Plugin "%s" tried to reset default encoding to: %s', name,
                sys.getdefaultencoding())
            reload(sys)
            sys.setdefaultencoding(default_encoding)

    if starting_with is not None:
        suite = filter_suite_by_id_startswith(suite, starting_with)

    if keep_only is not None:
        # Now that the referred modules have loaded their tests, keep only the
        # requested ones.
        suite = filter_suite_by_id_list(suite, id_filter)
        # Do some sanity checks on the id_list filtering
        not_found, duplicates = suite_matches_id_list(suite, keep_only)
        if starting_with is not None:
            # The tester has used both keep_only and starting_with, so he is
            # already aware that some tests are excluded from the list, there
            # is no need to tell him which.
            pass
        else:
            # Some tests mentioned in the list are not in the test suite. The
            # list may be out of date, report to the tester.
            for id in not_found:
                bzrlib.trace.warning('"%s" not found in the test suite', id)
        for id in duplicates:
            bzrlib.trace.warning('"%s" is used as an id by several tests', id)

    return suite


def multiply_tests_from_modules(module_name_list, scenario_iter, loader=None):
    """Adapt all tests in some given modules to given scenarios.

    This is the recommended public interface for test parameterization.
    Typically the test_suite() method for a per-implementation test
    suite will call multiply_tests_from_modules and return the 
    result.

    :param module_name_list: List of fully-qualified names of test
        modules.
    :param scenario_iter: Iterable of pairs of (scenario_name, 
        scenario_param_dict).
    :param loader: If provided, will be used instead of a new 
        bzrlib.tests.TestLoader() instance.

    This returns a new TestSuite containing the cross product of
    all the tests in all the modules, each repeated for each scenario.
    Each test is adapted by adding the scenario name at the end 
    of its name, and updating the test object's __dict__ with the
    scenario_param_dict.

    >>> r = multiply_tests_from_modules(
    ...     ['bzrlib.tests.test_sampler'],
    ...     [('one', dict(param=1)), 
    ...      ('two', dict(param=2))])
    >>> tests = list(iter_suite_tests(r))
    >>> len(tests)
    2
    >>> tests[0].id()
    'bzrlib.tests.test_sampler.DemoTest.test_nothing(one)'
    >>> tests[0].param
    1
    >>> tests[1].param
    2
    """
    # XXX: Isn't load_tests() a better way to provide the same functionality
    # without forcing a predefined TestScenarioApplier ? --vila 080215
    if loader is None:
        loader = TestUtil.TestLoader()

    suite = loader.suiteClass()

    adapter = TestScenarioApplier()
    adapter.scenarios = list(scenario_iter)
    adapt_modules(module_name_list, adapter, loader, suite)
    return suite


def multiply_scenarios(scenarios_left, scenarios_right):
    """Multiply two sets of scenarios.

    :returns: the cartesian product of the two sets of scenarios, that is
        a scenario for every possible combination of a left scenario and a
        right scenario.
    """
    return [
        ('%s,%s' % (left_name, right_name),
         dict(left_dict.items() + right_dict.items()))
        for left_name, left_dict in scenarios_left
        for right_name, right_dict in scenarios_right]



def adapt_modules(mods_list, adapter, loader, suite):
    """Adapt the modules in mods_list using adapter and add to suite."""
    for test in iter_suite_tests(loader.loadTestsFromModuleNames(mods_list)):
        suite.addTests(adapter.adapt(test))


def adapt_tests(tests_list, adapter, loader, suite):
    """Adapt the tests in tests_list using adapter and add to suite."""
    for test in tests_list:
        suite.addTests(adapter.adapt(loader.loadTestsFromName(test)))


def _rmtree_temp_dir(dirname):
    # If LANG=C we probably have created some bogus paths
    # which rmtree(unicode) will fail to delete
    # so make sure we are using rmtree(str) to delete everything
    # except on win32, where rmtree(str) will fail
    # since it doesn't have the property of byte-stream paths
    # (they are either ascii or mbcs)
    if sys.platform == 'win32':
        # make sure we are using the unicode win32 api
        dirname = unicode(dirname)
    else:
        dirname = dirname.encode(sys.getfilesystemencoding())
    try:
        osutils.rmtree(dirname)
    except OSError, e:
        if sys.platform == 'win32' and e.errno == errno.EACCES:
            sys.stderr.write(('Permission denied: '
                                 'unable to remove testing dir '
                                 '%s\n' % os.path.basename(dirname)))
        else:
            raise


class Feature(object):
    """An operating system Feature."""

    def __init__(self):
        self._available = None

    def available(self):
        """Is the feature available?

        :return: True if the feature is available.
        """
        if self._available is None:
            self._available = self._probe()
        return self._available

    def _probe(self):
        """Implement this method in concrete features.

        :return: True if the feature is available.
        """
        raise NotImplementedError

    def __str__(self):
        if getattr(self, 'feature_name', None):
            return self.feature_name()
        return self.__class__.__name__


class _SymlinkFeature(Feature):

    def _probe(self):
        return osutils.has_symlinks()

    def feature_name(self):
        return 'symlinks'

SymlinkFeature = _SymlinkFeature()


class _HardlinkFeature(Feature):

    def _probe(self):
        return osutils.has_hardlinks()

    def feature_name(self):
        return 'hardlinks'

HardlinkFeature = _HardlinkFeature()


class _OsFifoFeature(Feature):

    def _probe(self):
        return getattr(os, 'mkfifo', None)

    def feature_name(self):
        return 'filesystem fifos'

OsFifoFeature = _OsFifoFeature()


class TestScenarioApplier(object):
    """A tool to apply scenarios to tests."""

    def adapt(self, test):
        """Return a TestSuite containing a copy of test for each scenario."""
        result = unittest.TestSuite()
        for scenario in self.scenarios:
            result.addTest(self.adapt_test_to_scenario(test, scenario))
        return result

    def adapt_test_to_scenario(self, test, scenario):
        """Copy test and apply scenario to it.

        :param test: A test to adapt.
        :param scenario: A tuple describing the scenarion.
            The first element of the tuple is the new test id.
            The second element is a dict containing attributes to set on the
            test.
        :return: The adapted test.
        """
        from copy import deepcopy
        new_test = deepcopy(test)
        for name, value in scenario[1].items():
            setattr(new_test, name, value)
        new_id = "%s(%s)" % (new_test.id(), scenario[0])
        new_test.id = lambda: new_id
        return new_test


def probe_unicode_in_user_encoding():
    """Try to encode several unicode strings to use in unicode-aware tests.
    Return first successfull match.

    :return:  (unicode value, encoded plain string value) or (None, None)
    """
    possible_vals = [u'm\xb5', u'\xe1', u'\u0410']
    for uni_val in possible_vals:
        try:
            str_val = uni_val.encode(bzrlib.user_encoding)
        except UnicodeEncodeError:
            # Try a different character
            pass
        else:
            return uni_val, str_val
    return None, None


def probe_bad_non_ascii(encoding):
    """Try to find [bad] character with code [128..255]
    that cannot be decoded to unicode in some encoding.
    Return None if all non-ascii characters is valid
    for given encoding.
    """
    for i in xrange(128, 256):
        char = chr(i)
        try:
            char.decode(encoding)
        except UnicodeDecodeError:
            return char
    return None


class _FTPServerFeature(Feature):
    """Some tests want an FTP Server, check if one is available.

    Right now, the only way this is available is if 'medusa' is installed.
    http://www.amk.ca/python/code/medusa.html
    """

    def _probe(self):
        try:
            import bzrlib.tests.ftp_server
            return True
        except ImportError:
            return False

    def feature_name(self):
        return 'FTPServer'

FTPServerFeature = _FTPServerFeature()


class _CaseInsensitiveFilesystemFeature(Feature):
    """Check if underlined filesystem is case-insensitive
    (e.g. on Windows, Cygwin, MacOS)
    """

    def _probe(self):
        if TestCaseWithMemoryTransport.TEST_ROOT is None:
            root = osutils.mkdtemp(prefix='testbzr-', suffix='.tmp')
            TestCaseWithMemoryTransport.TEST_ROOT = root
        else:
            root = TestCaseWithMemoryTransport.TEST_ROOT
        tdir = osutils.mkdtemp(prefix='case-sensitive-probe-', suffix='',
            dir=root)
        name_a = osutils.pathjoin(tdir, 'a')
        name_A = osutils.pathjoin(tdir, 'A')
        os.mkdir(name_a)
        result = osutils.isdir(name_A)
        _rmtree_temp_dir(tdir)
        return result

    def feature_name(self):
        return 'case-insensitive filesystem'

CaseInsensitiveFilesystemFeature = _CaseInsensitiveFilesystemFeature()<|MERGE_RESOLUTION|>--- conflicted
+++ resolved
@@ -2738,11 +2738,8 @@
                    'bzrlib.tests.test_permissions',
                    'bzrlib.tests.test_plugins',
                    'bzrlib.tests.test_progress',
-<<<<<<< HEAD
                    'bzrlib.tests.test_properties',
-=======
                    'bzrlib.tests.test_read_bundle',
->>>>>>> 7f89a636
                    'bzrlib.tests.test_reconfigure',
                    'bzrlib.tests.test_reconcile',
                    'bzrlib.tests.test_registry',
