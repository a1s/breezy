# Copyright (C) 2005, 2006, 2007, 2008 Canonical Ltd
#
# This program is free software; you can redistribute it and/or modify
# it under the terms of the GNU General Public License as published by
# the Free Software Foundation; either version 2 of the License, or
# (at your option) any later version.
#
# This program is distributed in the hope that it will be useful,
# but WITHOUT ANY WARRANTY; without even the implied warranty of
# MERCHANTABILITY or FITNESS FOR A PARTICULAR PURPOSE.  See the
# GNU General Public License for more details.
#
# You should have received a copy of the GNU General Public License
# along with this program; if not, write to the Free Software
# Foundation, Inc., 59 Temple Place, Suite 330, Boston, MA  02111-1307  USA


# TODO: Perhaps there should be an API to find out if bzr running under the
# test suite -- some plugins might want to avoid making intrusive changes if
# this is the case.  However, we want behaviour under to test to diverge as
# little as possible, so this should be used rarely if it's added at all.
# (Suggestion from j-a-meinel, 2005-11-24)

# NOTE: Some classes in here use camelCaseNaming() rather than
# underscore_naming().  That's for consistency with unittest; it's not the
# general style of bzrlib.  Please continue that consistency when adding e.g.
# new assertFoo() methods.

import atexit
import codecs
from cStringIO import StringIO
import difflib
import doctest
import errno
import logging
import os
from pprint import pformat
import random
import re
import shlex
import stat
from subprocess import Popen, PIPE
import sys
import tempfile
import threading
import time
import unittest
import warnings


from bzrlib import (
    branchbuilder,
    bzrdir,
    debug,
    errors,
    memorytree,
    osutils,
    progress,
    ui,
    urlutils,
    registry,
    workingtree,
    )
import bzrlib.branch
import bzrlib.commands
import bzrlib.timestamp
import bzrlib.export
import bzrlib.inventory
import bzrlib.iterablefile
import bzrlib.lockdir
try:
    import bzrlib.lsprof
except ImportError:
    # lsprof not available
    pass
from bzrlib.merge import merge_inner
import bzrlib.merge3
import bzrlib.plugin
import bzrlib.store
from bzrlib import symbol_versioning
from bzrlib.symbol_versioning import (
    DEPRECATED_PARAMETER,
    deprecated_function,
    deprecated_method,
    deprecated_passed,
    )
import bzrlib.trace
from bzrlib.transport import get_transport
import bzrlib.transport
from bzrlib.transport.local import LocalURLServer
from bzrlib.transport.memory import MemoryServer
from bzrlib.transport.readonly import ReadonlyServer
from bzrlib.trace import mutter, note
from bzrlib.tests import TestUtil
from bzrlib.tests.http_server import HttpServer
from bzrlib.tests.TestUtil import (
                          TestSuite,
                          TestLoader,
                          )
from bzrlib.tests.treeshape import build_tree_contents
import bzrlib.version_info_formats.format_custom
from bzrlib.workingtree import WorkingTree, WorkingTreeFormat2

# Mark this python module as being part of the implementation
# of unittest: this gives us better tracebacks where the last
# shown frame is the test code, not our assertXYZ.
__unittest = 1

default_transport = LocalURLServer


class ExtendedTestResult(unittest._TextTestResult):
    """Accepts, reports and accumulates the results of running tests.

    Compared to the unittest version this class adds support for
    profiling, benchmarking, stopping as soon as a test fails,  and
    skipping tests.  There are further-specialized subclasses for
    different types of display.

    When a test finishes, in whatever way, it calls one of the addSuccess,
    addFailure or addError classes.  These in turn may redirect to a more
    specific case for the special test results supported by our extended
    tests.

    Note that just one of these objects is fed the results from many tests.
    """

    stop_early = False
    
    def __init__(self, stream, descriptions, verbosity,
                 bench_history=None,
                 num_tests=None,
                 ):
        """Construct new TestResult.

        :param bench_history: Optionally, a writable file object to accumulate
            benchmark results.
        """
        unittest._TextTestResult.__init__(self, stream, descriptions, verbosity)
        if bench_history is not None:
            from bzrlib.version import _get_bzr_source_tree
            src_tree = _get_bzr_source_tree()
            if src_tree:
                try:
                    revision_id = src_tree.get_parent_ids()[0]
                except IndexError:
                    # XXX: if this is a brand new tree, do the same as if there
                    # is no branch.
                    revision_id = ''
            else:
                # XXX: If there's no branch, what should we do?
                revision_id = ''
            bench_history.write("--date %s %s\n" % (time.time(), revision_id))
        self._bench_history = bench_history
        self.ui = ui.ui_factory
        self.num_tests = num_tests
        self.error_count = 0
        self.failure_count = 0
        self.known_failure_count = 0
        self.skip_count = 0
        self.not_applicable_count = 0
        self.unsupported = {}
        self.count = 0
        self._overall_start_time = time.time()
    
    def _extractBenchmarkTime(self, testCase):
        """Add a benchmark time for the current test case."""
        return getattr(testCase, "_benchtime", None)
    
    def _elapsedTestTimeString(self):
        """Return a time string for the overall time the current test has taken."""
        return self._formatTime(time.time() - self._start_time)

    def _testTimeString(self, testCase):
        benchmark_time = self._extractBenchmarkTime(testCase)
        if benchmark_time is not None:
            return "%s/%s" % (
                self._formatTime(benchmark_time),
                self._elapsedTestTimeString())
        else:
            return "           %s" % self._elapsedTestTimeString()

    def _formatTime(self, seconds):
        """Format seconds as milliseconds with leading spaces."""
        # some benchmarks can take thousands of seconds to run, so we need 8
        # places
        return "%8dms" % (1000 * seconds)

    def _shortened_test_description(self, test):
        what = test.id()
        what = re.sub(r'^bzrlib\.(tests|benchmarks)\.', '', what)
        return what

    def startTest(self, test):
        unittest.TestResult.startTest(self, test)
        self.report_test_start(test)
        test.number = self.count
        self._recordTestStartTime()

    def _recordTestStartTime(self):
        """Record that a test has started."""
        self._start_time = time.time()

    def _cleanupLogFile(self, test):
        # We can only do this if we have one of our TestCases, not if
        # we have a doctest.
        setKeepLogfile = getattr(test, 'setKeepLogfile', None)
        if setKeepLogfile is not None:
            setKeepLogfile()

    def addError(self, test, err):
        """Tell result that test finished with an error.

        Called from the TestCase run() method when the test
        fails with an unexpected error.
        """
        self._testConcluded(test)
        if isinstance(err[1], TestSkipped):
            return self._addSkipped(test, err)
        elif isinstance(err[1], UnavailableFeature):
            return self.addNotSupported(test, err[1].args[0])
        else:
            unittest.TestResult.addError(self, test, err)
            self.error_count += 1
            self.report_error(test, err)
            if self.stop_early:
                self.stop()
            self._cleanupLogFile(test)

    def addFailure(self, test, err):
        """Tell result that test failed.

        Called from the TestCase run() method when the test
        fails because e.g. an assert() method failed.
        """
        self._testConcluded(test)
        if isinstance(err[1], KnownFailure):
            return self._addKnownFailure(test, err)
        else:
            unittest.TestResult.addFailure(self, test, err)
            self.failure_count += 1
            self.report_failure(test, err)
            if self.stop_early:
                self.stop()
            self._cleanupLogFile(test)

    def addSuccess(self, test):
        """Tell result that test completed successfully.

        Called from the TestCase run()
        """
        self._testConcluded(test)
        if self._bench_history is not None:
            benchmark_time = self._extractBenchmarkTime(test)
            if benchmark_time is not None:
                self._bench_history.write("%s %s\n" % (
                    self._formatTime(benchmark_time),
                    test.id()))
        self.report_success(test)
        self._cleanupLogFile(test)
        unittest.TestResult.addSuccess(self, test)
        test._log_contents = ''

    def _testConcluded(self, test):
        """Common code when a test has finished.

        Called regardless of whether it succeded, failed, etc.
        """
        pass

    def _addKnownFailure(self, test, err):
        self.known_failure_count += 1
        self.report_known_failure(test, err)

    def addNotSupported(self, test, feature):
        """The test will not be run because of a missing feature.
        """
        # this can be called in two different ways: it may be that the
        # test started running, and then raised (through addError) 
        # UnavailableFeature.  Alternatively this method can be called
        # while probing for features before running the tests; in that
        # case we will see startTest and stopTest, but the test will never
        # actually run.
        self.unsupported.setdefault(str(feature), 0)
        self.unsupported[str(feature)] += 1
        self.report_unsupported(test, feature)

    def _addSkipped(self, test, skip_excinfo):
        if isinstance(skip_excinfo[1], TestNotApplicable):
            self.not_applicable_count += 1
            self.report_not_applicable(test, skip_excinfo)
        else:
            self.skip_count += 1
            self.report_skip(test, skip_excinfo)
        try:
            test.tearDown()
        except KeyboardInterrupt:
            raise
        except:
            self.addError(test, test._exc_info())
        else:
            # seems best to treat this as success from point-of-view of unittest
            # -- it actually does nothing so it barely matters :)
            unittest.TestResult.addSuccess(self, test)
            test._log_contents = ''

    def printErrorList(self, flavour, errors):
        for test, err in errors:
            self.stream.writeln(self.separator1)
            self.stream.write("%s: " % flavour)
            self.stream.writeln(self.getDescription(test))
            if getattr(test, '_get_log', None) is not None:
                self.stream.write('\n')
                self.stream.write(
                        ('vvvv[log from %s]' % test.id()).ljust(78,'-'))
                self.stream.write('\n')
                self.stream.write(test._get_log())
                self.stream.write('\n')
                self.stream.write(
                        ('^^^^[log from %s]' % test.id()).ljust(78,'-'))
                self.stream.write('\n')
            self.stream.writeln(self.separator2)
            self.stream.writeln("%s" % err)

    def finished(self):
        pass

    def report_cleaning_up(self):
        pass

    def report_success(self, test):
        pass

    def wasStrictlySuccessful(self):
        if self.unsupported or self.known_failure_count:
            return False
        return self.wasSuccessful()


class TextTestResult(ExtendedTestResult):
    """Displays progress and results of tests in text form"""

    def __init__(self, stream, descriptions, verbosity,
                 bench_history=None,
                 num_tests=None,
                 pb=None,
                 ):
        ExtendedTestResult.__init__(self, stream, descriptions, verbosity,
            bench_history, num_tests)
        if pb is None:
            self.pb = self.ui.nested_progress_bar()
            self._supplied_pb = False
        else:
            self.pb = pb
            self._supplied_pb = True
        self.pb.show_pct = False
        self.pb.show_spinner = False
        self.pb.show_eta = False,
        self.pb.show_count = False
        self.pb.show_bar = False

    def report_starting(self):
        self.pb.update('[test 0/%d] starting...' % (self.num_tests))

    def _progress_prefix_text(self):
        # the longer this text, the less space we have to show the test
        # name...
        a = '[%d' % self.count              # total that have been run
        # tests skipped as known not to be relevant are not important enough
        # to show here
        ## if self.skip_count:
        ##     a += ', %d skip' % self.skip_count
        ## if self.known_failure_count:
        ##     a += '+%dX' % self.known_failure_count
        if self.num_tests is not None:
            a +='/%d' % self.num_tests
        a += ' in '
        runtime = time.time() - self._overall_start_time
        if runtime >= 60:
            a += '%dm%ds' % (runtime / 60, runtime % 60)
        else:
            a += '%ds' % runtime
        if self.error_count:
            a += ', %d err' % self.error_count
        if self.failure_count:
            a += ', %d fail' % self.failure_count
        if self.unsupported:
            a += ', %d missing' % len(self.unsupported)
        a += ']'
        return a

    def report_test_start(self, test):
        self.count += 1
        self.pb.update(
                self._progress_prefix_text()
                + ' ' 
                + self._shortened_test_description(test))

    def _test_description(self, test):
        return self._shortened_test_description(test)

    def report_error(self, test, err):
        self.pb.note('ERROR: %s\n    %s\n', 
            self._test_description(test),
            err[1],
            )

    def report_failure(self, test, err):
        self.pb.note('FAIL: %s\n    %s\n', 
            self._test_description(test),
            err[1],
            )

    def report_known_failure(self, test, err):
        self.pb.note('XFAIL: %s\n%s\n',
            self._test_description(test), err[1])

    def report_skip(self, test, skip_excinfo):
        pass

    def report_not_applicable(self, test, skip_excinfo):
        pass

    def report_unsupported(self, test, feature):
        """test cannot be run because feature is missing."""
                  
    def report_cleaning_up(self):
        self.pb.update('cleaning up...')

    def finished(self):
        if not self._supplied_pb:
            self.pb.finished()


class VerboseTestResult(ExtendedTestResult):
    """Produce long output, with one line per test run plus times"""

    def _ellipsize_to_right(self, a_string, final_width):
        """Truncate and pad a string, keeping the right hand side"""
        if len(a_string) > final_width:
            result = '...' + a_string[3-final_width:]
        else:
            result = a_string
        return result.ljust(final_width)

    def report_starting(self):
        self.stream.write('running %d tests...\n' % self.num_tests)

    def report_test_start(self, test):
        self.count += 1
        name = self._shortened_test_description(test)
        # width needs space for 6 char status, plus 1 for slash, plus 2 10-char
        # numbers, plus a trailing blank
        # when NUMBERED_DIRS: plus 5 chars on test number, plus 1 char on space
        self.stream.write(self._ellipsize_to_right(name,
                          osutils.terminal_width()-30))
        self.stream.flush()

    def _error_summary(self, err):
        indent = ' ' * 4
        return '%s%s' % (indent, err[1])

    def report_error(self, test, err):
        self.stream.writeln('ERROR %s\n%s'
                % (self._testTimeString(test),
                   self._error_summary(err)))

    def report_failure(self, test, err):
        self.stream.writeln(' FAIL %s\n%s'
                % (self._testTimeString(test),
                   self._error_summary(err)))

    def report_known_failure(self, test, err):
        self.stream.writeln('XFAIL %s\n%s'
                % (self._testTimeString(test),
                   self._error_summary(err)))

    def report_success(self, test):
        self.stream.writeln('   OK %s' % self._testTimeString(test))
        for bench_called, stats in getattr(test, '_benchcalls', []):
            self.stream.writeln('LSProf output for %s(%s, %s)' % bench_called)
            stats.pprint(file=self.stream)
        # flush the stream so that we get smooth output. This verbose mode is
        # used to show the output in PQM.
        self.stream.flush()

    def report_skip(self, test, skip_excinfo):
        self.stream.writeln(' SKIP %s\n%s'
                % (self._testTimeString(test),
                   self._error_summary(skip_excinfo)))

    def report_not_applicable(self, test, skip_excinfo):
        self.stream.writeln('  N/A %s\n%s'
                % (self._testTimeString(test),
                   self._error_summary(skip_excinfo)))

    def report_unsupported(self, test, feature):
        """test cannot be run because feature is missing."""
        self.stream.writeln("NODEP %s\n    The feature '%s' is not available."
                %(self._testTimeString(test), feature))


class TextTestRunner(object):
    stop_on_failure = False

    def __init__(self,
                 stream=sys.stderr,
                 descriptions=0,
                 verbosity=1,
                 bench_history=None,
                 list_only=False
                 ):
        self.stream = unittest._WritelnDecorator(stream)
        self.descriptions = descriptions
        self.verbosity = verbosity
        self._bench_history = bench_history
        self.list_only = list_only

    def run(self, test):
        "Run the given test case or test suite."
        startTime = time.time()
        if self.verbosity == 1:
            result_class = TextTestResult
        elif self.verbosity >= 2:
            result_class = VerboseTestResult
        result = result_class(self.stream,
                              self.descriptions,
                              self.verbosity,
                              bench_history=self._bench_history,
                              num_tests=test.countTestCases(),
                              )
        result.stop_early = self.stop_on_failure
        result.report_starting()
        if self.list_only:
            if self.verbosity >= 2:
                self.stream.writeln("Listing tests only ...\n")
            run = 0
            for t in iter_suite_tests(test):
                self.stream.writeln("%s" % (t.id()))
                run += 1
            actionTaken = "Listed"
        else: 
            test.run(result)
            run = result.testsRun
            actionTaken = "Ran"
        stopTime = time.time()
        timeTaken = stopTime - startTime
        result.printErrors()
        self.stream.writeln(result.separator2)
        self.stream.writeln("%s %d test%s in %.3fs" % (actionTaken,
                            run, run != 1 and "s" or "", timeTaken))
        self.stream.writeln()
        if not result.wasSuccessful():
            self.stream.write("FAILED (")
            failed, errored = map(len, (result.failures, result.errors))
            if failed:
                self.stream.write("failures=%d" % failed)
            if errored:
                if failed: self.stream.write(", ")
                self.stream.write("errors=%d" % errored)
            if result.known_failure_count:
                if failed or errored: self.stream.write(", ")
                self.stream.write("known_failure_count=%d" %
                    result.known_failure_count)
            self.stream.writeln(")")
        else:
            if result.known_failure_count:
                self.stream.writeln("OK (known_failures=%d)" %
                    result.known_failure_count)
            else:
                self.stream.writeln("OK")
        if result.skip_count > 0:
            skipped = result.skip_count
            self.stream.writeln('%d test%s skipped' %
                                (skipped, skipped != 1 and "s" or ""))
        if result.unsupported:
            for feature, count in sorted(result.unsupported.items()):
                self.stream.writeln("Missing feature '%s' skipped %d tests." %
                    (feature, count))
        result.finished()
        return result


def iter_suite_tests(suite):
    """Return all tests in a suite, recursing through nested suites"""
    for item in suite._tests:
        if isinstance(item, unittest.TestCase):
            yield item
        elif isinstance(item, unittest.TestSuite):
            for r in iter_suite_tests(item):
                yield r
        else:
            raise Exception('unknown object %r inside test suite %r'
                            % (item, suite))


class TestSkipped(Exception):
    """Indicates that a test was intentionally skipped, rather than failing."""


class TestNotApplicable(TestSkipped):
    """A test is not applicable to the situation where it was run.

    This is only normally raised by parameterized tests, if they find that 
    the instance they're constructed upon does not support one aspect 
    of its interface.
    """


class KnownFailure(AssertionError):
    """Indicates that a test failed in a precisely expected manner.

    Such failures dont block the whole test suite from passing because they are
    indicators of partially completed code or of future work. We have an
    explicit error for them so that we can ensure that they are always visible:
    KnownFailures are always shown in the output of bzr selftest.
    """


class UnavailableFeature(Exception):
    """A feature required for this test was not available.

    The feature should be used to construct the exception.
    """


class CommandFailed(Exception):
    pass


class StringIOWrapper(object):
    """A wrapper around cStringIO which just adds an encoding attribute.
    
    Internally we can check sys.stdout to see what the output encoding
    should be. However, cStringIO has no encoding attribute that we can
    set. So we wrap it instead.
    """
    encoding='ascii'
    _cstring = None

    def __init__(self, s=None):
        if s is not None:
            self.__dict__['_cstring'] = StringIO(s)
        else:
            self.__dict__['_cstring'] = StringIO()

    def __getattr__(self, name, getattr=getattr):
        return getattr(self.__dict__['_cstring'], name)

    def __setattr__(self, name, val):
        if name == 'encoding':
            self.__dict__['encoding'] = val
        else:
            return setattr(self._cstring, name, val)


class TestUIFactory(ui.CLIUIFactory):
    """A UI Factory for testing.

    Hide the progress bar but emit note()s.
    Redirect stdin.
    Allows get_password to be tested without real tty attached.
    """

    def __init__(self,
                 stdout=None,
                 stderr=None,
                 stdin=None):
        super(TestUIFactory, self).__init__()
        if stdin is not None:
            # We use a StringIOWrapper to be able to test various
            # encodings, but the user is still responsible to
            # encode the string and to set the encoding attribute
            # of StringIOWrapper.
            self.stdin = StringIOWrapper(stdin)
        if stdout is None:
            self.stdout = sys.stdout
        else:
            self.stdout = stdout
        if stderr is None:
            self.stderr = sys.stderr
        else:
            self.stderr = stderr

    def clear(self):
        """See progress.ProgressBar.clear()."""

    def clear_term(self):
        """See progress.ProgressBar.clear_term()."""

    def clear_term(self):
        """See progress.ProgressBar.clear_term()."""

    def finished(self):
        """See progress.ProgressBar.finished()."""

    def note(self, fmt_string, *args, **kwargs):
        """See progress.ProgressBar.note()."""
        self.stdout.write((fmt_string + "\n") % args)

    def progress_bar(self):
        return self

    def nested_progress_bar(self):
        return self

    def update(self, message, count=None, total=None):
        """See progress.ProgressBar.update()."""

    def get_non_echoed_password(self, prompt):
        """Get password from stdin without trying to handle the echo mode"""
        if prompt:
            self.stdout.write(prompt.encode(self.stdout.encoding, 'replace'))
        password = self.stdin.readline()
        if not password:
            raise EOFError
        if password[-1] == '\n':
            password = password[:-1]
        return password


def _report_leaked_threads():
    bzrlib.trace.warning('%s is leaking threads among %d leaking tests',
                         TestCase._first_thread_leaker_id,
                         TestCase._leaking_threads_tests)


class TestCase(unittest.TestCase):
    """Base class for bzr unit tests.
    
    Tests that need access to disk resources should subclass 
    TestCaseInTempDir not TestCase.

    Error and debug log messages are redirected from their usual
    location into a temporary file, the contents of which can be
    retrieved by _get_log().  We use a real OS file, not an in-memory object,
    so that it can also capture file IO.  When the test completes this file
    is read into memory and removed from disk.
       
    There are also convenience functions to invoke bzr's command-line
    routine, and to build and check bzr trees.
   
    In addition to the usual method of overriding tearDown(), this class also
    allows subclasses to register functions into the _cleanups list, which is
    run in order as the object is torn down.  It's less likely this will be
    accidentally overlooked.
    """

    _active_threads = None
    _leaking_threads_tests = 0
    _first_thread_leaker_id = None
    _log_file_name = None
    _log_contents = ''
    _keep_log_file = False
    # record lsprof data when performing benchmark calls.
    _gather_lsprof_in_benchmarks = False
    attrs_to_keep = ('id', '_testMethodName', '_testMethodDoc',
                     '_log_contents', '_log_file_name', '_benchtime',
                     '_TestCase__testMethodName')

    def __init__(self, methodName='testMethod'):
        super(TestCase, self).__init__(methodName)
        self._cleanups = []

    def setUp(self):
        unittest.TestCase.setUp(self)
        self._cleanEnvironment()
        self._silenceUI()
        self._startLogFile()
        self._benchcalls = []
        self._benchtime = None
        self._clear_hooks()
        self._clear_debug_flags()
        TestCase._active_threads = threading.activeCount()
        self.addCleanup(self._check_leaked_threads)

    def _check_leaked_threads(self):
        active = threading.activeCount()
        leaked_threads = active - TestCase._active_threads
        TestCase._active_threads = active
        if leaked_threads:
            TestCase._leaking_threads_tests += 1
            if TestCase._first_thread_leaker_id is None:
                TestCase._first_thread_leaker_id = self.id()
                # we're not specifically told when all tests are finished.
                # This will do. We use a function to avoid keeping a reference
                # to a TestCase object.
                atexit.register(_report_leaked_threads)

    def _clear_debug_flags(self):
        """Prevent externally set debug flags affecting tests.
        
        Tests that want to use debug flags can just set them in the
        debug_flags set during setup/teardown.
        """
        self._preserved_debug_flags = set(debug.debug_flags)
        if 'allow_debug' not in selftest_debug_flags:
            debug.debug_flags.clear()
        self.addCleanup(self._restore_debug_flags)

    def _clear_hooks(self):
        # prevent hooks affecting tests
        import bzrlib.branch
        import bzrlib.smart.client
        import bzrlib.smart.server
        self._preserved_hooks = {
            bzrlib.branch.Branch: bzrlib.branch.Branch.hooks,
            bzrlib.mutabletree.MutableTree: bzrlib.mutabletree.MutableTree.hooks,
            bzrlib.smart.client._SmartClient: bzrlib.smart.client._SmartClient.hooks,
            bzrlib.smart.server.SmartTCPServer: bzrlib.smart.server.SmartTCPServer.hooks,
            }
        self.addCleanup(self._restoreHooks)
        # reset all hooks to an empty instance of the appropriate type
        bzrlib.branch.Branch.hooks = bzrlib.branch.BranchHooks()
        bzrlib.smart.client._SmartClient.hooks = bzrlib.smart.client.SmartClientHooks()
        bzrlib.smart.server.SmartTCPServer.hooks = bzrlib.smart.server.SmartServerHooks()

    def _silenceUI(self):
        """Turn off UI for duration of test"""
        # by default the UI is off; tests can turn it on if they want it.
        saved = ui.ui_factory
        def _restore():
            ui.ui_factory = saved
        ui.ui_factory = ui.SilentUIFactory()
        self.addCleanup(_restore)

    def _ndiff_strings(self, a, b):
        """Return ndiff between two strings containing lines.
        
        A trailing newline is added if missing to make the strings
        print properly."""
        if b and b[-1] != '\n':
            b += '\n'
        if a and a[-1] != '\n':
            a += '\n'
        difflines = difflib.ndiff(a.splitlines(True),
                                  b.splitlines(True),
                                  linejunk=lambda x: False,
                                  charjunk=lambda x: False)
        return ''.join(difflines)

    def assertEqual(self, a, b, message=''):
        try:
            if a == b:
                return
        except UnicodeError, e:
            # If we can't compare without getting a UnicodeError, then
            # obviously they are different
            mutter('UnicodeError: %s', e)
        if message:
            message += '\n'
        raise AssertionError("%snot equal:\na = %s\nb = %s\n"
            % (message,
               pformat(a), pformat(b)))

    assertEquals = assertEqual

    def assertEqualDiff(self, a, b, message=None):
        """Assert two texts are equal, if not raise an exception.
        
        This is intended for use with multi-line strings where it can 
        be hard to find the differences by eye.
        """
        # TODO: perhaps override assertEquals to call this for strings?
        if a == b:
            return
        if message is None:
            message = "texts not equal:\n"
        if a == b + '\n':
            message = 'first string is missing a final newline.\n'
        if a + '\n' == b:
            message = 'second string is missing a final newline.\n'
        raise AssertionError(message +
                             self._ndiff_strings(a, b))
        
    def assertEqualMode(self, mode, mode_test):
        self.assertEqual(mode, mode_test,
                         'mode mismatch %o != %o' % (mode, mode_test))

    def assertEqualStat(self, expected, actual):
        """assert that expected and actual are the same stat result.

        :param expected: A stat result.
        :param actual: A stat result.
        :raises AssertionError: If the expected and actual stat values differ
            other than by atime.
        """
        self.assertEqual(expected.st_size, actual.st_size)
        self.assertEqual(expected.st_mtime, actual.st_mtime)
        self.assertEqual(expected.st_ctime, actual.st_ctime)
        self.assertEqual(expected.st_dev, actual.st_dev)
        self.assertEqual(expected.st_ino, actual.st_ino)
        self.assertEqual(expected.st_mode, actual.st_mode)

    def assertPositive(self, val):
        """Assert that val is greater than 0."""
        self.assertTrue(val > 0, 'expected a positive value, but got %s' % val)

    def assertNegative(self, val):
        """Assert that val is less than 0."""
        self.assertTrue(val < 0, 'expected a negative value, but got %s' % val)

    def assertStartsWith(self, s, prefix):
        if not s.startswith(prefix):
            raise AssertionError('string %r does not start with %r' % (s, prefix))

    def assertEndsWith(self, s, suffix):
        """Asserts that s ends with suffix."""
        if not s.endswith(suffix):
            raise AssertionError('string %r does not end with %r' % (s, suffix))

    def assertContainsRe(self, haystack, needle_re):
        """Assert that a contains something matching a regular expression."""
        if not re.search(needle_re, haystack):
            if '\n' in haystack or len(haystack) > 60:
                # a long string, format it in a more readable way
                raise AssertionError(
                        'pattern "%s" not found in\n"""\\\n%s"""\n'
                        % (needle_re, haystack))
            else:
                raise AssertionError('pattern "%s" not found in "%s"'
                        % (needle_re, haystack))

    def assertNotContainsRe(self, haystack, needle_re):
        """Assert that a does not match a regular expression"""
        if re.search(needle_re, haystack):
            raise AssertionError('pattern "%s" found in "%s"'
                    % (needle_re, haystack))

    def assertSubset(self, sublist, superlist):
        """Assert that every entry in sublist is present in superlist."""
        missing = set(sublist) - set(superlist)
        if len(missing) > 0:
            raise AssertionError("value(s) %r not present in container %r" %
                                 (missing, superlist))

    def assertListRaises(self, excClass, func, *args, **kwargs):
        """Fail unless excClass is raised when the iterator from func is used.
        
        Many functions can return generators this makes sure
        to wrap them in a list() call to make sure the whole generator
        is run, and that the proper exception is raised.
        """
        try:
            list(func(*args, **kwargs))
        except excClass, e:
            return e
        else:
            if getattr(excClass,'__name__', None) is not None:
                excName = excClass.__name__
            else:
                excName = str(excClass)
            raise self.failureException, "%s not raised" % excName

    def assertRaises(self, excClass, callableObj, *args, **kwargs):
        """Assert that a callable raises a particular exception.

        :param excClass: As for the except statement, this may be either an
            exception class, or a tuple of classes.
        :param callableObj: A callable, will be passed ``*args`` and
            ``**kwargs``.

        Returns the exception so that you can examine it.
        """
        try:
            callableObj(*args, **kwargs)
        except excClass, e:
            return e
        else:
            if getattr(excClass,'__name__', None) is not None:
                excName = excClass.__name__
            else:
                # probably a tuple
                excName = str(excClass)
            raise self.failureException, "%s not raised" % excName

    def assertIs(self, left, right, message=None):
        if not (left is right):
            if message is not None:
                raise AssertionError(message)
            else:
                raise AssertionError("%r is not %r." % (left, right))

    def assertIsNot(self, left, right, message=None):
        if (left is right):
            if message is not None:
                raise AssertionError(message)
            else:
                raise AssertionError("%r is %r." % (left, right))

    def assertTransportMode(self, transport, path, mode):
        """Fail if a path does not have mode mode.
        
        If modes are not supported on this transport, the assertion is ignored.
        """
        if not transport._can_roundtrip_unix_modebits():
            return
        path_stat = transport.stat(path)
        actual_mode = stat.S_IMODE(path_stat.st_mode)
        self.assertEqual(mode, actual_mode,
            'mode of %r incorrect (%o != %o)' % (path, mode, actual_mode))

    def assertIsSameRealPath(self, path1, path2):
        """Fail if path1 and path2 points to different files"""
        self.assertEqual(osutils.realpath(path1),
                         osutils.realpath(path2),
                         "apparent paths:\na = %s\nb = %s\n," % (path1, path2))

    def assertIsInstance(self, obj, kls):
        """Fail if obj is not an instance of kls"""
        if not isinstance(obj, kls):
            self.fail("%r is an instance of %s rather than %s" % (
                obj, obj.__class__, kls))

    def expectFailure(self, reason, assertion, *args, **kwargs):
        """Invoke a test, expecting it to fail for the given reason.

        This is for assertions that ought to succeed, but currently fail.
        (The failure is *expected* but not *wanted*.)  Please be very precise
        about the failure you're expecting.  If a new bug is introduced,
        AssertionError should be raised, not KnownFailure.

        Frequently, expectFailure should be followed by an opposite assertion.
        See example below.

        Intended to be used with a callable that raises AssertionError as the
        'assertion' parameter.  args and kwargs are passed to the 'assertion'.

        Raises KnownFailure if the test fails.  Raises AssertionError if the
        test succeeds.

        example usage::

          self.expectFailure('Math is broken', self.assertNotEqual, 54,
                             dynamic_val)
          self.assertEqual(42, dynamic_val)

          This means that a dynamic_val of 54 will cause the test to raise
          a KnownFailure.  Once math is fixed and the expectFailure is removed,
          only a dynamic_val of 42 will allow the test to pass.  Anything other
          than 54 or 42 will cause an AssertionError.
        """
        try:
            assertion(*args, **kwargs)
        except AssertionError:
            raise KnownFailure(reason)
        else:
            self.fail('Unexpected success.  Should have failed: %s' % reason)

    def assertFileEqual(self, content, path):
        """Fail if path does not contain 'content'."""
        self.failUnlessExists(path)
        f = file(path, 'rb')
        try:
            s = f.read()
        finally:
            f.close()
        self.assertEqualDiff(content, s)

    def failUnlessExists(self, path):
        """Fail unless path or paths, which may be abs or relative, exist."""
        if not isinstance(path, basestring):
            for p in path:
                self.failUnlessExists(p)
        else:
            self.failUnless(osutils.lexists(path),path+" does not exist")

    def failIfExists(self, path):
        """Fail if path or paths, which may be abs or relative, exist."""
        if not isinstance(path, basestring):
            for p in path:
                self.failIfExists(p)
        else:
            self.failIf(osutils.lexists(path),path+" exists")

    def _capture_deprecation_warnings(self, a_callable, *args, **kwargs):
        """A helper for callDeprecated and applyDeprecated.

        :param a_callable: A callable to call.
        :param args: The positional arguments for the callable
        :param kwargs: The keyword arguments for the callable
        :return: A tuple (warnings, result). result is the result of calling
            a_callable(``*args``, ``**kwargs``).
        """
        local_warnings = []
        def capture_warnings(msg, cls=None, stacklevel=None):
            # we've hooked into a deprecation specific callpath,
            # only deprecations should getting sent via it.
            self.assertEqual(cls, DeprecationWarning)
            local_warnings.append(msg)
        original_warning_method = symbol_versioning.warn
        symbol_versioning.set_warning_method(capture_warnings)
        try:
            result = a_callable(*args, **kwargs)
        finally:
            symbol_versioning.set_warning_method(original_warning_method)
        return (local_warnings, result)

    def applyDeprecated(self, deprecation_format, a_callable, *args, **kwargs):
        """Call a deprecated callable without warning the user.

        Note that this only captures warnings raised by symbol_versioning.warn,
        not other callers that go direct to the warning module.

        To test that a deprecated method raises an error, do something like
        this::

            self.assertRaises(errors.ReservedId,
                self.applyDeprecated,
                deprecated_in((1, 5, 0)),
                br.append_revision,
                'current:')

        :param deprecation_format: The deprecation format that the callable
            should have been deprecated with. This is the same type as the
            parameter to deprecated_method/deprecated_function. If the
            callable is not deprecated with this format, an assertion error
            will be raised.
        :param a_callable: A callable to call. This may be a bound method or
            a regular function. It will be called with ``*args`` and
            ``**kwargs``.
        :param args: The positional arguments for the callable
        :param kwargs: The keyword arguments for the callable
        :return: The result of a_callable(``*args``, ``**kwargs``)
        """
        call_warnings, result = self._capture_deprecation_warnings(a_callable,
            *args, **kwargs)
        expected_first_warning = symbol_versioning.deprecation_string(
            a_callable, deprecation_format)
        if len(call_warnings) == 0:
            self.fail("No deprecation warning generated by call to %s" %
                a_callable)
        self.assertEqual(expected_first_warning, call_warnings[0])
        return result

    def callCatchWarnings(self, fn, *args, **kw):
        """Call a callable that raises python warnings.

        The caller's responsible for examining the returned warnings.

        If the callable raises an exception, the exception is not
        caught and propagates up to the caller.  In that case, the list
        of warnings is not available.

        :returns: ([warning_object, ...], fn_result)
        """
        # XXX: This is not perfect, because it completely overrides the
        # warnings filters, and some code may depend on suppressing particular
        # warnings.  It's the easiest way to insulate ourselves from -Werror,
        # though.  -- Andrew, 20071062
        wlist = []
        def _catcher(message, category, filename, lineno, file=None, line=None):
            # despite the name, 'message' is normally(?) a Warning subclass
            # instance
            wlist.append(message)
        saved_showwarning = warnings.showwarning
        saved_filters = warnings.filters
        try:
            warnings.showwarning = _catcher
            warnings.filters = []
            result = fn(*args, **kw)
        finally:
            warnings.showwarning = saved_showwarning
            warnings.filters = saved_filters
        return wlist, result

    def callDeprecated(self, expected, callable, *args, **kwargs):
        """Assert that a callable is deprecated in a particular way.

        This is a very precise test for unusual requirements. The 
        applyDeprecated helper function is probably more suited for most tests
        as it allows you to simply specify the deprecation format being used
        and will ensure that that is issued for the function being called.

        Note that this only captures warnings raised by symbol_versioning.warn,
        not other callers that go direct to the warning module.  To catch
        general warnings, use callCatchWarnings.

        :param expected: a list of the deprecation warnings expected, in order
        :param callable: The callable to call
        :param args: The positional arguments for the callable
        :param kwargs: The keyword arguments for the callable
        """
        call_warnings, result = self._capture_deprecation_warnings(callable,
            *args, **kwargs)
        self.assertEqual(expected, call_warnings)
        return result

    def _startLogFile(self):
        """Send bzr and test log messages to a temporary file.

        The file is removed as the test is torn down.
        """
        fileno, name = tempfile.mkstemp(suffix='.log', prefix='testbzr')
        self._log_file = os.fdopen(fileno, 'w+')
        self._log_memento = bzrlib.trace.push_log_file(self._log_file)
        self._log_file_name = name
        self.addCleanup(self._finishLogFile)

    def _finishLogFile(self):
        """Finished with the log file.

        Close the file and delete it, unless setKeepLogfile was called.
        """
        if self._log_file is None:
            return
        bzrlib.trace.pop_log_file(self._log_memento)
        self._log_file.close()
        self._log_file = None
        if not self._keep_log_file:
            os.remove(self._log_file_name)
            self._log_file_name = None

    def setKeepLogfile(self):
        """Make the logfile not be deleted when _finishLogFile is called."""
        self._keep_log_file = True

    def addCleanup(self, callable, *args, **kwargs):
        """Arrange to run a callable when this case is torn down.

        Callables are run in the reverse of the order they are registered, 
        ie last-in first-out.
        """
        self._cleanups.append((callable, args, kwargs))

    def _cleanEnvironment(self):
        new_env = {
            'BZR_HOME': None, # Don't inherit BZR_HOME to all the tests.
            'HOME': os.getcwd(),
            # bzr now uses the Win32 API and doesn't rely on APPDATA, but the
            # tests do check our impls match APPDATA
            'BZR_EDITOR': None, # test_msgeditor manipulates this variable
            'BZR_EMAIL': None,
            'BZREMAIL': None, # may still be present in the environment
            'EMAIL': None,
            'BZR_PROGRESS_BAR': None,
            'BZR_LOG': None,
            'BZR_PLUGIN_PATH': None,
            # SSH Agent
            'SSH_AUTH_SOCK': None,
            # Proxies
            'http_proxy': None,
            'HTTP_PROXY': None,
            'https_proxy': None,
            'HTTPS_PROXY': None,
            'no_proxy': None,
            'NO_PROXY': None,
            'all_proxy': None,
            'ALL_PROXY': None,
            # Nobody cares about these ones AFAIK. So far at
            # least. If you do (care), please update this comment
            # -- vila 20061212
            'ftp_proxy': None,
            'FTP_PROXY': None,
            'BZR_REMOTE_PATH': None,
        }
        self.__old_env = {}
        self.addCleanup(self._restoreEnvironment)
        for name, value in new_env.iteritems():
            self._captureVar(name, value)

    def _captureVar(self, name, newvalue):
        """Set an environment variable, and reset it when finished."""
        self.__old_env[name] = osutils.set_or_unset_env(name, newvalue)

    def _restore_debug_flags(self):
        debug.debug_flags.clear()
        debug.debug_flags.update(self._preserved_debug_flags)

    def _restoreEnvironment(self):
        for name, value in self.__old_env.iteritems():
            osutils.set_or_unset_env(name, value)

    def _restoreHooks(self):
        for klass, hooks in self._preserved_hooks.items():
            setattr(klass, 'hooks', hooks)

    def knownFailure(self, reason):
        """This test has failed for some known reason."""
        raise KnownFailure(reason)

    def run(self, result=None):
        if result is None: result = self.defaultTestResult()
        for feature in getattr(self, '_test_needs_features', []):
            if not feature.available():
                result.startTest(self)
                if getattr(result, 'addNotSupported', None):
                    result.addNotSupported(self, feature)
                else:
                    result.addSuccess(self)
                result.stopTest(self)
                return
        try:
            return unittest.TestCase.run(self, result)
        finally:
            saved_attrs = {}
            absent_attr = object()
            for attr_name in self.attrs_to_keep:
                attr = getattr(self, attr_name, absent_attr)
                if attr is not absent_attr:
                    saved_attrs[attr_name] = attr
            self.__dict__ = saved_attrs

    def tearDown(self):
        self._runCleanups()
        unittest.TestCase.tearDown(self)

    def time(self, callable, *args, **kwargs):
        """Run callable and accrue the time it takes to the benchmark time.
        
        If lsprofiling is enabled (i.e. by --lsprof-time to bzr selftest) then
        this will cause lsprofile statistics to be gathered and stored in
        self._benchcalls.
        """
        if self._benchtime is None:
            self._benchtime = 0
        start = time.time()
        try:
            if not self._gather_lsprof_in_benchmarks:
                return callable(*args, **kwargs)
            else:
                # record this benchmark
                ret, stats = bzrlib.lsprof.profile(callable, *args, **kwargs)
                stats.sort()
                self._benchcalls.append(((callable, args, kwargs), stats))
                return ret
        finally:
            self._benchtime += time.time() - start

    def _runCleanups(self):
        """Run registered cleanup functions. 

        This should only be called from TestCase.tearDown.
        """
        # TODO: Perhaps this should keep running cleanups even if 
        # one of them fails?

        # Actually pop the cleanups from the list so tearDown running
        # twice is safe (this happens for skipped tests).
        while self._cleanups:
            cleanup, args, kwargs = self._cleanups.pop()
            cleanup(*args, **kwargs)

    def log(self, *args):
        mutter(*args)

    def _get_log(self, keep_log_file=False):
        """Get the log from bzrlib.trace calls from this test.

        :param keep_log_file: When True, if the log is still a file on disk
            leave it as a file on disk. When False, if the log is still a file
            on disk, the log file is deleted and the log preserved as
            self._log_contents.
        :return: A string containing the log.
        """
        # flush the log file, to get all content
        import bzrlib.trace
        if bzrlib.trace._trace_file:
            bzrlib.trace._trace_file.flush()
        if self._log_contents:
            # XXX: this can hardly contain the content flushed above --vila
            # 20080128
            return self._log_contents
        if self._log_file_name is not None:
            logfile = open(self._log_file_name)
            try:
                log_contents = logfile.read()
            finally:
                logfile.close()
            if not keep_log_file:
                self._log_contents = log_contents
                try:
                    os.remove(self._log_file_name)
                except OSError, e:
                    if sys.platform == 'win32' and e.errno == errno.EACCES:
                        sys.stderr.write(('Unable to delete log file '
                                             ' %r\n' % self._log_file_name))
                    else:
                        raise
            return log_contents
        else:
            return "DELETED log file to reduce memory footprint"

    def requireFeature(self, feature):
        """This test requires a specific feature is available.

        :raises UnavailableFeature: When feature is not available.
        """
        if not feature.available():
            raise UnavailableFeature(feature)

    def _run_bzr_autosplit(self, args, retcode, encoding, stdin,
            working_dir):
        """Run bazaar command line, splitting up a string command line."""
        if isinstance(args, basestring):
            # shlex don't understand unicode strings,
            # so args should be plain string (bialix 20070906)
            args = list(shlex.split(str(args)))
        return self._run_bzr_core(args, retcode=retcode,
                encoding=encoding, stdin=stdin, working_dir=working_dir,
                )

    def _run_bzr_core(self, args, retcode, encoding, stdin,
            working_dir):
        if encoding is None:
            encoding = osutils.get_user_encoding()
        stdout = StringIOWrapper()
        stderr = StringIOWrapper()
        stdout.encoding = encoding
        stderr.encoding = encoding

        self.log('run bzr: %r', args)
        # FIXME: don't call into logging here
        handler = logging.StreamHandler(stderr)
        handler.setLevel(logging.INFO)
        logger = logging.getLogger('')
        logger.addHandler(handler)
        old_ui_factory = ui.ui_factory
        ui.ui_factory = TestUIFactory(stdin=stdin, stdout=stdout, stderr=stderr)

        cwd = None
        if working_dir is not None:
            cwd = osutils.getcwd()
            os.chdir(working_dir)

        try:
            result = self.apply_redirected(ui.ui_factory.stdin,
                stdout, stderr,
                bzrlib.commands.run_bzr_catch_user_errors,
                args)
        finally:
            logger.removeHandler(handler)
            ui.ui_factory = old_ui_factory
            if cwd is not None:
                os.chdir(cwd)

        out = stdout.getvalue()
        err = stderr.getvalue()
        if out:
            self.log('output:\n%r', out)
        if err:
            self.log('errors:\n%r', err)
        if retcode is not None:
            self.assertEquals(retcode, result,
                              message='Unexpected return code')
        return out, err

    def run_bzr(self, args, retcode=0, encoding=None, stdin=None,
                working_dir=None, error_regexes=[], output_encoding=None):
        """Invoke bzr, as if it were run from the command line.

        The argument list should not include the bzr program name - the
        first argument is normally the bzr command.  Arguments may be
        passed in three ways:

        1- A list of strings, eg ["commit", "a"].  This is recommended
        when the command contains whitespace or metacharacters, or 
        is built up at run time.

        2- A single string, eg "add a".  This is the most convenient 
        for hardcoded commands.

        This runs bzr through the interface that catches and reports
        errors, and with logging set to something approximating the
        default, so that error reporting can be checked.

        This should be the main method for tests that want to exercise the
        overall behavior of the bzr application (rather than a unit test
        or a functional test of the library.)

        This sends the stdout/stderr results into the test's log,
        where it may be useful for debugging.  See also run_captured.

        :keyword stdin: A string to be used as stdin for the command.
        :keyword retcode: The status code the command should return;
            default 0.
        :keyword working_dir: The directory to run the command in
        :keyword error_regexes: A list of expected error messages.  If
            specified they must be seen in the error output of the command.
        """
        out, err = self._run_bzr_autosplit(
            args=args,
            retcode=retcode,
            encoding=encoding,
            stdin=stdin,
            working_dir=working_dir,
            )
        for regex in error_regexes:
            self.assertContainsRe(err, regex)
        return out, err

    def run_bzr_error(self, error_regexes, *args, **kwargs):
        """Run bzr, and check that stderr contains the supplied regexes

        :param error_regexes: Sequence of regular expressions which
            must each be found in the error output. The relative ordering
            is not enforced.
        :param args: command-line arguments for bzr
        :param kwargs: Keyword arguments which are interpreted by run_bzr
            This function changes the default value of retcode to be 3,
            since in most cases this is run when you expect bzr to fail.

        :return: (out, err) The actual output of running the command (in case
            you want to do more inspection)

        Examples of use::

            # Make sure that commit is failing because there is nothing to do
            self.run_bzr_error(['no changes to commit'],
                               ['commit', '-m', 'my commit comment'])
            # Make sure --strict is handling an unknown file, rather than
            # giving us the 'nothing to do' error
            self.build_tree(['unknown'])
            self.run_bzr_error(['Commit refused because there are unknown files'],
                               ['commit', --strict', '-m', 'my commit comment'])
        """
        kwargs.setdefault('retcode', 3)
        kwargs['error_regexes'] = error_regexes
        out, err = self.run_bzr(*args, **kwargs)
        return out, err

    def run_bzr_subprocess(self, *args, **kwargs):
        """Run bzr in a subprocess for testing.

        This starts a new Python interpreter and runs bzr in there. 
        This should only be used for tests that have a justifiable need for
        this isolation: e.g. they are testing startup time, or signal
        handling, or early startup code, etc.  Subprocess code can't be 
        profiled or debugged so easily.

        :keyword retcode: The status code that is expected.  Defaults to 0.  If
            None is supplied, the status code is not checked.
        :keyword env_changes: A dictionary which lists changes to environment
            variables. A value of None will unset the env variable.
            The values must be strings. The change will only occur in the
            child, so you don't need to fix the environment after running.
        :keyword universal_newlines: Convert CRLF => LF
        :keyword allow_plugins: By default the subprocess is run with
            --no-plugins to ensure test reproducibility. Also, it is possible
            for system-wide plugins to create unexpected output on stderr,
            which can cause unnecessary test failures.
        """
        env_changes = kwargs.get('env_changes', {})
        working_dir = kwargs.get('working_dir', None)
        allow_plugins = kwargs.get('allow_plugins', False)
        if len(args) == 1:
            if isinstance(args[0], list):
                args = args[0]
            elif isinstance(args[0], basestring):
                args = list(shlex.split(args[0]))
        else:
            raise ValueError("passing varargs to run_bzr_subprocess")
        process = self.start_bzr_subprocess(args, env_changes=env_changes,
                                            working_dir=working_dir,
                                            allow_plugins=allow_plugins)
        # We distinguish between retcode=None and retcode not passed.
        supplied_retcode = kwargs.get('retcode', 0)
        return self.finish_bzr_subprocess(process, retcode=supplied_retcode,
            universal_newlines=kwargs.get('universal_newlines', False),
            process_args=args)

    def start_bzr_subprocess(self, process_args, env_changes=None,
                             skip_if_plan_to_signal=False,
                             working_dir=None,
                             allow_plugins=False):
        """Start bzr in a subprocess for testing.

        This starts a new Python interpreter and runs bzr in there.
        This should only be used for tests that have a justifiable need for
        this isolation: e.g. they are testing startup time, or signal
        handling, or early startup code, etc.  Subprocess code can't be
        profiled or debugged so easily.

        :param process_args: a list of arguments to pass to the bzr executable,
            for example ``['--version']``.
        :param env_changes: A dictionary which lists changes to environment
            variables. A value of None will unset the env variable.
            The values must be strings. The change will only occur in the
            child, so you don't need to fix the environment after running.
        :param skip_if_plan_to_signal: raise TestSkipped when true and os.kill
            is not available.
        :param allow_plugins: If False (default) pass --no-plugins to bzr.

        :returns: Popen object for the started process.
        """
        if skip_if_plan_to_signal:
            if not getattr(os, 'kill', None):
                raise TestSkipped("os.kill not available.")

        if env_changes is None:
            env_changes = {}
        old_env = {}

        def cleanup_environment():
            for env_var, value in env_changes.iteritems():
                old_env[env_var] = osutils.set_or_unset_env(env_var, value)

        def restore_environment():
            for env_var, value in old_env.iteritems():
                osutils.set_or_unset_env(env_var, value)

        bzr_path = self.get_bzr_path()

        cwd = None
        if working_dir is not None:
            cwd = osutils.getcwd()
            os.chdir(working_dir)

        try:
            # win32 subprocess doesn't support preexec_fn
            # so we will avoid using it on all platforms, just to
            # make sure the code path is used, and we don't break on win32
            cleanup_environment()
            command = [sys.executable]
            # frozen executables don't need the path to bzr
            if getattr(sys, "frozen", None) is None:
                command.append(bzr_path)
            if not allow_plugins:
                command.append('--no-plugins')
            command.extend(process_args)
            process = self._popen(command, stdin=PIPE, stdout=PIPE, stderr=PIPE)
        finally:
            restore_environment()
            if cwd is not None:
                os.chdir(cwd)

        return process

    def _popen(self, *args, **kwargs):
        """Place a call to Popen.

        Allows tests to override this method to intercept the calls made to
        Popen for introspection.
        """
        return Popen(*args, **kwargs)

    def get_bzr_path(self):
        """Return the path of the 'bzr' executable for this test suite."""
        bzr_path = os.path.dirname(os.path.dirname(bzrlib.__file__))+'/bzr'
        if not os.path.isfile(bzr_path):
            # We are probably installed. Assume sys.argv is the right file
            bzr_path = sys.argv[0]
        return bzr_path

    def finish_bzr_subprocess(self, process, retcode=0, send_signal=None,
                              universal_newlines=False, process_args=None):
        """Finish the execution of process.

        :param process: the Popen object returned from start_bzr_subprocess.
        :param retcode: The status code that is expected.  Defaults to 0.  If
            None is supplied, the status code is not checked.
        :param send_signal: an optional signal to send to the process.
        :param universal_newlines: Convert CRLF => LF
        :returns: (stdout, stderr)
        """
        if send_signal is not None:
            os.kill(process.pid, send_signal)
        out, err = process.communicate()

        if universal_newlines:
            out = out.replace('\r\n', '\n')
            err = err.replace('\r\n', '\n')

        if retcode is not None and retcode != process.returncode:
            if process_args is None:
                process_args = "(unknown args)"
            mutter('Output of bzr %s:\n%s', process_args, out)
            mutter('Error for bzr %s:\n%s', process_args, err)
            self.fail('Command bzr %s failed with retcode %s != %s'
                      % (process_args, retcode, process.returncode))
        return [out, err]

    def check_inventory_shape(self, inv, shape):
        """Compare an inventory to a list of expected names.

        Fail if they are not precisely equal.
        """
        extras = []
        shape = list(shape)             # copy
        for path, ie in inv.entries():
            name = path.replace('\\', '/')
            if ie.kind == 'directory':
                name = name + '/'
            if name in shape:
                shape.remove(name)
            else:
                extras.append(name)
        if shape:
            self.fail("expected paths not found in inventory: %r" % shape)
        if extras:
            self.fail("unexpected paths found in inventory: %r" % extras)

    def apply_redirected(self, stdin=None, stdout=None, stderr=None,
                         a_callable=None, *args, **kwargs):
        """Call callable with redirected std io pipes.

        Returns the return code."""
        if not callable(a_callable):
            raise ValueError("a_callable must be callable.")
        if stdin is None:
            stdin = StringIO("")
        if stdout is None:
            if getattr(self, "_log_file", None) is not None:
                stdout = self._log_file
            else:
                stdout = StringIO()
        if stderr is None:
            if getattr(self, "_log_file", None is not None):
                stderr = self._log_file
            else:
                stderr = StringIO()
        real_stdin = sys.stdin
        real_stdout = sys.stdout
        real_stderr = sys.stderr
        try:
            sys.stdout = stdout
            sys.stderr = stderr
            sys.stdin = stdin
            return a_callable(*args, **kwargs)
        finally:
            sys.stdout = real_stdout
            sys.stderr = real_stderr
            sys.stdin = real_stdin

    def reduceLockdirTimeout(self):
        """Reduce the default lock timeout for the duration of the test, so that
        if LockContention occurs during a test, it does so quickly.

        Tests that expect to provoke LockContention errors should call this.
        """
        orig_timeout = bzrlib.lockdir._DEFAULT_TIMEOUT_SECONDS
        def resetTimeout():
            bzrlib.lockdir._DEFAULT_TIMEOUT_SECONDS = orig_timeout
        self.addCleanup(resetTimeout)
        bzrlib.lockdir._DEFAULT_TIMEOUT_SECONDS = 0

    def make_utf8_encoded_stringio(self, encoding_type=None):
        """Return a StringIOWrapper instance, that will encode Unicode
        input to UTF-8.
        """
        if encoding_type is None:
            encoding_type = 'strict'
        sio = StringIO()
        output_encoding = 'utf-8'
        sio = codecs.getwriter(output_encoding)(sio, errors=encoding_type)
        sio.encoding = output_encoding
        return sio


class TestCaseWithMemoryTransport(TestCase):
    """Common test class for tests that do not need disk resources.

    Tests that need disk resources should derive from TestCaseWithTransport.

    TestCaseWithMemoryTransport sets the TEST_ROOT variable for all bzr tests.

    For TestCaseWithMemoryTransport the test_home_dir is set to the name of
    a directory which does not exist. This serves to help ensure test isolation
    is preserved. test_dir is set to the TEST_ROOT, as is cwd, because they
    must exist. However, TestCaseWithMemoryTransport does not offer local
    file defaults for the transport in tests, nor does it obey the command line
    override, so tests that accidentally write to the common directory should
    be rare.

    :cvar TEST_ROOT: Directory containing all temporary directories, plus
    a .bzr directory that stops us ascending higher into the filesystem.
    """

    TEST_ROOT = None
    _TEST_NAME = 'test'

    def __init__(self, methodName='runTest'):
        # allow test parameterization after test construction and before test
        # execution. Variables that the parameterizer sets need to be 
        # ones that are not set by setUp, or setUp will trash them.
        super(TestCaseWithMemoryTransport, self).__init__(methodName)
        self.vfs_transport_factory = default_transport
        self.transport_server = None
        self.transport_readonly_server = None
        self.__vfs_server = None

    def get_transport(self, relpath=None):
        """Return a writeable transport.

        This transport is for the test scratch space relative to
        "self._test_root"
        
        :param relpath: a path relative to the base url.
        """
        t = get_transport(self.get_url(relpath))
        self.assertFalse(t.is_readonly())
        return t

    def get_readonly_transport(self, relpath=None):
        """Return a readonly transport for the test scratch space
        
        This can be used to test that operations which should only need
        readonly access in fact do not try to write.

        :param relpath: a path relative to the base url.
        """
        t = get_transport(self.get_readonly_url(relpath))
        self.assertTrue(t.is_readonly())
        return t

    def create_transport_readonly_server(self):
        """Create a transport server from class defined at init.

        This is mostly a hook for daughter classes.
        """
        return self.transport_readonly_server()

    def get_readonly_server(self):
        """Get the server instance for the readonly transport

        This is useful for some tests with specific servers to do diagnostics.
        """
        if self.__readonly_server is None:
            if self.transport_readonly_server is None:
                # readonly decorator requested
                # bring up the server
                self.__readonly_server = ReadonlyServer()
                self.__readonly_server.setUp(self.get_vfs_only_server())
            else:
                self.__readonly_server = self.create_transport_readonly_server()
                self.__readonly_server.setUp(self.get_vfs_only_server())
            self.addCleanup(self.__readonly_server.tearDown)
        return self.__readonly_server

    def get_readonly_url(self, relpath=None):
        """Get a URL for the readonly transport.

        This will either be backed by '.' or a decorator to the transport 
        used by self.get_url()
        relpath provides for clients to get a path relative to the base url.
        These should only be downwards relative, not upwards.
        """
        base = self.get_readonly_server().get_url()
        return self._adjust_url(base, relpath)

    def get_vfs_only_server(self):
        """Get the vfs only read/write server instance.

        This is useful for some tests with specific servers that need
        diagnostics.

        For TestCaseWithMemoryTransport this is always a MemoryServer, and there
        is no means to override it.
        """
        if self.__vfs_server is None:
            self.__vfs_server = MemoryServer()
            self.__vfs_server.setUp()
            self.addCleanup(self.__vfs_server.tearDown)
        return self.__vfs_server

    def get_server(self):
        """Get the read/write server instance.

        This is useful for some tests with specific servers that need
        diagnostics.

        This is built from the self.transport_server factory. If that is None,
        then the self.get_vfs_server is returned.
        """
        if self.__server is None:
            if self.transport_server is None or self.transport_server is self.vfs_transport_factory:
                return self.get_vfs_only_server()
            else:
                # bring up a decorated means of access to the vfs only server.
                self.__server = self.transport_server()
                try:
                    self.__server.setUp(self.get_vfs_only_server())
                except TypeError, e:
                    # This should never happen; the try:Except here is to assist
                    # developers having to update code rather than seeing an
                    # uninformative TypeError.
                    raise Exception, "Old server API in use: %s, %s" % (self.__server, e)
            self.addCleanup(self.__server.tearDown)
        return self.__server

    def _adjust_url(self, base, relpath):
        """Get a URL (or maybe a path) for the readwrite transport.

        This will either be backed by '.' or to an equivalent non-file based
        facility.
        relpath provides for clients to get a path relative to the base url.
        These should only be downwards relative, not upwards.
        """
        if relpath is not None and relpath != '.':
            if not base.endswith('/'):
                base = base + '/'
            # XXX: Really base should be a url; we did after all call
            # get_url()!  But sometimes it's just a path (from
            # LocalAbspathServer), and it'd be wrong to append urlescaped data
            # to a non-escaped local path.
            if base.startswith('./') or base.startswith('/'):
                base += relpath
            else:
                base += urlutils.escape(relpath)
        return base

    def get_url(self, relpath=None):
        """Get a URL (or maybe a path) for the readwrite transport.

        This will either be backed by '.' or to an equivalent non-file based
        facility.
        relpath provides for clients to get a path relative to the base url.
        These should only be downwards relative, not upwards.
        """
        base = self.get_server().get_url()
        return self._adjust_url(base, relpath)

    def get_vfs_only_url(self, relpath=None):
        """Get a URL (or maybe a path for the plain old vfs transport.

        This will never be a smart protocol.  It always has all the
        capabilities of the local filesystem, but it might actually be a
        MemoryTransport or some other similar virtual filesystem.

        This is the backing transport (if any) of the server returned by
        get_url and get_readonly_url.

        :param relpath: provides for clients to get a path relative to the base
            url.  These should only be downwards relative, not upwards.
        :return: A URL
        """
        base = self.get_vfs_only_server().get_url()
        return self._adjust_url(base, relpath)

    def _create_safety_net(self):
        """Make a fake bzr directory.

        This prevents any tests propagating up onto the TEST_ROOT directory's
        real branch.
        """
        root = TestCaseWithMemoryTransport.TEST_ROOT
        bzrdir.BzrDir.create_standalone_workingtree(root)

    def _check_safety_net(self):
        """Check that the safety .bzr directory have not been touched.

        _make_test_root have created a .bzr directory to prevent tests from
        propagating. This method ensures than a test did not leaked.
        """
        root = TestCaseWithMemoryTransport.TEST_ROOT
        wt = workingtree.WorkingTree.open(root)
        last_rev = wt.last_revision()
        if last_rev != 'null:':
            # The current test have modified the /bzr directory, we need to
            # recreate a new one or all the followng tests will fail.
            # If you need to inspect its content uncomment the following line
            # import pdb; pdb.set_trace()
            _rmtree_temp_dir(root + '/.bzr')
            self._create_safety_net()
            raise AssertionError('%s/.bzr should not be modified' % root)

    def _make_test_root(self):
        if TestCaseWithMemoryTransport.TEST_ROOT is None:
            root = osutils.mkdtemp(prefix='testbzr-', suffix='.tmp')
            TestCaseWithMemoryTransport.TEST_ROOT = root

            self._create_safety_net()

            # The same directory is used by all tests, and we're not
            # specifically told when all tests are finished.  This will do.
            atexit.register(_rmtree_temp_dir, root)

        self.addCleanup(self._check_safety_net)

    def makeAndChdirToTestDir(self):
        """Create a temporary directories for this one test.
        
        This must set self.test_home_dir and self.test_dir and chdir to
        self.test_dir.
        
        For TestCaseWithMemoryTransport we chdir to the TEST_ROOT for this test.
        """
        os.chdir(TestCaseWithMemoryTransport.TEST_ROOT)
        self.test_dir = TestCaseWithMemoryTransport.TEST_ROOT
        self.test_home_dir = self.test_dir + "/MemoryTransportMissingHomeDir"
        
    def make_branch(self, relpath, format=None):
        """Create a branch on the transport at relpath."""
        repo = self.make_repository(relpath, format=format)
        return repo.bzrdir.create_branch()

    def make_bzrdir(self, relpath, format=None):
        try:
            # might be a relative or absolute path
            maybe_a_url = self.get_url(relpath)
            segments = maybe_a_url.rsplit('/', 1)
            t = get_transport(maybe_a_url)
            if len(segments) > 1 and segments[-1] not in ('', '.'):
                t.ensure_base()
            if format is None:
                format = 'default'
            if isinstance(format, basestring):
                format = bzrdir.format_registry.make_bzrdir(format)
            return format.initialize_on_transport(t)
        except errors.UninitializableFormat:
            raise TestSkipped("Format %s is not initializable." % format)

    def make_repository(self, relpath, shared=False, format=None):
        """Create a repository on our default transport at relpath.
        
        Note that relpath must be a relative path, not a full url.
        """
        # FIXME: If you create a remoterepository this returns the underlying
        # real format, which is incorrect.  Actually we should make sure that 
        # RemoteBzrDir returns a RemoteRepository.
        # maybe  mbp 20070410
        made_control = self.make_bzrdir(relpath, format=format)
        return made_control.create_repository(shared=shared)

    def make_branch_and_memory_tree(self, relpath, format=None):
        """Create a branch on the default transport and a MemoryTree for it."""
        b = self.make_branch(relpath, format=format)
        return memorytree.MemoryTree.create_on_branch(b)

    def make_branch_builder(self, relpath, format=None):
        url = self.get_url(relpath)
        tran = get_transport(url)
        return branchbuilder.BranchBuilder(get_transport(url), format=format)

    def overrideEnvironmentForTesting(self):
        os.environ['HOME'] = self.test_home_dir
        os.environ['BZR_HOME'] = self.test_home_dir
        
    def setUp(self):
        super(TestCaseWithMemoryTransport, self).setUp()
        self._make_test_root()
        _currentdir = os.getcwdu()
        def _leaveDirectory():
            os.chdir(_currentdir)
        self.addCleanup(_leaveDirectory)
        self.makeAndChdirToTestDir()
        self.overrideEnvironmentForTesting()
        self.__readonly_server = None
        self.__server = None
        self.reduceLockdirTimeout()

     
class TestCaseInTempDir(TestCaseWithMemoryTransport):
    """Derived class that runs a test within a temporary directory.

    This is useful for tests that need to create a branch, etc.

    The directory is created in a slightly complex way: for each
    Python invocation, a new temporary top-level directory is created.
    All test cases create their own directory within that.  If the
    tests complete successfully, the directory is removed.

    :ivar test_base_dir: The path of the top-level directory for this 
    test, which contains a home directory and a work directory.

    :ivar test_home_dir: An initially empty directory under test_base_dir
    which is used as $HOME for this test.

    :ivar test_dir: A directory under test_base_dir used as the current
    directory when the test proper is run.
    """

    OVERRIDE_PYTHON = 'python'

    def check_file_contents(self, filename, expect):
        self.log("check contents of file %s" % filename)
        contents = file(filename, 'r').read()
        if contents != expect:
            self.log("expected: %r" % expect)
            self.log("actually: %r" % contents)
            self.fail("contents of %s not as expected" % filename)

    def _getTestDirPrefix(self):
        # create a directory within the top level test directory
        if sys.platform == 'win32':
            name_prefix = re.sub('[<>*=+",:;_/\\-]', '_', self.id())
            # windows is likely to have path-length limits so use a short name
            name_prefix = name_prefix[-30:]
        else:
            name_prefix = re.sub('[/]', '_', self.id())
        return name_prefix

    def makeAndChdirToTestDir(self):
        """See TestCaseWithMemoryTransport.makeAndChdirToTestDir().
        
        For TestCaseInTempDir we create a temporary directory based on the test
        name and then create two subdirs - test and home under it.
        """
        name_prefix = osutils.pathjoin(self.TEST_ROOT, self._getTestDirPrefix())
        name = name_prefix
        for i in range(100):
            if os.path.exists(name):
                name = name_prefix + '_' + str(i)
            else:
                os.mkdir(name)
                break
        # now create test and home directories within this dir
        self.test_base_dir = name
        self.test_home_dir = self.test_base_dir + '/home'
        os.mkdir(self.test_home_dir)
        self.test_dir = self.test_base_dir + '/work'
        os.mkdir(self.test_dir)
        os.chdir(self.test_dir)
        # put name of test inside
        f = file(self.test_base_dir + '/name', 'w')
        try:
            f.write(self.id())
        finally:
            f.close()
        self.addCleanup(self.deleteTestDir)

    def deleteTestDir(self):
        os.chdir(self.TEST_ROOT)
        _rmtree_temp_dir(self.test_base_dir)

    def build_tree(self, shape, line_endings='binary', transport=None):
        """Build a test tree according to a pattern.

        shape is a sequence of file specifications.  If the final
        character is '/', a directory is created.

        This assumes that all the elements in the tree being built are new.

        This doesn't add anything to a branch.

        :type shape:    list or tuple.
        :param line_endings: Either 'binary' or 'native'
            in binary mode, exact contents are written in native mode, the
            line endings match the default platform endings.
        :param transport: A transport to write to, for building trees on VFS's.
            If the transport is readonly or None, "." is opened automatically.
        :return: None
        """
        if type(shape) not in (list, tuple):
            raise AssertionError("Parameter 'shape' should be "
                "a list or a tuple. Got %r instead" % (shape,))
        # It's OK to just create them using forward slashes on windows.
        if transport is None or transport.is_readonly():
            transport = get_transport(".")
        for name in shape:
            self.assert_(isinstance(name, basestring))
            if name[-1] == '/':
                transport.mkdir(urlutils.escape(name[:-1]))
            else:
                if line_endings == 'binary':
                    end = '\n'
                elif line_endings == 'native':
                    end = os.linesep
                else:
                    raise errors.BzrError(
                        'Invalid line ending request %r' % line_endings)
                content = "contents of %s%s" % (name.encode('utf-8'), end)
                transport.put_bytes_non_atomic(urlutils.escape(name), content)

    def build_tree_contents(self, shape):
        build_tree_contents(shape)

    def assertInWorkingTree(self, path, root_path='.', tree=None):
        """Assert whether path or paths are in the WorkingTree"""
        if tree is None:
            tree = workingtree.WorkingTree.open(root_path)
        if not isinstance(path, basestring):
            for p in path:
                self.assertInWorkingTree(p, tree=tree)
        else:
            self.assertIsNot(tree.path2id(path), None,
                path+' not in working tree.')

    def assertNotInWorkingTree(self, path, root_path='.', tree=None):
        """Assert whether path or paths are not in the WorkingTree"""
        if tree is None:
            tree = workingtree.WorkingTree.open(root_path)
        if not isinstance(path, basestring):
            for p in path:
                self.assertNotInWorkingTree(p,tree=tree)
        else:
            self.assertIs(tree.path2id(path), None, path+' in working tree.')


class TestCaseWithTransport(TestCaseInTempDir):
    """A test case that provides get_url and get_readonly_url facilities.

    These back onto two transport servers, one for readonly access and one for
    read write access.

    If no explicit class is provided for readonly access, a
    ReadonlyTransportDecorator is used instead which allows the use of non disk
    based read write transports.

    If an explicit class is provided for readonly access, that server and the 
    readwrite one must both define get_url() as resolving to os.getcwd().
    """

    def get_vfs_only_server(self):
        """See TestCaseWithMemoryTransport.

        This is useful for some tests with specific servers that need
        diagnostics.
        """
        if self.__vfs_server is None:
            self.__vfs_server = self.vfs_transport_factory()
            self.__vfs_server.setUp()
            self.addCleanup(self.__vfs_server.tearDown)
        return self.__vfs_server

    def make_branch_and_tree(self, relpath, format=None):
        """Create a branch on the transport and a tree locally.

        If the transport is not a LocalTransport, the Tree can't be created on
        the transport.  In that case if the vfs_transport_factory is
        LocalURLServer the working tree is created in the local
        directory backing the transport, and the returned tree's branch and
        repository will also be accessed locally. Otherwise a lightweight
        checkout is created and returned.

        :param format: The BzrDirFormat.
        :returns: the WorkingTree.
        """
        # TODO: always use the local disk path for the working tree,
        # this obviously requires a format that supports branch references
        # so check for that by checking bzrdir.BzrDirFormat.get_default_format()
        # RBC 20060208
        b = self.make_branch(relpath, format=format)
        try:
            return b.bzrdir.create_workingtree()
        except errors.NotLocalUrl:
            # We can only make working trees locally at the moment.  If the
            # transport can't support them, then we keep the non-disk-backed
            # branch and create a local checkout.
            if self.vfs_transport_factory is LocalURLServer:
                # the branch is colocated on disk, we cannot create a checkout.
                # hopefully callers will expect this.
                local_controldir= bzrdir.BzrDir.open(self.get_vfs_only_url(relpath))
                wt = local_controldir.create_workingtree()
                if wt.branch._format != b._format:
                    wt._branch = b
                    # Make sure that assigning to wt._branch fixes wt.branch,
                    # in case the implementation details of workingtree objects
                    # change.
                    self.assertIs(b, wt.branch)
                return wt
            else:
                return b.create_checkout(relpath, lightweight=True)

    def assertIsDirectory(self, relpath, transport):
        """Assert that relpath within transport is a directory.

        This may not be possible on all transports; in that case it propagates
        a TransportNotPossible.
        """
        try:
            mode = transport.stat(relpath).st_mode
        except errors.NoSuchFile:
            self.fail("path %s is not a directory; no such file"
                      % (relpath))
        if not stat.S_ISDIR(mode):
            self.fail("path %s is not a directory; has mode %#o"
                      % (relpath, mode))

    def assertTreesEqual(self, left, right):
        """Check that left and right have the same content and properties."""
        # we use a tree delta to check for equality of the content, and we
        # manually check for equality of other things such as the parents list.
        self.assertEqual(left.get_parent_ids(), right.get_parent_ids())
        differences = left.changes_from(right)
        self.assertFalse(differences.has_changed(),
            "Trees %r and %r are different: %r" % (left, right, differences))

    def setUp(self):
        super(TestCaseWithTransport, self).setUp()
        self.__vfs_server = None


class ChrootedTestCase(TestCaseWithTransport):
    """A support class that provides readonly urls outside the local namespace.

    This is done by checking if self.transport_server is a MemoryServer. if it
    is then we are chrooted already, if it is not then an HttpServer is used
    for readonly urls.

    TODO RBC 20060127: make this an option to TestCaseWithTransport so it can
                       be used without needed to redo it when a different 
                       subclass is in use ?
    """

    def setUp(self):
        super(ChrootedTestCase, self).setUp()
        if not self.vfs_transport_factory == MemoryServer:
            self.transport_readonly_server = HttpServer


def condition_id_re(pattern):
    """Create a condition filter which performs a re check on a test's id.
    
    :param pattern: A regular expression string.
    :return: A callable that returns True if the re matches.
    """
    filter_re = re.compile(pattern)
    def condition(test):
        test_id = test.id()
        return filter_re.search(test_id)
    return condition


def condition_isinstance(klass_or_klass_list):
    """Create a condition filter which returns isinstance(param, klass).
    
    :return: A callable which when called with one parameter obj return the
        result of isinstance(obj, klass_or_klass_list).
    """
    def condition(obj):
        return isinstance(obj, klass_or_klass_list)
    return condition


def condition_id_in_list(id_list):
    """Create a condition filter which verify that test's id in a list.
    
    :param id_list: A TestIdList object.
    :return: A callable that returns True if the test's id appears in the list.
    """
    def condition(test):
        return id_list.includes(test.id())
    return condition


def condition_id_startswith(starts):
    """Create a condition filter verifying that test's id starts with a string.
    
    :param starts: A list of string.
    :return: A callable that returns True if the test's id starts with one of 
        the given strings.
    """
    def condition(test):
        for start in starts:
            if test.id().startswith(start):
                return True
        return False
    return condition


def exclude_tests_by_condition(suite, condition):
    """Create a test suite which excludes some tests from suite.

    :param suite: The suite to get tests from.
    :param condition: A callable whose result evaluates True when called with a
        test case which should be excluded from the result.
    :return: A suite which contains the tests found in suite that fail
        condition.
    """
    result = []
    for test in iter_suite_tests(suite):
        if not condition(test):
            result.append(test)
    return TestUtil.TestSuite(result)


def filter_suite_by_condition(suite, condition):
    """Create a test suite by filtering another one.
    
    :param suite: The source suite.
    :param condition: A callable whose result evaluates True when called with a
        test case which should be included in the result.
    :return: A suite which contains the tests found in suite that pass
        condition.
    """
    result = []
    for test in iter_suite_tests(suite):
        if condition(test):
            result.append(test)
    return TestUtil.TestSuite(result)


def filter_suite_by_re(suite, pattern):
    """Create a test suite by filtering another one.
    
    :param suite:           the source suite
    :param pattern:         pattern that names must match
    :returns: the newly created suite
    """
    condition = condition_id_re(pattern)
    result_suite = filter_suite_by_condition(suite, condition)
    return result_suite


def filter_suite_by_id_list(suite, test_id_list):
    """Create a test suite by filtering another one.

    :param suite: The source suite.
    :param test_id_list: A list of the test ids to keep as strings.
    :returns: the newly created suite
    """
    condition = condition_id_in_list(test_id_list)
    result_suite = filter_suite_by_condition(suite, condition)
    return result_suite


def filter_suite_by_id_startswith(suite, start):
    """Create a test suite by filtering another one.

    :param suite: The source suite.
    :param start: A list of string the test id must start with one of.
    :returns: the newly created suite
    """
    condition = condition_id_startswith(start)
    result_suite = filter_suite_by_condition(suite, condition)
    return result_suite


def exclude_tests_by_re(suite, pattern):
    """Create a test suite which excludes some tests from suite.

    :param suite: The suite to get tests from.
    :param pattern: A regular expression string. Test ids that match this
        pattern will be excluded from the result.
    :return: A TestSuite that contains all the tests from suite without the
        tests that matched pattern. The order of tests is the same as it was in
        suite.
    """
    return exclude_tests_by_condition(suite, condition_id_re(pattern))


def preserve_input(something):
    """A helper for performing test suite transformation chains.

    :param something: Anything you want to preserve.
    :return: Something.
    """
    return something


def randomize_suite(suite):
    """Return a new TestSuite with suite's tests in random order.
    
    The tests in the input suite are flattened into a single suite in order to
    accomplish this. Any nested TestSuites are removed to provide global
    randomness.
    """
    tests = list(iter_suite_tests(suite))
    random.shuffle(tests)
    return TestUtil.TestSuite(tests)


def split_suite_by_condition(suite, condition):
    """Split a test suite into two by a condition.
    
    :param suite: The suite to split.
    :param condition: The condition to match on. Tests that match this
        condition are returned in the first test suite, ones that do not match
        are in the second suite.
    :return: A tuple of two test suites, where the first contains tests from
        suite matching the condition, and the second contains the remainder
        from suite. The order within each output suite is the same as it was in
        suite.
    """
    matched = []
    did_not_match = []
    for test in iter_suite_tests(suite):
        if condition(test):
            matched.append(test)
        else:
            did_not_match.append(test)
    return TestUtil.TestSuite(matched), TestUtil.TestSuite(did_not_match)


def split_suite_by_re(suite, pattern):
    """Split a test suite into two by a regular expression.
    
    :param suite: The suite to split.
    :param pattern: A regular expression string. Test ids that match this
        pattern will be in the first test suite returned, and the others in the
        second test suite returned.
    :return: A tuple of two test suites, where the first contains tests from
        suite matching pattern, and the second contains the remainder from
        suite. The order within each output suite is the same as it was in
        suite.
    """
    return split_suite_by_condition(suite, condition_id_re(pattern))


def run_suite(suite, name='test', verbose=False, pattern=".*",
              stop_on_failure=False,
              transport=None, lsprof_timed=None, bench_history=None,
              matching_tests_first=None,
              list_only=False,
              random_seed=None,
              exclude_pattern=None,
              strict=False):
    TestCase._gather_lsprof_in_benchmarks = lsprof_timed
    if verbose:
        verbosity = 2
    else:
        verbosity = 1
    runner = TextTestRunner(stream=sys.stdout,
                            descriptions=0,
                            verbosity=verbosity,
                            bench_history=bench_history,
                            list_only=list_only,
                            )
    runner.stop_on_failure=stop_on_failure
    # Initialise the random number generator and display the seed used.
    # We convert the seed to a long to make it reuseable across invocations.
    random_order = False
    if random_seed is not None:
        random_order = True
        if random_seed == "now":
            random_seed = long(time.time())
        else:
            # Convert the seed to a long if we can
            try:
                random_seed = long(random_seed)
            except:
                pass
        runner.stream.writeln("Randomizing test order using seed %s\n" %
            (random_seed))
        random.seed(random_seed)
    # Customise the list of tests if requested
    if exclude_pattern is not None:
        suite = exclude_tests_by_re(suite, exclude_pattern)
    if random_order:
        order_changer = randomize_suite
    else:
        order_changer = preserve_input
    if pattern != '.*' or random_order:
        if matching_tests_first:
            suites = map(order_changer, split_suite_by_re(suite, pattern))
            suite = TestUtil.TestSuite(suites)
        else:
            suite = order_changer(filter_suite_by_re(suite, pattern))

    result = runner.run(suite)

    if strict:
        return result.wasStrictlySuccessful()

    return result.wasSuccessful()


# Controlled by "bzr selftest -E=..." option
selftest_debug_flags = set()


def selftest(verbose=False, pattern=".*", stop_on_failure=True,
             transport=None,
             test_suite_factory=None,
             lsprof_timed=None,
             bench_history=None,
             matching_tests_first=None,
             list_only=False,
             random_seed=None,
             exclude_pattern=None,
             strict=False,
             load_list=None,
             debug_flags=None,
             starting_with=None,
             ):
    """Run the whole test suite under the enhanced runner"""
    # XXX: Very ugly way to do this...
    # Disable warning about old formats because we don't want it to disturb
    # any blackbox tests.
    from bzrlib import repository
    repository._deprecation_warning_done = True

    global default_transport
    if transport is None:
        transport = default_transport
    old_transport = default_transport
    default_transport = transport
    global selftest_debug_flags
    old_debug_flags = selftest_debug_flags
    if debug_flags is not None:
        selftest_debug_flags = set(debug_flags)
    try:
        if load_list is None:
            keep_only = None
        else:
            keep_only = load_test_id_list(load_list)
        if test_suite_factory is None:
            suite = test_suite(keep_only, starting_with)
        else:
            suite = test_suite_factory()
        return run_suite(suite, 'testbzr', verbose=verbose, pattern=pattern,
                     stop_on_failure=stop_on_failure,
                     transport=transport,
                     lsprof_timed=lsprof_timed,
                     bench_history=bench_history,
                     matching_tests_first=matching_tests_first,
                     list_only=list_only,
                     random_seed=random_seed,
                     exclude_pattern=exclude_pattern,
                     strict=strict)
    finally:
        default_transport = old_transport
        selftest_debug_flags = old_debug_flags


def load_test_id_list(file_name):
    """Load a test id list from a text file.

    The format is one test id by line.  No special care is taken to impose
    strict rules, these test ids are used to filter the test suite so a test id
    that do not match an existing test will do no harm. This allows user to add
    comments, leave blank lines, etc.
    """
    test_list = []
    try:
        ftest = open(file_name, 'rt')
    except IOError, e:
        if e.errno != errno.ENOENT:
            raise
        else:
            raise errors.NoSuchFile(file_name)

    for test_name in ftest.readlines():
        test_list.append(test_name.strip())
    ftest.close()
    return test_list


def suite_matches_id_list(test_suite, id_list):
    """Warns about tests not appearing or appearing more than once.

    :param test_suite: A TestSuite object.
    :param test_id_list: The list of test ids that should be found in 
         test_suite.

    :return: (absents, duplicates) absents is a list containing the test found
        in id_list but not in test_suite, duplicates is a list containing the
        test found multiple times in test_suite.

    When using a prefined test id list, it may occurs that some tests do not
    exist anymore or that some tests use the same id. This function warns the
    tester about potential problems in his workflow (test lists are volatile)
    or in the test suite itself (using the same id for several tests does not
    help to localize defects).
    """
    # Build a dict counting id occurrences
    tests = dict()
    for test in iter_suite_tests(test_suite):
        id = test.id()
        tests[id] = tests.get(id, 0) + 1

    not_found = []
    duplicates = []
    for id in id_list:
        occurs = tests.get(id, 0)
        if not occurs:
            not_found.append(id)
        elif occurs > 1:
            duplicates.append(id)

    return not_found, duplicates


class TestIdList(object):
    """Test id list to filter a test suite.

    Relying on the assumption that test ids are built as:
    <module>[.<class>.<method>][(<param>+)], <module> being in python dotted
    notation, this class offers methods to :
    - avoid building a test suite for modules not refered to in the test list,
    - keep only the tests listed from the module test suite.
    """

    def __init__(self, test_id_list):
        # When a test suite needs to be filtered against us we compare test ids
        # for equality, so a simple dict offers a quick and simple solution.
        self.tests = dict().fromkeys(test_id_list, True)

        # While unittest.TestCase have ids like:
        # <module>.<class>.<method>[(<param+)],
        # doctest.DocTestCase can have ids like:
        # <module>
        # <module>.<class>
        # <module>.<function>
        # <module>.<class>.<method>

        # Since we can't predict a test class from its name only, we settle on
        # a simple constraint: a test id always begins with its module name.

        modules = {}
        for test_id in test_id_list:
            parts = test_id.split('.')
            mod_name = parts.pop(0)
            modules[mod_name] = True
            for part in parts:
                mod_name += '.' + part
                modules[mod_name] = True
        self.modules = modules

    def refers_to(self, module_name):
        """Is there tests for the module or one of its sub modules."""
        return self.modules.has_key(module_name)

    def includes(self, test_id):
        return self.tests.has_key(test_id)


class TestPrefixAliasRegistry(registry.Registry):
    """A registry for test prefix aliases.

    This helps implement shorcuts for the --starting-with selftest
    option. Overriding existing prefixes is not allowed but not fatal (a
    warning will be emitted).
    """

    def register(self, key, obj, help=None, info=None,
                 override_existing=False):
        """See Registry.register.

        Trying to override an existing alias causes a warning to be emitted,
        not a fatal execption.
        """
        try:
            super(TestPrefixAliasRegistry, self).register(
                key, obj, help=help, info=info, override_existing=False)
        except KeyError:
            actual = self.get(key)
            note('Test prefix alias %s is already used for %s, ignoring %s'
                 % (key, actual, obj))

    def resolve_alias(self, id_start):
        """Replace the alias by the prefix in the given string.

        Using an unknown prefix is an error to help catching typos.
        """
        parts = id_start.split('.')
        try:
            parts[0] = self.get(parts[0])
        except KeyError:
            raise errors.BzrCommandError(
                '%s is not a known test prefix alias' % parts[0])
        return '.'.join(parts)


test_prefix_alias_registry = TestPrefixAliasRegistry()
"""Registry of test prefix aliases."""


# This alias allows to detect typos ('bzrlin.') by making all valid test ids
# appear prefixed ('bzrlib.' is "replaced" by 'bzrlib.').
test_prefix_alias_registry.register('bzrlib', 'bzrlib')

# Obvious higest levels prefixes, feel free to add your own via a plugin
test_prefix_alias_registry.register('bd', 'bzrlib.doc')
test_prefix_alias_registry.register('bu', 'bzrlib.utils')
test_prefix_alias_registry.register('bt', 'bzrlib.tests')
test_prefix_alias_registry.register('bb', 'bzrlib.tests.blackbox')
test_prefix_alias_registry.register('bp', 'bzrlib.plugins')


def test_suite(keep_only=None, starting_with=None):
    """Build and return TestSuite for the whole of bzrlib.

    :param keep_only: A list of test ids limiting the suite returned.

    :param starting_with: An id limiting the suite returned to the tests
         starting with it.

    This function can be replaced if you need to change the default test
    suite on a global basis, but it is not encouraged.
    """
    testmod_names = [
                   'bzrlib.doc',
                   'bzrlib.tests.blackbox',
                   'bzrlib.tests.branch_implementations',
                   'bzrlib.tests.bzrdir_implementations',
                   'bzrlib.tests.commands',
                   'bzrlib.tests.interrepository_implementations',
                   'bzrlib.tests.intertree_implementations',
                   'bzrlib.tests.inventory_implementations',
                   'bzrlib.tests.per_lock',
                   'bzrlib.tests.per_repository',
                   'bzrlib.tests.per_repository_reference',
                   'bzrlib.tests.test__dirstate_helpers',
                   'bzrlib.tests.test__walkdirs_win32',
                   'bzrlib.tests.test_ancestry',
                   'bzrlib.tests.test_annotate',
                   'bzrlib.tests.test_api',
                   'bzrlib.tests.test_atomicfile',
                   'bzrlib.tests.test_bad_files',
                   'bzrlib.tests.test_bisect_multi',
                   'bzrlib.tests.test_branch',
                   'bzrlib.tests.test_branchbuilder',
                   'bzrlib.tests.test_btree_index',
                   'bzrlib.tests.test_bugtracker',
                   'bzrlib.tests.test_bundle',
                   'bzrlib.tests.test_bzrdir',
                   'bzrlib.tests.test_cache_utf8',
<<<<<<< HEAD
                   'bzrlib.tests.test_coding_style',
=======
                   'bzrlib.tests.test_chunk_writer',
>>>>>>> d05864fc
                   'bzrlib.tests.test_commands',
                   'bzrlib.tests.test_commit',
                   'bzrlib.tests.test_commit_merge',
                   'bzrlib.tests.test_config',
                   'bzrlib.tests.test_conflicts',
                   'bzrlib.tests.test_counted_lock',
                   'bzrlib.tests.test_decorators',
                   'bzrlib.tests.test_delta',
                   'bzrlib.tests.test_deprecated_graph',
                   'bzrlib.tests.test_diff',
                   'bzrlib.tests.test_directory_service',
                   'bzrlib.tests.test_dirstate',
                   'bzrlib.tests.test_email_message',
                   'bzrlib.tests.test_errors',
                   'bzrlib.tests.test_extract',
                   'bzrlib.tests.test_fetch',
                   'bzrlib.tests.test_ftp_transport',
                   'bzrlib.tests.test_foreign',
                   'bzrlib.tests.test_generate_docs',
                   'bzrlib.tests.test_generate_ids',
                   'bzrlib.tests.test_globbing',
                   'bzrlib.tests.test_gpg',
                   'bzrlib.tests.test_graph',
                   'bzrlib.tests.test_hashcache',
                   'bzrlib.tests.test_help',
                   'bzrlib.tests.test_hooks',
                   'bzrlib.tests.test_http',
                   'bzrlib.tests.test_http_implementations',
                   'bzrlib.tests.test_http_response',
                   'bzrlib.tests.test_https_ca_bundle',
                   'bzrlib.tests.test_identitymap',
                   'bzrlib.tests.test_ignores',
                   'bzrlib.tests.test_index',
                   'bzrlib.tests.test_info',
                   'bzrlib.tests.test_inv',
                   'bzrlib.tests.test_knit',
                   'bzrlib.tests.test_lazy_import',
                   'bzrlib.tests.test_lazy_regex',
                   'bzrlib.tests.test_lockable_files',
                   'bzrlib.tests.test_lockdir',
                   'bzrlib.tests.test_log',
                   'bzrlib.tests.test_lru_cache',
                   'bzrlib.tests.test_lsprof',
                   'bzrlib.tests.test_mail_client',
                   'bzrlib.tests.test_memorytree',
                   'bzrlib.tests.test_merge',
                   'bzrlib.tests.test_merge3',
                   'bzrlib.tests.test_merge_core',
                   'bzrlib.tests.test_merge_directive',
                   'bzrlib.tests.test_missing',
                   'bzrlib.tests.test_msgeditor',
                   'bzrlib.tests.test_multiparent',
                   'bzrlib.tests.test_mutabletree',
                   'bzrlib.tests.test_nonascii',
                   'bzrlib.tests.test_options',
                   'bzrlib.tests.test_osutils',
                   'bzrlib.tests.test_osutils_encodings',
                   'bzrlib.tests.test_pack',
                   'bzrlib.tests.test_pack_repository',
                   'bzrlib.tests.test_patch',
                   'bzrlib.tests.test_patches',
                   'bzrlib.tests.test_permissions',
                   'bzrlib.tests.test_plugins',
                   'bzrlib.tests.test_progress',
                   'bzrlib.tests.test_read_bundle',
                   'bzrlib.tests.test_reconcile',
                   'bzrlib.tests.test_reconfigure',
                   'bzrlib.tests.test_registry',
                   'bzrlib.tests.test_remote',
                   'bzrlib.tests.test_repository',
                   'bzrlib.tests.test_revert',
                   'bzrlib.tests.test_revision',
                   'bzrlib.tests.test_revisionspec',
                   'bzrlib.tests.test_revisiontree',
                   'bzrlib.tests.test_rio',
                   'bzrlib.tests.test_rules',
                   'bzrlib.tests.test_sampler',
                   'bzrlib.tests.test_selftest',
                   'bzrlib.tests.test_setup',
                   'bzrlib.tests.test_sftp_transport',
                   'bzrlib.tests.test_shelf',
                   'bzrlib.tests.test_shelf_ui',
                   'bzrlib.tests.test_smart',
                   'bzrlib.tests.test_smart_add',
                   'bzrlib.tests.test_smart_transport',
                   'bzrlib.tests.test_smtp_connection',
                   'bzrlib.tests.test_source',
                   'bzrlib.tests.test_ssh_transport',
                   'bzrlib.tests.test_status',
                   'bzrlib.tests.test_store',
                   'bzrlib.tests.test_strace',
                   'bzrlib.tests.test_subsume',
                   'bzrlib.tests.test_switch',
                   'bzrlib.tests.test_symbol_versioning',
                   'bzrlib.tests.test_tag',
                   'bzrlib.tests.test_testament',
                   'bzrlib.tests.test_textfile',
                   'bzrlib.tests.test_textmerge',
                   'bzrlib.tests.test_timestamp',
                   'bzrlib.tests.test_trace',
                   'bzrlib.tests.test_transactions',
                   'bzrlib.tests.test_transform',
                   'bzrlib.tests.test_transport',
                   'bzrlib.tests.test_transport_implementations',
                   'bzrlib.tests.test_transport_log',
                   'bzrlib.tests.test_tree',
                   'bzrlib.tests.test_treebuilder',
                   'bzrlib.tests.test_tsort',
                   'bzrlib.tests.test_tuned_gzip',
                   'bzrlib.tests.test_ui',
                   'bzrlib.tests.test_uncommit',
                   'bzrlib.tests.test_upgrade',
                   'bzrlib.tests.test_upgrade_stacked',
                   'bzrlib.tests.test_urlutils',
                   'bzrlib.tests.test_version',
                   'bzrlib.tests.test_version_info',
                   'bzrlib.tests.test_versionedfile',
                   'bzrlib.tests.test_weave',
                   'bzrlib.tests.test_whitebox',
                   'bzrlib.tests.test_win32utils',
                   'bzrlib.tests.test_workingtree',
                   'bzrlib.tests.test_workingtree_4',
                   'bzrlib.tests.test_wsgi',
                   'bzrlib.tests.test_xml',
                   'bzrlib.tests.tree_implementations',
                   'bzrlib.tests.workingtree_implementations',
                   'bzrlib.util.tests.test_bencode',
                   ]

    loader = TestUtil.TestLoader()

    if starting_with:
        starting_with = [test_prefix_alias_registry.resolve_alias(start)
                         for start in starting_with]
        # We take precedence over keep_only because *at loading time* using
        # both options means we will load less tests for the same final result.
        def interesting_module(name):
            for start in starting_with:
                if (
                    # Either the module name starts with the specified string
                    name.startswith(start)
                    # or it may contain tests starting with the specified string
                    or start.startswith(name)
                    ):
                    return True
            return False
        loader = TestUtil.FilteredByModuleTestLoader(interesting_module)

    elif keep_only is not None:
        id_filter = TestIdList(keep_only)
        loader = TestUtil.FilteredByModuleTestLoader(id_filter.refers_to)
        def interesting_module(name):
            return id_filter.refers_to(name)

    else:
        loader = TestUtil.TestLoader()
        def interesting_module(name):
            # No filtering, all modules are interesting
            return True

    suite = loader.suiteClass()

    # modules building their suite with loadTestsFromModuleNames
    suite.addTest(loader.loadTestsFromModuleNames(testmod_names))

    modules_to_doctest = [
        'bzrlib',
        'bzrlib.branchbuilder',
        'bzrlib.export',
        'bzrlib.inventory',
        'bzrlib.iterablefile',
        'bzrlib.lockdir',
        'bzrlib.merge3',
        'bzrlib.option',
        'bzrlib.symbol_versioning',
        'bzrlib.tests',
        'bzrlib.timestamp',
        'bzrlib.version_info_formats.format_custom',
        ]

    for mod in modules_to_doctest:
        if not interesting_module(mod):
            # No tests to keep here, move along
            continue
        try:
            # note that this really does mean "report only" -- doctest 
            # still runs the rest of the examples
            doc_suite = doctest.DocTestSuite(mod,
                optionflags=doctest.REPORT_ONLY_FIRST_FAILURE)
        except ValueError, e:
            print '**failed to get doctest for: %s\n%s' % (mod, e)
            raise
        if len(doc_suite._tests) == 0:
            raise errors.BzrError("no doctests found in %s" % (mod,))
        suite.addTest(doc_suite)

    default_encoding = sys.getdefaultencoding()
    for name, plugin in bzrlib.plugin.plugins().items():
        if not interesting_module(plugin.module.__name__):
            continue
        plugin_suite = plugin.test_suite()
        # We used to catch ImportError here and turn it into just a warning,
        # but really if you don't have --no-plugins this should be a failure.
        # mbp 20080213 - see http://bugs.launchpad.net/bugs/189771
        if plugin_suite is None:
            plugin_suite = plugin.load_plugin_tests(loader)
        if plugin_suite is not None:
            suite.addTest(plugin_suite)
        if default_encoding != sys.getdefaultencoding():
            bzrlib.trace.warning(
                'Plugin "%s" tried to reset default encoding to: %s', name,
                sys.getdefaultencoding())
            reload(sys)
            sys.setdefaultencoding(default_encoding)

    if starting_with:
        suite = filter_suite_by_id_startswith(suite, starting_with)

    if keep_only is not None:
        # Now that the referred modules have loaded their tests, keep only the
        # requested ones.
        suite = filter_suite_by_id_list(suite, id_filter)
        # Do some sanity checks on the id_list filtering
        not_found, duplicates = suite_matches_id_list(suite, keep_only)
        if starting_with:
            # The tester has used both keep_only and starting_with, so he is
            # already aware that some tests are excluded from the list, there
            # is no need to tell him which.
            pass
        else:
            # Some tests mentioned in the list are not in the test suite. The
            # list may be out of date, report to the tester.
            for id in not_found:
                bzrlib.trace.warning('"%s" not found in the test suite', id)
        for id in duplicates:
            bzrlib.trace.warning('"%s" is used as an id by several tests', id)

    return suite


def multiply_tests_from_modules(module_name_list, scenario_iter, loader=None):
    """Adapt all tests in some given modules to given scenarios.

    This is the recommended public interface for test parameterization.
    Typically the test_suite() method for a per-implementation test
    suite will call multiply_tests_from_modules and return the 
    result.

    :param module_name_list: List of fully-qualified names of test
        modules.
    :param scenario_iter: Iterable of pairs of (scenario_name, 
        scenario_param_dict).
    :param loader: If provided, will be used instead of a new 
        bzrlib.tests.TestLoader() instance.

    This returns a new TestSuite containing the cross product of
    all the tests in all the modules, each repeated for each scenario.
    Each test is adapted by adding the scenario name at the end 
    of its name, and updating the test object's __dict__ with the
    scenario_param_dict.

    >>> r = multiply_tests_from_modules(
    ...     ['bzrlib.tests.test_sampler'],
    ...     [('one', dict(param=1)), 
    ...      ('two', dict(param=2))])
    >>> tests = list(iter_suite_tests(r))
    >>> len(tests)
    2
    >>> tests[0].id()
    'bzrlib.tests.test_sampler.DemoTest.test_nothing(one)'
    >>> tests[0].param
    1
    >>> tests[1].param
    2
    """
    # XXX: Isn't load_tests() a better way to provide the same functionality
    # without forcing a predefined TestScenarioApplier ? --vila 080215
    if loader is None:
        loader = TestUtil.TestLoader()

    suite = loader.suiteClass()

    adapter = TestScenarioApplier()
    adapter.scenarios = list(scenario_iter)
    adapt_modules(module_name_list, adapter, loader, suite)
    return suite


def multiply_scenarios(scenarios_left, scenarios_right):
    """Multiply two sets of scenarios.

    :returns: the cartesian product of the two sets of scenarios, that is
        a scenario for every possible combination of a left scenario and a
        right scenario.
    """
    return [
        ('%s,%s' % (left_name, right_name),
         dict(left_dict.items() + right_dict.items()))
        for left_name, left_dict in scenarios_left
        for right_name, right_dict in scenarios_right]



def adapt_modules(mods_list, adapter, loader, suite):
    """Adapt the modules in mods_list using adapter and add to suite."""
    tests = loader.loadTestsFromModuleNames(mods_list)
    adapt_tests(tests, adapter, suite)


def adapt_tests(tests_list, adapter, suite):
    """Adapt the tests in tests_list using adapter and add to suite."""
    for test in iter_suite_tests(tests_list):
        suite.addTests(adapter.adapt(test))


def _rmtree_temp_dir(dirname):
    # If LANG=C we probably have created some bogus paths
    # which rmtree(unicode) will fail to delete
    # so make sure we are using rmtree(str) to delete everything
    # except on win32, where rmtree(str) will fail
    # since it doesn't have the property of byte-stream paths
    # (they are either ascii or mbcs)
    if sys.platform == 'win32':
        # make sure we are using the unicode win32 api
        dirname = unicode(dirname)
    else:
        dirname = dirname.encode(sys.getfilesystemencoding())
    try:
        osutils.rmtree(dirname)
    except OSError, e:
        if sys.platform == 'win32' and e.errno == errno.EACCES:
            sys.stderr.write(('Permission denied: '
                                 'unable to remove testing dir '
                                 '%s\n' % os.path.basename(dirname)))
        else:
            raise


class Feature(object):
    """An operating system Feature."""

    def __init__(self):
        self._available = None

    def available(self):
        """Is the feature available?

        :return: True if the feature is available.
        """
        if self._available is None:
            self._available = self._probe()
        return self._available

    def _probe(self):
        """Implement this method in concrete features.

        :return: True if the feature is available.
        """
        raise NotImplementedError

    def __str__(self):
        if getattr(self, 'feature_name', None):
            return self.feature_name()
        return self.__class__.__name__


class _SymlinkFeature(Feature):

    def _probe(self):
        return osutils.has_symlinks()

    def feature_name(self):
        return 'symlinks'

SymlinkFeature = _SymlinkFeature()


class _HardlinkFeature(Feature):

    def _probe(self):
        return osutils.has_hardlinks()

    def feature_name(self):
        return 'hardlinks'

HardlinkFeature = _HardlinkFeature()


class _OsFifoFeature(Feature):

    def _probe(self):
        return getattr(os, 'mkfifo', None)

    def feature_name(self):
        return 'filesystem fifos'

OsFifoFeature = _OsFifoFeature()


class _UnicodeFilenameFeature(Feature):
    """Does the filesystem support Unicode filenames?"""

    def _probe(self):
        try:
            # Check for character combinations unlikely to be covered by any
            # single non-unicode encoding. We use the characters
            # - greek small letter alpha (U+03B1) and
            # - braille pattern dots-123456 (U+283F).
            os.stat(u'\u03b1\u283f')
        except UnicodeEncodeError:
            return False
        except (IOError, OSError):
            # The filesystem allows the Unicode filename but the file doesn't
            # exist.
            return True
        else:
            # The filesystem allows the Unicode filename and the file exists,
            # for some reason.
            return True

UnicodeFilenameFeature = _UnicodeFilenameFeature()


class TestScenarioApplier(object):
    """A tool to apply scenarios to tests."""

    def adapt(self, test):
        """Return a TestSuite containing a copy of test for each scenario."""
        result = unittest.TestSuite()
        for scenario in self.scenarios:
            result.addTest(self.adapt_test_to_scenario(test, scenario))
        return result

    def adapt_test_to_scenario(self, test, scenario):
        """Copy test and apply scenario to it.

        :param test: A test to adapt.
        :param scenario: A tuple describing the scenarion.
            The first element of the tuple is the new test id.
            The second element is a dict containing attributes to set on the
            test.
        :return: The adapted test.
        """
        from copy import deepcopy
        new_test = deepcopy(test)
        for name, value in scenario[1].items():
            setattr(new_test, name, value)
        new_id = "%s(%s)" % (new_test.id(), scenario[0])
        new_test.id = lambda: new_id
        return new_test


def probe_unicode_in_user_encoding():
    """Try to encode several unicode strings to use in unicode-aware tests.
    Return first successfull match.

    :return:  (unicode value, encoded plain string value) or (None, None)
    """
    possible_vals = [u'm\xb5', u'\xe1', u'\u0410']
    for uni_val in possible_vals:
        try:
            str_val = uni_val.encode(osutils.get_user_encoding())
        except UnicodeEncodeError:
            # Try a different character
            pass
        else:
            return uni_val, str_val
    return None, None


def probe_bad_non_ascii(encoding):
    """Try to find [bad] character with code [128..255]
    that cannot be decoded to unicode in some encoding.
    Return None if all non-ascii characters is valid
    for given encoding.
    """
    for i in xrange(128, 256):
        char = chr(i)
        try:
            char.decode(encoding)
        except UnicodeDecodeError:
            return char
    return None


class _FTPServerFeature(Feature):
    """Some tests want an FTP Server, check if one is available.

    Right now, the only way this is available is if 'medusa' is installed.
    http://www.amk.ca/python/code/medusa.html
    """

    def _probe(self):
        try:
            import bzrlib.tests.ftp_server
            return True
        except ImportError:
            return False

    def feature_name(self):
        return 'FTPServer'

FTPServerFeature = _FTPServerFeature()


class _UnicodeFilename(Feature):
    """Does the filesystem support Unicode filenames?"""

    def _probe(self):
        try:
            os.stat(u'\u03b1')
        except UnicodeEncodeError:
            return False
        except (IOError, OSError):
            # The filesystem allows the Unicode filename but the file doesn't
            # exist.
            return True
        else:
            # The filesystem allows the Unicode filename and the file exists,
            # for some reason.
            return True

UnicodeFilename = _UnicodeFilename()


class _UTF8Filesystem(Feature):
    """Is the filesystem UTF-8?"""

    def _probe(self):
        if osutils._fs_enc.upper() in ('UTF-8', 'UTF8'):
            return True
        return False

UTF8Filesystem = _UTF8Filesystem()


class _CaseInsensitiveFilesystemFeature(Feature):
    """Check if underlying filesystem is case-insensitive
    (e.g. on Windows, Cygwin, MacOS)
    """

    def _probe(self):
        if TestCaseWithMemoryTransport.TEST_ROOT is None:
            root = osutils.mkdtemp(prefix='testbzr-', suffix='.tmp')
            TestCaseWithMemoryTransport.TEST_ROOT = root
        else:
            root = TestCaseWithMemoryTransport.TEST_ROOT
        tdir = osutils.mkdtemp(prefix='case-sensitive-probe-', suffix='',
            dir=root)
        name_a = osutils.pathjoin(tdir, 'a')
        name_A = osutils.pathjoin(tdir, 'A')
        os.mkdir(name_a)
        result = osutils.isdir(name_A)
        _rmtree_temp_dir(tdir)
        return result

    def feature_name(self):
        return 'case-insensitive filesystem'

CaseInsensitiveFilesystemFeature = _CaseInsensitiveFilesystemFeature()<|MERGE_RESOLUTION|>--- conflicted
+++ resolved
@@ -2787,11 +2787,8 @@
                    'bzrlib.tests.test_bundle',
                    'bzrlib.tests.test_bzrdir',
                    'bzrlib.tests.test_cache_utf8',
-<<<<<<< HEAD
+                   'bzrlib.tests.test_chunk_writer',
                    'bzrlib.tests.test_coding_style',
-=======
-                   'bzrlib.tests.test_chunk_writer',
->>>>>>> d05864fc
                    'bzrlib.tests.test_commands',
                    'bzrlib.tests.test_commit',
                    'bzrlib.tests.test_commit_merge',
