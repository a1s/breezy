--- conflicted
+++ resolved
@@ -846,7 +846,6 @@
         import pdb
         pdb.Pdb().set_trace(sys._getframe().f_back)
 
-<<<<<<< HEAD
     def discardDetail(self, name):
         """Extend the addDetail, getDetails api so we can remove a detail.
 
@@ -863,23 +862,6 @@
         if name in details:
             del details[name]
 
-    def _check_leaked_threads(self):
-        active = threading.activeCount()
-        leaked_threads = active - TestCase._active_threads
-        TestCase._active_threads = active
-        # If some tests make the number of threads *decrease*, we'll consider
-        # that they are just observing old threads dieing, not agressively kill
-        # random threads. So we don't report these tests as leaking. The risk
-        # is that we have false positives that way (the test see 2 threads
-        # going away but leak one) but it seems less likely than the actual
-        # false positives (the test see threads going away and does not leak).
-        if leaked_threads > 0:
-            TestCase._leaking_threads_tests += 1
-            if TestCase._first_thread_leaker_id is None:
-                TestCase._first_thread_leaker_id = self.id()
-
-=======
->>>>>>> 0f41fe72
     def _clear_debug_flags(self):
         """Prevent externally set debug flags affecting tests.
 
