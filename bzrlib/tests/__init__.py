--- conflicted
+++ resolved
@@ -82,7 +82,6 @@
     import bzrlib.doc
     import bzrlib.tests.blackbox
     import bzrlib.tests.branch_implementations
-<<<<<<< HEAD
     import bzrlib.tests.bzrdir_implementations
     import bzrlib.tests.repository_implementations
     return [
@@ -94,40 +93,6 @@
             ]
 
 
-class EarlyStoppingTestResultAdapter(object):
-    """An adapter for TestResult to stop at the first first failure or error"""
-
-    def __init__(self, result):
-        self._result = result
-
-    def addError(self, test, err):
-        if (isinstance(err[1], TestSkipped) and 
-            getattr(self, "addSkipped", None) is not None):
-            return self.addSkipped(test, err)    
-        self._result.addError(test, err)
-        self._result.stop()
-
-    def addFailure(self, test, err):
-        self._result.addFailure(test, err)
-        self._result.stop()
-
-    def __getattr__(self, name):
-        return getattr(self._result, name)
-
-    def __setattr__(self, name, value):
-        if name == '_result':
-            object.__setattr__(self, name, value)
-        return setattr(self._result, name, value)
-
-
-=======
-    return [
-            bzrlib.doc,
-            bzrlib.tests.branch_implementations,
-            ]
-
-
->>>>>>> 5b55c3f9
 class _MyResult(unittest._TextTestResult):
     """Custom TestResult.
 
@@ -743,7 +708,6 @@
 
     def make_branch(self, relpath):
         """Create a branch on the transport at relpath."""
-<<<<<<< HEAD
         repo = self.make_repository(relpath)
         return repo.bzrdir.create_branch()
 
@@ -754,23 +718,12 @@
             segments = url.split('/')
             if segments and segments[-1] not in ('', '.'):
                 parent = '/'.join(segments[:-1])
-=======
-        try:
-            url = self.get_url(relpath)
-            segments = relpath.split('/')
-            if segments and segments[-1] not in ('', '.'):
-                parent = self.get_url('/'.join(segments[:-1]))
->>>>>>> 5b55c3f9
                 t = bzrlib.transport.get_transport(parent)
                 try:
                     t.mkdir(segments[-1])
                 except FileExists:
                     pass
-<<<<<<< HEAD
             return bzrlib.bzrdir.BzrDir.create_repository(url)
-=======
-            return bzrlib.branch.Branch.create(url)
->>>>>>> 5b55c3f9
         except UninitializableFormat:
             raise TestSkipped("Format %s is not initializable.")
 
@@ -896,10 +849,7 @@
                    'bzrlib.tests.test_osutils',
                    'bzrlib.tests.test_permissions',
                    'bzrlib.tests.test_plugins',
-<<<<<<< HEAD
                    'bzrlib.tests.test_repository',
-=======
->>>>>>> 5b55c3f9
                    'bzrlib.tests.test_revision',
                    'bzrlib.tests.test_revisionnamespaces',
                    'bzrlib.tests.test_revprops',
