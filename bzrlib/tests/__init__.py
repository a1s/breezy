--- conflicted
+++ resolved
@@ -54,11 +54,8 @@
     bzrdir,
     debug,
     errors,
-<<<<<<< HEAD
     hooks,
-=======
     lock as _mod_lock,
->>>>>>> 97746c56
     memorytree,
     osutils,
     progress,
@@ -863,7 +860,6 @@
         # For now, because the test suite will fail, we only assert that lock
         # matching has occured with -Dlock.
         # unhook:
-        _mod_lock.hooks = self._original_lock_hooks
         acquired_locks = [lock for action, lock in self._lock_actions
             if action == 'acquired']
         released_locks = [lock for action, lock in self._lock_actions
@@ -883,12 +879,10 @@
     def _track_locks(self):
         """Track lock activity during tests."""
         self._lock_actions = []
-        self._original_lock_hooks = _mod_lock.hooks
         self._lock_check_thorough = 'lock' in debug.debug_flags
         self.addCleanup(self._check_locks)
-        _mod_lock.hooks = _mod_lock.PhysicalLockHooks()
-        _mod_lock.hooks.install_hook('acquired', self._lock_acquired)
-        _mod_lock.hooks.install_hook('released', self._lock_released)
+        _mod_lock.Lock.hooks.install_named_hook('lock_acquired', self._lock_acquired, None)
+        _mod_lock.Lock.hooks.install_named_hook('lock_released', self._lock_released, None)
 
     def _lock_acquired(self, result):
         self._lock_actions.append(('acquired', result))
@@ -1377,7 +1371,7 @@
                 else:
                     result.addSuccess(self)
                 result.stopTest(self)
-                return
+                return result
         try:
             try:
                 result.startTest(self)
@@ -1400,10 +1394,10 @@
                     except TestSkipped, e:
                         self._do_skip(result, e.args[0])
                         self.tearDown()
-                        return
+                        return result
                     except:
                         result.addError(self, sys.exc_info())
-                        return
+                        return result
 
                     ok = False
                     try:
@@ -1436,7 +1430,7 @@
                     if ok: result.addSuccess(self)
                 finally:
                     result.stopTest(self)
-                return
+                return result
             except TestNotApplicable:
                 # Not moved from the result [yet].
                 raise
