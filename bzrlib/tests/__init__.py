--- conflicted
+++ resolved
@@ -1059,12 +1059,7 @@
                 #   put:    4.5-7.5s (averaging 6s)
                 #   append: 2.9-4.5s
                 #   non_atomic_put: 2.9-4.5s
-<<<<<<< HEAD
-                transport.non_atomic_put(urlutils.escape(name),
-                                         StringIO(content))
-=======
                 transport.non_atomic_put_bytes(urlutils.escape(name), content)
->>>>>>> 9a5db345
 
     def build_tree_contents(self, shape):
         build_tree_contents(shape)
