# Copyright (C) 2005 by Canonical Ltd

# This program is free software; you can redistribute it and/or modify
# it under the terms of the GNU General Public License as published by
# the Free Software Foundation; either version 2 of the License, or
# (at your option) any later version.

# This program is distributed in the hope that it will be useful,
# but WITHOUT ANY WARRANTY; without even the implied warranty of
# MERCHANTABILITY or FITNESS FOR A PARTICULAR PURPOSE.  See the
# GNU General Public License for more details.

# You should have received a copy of the GNU General Public License
# along with this program; if not, write to the Free Software
# Foundation, Inc., 59 Temple Place, Suite 330, Boston, MA  02111-1307  USA


from cStringIO import StringIO
import difflib
import errno
import logging
import os
import re
import shutil
import sys
import tempfile
import unittest
import time
import codecs

import bzrlib.branch
import bzrlib.commands
from bzrlib.errors import BzrError
import bzrlib.inventory
import bzrlib.merge3
import bzrlib.osutils
import bzrlib.plugin
import bzrlib.store
import bzrlib.trace
from bzrlib.trace import mutter
from bzrlib.tests.TestUtil import TestLoader, TestSuite
from bzrlib.tests.treeshape import build_tree_contents

MODULES_TO_TEST = []
MODULES_TO_DOCTEST = [
                      bzrlib.branch,
                      bzrlib.commands,
                      bzrlib.errors,
                      bzrlib.inventory,
                      bzrlib.merge3,
                      bzrlib.osutils,
                      bzrlib.store,
                      ]
def packages_to_test():
    import bzrlib.tests.blackbox
    return [
            bzrlib.tests.blackbox
            ]


class EarlyStoppingTestResultAdapter(object):
    """An adapter for TestResult to stop at the first first failure or error"""

    def __init__(self, result):
        self._result = result

    def addError(self, test, err):
        self._result.addError(test, err)
        self._result.stop()

    def addFailure(self, test, err):
        self._result.addFailure(test, err)
        self._result.stop()

    def __getattr__(self, name):
        return getattr(self._result, name)

    def __setattr__(self, name, value):
        if name == '_result':
            object.__setattr__(self, name, value)
        return setattr(self._result, name, value)


class _MyResult(unittest._TextTestResult):
    """Custom TestResult.

    Shows output in a different format, including displaying runtime for tests.
    """

    def _elapsedTime(self):
        return "%5dms" % (1000 * (time.time() - self._start_time))

    def startTest(self, test):
        unittest.TestResult.startTest(self, test)
        # In a short description, the important words are in
        # the beginning, but in an id, the important words are
        # at the end
        SHOW_DESCRIPTIONS = False
        if self.showAll:
            width = bzrlib.osutils.terminal_width()
            name_width = width - 15
            what = None
            if SHOW_DESCRIPTIONS:
                what = test.shortDescription()
                if what:
                    if len(what) > name_width:
                        what = what[:name_width-3] + '...'
            if what is None:
                what = test.id()
                if what.startswith('bzrlib.tests.'):
                    what = what[13:]
                if len(what) > name_width:
                    what = '...' + what[3-name_width:]
            what = what.ljust(name_width)
            self.stream.write(what)
        self.stream.flush()
        self._start_time = time.time()

    def addError(self, test, err):
        unittest.TestResult.addError(self, test, err)
        if self.showAll:
            self.stream.writeln("ERROR %s" % self._elapsedTime())
        elif self.dots:
            self.stream.write('E')
        self.stream.flush()

    def addFailure(self, test, err):
        unittest.TestResult.addFailure(self, test, err)
        if self.showAll:
            self.stream.writeln(" FAIL %s" % self._elapsedTime())
        elif self.dots:
            self.stream.write('F')
        self.stream.flush()

    def addSuccess(self, test):
        if self.showAll:
            self.stream.writeln('   OK %s' % self._elapsedTime())
        elif self.dots:
            self.stream.write('~')
        self.stream.flush()
        unittest.TestResult.addSuccess(self, test)

    def printErrorList(self, flavour, errors):
        for test, err in errors:
            self.stream.writeln(self.separator1)
            self.stream.writeln("%s: %s" % (flavour,self.getDescription(test)))
            if hasattr(test, '_get_log'):
                self.stream.writeln()
                self.stream.writeln('log from this test:')
                print >>self.stream, test._get_log()
            self.stream.writeln(self.separator2)
            self.stream.writeln("%s" % err)


class TextTestRunner(unittest.TextTestRunner):
    stop_on_failure = False

    def _makeResult(self):
        result = _MyResult(self.stream, self.descriptions, self.verbosity)
        if self.stop_on_failure:
            result = EarlyStoppingTestResultAdapter(result)
        return result


def iter_suite_tests(suite):
    """Return all tests in a suite, recursing through nested suites"""
    for item in suite._tests:
        if isinstance(item, unittest.TestCase):
            yield item
        elif isinstance(item, unittest.TestSuite):
            for r in iter_suite_tests(item):
                yield r
        else:
            raise Exception('unknown object %r inside test suite %r'
                            % (item, suite))


class TestSkipped(Exception):
    """Indicates that a test was intentionally skipped, rather than failing."""
    # XXX: Not used yet


class CommandFailed(Exception):
    pass

class TestCase(unittest.TestCase):
    """Base class for bzr unit tests.
    
    Tests that need access to disk resources should subclass 
    TestCaseInTempDir not TestCase.

    Error and debug log messages are redirected from their usual
    location into a temporary file, the contents of which can be
    retrieved by _get_log().  We use a real OS file, not an in-memory object,
    so that it can also capture file IO.  When the test completes this file
    is read into memory and removed from disk.
       
    There are also convenience functions to invoke bzr's command-line
    routine, and to build and check bzr trees.
   
    In addition to the usual method of overriding tearDown(), this class also
    allows subclasses to register functions into the _cleanups list, which is
    run in order as the object is torn down.  It's less likely this will be
    accidentally overlooked.
    """

    BZRPATH = 'bzr'
    _log_file_name = None
    _log_contents = ''

    def setUp(self):
        unittest.TestCase.setUp(self)
        self._cleanups = []
        self._cleanEnvironment()
        bzrlib.trace.disable_default_logging()
        self._startLogFile()

    def _ndiff_strings(self, a, b):
        """Return ndiff between two strings containing lines.
        
        A trailing newline is added if missing to make the strings
        print properly."""
        if b and b[-1] != '\n':
            b += '\n'
        if a and a[-1] != '\n':
            a += '\n'
        difflines = difflib.ndiff(a.splitlines(True),
                                  b.splitlines(True),
                                  linejunk=lambda x: False,
                                  charjunk=lambda x: False)
        return ''.join(difflines)

    def assertEqualDiff(self, a, b):
        """Assert two texts are equal, if not raise an exception.
        
        This is intended for use with multi-line strings where it can 
        be hard to find the differences by eye.
        """
        # TODO: perhaps override assertEquals to call this for strings?
        if a == b:
            return
        raise AssertionError("texts not equal:\n" + 
                             self._ndiff_strings(a, b))      

    def assertContainsRe(self, haystack, needle_re):
        """Assert that a contains something matching a regular expression."""
        if not re.search(needle_re, haystack):
            raise AssertionError('pattern "%s" not found in "%s"'
                    % (needle_re, haystack))

    def _startLogFile(self):
        """Send bzr and test log messages to a temporary file.

        The file is removed as the test is torn down.
        """
        fileno, name = tempfile.mkstemp(suffix='.log', prefix='testbzr')
        encoder, decoder, stream_reader, stream_writer = codecs.lookup('UTF-8')
        self._log_file = stream_writer(os.fdopen(fileno, 'w+'))
        bzrlib.trace.enable_test_log(self._log_file)
        self._log_file_name = name
        self.addCleanup(self._finishLogFile)

    def _finishLogFile(self):
        """Finished with the log file.

        Read contents into memory, close, and delete.
        """
        bzrlib.trace.disable_test_log()
        self._log_file.seek(0)
        self._log_contents = self._log_file.read()
        self._log_file.close()
        os.remove(self._log_file_name)
        self._log_file = self._log_file_name = None

    def addCleanup(self, callable):
        """Arrange to run a callable when this case is torn down.

        Callables are run in the reverse of the order they are registered, 
        ie last-in first-out.
        """
        if callable in self._cleanups:
            raise ValueError("cleanup function %r already registered on %s" 
                    % (callable, self))
        self._cleanups.append(callable)

    def _cleanEnvironment(self):
        new_env = {
            'HOME': os.getcwd(),
            'APPDATA': os.getcwd(),
            'BZREMAIL': None,
            'EMAIL': None,
        }
        self.__old_env = {}
        self.addCleanup(self._restoreEnvironment)
        for name, value in new_env.iteritems():
            self._captureVar(name, value)


    def _captureVar(self, name, newvalue):
        """Set an environment variable, preparing it to be reset when finished."""
        self.__old_env[name] = os.environ.get(name, None)
        if newvalue is None:
            if name in os.environ:
                del os.environ[name]
        else:
            os.environ[name] = newvalue

    @staticmethod
    def _restoreVar(name, value):
        if value is None:
            if name in os.environ:
                del os.environ[name]
        else:
            os.environ[name] = value

    def _restoreEnvironment(self):
        for name, value in self.__old_env.iteritems():
            self._restoreVar(name, value)

    def tearDown(self):
        self._runCleanups()
        unittest.TestCase.tearDown(self)

    def _runCleanups(self):
        """Run registered cleanup functions. 

        This should only be called from TestCase.tearDown.
        """
        for cleanup_fn in reversed(self._cleanups):
            cleanup_fn()

    def log(self, *args):
        mutter(*args)

    def _get_log(self):
        """Return as a string the log for this test"""
        if self._log_file_name:
            return open(self._log_file_name).read()
        else:
            return self._log_contents
        # TODO: Delete the log after it's been read in

    def capture(self, cmd, retcode=0):
        """Shortcut that splits cmd into words, runs, and returns stdout"""
        return self.run_bzr_captured(cmd.split(), retcode=retcode)[0]

    def run_bzr_captured(self, argv, retcode=0):
        """Invoke bzr and return (stdout, stderr).

        Useful for code that wants to check the contents of the
        output, the way error messages are presented, etc.

        This should be the main method for tests that want to exercise the
        overall behavior of the bzr application (rather than a unit test
        or a functional test of the library.)

        Much of the old code runs bzr by forking a new copy of Python, but
        that is slower, harder to debug, and generally not necessary.

        This runs bzr through the interface that catches and reports
        errors, and with logging set to something approximating the
        default, so that error reporting can be checked.

        argv -- arguments to invoke bzr
        retcode -- expected return code, or None for don't-care.
        """
        stdout = StringIO()
        stderr = StringIO()
        self.log('run bzr: %s', ' '.join(argv))
        # FIXME: don't call into logging here
        handler = logging.StreamHandler(stderr)
        handler.setFormatter(bzrlib.trace.QuietFormatter())
        handler.setLevel(logging.INFO)
        logger = logging.getLogger('')
        logger.addHandler(handler)
        try:
            result = self.apply_redirected(None, stdout, stderr,
                                           bzrlib.commands.run_bzr_catch_errors,
                                           argv)
        finally:
            logger.removeHandler(handler)
        out = stdout.getvalue()
        err = stderr.getvalue()
        if out:
            self.log('output:\n%s', out)
        if err:
            self.log('errors:\n%s', err)
        if retcode is not None:
            self.assertEquals(result, retcode)
        return out, err

    def run_bzr(self, *args, **kwargs):
        """Invoke bzr, as if it were run from the command line.

        This should be the main method for tests that want to exercise the
        overall behavior of the bzr application (rather than a unit test
        or a functional test of the library.)

        This sends the stdout/stderr results into the test's log,
        where it may be useful for debugging.  See also run_captured.
        """
        retcode = kwargs.pop('retcode', 0)
        return self.run_bzr_captured(args, retcode)

    def check_inventory_shape(self, inv, shape):
        """Compare an inventory to a list of expected names.

        Fail if they are not precisely equal.
        """
        extras = []
        shape = list(shape)             # copy
        for path, ie in inv.entries():
            name = path.replace('\\', '/')
            if ie.kind == 'dir':
                name = name + '/'
            if name in shape:
                shape.remove(name)
            else:
                extras.append(name)
        if shape:
            self.fail("expected paths not found in inventory: %r" % shape)
        if extras:
            self.fail("unexpected paths found in inventory: %r" % extras)

    def apply_redirected(self, stdin=None, stdout=None, stderr=None,
                         a_callable=None, *args, **kwargs):
        """Call callable with redirected std io pipes.

        Returns the return code."""
        if not callable(a_callable):
            raise ValueError("a_callable must be callable.")
        if stdin is None:
            stdin = StringIO("")
        if stdout is None:
            if hasattr(self, "_log_file"):
                stdout = self._log_file
            else:
                stdout = StringIO()
        if stderr is None:
            if hasattr(self, "_log_file"):
                stderr = self._log_file
            else:
                stderr = StringIO()
        real_stdin = sys.stdin
        real_stdout = sys.stdout
        real_stderr = sys.stderr
        try:
            sys.stdout = stdout
            sys.stderr = stderr
            sys.stdin = stdin
            return a_callable(*args, **kwargs)
        finally:
            sys.stdout = real_stdout
            sys.stderr = real_stderr
            sys.stdin = real_stdin


BzrTestBase = TestCase

     
class TestCaseInTempDir(TestCase):
    """Derived class that runs a test within a temporary directory.

    This is useful for tests that need to create a branch, etc.

    The directory is created in a slightly complex way: for each
    Python invocation, a new temporary top-level directory is created.
    All test cases create their own directory within that.  If the
    tests complete successfully, the directory is removed.

    InTempDir is an old alias for FunctionalTestCase.
    """

    TEST_ROOT = None
    _TEST_NAME = 'test'
    OVERRIDE_PYTHON = 'python'

    def check_file_contents(self, filename, expect):
        self.log("check contents of file %s" % filename)
        contents = file(filename, 'r').read()
        if contents != expect:
            self.log("expected: %r" % expect)
            self.log("actually: %r" % contents)
            self.fail("contents of %s not as expected" % filename)

    def _make_test_root(self):
        if TestCaseInTempDir.TEST_ROOT is not None:
            return
        i = 0
        while True:
            root = u'test%04d.tmp' % i
            try:
                os.mkdir(root)
            except OSError, e:
                if e.errno == errno.EEXIST:
                    i += 1
                    continue
                else:
                    raise
            # successfully created
            TestCaseInTempDir.TEST_ROOT = os.path.abspath(root)
            break
        # make a fake bzr directory there to prevent any tests propagating
        # up onto the source directory's real branch
        os.mkdir(os.path.join(TestCaseInTempDir.TEST_ROOT, '.bzr'))

    def setUp(self):
        super(TestCaseInTempDir, self).setUp()
        self._make_test_root()
        _currentdir = os.getcwdu()
        short_id = self.id().replace('bzrlib.tests.', '') \
                   .replace('__main__.', '')
        self.test_dir = os.path.join(self.TEST_ROOT, short_id)
        os.mkdir(self.test_dir)
        os.chdir(self.test_dir)
        os.environ['HOME'] = self.test_dir
        def _leaveDirectory():
            os.chdir(_currentdir)
        self.addCleanup(_leaveDirectory)
        
    def build_tree(self, shape, line_endings='native'):
        """Build a test tree according to a pattern.

        shape is a sequence of file specifications.  If the final
        character is '/', a directory is created.

        This doesn't add anything to a branch.
        :param line_endings: Either 'binary' or 'native'
                             in binary mode, exact contents are written
                             in native mode, the line endings match the
                             default platform endings.
        """
        # XXX: It's OK to just create them using forward slashes on windows?
        for name in shape:
            self.assert_(isinstance(name, basestring))
            if name[-1] == '/':
                os.mkdir(name[:-1])
            else:
                if line_endings == 'binary':
                    f = file(name, 'wb')
                elif line_endings == 'native':
                    f = file(name, 'wt')
                else:
                    raise BzrError('Invalid line ending request %r' % (line_endings,))
                print >>f, "contents of", name
                f.close()

    def build_tree_contents(self, shape):
        build_tree_contents(shape)

    def failUnlessExists(self, path):
        """Fail unless path, which may be abs or relative, exists."""
        self.failUnless(bzrlib.osutils.lexists(path))
        
    def assertFileEqual(self, content, path):
        """Fail if path does not contain 'content'."""
        self.failUnless(bzrlib.osutils.lexists(path))
        self.assertEqualDiff(content, open(path, 'r').read())
        

def filter_suite_by_re(suite, pattern):
    result = TestSuite()
    filter_re = re.compile(pattern)
    for test in iter_suite_tests(suite):
        if filter_re.search(test.id()):
            result.addTest(test)
    return result


def run_suite(suite, name='test', verbose=False, pattern=".*",
              stop_on_failure=False, keep_output=False):
    TestCaseInTempDir._TEST_NAME = name
    if verbose:
        verbosity = 2
    else:
        verbosity = 1
    runner = TextTestRunner(stream=sys.stdout,
                            descriptions=0,
                            verbosity=verbosity)
    runner.stop_on_failure=stop_on_failure
    if pattern != '.*':
        suite = filter_suite_by_re(suite, pattern)
    result = runner.run(suite)
    # This is still a little bogus, 
    # but only a little. Folk not using our testrunner will
    # have to delete their temp directories themselves.
    if result.wasSuccessful() or not keep_output:
        if TestCaseInTempDir.TEST_ROOT is not None:
            shutil.rmtree(TestCaseInTempDir.TEST_ROOT) 
    else:
        print "Failed tests working directories are in '%s'\n" % TestCaseInTempDir.TEST_ROOT
    return result.wasSuccessful()


def selftest(verbose=False, pattern=".*", stop_on_failure=True,
             keep_output=False):
    """Run the whole test suite under the enhanced runner"""
    return run_suite(test_suite(), 'testbzr', verbose=verbose, pattern=pattern,
                     stop_on_failure=stop_on_failure, keep_output=keep_output)


def test_suite():
    """Build and return TestSuite for the whole program."""
    from doctest import DocTestSuite

    global MODULES_TO_DOCTEST

    testmod_names = [ \
<<<<<<< HEAD
=======
                   'bzrlib.tests.test_api',
                   'bzrlib.tests.test_gpg',
                   'bzrlib.tests.test_identitymap',
                   'bzrlib.tests.test_inv',
>>>>>>> dedd680a
                   'bzrlib.tests.test_ancestry',
                   'bzrlib.tests.test_api',
                   'bzrlib.tests.test_bad_files',
                   'bzrlib.tests.test_branch',
                   'bzrlib.tests.test_commit',
                   'bzrlib.tests.test_command',
                   'bzrlib.tests.test_commit_merge',
                   'bzrlib.tests.test_config',
                   'bzrlib.tests.test_gpg',
                   'bzrlib.tests.test_graph',
                   'bzrlib.tests.test_hashcache',
                   'bzrlib.tests.test_identitymap',
                   'bzrlib.tests.test_inv',
                   'bzrlib.tests.test_log',
                   'bzrlib.tests.test_merge3',
                   'bzrlib.tests.test_merge',
                   'bzrlib.tests.test_merge_core',
                   'bzrlib.tests.test_msgeditor',
                   'bzrlib.tests.test_revisionnamespaces',
                   'bzrlib.tests.test_revision',
                   'bzrlib.tests.test_revision_info',
                   'bzrlib.tests.test_status',
                   'bzrlib.tests.test_smart_add',
                   'bzrlib.tests.test_diff',
                   'bzrlib.tests.test_parent',
                   'bzrlib.tests.test_xml',
                   'bzrlib.tests.test_weave',
                   'bzrlib.tests.test_fetch',
                   'bzrlib.tests.test_whitebox',
                   'bzrlib.tests.test_store',
                   'bzrlib.tests.test_sampler',
                   'bzrlib.tests.test_transactions',
                   'bzrlib.tests.test_transport',
                   'bzrlib.tests.test_sftp',
                   'bzrlib.tests.test_workingtree',
                   'bzrlib.tests.test_upgrade',
                   'bzrlib.tests.test_uncommit',
                   'bzrlib.tests.test_ui',
                   'bzrlib.tests.test_conflicts',
                   'bzrlib.tests.test_annotate',
                   'bzrlib.tests.test_http',
                   'bzrlib.tests.test_nonascii',
                   'bzrlib.tests.test_options',
                   'bzrlib.tests.test_plugins',
                   'bzrlib.tests.test_revprops',
                   'bzrlib.tests.test_reweave',
                   'bzrlib.tests.test_rio',
                   'bzrlib.tests.test_selftest',
                   'bzrlib.tests.test_testament',
                   'bzrlib.tests.test_trace',
                   'bzrlib.tests.test_tsort',
                   ]

    print '%10s: %s' % ('bzr', os.path.realpath(sys.argv[0]))
    print '%10s: %s' % ('bzrlib', bzrlib.__path__[0])
    print
    suite = TestSuite()
    # python2.4's TestLoader.loadTestsFromNames gives very poor 
    # errors if it fails to load a named module - no indication of what's
    # actually wrong, just "no such module".  We should probably override that
    # class, but for the moment just load them ourselves. (mbp 20051202)
    loader = TestLoader()
    for mod_name in testmod_names:
        mod = _load_module_by_name(mod_name)
        suite.addTest(loader.loadTestsFromModule(mod))
    for package in packages_to_test():
        suite.addTest(package.test_suite())
    for m in MODULES_TO_TEST:
        suite.addTest(loader.loadTestsFromModule(m))
    for m in (MODULES_TO_DOCTEST):
        suite.addTest(DocTestSuite(m))
    for name, plugin in bzrlib.plugin.all_plugins().items():
        if hasattr(plugin, 'test_suite'):
            suite.addTest(plugin.test_suite())
    return suite


def _load_module_by_name(mod_name):
    parts = mod_name.split('.')
    module = __import__(mod_name)
    del parts[0]
    # for historical reasons python returns the top-level module even though
    # it loads the submodule; we need to walk down to get the one we want.
    while parts:
        module = getattr(module, parts.pop(0))
    return module<|MERGE_RESOLUTION|>--- conflicted
+++ resolved
@@ -606,13 +606,6 @@
     global MODULES_TO_DOCTEST
 
     testmod_names = [ \
-<<<<<<< HEAD
-=======
-                   'bzrlib.tests.test_api',
-                   'bzrlib.tests.test_gpg',
-                   'bzrlib.tests.test_identitymap',
-                   'bzrlib.tests.test_inv',
->>>>>>> dedd680a
                    'bzrlib.tests.test_ancestry',
                    'bzrlib.tests.test_api',
                    'bzrlib.tests.test_bad_files',
