--- conflicted
+++ resolved
@@ -1272,17 +1272,6 @@
         self.transport_server = default_transport
         self.transport_readonly_server = None
 
-<<<<<<< HEAD
-    def failUnlessExists(self, path):
-        """Fail unless path, which may be abs or relative, exists."""
-        self.failUnless(osutils.lexists(path),path+" does not exist")
-
-    def failIfExists(self, path):
-        """Fail if path, which may be abs or relative, exists."""
-        self.failIf(osutils.lexists(path),path+" exists")
-        
-=======
->>>>>>> 14016bac
     def get_transport(self):
         """Return a writeable transport for the test scratch space"""
         t = get_transport(self.get_url())
@@ -1560,11 +1549,11 @@
 
     def failUnlessExists(self, path):
         """Fail unless path, which may be abs or relative, exists."""
-        self.failUnless(osutils.lexists(path))
+        self.failUnless(osutils.lexists(path),path+" does not exist")
 
     def failIfExists(self, path):
         """Fail if path, which may be abs or relative, exists."""
-        self.failIf(osutils.lexists(path))
+        self.failIf(osutils.lexists(path),path+" exists")
 
 
 class TestCaseWithTransport(TestCaseInTempDir):
