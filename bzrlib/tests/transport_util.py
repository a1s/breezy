# Copyright (C) 2007 Canonical Ltd
#
# This program is free software; you can redistribute it and/or modify
# it under the terms of the GNU General Public License as published by
# the Free Software Foundation; either version 2 of the License, or
# (at your option) any later version.
#
# This program is distributed in the hope that it will be useful,
# but WITHOUT ANY WARRANTY; without even the implied warranty of
# MERCHANTABILITY or FITNESS FOR A PARTICULAR PURPOSE.  See the
# GNU General Public License for more details.
#
# You should have received a copy of the GNU General Public License
# along with this program; if not, write to the Free Software
# Foundation, Inc., 59 Temple Place, Suite 330, Boston, MA  02111-1307  USA

import bzrlib.hooks

# SFTPTransport offers better performances but relies on paramiko, if paramiko
# is not available, we fallback to FtpTransport
from bzrlib.tests import test_sftp_transport
if test_sftp_transport.paramiko_loaded:
    from bzrlib.transport import sftp
    _backing_scheme = 'sftp'
    _backing_transport_class = sftp.SFTPTransport
    _backing_test_class = test_sftp_transport.TestCaseWithSFTPServer
else:
    from bzrlib.transport import ftp
    from bzrlib.tests import test_ftp_transport
    _backing_scheme = 'ftp'
    _backing_transport_class = ftp.FtpTransport
    _backing_test_class = test_ftp_transport.TestCaseWithFTPServer

from bzrlib.transport import (
    ConnectedTransport,
    register_transport,
    register_urlparse_netloc_protocol,
    unregister_transport,
    _unregister_urlparse_netloc_protocol,
    )



class TransportHooks(bzrlib.hooks.Hooks):
    """Dict-mapping hook name to a list of callables for transport hooks"""

    def __init__(self):
        super(TransportHooks, self).__init__()
        # Invoked when the transport has just created a new connection.
        # The api signature is (transport, connection, credentials)
        self['_set_connection'] = []

_hooked_scheme = 'hooked'

def _change_scheme_in(url, actual, desired):
<<<<<<< HEAD
    assert url.startswith(actual + '://')
=======
    if not url.startswith(actual + '://'):
        raise AssertionError('url "%r" does not start with "%r]"'
                             % (url, actual))
>>>>>>> 4baa89ad
    return desired + url[len(actual):]


class InstrumentedTransport(_backing_transport_class):
    """Instrumented transport class to test commands behavior"""

    hooks = TransportHooks()

    def __init__(self, base, _from_transport=None):
        assert base.startswith(_hooked_scheme + '://')
        # We need to trick the backing transport class about the scheme used
<<<<<<< HEAD
        # We'll do the reversee when we need to talk to the backing server
=======
        # We'll do the reverse when we need to talk to the backing server
>>>>>>> 4baa89ad
        fake_base = _change_scheme_in(base, _hooked_scheme, _backing_scheme)
        super(InstrumentedTransport, self).__init__(
            fake_base, _from_transport=_from_transport)
        # The following is needed to minimize the effects of our trick above
        # while retaining the best compatibility.
        self._scheme = _hooked_scheme
        base = self._unsplit_url(self._scheme,
                                 self._user, self._password,
                                 self._host, self._port,
                                 self._path)
        super(ConnectedTransport, self).__init__(base)


class ConnectionHookedTransport(InstrumentedTransport):
    """Transport instrumented to inspect connections"""

    def _set_connection(self, connection, credentials):
        """Called when a new connection is created """
        super(ConnectionHookedTransport, self)._set_connection(connection,
                                                               credentials)
        for hook in self.hooks['_set_connection']:
            hook(self, connection, credentials)


class TestCaseWithConnectionHookedTransport(_backing_test_class):

    def setUp(self):
        register_urlparse_netloc_protocol(_hooked_scheme)
        register_transport(_hooked_scheme, ConnectionHookedTransport)

        def unregister():
            unregister_transport(_hooked_scheme, ConnectionHookedTransport)
            _unregister_urlparse_netloc_protocol(_hooked_scheme)

        self.addCleanup(unregister)
        super(TestCaseWithConnectionHookedTransport, self).setUp()
        self.reset_connections()

    def get_url(self, relpath=None):
        super_self = super(TestCaseWithConnectionHookedTransport, self)
        url = super_self.get_url(relpath)
        # Replace the backing scheme by our own (see
        # InstrumentedTransport.__init__)
        url = _change_scheme_in(url, _backing_scheme, _hooked_scheme)
        return url

    def install_hooks(self):
        ConnectionHookedTransport.hooks.install_hook('_set_connection',
                                                     self.set_connection_hook)
        # uninstall our hooks when we are finished
        self.addCleanup(self.reset_hooks)

    def reset_hooks(self):
        InstrumentedTransport.hooks = TransportHooks()

    def reset_connections(self):
        self.connections = []

    def set_connection_hook(self, transport, connection, credentials):
        # Note: uncomment the following line and use 'bt' under pdb, that will
        # identify all the connections made including the extraneous ones.
        # import pdb; pdb.set_trace()
        self.connections.append(connection)
<|MERGE_RESOLUTION|>--- conflicted
+++ resolved
@@ -53,13 +53,9 @@
 _hooked_scheme = 'hooked'
 
 def _change_scheme_in(url, actual, desired):
-<<<<<<< HEAD
-    assert url.startswith(actual + '://')
-=======
     if not url.startswith(actual + '://'):
         raise AssertionError('url "%r" does not start with "%r]"'
                              % (url, actual))
->>>>>>> 4baa89ad
     return desired + url[len(actual):]
 
 
@@ -71,11 +67,7 @@
     def __init__(self, base, _from_transport=None):
         assert base.startswith(_hooked_scheme + '://')
         # We need to trick the backing transport class about the scheme used
-<<<<<<< HEAD
-        # We'll do the reversee when we need to talk to the backing server
-=======
         # We'll do the reverse when we need to talk to the backing server
->>>>>>> 4baa89ad
         fake_base = _change_scheme_in(base, _hooked_scheme, _backing_scheme)
         super(InstrumentedTransport, self).__init__(
             fake_base, _from_transport=_from_transport)
