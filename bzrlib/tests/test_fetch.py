--- conflicted
+++ resolved
@@ -247,91 +247,6 @@
                     rev_id).get_file_text('this-file-id'), text)
 
 
-<<<<<<< HEAD
-class TestHttpFetch(TestCaseWithWebserver):
-    # FIXME RBC 20060124 this really isn't web specific, perhaps an
-    # instrumented readonly transport? Can we do an instrumented
-    # adapter and use self.get_readonly_url ?
-
-    def test_fetch(self):
-        #highest indices a: 5, b: 7
-        br_a, br_b = make_branches(self)
-        br_rem_a = Branch.open(self.get_readonly_url('branch1'))
-        fetch_steps(self, br_rem_a, br_b, br_a)
-
-    def _count_log_matches(self, target, logs):
-        """Count the number of times the target file pattern was fetched in an http log"""
-        get_succeeds_re = re.compile(
-            '.*"GET .*%s HTTP/1.1" 20[06] - "-" "bzr/%s' %
-            (     target,                    bzrlib.__version__))
-        c = 0
-        for line in logs:
-            if get_succeeds_re.match(line):
-                c += 1
-        return c
-
-    def test_weaves_are_retrieved_once(self):
-        self.build_tree(("source/", "source/file", "target/"))
-        # This test depends on knit dasta storage.
-        wt = self.make_branch_and_tree('source', format='dirstate-tags')
-        branch = wt.branch
-        wt.add(["file"], ["id"])
-        wt.commit("added file")
-        open("source/file", 'w').write("blah\n")
-        wt.commit("changed file")
-        target = BzrDir.create_branch_and_repo("target/")
-        source = Branch.open(self.get_readonly_url("source/"))
-        target.fetch(source)
-        # this is the path to the literal file. As format changes
-        # occur it needs to be updated. FIXME: ask the store for the
-        # path.
-        self.log("web server logs are:")
-        http_logs = self.get_readonly_server().logs
-        self.log('\n'.join(http_logs))
-        # unfortunately this log entry is branch format specific. We could
-        # factor out the 'what files does this format use' to a method on the
-        # repository, which would let us to this generically. RBC 20060419
-        # RBC 20080408: Or perhaps we can assert that no files are fully read
-        # twice?
-        self.assertEqual(1, self._count_log_matches('/ce/id.kndx', http_logs))
-        self.assertEqual(1, self._count_log_matches('/ce/id.knit', http_logs))
-        self.assertEqual(1, self._count_log_matches('inventory.kndx', http_logs))
-        # this r-h check test will prevent regressions, but it currently already
-        # passes, before the patch to cache-rh is applied :[
-        self.assertTrue(1 >= self._count_log_matches('revision-history',
-                                                     http_logs))
-        self.assertTrue(1 >= self._count_log_matches('last-revision',
-                                                     http_logs))
-        # FIXME naughty poking in there.
-        self.get_readonly_server().logs = []
-        # check there is nothing more to fetch.  We take care to re-use the
-        # existing transport so that the request logs we're about to examine
-        # aren't cluttered with redundant probes for a smart server.
-        # XXX: Perhaps this further parameterisation: test http with smart
-        # server, and test http without smart server?
-        source = Branch.open(
-            self.get_readonly_url("source/"),
-            possible_transports=[source.bzrdir.root_transport])
-        target.fetch(source)
-        # should make just two requests
-        http_logs = self.get_readonly_server().logs
-        self.log("web server logs are:")
-        self.log('\n'.join(http_logs))
-        self.assertEqual(1, self._count_log_matches('branch-format', http_logs))
-        self.assertEqual(1, self._count_log_matches('branch/format', http_logs))
-        self.assertEqual(1, self._count_log_matches('repository/format',
-            http_logs))
-        self.assertEqual(1, self._count_log_matches('revisions.kndx',
-            http_logs))
-        self.assertTrue(1 >= self._count_log_matches('revision-history',
-                                                     http_logs))
-        self.assertTrue(1 >= self._count_log_matches('last-revision',
-                                                     http_logs))
-        self.assertLength(5, http_logs)
-
-
-=======
->>>>>>> d6de82d6
 class TestKnitToPackFetch(TestCaseWithTransport):
 
     def find_get_record_stream(self, calls, expected_count=1):
