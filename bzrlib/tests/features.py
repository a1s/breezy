# Copyright (C) 2009, 2010, 2011 Canonical Ltd
#
# This program is free software; you can redistribute it and/or modify
# it under the terms of the GNU General Public License as published by
# the Free Software Foundation; either version 2 of the License, or
# (at your option) any later version.
#
# This program is distributed in the hope that it will be useful,
# but WITHOUT ANY WARRANTY; without even the implied warranty of
# MERCHANTABILITY or FITNESS FOR A PARTICULAR PURPOSE.  See the
# GNU General Public License for more details.
#
# You should have received a copy of the GNU General Public License
# along with this program; if not, write to the Free Software
# Foundation, Inc., 51 Franklin Street, Fifth Floor, Boston, MA 02110-1301 USA

"""A collection of commonly used 'Features' to optionally run tests.
"""

import os
import stat
import sys
<<<<<<< HEAD
import tempfile
=======
>>>>>>> 9c8983ea

from bzrlib import (
    osutils,
    symbol_versioning,
    tests,
    )


class Feature(object):
    """An operating system Feature."""

    def __init__(self):
        self._available = None

    def available(self):
        """Is the feature available?

        :return: True if the feature is available.
        """
        if self._available is None:
            self._available = self._probe()
        return self._available

    def _probe(self):
        """Implement this method in concrete features.

        :return: True if the feature is available.
        """
        raise NotImplementedError

    def __str__(self):
        if getattr(self, 'feature_name', None):
            return self.feature_name()
        return self.__class__.__name__


class _SymlinkFeature(Feature):

    def _probe(self):
        return osutils.has_symlinks()

    def feature_name(self):
        return 'symlinks'

SymlinkFeature = _SymlinkFeature()


class _HardlinkFeature(Feature):

    def _probe(self):
        return osutils.has_hardlinks()

    def feature_name(self):
        return 'hardlinks'

HardlinkFeature = _HardlinkFeature()


class _OsFifoFeature(Feature):

    def _probe(self):
        return getattr(os, 'mkfifo', None)

    def feature_name(self):
        return 'filesystem fifos'

OsFifoFeature = _OsFifoFeature()


class _UnicodeFilenameFeature(Feature):
    """Does the filesystem support Unicode filenames?"""

    def _probe(self):
        try:
            # Check for character combinations unlikely to be covered by any
            # single non-unicode encoding. We use the characters
            # - greek small letter alpha (U+03B1) and
            # - braille pattern dots-123456 (U+283F).
            os.stat(u'\u03b1\u283f')
        except UnicodeEncodeError:
            return False
        except (IOError, OSError):
            # The filesystem allows the Unicode filename but the file doesn't
            # exist.
            return True
        else:
            # The filesystem allows the Unicode filename and the file exists,
            # for some reason.
            return True

UnicodeFilenameFeature = _UnicodeFilenameFeature()


class _CompatabilityThunkFeature(Feature):
    """This feature is just a thunk to another feature.

    It issues a deprecation warning if it is accessed, to let you know that you
    should really use a different feature.
    """

    def __init__(self, dep_version, module, name,
                 replacement_name, replacement_module=None):
        super(_CompatabilityThunkFeature, self).__init__()
        self._module = module
        if replacement_module is None:
            replacement_module = module
        self._replacement_module = replacement_module
        self._name = name
        self._replacement_name = replacement_name
        self._dep_version = dep_version
        self._feature = None

    def _ensure(self):
        if self._feature is None:
            from bzrlib import pyutils
            depr_msg = self._dep_version % ('%s.%s'
                                            % (self._module, self._name))
            use_msg = ' Use %s.%s instead.' % (self._replacement_module,
                                               self._replacement_name)
            symbol_versioning.warn(depr_msg + use_msg, DeprecationWarning)
            # Import the new feature and use it as a replacement for the
            # deprecated one.
            self._feature = pyutils.get_named_object(
                self._replacement_module, self._replacement_name)

    def _probe(self):
        self._ensure()
        return self._feature._probe()


class ModuleAvailableFeature(Feature):
    """This is a feature than describes a module we want to be available.

    Declare the name of the module in __init__(), and then after probing, the
    module will be available as 'self.module'.

    :ivar module: The module if it is available, else None.
    """

    def __init__(self, module_name):
        super(ModuleAvailableFeature, self).__init__()
        self.module_name = module_name

    def _probe(self):
        try:
            self._module = __import__(self.module_name, {}, {}, [''])
            return True
        except ImportError:
            return False

    @property
    def module(self):
        if self.available():
            return self._module
        return None

    def feature_name(self):
        return self.module_name


class _HTTPSServerFeature(Feature):
    """Some tests want an https Server, check if one is available.

    Right now, the only way this is available is under python2.6 which provides
    an ssl module.
    """

    def _probe(self):
        try:
            import ssl
            return True
        except ImportError:
            return False

    def feature_name(self):
        return 'HTTPSServer'


HTTPSServerFeature = _HTTPSServerFeature()


class _UnicodeFilename(Feature):
    """Does the filesystem support Unicode filenames?"""

    def _probe(self):
        try:
            os.stat(u'\u03b1')
        except UnicodeEncodeError:
            return False
        except (IOError, OSError):
            # The filesystem allows the Unicode filename but the file doesn't
            # exist.
            return True
        else:
            # The filesystem allows the Unicode filename and the file exists,
            # for some reason.
            return True

UnicodeFilename = _UnicodeFilename()


class _ByteStringNamedFilesystem(Feature):
    """Is the filesystem based on bytes?"""

    def _probe(self):
        if os.name == "posix":
            return True
        return False

ByteStringNamedFilesystem = _ByteStringNamedFilesystem()


class _UTF8Filesystem(Feature):
    """Is the filesystem UTF-8?"""

    def _probe(self):
        if osutils._fs_enc.upper() in ('UTF-8', 'UTF8'):
            return True
        return False

UTF8Filesystem = _UTF8Filesystem()


class _BreakinFeature(Feature):
    """Does this platform support the breakin feature?"""

    def _probe(self):
        from bzrlib import breakin
        if breakin.determine_signal() is None:
            return False
        if sys.platform == 'win32':
            # Windows doesn't have os.kill, and we catch the SIGBREAK signal.
            # We trigger SIGBREAK via a Console api so we need ctypes to
            # access the function
            try:
                import ctypes
            except OSError:
                return False
        return True

    def feature_name(self):
        return "SIGQUIT or SIGBREAK w/ctypes on win32"


BreakinFeature = _BreakinFeature()


class _CaseInsCasePresFilenameFeature(Feature):
    """Is the file-system case insensitive, but case-preserving?"""

    def _probe(self):
        fileno, name = tempfile.mkstemp(prefix='MixedCase')
        try:
            # first check truly case-preserving for created files, then check
            # case insensitive when opening existing files.
            name = osutils.normpath(name)
            base, rel = osutils.split(name)
            found_rel = osutils.canonical_relpath(base, name)
            return (found_rel == rel
                    and os.path.isfile(name.upper())
                    and os.path.isfile(name.lower()))
        finally:
            os.close(fileno)
            os.remove(name)

    def feature_name(self):
        return "case-insensitive case-preserving filesystem"

CaseInsCasePresFilenameFeature = _CaseInsCasePresFilenameFeature()


class _CaseInsensitiveFilesystemFeature(Feature):
    """Check if underlying filesystem is case-insensitive but *not* case
    preserving.
    """
    # Note that on Windows, Cygwin, MacOS etc, the file-systems are far
    # more likely to be case preserving, so this case is rare.

    def _probe(self):
        if CaseInsCasePresFilenameFeature.available():
            return False

        if tests.TestCaseWithMemoryTransport.TEST_ROOT is None:
            root = osutils.mkdtemp(prefix='testbzr-', suffix='.tmp')
            tests.TestCaseWithMemoryTransport.TEST_ROOT = root
        else:
            root = tests.TestCaseWithMemoryTransport.TEST_ROOT
        tdir = osutils.mkdtemp(prefix='case-sensitive-probe-', suffix='',
            dir=root)
        name_a = osutils.pathjoin(tdir, 'a')
        name_A = osutils.pathjoin(tdir, 'A')
        os.mkdir(name_a)
        result = osutils.isdir(name_A)
        tests._rmtree_temp_dir(tdir)
        return result

    def feature_name(self):
        return 'case-insensitive filesystem'

CaseInsensitiveFilesystemFeature = _CaseInsensitiveFilesystemFeature()


class _CaseSensitiveFilesystemFeature(Feature):

    def _probe(self):
        if CaseInsCasePresFilenameFeature.available():
            return False
        elif CaseInsensitiveFilesystemFeature.available():
            return False
        else:
            return True

    def feature_name(self):
        return 'case-sensitive filesystem'

# new coding style is for feature instances to be lowercase
case_sensitive_filesystem_feature = _CaseSensitiveFilesystemFeature()


class _NotRunningAsRoot(Feature):

    def _probe(self):
        try:
            uid = os.getuid()
        except AttributeError:
            # If there is no uid, chances are there is no root either
            return True
        return uid != 0

    def feature_name(self):
        return 'Not running as root'


not_running_as_root = _NotRunningAsRoot()

<<<<<<< HEAD
apport = ModuleAvailableFeature('apport')
lzma = ModuleAvailableFeature('lzma')
meliae = ModuleAvailableFeature('meliae')
paramiko = ModuleAvailableFeature('paramiko')
pycurl = ModuleAvailableFeature('pycurl')
pywintypes = ModuleAvailableFeature('pywintypes')
sphinx = ModuleAvailableFeature('sphinx')
subunit = ModuleAvailableFeature('subunit')
=======
apport = tests.ModuleAvailableFeature('apport')
gpgme = tests.ModuleAvailableFeature('gpgme')
lzma = tests.ModuleAvailableFeature('lzma')
meliae = tests.ModuleAvailableFeature('meliae')
paramiko = tests.ModuleAvailableFeature('paramiko')
pycurl = tests.ModuleAvailableFeature('pycurl')
pywintypes = tests.ModuleAvailableFeature('pywintypes')
sphinx = tests.ModuleAvailableFeature('sphinx')
subunit = tests.ModuleAvailableFeature('subunit')
testtools = tests.ModuleAvailableFeature('testtools')
>>>>>>> 9c8983ea

compiled_patiencediff_feature = ModuleAvailableFeature(
    'bzrlib._patiencediff_c')
meliae_feature = ModuleAvailableFeature('meliae.scanner')
lsprof_feature = ModuleAvailableFeature('bzrlib.lsprof')


class _BackslashDirSeparatorFeature(Feature):

    def _probe(self):
        try:
            os.lstat(os.getcwd() + '\\')
        except OSError:
            return False
        else:
            return True

    def feature_name(self):
        return "Filesystem treats '\\' as a directory separator."

backslashdir_feature = _BackslashDirSeparatorFeature()


class _PosixPermissionsFeature(Feature):

    def _probe(self):
        def has_perms():
            # create temporary file and check if specified perms are
            # maintained.
            write_perms = stat.S_IRUSR | stat.S_IWUSR | stat.S_IXUSR
            f = tempfile.mkstemp(prefix='bzr_perms_chk_')
            fd, name = f
            os.close(fd)
            os.chmod(name, write_perms)

            read_perms = os.stat(name).st_mode & 0777
            os.unlink(name)
            return (write_perms == read_perms)

        return (os.name == 'posix') and has_perms()

    def feature_name(self):
        return 'POSIX permissions support'


posix_permissions_feature = _PosixPermissionsFeature()


class _ChownFeature(Feature):
    """os.chown is supported"""

    def _probe(self):
        return os.name == 'posix' and hasattr(os, 'chown')

chown_feature = _ChownFeature()


class ExecutableFeature(Feature):
    """Feature testing whether an executable of a given name is on the PATH."""

    def __init__(self, name):
        super(ExecutableFeature, self).__init__()
        self.name = name
        self._path = None

    @property
    def path(self):
        # This is a property, so accessing path ensures _probe was called
        self.available()
        return self._path

    def _probe(self):
        self._path = osutils.find_executable_on_path(self.name)
        return self._path is not None

    def feature_name(self):
        return '%s executable' % self.name


bash_feature = ExecutableFeature('bash')
sed_feature = ExecutableFeature('sed')
diff_feature = ExecutableFeature('diff')


<<<<<<< HEAD
class _PosixPermissionsFeature(Feature):

    def _probe(self):
        def has_perms():
            # Create temporary file and check if specified perms are
            # maintained.
            write_perms = stat.S_IRUSR | stat.S_IWUSR | stat.S_IXUSR
            f = tempfile.mkstemp(prefix='bzr_perms_chk_')
            fd, name = f
            os.close(fd)
            os.chmod(name, write_perms)

            read_perms = os.stat(name).st_mode & 0777
            os.unlink(name)
            return (write_perms == read_perms)

        return (os.name == 'posix') and has_perms()

    def feature_name(self):
        return 'POSIX permissions support'


posix_permissions_feature = _PosixPermissionsFeature()


class _StraceFeature(Feature):

    def _probe(self):
        try:
            proc = subprocess.Popen(['strace'],
                stderr=subprocess.PIPE,
                stdout=subprocess.PIPE)
            proc.communicate()
            return True
        except OSError, e:
            if e.errno == errno.ENOENT:
                # strace is not installed
                return False
            else:
                raise

    def feature_name(self):
        return 'strace'


strace_feature = _StraceFeature()


class _AttribFeature(Feature):

    def _probe(self):
        if (sys.platform not in ('cygwin', 'win32')):
            return False
        try:
            proc = subprocess.Popen(['attrib', '.'], stdout=subprocess.PIPE)
        except OSError, e:
            return False
        return (0 == proc.wait())

    def feature_name(self):
        return 'attrib Windows command-line tool'


AttribFeature = _AttribFeature()
=======
class Win32Feature(tests.Feature):
    """Feature testing whether we're running selftest on Windows
    or Windows-like platform.
    """

    def _probe(self):
        return sys.platform == 'win32'

    def feature_name(self):
        return "win32 platform"

win32_feature = Win32Feature()
>>>>>>> 9c8983ea
<|MERGE_RESOLUTION|>--- conflicted
+++ resolved
@@ -20,10 +20,7 @@
 import os
 import stat
 import sys
-<<<<<<< HEAD
 import tempfile
-=======
->>>>>>> 9c8983ea
 
 from bzrlib import (
     osutils,
@@ -359,8 +356,8 @@
 
 not_running_as_root = _NotRunningAsRoot()
 
-<<<<<<< HEAD
 apport = ModuleAvailableFeature('apport')
+gpgme = ModuleAvailableFeature('gpgme')
 lzma = ModuleAvailableFeature('lzma')
 meliae = ModuleAvailableFeature('meliae')
 paramiko = ModuleAvailableFeature('paramiko')
@@ -368,18 +365,7 @@
 pywintypes = ModuleAvailableFeature('pywintypes')
 sphinx = ModuleAvailableFeature('sphinx')
 subunit = ModuleAvailableFeature('subunit')
-=======
-apport = tests.ModuleAvailableFeature('apport')
-gpgme = tests.ModuleAvailableFeature('gpgme')
-lzma = tests.ModuleAvailableFeature('lzma')
-meliae = tests.ModuleAvailableFeature('meliae')
-paramiko = tests.ModuleAvailableFeature('paramiko')
-pycurl = tests.ModuleAvailableFeature('pycurl')
-pywintypes = tests.ModuleAvailableFeature('pywintypes')
-sphinx = tests.ModuleAvailableFeature('sphinx')
-subunit = tests.ModuleAvailableFeature('subunit')
 testtools = tests.ModuleAvailableFeature('testtools')
->>>>>>> 9c8983ea
 
 compiled_patiencediff_feature = ModuleAvailableFeature(
     'bzrlib._patiencediff_c')
@@ -464,7 +450,6 @@
 diff_feature = ExecutableFeature('diff')
 
 
-<<<<<<< HEAD
 class _PosixPermissionsFeature(Feature):
 
     def _probe(self):
@@ -529,7 +514,8 @@
 
 
 AttribFeature = _AttribFeature()
-=======
+
+
 class Win32Feature(tests.Feature):
     """Feature testing whether we're running selftest on Windows
     or Windows-like platform.
@@ -541,5 +527,4 @@
     def feature_name(self):
         return "win32 platform"
 
-win32_feature = Win32Feature()
->>>>>>> 9c8983ea
+win32_feature = Win32Feature()