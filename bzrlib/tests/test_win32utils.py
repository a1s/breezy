--- conflicted
+++ resolved
@@ -378,11 +378,10 @@
         self.assertCommandLine([u'a/*.c'], 'a\\*.c')
         self.assertCommandLine([u'a/foo.c'], 'a\\foo.c')
 
-<<<<<<< HEAD
     def test_no_single_quote_supported(self):
         self.assertCommandLine(["add", "let's-do-it.txt"],
             "add let's-do-it.txt")
-=======
+
     def test_case_insensitive_globs(self):
         self.requireFeature(tests.CaseInsCasePresFilenameFeature)
         self.build_tree(['a/', 'a/b.c', 'a/c.c', 'a/c.h'])
@@ -391,5 +390,4 @@
     def test_backslashes(self):
         self.requireFeature(BackslashDirSeparatorFeature)
         self.build_tree(['a/', 'a/b.c', 'a/c.c', 'a/c.h'])
-        self.assertCommandLine([u'a/b.c'], 'a\\b*')
->>>>>>> a831d5be
+        self.assertCommandLine([u'a/b.c'], 'a\\b*')