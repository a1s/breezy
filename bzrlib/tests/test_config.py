--- conflicted
+++ resolved
@@ -3160,7 +3160,6 @@
         self.register_list_option('foo', [1])
         self.conf.store._load_from_string('foo=m,o,r,e')
         self.assertEquals(['m', 'o', 'r', 'e'], self.conf.get('foo'))
-<<<<<<< HEAD
 
 
 class TestStackExpandOptions(tests.TestCaseWithTransport):
@@ -3289,8 +3288,6 @@
 bar = {foo}ux
 ''')
         self.assertEquals('quux', c.get('bar', expand=True))
-=======
->>>>>>> 7d533b56
 
 
 class TestStackSet(TestStackWithTransport):
