# Copyright (C) 2006 Canonical Ltd
#
# This program is free software; you can redistribute it and/or modify
# it under the terms of the GNU General Public License as published by
# the Free Software Foundation; either version 2 of the License, or
# (at your option) any later version.
#
# This program is distributed in the hope that it will be useful,
# but WITHOUT ANY WARRANTY; without even the implied warranty of
# MERCHANTABILITY or FITNESS FOR A PARTICULAR PURPOSE.  See the
# GNU General Public License for more details.
#
# You should have received a copy of the GNU General Public License
# along with this program; if not, write to the Free Software
# Foundation, Inc., 59 Temple Place, Suite 330, Boston, MA  02111-1307  USA

import os
import stat
from StringIO import StringIO
import sys

from bzrlib import (
    errors,
    generate_ids,
    progress,
    revision as _mod_revision,
    symbol_versioning,
    tests,
    urlutils,
    )
from bzrlib.bzrdir import BzrDir
from bzrlib.conflicts import (DuplicateEntry, DuplicateID, MissingParent,
<<<<<<< HEAD
                              UnversionedParent, ParentLoop, DeletingParent,)
from bzrlib.diff import show_diff_trees
=======
                              UnversionedParent, ParentLoop, DeletingParent,
                              NonDirectoryParent)
>>>>>>> 57736de3
from bzrlib.errors import (DuplicateKey, MalformedTransform, NoSuchFile,
                           ReusingTransform, CantMoveRoot, 
                           PathsNotVersionedError, ExistingLimbo,
                           ExistingPendingDeletion, ImmortalLimbo,
                           ImmortalPendingDeletion, LockError)
from bzrlib.osutils import file_kind, pathjoin
from bzrlib.merge import Merge3Merger
from bzrlib.tests import (
    CaseInsensitiveFilesystemFeature,
    SymlinkFeature,
    TestCase,
    TestCaseInTempDir,
    TestSkipped,
    )
from bzrlib.transform import (TreeTransform, ROOT_PARENT, FinalPaths, 
                              resolve_conflicts, cook_conflicts, 
                              find_interesting, build_tree, get_backup_name,
                              change_entry, _FileMover, resolve_checkout,
                              TransformPreview)

class TestTreeTransform(tests.TestCaseWithTransport):

    def setUp(self):
        super(TestTreeTransform, self).setUp()
        self.wt = self.make_branch_and_tree('.', format='dirstate-with-subtree')
        os.chdir('..')

    def get_transform(self):
        transform = TreeTransform(self.wt)
        #self.addCleanup(transform.finalize)
        return transform, transform.root

    def test_existing_limbo(self):
        transform, root = self.get_transform()
        limbo_name = transform._limbodir
        deletion_path = transform._deletiondir
        os.mkdir(pathjoin(limbo_name, 'hehe'))
        self.assertRaises(ImmortalLimbo, transform.apply)
        self.assertRaises(LockError, self.wt.unlock)
        self.assertRaises(ExistingLimbo, self.get_transform)
        self.assertRaises(LockError, self.wt.unlock)
        os.rmdir(pathjoin(limbo_name, 'hehe'))
        os.rmdir(limbo_name)
        os.rmdir(deletion_path)
        transform, root = self.get_transform()
        transform.apply()

    def test_existing_pending_deletion(self):
        transform, root = self.get_transform()
        deletion_path = self._limbodir = urlutils.local_path_from_url(
            transform._tree._control_files.controlfilename('pending-deletion'))
        os.mkdir(pathjoin(deletion_path, 'blocking-directory'))
        self.assertRaises(ImmortalPendingDeletion, transform.apply)
        self.assertRaises(LockError, self.wt.unlock)
        self.assertRaises(ExistingPendingDeletion, self.get_transform)

    def test_build(self):
        transform, root = self.get_transform()
        self.wt.lock_tree_write()
        self.addCleanup(self.wt.unlock)
        self.assertIs(transform.get_tree_parent(root), ROOT_PARENT)
        imaginary_id = transform.trans_id_tree_path('imaginary')
        imaginary_id2 = transform.trans_id_tree_path('imaginary/')
        self.assertEqual(imaginary_id, imaginary_id2)
        self.assertEqual(transform.get_tree_parent(imaginary_id), root)
        self.assertEqual(transform.final_kind(root), 'directory')
        self.assertEqual(transform.final_file_id(root), self.wt.get_root_id())
        trans_id = transform.create_path('name', root)
        self.assertIs(transform.final_file_id(trans_id), None)
        self.assertRaises(NoSuchFile, transform.final_kind, trans_id)
        transform.create_file('contents', trans_id)
        transform.set_executability(True, trans_id)
        transform.version_file('my_pretties', trans_id)
        self.assertRaises(DuplicateKey, transform.version_file,
                          'my_pretties', trans_id)
        self.assertEqual(transform.final_file_id(trans_id), 'my_pretties')
        self.assertEqual(transform.final_parent(trans_id), root)
        self.assertIs(transform.final_parent(root), ROOT_PARENT)
        self.assertIs(transform.get_tree_parent(root), ROOT_PARENT)
        oz_id = transform.create_path('oz', root)
        transform.create_directory(oz_id)
        transform.version_file('ozzie', oz_id)
        trans_id2 = transform.create_path('name2', root)
        transform.create_file('contents', trans_id2)
        transform.set_executability(False, trans_id2)
        transform.version_file('my_pretties2', trans_id2)
        modified_paths = transform.apply().modified_paths
        self.assertEqual('contents', self.wt.get_file_byname('name').read())
        self.assertEqual(self.wt.path2id('name'), 'my_pretties')
        self.assertIs(self.wt.is_executable('my_pretties'), True)
        self.assertIs(self.wt.is_executable('my_pretties2'), False)
        self.assertEqual('directory', file_kind(self.wt.abspath('oz')))
        self.assertEqual(len(modified_paths), 3)
        tree_mod_paths = [self.wt.id2abspath(f) for f in 
                          ('ozzie', 'my_pretties', 'my_pretties2')]
        self.assertSubset(tree_mod_paths, modified_paths)
        # is it safe to finalize repeatedly?
        transform.finalize()
        transform.finalize()

    def test_convenience(self):
        transform, root = self.get_transform()
        self.wt.lock_tree_write()
        self.addCleanup(self.wt.unlock)
        trans_id = transform.new_file('name', root, 'contents', 
                                      'my_pretties', True)
        oz = transform.new_directory('oz', root, 'oz-id')
        dorothy = transform.new_directory('dorothy', oz, 'dorothy-id')
        toto = transform.new_file('toto', dorothy, 'toto-contents', 
                                  'toto-id', False)

        self.assertEqual(len(transform.find_conflicts()), 0)
        transform.apply()
        self.assertRaises(ReusingTransform, transform.find_conflicts)
        self.assertEqual('contents', file(self.wt.abspath('name')).read())
        self.assertEqual(self.wt.path2id('name'), 'my_pretties')
        self.assertIs(self.wt.is_executable('my_pretties'), True)
        self.assertEqual(self.wt.path2id('oz'), 'oz-id')
        self.assertEqual(self.wt.path2id('oz/dorothy'), 'dorothy-id')
        self.assertEqual(self.wt.path2id('oz/dorothy/toto'), 'toto-id')

        self.assertEqual('toto-contents',
                         self.wt.get_file_byname('oz/dorothy/toto').read())
        self.assertIs(self.wt.is_executable('toto-id'), False)

    def test_tree_reference(self):
        transform, root = self.get_transform()
        tree = transform._tree
        trans_id = transform.new_directory('reference', root, 'subtree-id')
        transform.set_tree_reference('subtree-revision', trans_id)
        transform.apply()
        tree.lock_read()
        self.addCleanup(tree.unlock)
        self.assertEqual('subtree-revision',
                         tree.inventory['subtree-id'].reference_revision)

    def test_conflicts(self):
        transform, root = self.get_transform()
        trans_id = transform.new_file('name', root, 'contents', 
                                      'my_pretties')
        self.assertEqual(len(transform.find_conflicts()), 0)
        trans_id2 = transform.new_file('name', root, 'Crontents', 'toto')
        self.assertEqual(transform.find_conflicts(), 
                         [('duplicate', trans_id, trans_id2, 'name')])
        self.assertRaises(MalformedTransform, transform.apply)
        transform.adjust_path('name', trans_id, trans_id2)
        self.assertEqual(transform.find_conflicts(), 
                         [('non-directory parent', trans_id)])
        tinman_id = transform.trans_id_tree_path('tinman')
        transform.adjust_path('name', tinman_id, trans_id2)
        self.assertEqual(transform.find_conflicts(), 
                         [('unversioned parent', tinman_id), 
                          ('missing parent', tinman_id)])
        lion_id = transform.create_path('lion', root)
        self.assertEqual(transform.find_conflicts(), 
                         [('unversioned parent', tinman_id), 
                          ('missing parent', tinman_id)])
        transform.adjust_path('name', lion_id, trans_id2)
        self.assertEqual(transform.find_conflicts(), 
                         [('unversioned parent', lion_id),
                          ('missing parent', lion_id)])
        transform.version_file("Courage", lion_id)
        self.assertEqual(transform.find_conflicts(), 
                         [('missing parent', lion_id), 
                          ('versioning no contents', lion_id)])
        transform.adjust_path('name2', root, trans_id2)
        self.assertEqual(transform.find_conflicts(), 
                         [('versioning no contents', lion_id)])
        transform.create_file('Contents, okay?', lion_id)
        transform.adjust_path('name2', trans_id2, trans_id2)
        self.assertEqual(transform.find_conflicts(), 
                         [('parent loop', trans_id2), 
                          ('non-directory parent', trans_id2)])
        transform.adjust_path('name2', root, trans_id2)
        oz_id = transform.new_directory('oz', root)
        transform.set_executability(True, oz_id)
        self.assertEqual(transform.find_conflicts(), 
                         [('unversioned executability', oz_id)])
        transform.version_file('oz-id', oz_id)
        self.assertEqual(transform.find_conflicts(), 
                         [('non-file executability', oz_id)])
        transform.set_executability(None, oz_id)
        tip_id = transform.new_file('tip', oz_id, 'ozma', 'tip-id')
        transform.apply()
        self.assertEqual(self.wt.path2id('name'), 'my_pretties')
        self.assertEqual('contents', file(self.wt.abspath('name')).read())
        transform2, root = self.get_transform()
        oz_id = transform2.trans_id_tree_file_id('oz-id')
        newtip = transform2.new_file('tip', oz_id, 'other', 'tip-id')
        result = transform2.find_conflicts()
        fp = FinalPaths(transform2)
        self.assert_('oz/tip' in transform2._tree_path_ids)
        self.assertEqual(fp.get_path(newtip), pathjoin('oz', 'tip'))
        self.assertEqual(len(result), 2)
        self.assertEqual((result[0][0], result[0][1]), 
                         ('duplicate', newtip))
        self.assertEqual((result[1][0], result[1][2]), 
                         ('duplicate id', newtip))
        transform2.finalize()
        transform3 = TreeTransform(self.wt)
        self.addCleanup(transform3.finalize)
        oz_id = transform3.trans_id_tree_file_id('oz-id')
        transform3.delete_contents(oz_id)
        self.assertEqual(transform3.find_conflicts(), 
                         [('missing parent', oz_id)])
        root_id = transform3.root
        tip_id = transform3.trans_id_tree_file_id('tip-id')
        transform3.adjust_path('tip', root_id, tip_id)
        transform3.apply()

    def test_conflict_on_case_insensitive(self):
        tree = self.make_branch_and_tree('tree')
        # Don't try this at home, kids!
        # Force the tree to report that it is case sensitive, for conflict
        # resolution tests
        tree.case_sensitive = True
        transform = TreeTransform(tree)
        self.addCleanup(transform.finalize)
        transform.new_file('file', transform.root, 'content')
        transform.new_file('FiLe', transform.root, 'content')
        result = transform.find_conflicts()
        self.assertEqual([], result)
        transform.finalize()
        # Force the tree to report that it is case insensitive, for conflict
        # generation tests
        tree.case_sensitive = False
        transform = TreeTransform(tree)
        self.addCleanup(transform.finalize)
        transform.new_file('file', transform.root, 'content')
        transform.new_file('FiLe', transform.root, 'content')
        result = transform.find_conflicts()
        self.assertEqual([('duplicate', 'new-1', 'new-2', 'file')], result)

    def test_conflict_on_case_insensitive_existing(self):
        tree = self.make_branch_and_tree('tree')
        self.build_tree(['tree/FiLe'])
        # Don't try this at home, kids!
        # Force the tree to report that it is case sensitive, for conflict
        # resolution tests
        tree.case_sensitive = True
        transform = TreeTransform(tree)
        self.addCleanup(transform.finalize)
        transform.new_file('file', transform.root, 'content')
        result = transform.find_conflicts()
        self.assertEqual([], result)
        transform.finalize()
        # Force the tree to report that it is case insensitive, for conflict
        # generation tests
        tree.case_sensitive = False
        transform = TreeTransform(tree)
        self.addCleanup(transform.finalize)
        transform.new_file('file', transform.root, 'content')
        result = transform.find_conflicts()
        self.assertEqual([('duplicate', 'new-1', 'new-2', 'file')], result)

    def test_resolve_case_insensitive_conflict(self):
        tree = self.make_branch_and_tree('tree')
        # Don't try this at home, kids!
        # Force the tree to report that it is case insensitive, for conflict
        # resolution tests
        tree.case_sensitive = False
        transform = TreeTransform(tree)
        self.addCleanup(transform.finalize)
        transform.new_file('file', transform.root, 'content')
        transform.new_file('FiLe', transform.root, 'content')
        resolve_conflicts(transform)
        transform.apply()
        self.failUnlessExists('tree/file')
        self.failUnlessExists('tree/FiLe.moved')

    def test_resolve_checkout_case_conflict(self):
        tree = self.make_branch_and_tree('tree')
        # Don't try this at home, kids!
        # Force the tree to report that it is case insensitive, for conflict
        # resolution tests
        tree.case_sensitive = False
        transform = TreeTransform(tree)
        self.addCleanup(transform.finalize)
        transform.new_file('file', transform.root, 'content')
        transform.new_file('FiLe', transform.root, 'content')
        resolve_conflicts(transform,
                          pass_func=lambda t, c: resolve_checkout(t, c, []))
        transform.apply()
        self.failUnlessExists('tree/file')
        self.failUnlessExists('tree/FiLe.moved')

    def test_apply_case_conflict(self):
        """Ensure that a transform with case conflicts can always be applied"""
        tree = self.make_branch_and_tree('tree')
        transform = TreeTransform(tree)
        self.addCleanup(transform.finalize)
        transform.new_file('file', transform.root, 'content')
        transform.new_file('FiLe', transform.root, 'content')
        dir = transform.new_directory('dir', transform.root)
        transform.new_file('dirfile', dir, 'content')
        transform.new_file('dirFiLe', dir, 'content')
        resolve_conflicts(transform)
        transform.apply()
        self.failUnlessExists('tree/file')
        if not os.path.exists('tree/FiLe.moved'):
            self.failUnlessExists('tree/FiLe')
        self.failUnlessExists('tree/dir/dirfile')
        if not os.path.exists('tree/dir/dirFiLe.moved'):
            self.failUnlessExists('tree/dir/dirFiLe')

    def test_case_insensitive_limbo(self):
        tree = self.make_branch_and_tree('tree')
        # Don't try this at home, kids!
        # Force the tree to report that it is case insensitive
        tree.case_sensitive = False
        transform = TreeTransform(tree)
        self.addCleanup(transform.finalize)
        dir = transform.new_directory('dir', transform.root)
        first = transform.new_file('file', dir, 'content')
        second = transform.new_file('FiLe', dir, 'content')
        self.assertContainsRe(transform._limbo_name(first), 'new-1/file')
        self.assertNotContainsRe(transform._limbo_name(second), 'new-1/FiLe')

    def test_add_del(self):
        start, root = self.get_transform()
        start.new_directory('a', root, 'a')
        start.apply()
        transform, root = self.get_transform()
        transform.delete_versioned(transform.trans_id_tree_file_id('a'))
        transform.new_directory('a', root, 'a')
        transform.apply()

    def test_unversioning(self):
        create_tree, root = self.get_transform()
        parent_id = create_tree.new_directory('parent', root, 'parent-id')
        create_tree.new_file('child', parent_id, 'child', 'child-id')
        create_tree.apply()
        unversion = TreeTransform(self.wt)
        self.addCleanup(unversion.finalize)
        parent = unversion.trans_id_tree_path('parent')
        unversion.unversion_file(parent)
        self.assertEqual(unversion.find_conflicts(), 
                         [('unversioned parent', parent_id)])
        file_id = unversion.trans_id_tree_file_id('child-id')
        unversion.unversion_file(file_id)
        unversion.apply()

    def test_name_invariants(self):
        create_tree, root = self.get_transform()
        # prepare tree
        root = create_tree.root
        create_tree.new_file('name1', root, 'hello1', 'name1')
        create_tree.new_file('name2', root, 'hello2', 'name2')
        ddir = create_tree.new_directory('dying_directory', root, 'ddir')
        create_tree.new_file('dying_file', ddir, 'goodbye1', 'dfile')
        create_tree.new_file('moving_file', ddir, 'later1', 'mfile')
        create_tree.new_file('moving_file2', root, 'later2', 'mfile2')
        create_tree.apply()

        mangle_tree,root = self.get_transform()
        root = mangle_tree.root
        #swap names
        name1 = mangle_tree.trans_id_tree_file_id('name1')
        name2 = mangle_tree.trans_id_tree_file_id('name2')
        mangle_tree.adjust_path('name2', root, name1)
        mangle_tree.adjust_path('name1', root, name2)

        #tests for deleting parent directories 
        ddir = mangle_tree.trans_id_tree_file_id('ddir')
        mangle_tree.delete_contents(ddir)
        dfile = mangle_tree.trans_id_tree_file_id('dfile')
        mangle_tree.delete_versioned(dfile)
        mangle_tree.unversion_file(dfile)
        mfile = mangle_tree.trans_id_tree_file_id('mfile')
        mangle_tree.adjust_path('mfile', root, mfile)

        #tests for adding parent directories
        newdir = mangle_tree.new_directory('new_directory', root, 'newdir')
        mfile2 = mangle_tree.trans_id_tree_file_id('mfile2')
        mangle_tree.adjust_path('mfile2', newdir, mfile2)
        mangle_tree.new_file('newfile', newdir, 'hello3', 'dfile')
        self.assertEqual(mangle_tree.final_file_id(mfile2), 'mfile2')
        self.assertEqual(mangle_tree.final_parent(mfile2), newdir)
        self.assertEqual(mangle_tree.final_file_id(mfile2), 'mfile2')
        mangle_tree.apply()
        self.assertEqual(file(self.wt.abspath('name1')).read(), 'hello2')
        self.assertEqual(file(self.wt.abspath('name2')).read(), 'hello1')
        mfile2_path = self.wt.abspath(pathjoin('new_directory','mfile2'))
        self.assertEqual(mangle_tree.final_parent(mfile2), newdir)
        self.assertEqual(file(mfile2_path).read(), 'later2')
        self.assertEqual(self.wt.id2path('mfile2'), 'new_directory/mfile2')
        self.assertEqual(self.wt.path2id('new_directory/mfile2'), 'mfile2')
        newfile_path = self.wt.abspath(pathjoin('new_directory','newfile'))
        self.assertEqual(file(newfile_path).read(), 'hello3')
        self.assertEqual(self.wt.path2id('dying_directory'), 'ddir')
        self.assertIs(self.wt.path2id('dying_directory/dying_file'), None)
        mfile2_path = self.wt.abspath(pathjoin('new_directory','mfile2'))

    def test_both_rename(self):
        create_tree,root = self.get_transform()
        newdir = create_tree.new_directory('selftest', root, 'selftest-id')
        create_tree.new_file('blackbox.py', newdir, 'hello1', 'blackbox-id')
        create_tree.apply()        
        mangle_tree,root = self.get_transform()
        selftest = mangle_tree.trans_id_tree_file_id('selftest-id')
        blackbox = mangle_tree.trans_id_tree_file_id('blackbox-id')
        mangle_tree.adjust_path('test', root, selftest)
        mangle_tree.adjust_path('test_too_much', root, selftest)
        mangle_tree.set_executability(True, blackbox)
        mangle_tree.apply()

    def test_both_rename2(self):
        create_tree,root = self.get_transform()
        bzrlib = create_tree.new_directory('bzrlib', root, 'bzrlib-id')
        tests = create_tree.new_directory('tests', bzrlib, 'tests-id')
        blackbox = create_tree.new_directory('blackbox', tests, 'blackbox-id')
        create_tree.new_file('test_too_much.py', blackbox, 'hello1', 
                             'test_too_much-id')
        create_tree.apply()        
        mangle_tree,root = self.get_transform()
        bzrlib = mangle_tree.trans_id_tree_file_id('bzrlib-id')
        tests = mangle_tree.trans_id_tree_file_id('tests-id')
        test_too_much = mangle_tree.trans_id_tree_file_id('test_too_much-id')
        mangle_tree.adjust_path('selftest', bzrlib, tests)
        mangle_tree.adjust_path('blackbox.py', tests, test_too_much) 
        mangle_tree.set_executability(True, test_too_much)
        mangle_tree.apply()

    def test_both_rename3(self):
        create_tree,root = self.get_transform()
        tests = create_tree.new_directory('tests', root, 'tests-id')
        create_tree.new_file('test_too_much.py', tests, 'hello1', 
                             'test_too_much-id')
        create_tree.apply()        
        mangle_tree,root = self.get_transform()
        tests = mangle_tree.trans_id_tree_file_id('tests-id')
        test_too_much = mangle_tree.trans_id_tree_file_id('test_too_much-id')
        mangle_tree.adjust_path('selftest', root, tests)
        mangle_tree.adjust_path('blackbox.py', tests, test_too_much) 
        mangle_tree.set_executability(True, test_too_much)
        mangle_tree.apply()

    def test_move_dangling_ie(self):
        create_tree, root = self.get_transform()
        # prepare tree
        root = create_tree.root
        create_tree.new_file('name1', root, 'hello1', 'name1')
        create_tree.apply()
        delete_contents, root = self.get_transform()
        file = delete_contents.trans_id_tree_file_id('name1')
        delete_contents.delete_contents(file)
        delete_contents.apply()
        move_id, root = self.get_transform()
        name1 = move_id.trans_id_tree_file_id('name1')
        newdir = move_id.new_directory('dir', root, 'newdir')
        move_id.adjust_path('name2', newdir, name1)
        move_id.apply()
        
    def test_replace_dangling_ie(self):
        create_tree, root = self.get_transform()
        # prepare tree
        root = create_tree.root
        create_tree.new_file('name1', root, 'hello1', 'name1')
        create_tree.apply()
        delete_contents = TreeTransform(self.wt)
        self.addCleanup(delete_contents.finalize)
        file = delete_contents.trans_id_tree_file_id('name1')
        delete_contents.delete_contents(file)
        delete_contents.apply()
        delete_contents.finalize()
        replace = TreeTransform(self.wt)
        self.addCleanup(replace.finalize)
        name2 = replace.new_file('name2', root, 'hello2', 'name1')
        conflicts = replace.find_conflicts()
        name1 = replace.trans_id_tree_file_id('name1')
        self.assertEqual(conflicts, [('duplicate id', name1, name2)])
        resolve_conflicts(replace)
        replace.apply()

    def test_symlinks(self):
        self.requireFeature(SymlinkFeature)
        transform,root = self.get_transform()
        oz_id = transform.new_directory('oz', root, 'oz-id')
        wizard = transform.new_symlink('wizard', oz_id, 'wizard-target', 
                                       'wizard-id')
        wiz_id = transform.create_path('wizard2', oz_id)
        transform.create_symlink('behind_curtain', wiz_id)
        transform.version_file('wiz-id2', wiz_id)            
        transform.set_executability(True, wiz_id)
        self.assertEqual(transform.find_conflicts(), 
                         [('non-file executability', wiz_id)])
        transform.set_executability(None, wiz_id)
        transform.apply()
        self.assertEqual(self.wt.path2id('oz/wizard'), 'wizard-id')
        self.assertEqual(file_kind(self.wt.abspath('oz/wizard')), 'symlink')
        self.assertEqual(os.readlink(self.wt.abspath('oz/wizard2')), 
                         'behind_curtain')
        self.assertEqual(os.readlink(self.wt.abspath('oz/wizard')),
                         'wizard-target')

    def test_unable_create_symlink(self):
        def tt_helper():
            wt = self.make_branch_and_tree('.')
            tt = TreeTransform(wt)  # TreeTransform obtains write lock
            try:
                tt.new_symlink('foo', tt.root, 'bar')
                tt.apply()
            finally:
                wt.unlock()
        os_symlink = getattr(os, 'symlink', None)
        os.symlink = None
        try:
            err = self.assertRaises(errors.UnableCreateSymlink, tt_helper)
            self.assertEquals(
                "Unable to create symlink 'foo' on this platform",
                str(err))
        finally:
            if os_symlink:
                os.symlink = os_symlink

    def get_conflicted(self):
        create,root = self.get_transform()
        create.new_file('dorothy', root, 'dorothy', 'dorothy-id')
        oz = create.new_directory('oz', root, 'oz-id')
        create.new_directory('emeraldcity', oz, 'emerald-id')
        create.apply()
        conflicts,root = self.get_transform()
        # set up duplicate entry, duplicate id
        new_dorothy = conflicts.new_file('dorothy', root, 'dorothy', 
                                         'dorothy-id')
        old_dorothy = conflicts.trans_id_tree_file_id('dorothy-id')
        oz = conflicts.trans_id_tree_file_id('oz-id')
        # set up DeletedParent parent conflict
        conflicts.delete_versioned(oz)
        emerald = conflicts.trans_id_tree_file_id('emerald-id')
        # set up MissingParent conflict
        munchkincity = conflicts.trans_id_file_id('munchkincity-id')
        conflicts.adjust_path('munchkincity', root, munchkincity)
        conflicts.new_directory('auntem', munchkincity, 'auntem-id')
        # set up parent loop
        conflicts.adjust_path('emeraldcity', emerald, emerald)
        return conflicts, emerald, oz, old_dorothy, new_dorothy

    def test_conflict_resolution(self):
        conflicts, emerald, oz, old_dorothy, new_dorothy =\
            self.get_conflicted()
        resolve_conflicts(conflicts)
        self.assertEqual(conflicts.final_name(old_dorothy), 'dorothy.moved')
        self.assertIs(conflicts.final_file_id(old_dorothy), None)
        self.assertEqual(conflicts.final_name(new_dorothy), 'dorothy')
        self.assertEqual(conflicts.final_file_id(new_dorothy), 'dorothy-id')
        self.assertEqual(conflicts.final_parent(emerald), oz)
        conflicts.apply()

    def test_cook_conflicts(self):
        tt, emerald, oz, old_dorothy, new_dorothy = self.get_conflicted()
        raw_conflicts = resolve_conflicts(tt)
        cooked_conflicts = cook_conflicts(raw_conflicts, tt)
        duplicate = DuplicateEntry('Moved existing file to', 'dorothy.moved', 
                                   'dorothy', None, 'dorothy-id')
        self.assertEqual(cooked_conflicts[0], duplicate)
        duplicate_id = DuplicateID('Unversioned existing file', 
                                   'dorothy.moved', 'dorothy', None,
                                   'dorothy-id')
        self.assertEqual(cooked_conflicts[1], duplicate_id)
        missing_parent = MissingParent('Created directory', 'munchkincity',
                                       'munchkincity-id')
        deleted_parent = DeletingParent('Not deleting', 'oz', 'oz-id')
        self.assertEqual(cooked_conflicts[2], missing_parent)
        unversioned_parent = UnversionedParent('Versioned directory',
                                               'munchkincity',
                                               'munchkincity-id')
        unversioned_parent2 = UnversionedParent('Versioned directory', 'oz',
                                               'oz-id')
        self.assertEqual(cooked_conflicts[3], unversioned_parent)
        parent_loop = ParentLoop('Cancelled move', 'oz/emeraldcity', 
                                 'oz/emeraldcity', 'emerald-id', 'emerald-id')
        self.assertEqual(cooked_conflicts[4], deleted_parent)
        self.assertEqual(cooked_conflicts[5], unversioned_parent2)
        self.assertEqual(cooked_conflicts[6], parent_loop)
        self.assertEqual(len(cooked_conflicts), 7)
        tt.finalize()

    def test_string_conflicts(self):
        tt, emerald, oz, old_dorothy, new_dorothy = self.get_conflicted()
        raw_conflicts = resolve_conflicts(tt)
        cooked_conflicts = cook_conflicts(raw_conflicts, tt)
        tt.finalize()
        conflicts_s = [str(c) for c in cooked_conflicts]
        self.assertEqual(len(cooked_conflicts), len(conflicts_s))
        self.assertEqual(conflicts_s[0], 'Conflict adding file dorothy.  '
                                         'Moved existing file to '
                                         'dorothy.moved.')
        self.assertEqual(conflicts_s[1], 'Conflict adding id to dorothy.  '
                                         'Unversioned existing file '
                                         'dorothy.moved.')
        self.assertEqual(conflicts_s[2], 'Conflict adding files to'
                                         ' munchkincity.  Created directory.')
        self.assertEqual(conflicts_s[3], 'Conflict because munchkincity is not'
                                         ' versioned, but has versioned'
                                         ' children.  Versioned directory.')
        self.assertEqualDiff(conflicts_s[4], "Conflict: can't delete oz because it"
                                         " is not empty.  Not deleting.")
        self.assertEqual(conflicts_s[5], 'Conflict because oz is not'
                                         ' versioned, but has versioned'
                                         ' children.  Versioned directory.')
        self.assertEqual(conflicts_s[6], 'Conflict moving oz/emeraldcity into'
                                         ' oz/emeraldcity.  Cancelled move.')

    def prepare_wrong_parent_kind(self):
        tt, root = self.get_transform()
        tt.new_file('parent', root, 'contents', 'parent-id')
        tt.apply()
        tt, root = self.get_transform()
        parent_id = tt.trans_id_file_id('parent-id')
        tt.new_file('child,', parent_id, 'contents2', 'file-id')
        return tt

    def test_find_conflicts_wrong_parent_kind(self):
        tt = self.prepare_wrong_parent_kind()
        tt.find_conflicts()

    def test_resolve_conflicts_wrong_existing_parent_kind(self):
        tt = self.prepare_wrong_parent_kind()
        raw_conflicts = resolve_conflicts(tt)
        self.assertEqual(set([('non-directory parent', 'Created directory',
                         'new-3')]), raw_conflicts)
        cooked_conflicts = cook_conflicts(raw_conflicts, tt)
        self.assertEqual([NonDirectoryParent('Created directory', 'parent.new',
        'parent-id')], cooked_conflicts)
        tt.apply()
        self.assertEqual(None, self.wt.path2id('parent'))
        self.assertEqual('parent-id', self.wt.path2id('parent.new'))

    def test_resolve_conflicts_wrong_new_parent_kind(self):
        tt, root = self.get_transform()
        parent_id = tt.new_directory('parent', root, 'parent-id')
        tt.new_file('child,', parent_id, 'contents2', 'file-id')
        tt.apply()
        tt, root = self.get_transform()
        parent_id = tt.trans_id_file_id('parent-id')
        tt.delete_contents(parent_id)
        tt.create_file('contents', parent_id)
        raw_conflicts = resolve_conflicts(tt)
        self.assertEqual(set([('non-directory parent', 'Created directory',
                         'new-3')]), raw_conflicts)
        tt.apply()
        self.assertEqual(None, self.wt.path2id('parent'))
        self.assertEqual('parent-id', self.wt.path2id('parent.new'))

    def test_resolve_conflicts_wrong_parent_kind_unversioned(self):
        tt, root = self.get_transform()
        parent_id = tt.new_directory('parent', root)
        tt.new_file('child,', parent_id, 'contents2')
        tt.apply()
        tt, root = self.get_transform()
        parent_id = tt.trans_id_tree_path('parent')
        tt.delete_contents(parent_id)
        tt.create_file('contents', parent_id)
        resolve_conflicts(tt)
        tt.apply()
        self.assertIs(None, self.wt.path2id('parent'))
        self.assertIs(None, self.wt.path2id('parent.new'))

    def test_moving_versioned_directories(self):
        create, root = self.get_transform()
        kansas = create.new_directory('kansas', root, 'kansas-id')
        create.new_directory('house', kansas, 'house-id')
        create.new_directory('oz', root, 'oz-id')
        create.apply()
        cyclone, root = self.get_transform()
        oz = cyclone.trans_id_tree_file_id('oz-id')
        house = cyclone.trans_id_tree_file_id('house-id')
        cyclone.adjust_path('house', oz, house)
        cyclone.apply()

    def test_moving_root(self):
        create, root = self.get_transform()
        fun = create.new_directory('fun', root, 'fun-id')
        create.new_directory('sun', root, 'sun-id')
        create.new_directory('moon', root, 'moon')
        create.apply()
        transform, root = self.get_transform()
        transform.adjust_root_path('oldroot', fun)
        new_root=transform.trans_id_tree_path('')
        transform.version_file('new-root', new_root)
        transform.apply()

    def test_renames(self):
        create, root = self.get_transform()
        old = create.new_directory('old-parent', root, 'old-id')
        intermediate = create.new_directory('intermediate', old, 'im-id')
        myfile = create.new_file('myfile', intermediate, 'myfile-text',
                                 'myfile-id')
        create.apply()
        rename, root = self.get_transform()
        old = rename.trans_id_file_id('old-id')
        rename.adjust_path('new', root, old)
        myfile = rename.trans_id_file_id('myfile-id')
        rename.set_executability(True, myfile)
        rename.apply()

    def test_find_interesting(self):
        create, root = self.get_transform()
        wt = create._tree
        create.new_file('vfile', root, 'myfile-text', 'myfile-id')
        create.new_file('uvfile', root, 'othertext')
        create.apply()
        result = self.applyDeprecated(symbol_versioning.zero_fifteen,
            find_interesting, wt, wt, ['vfile'])
        self.assertEqual(result, set(['myfile-id']))

    def test_set_executability_order(self):
        """Ensure that executability behaves the same, no matter what order.
        
        - create file and set executability simultaneously
        - create file and set executability afterward
        - unsetting the executability of a file whose executability has not been
        declared should throw an exception (this may happen when a
        merge attempts to create a file with a duplicate ID)
        """
        transform, root = self.get_transform()
        wt = transform._tree
        wt.lock_read()
        self.addCleanup(wt.unlock)
        transform.new_file('set_on_creation', root, 'Set on creation', 'soc',
                           True)
        sac = transform.new_file('set_after_creation', root,
                                 'Set after creation', 'sac')
        transform.set_executability(True, sac)
        uws = transform.new_file('unset_without_set', root, 'Unset badly',
                                 'uws')
        self.assertRaises(KeyError, transform.set_executability, None, uws)
        transform.apply()
        self.assertTrue(wt.is_executable('soc'))
        self.assertTrue(wt.is_executable('sac'))

    def test_preserve_mode(self):
        """File mode is preserved when replacing content"""
        if sys.platform == 'win32':
            raise TestSkipped('chmod has no effect on win32')
        transform, root = self.get_transform()
        transform.new_file('file1', root, 'contents', 'file1-id', True)
        transform.apply()
        self.wt.lock_write()
        self.addCleanup(self.wt.unlock)
        self.assertTrue(self.wt.is_executable('file1-id'))
        transform, root = self.get_transform()
        file1_id = transform.trans_id_tree_file_id('file1-id')
        transform.delete_contents(file1_id)
        transform.create_file('contents2', file1_id)
        transform.apply()
        self.assertTrue(self.wt.is_executable('file1-id'))

    def test__set_mode_stats_correctly(self):
        """_set_mode stats to determine file mode."""
        if sys.platform == 'win32':
            raise TestSkipped('chmod has no effect on win32')

        stat_paths = []
        real_stat = os.stat
        def instrumented_stat(path):
            stat_paths.append(path)
            return real_stat(path)

        transform, root = self.get_transform()

        bar1_id = transform.new_file('bar', root, 'bar contents 1\n',
                                     file_id='bar-id-1', executable=False)
        transform.apply()

        transform, root = self.get_transform()
        bar1_id = transform.trans_id_tree_path('bar')
        bar2_id = transform.trans_id_tree_path('bar2')
        try:
            os.stat = instrumented_stat
            transform.create_file('bar2 contents\n', bar2_id, mode_id=bar1_id)
        finally:
            os.stat = real_stat
            transform.finalize()

        bar1_abspath = self.wt.abspath('bar')
        self.assertEqual([bar1_abspath], stat_paths)

    def test_iter_changes(self):
        self.wt.set_root_id('eert_toor')
        transform, root = self.get_transform()
        transform.new_file('old', root, 'blah', 'id-1', True)
        transform.apply()
        transform, root = self.get_transform()
        try:
            self.assertEqual([], list(transform._iter_changes()))
            old = transform.trans_id_tree_file_id('id-1')
            transform.unversion_file(old)
            self.assertEqual([('id-1', ('old', None), False, (True, False),
                ('eert_toor', 'eert_toor'), ('old', 'old'), ('file', 'file'),
                (True, True))], list(transform._iter_changes()))
            transform.new_directory('new', root, 'id-1')
            self.assertEqual([('id-1', ('old', 'new'), True, (True, True),
                ('eert_toor', 'eert_toor'), ('old', 'new'),
                ('file', 'directory'),
                (True, False))], list(transform._iter_changes()))
        finally:
            transform.finalize()

    def test_iter_changes_new(self):
        self.wt.set_root_id('eert_toor')
        transform, root = self.get_transform()
        transform.new_file('old', root, 'blah')
        transform.apply()
        transform, root = self.get_transform()
        try:
            old = transform.trans_id_tree_path('old')
            transform.version_file('id-1', old)
            self.assertEqual([('id-1', (None, 'old'), False, (False, True),
                ('eert_toor', 'eert_toor'), ('old', 'old'), ('file', 'file'),
                (False, False))], list(transform._iter_changes()))
        finally:
            transform.finalize()

    def test_iter_changes_modifications(self):
        self.wt.set_root_id('eert_toor')
        transform, root = self.get_transform()
        transform.new_file('old', root, 'blah', 'id-1')
        transform.new_file('new', root, 'blah')
        transform.new_directory('subdir', root, 'subdir-id')
        transform.apply()
        transform, root = self.get_transform()
        try:
            old = transform.trans_id_tree_path('old')
            subdir = transform.trans_id_tree_file_id('subdir-id')
            new = transform.trans_id_tree_path('new')
            self.assertEqual([], list(transform._iter_changes()))

            #content deletion
            transform.delete_contents(old)
            self.assertEqual([('id-1', ('old', 'old'), True, (True, True),
                ('eert_toor', 'eert_toor'), ('old', 'old'), ('file', None),
                (False, False))], list(transform._iter_changes()))

            #content change
            transform.create_file('blah', old)
            self.assertEqual([('id-1', ('old', 'old'), True, (True, True),
                ('eert_toor', 'eert_toor'), ('old', 'old'), ('file', 'file'),
                (False, False))], list(transform._iter_changes()))
            transform.cancel_deletion(old)
            self.assertEqual([('id-1', ('old', 'old'), True, (True, True),
                ('eert_toor', 'eert_toor'), ('old', 'old'), ('file', 'file'),
                (False, False))], list(transform._iter_changes()))
            transform.cancel_creation(old)

            # move file_id to a different file
            self.assertEqual([], list(transform._iter_changes()))
            transform.unversion_file(old)
            transform.version_file('id-1', new)
            transform.adjust_path('old', root, new)
            self.assertEqual([('id-1', ('old', 'old'), True, (True, True),
                ('eert_toor', 'eert_toor'), ('old', 'old'), ('file', 'file'),
                (False, False))], list(transform._iter_changes()))
            transform.cancel_versioning(new)
            transform._removed_id = set()

            #execute bit
            self.assertEqual([], list(transform._iter_changes()))
            transform.set_executability(True, old)
            self.assertEqual([('id-1', ('old', 'old'), False, (True, True),
                ('eert_toor', 'eert_toor'), ('old', 'old'), ('file', 'file'),
                (False, True))], list(transform._iter_changes()))
            transform.set_executability(None, old)

            # filename
            self.assertEqual([], list(transform._iter_changes()))
            transform.adjust_path('new', root, old)
            transform._new_parent = {}
            self.assertEqual([('id-1', ('old', 'new'), False, (True, True),
                ('eert_toor', 'eert_toor'), ('old', 'new'), ('file', 'file'),
                (False, False))], list(transform._iter_changes()))
            transform._new_name = {}

            # parent directory
            self.assertEqual([], list(transform._iter_changes()))
            transform.adjust_path('new', subdir, old)
            transform._new_name = {}
            self.assertEqual([('id-1', ('old', 'subdir/old'), False,
                (True, True), ('eert_toor', 'subdir-id'), ('old', 'old'),
                ('file', 'file'), (False, False))],
                list(transform._iter_changes()))
            transform._new_path = {}

        finally:
            transform.finalize()

    def test_iter_changes_modified_bleed(self):
        self.wt.set_root_id('eert_toor')
        """Modified flag should not bleed from one change to another"""
        # unfortunately, we have no guarantee that file1 (which is modified)
        # will be applied before file2.  And if it's applied after file2, it
        # obviously can't bleed into file2's change output.  But for now, it
        # works.
        transform, root = self.get_transform()
        transform.new_file('file1', root, 'blah', 'id-1')
        transform.new_file('file2', root, 'blah', 'id-2')
        transform.apply()
        transform, root = self.get_transform()
        try:
            transform.delete_contents(transform.trans_id_file_id('id-1'))
            transform.set_executability(True,
            transform.trans_id_file_id('id-2'))
            self.assertEqual([('id-1', (u'file1', u'file1'), True, (True, True),
                ('eert_toor', 'eert_toor'), ('file1', u'file1'),
                ('file', None), (False, False)),
                ('id-2', (u'file2', u'file2'), False, (True, True),
                ('eert_toor', 'eert_toor'), ('file2', u'file2'),
                ('file', 'file'), (False, True))],
                list(transform._iter_changes()))
        finally:
            transform.finalize()

    def test_iter_changes_move_missing(self):
        """Test moving ids with no files around"""
        self.wt.set_root_id('toor_eert')
        # Need two steps because versioning a non-existant file is a conflict.
        transform, root = self.get_transform()
        transform.new_directory('floater', root, 'floater-id')
        transform.apply()
        transform, root = self.get_transform()
        transform.delete_contents(transform.trans_id_tree_path('floater'))
        transform.apply()
        transform, root = self.get_transform()
        floater = transform.trans_id_tree_path('floater')
        try:
            transform.adjust_path('flitter', root, floater)
            self.assertEqual([('floater-id', ('floater', 'flitter'), False,
            (True, True), ('toor_eert', 'toor_eert'), ('floater', 'flitter'),
            (None, None), (False, False))], list(transform._iter_changes()))
        finally:
            transform.finalize()

    def test_iter_changes_pointless(self):
        """Ensure that no-ops are not treated as modifications"""
        self.wt.set_root_id('eert_toor')
        transform, root = self.get_transform()
        transform.new_file('old', root, 'blah', 'id-1')
        transform.new_directory('subdir', root, 'subdir-id')
        transform.apply()
        transform, root = self.get_transform()
        try:
            old = transform.trans_id_tree_path('old')
            subdir = transform.trans_id_tree_file_id('subdir-id')
            self.assertEqual([], list(transform._iter_changes()))
            transform.delete_contents(subdir)
            transform.create_directory(subdir)
            transform.set_executability(False, old)
            transform.unversion_file(old)
            transform.version_file('id-1', old)
            transform.adjust_path('old', root, old)
            self.assertEqual([], list(transform._iter_changes()))
        finally:
            transform.finalize()

    def test_rename_count(self):
        transform, root = self.get_transform()
        transform.new_file('name1', root, 'contents')
        self.assertEqual(transform.rename_count, 0)
        transform.apply()
        self.assertEqual(transform.rename_count, 1)
        transform2, root = self.get_transform()
        transform2.adjust_path('name2', root,
                               transform2.trans_id_tree_path('name1'))
        self.assertEqual(transform2.rename_count, 0)
        transform2.apply()
        self.assertEqual(transform2.rename_count, 2)

    def test_change_parent(self):
        """Ensure that after we change a parent, the results are still right.

        Renames and parent changes on pending transforms can happen as part
        of conflict resolution, and are explicitly permitted by the
        TreeTransform API.

        This test ensures they work correctly with the rename-avoidance
        optimization.
        """
        transform, root = self.get_transform()
        parent1 = transform.new_directory('parent1', root)
        child1 = transform.new_file('child1', parent1, 'contents')
        parent2 = transform.new_directory('parent2', root)
        transform.adjust_path('child1', parent2, child1)
        transform.apply()
        self.failIfExists(self.wt.abspath('parent1/child1'))
        self.failUnlessExists(self.wt.abspath('parent2/child1'))
        # rename limbo/new-1 => parent1, rename limbo/new-3 => parent2
        # no rename for child1 (counting only renames during apply)
        self.failUnlessEqual(2, transform.rename_count)

    def test_cancel_parent(self):
        """Cancelling a parent doesn't cause deletion of a non-empty directory

        This is like the test_change_parent, except that we cancel the parent
        before adjusting the path.  The transform must detect that the
        directory is non-empty, and move children to safe locations.
        """
        transform, root = self.get_transform()
        parent1 = transform.new_directory('parent1', root)
        child1 = transform.new_file('child1', parent1, 'contents')
        child2 = transform.new_file('child2', parent1, 'contents')
        try:
            transform.cancel_creation(parent1)
        except OSError:
            self.fail('Failed to move child1 before deleting parent1')
        transform.cancel_creation(child2)
        transform.create_directory(parent1)
        try:
            transform.cancel_creation(parent1)
        # If the transform incorrectly believes that child2 is still in
        # parent1's limbo directory, it will try to rename it and fail
        # because was already moved by the first cancel_creation.
        except OSError:
            self.fail('Transform still thinks child2 is a child of parent1')
        parent2 = transform.new_directory('parent2', root)
        transform.adjust_path('child1', parent2, child1)
        transform.apply()
        self.failIfExists(self.wt.abspath('parent1'))
        self.failUnlessExists(self.wt.abspath('parent2/child1'))
        # rename limbo/new-3 => parent2, rename limbo/new-2 => child1
        self.failUnlessEqual(2, transform.rename_count)

    def test_adjust_and_cancel(self):
        """Make sure adjust_path keeps track of limbo children properly"""
        transform, root = self.get_transform()
        parent1 = transform.new_directory('parent1', root)
        child1 = transform.new_file('child1', parent1, 'contents')
        parent2 = transform.new_directory('parent2', root)
        transform.adjust_path('child1', parent2, child1)
        transform.cancel_creation(child1)
        try:
            transform.cancel_creation(parent1)
        # if the transform thinks child1 is still in parent1's limbo
        # directory, it will attempt to move it and fail.
        except OSError:
            self.fail('Transform still thinks child1 is a child of parent1')
        transform.finalize()

    def test_noname_contents(self):
        """TreeTransform should permit deferring naming files."""
        transform, root = self.get_transform()
        parent = transform.trans_id_file_id('parent-id')
        try:
            transform.create_directory(parent)
        except KeyError:
            self.fail("Can't handle contents with no name")
        transform.finalize()

    def test_noname_contents_nested(self):
        """TreeTransform should permit deferring naming files."""
        transform, root = self.get_transform()
        parent = transform.trans_id_file_id('parent-id')
        try:
            transform.create_directory(parent)
        except KeyError:
            self.fail("Can't handle contents with no name")
        child = transform.new_directory('child', parent)
        transform.adjust_path('parent', root, parent)
        transform.apply()
        self.failUnlessExists(self.wt.abspath('parent/child'))
        self.assertEqual(1, transform.rename_count)

    def test_reuse_name(self):
        """Avoid reusing the same limbo name for different files"""
        transform, root = self.get_transform()
        parent = transform.new_directory('parent', root)
        child1 = transform.new_directory('child', parent)
        try:
            child2 = transform.new_directory('child', parent)
        except OSError:
            self.fail('Tranform tried to use the same limbo name twice')
        transform.adjust_path('child2', parent, child2)
        transform.apply()
        # limbo/new-1 => parent, limbo/new-3 => parent/child2
        # child2 is put into top-level limbo because child1 has already
        # claimed the direct limbo path when child2 is created.  There is no
        # advantage in renaming files once they're in top-level limbo, except
        # as part of apply.
        self.assertEqual(2, transform.rename_count)

    def test_reuse_when_first_moved(self):
        """Don't avoid direct paths when it is safe to use them"""
        transform, root = self.get_transform()
        parent = transform.new_directory('parent', root)
        child1 = transform.new_directory('child', parent)
        transform.adjust_path('child1', parent, child1)
        child2 = transform.new_directory('child', parent)
        transform.apply()
        # limbo/new-1 => parent
        self.assertEqual(1, transform.rename_count)

    def test_reuse_after_cancel(self):
        """Don't avoid direct paths when it is safe to use them"""
        transform, root = self.get_transform()
        parent2 = transform.new_directory('parent2', root)
        child1 = transform.new_directory('child1', parent2)
        transform.cancel_creation(parent2)
        transform.create_directory(parent2)
        child2 = transform.new_directory('child1', parent2)
        transform.adjust_path('child2', parent2, child1)
        transform.apply()
        # limbo/new-1 => parent2, limbo/new-2 => parent2/child1
        self.assertEqual(2, transform.rename_count)

    def test_finalize_order(self):
        """Finalize must be done in child-to-parent order"""
        transform, root = self.get_transform()
        parent = transform.new_directory('parent', root)
        child = transform.new_directory('child', parent)
        try:
            transform.finalize()
        except OSError:
            self.fail('Tried to remove parent before child1')

    def test_cancel_with_cancelled_child_should_succeed(self):
        transform, root = self.get_transform()
        parent = transform.new_directory('parent', root)
        child = transform.new_directory('child', parent)
        transform.cancel_creation(child)
        transform.cancel_creation(parent)
        transform.finalize()

    def test_change_entry(self):
        txt = 'bzrlib.transform.change_entry was deprecated in version 0.90.'
        self.callDeprecated([txt], change_entry, None, None, None, None, None,
            None, None, None)

    def test_case_insensitive_clash(self):
        self.requireFeature(CaseInsensitiveFilesystemFeature)
        def tt_helper():
            wt = self.make_branch_and_tree('.')
            tt = TreeTransform(wt)  # TreeTransform obtains write lock
            try:
                tt.new_file('foo', tt.root, 'bar')
                tt.new_file('Foo', tt.root, 'spam')
                # Lie to tt that we've already resolved all conflicts.
                tt.apply(no_conflicts=True)
            except:
                wt.unlock()
                raise
        err = self.assertRaises(errors.FileExists, tt_helper)
        self.assertContainsRe(str(err),
            "^File exists: .+/foo")

    def test_two_directories_clash(self):
        def tt_helper():
            wt = self.make_branch_and_tree('.')
            tt = TreeTransform(wt)  # TreeTransform obtains write lock
            try:
                foo_1 = tt.new_directory('foo', tt.root)
                tt.new_directory('bar', foo_1)
                foo_2 = tt.new_directory('foo', tt.root)
                tt.new_directory('baz', foo_2)
                # Lie to tt that we've already resolved all conflicts.
                tt.apply(no_conflicts=True)
            except:
                wt.unlock()
                raise
        err = self.assertRaises(errors.FileExists, tt_helper)
        self.assertContainsRe(str(err),
            "^File exists: .+/foo")

    def test_two_directories_clash_finalize(self):
        def tt_helper():
            wt = self.make_branch_and_tree('.')
            tt = TreeTransform(wt)  # TreeTransform obtains write lock
            try:
                foo_1 = tt.new_directory('foo', tt.root)
                tt.new_directory('bar', foo_1)
                foo_2 = tt.new_directory('foo', tt.root)
                tt.new_directory('baz', foo_2)
                # Lie to tt that we've already resolved all conflicts.
                tt.apply(no_conflicts=True)
            except:
                tt.finalize()
                raise
        err = self.assertRaises(errors.FileExists, tt_helper)
        self.assertContainsRe(str(err),
            "^File exists: .+/foo")


class TransformGroup(object):

    def __init__(self, dirname, root_id):
        self.name = dirname
        os.mkdir(dirname)
        self.wt = BzrDir.create_standalone_workingtree(dirname)
        self.wt.set_root_id(root_id)
        self.b = self.wt.branch
        self.tt = TreeTransform(self.wt)
        self.root = self.tt.trans_id_tree_file_id(self.wt.get_root_id())


def conflict_text(tree, merge):
    template = '%s TREE\n%s%s\n%s%s MERGE-SOURCE\n'
    return template % ('<' * 7, tree, '=' * 7, merge, '>' * 7)


class TestTransformMerge(TestCaseInTempDir):
    def test_text_merge(self):
        root_id = generate_ids.gen_root_id()
        base = TransformGroup("base", root_id)
        base.tt.new_file('a', base.root, 'a\nb\nc\nd\be\n', 'a')
        base.tt.new_file('b', base.root, 'b1', 'b')
        base.tt.new_file('c', base.root, 'c', 'c')
        base.tt.new_file('d', base.root, 'd', 'd')
        base.tt.new_file('e', base.root, 'e', 'e')
        base.tt.new_file('f', base.root, 'f', 'f')
        base.tt.new_directory('g', base.root, 'g')
        base.tt.new_directory('h', base.root, 'h')
        base.tt.apply()
        other = TransformGroup("other", root_id)
        other.tt.new_file('a', other.root, 'y\nb\nc\nd\be\n', 'a')
        other.tt.new_file('b', other.root, 'b2', 'b')
        other.tt.new_file('c', other.root, 'c2', 'c')
        other.tt.new_file('d', other.root, 'd', 'd')
        other.tt.new_file('e', other.root, 'e2', 'e')
        other.tt.new_file('f', other.root, 'f', 'f')
        other.tt.new_file('g', other.root, 'g', 'g')
        other.tt.new_file('h', other.root, 'h\ni\nj\nk\n', 'h')
        other.tt.new_file('i', other.root, 'h\ni\nj\nk\n', 'i')
        other.tt.apply()
        this = TransformGroup("this", root_id)
        this.tt.new_file('a', this.root, 'a\nb\nc\nd\bz\n', 'a')
        this.tt.new_file('b', this.root, 'b', 'b')
        this.tt.new_file('c', this.root, 'c', 'c')
        this.tt.new_file('d', this.root, 'd2', 'd')
        this.tt.new_file('e', this.root, 'e2', 'e')
        this.tt.new_file('f', this.root, 'f', 'f')
        this.tt.new_file('g', this.root, 'g', 'g')
        this.tt.new_file('h', this.root, '1\n2\n3\n4\n', 'h')
        this.tt.new_file('i', this.root, '1\n2\n3\n4\n', 'i')
        this.tt.apply()
        Merge3Merger(this.wt, this.wt, base.wt, other.wt)

        # textual merge
        self.assertEqual(this.wt.get_file('a').read(), 'y\nb\nc\nd\bz\n')
        # three-way text conflict
        self.assertEqual(this.wt.get_file('b').read(), 
                         conflict_text('b', 'b2'))
        # OTHER wins
        self.assertEqual(this.wt.get_file('c').read(), 'c2')
        # THIS wins
        self.assertEqual(this.wt.get_file('d').read(), 'd2')
        # Ambigious clean merge
        self.assertEqual(this.wt.get_file('e').read(), 'e2')
        # No change
        self.assertEqual(this.wt.get_file('f').read(), 'f')
        # Correct correct results when THIS == OTHER 
        self.assertEqual(this.wt.get_file('g').read(), 'g')
        # Text conflict when THIS & OTHER are text and BASE is dir
        self.assertEqual(this.wt.get_file('h').read(), 
                         conflict_text('1\n2\n3\n4\n', 'h\ni\nj\nk\n'))
        self.assertEqual(this.wt.get_file_byname('h.THIS').read(),
                         '1\n2\n3\n4\n')
        self.assertEqual(this.wt.get_file_byname('h.OTHER').read(),
                         'h\ni\nj\nk\n')
        self.assertEqual(file_kind(this.wt.abspath('h.BASE')), 'directory')
        self.assertEqual(this.wt.get_file('i').read(), 
                         conflict_text('1\n2\n3\n4\n', 'h\ni\nj\nk\n'))
        self.assertEqual(this.wt.get_file_byname('i.THIS').read(),
                         '1\n2\n3\n4\n')
        self.assertEqual(this.wt.get_file_byname('i.OTHER').read(),
                         'h\ni\nj\nk\n')
        self.assertEqual(os.path.exists(this.wt.abspath('i.BASE')), False)
        modified = ['a', 'b', 'c', 'h', 'i']
        merge_modified = this.wt.merge_modified()
        self.assertSubset(merge_modified, modified)
        self.assertEqual(len(merge_modified), len(modified))
        file(this.wt.id2abspath('a'), 'wb').write('booga')
        modified.pop(0)
        merge_modified = this.wt.merge_modified()
        self.assertSubset(merge_modified, modified)
        self.assertEqual(len(merge_modified), len(modified))
        this.wt.remove('b')
        this.wt.revert()

    def test_file_merge(self):
        self.requireFeature(SymlinkFeature)
        root_id = generate_ids.gen_root_id()
        base = TransformGroup("BASE", root_id)
        this = TransformGroup("THIS", root_id)
        other = TransformGroup("OTHER", root_id)
        for tg in this, base, other:
            tg.tt.new_directory('a', tg.root, 'a')
            tg.tt.new_symlink('b', tg.root, 'b', 'b')
            tg.tt.new_file('c', tg.root, 'c', 'c')
            tg.tt.new_symlink('d', tg.root, tg.name, 'd')
        targets = ((base, 'base-e', 'base-f', None, None), 
                   (this, 'other-e', 'this-f', 'other-g', 'this-h'), 
                   (other, 'other-e', None, 'other-g', 'other-h'))
        for tg, e_target, f_target, g_target, h_target in targets:
            for link, target in (('e', e_target), ('f', f_target), 
                                 ('g', g_target), ('h', h_target)):
                if target is not None:
                    tg.tt.new_symlink(link, tg.root, target, link)

        for tg in this, base, other:
            tg.tt.apply()
        Merge3Merger(this.wt, this.wt, base.wt, other.wt)
        self.assertIs(os.path.isdir(this.wt.abspath('a')), True)
        self.assertIs(os.path.islink(this.wt.abspath('b')), True)
        self.assertIs(os.path.isfile(this.wt.abspath('c')), True)
        for suffix in ('THIS', 'BASE', 'OTHER'):
            self.assertEqual(os.readlink(this.wt.abspath('d.'+suffix)), suffix)
        self.assertIs(os.path.lexists(this.wt.abspath('d')), False)
        self.assertEqual(this.wt.id2path('d'), 'd.OTHER')
        self.assertEqual(this.wt.id2path('f'), 'f.THIS')
        self.assertEqual(os.readlink(this.wt.abspath('e')), 'other-e')
        self.assertIs(os.path.lexists(this.wt.abspath('e.THIS')), False)
        self.assertIs(os.path.lexists(this.wt.abspath('e.OTHER')), False)
        self.assertIs(os.path.lexists(this.wt.abspath('e.BASE')), False)
        self.assertIs(os.path.lexists(this.wt.abspath('g')), True)
        self.assertIs(os.path.lexists(this.wt.abspath('g.BASE')), False)
        self.assertIs(os.path.lexists(this.wt.abspath('h')), False)
        self.assertIs(os.path.lexists(this.wt.abspath('h.BASE')), False)
        self.assertIs(os.path.lexists(this.wt.abspath('h.THIS')), True)
        self.assertIs(os.path.lexists(this.wt.abspath('h.OTHER')), True)

    def test_filename_merge(self):
        root_id = generate_ids.gen_root_id()
        base = TransformGroup("BASE", root_id)
        this = TransformGroup("THIS", root_id)
        other = TransformGroup("OTHER", root_id)
        base_a, this_a, other_a = [t.tt.new_directory('a', t.root, 'a') 
                                   for t in [base, this, other]]
        base_b, this_b, other_b = [t.tt.new_directory('b', t.root, 'b') 
                                   for t in [base, this, other]]
        base.tt.new_directory('c', base_a, 'c')
        this.tt.new_directory('c1', this_a, 'c')
        other.tt.new_directory('c', other_b, 'c')

        base.tt.new_directory('d', base_a, 'd')
        this.tt.new_directory('d1', this_b, 'd')
        other.tt.new_directory('d', other_a, 'd')

        base.tt.new_directory('e', base_a, 'e')
        this.tt.new_directory('e', this_a, 'e')
        other.tt.new_directory('e1', other_b, 'e')

        base.tt.new_directory('f', base_a, 'f')
        this.tt.new_directory('f1', this_b, 'f')
        other.tt.new_directory('f1', other_b, 'f')

        for tg in [this, base, other]:
            tg.tt.apply()
        Merge3Merger(this.wt, this.wt, base.wt, other.wt)
        self.assertEqual(this.wt.id2path('c'), pathjoin('b/c1'))
        self.assertEqual(this.wt.id2path('d'), pathjoin('b/d1'))
        self.assertEqual(this.wt.id2path('e'), pathjoin('b/e1'))
        self.assertEqual(this.wt.id2path('f'), pathjoin('b/f1'))

    def test_filename_merge_conflicts(self):
        root_id = generate_ids.gen_root_id()
        base = TransformGroup("BASE", root_id)
        this = TransformGroup("THIS", root_id)
        other = TransformGroup("OTHER", root_id)
        base_a, this_a, other_a = [t.tt.new_directory('a', t.root, 'a') 
                                   for t in [base, this, other]]
        base_b, this_b, other_b = [t.tt.new_directory('b', t.root, 'b') 
                                   for t in [base, this, other]]

        base.tt.new_file('g', base_a, 'g', 'g')
        other.tt.new_file('g1', other_b, 'g1', 'g')

        base.tt.new_file('h', base_a, 'h', 'h')
        this.tt.new_file('h1', this_b, 'h1', 'h')

        base.tt.new_file('i', base.root, 'i', 'i')
        other.tt.new_directory('i1', this_b, 'i')

        for tg in [this, base, other]:
            tg.tt.apply()
        Merge3Merger(this.wt, this.wt, base.wt, other.wt)

        self.assertEqual(this.wt.id2path('g'), pathjoin('b/g1.OTHER'))
        self.assertIs(os.path.lexists(this.wt.abspath('b/g1.BASE')), True)
        self.assertIs(os.path.lexists(this.wt.abspath('b/g1.THIS')), False)
        self.assertEqual(this.wt.id2path('h'), pathjoin('b/h1.THIS'))
        self.assertIs(os.path.lexists(this.wt.abspath('b/h1.BASE')), True)
        self.assertIs(os.path.lexists(this.wt.abspath('b/h1.OTHER')), False)
        self.assertEqual(this.wt.id2path('i'), pathjoin('b/i1.OTHER'))


class TestBuildTree(tests.TestCaseWithTransport):

    def test_build_tree_with_symlinks(self):
        self.requireFeature(SymlinkFeature)
        os.mkdir('a')
        a = BzrDir.create_standalone_workingtree('a')
        os.mkdir('a/foo')
        file('a/foo/bar', 'wb').write('contents')
        os.symlink('a/foo/bar', 'a/foo/baz')
        a.add(['foo', 'foo/bar', 'foo/baz'])
        a.commit('initial commit')
        b = BzrDir.create_standalone_workingtree('b')
        basis = a.basis_tree()
        basis.lock_read()
        self.addCleanup(basis.unlock)
        build_tree(basis, b)
        self.assertIs(os.path.isdir('b/foo'), True)
        self.assertEqual(file('b/foo/bar', 'rb').read(), "contents")
        self.assertEqual(os.readlink('b/foo/baz'), 'a/foo/bar')

    def test_build_with_references(self):
        tree = self.make_branch_and_tree('source',
            format='dirstate-with-subtree')
        subtree = self.make_branch_and_tree('source/subtree',
            format='dirstate-with-subtree')
        tree.add_reference(subtree)
        tree.commit('a revision')
        tree.branch.create_checkout('target')
        self.failUnlessExists('target')
        self.failUnlessExists('target/subtree')

    def test_file_conflict_handling(self):
        """Ensure that when building trees, conflict handling is done"""
        source = self.make_branch_and_tree('source')
        target = self.make_branch_and_tree('target')
        self.build_tree(['source/file', 'target/file'])
        source.add('file', 'new-file')
        source.commit('added file')
        build_tree(source.basis_tree(), target)
        self.assertEqual([DuplicateEntry('Moved existing file to',
                          'file.moved', 'file', None, 'new-file')],
                         target.conflicts())
        target2 = self.make_branch_and_tree('target2')
        target_file = file('target2/file', 'wb')
        try:
            source_file = file('source/file', 'rb')
            try:
                target_file.write(source_file.read())
            finally:
                source_file.close()
        finally:
            target_file.close()
        build_tree(source.basis_tree(), target2)
        self.assertEqual([], target2.conflicts())

    def test_symlink_conflict_handling(self):
        """Ensure that when building trees, conflict handling is done"""
        self.requireFeature(SymlinkFeature)
        source = self.make_branch_and_tree('source')
        os.symlink('foo', 'source/symlink')
        source.add('symlink', 'new-symlink')
        source.commit('added file')
        target = self.make_branch_and_tree('target')
        os.symlink('bar', 'target/symlink')
        build_tree(source.basis_tree(), target)
        self.assertEqual([DuplicateEntry('Moved existing file to',
            'symlink.moved', 'symlink', None, 'new-symlink')],
            target.conflicts())
        target = self.make_branch_and_tree('target2')
        os.symlink('foo', 'target2/symlink')
        build_tree(source.basis_tree(), target)
        self.assertEqual([], target.conflicts())
        
    def test_directory_conflict_handling(self):
        """Ensure that when building trees, conflict handling is done"""
        source = self.make_branch_and_tree('source')
        target = self.make_branch_and_tree('target')
        self.build_tree(['source/dir1/', 'source/dir1/file', 'target/dir1/'])
        source.add(['dir1', 'dir1/file'], ['new-dir1', 'new-file'])
        source.commit('added file')
        build_tree(source.basis_tree(), target)
        self.assertEqual([], target.conflicts())
        self.failUnlessExists('target/dir1/file')

        # Ensure contents are merged
        target = self.make_branch_and_tree('target2')
        self.build_tree(['target2/dir1/', 'target2/dir1/file2'])
        build_tree(source.basis_tree(), target)
        self.assertEqual([], target.conflicts())
        self.failUnlessExists('target2/dir1/file2')
        self.failUnlessExists('target2/dir1/file')

        # Ensure new contents are suppressed for existing branches
        target = self.make_branch_and_tree('target3')
        self.make_branch('target3/dir1')
        self.build_tree(['target3/dir1/file2'])
        build_tree(source.basis_tree(), target)
        self.failIfExists('target3/dir1/file')
        self.failUnlessExists('target3/dir1/file2')
        self.failUnlessExists('target3/dir1.diverted/file')
        self.assertEqual([DuplicateEntry('Diverted to',
            'dir1.diverted', 'dir1', 'new-dir1', None)],
            target.conflicts())

        target = self.make_branch_and_tree('target4')
        self.build_tree(['target4/dir1/'])
        self.make_branch('target4/dir1/file')
        build_tree(source.basis_tree(), target)
        self.failUnlessExists('target4/dir1/file')
        self.assertEqual('directory', file_kind('target4/dir1/file'))
        self.failUnlessExists('target4/dir1/file.diverted')
        self.assertEqual([DuplicateEntry('Diverted to',
            'dir1/file.diverted', 'dir1/file', 'new-file', None)],
            target.conflicts())

    def test_mixed_conflict_handling(self):
        """Ensure that when building trees, conflict handling is done"""
        source = self.make_branch_and_tree('source')
        target = self.make_branch_and_tree('target')
        self.build_tree(['source/name', 'target/name/'])
        source.add('name', 'new-name')
        source.commit('added file')
        build_tree(source.basis_tree(), target)
        self.assertEqual([DuplicateEntry('Moved existing file to',
            'name.moved', 'name', None, 'new-name')], target.conflicts())

    def test_raises_in_populated(self):
        source = self.make_branch_and_tree('source')
        self.build_tree(['source/name'])
        source.add('name')
        source.commit('added name')
        target = self.make_branch_and_tree('target')
        self.build_tree(['target/name'])
        target.add('name')
        self.assertRaises(errors.WorkingTreeAlreadyPopulated, 
            build_tree, source.basis_tree(), target)

    def test_build_tree_rename_count(self):
        source = self.make_branch_and_tree('source')
        self.build_tree(['source/file1', 'source/dir1/'])
        source.add(['file1', 'dir1'])
        source.commit('add1')
        target1 = self.make_branch_and_tree('target1')
        transform_result = build_tree(source.basis_tree(), target1)
        self.assertEqual(2, transform_result.rename_count)

        self.build_tree(['source/dir1/file2'])
        source.add(['dir1/file2'])
        source.commit('add3')
        target2 = self.make_branch_and_tree('target2')
        transform_result = build_tree(source.basis_tree(), target2)
        # children of non-root directories should not be renamed
        self.assertEqual(2, transform_result.rename_count)

    def test_build_tree_accelerator_tree(self):
        source = self.make_branch_and_tree('source')
        self.build_tree_contents([('source/file1', 'A')])
        self.build_tree_contents([('source/file2', 'B')])
        source.add(['file1', 'file2'], ['file1-id', 'file2-id'])
        source.commit('commit files')
        self.build_tree_contents([('source/file2', 'C')])
        calls = []
        real_source_get_file = source.get_file
        def get_file(file_id, path=None):
            calls.append(file_id)
            return real_source_get_file(file_id, path)
        source.get_file = get_file
        source.lock_read()
        self.addCleanup(source.unlock)
        target = self.make_branch_and_tree('target')
        revision_tree = source.basis_tree()
        revision_tree.lock_read()
        self.addCleanup(revision_tree.unlock)
        build_tree(revision_tree, target, source)
        self.assertEqual(['file1-id'], calls)
        target.lock_read()
        self.addCleanup(target.unlock)
        self.assertEqual([], list(target._iter_changes(revision_tree)))

    def test_build_tree_accelerator_tree_missing_file(self):
        source = self.make_branch_and_tree('source')
        self.build_tree_contents([('source/file1', 'A')])
        self.build_tree_contents([('source/file2', 'B')])
        source.add(['file1', 'file2'])
        source.commit('commit files')
        os.unlink('source/file1')
        source.remove(['file2'])
        target = self.make_branch_and_tree('target')
        revision_tree = source.basis_tree()
        revision_tree.lock_read()
        self.addCleanup(revision_tree.unlock)
        build_tree(revision_tree, target, source)
        target.lock_read()
        self.addCleanup(target.unlock)
        self.assertEqual([], list(target._iter_changes(revision_tree)))

    def test_build_tree_accelerator_wrong_kind(self):
        self.requireFeature(SymlinkFeature)
        source = self.make_branch_and_tree('source')
        self.build_tree_contents([('source/file1', '')])
        self.build_tree_contents([('source/file2', '')])
        source.add(['file1', 'file2'], ['file1-id', 'file2-id'])
        source.commit('commit files')
        os.unlink('source/file2')
        self.build_tree_contents([('source/file2/', 'C')])
        os.unlink('source/file1')
        os.symlink('file2', 'source/file1')
        calls = []
        real_source_get_file = source.get_file
        def get_file(file_id, path=None):
            calls.append(file_id)
            return real_source_get_file(file_id, path)
        source.get_file = get_file
        source.lock_read()
        self.addCleanup(source.unlock)
        target = self.make_branch_and_tree('target')
        revision_tree = source.basis_tree()
        revision_tree.lock_read()
        self.addCleanup(revision_tree.unlock)
        build_tree(revision_tree, target, source)
        self.assertEqual([], calls)
        target.lock_read()
        self.addCleanup(target.unlock)
        self.assertEqual([], list(target._iter_changes(revision_tree)))

    def test_build_tree_accelerator_tree_moved(self):
        source = self.make_branch_and_tree('source')
        self.build_tree_contents([('source/file1', 'A')])
        source.add(['file1'], ['file1-id'])
        source.commit('commit files')
        source.rename_one('file1', 'file2')
        source.lock_read()
        self.addCleanup(source.unlock)
        target = self.make_branch_and_tree('target')
        revision_tree = source.basis_tree()
        revision_tree.lock_read()
        self.addCleanup(revision_tree.unlock)
        build_tree(revision_tree, target, source)
        target.lock_read()
        self.addCleanup(target.unlock)
        self.assertEqual([], list(target._iter_changes(revision_tree)))


class MockTransform(object):

    def has_named_child(self, by_parent, parent_id, name):
        for child_id in by_parent[parent_id]:
            if child_id == '0':
                if name == "name~":
                    return True
            elif name == "name.~%s~" % child_id:
                return True
        return False


class MockEntry(object):
    def __init__(self):
        object.__init__(self)
        self.name = "name"


class TestGetBackupName(TestCase):
    def test_get_backup_name(self):
        tt = MockTransform()
        name = get_backup_name(MockEntry(), {'a':[]}, 'a', tt)
        self.assertEqual(name, 'name.~1~')
        name = get_backup_name(MockEntry(), {'a':['1']}, 'a', tt)
        self.assertEqual(name, 'name.~2~')
        name = get_backup_name(MockEntry(), {'a':['2']}, 'a', tt)
        self.assertEqual(name, 'name.~1~')
        name = get_backup_name(MockEntry(), {'a':['2'], 'b':[]}, 'b', tt)
        self.assertEqual(name, 'name.~1~')
        name = get_backup_name(MockEntry(), {'a':['1', '2', '3']}, 'a', tt)
        self.assertEqual(name, 'name.~4~')


class TestFileMover(tests.TestCaseWithTransport):

    def test_file_mover(self):
        self.build_tree(['a/', 'a/b', 'c/', 'c/d'])
        mover = _FileMover()
        mover.rename('a', 'q')
        self.failUnlessExists('q')
        self.failIfExists('a')
        self.failUnlessExists('q/b')
        self.failUnlessExists('c')
        self.failUnlessExists('c/d')

    def test_pre_delete_rollback(self):
        self.build_tree(['a/'])
        mover = _FileMover()
        mover.pre_delete('a', 'q')
        self.failUnlessExists('q')
        self.failIfExists('a')
        mover.rollback()
        self.failIfExists('q')
        self.failUnlessExists('a')

    def test_apply_deletions(self):
        self.build_tree(['a/', 'b/'])
        mover = _FileMover()
        mover.pre_delete('a', 'q')
        mover.pre_delete('b', 'r')
        self.failUnlessExists('q')
        self.failUnlessExists('r')
        self.failIfExists('a')
        self.failIfExists('b')
        mover.apply_deletions()
        self.failIfExists('q')
        self.failIfExists('r')
        self.failIfExists('a')
        self.failIfExists('b')

    def test_file_mover_rollback(self):
        self.build_tree(['a/', 'a/b', 'c/', 'c/d/', 'c/e/'])
        mover = _FileMover()
        mover.rename('c/d', 'c/f')
        mover.rename('c/e', 'c/d')
        try:
            mover.rename('a', 'c')
        except errors.FileExists, e:
            mover.rollback()
        self.failUnlessExists('a')
        self.failUnlessExists('c/d')


class Bogus(Exception):
    pass


class TestTransformRollback(tests.TestCaseWithTransport):

    class ExceptionFileMover(_FileMover):

        def __init__(self, bad_source=None, bad_target=None):
            _FileMover.__init__(self)
            self.bad_source = bad_source
            self.bad_target = bad_target

        def rename(self, source, target):
            if (self.bad_source is not None and
                source.endswith(self.bad_source)):
                raise Bogus
            elif (self.bad_target is not None and
                target.endswith(self.bad_target)):
                raise Bogus
            else:
                _FileMover.rename(self, source, target)

    def test_rollback_rename(self):
        tree = self.make_branch_and_tree('.')
        self.build_tree(['a/', 'a/b'])
        tt = TreeTransform(tree)
        self.addCleanup(tt.finalize)
        a_id = tt.trans_id_tree_path('a')
        tt.adjust_path('c', tt.root, a_id)
        tt.adjust_path('d', a_id, tt.trans_id_tree_path('a/b'))
        self.assertRaises(Bogus, tt.apply,
                          _mover=self.ExceptionFileMover(bad_source='a'))
        self.failUnlessExists('a')
        self.failUnlessExists('a/b')
        tt.apply()
        self.failUnlessExists('c')
        self.failUnlessExists('c/d')

    def test_rollback_rename_into_place(self):
        tree = self.make_branch_and_tree('.')
        self.build_tree(['a/', 'a/b'])
        tt = TreeTransform(tree)
        self.addCleanup(tt.finalize)
        a_id = tt.trans_id_tree_path('a')
        tt.adjust_path('c', tt.root, a_id)
        tt.adjust_path('d', a_id, tt.trans_id_tree_path('a/b'))
        self.assertRaises(Bogus, tt.apply,
                          _mover=self.ExceptionFileMover(bad_target='c/d'))
        self.failUnlessExists('a')
        self.failUnlessExists('a/b')
        tt.apply()
        self.failUnlessExists('c')
        self.failUnlessExists('c/d')

    def test_rollback_deletion(self):
        tree = self.make_branch_and_tree('.')
        self.build_tree(['a/', 'a/b'])
        tt = TreeTransform(tree)
        self.addCleanup(tt.finalize)
        a_id = tt.trans_id_tree_path('a')
        tt.delete_contents(a_id)
        tt.adjust_path('d', tt.root, tt.trans_id_tree_path('a/b'))
        self.assertRaises(Bogus, tt.apply,
                          _mover=self.ExceptionFileMover(bad_target='d'))
        self.failUnlessExists('a')
        self.failUnlessExists('a/b')

    def test_resolve_no_parent(self):
        wt = self.make_branch_and_tree('.')
        tt = TreeTransform(wt)
        self.addCleanup(tt.finalize)
        parent = tt.trans_id_file_id('parent-id')
        tt.new_file('file', parent, 'Contents')
        resolve_conflicts(tt)


class TestTransformPreview(tests.TestCaseWithTransport):

    def create_tree(self):
        tree = self.make_branch_and_tree('.')
        self.build_tree_contents([('a', 'content 1')])
        tree.add('a', 'a-id')
        tree.commit('rev1', rev_id='rev1')
        return tree.branch.repository.revision_tree('rev1')

    def get_empty_preview(self):
        repository = self.make_repository('repo')
        tree = repository.revision_tree(_mod_revision.NULL_REVISION)
        return TransformPreview(tree)

    def test_transform_preview(self):
        revision_tree = self.create_tree()
        preview = TransformPreview(revision_tree)

    def test_transform_preview_tree(self):
        revision_tree = self.create_tree()
        preview = TransformPreview(revision_tree)
        preview.get_preview_tree()

    def test_transform_new_file(self):
        revision_tree = self.create_tree()
        preview = TransformPreview(revision_tree)
        preview.new_file('file2', preview.root, 'content B\n', 'file2-id')
        preview_tree = preview.get_preview_tree()
        self.assertEqual(preview_tree.kind('file2-id'), 'file')
        self.assertEqual(
            preview_tree.get_file('file2-id').read(), 'content B\n')

    def test_diff_preview_tree(self):
        revision_tree = self.create_tree()
        preview = TransformPreview(revision_tree)
        preview.new_file('file2', preview.root, 'content B\n', 'file2-id')
        preview_tree = preview.get_preview_tree()
        out = StringIO()
        show_diff_trees(revision_tree, preview_tree, out)
        lines = out.getvalue().splitlines()
        self.assertEqual(lines[0], "=== added file 'file2'")
        # 3 lines of diff administrivia
        self.assertEqual(lines[4], "+content B")

    def test_transform_conflicts(self):
        revision_tree = self.create_tree()
        preview = TransformPreview(revision_tree)
        preview.new_file('a', preview.root, 'content 2')
        resolve_conflicts(preview)
        trans_id = preview.trans_id_file_id('a-id')
        self.assertEqual('a.moved', preview.final_name(trans_id))

    def test_iter_changes(self):
        revision_tree = self.create_tree()
        root = revision_tree.inventory.root.file_id
        preview = TransformPreview(revision_tree)
        a_trans_id = preview.trans_id_file_id('a-id')
        preview.delete_contents(a_trans_id)
        preview.create_file('b content', a_trans_id)
        preview_tree = preview.get_preview_tree()
        self.assertEqual([('a-id', ('a', 'a'), True, (True, True),
                          (root, root), ('a', 'a'), ('file', 'file'),
                          (False, False))],
                          list(preview_tree._iter_changes(revision_tree)))
        # Test unsupported parameters
        e = self.assertRaises(ValueError, preview_tree._iter_changes,
                              preview_tree)
        self.assertEqual('from_tree must be transform source tree.', str(e))
        e = self.assertRaises(ValueError, preview_tree._iter_changes,
                              revision_tree, include_unchanged=True)
        self.assertEqual('include_unchanged is not supported', str(e))
        e = self.assertRaises(ValueError, preview_tree._iter_changes,
                              revision_tree, specific_files=['pete'])
        self.assertEqual('specific_files is not supported', str(e))
        e = self.assertRaises(ValueError, preview_tree._iter_changes,
                              revision_tree, want_unversioned=True)
        self.assertEqual('want_unversioned is not supported', str(e))
        # test ignored parameters

        # extra_trees is harmless without specific_files, so we'll silently
        # accept it, even though we won't use it.
        preview_tree._iter_changes(revision_tree, extra_trees=[preview_tree])
        # require_versioned is meaningless without specific_files.
        preview_tree._iter_changes(revision_tree, require_versioned=False)
        # pb could be supported, but TT.iter_changes doesn't support it.
        preview_tree._iter_changes(revision_tree, pb=progress.DummyProgress())

    def test_kind(self):
        revision_tree = self.create_tree()
        preview = TransformPreview(revision_tree)
        preview.new_file('file', preview.root, 'contents', 'file-id')
        preview.new_directory('directory', preview.root, 'dir-id')
        preview_tree = preview.get_preview_tree()
        self.assertEqual('file', preview_tree.kind('file-id'))
        self.assertEqual('directory', preview_tree.kind('dir-id'))

    def test_get_file_mtime(self):
        preview = self.get_empty_preview()
        file_trans_id = preview.new_file('file', preview.root, 'contents',
                                         'file-id')
        limbo_path = preview._limbo_name(file_trans_id)
        preview_tree = preview.get_preview_tree()
        self.assertEqual(os.stat(limbo_path).st_mtime,
                         preview_tree.get_file_mtime('file-id'))

    def test_get_file(self):
        preview = self.get_empty_preview()
        preview.new_file('file', preview.root, 'contents', 'file-id')
        preview_tree = preview.get_preview_tree()
        tree_file = preview_tree.get_file('file-id')
        try:
            self.assertEqual('contents', tree_file.read())
        finally:
            tree_file.close()<|MERGE_RESOLUTION|>--- conflicted
+++ resolved
@@ -30,13 +30,9 @@
     )
 from bzrlib.bzrdir import BzrDir
 from bzrlib.conflicts import (DuplicateEntry, DuplicateID, MissingParent,
-<<<<<<< HEAD
-                              UnversionedParent, ParentLoop, DeletingParent,)
-from bzrlib.diff import show_diff_trees
-=======
                               UnversionedParent, ParentLoop, DeletingParent,
                               NonDirectoryParent)
->>>>>>> 57736de3
+from bzrlib.diff import show_diff_trees
 from bzrlib.errors import (DuplicateKey, MalformedTransform, NoSuchFile,
                            ReusingTransform, CantMoveRoot, 
                            PathsNotVersionedError, ExistingLimbo,
