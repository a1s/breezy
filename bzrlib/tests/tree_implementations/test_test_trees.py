--- conflicted
+++ resolved
@@ -142,7 +142,6 @@
         self.assertEqualDiff('contents of a\n', tree.get_file_text('a-id'))
         self.assertTrue(tree.is_executable('c-id'))
 
-<<<<<<< HEAD
     def test_tree_with_subdirs_and_all_content_types(self):
         # currently this test tree requires unicode. It might be good
         # to have it simply stop having the single unicode file in it
@@ -176,7 +175,7 @@
              ('1top-dir/0file-in-1topdir', '1file-in-1topdir', 'file'),
              ('1top-dir/1dir-in-1topdir', '0dir-in-1topdir', 'directory')],
             [(path, node.file_id, node.kind) for path, node in tree.iter_entries_by_dir()])
-=======
+
     def test_tree_with_utf8(self):
         tree = self.make_branch_and_tree('.')
         tree = self.get_tree_with_utf8(tree)
@@ -265,5 +264,4 @@
             self.assertIsInstance(get_revision_id(), str)
         last_revision = getattr(tree, 'last_revision', None)
         if last_revision is not None:
-            self.assertIsInstance(last_revision(), str)
->>>>>>> 3ce20ae0
+            self.assertIsInstance(last_revision(), str)