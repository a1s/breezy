# Copyright (C) 2006 by Canonical Ltd
#
# This program is free software; you can redistribute it and/or modify
# it under the terms of the GNU General Public License as published by
# the Free Software Foundation; either version 2 of the License, or
# (at your option) any later version.
#
# This program is distributed in the hope that it will be useful,
# but WITHOUT ANY WARRANTY; without even the implied warranty of
# MERCHANTABILITY or FITNESS FOR A PARTICULAR PURPOSE.  See the
# GNU General Public License for more details.
#
# You should have received a copy of the GNU General Public License
# along with this program; if not, write to the Free Software
# Foundation, Inc., 59 Temple Place, Suite 330, Boston, MA  02111-1307  USA


"""Tree implementation tests for bzr.

These test the conformance of all the tree variations to the expected API.
Specific tests for individual variations are in other places such as:
 - tests/test_tree.py
 - tests/test_revision.py
 - tests/test_workingtree.py
 - tests/workingtree_implementations/*.py.
"""

from bzrlib import (
    errors,
    transform,
    )
from bzrlib.transport import get_transport
from bzrlib.tests import (
                          adapt_modules,
                          default_transport,
                          TestCaseWithTransport,
                          TestLoader,
                          TestSuite,
                          )
from bzrlib.tests.bzrdir_implementations.test_bzrdir import TestCaseWithBzrDir
from bzrlib.tree import RevisionTree
from bzrlib.workingtree import (WorkingTreeFormat,
                                WorkingTreeTestProviderAdapter,
                                _legacy_formats,
                                )


def return_parameter(something):
    """A trivial thunk to return its input."""
    return something


def revision_tree_from_workingtree(tree):
    """Create a revision tree from a working tree."""
    revid = tree.commit('save tree', allow_pointless=True)
    return tree.branch.repository.revision_tree(revid)


class TestTreeImplementationSupport(TestCaseWithTransport):

    def test_revision_tree_from_workingtree(self):
        tree = self.make_branch_and_tree('.')
        tree = revision_tree_from_workingtree(tree)
        self.assertIsInstance(tree, RevisionTree)


class TestCaseWithTree(TestCaseWithBzrDir):

    def make_branch_and_tree(self, relpath):
        made_control = self.make_bzrdir(relpath, format=
            self.workingtree_format._matchingbzrdir)
        made_control.create_repository()
        made_control.create_branch()
        return self.workingtree_format.initialize(made_control)

    def _convert_tree(self, tree, converter=None):
        """helper to convert using the converter or a supplied one."""
        # convert that to the final shape
        if converter is None:
            converter = self.workingtree_to_test_tree
        return converter(tree)

    def get_tree_no_parents_no_content(self, empty_tree, converter=None):
        """Make a tree with no parents and no contents from empty_tree.
        
        :param empty_tree: A working tree with no content and no parents to
            modify.
        """
        empty_tree.set_root_id('empty-root-id')
        return self._convert_tree(empty_tree, converter)

    def _make_abc_tree(self, tree):
        """setup an abc content tree."""
        files = ['a', 'b/', 'b/c']
<<<<<<< HEAD
        self.build_tree(files, transport=tree.bzrdir.root_transport)
        tree.set_root_id('root-id')
=======
        self.build_tree(files, line_endings='binary',
                        transport=tree.bzrdir.root_transport)
>>>>>>> 13ec04df
        tree.add(files, ['a-id', 'b-id', 'c-id'])

    def get_tree_no_parents_abc_content(self, tree, converter=None):
        """return a test tree with a, b/, b/c contents."""
        self._make_abc_tree(tree)
        return self._convert_tree(tree, converter)

    def get_tree_no_parents_abc_content_2(self, tree, converter=None):
        """return a test tree with a, b/, b/c contents.
        
        This variation changes the content of 'a' to foobar\n.
        """
        self._make_abc_tree(tree)
        f = open(tree.basedir + '/a', 'wb')
        try:
            f.write('foobar\n')
        finally:
            f.close()
        return self._convert_tree(tree, converter)

    def get_tree_no_parents_abc_content_3(self, tree, converter=None):
        """return a test tree with a, b/, b/c contents.
        
        This variation changes the executable flag of b/c to True.
        """
        self._make_abc_tree(tree)
        tt = transform.TreeTransform(tree)
        trans_id = tt.trans_id_tree_path('b/c')
        tt.set_executability(True, trans_id)
        tt.apply()
        return self._convert_tree(tree, converter)

    def get_tree_no_parents_abc_content_4(self, tree, converter=None):
        """return a test tree with d, b/, b/c contents.
        
        This variation renames a to d.
        """
        self._make_abc_tree(tree)
        tree.rename_one('a', 'd')
        return self._convert_tree(tree, converter)

    def get_tree_no_parents_abc_content_5(self, tree, converter=None):
        """return a test tree with d, b/, b/c contents.
        
        This variation renames a to d and alters its content to 'bar\n'.
        """
        self._make_abc_tree(tree)
        tree.rename_one('a', 'd')
        f = open(tree.basedir + '/d', 'wb')
        try:
            f.write('bar\n')
        finally:
            f.close()
        return self._convert_tree(tree, converter)

    def get_tree_no_parents_abc_content_6(self, tree, converter=None):
        """return a test tree with a, b/, e contents.
        
        This variation renames b/c to e, and makes it executable.
        """
        self._make_abc_tree(tree)
        tt = transform.TreeTransform(tree)
        trans_id = tt.trans_id_tree_path('b/c')
        parent_trans_id = tt.trans_id_tree_path('')
        tt.adjust_path('e', parent_trans_id, trans_id)
        tt.set_executability(True, trans_id)
        tt.apply()
        return self._convert_tree(tree, converter)


class TreeTestProviderAdapter(WorkingTreeTestProviderAdapter):
    """Generate test suites for each Tree implementation in bzrlib.

    Currently this covers all working tree formats, and RevisionTree by 
    committing a working tree to create the revision tree.
    """

    def adapt(self, test):
        result = super(TreeTestProviderAdapter, self).adapt(test)
        for adapted_test in result:
            # for working tree adapted tests, preserve the tree
            adapted_test.workingtree_to_test_tree = return_parameter
        default_format = WorkingTreeFormat.get_default_format()
        revision_tree_test = self._clone_test(
            test,
            default_format._matchingbzrdir, 
            default_format,
            RevisionTree.__name__)
        revision_tree_test.workingtree_to_test_tree = revision_tree_from_workingtree
        result.addTest(revision_tree_test)
        return result


def test_suite():
    result = TestSuite()
    test_tree_implementations = [
        'bzrlib.tests.tree_implementations.test_test_trees',
        ]
    adapter = TreeTestProviderAdapter(
        default_transport,
        # None here will cause a readonly decorator to be created
        # by the TestCaseWithTransport.get_readonly_transport method.
        None,
        [(format, format._matchingbzrdir) for format in 
         WorkingTreeFormat._formats.values() + _legacy_formats])
    loader = TestLoader()
    adapt_modules(test_tree_implementations, adapter, loader, result)
    result.addTests(loader.loadTestsFromModuleNames(['bzrlib.tests.tree_implementations']))
    return result<|MERGE_RESOLUTION|>--- conflicted
+++ resolved
@@ -92,13 +92,9 @@
     def _make_abc_tree(self, tree):
         """setup an abc content tree."""
         files = ['a', 'b/', 'b/c']
-<<<<<<< HEAD
-        self.build_tree(files, transport=tree.bzrdir.root_transport)
+        self.build_tree(files, line_endings='binary', 
+                        transport=tree.bzrdir.root_transport)
         tree.set_root_id('root-id')
-=======
-        self.build_tree(files, line_endings='binary',
-                        transport=tree.bzrdir.root_transport)
->>>>>>> 13ec04df
         tree.add(files, ['a-id', 'b-id', 'c-id'])
 
     def get_tree_no_parents_abc_content(self, tree, converter=None):
