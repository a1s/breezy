# Copyright (C) 2006 Canonical Ltd
#
# This program is free software; you can redistribute it and/or modify
# it under the terms of the GNU General Public License as published by
# the Free Software Foundation; either version 2 of the License, or
# (at your option) any later version.
#
# This program is distributed in the hope that it will be useful,
# but WITHOUT ANY WARRANTY; without even the implied warranty of
# MERCHANTABILITY or FITNESS FOR A PARTICULAR PURPOSE.  See the
# GNU General Public License for more details.
#
# You should have received a copy of the GNU General Public License
# along with this program; if not, write to the Free Software
# Foundation, Inc., 59 Temple Place, Suite 330, Boston, MA  02111-1307  USA


"""Tree implementation tests for bzr.

These test the conformance of all the tree variations to the expected API.
Specific tests for individual variations are in other places such as:
 - tests/test_tree.py
 - tests/test_revision.py
 - tests/test_workingtree.py
 - tests/workingtree_implementations/*.py.
"""

from bzrlib import (
    errors,
    transform,
    )
from bzrlib.transport import get_transport
from bzrlib.tests import (
                          adapt_modules,
                          default_transport,
                          TestCaseWithTransport,
                          TestLoader,
                          TestSuite,
                          )
from bzrlib.tests.bzrdir_implementations.test_bzrdir import TestCaseWithBzrDir
from bzrlib.revisiontree import RevisionTree
from bzrlib.workingtree import (WorkingTreeFormat,
                                WorkingTreeTestProviderAdapter,
                                _legacy_formats,
                                )


def return_parameter(something):
    """A trivial thunk to return its input."""
    return something


def revision_tree_from_workingtree(tree):
    """Create a revision tree from a working tree."""
    revid = tree.commit('save tree', allow_pointless=True)
    return tree.branch.repository.revision_tree(revid)


class TestTreeImplementationSupport(TestCaseWithTransport):

    def test_revision_tree_from_workingtree(self):
        tree = self.make_branch_and_tree('.')
        tree = revision_tree_from_workingtree(tree)
        self.assertIsInstance(tree, RevisionTree)


class TestCaseWithTree(TestCaseWithBzrDir):

    def make_branch_and_tree(self, relpath):
        made_control = self.make_bzrdir(relpath, format=
            self.workingtree_format._matchingbzrdir)
        made_control.create_repository()
        made_control.create_branch()
        return self.workingtree_format.initialize(made_control)

    def _convert_tree(self, tree, converter=None):
        """helper to convert using the converter or a supplied one."""
        # convert that to the final shape
        if converter is None:
            converter = self.workingtree_to_test_tree
        return converter(tree)

    def get_tree_no_parents_no_content(self, empty_tree, converter=None):
        """Make a tree with no parents and no contents from empty_tree.
        
        :param empty_tree: A working tree with no content and no parents to
            modify.
        """
        empty_tree.set_root_id('empty-root-id')
        return self._convert_tree(empty_tree, converter)

    def _make_abc_tree(self, tree):
        """setup an abc content tree."""
        files = ['a', 'b/', 'b/c']
        self.build_tree(files, line_endings='binary', 
                        transport=tree.bzrdir.root_transport)
        tree.set_root_id('root-id')
        tree.add(files, ['a-id', 'b-id', 'c-id'])

    def get_tree_no_parents_abc_content(self, tree, converter=None):
        """return a test tree with a, b/, b/c contents."""
        self._make_abc_tree(tree)
        return self._convert_tree(tree, converter)

    def get_tree_no_parents_abc_content_2(self, tree, converter=None):
        """return a test tree with a, b/, b/c contents.
        
        This variation changes the content of 'a' to foobar\n.
        """
        self._make_abc_tree(tree)
        f = open(tree.basedir + '/a', 'wb')
        try:
            f.write('foobar\n')
        finally:
            f.close()
        return self._convert_tree(tree, converter)

    def get_tree_no_parents_abc_content_3(self, tree, converter=None):
        """return a test tree with a, b/, b/c contents.
        
        This variation changes the executable flag of b/c to True.
        """
        self._make_abc_tree(tree)
        tt = transform.TreeTransform(tree)
        trans_id = tt.trans_id_tree_path('b/c')
        tt.set_executability(True, trans_id)
        tt.apply()
        return self._convert_tree(tree, converter)

    def get_tree_no_parents_abc_content_4(self, tree, converter=None):
        """return a test tree with d, b/, b/c contents.
        
        This variation renames a to d.
        """
        self._make_abc_tree(tree)
        tree.rename_one('a', 'd')
        return self._convert_tree(tree, converter)

    def get_tree_no_parents_abc_content_5(self, tree, converter=None):
        """return a test tree with d, b/, b/c contents.
        
        This variation renames a to d and alters its content to 'bar\n'.
        """
        self._make_abc_tree(tree)
        tree.rename_one('a', 'd')
        f = open(tree.basedir + '/d', 'wb')
        try:
            f.write('bar\n')
        finally:
            f.close()
        return self._convert_tree(tree, converter)

    def get_tree_no_parents_abc_content_6(self, tree, converter=None):
        """return a test tree with a, b/, e contents.
        
        This variation renames b/c to e, and makes it executable.
        """
        self._make_abc_tree(tree)
        tt = transform.TreeTransform(tree)
        trans_id = tt.trans_id_tree_path('b/c')
        parent_trans_id = tt.trans_id_tree_path('')
        tt.adjust_path('e', parent_trans_id, trans_id)
        tt.set_executability(True, trans_id)
        tt.apply()
        return self._convert_tree(tree, converter)

    def get_tree_with_subdirs_and_all_content_types(self):
        """Return a test tree with subdirs and all content types.

        The returned tree has the following inventory:
            [('', inventory.ROOT_ID),
             ('0file', '2file'),
             ('1top-dir', '1top-dir'),
             (u'2utf\u1234file', u'0utf\u1234file'),
             ('symlink', 'symlink'),
             ('1top-dir/0file-in-1topdir', '1file-in-1topdir'),
             ('1top-dir/1dir-in-1topdir', '0dir-in-1topdir')]
        where each component has the type of its name - i.e. '1file..' is afile.

        note that the order of the paths and fileids is deliberately 
        mismatched to ensure that the result order is path based.
        """
        tree = self.make_branch_and_tree('.')
        paths = ['0file',
            '1top-dir/',
            u'2utf\u1234file',
            '1top-dir/0file-in-1topdir',
            '1top-dir/1dir-in-1topdir/'
            ]
        ids = [
            '2file',
            '1top-dir',
            u'0utf\u1234file',
            '1file-in-1topdir',
            '0dir-in-1topdir'
            ]
        self.build_tree(paths)
        tree.add(paths, ids)
        tt = transform.TreeTransform(tree)
        root_transaction_id = tt.trans_id_tree_path('')
        tt.new_symlink('symlink',
            root_transaction_id, 'link-target', 'symlink')
        tt.apply()
        return self.workingtree_to_test_tree(tree)


class TreeTestProviderAdapter(WorkingTreeTestProviderAdapter):
    """Generate test suites for each Tree implementation in bzrlib.

    Currently this covers all working tree formats, and RevisionTree by 
    committing a working tree to create the revision tree.
    """

    def adapt(self, test):
        result = super(TreeTestProviderAdapter, self).adapt(test)
        for adapted_test in result:
            # for working tree adapted tests, preserve the tree
            adapted_test.workingtree_to_test_tree = return_parameter
        default_format = WorkingTreeFormat.get_default_format()
        revision_tree_test = self._clone_test(
            test,
            default_format._matchingbzrdir, 
            default_format,
            RevisionTree.__name__)
        revision_tree_test.workingtree_to_test_tree = revision_tree_from_workingtree
        result.addTest(revision_tree_test)
        return result


def test_suite():
    result = TestSuite()
    test_tree_implementations = [
        'bzrlib.tests.tree_implementations.test_revision_tree',
        'bzrlib.tests.tree_implementations.test_test_trees',
<<<<<<< HEAD
        'bzrlib.tests.tree_implementations.test_walkdirs',
=======
        'bzrlib.tests.tree_implementations.test_tree',
>>>>>>> b608bc71
        ]
    adapter = TreeTestProviderAdapter(
        default_transport,
        # None here will cause a readonly decorator to be created
        # by the TestCaseWithTransport.get_readonly_transport method.
        None,
        [(format, format._matchingbzrdir) for format in 
         WorkingTreeFormat._formats.values() + _legacy_formats])
    loader = TestLoader()
    adapt_modules(test_tree_implementations, adapter, loader, result)
    result.addTests(loader.loadTestsFromModuleNames(['bzrlib.tests.tree_implementations']))
    return result<|MERGE_RESOLUTION|>--- conflicted
+++ resolved
@@ -232,11 +232,8 @@
     test_tree_implementations = [
         'bzrlib.tests.tree_implementations.test_revision_tree',
         'bzrlib.tests.tree_implementations.test_test_trees',
-<<<<<<< HEAD
+        'bzrlib.tests.tree_implementations.test_tree',
         'bzrlib.tests.tree_implementations.test_walkdirs',
-=======
-        'bzrlib.tests.tree_implementations.test_tree',
->>>>>>> b608bc71
         ]
     adapter = TreeTestProviderAdapter(
         default_transport,
