--- conflicted
+++ resolved
@@ -14,13 +14,10 @@
 # along with this program; if not, write to the Free Software
 # Foundation, Inc., 59 Temple Place, Suite 330, Boston, MA  02111-1307  USA
 
-<<<<<<< HEAD
-from bzrlib import tests
-=======
 from bzrlib import (
     errors,
+    tests,
     )
->>>>>>> cb79cd0f
 from bzrlib.tests.tree_implementations import TestCaseWithTree
 
 class TestAnnotate(TestCaseWithTree):
@@ -38,7 +35,6 @@
             tree.unlock()
 
 
-<<<<<<< HEAD
 class TestReference(TestCaseWithTree):
 
     def skip_if_no_reference(self, tree):
@@ -86,7 +82,8 @@
         root_id = tree.get_root_id()
         if root_id is not None:
             self.assertIsInstance(root_id, str)
-=======
+
+
 class TestFileIds(TestCaseWithTree):
 
     def test_id2path(self):
@@ -99,5 +96,4 @@
             # other ids give an error- don't return None for this case
             self.assertRaises(errors.NoSuchId, tree.id2path, 'a')
         finally:
-            tree.unlock()
->>>>>>> cb79cd0f
+            tree.unlock()