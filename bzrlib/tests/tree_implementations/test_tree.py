# Copyright (C) 2006, 2007 Canonical Ltd
#
# This program is free software; you can redistribute it and/or modify
# it under the terms of the GNU General Public License as published by
# the Free Software Foundation; either version 2 of the License, or
# (at your option) any later version.
#
# This program is distributed in the hope that it will be useful,
# but WITHOUT ANY WARRANTY; without even the implied warranty of
# MERCHANTABILITY or FITNESS FOR A PARTICULAR PURPOSE.  See the
# GNU General Public License for more details.
#
# You should have received a copy of the GNU General Public License
# along with this program; if not, write to the Free Software
# Foundation, Inc., 59 Temple Place, Suite 330, Boston, MA  02111-1307  USA

from bzrlib import (
    errors,
    conflicts,
    osutils,
    revisiontree,
    tests,
    workingtree_4,
    )
from bzrlib.tests import TestSkipped
from bzrlib.tests.tree_implementations import TestCaseWithTree

class TestAnnotate(TestCaseWithTree):

    def test_annotate(self):
        work_tree = self.make_branch_and_tree('wt')
        tree = self.get_tree_no_parents_abc_content(work_tree)
        tree_revision = getattr(tree, 'get_revision_id', lambda: 'current:')()
        tree.lock_read()
        self.addCleanup(tree.unlock)
        for revision, line in tree.annotate_iter('a-id'):
            self.assertEqual('contents of a\n', line)
            self.assertEqual(tree_revision, revision)
        tree_revision = getattr(tree, 'get_revision_id', lambda: 'random:')()
        for revision, line in tree.annotate_iter('a-id', 'random:'):
            self.assertEqual('contents of a\n', line)
            self.assertEqual(tree_revision, revision)


class TestPlanFileMerge(TestCaseWithTree):

    def test_plan_file_merge(self):
        work_a = self.make_branch_and_tree('wta')
        self.build_tree_contents([('wta/file', 'a\nb\nc\nd\n')])
        work_a.add('file', 'file-id')
        work_a.commit('base version')
        work_b = work_a.bzrdir.sprout('wtb').open_workingtree()
        self.build_tree_contents([('wta/file', 'b\nc\nd\ne\n')])
        tree_a = self.workingtree_to_test_tree(work_a)
        tree_a.lock_read()
        self.addCleanup(tree_a.unlock)
        self.build_tree_contents([('wtb/file', 'a\nc\nd\nf\n')])
        tree_b = self.workingtree_to_test_tree(work_b)
        tree_b.lock_read()
        self.addCleanup(tree_b.unlock)
        self.assertEqual([
            ('killed-a', 'a\n'),
            ('killed-b', 'b\n'),
            ('unchanged', 'c\n'),
            ('unchanged', 'd\n'),
            ('new-a', 'e\n'),
            ('new-b', 'f\n'),
        ], list(tree_a.plan_file_merge('file-id', tree_b)))


class TestReference(TestCaseWithTree):

    def skip_if_no_reference(self, tree):
        if not getattr(tree, 'supports_tree_reference', lambda: False)():
            raise tests.TestNotApplicable('Tree references not supported')

    def create_nested(self):
        work_tree = self.make_branch_and_tree('wt')
        work_tree.lock_write()
        try:
            self.skip_if_no_reference(work_tree)
            subtree = self.make_branch_and_tree('wt/subtree')
            subtree.set_root_id('sub-root')
            subtree.commit('foo', rev_id='sub-1')
            work_tree.add_reference(subtree)
        finally:
            work_tree.unlock()
        tree = self._convert_tree(work_tree)
        self.skip_if_no_reference(tree)
        return tree

    def test_get_reference_revision(self):
        tree = self.create_nested()
        tree.lock_read()
        self.addCleanup(tree.unlock)
        path = tree.id2path('sub-root')
        self.assertEqual('sub-1', tree.get_reference_revision('sub-root', path))

    def test_iter_references(self):
        tree = self.create_nested()
        tree.lock_read()
        self.addCleanup(tree.unlock)
        entry = tree.inventory['sub-root']
        self.assertEqual([(u'subtree', 'sub-root')],
            list(tree.iter_references()))

    def test_get_root_id(self):
        # trees should return some kind of root id; it can be none
        tree = self.make_branch_and_tree('tree')
        root_id = tree.get_root_id()
        if root_id is not None:
            self.assertIsInstance(root_id, str)


class TestFileIds(TestCaseWithTree):

    def test_id2path(self):
        # translate from file-id back to path
        work_tree = self.make_branch_and_tree('wt')
        tree = self.get_tree_no_parents_abc_content(work_tree)
        tree.lock_read()
        try:
            self.assertEqual(u'a', tree.id2path('a-id'))
            # other ids give an error- don't return None for this case
            self.assertRaises(errors.NoSuchId, tree.id2path, 'a')
        finally:
            tree.unlock()

    def test_all_file_ids(self):
        work_tree = self.make_branch_and_tree('wt')
        tree = self.get_tree_no_parents_abc_content(work_tree)
        tree.lock_read()
        self.addCleanup(tree.unlock)
        self.assertEqual(tree.all_file_ids(),
                         set(['b-id', 'root-id', 'c-id', 'a-id']))


class TestStoredKind(TestCaseWithTree):

    def test_stored_kind(self):
        tree = self.make_branch_and_tree('tree')
        work_tree = self.make_branch_and_tree('wt')
        tree = self.get_tree_no_parents_abc_content(work_tree)
        tree.lock_read()
        self.addCleanup(tree.unlock)
        self.assertEqual('file', tree.stored_kind('a-id'))
        self.assertEqual('directory', tree.stored_kind('b-id'))


class TestFileContent(TestCaseWithTree):

    def test_get_file(self):
        work_tree = self.make_branch_and_tree('wt')
        tree = self.get_tree_no_parents_abc_content_2(work_tree)
        tree.lock_read()
        try:
            # Test lookup without path works
            lines = tree.get_file('a-id').readlines()
            self.assertEqual(['foobar\n'], lines)
            # Test lookup with path works
            lines = tree.get_file('a-id', path='a').readlines()
            self.assertEqual(['foobar\n'], lines)
        finally:
            tree.unlock()

<<<<<<< HEAD
    def test_get_special_file(self):
        work_tree = self.make_branch_and_tree('wt')
        tree = self.get_tree_no_parents_special_content(work_tree)
        tree.lock_read()
        self.addCleanup(tree.unlock)
        # Test lookup of existing special file
        lines = tree.get_special_file('xyz').readlines()
        self.assertEqual(['contents of .bzrxyz\n'], lines)
        # Test lookup of missing special file
        special = tree.get_special_file('a')
        self.assertEqual(None, special)
=======
    def test_get_file_text(self):
        work_tree = self.make_branch_and_tree('wt')
        tree = self.get_tree_no_parents_abc_content_2(work_tree)
        tree.lock_read()
        self.addCleanup(tree.unlock)
        # test read by file-id
        self.assertEqual('foobar\n', tree.get_file_text('a-id'))
        # test read by path
        self.assertEqual('foobar\n', tree.get_file_text('a-id', path='a'))

    def test_get_file_lines(self):
        work_tree = self.make_branch_and_tree('wt')
        tree = self.get_tree_no_parents_abc_content_2(work_tree)
        tree.lock_read()
        self.addCleanup(tree.unlock)
        # test read by file-id
        self.assertEqual(['foobar\n'], tree.get_file_lines('a-id'))
        # test read by path
        self.assertEqual(['foobar\n'], tree.get_file_lines('a-id', path='a'))

    def test_get_file_lines_multi_line_breaks(self):
        work_tree = self.make_branch_and_tree('wt')
        self.build_tree_contents([('wt/foobar', 'a\rb\nc\r\nd')])
        work_tree.add('foobar', 'foobar-id')
        tree = self._convert_tree(work_tree)
        tree.lock_read()
        self.addCleanup(tree.unlock)
        self.assertEqual(['a\rb\n', 'c\r\n', 'd'],
                         tree.get_file_lines('foobar-id'))
>>>>>>> 44698a0f


class TestExtractFilesBytes(TestCaseWithTree):

    def test_iter_files_bytes(self):
        work_tree = self.make_branch_and_tree('wt')
        self.build_tree_contents([('wt/foo', 'foo'),
                                  ('wt/bar', 'bar'),
                                  ('wt/baz', 'baz')])
        work_tree.add(['foo', 'bar', 'baz'], ['foo-id', 'bar-id', 'baz-id'])
        tree = self._convert_tree(work_tree)
        tree.lock_read()
        self.addCleanup(tree.unlock)
        extracted = dict((i, ''.join(b)) for i, b in
                         tree.iter_files_bytes([('foo-id', 'id1'),
                                                ('bar-id', 'id2'),
                                                ('baz-id', 'id3')]))
        self.assertEqual('foo', extracted['id1'])
        self.assertEqual('bar', extracted['id2'])
        self.assertEqual('baz', extracted['id3'])
        self.assertRaises(errors.NoSuchId, lambda: list(
                          tree.iter_files_bytes(
                          [('qux-id', 'file1-notpresent')])))


class TestConflicts(TestCaseWithTree):

    def test_conflicts(self):
        """Tree.conflicts() should return a ConflictList instance."""
        work_tree = self.make_branch_and_tree('wt')
        tree = self._convert_tree(work_tree)
        self.assertIsInstance(tree.conflicts(), conflicts.ConflictList)


class TestIterEntriesByDir(TestCaseWithTree):

    def test_iteration_order(self):
        work_tree = self.make_branch_and_tree('.')
        self.build_tree(['a/', 'a/b/', 'a/b/c', 'a/d/', 'a/d/e', 'f/', 'f/g'])
        work_tree.add(['a', 'a/b', 'a/b/c', 'a/d', 'a/d/e', 'f', 'f/g'])
        tree = self._convert_tree(work_tree)
        output_order = [p for p, e in tree.iter_entries_by_dir()]
        self.assertEqual(['', 'a', 'f', 'a/b', 'a/d', 'a/b/c', 'a/d/e', 'f/g'],
                         output_order)


class TestHasId(TestCaseWithTree):

    def test_has_id(self):
        work_tree = self.make_branch_and_tree('tree')
        self.build_tree(['tree/file'])
        work_tree.add('file', 'file-id')
        tree = self._convert_tree(work_tree)
        tree.lock_read()
        self.addCleanup(tree.unlock)
        self.assertTrue(tree.has_id('file-id'))
        self.assertFalse(tree.has_id('dir-id'))

    def test___contains__(self):
        work_tree = self.make_branch_and_tree('tree')
        self.build_tree(['tree/file'])
        work_tree.add('file', 'file-id')
        tree = self._convert_tree(work_tree)
        tree.lock_read()
        self.addCleanup(tree.unlock)
        self.assertTrue('file-id' in tree)
        self.assertFalse('dir-id' in tree)


class TestExtras(TestCaseWithTree):

    def test_extras(self):
        work_tree = self.make_branch_and_tree('tree')
        self.build_tree(['tree/file', 'tree/versioned-file'])
        work_tree.add(['file', 'versioned-file'])
        work_tree.commit('add files')
        work_tree.remove('file')
        tree = self._convert_tree(work_tree)
        if isinstance(tree,
                      (revisiontree.RevisionTree,
                       workingtree_4.DirStateRevisionTree)):
            expected = []
        else:
            expected = ['file']
        tree.lock_read()
        self.addCleanup(tree.unlock)
        self.assertEqual(expected, list(tree.extras()))


class TestGetFileSha1(TestCaseWithTree):

    def test_get_file_sha1(self):
        work_tree = self.make_branch_and_tree('tree')
        self.build_tree_contents([('tree/file', 'file content')])
        work_tree.add('file', 'file-id')
        tree = self._convert_tree(work_tree)
        tree.lock_read()
        self.addCleanup(tree.unlock)
        expected = osutils.sha_strings('file content')
        self.assertEqual(expected, tree.get_file_sha1('file-id'))<|MERGE_RESOLUTION|>--- conflicted
+++ resolved
@@ -163,7 +163,6 @@
         finally:
             tree.unlock()
 
-<<<<<<< HEAD
     def test_get_special_file(self):
         work_tree = self.make_branch_and_tree('wt')
         tree = self.get_tree_no_parents_special_content(work_tree)
@@ -175,7 +174,7 @@
         # Test lookup of missing special file
         special = tree.get_special_file('a')
         self.assertEqual(None, special)
-=======
+
     def test_get_file_text(self):
         work_tree = self.make_branch_and_tree('wt')
         tree = self.get_tree_no_parents_abc_content_2(work_tree)
@@ -205,7 +204,6 @@
         self.addCleanup(tree.unlock)
         self.assertEqual(['a\rb\n', 'c\r\n', 'd'],
                          tree.get_file_lines('foobar-id'))
->>>>>>> 44698a0f
 
 
 class TestExtractFilesBytes(TestCaseWithTree):
