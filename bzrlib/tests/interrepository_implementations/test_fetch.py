# Copyright (C) 2005, 2006, 2008 Canonical Ltd
#
# This program is free software; you can redistribute it and/or modify
# it under the terms of the GNU General Public License as published by
# the Free Software Foundation; either version 2 of the License, or
# (at your option) any later version.
#
# This program is distributed in the hope that it will be useful,
# but WITHOUT ANY WARRANTY; without even the implied warranty of
# MERCHANTABILITY or FITNESS FOR A PARTICULAR PURPOSE.  See the
# GNU General Public License for more details.
#
# You should have received a copy of the GNU General Public License
# along with this program; if not, write to the Free Software
# Foundation, Inc., 59 Temple Place, Suite 330, Boston, MA  02111-1307  USA


import sys

import bzrlib
from bzrlib import (
    errors,
    inventory,
    osutils,
    repository,
    versionedfile,
    )
from bzrlib.errors import (
    NoSuchRevision,
    )
from bzrlib.revision import (
    NULL_REVISION,
    Revision,
    )
from bzrlib.tests import (
    TestNotApplicable,
    )
from bzrlib.tests.interrepository_implementations import (
    TestCaseWithInterRepository,
    )
from bzrlib.tests.interrepository_implementations.test_interrepository import (
    check_repo_format_for_funky_id_on_win32
    )


class TestInterRepository(TestCaseWithInterRepository):

    def test_fetch(self):
        tree_a = self.make_branch_and_tree('a')
        self.build_tree(['a/foo'])
        tree_a.add('foo', 'file1')
        tree_a.commit('rev1', rev_id='rev1')
        def check_push_rev1(repo):
            # ensure the revision is missing.
            self.assertRaises(NoSuchRevision, repo.get_revision, 'rev1')
            # fetch with a limit of NULL_REVISION
            repo.fetch(tree_a.branch.repository,
                       revision_id=NULL_REVISION)
            # nothing should have been pushed
            self.assertFalse(repo.has_revision('rev1'))
            # fetch with a default limit (grab everything)
            repo.fetch(tree_a.branch.repository)
            # check that b now has all the data from a's first commit.
            rev = repo.get_revision('rev1')
            tree = repo.revision_tree('rev1')
            tree.lock_read()
            self.addCleanup(tree.unlock)
            tree.get_file_text('file1')
            for file_id in tree:
                if tree.inventory[file_id].kind == "file":
                    tree.get_file(file_id).read()

        # makes a target version repo
        repo_b = self.make_to_repository('b')
        check_push_rev1(repo_b)

    def test_fetch_inconsistent_last_changed_entries(self):
        """If an inventory has odd data we should still get what it references.
<<<<<<< HEAD
        
=======

>>>>>>> 3830b779
        This test tests that we do fetch a file text created in a revision not
        being fetched, but referenced from the revision we are fetching when the
        adjacent revisions to the one being fetched do not reference that text.
        """
        tree = self.make_branch_and_tree('source')
        revid = tree.commit('old')
        to_repo = self.make_to_repository('to_repo')
        to_repo.fetch(tree.branch.repository, revid)
        # Make a broken revision and fetch it.
        source = tree.branch.repository
        source.lock_write()
        self.addCleanup(source.unlock)
        source.start_write_group()
        try:
            # We need two revisions: OLD and NEW. NEW will claim to need a file
            # 'FOO' changed in 'OLD'. OLD will not have that file at all.
            source.texts.insert_record_stream([
                versionedfile.FulltextContentFactory(('foo', revid), (), None,
                'contents')])
            basis = source.revision_tree(revid)
            parent_id = basis.path2id('')
            entry = inventory.make_entry('file', 'foo-path', parent_id, 'foo')
            entry.revision = revid
            entry.text_size = len('contents')
            entry.text_sha1 = osutils.sha_string('contents')
            inv_sha1, _ = source.add_inventory_by_delta(revid, [
                (None, 'foo-path', 'foo', entry)], 'new', [revid])
            rev = Revision(timestamp=0,
                           timezone=None,
                           committer="Foo Bar <foo@example.com>",
                           message="Message",
                           inventory_sha1=inv_sha1,
                           revision_id='new',
                           parent_ids=[revid])
            source.add_revision(rev.revision_id, rev)
        except:
            source.abort_write_group()
            raise
        else:
            source.commit_write_group()
        to_repo.fetch(source, 'new')
        to_repo.lock_read()
        self.addCleanup(to_repo.unlock)
        self.assertEqual('contents',
            to_repo.texts.get_record_stream([('foo', revid)],
            'unordered', True).next().get_bytes_as('fulltext'))

    def test_fetch_missing_basis_text(self):
        """If fetching a delta, we should die if a basis is not present."""
        tree = self.make_branch_and_tree('tree')
        self.build_tree(['tree/a'])
        tree.add(['a'], ['a-id'])
        tree.commit('one', rev_id='rev-one')
        self.build_tree_contents([('tree/a', 'new contents\n')])
        tree.commit('two', rev_id='rev-two')

        to_repo = self.make_to_repository('to_repo')
        # We build a broken revision so that we can test the fetch code dies
        # properly. So copy the inventory and revision, but not the text.
        to_repo.lock_write()
        try:
            to_repo.start_write_group()
            inv = tree.branch.repository.get_inventory('rev-one')
            to_repo.add_inventory('rev-one', inv, [])
            rev = tree.branch.repository.get_revision('rev-one')
            to_repo.add_revision('rev-one', rev, inv=inv)
            to_repo.commit_write_group()
        finally:
            to_repo.unlock()

        # Implementations can either ensure that the target of the delta is
        # reconstructable, or raise an exception (which stream based copies
        # generally do).
        try:
            to_repo.fetch(tree.branch.repository, 'rev-two')
        except (errors.BzrCheckError, errors.RevisionNotPresent), e:
            # If an exception is raised, the revision should not be in the
            # target.
            #
            # Can also just raise a generic check errors; stream insertion
            # does this to include all the missing data
            self.assertRaises((errors.NoSuchRevision, errors.RevisionNotPresent),
                              to_repo.revision_tree, 'rev-two')
        else:
            # If not exception is raised, then the text should be
            # available.
            to_repo.lock_read()
            try:
                rt = to_repo.revision_tree('rev-two')
                self.assertEqual('new contents\n',
                                 rt.get_file_text('a-id'))
            finally:
                to_repo.unlock()

    def test_fetch_missing_revision_same_location_fails(self):
        repo_a = self.make_repository('.')
        repo_b = repository.Repository.open('.')
        try:
            self.assertRaises(errors.NoSuchRevision, repo_b.fetch, repo_a, revision_id='XXX')
        except errors.LockError, e:
            check_old_format_lock_error(self.repository_format)

    def test_fetch_same_location_trivial_works(self):
        repo_a = self.make_repository('.')
        repo_b = repository.Repository.open('.')
        try:
            repo_a.fetch(repo_b)
        except errors.LockError, e:
            check_old_format_lock_error(self.repository_format)

    def test_fetch_missing_text_other_location_fails(self):
        source_tree = self.make_branch_and_tree('source')
        source = source_tree.branch.repository
        target = self.make_to_repository('target')

        # start by adding a file so the data knit for the file exists in
        # repositories that have specific files for each fileid.
        self.build_tree(['source/id'])
        source_tree.add(['id'], ['id'])
        source_tree.commit('a', rev_id='a')
        # now we manually insert a revision with an inventory referencing
        # 'id' at revision 'b', but we do not insert revision b.
        # this should ensure that the new versions of files are being checked
        # for during pull operations
        inv = source.get_inventory('a')
        source.lock_write()
        self.addCleanup(source.unlock)
        source.start_write_group()
        inv['id'].revision = 'b'
        inv.revision_id = 'b'
        sha1 = source.add_inventory('b', inv, ['a'])
        rev = Revision(timestamp=0,
                       timezone=None,
                       committer="Foo Bar <foo@example.com>",
                       message="Message",
                       inventory_sha1=sha1,
                       revision_id='b')
        rev.parent_ids = ['a']
        source.add_revision('b', rev)
        source.commit_write_group()
        self.assertRaises(errors.RevisionNotPresent, target.fetch, source)
        self.assertFalse(target.has_revision('b'))

    def test_fetch_funky_file_id(self):
        from_tree = self.make_branch_and_tree('tree')
        if sys.platform == 'win32':
            from_repo = from_tree.branch.repository
            check_repo_format_for_funky_id_on_win32(from_repo)
        self.build_tree(['tree/filename'])
        from_tree.add('filename', 'funky-chars<>%&;"\'')
        from_tree.commit('commit filename')
        to_repo = self.make_to_repository('to')
        to_repo.fetch(from_tree.branch.repository, from_tree.get_parent_ids()[0])

    def test_fetch_revision_hash(self):
        """Ensure that inventory hashes are updated by fetch"""
        from_tree = self.make_branch_and_tree('tree')
        from_tree.commit('foo', rev_id='foo-id')
        to_repo = self.make_to_repository('to')
        to_repo.fetch(from_tree.branch.repository)
        recorded_inv_sha1 = to_repo.get_inventory_sha1('foo-id')
        xml = to_repo.get_inventory_xml('foo-id')
        computed_inv_sha1 = osutils.sha_string(xml)
        self.assertEqual(computed_inv_sha1, recorded_inv_sha1)


class TestFetchDependentData(TestCaseWithInterRepository):

    def test_reference(self):
        from_tree = self.make_branch_and_tree('tree')
        to_repo = self.make_to_repository('to')
        if (not from_tree.supports_tree_reference() or
            not from_tree.branch.repository._format.supports_tree_reference or
            not to_repo._format.supports_tree_reference):
            raise TestNotApplicable("Need subtree support.")
        subtree = self.make_branch_and_tree('tree/subtree')
        subtree.commit('subrev 1')
        from_tree.add_reference(subtree)
        tree_rev = from_tree.commit('foo')
        # now from_tree has a last-modified of subtree of the rev id of the
        # commit for foo, and a reference revision of the rev id of the commit
        # for subrev 1
        to_repo.fetch(from_tree.branch.repository, tree_rev)
        # to_repo should have a file_graph for from_tree.path2id('subtree') and
        # revid tree_rev.
        file_id = from_tree.path2id('subtree')
        to_repo.lock_read()
        try:
            self.assertEqual({(file_id, tree_rev):()},
                to_repo.texts.get_parent_map([(file_id, tree_rev)]))
        finally:
            to_repo.unlock()<|MERGE_RESOLUTION|>--- conflicted
+++ resolved
@@ -76,11 +76,7 @@
 
     def test_fetch_inconsistent_last_changed_entries(self):
         """If an inventory has odd data we should still get what it references.
-<<<<<<< HEAD
-        
-=======
-
->>>>>>> 3830b779
+
         This test tests that we do fetch a file text created in a revision not
         being fetched, but referenced from the revision we are fetching when the
         adjacent revisions to the one being fetched do not reference that text.
