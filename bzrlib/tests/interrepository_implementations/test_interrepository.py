--- conflicted
+++ resolved
@@ -248,10 +248,6 @@
         # repository.
 
         # 'ghost' is a ghost in missing_ghost and not in with_ghost_rev
-<<<<<<< HEAD
-=======
-        inv = Inventory()
->>>>>>> 45b69425
         repo = self.make_repository('with_ghost_rev')
         sha1 = repo.add_inventory('ghost', Inventory(), [])
         rev = bzrlib.revision.Revision(timestamp=0,
