--- conflicted
+++ resolved
@@ -47,25 +47,22 @@
         # are not necessarily invoked from there
         self.source_dir = os.path.dirname(os.path.dirname(bzrlib.__file__))
         if not os.path.isfile(os.path.join(self.source_dir, 'setup.py')):
-            raise TestSkipped('There is no setup.py file adjacent to the bzrlib directory')
+            raise TestSkipped(
+                'There is no setup.py file adjacent to the bzrlib directory')
         try:
             import distutils.sysconfig
             makefile_path = distutils.sysconfig.get_makefile_filename()
             if not os.path.exists(makefile_path):
-                raise TestSkipped('You must have the python Makefile installed to run this test.'
-                                  ' Usually this can be found by installing "python-dev"')
+                raise TestSkipped(
+                    'You must have the python Makefile installed to run this'
+                    ' test. Usually this can be found by installing'
+                    ' "python-dev"')
         except ImportError:
-            raise TestSkipped('You must have distutils installed to run this test.'
-                              ' Usually this can be found by installing "python-dev"')
+            raise TestSkipped(
+                'You must have distutils installed to run this test.'
+                ' Usually this can be found by installing "python-dev"')
         self.log('test_build running in %s' % os.getcwd())
-<<<<<<< HEAD
         root_dir = osutils.mkdtemp()
-        # setup.py must be run from the root source directory, but the tests
-        # are not necessarily invoked from there
-        self.source_dir = os.path.dirname(os.path.dirname(bzrlib.__file__))
-=======
-        install_dir = osutils.mkdtemp()
->>>>>>> 70e836ce
         try:
             self.run_setup(['clean'])
             # build is implied by install
