# Copyright (C) 2006-2011 Canonical Ltd
#
# This program is free software; you can redistribute it and/or modify
# it under the terms of the GNU General Public License as published by
# the Free Software Foundation; either version 2 of the License, or
# (at your option) any later version.
#
# This program is distributed in the hope that it will be useful,
# but WITHOUT ANY WARRANTY; without even the implied warranty of
# MERCHANTABILITY or FITNESS FOR A PARTICULAR PURPOSE.  See the
# GNU General Public License for more details.
#
# You should have received a copy of the GNU General Public License
# along with this program; if not, write to the Free Software
# Foundation, Inc., 51 Franklin Street, Fifth Floor, Boston, MA 02110-1301 USA


"""WorkingTree implementation tests for bzr.

This test the conformance of all the workingtre variations to the expected API.
Specific tests for individual formats are in the tests/test_workingtree file
rather than in tests/per_workingtree/*.py.
"""

from bzrlib import (
    branchbuilder,
    tests,
    workingtree,
    )
from bzrlib.tests import per_controldir


def make_scenarios(transport_server, transport_readonly_server, formats):
    result = []
    for workingtree_format in formats:
        result.append((workingtree_format.__class__.__name__,
                       make_scenario(transport_server,
                                     transport_readonly_server,
                                     workingtree_format)))
    return result


def make_scenario(transport_server, transport_readonly_server,
                  workingtree_format):
    return {
        "transport_server": transport_server,
        "transport_readonly_server": transport_readonly_server,
        "bzrdir_format": workingtree_format._matchingbzrdir,
        "workingtree_format": workingtree_format,
        }


class TestCaseWithWorkingTree(per_controldir.TestCaseWithControlDir):

    def make_branch_and_tree(self, relpath, format=None):
        made_control = self.make_bzrdir(relpath, format=format)
        made_control.create_repository()
        made_control.create_branch()
        return self.workingtree_format.initialize(made_control)

    def make_branch_builder(self, relpath, format=None):
        if format is None:
            format = self.bzrdir_format
        builder = branchbuilder.BranchBuilder(self.get_transport(relpath),
                                              format=format)
        return builder


<<<<<<< HEAD
def workingtree_formats():
    """The known working tree formats."""
    return (workingtree.WorkingTreeFormat._formats.values() +
        workingtree._legacy_formats)


def per_workingtree_tests(loader):
=======
def load_tests(standard_tests, module, loader):
>>>>>>> 6e4de2e3
    test_names = [
        'add_reference',
        'add',
        'annotate_iter',
        'basis_inventory',
        'basis_tree',
        'break_lock',
        'changes_from',
        'check',
        'check_state',
        'content_filters',
        'commit',
        'eol_conversion',
        'executable',
        'flush',
        'get_file_mtime',
        'get_parent_ids',
        'inv',
        'is_control_filename',
        'is_ignored',
        'locking',
        'merge_from_branch',
        'mkdir',
        'move',
        'nested_specifics',
        'parents',
        'paths2ids',
        'pull',
        'put_file',
        'readonly',
        'read_working_inventory',
        'remove',
        'rename_one',
        'revision_tree',
        'set_root_id',
        'smart_add',
        'symlinks',
        'uncommit',
        'unversion',
        'views',
        'walkdirs',
        'workingtree',
        ]
    test_workingtree_implementations = [
        'bzrlib.tests.per_workingtree.test_' + name for
        name in test_names]
    return loader.loadTestsFromModuleNames(test_workingtree_implementations)


def load_tests(standard_tests, module, loader):
    scenarios = make_scenarios(
        tests.default_transport,
        # None here will cause a readonly decorator to be created
        # by the TestCaseWithTransport.get_readonly_transport method.
        None,
<<<<<<< HEAD
        workingtree.WorkingTreeFormat._formats.values()
=======
        workingtree.WorkingTreeFormat.get_formats()
>>>>>>> 6e4de2e3
        )

    # add the tests for the sub modules
    return tests.multiply_tests(per_workingtree_tests(loader), scenarios, standard_tests)<|MERGE_RESOLUTION|>--- conflicted
+++ resolved
@@ -24,6 +24,7 @@
 
 from bzrlib import (
     branchbuilder,
+    errors,
     tests,
     workingtree,
     )
@@ -66,17 +67,7 @@
         return builder
 
 
-<<<<<<< HEAD
-def workingtree_formats():
-    """The known working tree formats."""
-    return (workingtree.WorkingTreeFormat._formats.values() +
-        workingtree._legacy_formats)
-
-
-def per_workingtree_tests(loader):
-=======
 def load_tests(standard_tests, module, loader):
->>>>>>> 6e4de2e3
     test_names = [
         'add_reference',
         'add',
@@ -123,21 +114,16 @@
     test_workingtree_implementations = [
         'bzrlib.tests.per_workingtree.test_' + name for
         name in test_names]
-    return loader.loadTestsFromModuleNames(test_workingtree_implementations)
 
-
-def load_tests(standard_tests, module, loader):
     scenarios = make_scenarios(
         tests.default_transport,
         # None here will cause a readonly decorator to be created
         # by the TestCaseWithTransport.get_readonly_transport method.
         None,
-<<<<<<< HEAD
-        workingtree.WorkingTreeFormat._formats.values()
-=======
         workingtree.WorkingTreeFormat.get_formats()
->>>>>>> 6e4de2e3
         )
 
     # add the tests for the sub modules
-    return tests.multiply_tests(per_workingtree_tests(loader), scenarios, standard_tests)+    return tests.multiply_tests(
+        loader.loadTestsFromModuleNames(test_workingtree_implementations),
+        scenarios, standard_tests)