# Copyright (C) 2006-2010 Canonical Ltd
#
# This program is free software; you can redistribute it and/or modify
# it under the terms of the GNU General Public License as published by
# the Free Software Foundation; either version 2 of the License, or
# (at your option) any later version.
#
# This program is distributed in the hope that it will be useful,
# but WITHOUT ANY WARRANTY; without even the implied warranty of
# MERCHANTABILITY or FITNESS FOR A PARTICULAR PURPOSE.  See the
# GNU General Public License for more details.
#
# You should have received a copy of the GNU General Public License
# along with this program; if not, write to the Free Software
# Foundation, Inc., 51 Franklin Street, Fifth Floor, Boston, MA 02110-1301 USA


"""WorkingTree implementation tests for bzr.

This test the conformance of all the workingtre variations to the expected API.
Specific tests for individual formats are in the tests/test_workingtree file
rather than in tests/per_workingtree/*.py.
"""

from bzrlib import (
    branchbuilder,
    tests,
    workingtree,
    )
from bzrlib.tests import per_controldir


def make_scenarios(transport_server, transport_readonly_server, formats):
    result = []
    for workingtree_format in formats:
        result.append((workingtree_format.__class__.__name__,
                       make_scenario(transport_server,
                                     transport_readonly_server,
                                     workingtree_format)))
    return result


def make_scenario(transport_server, transport_readonly_server,
                  workingtree_format):
    return {
        "transport_server": transport_server,
        "transport_readonly_server": transport_readonly_server,
        "bzrdir_format": workingtree_format._matchingbzrdir,
        "workingtree_format": workingtree_format,
        }


class TestCaseWithWorkingTree(per_controldir.TestCaseWithControlDir):

    def make_branch_and_tree(self, relpath, format=None):
        made_control = self.make_bzrdir(relpath, format=format)
        made_control.create_repository()
        made_control.create_branch()
        return self.workingtree_format.initialize(made_control)

    def make_branch_builder(self, relpath, format=None):
        if format is None:
            format = self.bzrdir_format
        builder = branchbuilder.BranchBuilder(self.get_transport(relpath),
                                              format=format)
        return builder


<<<<<<< HEAD
=======
def workingtree_formats():
    """The known working tree formats."""
    return (workingtree.WorkingTreeFormat._formats.values() +
        workingtree._legacy_formats)


>>>>>>> e709a416
def per_workingtree_tests(loader):
    test_names = [
        'add_reference',
        'add',
        'annotate_iter',
        'basis_inventory',
        'basis_tree',
        'break_lock',
        'changes_from',
        'check',
        'content_filters',
        'commit',
        'eol_conversion',
        'executable',
        'flush',
        'get_file_mtime',
        'get_parent_ids',
        'inv',
        'is_control_filename',
        'is_ignored',
        'locking',
        'merge_from_branch',
        'mkdir',
        'move',
        'nested_specifics',
        'parents',
        'paths2ids',
        'pull',
        'put_file',
        'readonly',
        'read_working_inventory',
        'remove',
        'rename_one',
        'revision_tree',
        'set_root_id',
        'smart_add',
        'symlinks',
        'uncommit',
        'unversion',
        'views',
        'walkdirs',
        'workingtree',
        ]
    test_workingtree_implementations = [
        'bzrlib.tests.per_workingtree.test_' + name for
        name in test_names]
    return loader.loadTestsFromModuleNames(test_workingtree_implementations)
<<<<<<< HEAD


=======


>>>>>>> e709a416
def load_tests(standard_tests, module, loader):
    scenarios = make_scenarios(
        tests.default_transport,
        # None here will cause a readonly decorator to be created
        # by the TestCaseWithTransport.get_readonly_transport method.
        None,
        workingtree.WorkingTreeFormat._formats.values()
        )

    # add the tests for the sub modules
    return tests.multiply_tests(per_workingtree_tests(loader), scenarios, standard_tests)<|MERGE_RESOLUTION|>--- conflicted
+++ resolved
@@ -66,15 +66,12 @@
         return builder
 
 
-<<<<<<< HEAD
-=======
 def workingtree_formats():
     """The known working tree formats."""
     return (workingtree.WorkingTreeFormat._formats.values() +
         workingtree._legacy_formats)
 
 
->>>>>>> e709a416
 def per_workingtree_tests(loader):
     test_names = [
         'add_reference',
@@ -122,13 +119,8 @@
         'bzrlib.tests.per_workingtree.test_' + name for
         name in test_names]
     return loader.loadTestsFromModuleNames(test_workingtree_implementations)
-<<<<<<< HEAD
 
 
-=======
-
-
->>>>>>> e709a416
 def load_tests(standard_tests, module, loader):
     scenarios = make_scenarios(
         tests.default_transport,
