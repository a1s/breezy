--- conflicted
+++ resolved
@@ -548,7 +548,19 @@
             'Tip change rejected: Unicode message\xe2\x80\xbd',
             str(err))
 
-<<<<<<< HEAD
+    def test_error_from_smart_server(self):
+        error_tuple = ('error', 'tuple')
+        err = errors.ErrorFromSmartServer(error_tuple)
+        self.assertEquals(
+            "Error received from smart server: ('error', 'tuple')", str(err))
+
+    def test_untranslateable_error_from_smart_server(self):
+        error_tuple = ('error', 'tuple')
+        orig_err = errors.ErrorFromSmartServer(error_tuple)
+        err = errors.UnknownErrorFromSmartServer(orig_err)
+        self.assertEquals(
+            "Server sent an unexpected error: ('error', 'tuple')", str(err))
+
     def test_no_such_view(self):
         err = errors.NoSuchView('foo')
         self.assertEquals("No such view: foo.", str(err))
@@ -559,20 +571,6 @@
         self.assertStartsWith(err_str, "Views are not supported by ")
         self.assertEndsWith(err_str, "; use 'bzr upgrade' to change your "
             "tree to a later format.")
-=======
-    def test_error_from_smart_server(self):
-        error_tuple = ('error', 'tuple')
-        err = errors.ErrorFromSmartServer(error_tuple)
-        self.assertEquals(
-            "Error received from smart server: ('error', 'tuple')", str(err))
-
-    def test_untranslateable_error_from_smart_server(self):
-        error_tuple = ('error', 'tuple')
-        orig_err = errors.ErrorFromSmartServer(error_tuple)
-        err = errors.UnknownErrorFromSmartServer(orig_err)
-        self.assertEquals(
-            "Server sent an unexpected error: ('error', 'tuple')", str(err))
->>>>>>> 6f9d08c8
 
 
 class PassThroughError(errors.BzrError):
