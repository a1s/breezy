import os
import shutil
import stat
import sys

from bzrlib.add import smart_add_tree
from bzrlib.builtins import merge
from bzrlib.tests import TestCaseInTempDir, TestCase
from bzrlib.branch import ScratchBranch, Branch
from bzrlib.errors import (NotBranchError, NotVersionedError,
                           WorkingTreeNotRevision, BzrCommandError)
from bzrlib.inventory import RootEntry
import bzrlib.inventory as inventory
from bzrlib.osutils import file_kind, rename, sha_file, pathjoin, mkdtemp
from bzrlib import _changeset as changeset
from bzrlib._merge_core import (ApplyMerge3, make_merge_changeset,
                               BackupBeforeChange, ExecFlagMerge, WeaveMerge)
from bzrlib._changeset import Inventory, apply_changeset, invert_dict, \
<<<<<<< HEAD
    get_contents, ReplaceContents, ChangeExecFlag
from bzrlib.clone import copy_branch
from bzrlib.merge import merge
from bzrlib.transform import Merge3Merger
=======
    get_contents, ReplaceContents, ChangeExecFlag, Diff3Merge
>>>>>>> 7aad8a74
from bzrlib.workingtree import WorkingTree


class FalseTree(object):
    def __init__(self, realtree):
        self._realtree = realtree
        self.inventory = self

    def __getitem__(self, file_id):
        entry = self.make_inventory_entry(file_id)
        if entry is None:
            raise KeyError(file_id)
        return entry
        
    def make_inventory_entry(self, file_id):
        path = self._realtree.inventory_dict.get(file_id)
        if path is None:
            return None
        if path == "":
            return RootEntry(file_id)
        dir, name = os.path.split(path)
        kind = file_kind(self._realtree.abs_path(path))
        for parent_id, path in self._realtree.inventory_dict.iteritems():
            if path == dir:
                break
        if path != dir:
            raise Exception("Can't find parent for %s" % name)
        if kind not in ('directory', 'file', 'symlink'):
            raise ValueError('unknown kind %r' % kind)
        if kind == 'directory':
            return inventory.InventoryDirectory(file_id, name, parent_id)
        elif kind == 'file':
            return inventory.InventoryFile(file_id, name, parent_id)
        else:
            return inventory.InventoryLink(file_id, name, parent_id)


class MergeTree(object):
    def __init__(self, dir):
        self.dir = dir;
        os.mkdir(dir)
        self.inventory_dict = {'0': ""}
        self.inventory = FalseTree(self)
    
    def child_path(self, parent, name):
        return pathjoin(self.inventory_dict[parent], name)

    def add_file(self, id, parent, name, contents, mode):
        path = self.child_path(parent, name)
        full_path = self.abs_path(path)
        assert not os.path.exists(full_path)
        file(full_path, "wb").write(contents)
        os.chmod(self.abs_path(path), mode)
        self.inventory_dict[id] = path

    def add_symlink(self, id, parent, name, target):
        path = self.child_path(parent, name)
        full_path = self.abs_path(path)
        assert not os.path.exists(full_path)
        os.symlink(target, full_path)
        self.inventory_dict[id] = path

    def remove_file(self, id):
        os.unlink(self.full_path(id))
        del self.inventory_dict[id]

    def add_dir(self, id, parent, name, mode):
        path = self.child_path(parent, name)
        full_path = self.abs_path(path)
        assert not os.path.exists(full_path)
        os.mkdir(self.abs_path(path))
        os.chmod(self.abs_path(path), mode)
        self.inventory_dict[id] = path

    def abs_path(self, path):
        return pathjoin(self.dir, path)

    def full_path(self, id):
        try:
            tree_path = self.inventory_dict[id]
        except KeyError:
            return None
        return self.abs_path(tree_path)

    def readonly_path(self, id):
        return self.full_path(id)

    def __contains__(self, file_id):
        return file_id in self.inventory_dict

    def has_or_had_id(self, file_id):
        return file_id in self

    def get_file(self, file_id):
        path = self.full_path(file_id)
        return file(path, "rb")

    def id2path(self, file_id):
        return self.inventory_dict[file_id]

    def id2abspath(self, id):
        return self.full_path(id)

    def change_path(self, id, path):
        old_path = pathjoin(self.dir, self.inventory_dict[id])
        rename(old_path, self.abs_path(path))
        self.inventory_dict[id] = path

    def is_executable(self, file_id):
        mode = os.lstat(self.full_path(file_id)).st_mode
        return bool(stat.S_ISREG(mode) and stat.S_IEXEC & mode)

    def kind(self, file_id):
        return file_kind(self.full_path(file_id))

    def get_symlink_target(self, file_id):
        return os.readlink(self.full_path(file_id))

    def get_file_sha1(self, file_id):
        return sha_file(file(self.full_path(file_id), "rb"))


class MergeBuilder(object):
    def __init__(self):
        self.dir = mkdtemp(prefix="BaZing")
        self.base = MergeTree(pathjoin(self.dir, "base"))
        self.this = MergeTree(pathjoin(self.dir, "this"))
        self.other = MergeTree(pathjoin(self.dir, "other"))
        
        self.cset = changeset.Changeset()
        self.cset.add_entry(changeset.ChangesetEntry("0", 
                                                     changeset.NULL_ID, "./."))

    def get_cset_path(self, parent, name):
        if name is None:
            assert (parent is None)
            return None
        return pathjoin(self.cset.entries[parent].path, name)

    def add_file(self, id, parent, name, contents, mode):
        self.base.add_file(id, parent, name, contents, mode)
        self.this.add_file(id, parent, name, contents, mode)
        self.other.add_file(id, parent, name, contents, mode)
        path = self.get_cset_path(parent, name)
        self.cset.add_entry(changeset.ChangesetEntry(id, parent, path))

    def add_symlink(self, id, parent, name, contents):
        self.base.add_symlink(id, parent, name, contents)
        self.this.add_symlink(id, parent, name, contents)
        self.other.add_symlink(id, parent, name, contents)
        path = self.get_cset_path(parent, name)
        self.cset.add_entry(changeset.ChangesetEntry(id, parent, path))

    def remove_file(self, id, base=False, this=False, other=False):
        for option, tree in ((base, self.base), (this, self.this), 
                             (other, self.other)):
            if option:
                tree.remove_file(id)
            if other or base:
                change = self.cset.entries[id].contents_change
                if change is None:
                    change = changeset.ReplaceContents(None, None)
                    self.cset.entries[id].contents_change = change
                    def create_file(tree):
                        return changeset.TreeFileCreate(tree, id)
                    if not other:
                        change.new_contents = create_file(self.other)
                    if not base:
                        change.old_contents = create_file(self.base)
                else:
                    assert isinstance(change, changeset.ReplaceContents)
                if other:
                    change.new_contents=None
                if base:
                    change.old_contents=None
                if change.old_contents is None and change.new_contents is None:
                    change = None

    def add_dir(self, id, parent, name, mode):
        path = self.get_cset_path(parent, name)
        self.base.add_dir(id, parent, name, mode)
        self.cset.add_entry(changeset.ChangesetEntry(id, parent, path))
        self.this.add_dir(id, parent, name, mode)
        self.other.add_dir(id, parent, name, mode)

    def change_name(self, id, base=None, this=None, other=None):
        if base is not None:
            self.change_name_tree(id, self.base, base)
            self.cset.entries[id].name = base

        if this is not None:
            self.change_name_tree(id, self.this, this)

        if other is not None:
            self.change_name_tree(id, self.other, other)
            self.cset.entries[id].new_name = other

    def change_parent(self, id, base=None, this=None, other=None):
        if base is not None:
            self.change_parent_tree(id, self.base, base)
            self.cset.entries[id].parent = base
            self.cset.entries[id].dir = self.cset.entries[base].path

        if this is not None:
            self.change_parent_tree(id, self.this, this)

        if other is not None:
            self.change_parent_tree(id, self.other, other)
            self.cset.entries[id].new_parent = other
            self.cset.entries[id].new_dir = \
                self.cset.entries[other].new_path

    def change_contents(self, id, base=None, this=None, other=None):
        if base is not None:
            self.change_contents_tree(id, self.base, base)

        if this is not None:
            self.change_contents_tree(id, self.this, this)

        if other is not None:
            self.change_contents_tree(id, self.other, other)

        if base is not None or other is not None:
            old_contents = file(self.base.full_path(id)).read()
            new_contents = file(self.other.full_path(id)).read()
            contents = changeset.ReplaceFileContents(self.base, self.other, id)
            self.cset.entries[id].contents_change = contents

    def change_target(self, id, base=None, this=None, other=None):
        if base is not None:
            self.change_target_tree(id, self.base, base)

        if this is not None:
            self.change_target_tree(id, self.this, this)

        if other is not None:
            self.change_target_tree(id, self.other, other)

        if base is not None or other is not None:
            old_contents = get_contents(self.base, id)
            new_contents = get_contents(self.other, id)
            contents = ReplaceContents(old_contents, new_contents)
            self.cset.entries[id].contents_change = contents

    def change_perms(self, id, base=None, this=None, other=None):
        if base is not None:
            self.change_perms_tree(id, self.base, base)

        if this is not None:
            self.change_perms_tree(id, self.this, this)

        if other is not None:
            self.change_perms_tree(id, self.other, other)

        if base is not None or other is not None:
            old_exec = self.base.is_executable(id)
            new_exec = self.other.is_executable(id)
            metadata = changeset.ChangeExecFlag(old_exec, new_exec)
            self.cset.entries[id].metadata_change = metadata

    def change_name_tree(self, id, tree, name):
        new_path = tree.child_path(self.cset.entries[id].parent, name)
        tree.change_path(id, new_path)

    def change_parent_tree(self, id, tree, parent):
        new_path = tree.child_path(parent, self.cset.entries[id].name)
        tree.change_path(id, new_path)

    def change_contents_tree(self, id, tree, contents):
        path = tree.full_path(id)
        mode = os.stat(path).st_mode
        file(path, "w").write(contents)
        os.chmod(path, mode)

    def change_target_tree(self, id, tree, target):
        path = tree.full_path(id)
        os.unlink(path)
        os.symlink(target, path)

    def change_perms_tree(self, id, tree, mode):
        os.chmod(tree.full_path(id), mode)

    def merge_changeset(self, merge_factory):
        conflict_handler = changeset.ExceptionConflictHandler()
        return make_merge_changeset(self.cset, self.this, self.base,
                                    self.other, conflict_handler,
                                    merge_factory)

    def apply_inv_change(self, inventory_change, orig_inventory):
        orig_inventory_by_path = {}
        for file_id, path in orig_inventory.iteritems():
            orig_inventory_by_path[path] = file_id

        def parent_id(file_id):
            try:
                parent_dir = os.path.dirname(orig_inventory[file_id])
            except:
                print file_id
                raise
            if parent_dir == "":
                return None
            return orig_inventory_by_path[parent_dir]
        
        def new_path(file_id):
            if inventory_change.has_key(file_id):
                return inventory_change[file_id]
            else:
                parent = parent_id(file_id)
                if parent is None:
                    return orig_inventory[file_id]
                dirname = new_path(parent)
                return pathjoin(dirname, os.path.basename(orig_inventory[file_id]))

        new_inventory = {}
        for file_id in orig_inventory.iterkeys():
            path = new_path(file_id)
            if path is None:
                continue
            new_inventory[file_id] = path

        for file_id, path in inventory_change.iteritems():
            if orig_inventory.has_key(file_id):
                continue
            new_inventory[file_id] = path
        return new_inventory

    def apply_changeset(self, cset, conflict_handler=None):
        inventory_change = changeset.apply_changeset(cset,
                                                     self.this.inventory_dict,
                                                     self.this.dir,
                                                     conflict_handler)
        self.this.inventory_dict =  self.apply_inv_change(inventory_change, 
                                                     self.this.inventory_dict)

    def cleanup(self):
        shutil.rmtree(self.dir)


class MergeTest(TestCase):
    def test_change_name(self):
        """Test renames"""
        builder = MergeBuilder()
        builder.add_file("1", "0", "name1", "hello1", 0755)
        builder.change_name("1", other="name2")
        builder.add_file("2", "0", "name3", "hello2", 0755)
        builder.change_name("2", base="name4")
        builder.add_file("3", "0", "name5", "hello3", 0755)
        builder.change_name("3", this="name6")
        cset = builder.merge_changeset(ApplyMerge3)
        self.failUnless(cset.entries["2"].is_boring())
        self.assertEqual(cset.entries["1"].name, "name1")
        self.assertEqual(cset.entries["1"].new_name, "name2")
        self.failUnless(cset.entries["3"].is_boring())
        for tree in (builder.this, builder.other, builder.base):
            self.assertNotEqual(tree.dir, builder.dir)
            self.assertStartsWith(tree.dir, builder.dir)
            for path in tree.inventory_dict.itervalues():
                fullpath = tree.abs_path(path)
                self.assertStartsWith(fullpath, tree.dir)
                self.failIf(path.startswith(tree.dir))
                self.failUnless(os.path.lexists(fullpath))
        builder.apply_changeset(cset)
        builder.cleanup()
        builder = MergeBuilder()
        builder.add_file("1", "0", "name1", "hello1", 0644)
        builder.change_name("1", other="name2", this="name3")
        self.assertRaises(changeset.RenameConflict, 
                          builder.merge_changeset, ApplyMerge3)
        builder.cleanup()
        
    def test_file_moves(self):
        """Test moves"""
        builder = MergeBuilder()
        builder.add_dir("1", "0", "dir1", 0755)
        builder.add_dir("2", "0", "dir2", 0755)
        builder.add_file("3", "1", "file1", "hello1", 0644)
        builder.add_file("4", "1", "file2", "hello2", 0644)
        builder.add_file("5", "1", "file3", "hello3", 0644)
        builder.change_parent("3", other="2")
        self.assert_(Inventory(builder.other.inventory_dict).get_parent("3") == "2")
        builder.change_parent("4", this="2")
        self.assert_(Inventory(builder.this.inventory_dict).get_parent("4") == "2")
        builder.change_parent("5", base="2")
        self.assert_(Inventory(builder.base.inventory_dict).get_parent("5") == "2")
        cset = builder.merge_changeset(ApplyMerge3)
        for id in ("1", "2", "4", "5"):
            self.assert_(cset.entries[id].is_boring())
        self.assert_(cset.entries["3"].parent == "1")
        self.assert_(cset.entries["3"].new_parent == "2")
        builder.apply_changeset(cset)
        builder.cleanup()

        builder = MergeBuilder()
        builder.add_dir("1", "0", "dir1", 0755)
        builder.add_dir("2", "0", "dir2", 0755)
        builder.add_dir("3", "0", "dir3", 0755)
        builder.add_file("4", "1", "file1", "hello1", 0644)
        builder.change_parent("4", other="2", this="3")
        self.assertRaises(changeset.MoveConflict, 
                          builder.merge_changeset, ApplyMerge3)
        builder.cleanup()

    def test_contents_merge(self):
        """Test merge3 merging"""
        self.do_contents_test(ApplyMerge3)

    def test_contents_merge2(self):
        """Test diff3 merging"""
        self.do_contents_test(changeset.Diff3Merge)

    def test_contents_merge3(self):
        """Test diff3 merging"""
        def backup_merge(file_id, base, other):
            return BackupBeforeChange(ApplyMerge3(file_id, base, other))
        builder = self.contents_test_success(backup_merge)
        def backup_exists(file_id):
            return os.path.exists(builder.this.full_path(file_id)+"~")
        self.assert_(backup_exists("1"))
        self.assert_(backup_exists("2"))
        self.assert_(not backup_exists("3"))
        builder.cleanup()

    def do_contents_test(self, merge_factory):
        """Test merging with specified ContentsChange factory"""
        builder = self.contents_test_success(merge_factory)
        builder.cleanup()
        self.contents_test_conflicts(merge_factory)

    def contents_test_success(self, merge_factory):
        from inspect import isclass
        builder = MergeBuilder()
        builder.add_file("1", "0", "name1", "text1", 0755)
        builder.change_contents("1", other="text4")
        builder.add_file("2", "0", "name3", "text2", 0655)
        builder.change_contents("2", base="text5")
        builder.add_file("3", "0", "name5", "text3", 0744)
        builder.add_file("4", "0", "name6", "text4", 0744)
        builder.remove_file("4", base=True)
        self.assert_(not builder.cset.entries["4"].is_boring())
        builder.change_contents("3", this="text6")
        cset = builder.merge_changeset(merge_factory)
        self.assert_(cset.entries["1"].contents_change is not None)
        if isclass(merge_factory):
            self.assert_(isinstance(cset.entries["1"].contents_change,
                          merge_factory))
            self.assert_(isinstance(cset.entries["2"].contents_change,
                          merge_factory))
        self.assert_(cset.entries["3"].is_boring())
        self.assert_(cset.entries["4"].is_boring())
        builder.apply_changeset(cset)
        self.assert_(file(builder.this.full_path("1"), "rb").read() == "text4" )
        self.assert_(file(builder.this.full_path("2"), "rb").read() == "text2" )
        if sys.platform != "win32":
            self.assert_(os.stat(builder.this.full_path("1")).st_mode &0777 == 0755)
            self.assert_(os.stat(builder.this.full_path("2")).st_mode &0777 == 0655)
            self.assert_(os.stat(builder.this.full_path("3")).st_mode &0777 == 0744)
        return builder

    def contents_test_conflicts(self, merge_factory):
        builder = MergeBuilder()
        builder.add_file("1", "0", "name1", "text1", 0755)
        builder.change_contents("1", other="text4", this="text3")
        cset = builder.merge_changeset(merge_factory)
        self.assertRaises(changeset.MergeConflict, builder.apply_changeset,
                          cset)
        builder.cleanup()

    def test_symlink_conflicts(self):
        if sys.platform != "win32":
            builder = MergeBuilder()
            builder.add_symlink("2", "0", "name2", "target1")
            builder.change_target("2", other="target4", base="text3")
            self.assertRaises(changeset.ThreewayContentsConflict,
                              builder.merge_changeset, ApplyMerge3)
            builder.cleanup()

    def test_symlink_merge(self):
        if sys.platform != "win32":
            builder = MergeBuilder()
            builder.add_symlink("1", "0", "name1", "target1")
            builder.add_symlink("2", "0", "name2", "target1")
            builder.add_symlink("3", "0", "name3", "target1")
            builder.change_target("1", this="target2")
            builder.change_target("2", base="target2")
            builder.change_target("3", other="target2")
            self.assertNotEqual(builder.cset.entries['2'].contents_change,
                                builder.cset.entries['3'].contents_change)
            cset = builder.merge_changeset(ApplyMerge3)
            builder.apply_changeset(cset)
            self.assertEqual(builder.this.get_symlink_target("1"), "target2")
            self.assertEqual(builder.this.get_symlink_target("2"), "target1")
            self.assertEqual(builder.this.get_symlink_target("3"), "target2")
            builder.cleanup()

    def test_perms_merge(self):
        builder = MergeBuilder()
        builder.add_file("1", "0", "name1", "text1", 0755)
        builder.change_perms("1", other=0644)
        builder.add_file("2", "0", "name2", "text2", 0755)
        builder.change_perms("2", base=0644)
        builder.add_file("3", "0", "name3", "text3", 0755)
        builder.change_perms("3", this=0644)
        cset = builder.merge_changeset(ApplyMerge3)
        self.assert_(cset.entries["1"].metadata_change is not None)
        self.assert_(isinstance(cset.entries["1"].metadata_change, ExecFlagMerge))
        self.assert_(isinstance(cset.entries["2"].metadata_change, ExecFlagMerge))
        self.assert_(cset.entries["3"].is_boring())
        builder.apply_changeset(cset)
        if sys.platform != "win32":
            self.assert_(os.lstat(builder.this.full_path("1")).st_mode &0100 == 0000)
            self.assert_(os.lstat(builder.this.full_path("2")).st_mode &0100 == 0100)
            self.assert_(os.lstat(builder.this.full_path("3")).st_mode &0100 == 0000)
        builder.cleanup();

    def test_new_suffix(self):
        for merge_type in ApplyMerge3, Diff3Merge:
            builder = MergeBuilder()
            builder.add_file("1", "0", "name1", "text1", 0755)
            builder.change_contents("1", other="text3")
            builder.add_file("2", "0", "name1.new", "text2", 0777)
            cset = builder.merge_changeset(ApplyMerge3)
            os.lstat(builder.this.full_path("2"))
            builder.apply_changeset(cset)
            os.lstat(builder.this.full_path("2"))
            builder.cleanup()


class FunctionalMergeTest(TestCaseInTempDir):

    def test_trivial_star_merge(self):
        """Test that merges in a star shape Just Work.""" 
        # John starts a branch
        self.build_tree(("original/", "original/file1", "original/file2"))
        branch = Branch.initialize("original")
        tree = WorkingTree('original', branch)
        smart_add_tree(tree, ["original"])
        tree.commit("start branch.", verbose=False)
        # Mary branches it.
        self.build_tree(("mary/",))
        branch.clone("mary")
        # Now John commits a change
        file = open("original/file1", "wt")
        file.write("John\n")
        file.close()
        branch.working_tree().commit("change file1")
        # Mary does too
        mary_branch = Branch.open("mary")
        file = open("mary/file2", "wt")
        file.write("Mary\n")
        file.close()
        mary_branch.working_tree().commit("change file2")
        # john should be able to merge with no conflicts.
        merge_type = Merge3Merger
        base = [None, None]
        other = ("mary", -1)
        self.assertRaises(BzrCommandError, merge, other, base, check_clean=True,
                          merge_type=WeaveMerge, this_dir="original",
                          show_base=True)
        merge(other, base, check_clean=True, merge_type=merge_type,
              this_dir="original")
        self.assertEqual("John\n", open("original/file1", "rt").read())
        self.assertEqual("Mary\n", open("original/file2", "rt").read())
 
    def test_conflicts(self):
        os.mkdir('a')
        a = Branch.initialize('a')
        file('a/file', 'wb').write('contents\n')
        a.working_tree().add('file')
        a.working_tree().commit('base revision', allow_pointless=False)
        b = a.clone('b')
        file('a/file', 'wb').write('other contents\n')
        a.working_tree().commit('other revision', allow_pointless=False)
        file('b/file', 'wb').write('this contents contents\n')
        b.working_tree().commit('this revision', allow_pointless=False)
        self.assertEqual(merge(['a', -1], [None, None], this_dir='b'), 1)
        self.assert_(os.path.lexists('b/file.THIS'))
        self.assert_(os.path.lexists('b/file.BASE'))
        self.assert_(os.path.lexists('b/file.OTHER'))
        self.assertRaises(WorkingTreeNotRevision, merge, ['a', -1], 
                          [None, None], this_dir='b', check_clean=False,
                          merge_type=WeaveMerge)
        b.working_tree().revert([])
        os.unlink('b/file.THIS')
        os.unlink('b/file.OTHER')
        os.unlink('b/file.BASE')
        self.assertEqual(merge(['a', -1], [None, None], this_dir='b', 
                               check_clean=False, merge_type=WeaveMerge), 1)
        self.assert_(os.path.lexists('b/file'))
        self.assert_(os.path.lexists('b/file.THIS'))
        self.assert_(not os.path.lexists('b/file.BASE'))
        self.assert_(os.path.lexists('b/file.OTHER'))

    def test_merge_unrelated(self):
        """Sucessfully merges unrelated branches with no common names"""
        os.mkdir('a')
        a = Branch.initialize('a')
        file('a/a_file', 'wb').write('contents\n')
        a.working_tree().add('a_file')
        a.working_tree().commit('a_revision', allow_pointless=False)
        os.mkdir('b')
        b = Branch.initialize('b')
        file('b/b_file', 'wb').write('contents\n')
        b.working_tree().add('b_file')
        b.working_tree().commit('b_revision', allow_pointless=False)
        merge(['b', -1], ['b', 0], this_dir='a')
        self.assert_(os.path.lexists('a/b_file'))
        self.assertEqual(a.working_tree().pending_merges(),
                         [b.last_revision()]) 

    def test_merge_unrelated_conflicting(self):
        """Sucessfully merges unrelated branches with common names"""
        os.mkdir('a')
        a = Branch.initialize('a')
        file('a/file', 'wb').write('contents\n')
        a.working_tree().add('file')
        a.working_tree().commit('a_revision', allow_pointless=False)
        os.mkdir('b')
        b = Branch.initialize('b')
        file('b/file', 'wb').write('contents\n')
        b.working_tree().add('file')
        b.working_tree().commit('b_revision', allow_pointless=False)
        merge(['b', -1], ['b', 0], this_dir='a')
        self.assert_(os.path.lexists('a/file'))
        self.assert_(os.path.lexists('a/file.moved'))
        self.assertEqual(a.working_tree().pending_merges(), [b.last_revision()])

    def test_merge_deleted_conflicts(self):
        os.mkdir('a')
        a = Branch.initialize('a')
        file('a/file', 'wb').write('contents\n')
        a.working_tree().add('file')
        a.working_tree().commit('a_revision', allow_pointless=False)
        del a
        self.run_bzr('branch', 'a', 'b')
        a = Branch.open('a')
        os.remove('a/file')
        a.working_tree().commit('removed file', allow_pointless=False)
        file('b/file', 'wb').write('changed contents\n')
        b = Branch.open('b')
        b.working_tree().commit('changed file', allow_pointless=False)
        merge(['a', -1], ['a', 1], this_dir='b')
        self.failIf(os.path.lexists('b/file'))

    def test_merge_metadata_vs_deletion(self):
        """Conflict deletion vs metadata change"""
        os.mkdir('a')
        a = Branch.initialize('a')
        file('a/file', 'wb').write('contents\n')
        a_wt = a.working_tree()
        a_wt.add('file')
        a_wt.commit('r0')
        a.clone('b')
        b = Branch.open('b')
        b_wt = b.working_tree()
        os.chmod('b/file', 0755)
        os.remove('a/file')
        a_wt.commit('removed a')
        self.assertEqual(a.revno(), 2)
        self.assertFalse(os.path.exists('a/file'))
        b_wt.commit('exec a')
        merge(['b', -1], ['b', 0], this_dir='a')
        self.assert_(os.path.exists('a/file'))

    def test_merge_swapping_renames(self):
        os.mkdir('a')
        a = Branch.initialize('a')
        file('a/un','wb').write('UN')
        file('a/deux','wb').write('DEUX')
        a_wt = a.working_tree()
        a_wt.add('un')
        a_wt.add('deux')
        a_wt.commit('r0')
        a.clone('b')
        b = Branch.open('b')
        b_wt = b.working_tree()
        b_wt.rename_one('un', 'tmp')
        b_wt.rename_one('deux', 'un')
        b_wt.rename_one('tmp', 'deux')
        b_wt.commit('r1')
        merge(['b', -1],['b', 1],this_dir='a')
        self.assert_(os.path.exists('a/un'))
        self.assert_(os.path.exists('a/deux'))
        self.assertFalse(os.path.exists('a/tmp'))
        self.assertEqual(file('a/un').read(),'DEUX')
        self.assertEqual(file('a/deux').read(),'UN')

    def test_merge_delete_and_add_same(self):
        os.mkdir('a')
        a = Branch.initialize('a')
        file('a/file', 'wb').write('THIS')
        a_wt = a.working_tree()
        a_wt.add('file')
        a_wt.commit('r0')
        a.clone('b')
        b = Branch.open('b')
        b_wt = b.working_tree()
        os.remove('b/file')
        b_wt.commit('r1')
        file('b/file', 'wb').write('THAT')
        b_wt.add('file')
        b_wt.commit('r2')
        merge(['b', -1],['b', 1],this_dir='a')
        self.assert_(os.path.exists('a/file'))
        self.assertEqual(file('a/file').read(),'THAT')

    def test_merge_rename_before_create(self):
        """rename before create
        
        This case requires that you must not do creates
        before move-into-place:

        $ touch foo
        $ bzr add foo
        $ bzr commit
        $ bzr mv foo bar
        $ touch foo
        $ bzr add foo
        $ bzr commit
        """
        os.mkdir('a')
        a = Branch.initialize('a')
        file('a/foo', 'wb').write('A/FOO')
        a_wt = a.working_tree()
        a_wt.add('foo')
        a_wt.commit('added foo')
        a.clone('b')
        b = Branch.open('b')
        b_wt = b.working_tree()
        b_wt.rename_one('foo', 'bar')
        file('b/foo', 'wb').write('B/FOO')
        b_wt.add('foo')
        b_wt.commit('moved foo to bar, added new foo')
        merge(['b', -1],['b', 1],this_dir='a')

    def test_merge_create_before_rename(self):
        """create before rename, target parents before children

        This case requires that you must not do move-into-place
        before creates, and that you must not do children after
        parents:

        $ touch foo
        $ bzr add foo
        $ bzr commit
        $ bzr mkdir bar
        $ bzr add bar
        $ bzr mv foo bar/foo
        $ bzr commit
        """
        os.mkdir('a')
        a = Branch.initialize('a')
        file('a/foo', 'wb').write('A/FOO')
        a_wt = a.working_tree()
        a_wt.add('foo')
        a_wt.commit('added foo')
        a.clone('b')
        b = Branch.open('b')
        b_wt = b.working_tree()
        os.mkdir('b/bar')
        b_wt.add('bar')
        b_wt.rename_one('foo', 'bar/foo')
        b_wt.commit('created bar dir, moved foo into bar')
        merge(['b', -1],['b', 1],this_dir='a')

    def test_merge_rename_to_temp_before_delete(self):
        """rename to temp before delete, source children before parents

        This case requires that you must not do deletes before
        move-out-of-the-way, and that you must not do children
        after parents:
        
        $ mkdir foo
        $ touch foo/bar
        $ bzr add foo/bar
        $ bzr commit
        $ bzr mv foo/bar bar
        $ rmdir foo
        $ bzr commit
        """
        os.mkdir('a')
        a = Branch.initialize('a')
        os.mkdir('a/foo')
        file('a/foo/bar', 'wb').write('A/FOO/BAR')
        a_wt = a.working_tree()
        a_wt.add('foo')
        a_wt.add('foo/bar')
        a_wt.commit('added foo/bar')
        a.clone('b')
        b = Branch.open('b')
        b_wt = b.working_tree()
        b_wt.rename_one('foo/bar', 'bar')
        os.rmdir('b/foo')
        b_wt.remove('foo')
        b_wt.commit('moved foo/bar to bar, deleted foo')
        merge(['b', -1],['b', 1],this_dir='a')

    def test_merge_delete_before_rename_to_temp(self):
        """delete before rename to temp

        This case requires that you must not do
        move-out-of-the-way before deletes:
        
        $ touch foo
        $ touch bar
        $ bzr add foo bar
        $ bzr commit
        $ rm foo
        $ bzr rm foo
        $ bzr mv bar foo
        $ bzr commit
        """
        os.mkdir('a')
        a = Branch.initialize('a')
        file('a/foo', 'wb').write('A/FOO')
        file('a/bar', 'wb').write('A/BAR')
        a_wt = a.working_tree()
        a_wt.add('foo')
        a_wt.add('bar')
        a_wt.commit('added foo and bar')
        a.clone('b')
        b = Branch.open('b')
        b_wt = b.working_tree()
        os.unlink('b/foo')
        b_wt.remove('foo')
        b_wt.rename_one('bar', 'foo')
        b_wt.commit('deleted foo, renamed bar to foo')
        merge(['b', -1],['b', 1],this_dir='a')
<|MERGE_RESOLUTION|>--- conflicted
+++ resolved
@@ -16,14 +16,8 @@
 from bzrlib._merge_core import (ApplyMerge3, make_merge_changeset,
                                BackupBeforeChange, ExecFlagMerge, WeaveMerge)
 from bzrlib._changeset import Inventory, apply_changeset, invert_dict, \
-<<<<<<< HEAD
-    get_contents, ReplaceContents, ChangeExecFlag
-from bzrlib.clone import copy_branch
-from bzrlib.merge import merge
+    get_contents, ReplaceContents, ChangeExecFlag, Diff3Merge
 from bzrlib.transform import Merge3Merger
-=======
-    get_contents, ReplaceContents, ChangeExecFlag, Diff3Merge
->>>>>>> 7aad8a74
 from bzrlib.workingtree import WorkingTree
 
 
