--- conflicted
+++ resolved
@@ -3,14 +3,9 @@
 import stat
 import sys
 
-<<<<<<< HEAD
-from bzrlib.tests import TestCaseWithTransport, TestCase
-=======
 from bzrlib.add import smart_add_tree
+from bzrlib.branch import ScratchBranch, Branch
 from bzrlib.builtins import merge
-from bzrlib.tests import TestCaseInTempDir, TestCase
->>>>>>> fe626c58
-from bzrlib.branch import ScratchBranch, Branch
 from bzrlib.errors import (NotBranchError, NotVersionedError,
                            WorkingTreeNotRevision, BzrCommandError)
 from bzrlib.inventory import RootEntry
@@ -21,6 +16,7 @@
                                BackupBeforeChange, ExecFlagMerge, WeaveMerge)
 from bzrlib._changeset import Inventory, apply_changeset, invert_dict, \
     get_contents, ReplaceContents, ChangeExecFlag, Diff3Merge
+from bzrlib.tests import TestCaseWithTransport, TestCase
 from bzrlib.workingtree import WorkingTree
 
 
@@ -552,11 +548,6 @@
 
     def test_trivial_star_merge(self):
         """Test that merges in a star shape Just Work.""" 
-<<<<<<< HEAD
-        from bzrlib.add import smart_add_tree
-        from bzrlib.merge import merge
-=======
->>>>>>> fe626c58
         # John starts a branch
         self.build_tree(("original/", "original/file1", "original/file2"))
         tree = WorkingTree.create_standalone('original')
@@ -594,15 +585,9 @@
         wta = WorkingTree.create_standalone('a')
         a = wta.branch
         file('a/file', 'wb').write('contents\n')
-<<<<<<< HEAD
         wta.add('file')
         wta.commit('base revision', allow_pointless=False)
-        b = copy_branch(a, 'b')
-=======
-        a.working_tree().add('file')
-        a.working_tree().commit('base revision', allow_pointless=False)
         b = a.clone('b')
->>>>>>> fe626c58
         file('a/file', 'wb').write('other contents\n')
         wta.commit('other revision', allow_pointless=False)
         file('b/file', 'wb').write('this contents contents\n')
@@ -679,14 +664,8 @@
         file('a/file', 'wb').write('contents\n')
         a_wt.add('file')
         a_wt.commit('r0')
-<<<<<<< HEAD
         self.run_bzr('branch', 'a', 'b')
         b_wt = WorkingTree('b')
-=======
-        a.clone('b')
-        b = Branch.open('b')
-        b_wt = b.working_tree()
->>>>>>> fe626c58
         os.chmod('b/file', 0755)
         os.remove('a/file')
         a_wt.commit('removed a')
@@ -703,20 +682,11 @@
         a_wt.add('un')
         a_wt.add('deux')
         a_wt.commit('r0')
-<<<<<<< HEAD
         self.run_bzr('branch', 'a', 'b')
         b_wt = WorkingTree('b')
         b_wt.rename_one('un','tmp')
         b_wt.rename_one('deux','un')
         b_wt.rename_one('tmp','deux')
-=======
-        a.clone('b')
-        b = Branch.open('b')
-        b_wt = b.working_tree()
-        b_wt.rename_one('un', 'tmp')
-        b_wt.rename_one('deux', 'un')
-        b_wt.rename_one('tmp', 'deux')
->>>>>>> fe626c58
         b_wt.commit('r1')
         merge(['b', -1],['b', 1],this_dir='a')
         self.assert_(os.path.exists('a/un'))
@@ -730,14 +700,8 @@
         file('a/file', 'wb').write('THIS')
         a_wt.add('file')
         a_wt.commit('r0')
-<<<<<<< HEAD
         self.run_bzr('branch', 'a', 'b')
         b_wt = WorkingTree('b')
-=======
-        a.clone('b')
-        b = Branch.open('b')
-        b_wt = b.working_tree()
->>>>>>> fe626c58
         os.remove('b/file')
         b_wt.commit('r1')
         file('b/file', 'wb').write('THAT')
@@ -765,14 +729,8 @@
         file('a/foo', 'wb').write('A/FOO')
         a_wt.add('foo')
         a_wt.commit('added foo')
-<<<<<<< HEAD
         self.run_bzr('branch', 'a', 'b')
         b_wt = WorkingTree('b')
-=======
-        a.clone('b')
-        b = Branch.open('b')
-        b_wt = b.working_tree()
->>>>>>> fe626c58
         b_wt.rename_one('foo', 'bar')
         file('b/foo', 'wb').write('B/FOO')
         b_wt.add('foo')
@@ -799,14 +757,8 @@
         file('a/foo', 'wb').write('A/FOO')
         a_wt.add('foo')
         a_wt.commit('added foo')
-<<<<<<< HEAD
         self.run_bzr('branch', 'a', 'b')
         b_wt = WorkingTree('b')
-=======
-        a.clone('b')
-        b = Branch.open('b')
-        b_wt = b.working_tree()
->>>>>>> fe626c58
         os.mkdir('b/bar')
         b_wt.add('bar')
         b_wt.rename_one('foo', 'bar/foo')
@@ -834,14 +786,8 @@
         a_wt.add('foo')
         a_wt.add('foo/bar')
         a_wt.commit('added foo/bar')
-<<<<<<< HEAD
         self.run_bzr('branch', 'a', 'b')
         b_wt = WorkingTree('b')
-=======
-        a.clone('b')
-        b = Branch.open('b')
-        b_wt = b.working_tree()
->>>>>>> fe626c58
         b_wt.rename_one('foo/bar', 'bar')
         os.rmdir('b/foo')
         b_wt.remove('foo')
@@ -869,14 +815,8 @@
         a_wt.add('foo')
         a_wt.add('bar')
         a_wt.commit('added foo and bar')
-<<<<<<< HEAD
         self.run_bzr('branch', 'a', 'b')
         b_wt = WorkingTree('b')
-=======
-        a.clone('b')
-        b = Branch.open('b')
-        b_wt = b.working_tree()
->>>>>>> fe626c58
         os.unlink('b/foo')
         b_wt.remove('foo')
         b_wt.rename_one('bar', 'foo')
