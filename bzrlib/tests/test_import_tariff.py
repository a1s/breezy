--- conflicted
+++ resolved
@@ -195,12 +195,9 @@
             'smtplib',
             'tarfile',
             'tempfile',
-<<<<<<< HEAD
-            'urllib',
-=======
             'termios',
             'tty',
->>>>>>> ed778d69
+            'urllib',
             ] + old_format_modules)
         # TODO: similar test for repository-only operations, checking we avoid
         # loading wt-specific stuff
