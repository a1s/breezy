# Copyright (C) 2006-2011 Canonical Ltd
#
# This program is free software; you can redistribute it and/or modify
# it under the terms of the GNU General Public License as published by
# the Free Software Foundation; either version 2 of the License, or
# (at your option) any later version.
#
# This program is distributed in the hope that it will be useful,
# but WITHOUT ANY WARRANTY; without even the implied warranty of
# MERCHANTABILITY or FITNESS FOR A PARTICULAR PURPOSE.  See the
# GNU General Public License for more details.
#
# You should have received a copy of the GNU General Public License
# along with this program; if not, write to the Free Software
# Foundation, Inc., 51 Franklin Street, Fifth Floor, Boston, MA 02110-1301 USA

"""Tests for remote bzrdir/branch/repo/etc

These are proxy objects which act on remote objects by sending messages
through a smart client.  The proxies are to be created when attempting to open
the object given a transport that supports smartserver rpc operations.

These tests correspond to tests.test_smart, which exercises the server side.
"""

import bz2
from cStringIO import StringIO

from bzrlib import (
    branch,
    bzrdir,
    config,
    controldir,
    errors,
    graph as _mod_graph,
    inventory,
    inventory_delta,
    remote,
    repository,
    tests,
    transport,
    treebuilder,
    versionedfile,
    )
from bzrlib.branch import Branch
from bzrlib.bzrdir import (
    BzrDir,
    BzrDirFormat,
    RemoteBzrProber,
    )
from bzrlib.remote import (
    RemoteBranch,
    RemoteBranchFormat,
    RemoteBzrDir,
    RemoteBzrDirFormat,
    RemoteRepository,
    RemoteRepositoryFormat,
    )
from bzrlib.repofmt import groupcompress_repo, knitpack_repo
from bzrlib.revision import NULL_REVISION
from bzrlib.smart import medium, request
from bzrlib.smart.client import _SmartClient
from bzrlib.smart.repository import (
    SmartServerRepositoryGetParentMap,
    SmartServerRepositoryGetStream_1_19,
    )
from bzrlib.symbol_versioning import deprecated_in
from bzrlib.tests import (
    test_server,
    )
from bzrlib.tests.scenarios import load_tests_apply_scenarios
from bzrlib.transport.memory import MemoryTransport
from bzrlib.transport.remote import (
    RemoteTransport,
    RemoteSSHTransport,
    RemoteTCPTransport,
    )


load_tests = load_tests_apply_scenarios


class BasicRemoteObjectTests(tests.TestCaseWithTransport):

    scenarios = [
        ('HPSS-v2',
            {'transport_server': test_server.SmartTCPServer_for_testing_v2_only}),
        ('HPSS-v3',
            {'transport_server': test_server.SmartTCPServer_for_testing})]


    def setUp(self):
        super(BasicRemoteObjectTests, self).setUp()
        self.transport = self.get_transport()
        # make a branch that can be opened over the smart transport
        self.local_wt = BzrDir.create_standalone_workingtree('.')
        self.addCleanup(self.transport.disconnect)

    def test_create_remote_bzrdir(self):
        b = remote.RemoteBzrDir(self.transport, RemoteBzrDirFormat())
        self.assertIsInstance(b, BzrDir)

    def test_open_remote_branch(self):
        # open a standalone branch in the working directory
        b = remote.RemoteBzrDir(self.transport, RemoteBzrDirFormat())
        branch = b.open_branch()
        self.assertIsInstance(branch, Branch)

    def test_remote_repository(self):
        b = BzrDir.open_from_transport(self.transport)
        repo = b.open_repository()
        revid = u'\xc823123123'.encode('utf8')
        self.assertFalse(repo.has_revision(revid))
        self.local_wt.commit(message='test commit', rev_id=revid)
        self.assertTrue(repo.has_revision(revid))

    def test_remote_branch_revision_history(self):
        b = BzrDir.open_from_transport(self.transport).open_branch()
        self.assertEqual([],
            self.applyDeprecated(deprecated_in((2, 5, 0)), b.revision_history))
        r1 = self.local_wt.commit('1st commit')
        r2 = self.local_wt.commit('1st commit', rev_id=u'\xc8'.encode('utf8'))
        self.assertEqual([r1, r2],
            self.applyDeprecated(deprecated_in((2, 5, 0)), b.revision_history))

    def test_find_correct_format(self):
        """Should open a RemoteBzrDir over a RemoteTransport"""
        fmt = BzrDirFormat.find_format(self.transport)
        self.assertTrue(bzrdir.RemoteBzrProber
                        in controldir.ControlDirFormat._server_probers)
        self.assertIsInstance(fmt, RemoteBzrDirFormat)

    def test_open_detected_smart_format(self):
        fmt = BzrDirFormat.find_format(self.transport)
        d = fmt.open(self.transport)
        self.assertIsInstance(d, BzrDir)

    def test_remote_branch_repr(self):
        b = BzrDir.open_from_transport(self.transport).open_branch()
        self.assertStartsWith(str(b), 'RemoteBranch(')

    def test_remote_bzrdir_repr(self):
        b = BzrDir.open_from_transport(self.transport)
        self.assertStartsWith(str(b), 'RemoteBzrDir(')

    def test_remote_branch_format_supports_stacking(self):
        t = self.transport
        self.make_branch('unstackable', format='pack-0.92')
        b = BzrDir.open_from_transport(t.clone('unstackable')).open_branch()
        self.assertFalse(b._format.supports_stacking())
        self.make_branch('stackable', format='1.9')
        b = BzrDir.open_from_transport(t.clone('stackable')).open_branch()
        self.assertTrue(b._format.supports_stacking())

    def test_remote_repo_format_supports_external_references(self):
        t = self.transport
        bd = self.make_bzrdir('unstackable', format='pack-0.92')
        r = bd.create_repository()
        self.assertFalse(r._format.supports_external_lookups)
        r = BzrDir.open_from_transport(t.clone('unstackable')).open_repository()
        self.assertFalse(r._format.supports_external_lookups)
        bd = self.make_bzrdir('stackable', format='1.9')
        r = bd.create_repository()
        self.assertTrue(r._format.supports_external_lookups)
        r = BzrDir.open_from_transport(t.clone('stackable')).open_repository()
        self.assertTrue(r._format.supports_external_lookups)

    def test_remote_branch_set_append_revisions_only(self):
        # Make a format 1.9 branch, which supports append_revisions_only
        branch = self.make_branch('branch', format='1.9')
        config = branch.get_config()
        branch.set_append_revisions_only(True)
        self.assertEqual(
            'True', config.get_user_option('append_revisions_only'))
        branch.set_append_revisions_only(False)
        self.assertEqual(
            'False', config.get_user_option('append_revisions_only'))

    def test_remote_branch_set_append_revisions_only_upgrade_reqd(self):
        branch = self.make_branch('branch', format='knit')
        config = branch.get_config()
        self.assertRaises(
            errors.UpgradeRequired, branch.set_append_revisions_only, True)


class FakeProtocol(object):
    """Lookalike SmartClientRequestProtocolOne allowing body reading tests."""

    def __init__(self, body, fake_client):
        self.body = body
        self._body_buffer = None
        self._fake_client = fake_client

    def read_body_bytes(self, count=-1):
        if self._body_buffer is None:
            self._body_buffer = StringIO(self.body)
        bytes = self._body_buffer.read(count)
        if self._body_buffer.tell() == len(self._body_buffer.getvalue()):
            self._fake_client.expecting_body = False
        return bytes

    def cancel_read_body(self):
        self._fake_client.expecting_body = False

    def read_streamed_body(self):
        return self.body


class FakeClient(_SmartClient):
    """Lookalike for _SmartClient allowing testing."""

    def __init__(self, fake_medium_base='fake base'):
        """Create a FakeClient."""
        self.responses = []
        self._calls = []
        self.expecting_body = False
        # if non-None, this is the list of expected calls, with only the
        # method name and arguments included.  the body might be hard to
        # compute so is not included. If a call is None, that call can
        # be anything.
        self._expected_calls = None
        _SmartClient.__init__(self, FakeMedium(self._calls, fake_medium_base))

    def add_expected_call(self, call_name, call_args, response_type,
        response_args, response_body=None):
        if self._expected_calls is None:
            self._expected_calls = []
        self._expected_calls.append((call_name, call_args))
        self.responses.append((response_type, response_args, response_body))

    def add_success_response(self, *args):
        self.responses.append(('success', args, None))

    def add_success_response_with_body(self, body, *args):
        self.responses.append(('success', args, body))
        if self._expected_calls is not None:
            self._expected_calls.append(None)

    def add_error_response(self, *args):
        self.responses.append(('error', args))

    def add_unknown_method_response(self, verb):
        self.responses.append(('unknown', verb))

    def finished_test(self):
        if self._expected_calls:
            raise AssertionError("%r finished but was still expecting %r"
                % (self, self._expected_calls[0]))

    def _get_next_response(self):
        try:
            response_tuple = self.responses.pop(0)
        except IndexError, e:
            raise AssertionError("%r didn't expect any more calls"
                % (self,))
        if response_tuple[0] == 'unknown':
            raise errors.UnknownSmartMethod(response_tuple[1])
        elif response_tuple[0] == 'error':
            raise errors.ErrorFromSmartServer(response_tuple[1])
        return response_tuple

    def _check_call(self, method, args):
        if self._expected_calls is None:
            # the test should be updated to say what it expects
            return
        try:
            next_call = self._expected_calls.pop(0)
        except IndexError:
            raise AssertionError("%r didn't expect any more calls "
                "but got %r%r"
                % (self, method, args,))
        if next_call is None:
            return
        if method != next_call[0] or args != next_call[1]:
            raise AssertionError("%r expected %r%r "
                "but got %r%r"
                % (self, next_call[0], next_call[1], method, args,))

    def call(self, method, *args):
        self._check_call(method, args)
        self._calls.append(('call', method, args))
        return self._get_next_response()[1]

    def call_expecting_body(self, method, *args):
        self._check_call(method, args)
        self._calls.append(('call_expecting_body', method, args))
        result = self._get_next_response()
        self.expecting_body = True
        return result[1], FakeProtocol(result[2], self)

    def call_with_body_bytes(self, method, args, body):
        self._check_call(method, args)
        self._calls.append(('call_with_body_bytes', method, args, body))
        result = self._get_next_response()
        return result[1], FakeProtocol(result[2], self)

    def call_with_body_bytes_expecting_body(self, method, args, body):
        self._check_call(method, args)
        self._calls.append(('call_with_body_bytes_expecting_body', method,
            args, body))
        result = self._get_next_response()
        self.expecting_body = True
        return result[1], FakeProtocol(result[2], self)

    def call_with_body_stream(self, args, stream):
        # Explicitly consume the stream before checking for an error, because
        # that's what happens a real medium.
        stream = list(stream)
        self._check_call(args[0], args[1:])
        self._calls.append(('call_with_body_stream', args[0], args[1:], stream))
        result = self._get_next_response()
        # The second value returned from call_with_body_stream is supposed to
        # be a response_handler object, but so far no tests depend on that.
        response_handler = None 
        return result[1], response_handler


class FakeMedium(medium.SmartClientMedium):

    def __init__(self, client_calls, base):
        medium.SmartClientMedium.__init__(self, base)
        self._client_calls = client_calls

    def disconnect(self):
        self._client_calls.append(('disconnect medium',))


class TestVfsHas(tests.TestCase):

    def test_unicode_path(self):
        client = FakeClient('/')
        client.add_success_response('yes',)
        transport = RemoteTransport('bzr://localhost/', _client=client)
        filename = u'/hell\u00d8'.encode('utf8')
        result = transport.has(filename)
        self.assertEqual(
            [('call', 'has', (filename,))],
            client._calls)
        self.assertTrue(result)


class TestRemote(tests.TestCaseWithMemoryTransport):

    def get_branch_format(self):
        reference_bzrdir_format = bzrdir.format_registry.get('default')()
        return reference_bzrdir_format.get_branch_format()

    def get_repo_format(self):
        reference_bzrdir_format = bzrdir.format_registry.get('default')()
        return reference_bzrdir_format.repository_format

    def assertFinished(self, fake_client):
        """Assert that all of a FakeClient's expected calls have occurred."""
        fake_client.finished_test()


class Test_ClientMedium_remote_path_from_transport(tests.TestCase):
    """Tests for the behaviour of client_medium.remote_path_from_transport."""

    def assertRemotePath(self, expected, client_base, transport_base):
        """Assert that the result of
        SmartClientMedium.remote_path_from_transport is the expected value for
        a given client_base and transport_base.
        """
        client_medium = medium.SmartClientMedium(client_base)
        t = transport.get_transport(transport_base)
        result = client_medium.remote_path_from_transport(t)
        self.assertEqual(expected, result)

    def test_remote_path_from_transport(self):
        """SmartClientMedium.remote_path_from_transport calculates a URL for
        the given transport relative to the root of the client base URL.
        """
        self.assertRemotePath('xyz/', 'bzr://host/path', 'bzr://host/xyz')
        self.assertRemotePath(
            'path/xyz/', 'bzr://host/path', 'bzr://host/path/xyz')

    def assertRemotePathHTTP(self, expected, transport_base, relpath):
        """Assert that the result of
        HttpTransportBase.remote_path_from_transport is the expected value for
        a given transport_base and relpath of that transport.  (Note that
        HttpTransportBase is a subclass of SmartClientMedium)
        """
        base_transport = transport.get_transport(transport_base)
        client_medium = base_transport.get_smart_medium()
        cloned_transport = base_transport.clone(relpath)
        result = client_medium.remote_path_from_transport(cloned_transport)
        self.assertEqual(expected, result)

    def test_remote_path_from_transport_http(self):
        """Remote paths for HTTP transports are calculated differently to other
        transports.  They are just relative to the client base, not the root
        directory of the host.
        """
        for scheme in ['http:', 'https:', 'bzr+http:', 'bzr+https:']:
            self.assertRemotePathHTTP(
                '../xyz/', scheme + '//host/path', '../xyz/')
            self.assertRemotePathHTTP(
                'xyz/', scheme + '//host/path', 'xyz/')


class Test_ClientMedium_remote_is_at_least(tests.TestCase):
    """Tests for the behaviour of client_medium.remote_is_at_least."""

    def test_initially_unlimited(self):
        """A fresh medium assumes that the remote side supports all
        versions.
        """
        client_medium = medium.SmartClientMedium('dummy base')
        self.assertFalse(client_medium._is_remote_before((99, 99)))

    def test__remember_remote_is_before(self):
        """Calling _remember_remote_is_before ratchets down the known remote
        version.
        """
        client_medium = medium.SmartClientMedium('dummy base')
        # Mark the remote side as being less than 1.6.  The remote side may
        # still be 1.5.
        client_medium._remember_remote_is_before((1, 6))
        self.assertTrue(client_medium._is_remote_before((1, 6)))
        self.assertFalse(client_medium._is_remote_before((1, 5)))
        # Calling _remember_remote_is_before again with a lower value works.
        client_medium._remember_remote_is_before((1, 5))
        self.assertTrue(client_medium._is_remote_before((1, 5)))
        # If you call _remember_remote_is_before with a higher value it logs a
        # warning, and continues to remember the lower value.
        self.assertNotContainsRe(self.get_log(), '_remember_remote_is_before')
        client_medium._remember_remote_is_before((1, 9))
        self.assertContainsRe(self.get_log(), '_remember_remote_is_before')
        self.assertTrue(client_medium._is_remote_before((1, 5)))


class TestBzrDirCloningMetaDir(TestRemote):

    def test_backwards_compat(self):
        self.setup_smart_server_with_call_log()
        a_dir = self.make_bzrdir('.')
        self.reset_smart_call_log()
        verb = 'BzrDir.cloning_metadir'
        self.disable_verb(verb)
        format = a_dir.cloning_metadir()
        call_count = len([call for call in self.hpss_calls if
            call.call.method == verb])
        self.assertEqual(1, call_count)

    def test_branch_reference(self):
        transport = self.get_transport('quack')
        referenced = self.make_branch('referenced')
        expected = referenced.bzrdir.cloning_metadir()
        client = FakeClient(transport.base)
        client.add_expected_call(
            'BzrDir.cloning_metadir', ('quack/', 'False'),
            'error', ('BranchReference',)),
        client.add_expected_call(
            'BzrDir.open_branchV3', ('quack/',),
            'success', ('ref', self.get_url('referenced'))),
        a_bzrdir = RemoteBzrDir(transport, RemoteBzrDirFormat(),
            _client=client)
        result = a_bzrdir.cloning_metadir()
        # We should have got a control dir matching the referenced branch.
        self.assertEqual(bzrdir.BzrDirMetaFormat1, type(result))
        self.assertEqual(expected._repository_format, result._repository_format)
        self.assertEqual(expected._branch_format, result._branch_format)
        self.assertFinished(client)

    def test_current_server(self):
        transport = self.get_transport('.')
        transport = transport.clone('quack')
        self.make_bzrdir('quack')
        client = FakeClient(transport.base)
        reference_bzrdir_format = bzrdir.format_registry.get('default')()
        control_name = reference_bzrdir_format.network_name()
        client.add_expected_call(
            'BzrDir.cloning_metadir', ('quack/', 'False'),
            'success', (control_name, '', ('branch', ''))),
        a_bzrdir = RemoteBzrDir(transport, RemoteBzrDirFormat(),
            _client=client)
        result = a_bzrdir.cloning_metadir()
        # We should have got a reference control dir with default branch and
        # repository formats.
        # This pokes a little, just to be sure.
        self.assertEqual(bzrdir.BzrDirMetaFormat1, type(result))
        self.assertEqual(None, result._repository_format)
        self.assertEqual(None, result._branch_format)
        self.assertFinished(client)


<<<<<<< HEAD
class TestBzrDirHasWorkingTree(TestRemote):

    def test_has_workingtree(self):
        transport = self.get_transport('quack')
        client = FakeClient(transport.base)
        client.add_expected_call(
            'BzrDir.has_workingtree', ('quack/',),
            'success', ('yes',)),
        a_bzrdir = RemoteBzrDir(transport, RemoteBzrDirFormat(),
            _client=client)
        self.assertTrue(a_bzrdir.has_workingtree())
        self.assertFinished(client)

    def test_no_workingtree(self):
        transport = self.get_transport('quack')
        client = FakeClient(transport.base)
        client.add_expected_call(
            'BzrDir.has_workingtree', ('quack/',),
            'success', ('no',)),
        a_bzrdir = RemoteBzrDir(transport, RemoteBzrDirFormat(),
            _client=client)
        self.assertFalse(a_bzrdir.has_workingtree())
=======
class TestBzrDirDestroyRepository(TestRemote):

    def test_destroy_repository(self):
        transport = self.get_transport('quack')
        client = FakeClient(transport.base)
        client.add_expected_call(
            'BzrDir.destroy_repository', ('quack/',),
            'success', ('ok',)),
        a_bzrdir = RemoteBzrDir(transport, RemoteBzrDirFormat(),
            _client=client)
        a_bzrdir.destroy_repository()
>>>>>>> 43195743
        self.assertFinished(client)


class TestBzrDirOpen(TestRemote):

    def make_fake_client_and_transport(self, path='quack'):
        transport = MemoryTransport()
        transport.mkdir(path)
        transport = transport.clone(path)
        client = FakeClient(transport.base)
        return client, transport

    def test_absent(self):
        client, transport = self.make_fake_client_and_transport()
        client.add_expected_call(
            'BzrDir.open_2.1', ('quack/',), 'success', ('no',))
        self.assertRaises(errors.NotBranchError, RemoteBzrDir, transport,
                RemoteBzrDirFormat(), _client=client, _force_probe=True)
        self.assertFinished(client)

    def test_present_without_workingtree(self):
        client, transport = self.make_fake_client_and_transport()
        client.add_expected_call(
            'BzrDir.open_2.1', ('quack/',), 'success', ('yes', 'no'))
        bd = RemoteBzrDir(transport, RemoteBzrDirFormat(),
            _client=client, _force_probe=True)
        self.assertIsInstance(bd, RemoteBzrDir)
        self.assertFalse(bd.has_workingtree())
        self.assertRaises(errors.NoWorkingTree, bd.open_workingtree)
        self.assertFinished(client)

    def test_present_with_workingtree(self):
        client, transport = self.make_fake_client_and_transport()
        client.add_expected_call(
            'BzrDir.open_2.1', ('quack/',), 'success', ('yes', 'yes'))
        bd = RemoteBzrDir(transport, RemoteBzrDirFormat(),
            _client=client, _force_probe=True)
        self.assertIsInstance(bd, RemoteBzrDir)
        self.assertTrue(bd.has_workingtree())
        self.assertRaises(errors.NotLocalUrl, bd.open_workingtree)
        self.assertFinished(client)

    def test_backwards_compat(self):
        client, transport = self.make_fake_client_and_transport()
        client.add_expected_call(
            'BzrDir.open_2.1', ('quack/',), 'unknown', ('BzrDir.open_2.1',))
        client.add_expected_call(
            'BzrDir.open', ('quack/',), 'success', ('yes',))
        bd = RemoteBzrDir(transport, RemoteBzrDirFormat(),
            _client=client, _force_probe=True)
        self.assertIsInstance(bd, RemoteBzrDir)
        self.assertFinished(client)

    def test_backwards_compat_hpss_v2(self):
        client, transport = self.make_fake_client_and_transport()
        # Monkey-patch fake client to simulate real-world behaviour with v2
        # server: upon first RPC call detect the protocol version, and because
        # the version is 2 also do _remember_remote_is_before((1, 6)) before
        # continuing with the RPC.
        orig_check_call = client._check_call
        def check_call(method, args):
            client._medium._protocol_version = 2
            client._medium._remember_remote_is_before((1, 6))
            client._check_call = orig_check_call
            client._check_call(method, args)
        client._check_call = check_call
        client.add_expected_call(
            'BzrDir.open_2.1', ('quack/',), 'unknown', ('BzrDir.open_2.1',))
        client.add_expected_call(
            'BzrDir.open', ('quack/',), 'success', ('yes',))
        bd = RemoteBzrDir(transport, RemoteBzrDirFormat(),
            _client=client, _force_probe=True)
        self.assertIsInstance(bd, RemoteBzrDir)
        self.assertFinished(client)


class TestBzrDirOpenBranch(TestRemote):

    def test_backwards_compat(self):
        self.setup_smart_server_with_call_log()
        self.make_branch('.')
        a_dir = BzrDir.open(self.get_url('.'))
        self.reset_smart_call_log()
        verb = 'BzrDir.open_branchV3'
        self.disable_verb(verb)
        format = a_dir.open_branch()
        call_count = len([call for call in self.hpss_calls if
            call.call.method == verb])
        self.assertEqual(1, call_count)

    def test_branch_present(self):
        reference_format = self.get_repo_format()
        network_name = reference_format.network_name()
        branch_network_name = self.get_branch_format().network_name()
        transport = MemoryTransport()
        transport.mkdir('quack')
        transport = transport.clone('quack')
        client = FakeClient(transport.base)
        client.add_expected_call(
            'BzrDir.open_branchV3', ('quack/',),
            'success', ('branch', branch_network_name))
        client.add_expected_call(
            'BzrDir.find_repositoryV3', ('quack/',),
            'success', ('ok', '', 'no', 'no', 'no', network_name))
        client.add_expected_call(
            'Branch.get_stacked_on_url', ('quack/',),
            'error', ('NotStacked',))
        bzrdir = RemoteBzrDir(transport, RemoteBzrDirFormat(),
            _client=client)
        result = bzrdir.open_branch()
        self.assertIsInstance(result, RemoteBranch)
        self.assertEqual(bzrdir, result.bzrdir)
        self.assertFinished(client)

    def test_branch_missing(self):
        transport = MemoryTransport()
        transport.mkdir('quack')
        transport = transport.clone('quack')
        client = FakeClient(transport.base)
        client.add_error_response('nobranch')
        bzrdir = RemoteBzrDir(transport, RemoteBzrDirFormat(),
            _client=client)
        self.assertRaises(errors.NotBranchError, bzrdir.open_branch)
        self.assertEqual(
            [('call', 'BzrDir.open_branchV3', ('quack/',))],
            client._calls)

    def test__get_tree_branch(self):
        # _get_tree_branch is a form of open_branch, but it should only ask for
        # branch opening, not any other network requests.
        calls = []
        def open_branch(name=None):
            calls.append("Called")
            return "a-branch"
        transport = MemoryTransport()
        # no requests on the network - catches other api calls being made.
        client = FakeClient(transport.base)
        bzrdir = RemoteBzrDir(transport, RemoteBzrDirFormat(),
            _client=client)
        # patch the open_branch call to record that it was called.
        bzrdir.open_branch = open_branch
        self.assertEqual((None, "a-branch"), bzrdir._get_tree_branch())
        self.assertEqual(["Called"], calls)
        self.assertEqual([], client._calls)

    def test_url_quoting_of_path(self):
        # Relpaths on the wire should not be URL-escaped.  So "~" should be
        # transmitted as "~", not "%7E".
        transport = RemoteTCPTransport('bzr://localhost/~hello/')
        client = FakeClient(transport.base)
        reference_format = self.get_repo_format()
        network_name = reference_format.network_name()
        branch_network_name = self.get_branch_format().network_name()
        client.add_expected_call(
            'BzrDir.open_branchV3', ('~hello/',),
            'success', ('branch', branch_network_name))
        client.add_expected_call(
            'BzrDir.find_repositoryV3', ('~hello/',),
            'success', ('ok', '', 'no', 'no', 'no', network_name))
        client.add_expected_call(
            'Branch.get_stacked_on_url', ('~hello/',),
            'error', ('NotStacked',))
        bzrdir = RemoteBzrDir(transport, RemoteBzrDirFormat(),
            _client=client)
        result = bzrdir.open_branch()
        self.assertFinished(client)

    def check_open_repository(self, rich_root, subtrees, external_lookup='no'):
        reference_format = self.get_repo_format()
        network_name = reference_format.network_name()
        transport = MemoryTransport()
        transport.mkdir('quack')
        transport = transport.clone('quack')
        if rich_root:
            rich_response = 'yes'
        else:
            rich_response = 'no'
        if subtrees:
            subtree_response = 'yes'
        else:
            subtree_response = 'no'
        client = FakeClient(transport.base)
        client.add_success_response(
            'ok', '', rich_response, subtree_response, external_lookup,
            network_name)
        bzrdir = RemoteBzrDir(transport, RemoteBzrDirFormat(),
            _client=client)
        result = bzrdir.open_repository()
        self.assertEqual(
            [('call', 'BzrDir.find_repositoryV3', ('quack/',))],
            client._calls)
        self.assertIsInstance(result, RemoteRepository)
        self.assertEqual(bzrdir, result.bzrdir)
        self.assertEqual(rich_root, result._format.rich_root_data)
        self.assertEqual(subtrees, result._format.supports_tree_reference)

    def test_open_repository_sets_format_attributes(self):
        self.check_open_repository(True, True)
        self.check_open_repository(False, True)
        self.check_open_repository(True, False)
        self.check_open_repository(False, False)
        self.check_open_repository(False, False, 'yes')

    def test_old_server(self):
        """RemoteBzrDirFormat should fail to probe if the server version is too
        old.
        """
        self.assertRaises(errors.NotBranchError,
            RemoteBzrProber.probe_transport, OldServerTransport())


class TestBzrDirCreateBranch(TestRemote):

    def test_backwards_compat(self):
        self.setup_smart_server_with_call_log()
        repo = self.make_repository('.')
        self.reset_smart_call_log()
        self.disable_verb('BzrDir.create_branch')
        branch = repo.bzrdir.create_branch()
        create_branch_call_count = len([call for call in self.hpss_calls if
            call.call.method == 'BzrDir.create_branch'])
        self.assertEqual(1, create_branch_call_count)

    def test_current_server(self):
        transport = self.get_transport('.')
        transport = transport.clone('quack')
        self.make_repository('quack')
        client = FakeClient(transport.base)
        reference_bzrdir_format = bzrdir.format_registry.get('default')()
        reference_format = reference_bzrdir_format.get_branch_format()
        network_name = reference_format.network_name()
        reference_repo_fmt = reference_bzrdir_format.repository_format
        reference_repo_name = reference_repo_fmt.network_name()
        client.add_expected_call(
            'BzrDir.create_branch', ('quack/', network_name),
            'success', ('ok', network_name, '', 'no', 'no', 'yes',
            reference_repo_name))
        a_bzrdir = RemoteBzrDir(transport, RemoteBzrDirFormat(),
            _client=client)
        branch = a_bzrdir.create_branch()
        # We should have got a remote branch
        self.assertIsInstance(branch, remote.RemoteBranch)
        # its format should have the settings from the response
        format = branch._format
        self.assertEqual(network_name, format.network_name())

    def test_already_open_repo_and_reused_medium(self):
        """Bug 726584: create_branch(..., repository=repo) should work
        regardless of what the smart medium's base URL is.
        """
        self.transport_server = test_server.SmartTCPServer_for_testing
        transport = self.get_transport('.')
        repo = self.make_repository('quack')
        # Client's medium rooted a transport root (not at the bzrdir)
        client = FakeClient(transport.base)
        transport = transport.clone('quack')
        reference_bzrdir_format = bzrdir.format_registry.get('default')()
        reference_format = reference_bzrdir_format.get_branch_format()
        network_name = reference_format.network_name()
        reference_repo_fmt = reference_bzrdir_format.repository_format
        reference_repo_name = reference_repo_fmt.network_name()
        client.add_expected_call(
            'BzrDir.create_branch', ('extra/quack/', network_name),
            'success', ('ok', network_name, '', 'no', 'no', 'yes',
            reference_repo_name))
        a_bzrdir = RemoteBzrDir(transport, RemoteBzrDirFormat(),
            _client=client)
        branch = a_bzrdir.create_branch(repository=repo)
        # We should have got a remote branch
        self.assertIsInstance(branch, remote.RemoteBranch)
        # its format should have the settings from the response
        format = branch._format
        self.assertEqual(network_name, format.network_name())


class TestBzrDirCreateRepository(TestRemote):

    def test_backwards_compat(self):
        self.setup_smart_server_with_call_log()
        bzrdir = self.make_bzrdir('.')
        self.reset_smart_call_log()
        self.disable_verb('BzrDir.create_repository')
        repo = bzrdir.create_repository()
        create_repo_call_count = len([call for call in self.hpss_calls if
            call.call.method == 'BzrDir.create_repository'])
        self.assertEqual(1, create_repo_call_count)

    def test_current_server(self):
        transport = self.get_transport('.')
        transport = transport.clone('quack')
        self.make_bzrdir('quack')
        client = FakeClient(transport.base)
        reference_bzrdir_format = bzrdir.format_registry.get('default')()
        reference_format = reference_bzrdir_format.repository_format
        network_name = reference_format.network_name()
        client.add_expected_call(
            'BzrDir.create_repository', ('quack/',
                'Bazaar repository format 2a (needs bzr 1.16 or later)\n',
                'False'),
            'success', ('ok', 'yes', 'yes', 'yes', network_name))
        a_bzrdir = RemoteBzrDir(transport, RemoteBzrDirFormat(),
            _client=client)
        repo = a_bzrdir.create_repository()
        # We should have got a remote repository
        self.assertIsInstance(repo, remote.RemoteRepository)
        # its format should have the settings from the response
        format = repo._format
        self.assertTrue(format.rich_root_data)
        self.assertTrue(format.supports_tree_reference)
        self.assertTrue(format.supports_external_lookups)
        self.assertEqual(network_name, format.network_name())


class TestBzrDirOpenRepository(TestRemote):

    def test_backwards_compat_1_2_3(self):
        # fallback all the way to the first version.
        reference_format = self.get_repo_format()
        network_name = reference_format.network_name()
        server_url = 'bzr://example.com/'
        self.permit_url(server_url)
        client = FakeClient(server_url)
        client.add_unknown_method_response('BzrDir.find_repositoryV3')
        client.add_unknown_method_response('BzrDir.find_repositoryV2')
        client.add_success_response('ok', '', 'no', 'no')
        # A real repository instance will be created to determine the network
        # name.
        client.add_success_response_with_body(
            "Bazaar-NG meta directory, format 1\n", 'ok')
        client.add_success_response_with_body(
            reference_format.get_format_string(), 'ok')
        # PackRepository wants to do a stat
        client.add_success_response('stat', '0', '65535')
        remote_transport = RemoteTransport(server_url + 'quack/', medium=False,
            _client=client)
        bzrdir = RemoteBzrDir(remote_transport, RemoteBzrDirFormat(),
            _client=client)
        repo = bzrdir.open_repository()
        self.assertEqual(
            [('call', 'BzrDir.find_repositoryV3', ('quack/',)),
             ('call', 'BzrDir.find_repositoryV2', ('quack/',)),
             ('call', 'BzrDir.find_repository', ('quack/',)),
             ('call_expecting_body', 'get', ('/quack/.bzr/branch-format',)),
             ('call_expecting_body', 'get', ('/quack/.bzr/repository/format',)),
             ('call', 'stat', ('/quack/.bzr/repository',)),
             ],
            client._calls)
        self.assertEqual(network_name, repo._format.network_name())

    def test_backwards_compat_2(self):
        # fallback to find_repositoryV2
        reference_format = self.get_repo_format()
        network_name = reference_format.network_name()
        server_url = 'bzr://example.com/'
        self.permit_url(server_url)
        client = FakeClient(server_url)
        client.add_unknown_method_response('BzrDir.find_repositoryV3')
        client.add_success_response('ok', '', 'no', 'no', 'no')
        # A real repository instance will be created to determine the network
        # name.
        client.add_success_response_with_body(
            "Bazaar-NG meta directory, format 1\n", 'ok')
        client.add_success_response_with_body(
            reference_format.get_format_string(), 'ok')
        # PackRepository wants to do a stat
        client.add_success_response('stat', '0', '65535')
        remote_transport = RemoteTransport(server_url + 'quack/', medium=False,
            _client=client)
        bzrdir = RemoteBzrDir(remote_transport, RemoteBzrDirFormat(),
            _client=client)
        repo = bzrdir.open_repository()
        self.assertEqual(
            [('call', 'BzrDir.find_repositoryV3', ('quack/',)),
             ('call', 'BzrDir.find_repositoryV2', ('quack/',)),
             ('call_expecting_body', 'get', ('/quack/.bzr/branch-format',)),
             ('call_expecting_body', 'get', ('/quack/.bzr/repository/format',)),
             ('call', 'stat', ('/quack/.bzr/repository',)),
             ],
            client._calls)
        self.assertEqual(network_name, repo._format.network_name())

    def test_current_server(self):
        reference_format = self.get_repo_format()
        network_name = reference_format.network_name()
        transport = MemoryTransport()
        transport.mkdir('quack')
        transport = transport.clone('quack')
        client = FakeClient(transport.base)
        client.add_success_response('ok', '', 'no', 'no', 'no', network_name)
        bzrdir = RemoteBzrDir(transport, RemoteBzrDirFormat(),
            _client=client)
        repo = bzrdir.open_repository()
        self.assertEqual(
            [('call', 'BzrDir.find_repositoryV3', ('quack/',))],
            client._calls)
        self.assertEqual(network_name, repo._format.network_name())


class TestBzrDirFormatInitializeEx(TestRemote):

    def test_success(self):
        """Simple test for typical successful call."""
        fmt = RemoteBzrDirFormat()
        default_format_name = BzrDirFormat.get_default_format().network_name()
        transport = self.get_transport()
        client = FakeClient(transport.base)
        client.add_expected_call(
            'BzrDirFormat.initialize_ex_1.16',
                (default_format_name, 'path', 'False', 'False', 'False', '',
                 '', '', '', 'False'),
            'success',
                ('.', 'no', 'no', 'yes', 'repo fmt', 'repo bzrdir fmt',
                 'bzrdir fmt', 'False', '', '', 'repo lock token'))
        # XXX: It would be better to call fmt.initialize_on_transport_ex, but
        # it's currently hard to test that without supplying a real remote
        # transport connected to a real server.
        result = fmt._initialize_on_transport_ex_rpc(client, 'path',
            transport, False, False, False, None, None, None, None, False)
        self.assertFinished(client)

    def test_error(self):
        """Error responses are translated, e.g. 'PermissionDenied' raises the
        corresponding error from the client.
        """
        fmt = RemoteBzrDirFormat()
        default_format_name = BzrDirFormat.get_default_format().network_name()
        transport = self.get_transport()
        client = FakeClient(transport.base)
        client.add_expected_call(
            'BzrDirFormat.initialize_ex_1.16',
                (default_format_name, 'path', 'False', 'False', 'False', '',
                 '', '', '', 'False'),
            'error',
                ('PermissionDenied', 'path', 'extra info'))
        # XXX: It would be better to call fmt.initialize_on_transport_ex, but
        # it's currently hard to test that without supplying a real remote
        # transport connected to a real server.
        err = self.assertRaises(errors.PermissionDenied,
            fmt._initialize_on_transport_ex_rpc, client, 'path', transport,
            False, False, False, None, None, None, None, False)
        self.assertEqual('path', err.path)
        self.assertEqual(': extra info', err.extra)
        self.assertFinished(client)

    def test_error_from_real_server(self):
        """Integration test for error translation."""
        transport = self.make_smart_server('foo')
        transport = transport.clone('no-such-path')
        fmt = RemoteBzrDirFormat()
        err = self.assertRaises(errors.NoSuchFile,
            fmt.initialize_on_transport_ex, transport, create_prefix=False)


class OldSmartClient(object):
    """A fake smart client for test_old_version that just returns a version one
    response to the 'hello' (query version) command.
    """

    def get_request(self):
        input_file = StringIO('ok\x011\n')
        output_file = StringIO()
        client_medium = medium.SmartSimplePipesClientMedium(
            input_file, output_file)
        return medium.SmartClientStreamMediumRequest(client_medium)

    def protocol_version(self):
        return 1


class OldServerTransport(object):
    """A fake transport for test_old_server that reports it's smart server
    protocol version as version one.
    """

    def __init__(self):
        self.base = 'fake:'

    def get_smart_client(self):
        return OldSmartClient()


class RemoteBzrDirTestCase(TestRemote):

    def make_remote_bzrdir(self, transport, client):
        """Make a RemotebzrDir using 'client' as the _client."""
        return RemoteBzrDir(transport, RemoteBzrDirFormat(),
            _client=client)


class RemoteBranchTestCase(RemoteBzrDirTestCase):

    def lock_remote_branch(self, branch):
        """Trick a RemoteBranch into thinking it is locked."""
        branch._lock_mode = 'w'
        branch._lock_count = 2
        branch._lock_token = 'branch token'
        branch._repo_lock_token = 'repo token'
        branch.repository._lock_mode = 'w'
        branch.repository._lock_count = 2
        branch.repository._lock_token = 'repo token'

    def make_remote_branch(self, transport, client):
        """Make a RemoteBranch using 'client' as its _SmartClient.

        A RemoteBzrDir and RemoteRepository will also be created to fill out
        the RemoteBranch, albeit with stub values for some of their attributes.
        """
        # we do not want bzrdir to make any remote calls, so use False as its
        # _client.  If it tries to make a remote call, this will fail
        # immediately.
        bzrdir = self.make_remote_bzrdir(transport, False)
        repo = RemoteRepository(bzrdir, None, _client=client)
        branch_format = self.get_branch_format()
        format = RemoteBranchFormat(network_name=branch_format.network_name())
        return RemoteBranch(bzrdir, repo, _client=client, format=format)


class TestBranchGetParent(RemoteBranchTestCase):

    def test_no_parent(self):
        # in an empty branch we decode the response properly
        transport = MemoryTransport()
        client = FakeClient(transport.base)
        client.add_expected_call(
            'Branch.get_stacked_on_url', ('quack/',),
            'error', ('NotStacked',))
        client.add_expected_call(
            'Branch.get_parent', ('quack/',),
            'success', ('',))
        transport.mkdir('quack')
        transport = transport.clone('quack')
        branch = self.make_remote_branch(transport, client)
        result = branch.get_parent()
        self.assertFinished(client)
        self.assertEqual(None, result)

    def test_parent_relative(self):
        transport = MemoryTransport()
        client = FakeClient(transport.base)
        client.add_expected_call(
            'Branch.get_stacked_on_url', ('kwaak/',),
            'error', ('NotStacked',))
        client.add_expected_call(
            'Branch.get_parent', ('kwaak/',),
            'success', ('../foo/',))
        transport.mkdir('kwaak')
        transport = transport.clone('kwaak')
        branch = self.make_remote_branch(transport, client)
        result = branch.get_parent()
        self.assertEqual(transport.clone('../foo').base, result)

    def test_parent_absolute(self):
        transport = MemoryTransport()
        client = FakeClient(transport.base)
        client.add_expected_call(
            'Branch.get_stacked_on_url', ('kwaak/',),
            'error', ('NotStacked',))
        client.add_expected_call(
            'Branch.get_parent', ('kwaak/',),
            'success', ('http://foo/',))
        transport.mkdir('kwaak')
        transport = transport.clone('kwaak')
        branch = self.make_remote_branch(transport, client)
        result = branch.get_parent()
        self.assertEqual('http://foo/', result)
        self.assertFinished(client)


class TestBranchSetParentLocation(RemoteBranchTestCase):

    def test_no_parent(self):
        # We call the verb when setting parent to None
        transport = MemoryTransport()
        client = FakeClient(transport.base)
        client.add_expected_call(
            'Branch.get_stacked_on_url', ('quack/',),
            'error', ('NotStacked',))
        client.add_expected_call(
            'Branch.set_parent_location', ('quack/', 'b', 'r', ''),
            'success', ())
        transport.mkdir('quack')
        transport = transport.clone('quack')
        branch = self.make_remote_branch(transport, client)
        branch._lock_token = 'b'
        branch._repo_lock_token = 'r'
        branch._set_parent_location(None)
        self.assertFinished(client)

    def test_parent(self):
        transport = MemoryTransport()
        client = FakeClient(transport.base)
        client.add_expected_call(
            'Branch.get_stacked_on_url', ('kwaak/',),
            'error', ('NotStacked',))
        client.add_expected_call(
            'Branch.set_parent_location', ('kwaak/', 'b', 'r', 'foo'),
            'success', ())
        transport.mkdir('kwaak')
        transport = transport.clone('kwaak')
        branch = self.make_remote_branch(transport, client)
        branch._lock_token = 'b'
        branch._repo_lock_token = 'r'
        branch._set_parent_location('foo')
        self.assertFinished(client)

    def test_backwards_compat(self):
        self.setup_smart_server_with_call_log()
        branch = self.make_branch('.')
        self.reset_smart_call_log()
        verb = 'Branch.set_parent_location'
        self.disable_verb(verb)
        branch.set_parent('http://foo/')
        self.assertLength(12, self.hpss_calls)


class TestBranchGetTagsBytes(RemoteBranchTestCase):

    def test_backwards_compat(self):
        self.setup_smart_server_with_call_log()
        branch = self.make_branch('.')
        self.reset_smart_call_log()
        verb = 'Branch.get_tags_bytes'
        self.disable_verb(verb)
        branch.tags.get_tag_dict()
        call_count = len([call for call in self.hpss_calls if
            call.call.method == verb])
        self.assertEqual(1, call_count)

    def test_trivial(self):
        transport = MemoryTransport()
        client = FakeClient(transport.base)
        client.add_expected_call(
            'Branch.get_stacked_on_url', ('quack/',),
            'error', ('NotStacked',))
        client.add_expected_call(
            'Branch.get_tags_bytes', ('quack/',),
            'success', ('',))
        transport.mkdir('quack')
        transport = transport.clone('quack')
        branch = self.make_remote_branch(transport, client)
        result = branch.tags.get_tag_dict()
        self.assertFinished(client)
        self.assertEqual({}, result)


class TestBranchSetTagsBytes(RemoteBranchTestCase):

    def test_trivial(self):
        transport = MemoryTransport()
        client = FakeClient(transport.base)
        client.add_expected_call(
            'Branch.get_stacked_on_url', ('quack/',),
            'error', ('NotStacked',))
        client.add_expected_call(
            'Branch.set_tags_bytes', ('quack/', 'branch token', 'repo token'),
            'success', ('',))
        transport.mkdir('quack')
        transport = transport.clone('quack')
        branch = self.make_remote_branch(transport, client)
        self.lock_remote_branch(branch)
        branch._set_tags_bytes('tags bytes')
        self.assertFinished(client)
        self.assertEqual('tags bytes', client._calls[-1][-1])

    def test_backwards_compatible(self):
        transport = MemoryTransport()
        client = FakeClient(transport.base)
        client.add_expected_call(
            'Branch.get_stacked_on_url', ('quack/',),
            'error', ('NotStacked',))
        client.add_expected_call(
            'Branch.set_tags_bytes', ('quack/', 'branch token', 'repo token'),
            'unknown', ('Branch.set_tags_bytes',))
        transport.mkdir('quack')
        transport = transport.clone('quack')
        branch = self.make_remote_branch(transport, client)
        self.lock_remote_branch(branch)
        class StubRealBranch(object):
            def __init__(self):
                self.calls = []
            def _set_tags_bytes(self, bytes):
                self.calls.append(('set_tags_bytes', bytes))
        real_branch = StubRealBranch()
        branch._real_branch = real_branch
        branch._set_tags_bytes('tags bytes')
        # Call a second time, to exercise the 'remote version already inferred'
        # code path.
        branch._set_tags_bytes('tags bytes')
        self.assertFinished(client)
        self.assertEqual(
            [('set_tags_bytes', 'tags bytes')] * 2, real_branch.calls)


class TestBranchHeadsToFetch(RemoteBranchTestCase):

    def test_uses_last_revision_info_and_tags_by_default(self):
        transport = MemoryTransport()
        client = FakeClient(transport.base)
        client.add_expected_call(
            'Branch.get_stacked_on_url', ('quack/',),
            'error', ('NotStacked',))
        client.add_expected_call(
            'Branch.last_revision_info', ('quack/',),
            'success', ('ok', '1', 'rev-tip'))
        client.add_expected_call(
            'Branch.get_config_file', ('quack/',),
            'success', ('ok',), '')
        transport.mkdir('quack')
        transport = transport.clone('quack')
        branch = self.make_remote_branch(transport, client)
        result = branch.heads_to_fetch()
        self.assertFinished(client)
        self.assertEqual((set(['rev-tip']), set()), result)

    def test_uses_last_revision_info_and_tags_when_set(self):
        transport = MemoryTransport()
        client = FakeClient(transport.base)
        client.add_expected_call(
            'Branch.get_stacked_on_url', ('quack/',),
            'error', ('NotStacked',))
        client.add_expected_call(
            'Branch.last_revision_info', ('quack/',),
            'success', ('ok', '1', 'rev-tip'))
        client.add_expected_call(
            'Branch.get_config_file', ('quack/',),
            'success', ('ok',), 'branch.fetch_tags = True')
        # XXX: this will break if the default format's serialization of tags
        # changes, or if the RPC for fetching tags changes from get_tags_bytes.
        client.add_expected_call(
            'Branch.get_tags_bytes', ('quack/',),
            'success', ('d5:tag-17:rev-foo5:tag-27:rev-bare',))
        transport.mkdir('quack')
        transport = transport.clone('quack')
        branch = self.make_remote_branch(transport, client)
        result = branch.heads_to_fetch()
        self.assertFinished(client)
        self.assertEqual(
            (set(['rev-tip']), set(['rev-foo', 'rev-bar'])), result)

    def test_uses_rpc_for_formats_with_non_default_heads_to_fetch(self):
        transport = MemoryTransport()
        client = FakeClient(transport.base)
        client.add_expected_call(
            'Branch.get_stacked_on_url', ('quack/',),
            'error', ('NotStacked',))
        client.add_expected_call(
            'Branch.heads_to_fetch', ('quack/',),
            'success', (['tip'], ['tagged-1', 'tagged-2']))
        transport.mkdir('quack')
        transport = transport.clone('quack')
        branch = self.make_remote_branch(transport, client)
        branch._format._use_default_local_heads_to_fetch = lambda: False
        result = branch.heads_to_fetch()
        self.assertFinished(client)
        self.assertEqual((set(['tip']), set(['tagged-1', 'tagged-2'])), result)

    def make_branch_with_tags(self):
        self.setup_smart_server_with_call_log()
        # Make a branch with a single revision.
        builder = self.make_branch_builder('foo')
        builder.start_series()
        builder.build_snapshot('tip', None, [
            ('add', ('', 'root-id', 'directory', ''))])
        builder.finish_series()
        branch = builder.get_branch()
        # Add two tags to that branch
        branch.tags.set_tag('tag-1', 'rev-1')
        branch.tags.set_tag('tag-2', 'rev-2')
        return branch

    def test_backwards_compatible(self):
        branch = self.make_branch_with_tags()
        c = branch.get_config()
        c.set_user_option('branch.fetch_tags', 'True')
        self.addCleanup(branch.lock_read().unlock)
        # Disable the heads_to_fetch verb
        verb = 'Branch.heads_to_fetch'
        self.disable_verb(verb)
        self.reset_smart_call_log()
        result = branch.heads_to_fetch()
        self.assertEqual((set(['tip']), set(['rev-1', 'rev-2'])), result)
        self.assertEqual(
            ['Branch.last_revision_info', 'Branch.get_config_file',
             'Branch.get_tags_bytes'],
            [call.call.method for call in self.hpss_calls])

    def test_backwards_compatible_no_tags(self):
        branch = self.make_branch_with_tags()
        c = branch.get_config()
        c.set_user_option('branch.fetch_tags', 'False')
        self.addCleanup(branch.lock_read().unlock)
        # Disable the heads_to_fetch verb
        verb = 'Branch.heads_to_fetch'
        self.disable_verb(verb)
        self.reset_smart_call_log()
        result = branch.heads_to_fetch()
        self.assertEqual((set(['tip']), set()), result)
        self.assertEqual(
            ['Branch.last_revision_info', 'Branch.get_config_file'],
            [call.call.method for call in self.hpss_calls])


class TestBranchLastRevisionInfo(RemoteBranchTestCase):

    def test_empty_branch(self):
        # in an empty branch we decode the response properly
        transport = MemoryTransport()
        client = FakeClient(transport.base)
        client.add_expected_call(
            'Branch.get_stacked_on_url', ('quack/',),
            'error', ('NotStacked',))
        client.add_expected_call(
            'Branch.last_revision_info', ('quack/',),
            'success', ('ok', '0', 'null:'))
        transport.mkdir('quack')
        transport = transport.clone('quack')
        branch = self.make_remote_branch(transport, client)
        result = branch.last_revision_info()
        self.assertFinished(client)
        self.assertEqual((0, NULL_REVISION), result)

    def test_non_empty_branch(self):
        # in a non-empty branch we also decode the response properly
        revid = u'\xc8'.encode('utf8')
        transport = MemoryTransport()
        client = FakeClient(transport.base)
        client.add_expected_call(
            'Branch.get_stacked_on_url', ('kwaak/',),
            'error', ('NotStacked',))
        client.add_expected_call(
            'Branch.last_revision_info', ('kwaak/',),
            'success', ('ok', '2', revid))
        transport.mkdir('kwaak')
        transport = transport.clone('kwaak')
        branch = self.make_remote_branch(transport, client)
        result = branch.last_revision_info()
        self.assertEqual((2, revid), result)


class TestBranch_get_stacked_on_url(TestRemote):
    """Test Branch._get_stacked_on_url rpc"""

    def test_get_stacked_on_invalid_url(self):
        # test that asking for a stacked on url the server can't access works.
        # This isn't perfect, but then as we're in the same process there
        # really isn't anything we can do to be 100% sure that the server
        # doesn't just open in - this test probably needs to be rewritten using
        # a spawn()ed server.
        stacked_branch = self.make_branch('stacked', format='1.9')
        memory_branch = self.make_branch('base', format='1.9')
        vfs_url = self.get_vfs_only_url('base')
        stacked_branch.set_stacked_on_url(vfs_url)
        transport = stacked_branch.bzrdir.root_transport
        client = FakeClient(transport.base)
        client.add_expected_call(
            'Branch.get_stacked_on_url', ('stacked/',),
            'success', ('ok', vfs_url))
        # XXX: Multiple calls are bad, this second call documents what is
        # today.
        client.add_expected_call(
            'Branch.get_stacked_on_url', ('stacked/',),
            'success', ('ok', vfs_url))
        bzrdir = RemoteBzrDir(transport, RemoteBzrDirFormat(),
            _client=client)
        repo_fmt = remote.RemoteRepositoryFormat()
        repo_fmt._custom_format = stacked_branch.repository._format
        branch = RemoteBranch(bzrdir, RemoteRepository(bzrdir, repo_fmt),
            _client=client)
        result = branch.get_stacked_on_url()
        self.assertEqual(vfs_url, result)

    def test_backwards_compatible(self):
        # like with bzr1.6 with no Branch.get_stacked_on_url rpc
        base_branch = self.make_branch('base', format='1.6')
        stacked_branch = self.make_branch('stacked', format='1.6')
        stacked_branch.set_stacked_on_url('../base')
        client = FakeClient(self.get_url())
        branch_network_name = self.get_branch_format().network_name()
        client.add_expected_call(
            'BzrDir.open_branchV3', ('stacked/',),
            'success', ('branch', branch_network_name))
        client.add_expected_call(
            'BzrDir.find_repositoryV3', ('stacked/',),
            'success', ('ok', '', 'no', 'no', 'yes',
                stacked_branch.repository._format.network_name()))
        # called twice, once from constructor and then again by us
        client.add_expected_call(
            'Branch.get_stacked_on_url', ('stacked/',),
            'unknown', ('Branch.get_stacked_on_url',))
        client.add_expected_call(
            'Branch.get_stacked_on_url', ('stacked/',),
            'unknown', ('Branch.get_stacked_on_url',))
        # this will also do vfs access, but that goes direct to the transport
        # and isn't seen by the FakeClient.
        bzrdir = RemoteBzrDir(self.get_transport('stacked'),
            RemoteBzrDirFormat(), _client=client)
        branch = bzrdir.open_branch()
        result = branch.get_stacked_on_url()
        self.assertEqual('../base', result)
        self.assertFinished(client)
        # it's in the fallback list both for the RemoteRepository and its vfs
        # repository
        self.assertEqual(1, len(branch.repository._fallback_repositories))
        self.assertEqual(1,
            len(branch.repository._real_repository._fallback_repositories))

    def test_get_stacked_on_real_branch(self):
        base_branch = self.make_branch('base')
        stacked_branch = self.make_branch('stacked')
        stacked_branch.set_stacked_on_url('../base')
        reference_format = self.get_repo_format()
        network_name = reference_format.network_name()
        client = FakeClient(self.get_url())
        branch_network_name = self.get_branch_format().network_name()
        client.add_expected_call(
            'BzrDir.open_branchV3', ('stacked/',),
            'success', ('branch', branch_network_name))
        client.add_expected_call(
            'BzrDir.find_repositoryV3', ('stacked/',),
            'success', ('ok', '', 'yes', 'no', 'yes', network_name))
        # called twice, once from constructor and then again by us
        client.add_expected_call(
            'Branch.get_stacked_on_url', ('stacked/',),
            'success', ('ok', '../base'))
        client.add_expected_call(
            'Branch.get_stacked_on_url', ('stacked/',),
            'success', ('ok', '../base'))
        bzrdir = RemoteBzrDir(self.get_transport('stacked'),
            RemoteBzrDirFormat(), _client=client)
        branch = bzrdir.open_branch()
        result = branch.get_stacked_on_url()
        self.assertEqual('../base', result)
        self.assertFinished(client)
        # it's in the fallback list both for the RemoteRepository.
        self.assertEqual(1, len(branch.repository._fallback_repositories))
        # And we haven't had to construct a real repository.
        self.assertEqual(None, branch.repository._real_repository)


class TestBranchSetLastRevision(RemoteBranchTestCase):

    def test_set_empty(self):
        # _set_last_revision_info('null:') is translated to calling
        # Branch.set_last_revision(path, '') on the wire.
        transport = MemoryTransport()
        transport.mkdir('branch')
        transport = transport.clone('branch')

        client = FakeClient(transport.base)
        client.add_expected_call(
            'Branch.get_stacked_on_url', ('branch/',),
            'error', ('NotStacked',))
        client.add_expected_call(
            'Branch.lock_write', ('branch/', '', ''),
            'success', ('ok', 'branch token', 'repo token'))
        client.add_expected_call(
            'Branch.last_revision_info',
            ('branch/',),
            'success', ('ok', '0', 'null:'))
        client.add_expected_call(
            'Branch.set_last_revision', ('branch/', 'branch token', 'repo token', 'null:',),
            'success', ('ok',))
        client.add_expected_call(
            'Branch.unlock', ('branch/', 'branch token', 'repo token'),
            'success', ('ok',))
        branch = self.make_remote_branch(transport, client)
        # This is a hack to work around the problem that RemoteBranch currently
        # unnecessarily invokes _ensure_real upon a call to lock_write.
        branch._ensure_real = lambda: None
        branch.lock_write()
        result = branch._set_last_revision(NULL_REVISION)
        branch.unlock()
        self.assertEqual(None, result)
        self.assertFinished(client)

    def test_set_nonempty(self):
        # set_last_revision_info(N, rev-idN) is translated to calling
        # Branch.set_last_revision(path, rev-idN) on the wire.
        transport = MemoryTransport()
        transport.mkdir('branch')
        transport = transport.clone('branch')

        client = FakeClient(transport.base)
        client.add_expected_call(
            'Branch.get_stacked_on_url', ('branch/',),
            'error', ('NotStacked',))
        client.add_expected_call(
            'Branch.lock_write', ('branch/', '', ''),
            'success', ('ok', 'branch token', 'repo token'))
        client.add_expected_call(
            'Branch.last_revision_info',
            ('branch/',),
            'success', ('ok', '0', 'null:'))
        lines = ['rev-id2']
        encoded_body = bz2.compress('\n'.join(lines))
        client.add_success_response_with_body(encoded_body, 'ok')
        client.add_expected_call(
            'Branch.set_last_revision', ('branch/', 'branch token', 'repo token', 'rev-id2',),
            'success', ('ok',))
        client.add_expected_call(
            'Branch.unlock', ('branch/', 'branch token', 'repo token'),
            'success', ('ok',))
        branch = self.make_remote_branch(transport, client)
        # This is a hack to work around the problem that RemoteBranch currently
        # unnecessarily invokes _ensure_real upon a call to lock_write.
        branch._ensure_real = lambda: None
        # Lock the branch, reset the record of remote calls.
        branch.lock_write()
        result = branch._set_last_revision('rev-id2')
        branch.unlock()
        self.assertEqual(None, result)
        self.assertFinished(client)

    def test_no_such_revision(self):
        transport = MemoryTransport()
        transport.mkdir('branch')
        transport = transport.clone('branch')
        # A response of 'NoSuchRevision' is translated into an exception.
        client = FakeClient(transport.base)
        client.add_expected_call(
            'Branch.get_stacked_on_url', ('branch/',),
            'error', ('NotStacked',))
        client.add_expected_call(
            'Branch.lock_write', ('branch/', '', ''),
            'success', ('ok', 'branch token', 'repo token'))
        client.add_expected_call(
            'Branch.last_revision_info',
            ('branch/',),
            'success', ('ok', '0', 'null:'))
        # get_graph calls to construct the revision history, for the set_rh
        # hook
        lines = ['rev-id']
        encoded_body = bz2.compress('\n'.join(lines))
        client.add_success_response_with_body(encoded_body, 'ok')
        client.add_expected_call(
            'Branch.set_last_revision', ('branch/', 'branch token', 'repo token', 'rev-id',),
            'error', ('NoSuchRevision', 'rev-id'))
        client.add_expected_call(
            'Branch.unlock', ('branch/', 'branch token', 'repo token'),
            'success', ('ok',))

        branch = self.make_remote_branch(transport, client)
        branch.lock_write()
        self.assertRaises(
            errors.NoSuchRevision, branch._set_last_revision, 'rev-id')
        branch.unlock()
        self.assertFinished(client)

    def test_tip_change_rejected(self):
        """TipChangeRejected responses cause a TipChangeRejected exception to
        be raised.
        """
        transport = MemoryTransport()
        transport.mkdir('branch')
        transport = transport.clone('branch')
        client = FakeClient(transport.base)
        rejection_msg_unicode = u'rejection message\N{INTERROBANG}'
        rejection_msg_utf8 = rejection_msg_unicode.encode('utf8')
        client.add_expected_call(
            'Branch.get_stacked_on_url', ('branch/',),
            'error', ('NotStacked',))
        client.add_expected_call(
            'Branch.lock_write', ('branch/', '', ''),
            'success', ('ok', 'branch token', 'repo token'))
        client.add_expected_call(
            'Branch.last_revision_info',
            ('branch/',),
            'success', ('ok', '0', 'null:'))
        lines = ['rev-id']
        encoded_body = bz2.compress('\n'.join(lines))
        client.add_success_response_with_body(encoded_body, 'ok')
        client.add_expected_call(
            'Branch.set_last_revision', ('branch/', 'branch token', 'repo token', 'rev-id',),
            'error', ('TipChangeRejected', rejection_msg_utf8))
        client.add_expected_call(
            'Branch.unlock', ('branch/', 'branch token', 'repo token'),
            'success', ('ok',))
        branch = self.make_remote_branch(transport, client)
        branch._ensure_real = lambda: None
        branch.lock_write()
        # The 'TipChangeRejected' error response triggered by calling
        # set_last_revision_info causes a TipChangeRejected exception.
        err = self.assertRaises(
            errors.TipChangeRejected,
            branch._set_last_revision, 'rev-id')
        # The UTF-8 message from the response has been decoded into a unicode
        # object.
        self.assertIsInstance(err.msg, unicode)
        self.assertEqual(rejection_msg_unicode, err.msg)
        branch.unlock()
        self.assertFinished(client)


class TestBranchSetLastRevisionInfo(RemoteBranchTestCase):

    def test_set_last_revision_info(self):
        # set_last_revision_info(num, 'rev-id') is translated to calling
        # Branch.set_last_revision_info(num, 'rev-id') on the wire.
        transport = MemoryTransport()
        transport.mkdir('branch')
        transport = transport.clone('branch')
        client = FakeClient(transport.base)
        # get_stacked_on_url
        client.add_error_response('NotStacked')
        # lock_write
        client.add_success_response('ok', 'branch token', 'repo token')
        # query the current revision
        client.add_success_response('ok', '0', 'null:')
        # set_last_revision
        client.add_success_response('ok')
        # unlock
        client.add_success_response('ok')

        branch = self.make_remote_branch(transport, client)
        # Lock the branch, reset the record of remote calls.
        branch.lock_write()
        client._calls = []
        result = branch.set_last_revision_info(1234, 'a-revision-id')
        self.assertEqual(
            [('call', 'Branch.last_revision_info', ('branch/',)),
             ('call', 'Branch.set_last_revision_info',
                ('branch/', 'branch token', 'repo token',
                 '1234', 'a-revision-id'))],
            client._calls)
        self.assertEqual(None, result)

    def test_no_such_revision(self):
        # A response of 'NoSuchRevision' is translated into an exception.
        transport = MemoryTransport()
        transport.mkdir('branch')
        transport = transport.clone('branch')
        client = FakeClient(transport.base)
        # get_stacked_on_url
        client.add_error_response('NotStacked')
        # lock_write
        client.add_success_response('ok', 'branch token', 'repo token')
        # set_last_revision
        client.add_error_response('NoSuchRevision', 'revid')
        # unlock
        client.add_success_response('ok')

        branch = self.make_remote_branch(transport, client)
        # Lock the branch, reset the record of remote calls.
        branch.lock_write()
        client._calls = []

        self.assertRaises(
            errors.NoSuchRevision, branch.set_last_revision_info, 123, 'revid')
        branch.unlock()

    def test_backwards_compatibility(self):
        """If the server does not support the Branch.set_last_revision_info
        verb (which is new in 1.4), then the client falls back to VFS methods.
        """
        # This test is a little messy.  Unlike most tests in this file, it
        # doesn't purely test what a Remote* object sends over the wire, and
        # how it reacts to responses from the wire.  It instead relies partly
        # on asserting that the RemoteBranch will call
        # self._real_branch.set_last_revision_info(...).

        # First, set up our RemoteBranch with a FakeClient that raises
        # UnknownSmartMethod, and a StubRealBranch that logs how it is called.
        transport = MemoryTransport()
        transport.mkdir('branch')
        transport = transport.clone('branch')
        client = FakeClient(transport.base)
        client.add_expected_call(
            'Branch.get_stacked_on_url', ('branch/',),
            'error', ('NotStacked',))
        client.add_expected_call(
            'Branch.last_revision_info',
            ('branch/',),
            'success', ('ok', '0', 'null:'))
        client.add_expected_call(
            'Branch.set_last_revision_info',
            ('branch/', 'branch token', 'repo token', '1234', 'a-revision-id',),
            'unknown', 'Branch.set_last_revision_info')

        branch = self.make_remote_branch(transport, client)
        class StubRealBranch(object):
            def __init__(self):
                self.calls = []
            def set_last_revision_info(self, revno, revision_id):
                self.calls.append(
                    ('set_last_revision_info', revno, revision_id))
            def _clear_cached_state(self):
                pass
        real_branch = StubRealBranch()
        branch._real_branch = real_branch
        self.lock_remote_branch(branch)

        # Call set_last_revision_info, and verify it behaved as expected.
        result = branch.set_last_revision_info(1234, 'a-revision-id')
        self.assertEqual(
            [('set_last_revision_info', 1234, 'a-revision-id')],
            real_branch.calls)
        self.assertFinished(client)

    def test_unexpected_error(self):
        # If the server sends an error the client doesn't understand, it gets
        # turned into an UnknownErrorFromSmartServer, which is presented as a
        # non-internal error to the user.
        transport = MemoryTransport()
        transport.mkdir('branch')
        transport = transport.clone('branch')
        client = FakeClient(transport.base)
        # get_stacked_on_url
        client.add_error_response('NotStacked')
        # lock_write
        client.add_success_response('ok', 'branch token', 'repo token')
        # set_last_revision
        client.add_error_response('UnexpectedError')
        # unlock
        client.add_success_response('ok')

        branch = self.make_remote_branch(transport, client)
        # Lock the branch, reset the record of remote calls.
        branch.lock_write()
        client._calls = []

        err = self.assertRaises(
            errors.UnknownErrorFromSmartServer,
            branch.set_last_revision_info, 123, 'revid')
        self.assertEqual(('UnexpectedError',), err.error_tuple)
        branch.unlock()

    def test_tip_change_rejected(self):
        """TipChangeRejected responses cause a TipChangeRejected exception to
        be raised.
        """
        transport = MemoryTransport()
        transport.mkdir('branch')
        transport = transport.clone('branch')
        client = FakeClient(transport.base)
        # get_stacked_on_url
        client.add_error_response('NotStacked')
        # lock_write
        client.add_success_response('ok', 'branch token', 'repo token')
        # set_last_revision
        client.add_error_response('TipChangeRejected', 'rejection message')
        # unlock
        client.add_success_response('ok')

        branch = self.make_remote_branch(transport, client)
        # Lock the branch, reset the record of remote calls.
        branch.lock_write()
        self.addCleanup(branch.unlock)
        client._calls = []

        # The 'TipChangeRejected' error response triggered by calling
        # set_last_revision_info causes a TipChangeRejected exception.
        err = self.assertRaises(
            errors.TipChangeRejected,
            branch.set_last_revision_info, 123, 'revid')
        self.assertEqual('rejection message', err.msg)


class TestBranchGetSetConfig(RemoteBranchTestCase):

    def test_get_branch_conf(self):
        # in an empty branch we decode the response properly
        client = FakeClient()
        client.add_expected_call(
            'Branch.get_stacked_on_url', ('memory:///',),
            'error', ('NotStacked',),)
        client.add_success_response_with_body('# config file body', 'ok')
        transport = MemoryTransport()
        branch = self.make_remote_branch(transport, client)
        config = branch.get_config()
        config.has_explicit_nickname()
        self.assertEqual(
            [('call', 'Branch.get_stacked_on_url', ('memory:///',)),
             ('call_expecting_body', 'Branch.get_config_file', ('memory:///',))],
            client._calls)

    def test_get_multi_line_branch_conf(self):
        # Make sure that multiple-line branch.conf files are supported
        #
        # https://bugs.launchpad.net/bzr/+bug/354075
        client = FakeClient()
        client.add_expected_call(
            'Branch.get_stacked_on_url', ('memory:///',),
            'error', ('NotStacked',),)
        client.add_success_response_with_body('a = 1\nb = 2\nc = 3\n', 'ok')
        transport = MemoryTransport()
        branch = self.make_remote_branch(transport, client)
        config = branch.get_config()
        self.assertEqual(u'2', config.get_user_option('b'))

    def test_set_option(self):
        client = FakeClient()
        client.add_expected_call(
            'Branch.get_stacked_on_url', ('memory:///',),
            'error', ('NotStacked',),)
        client.add_expected_call(
            'Branch.lock_write', ('memory:///', '', ''),
            'success', ('ok', 'branch token', 'repo token'))
        client.add_expected_call(
            'Branch.set_config_option', ('memory:///', 'branch token',
            'repo token', 'foo', 'bar', ''),
            'success', ())
        client.add_expected_call(
            'Branch.unlock', ('memory:///', 'branch token', 'repo token'),
            'success', ('ok',))
        transport = MemoryTransport()
        branch = self.make_remote_branch(transport, client)
        branch.lock_write()
        config = branch._get_config()
        config.set_option('foo', 'bar')
        branch.unlock()
        self.assertFinished(client)

    def test_set_option_with_dict(self):
        client = FakeClient()
        client.add_expected_call(
            'Branch.get_stacked_on_url', ('memory:///',),
            'error', ('NotStacked',),)
        client.add_expected_call(
            'Branch.lock_write', ('memory:///', '', ''),
            'success', ('ok', 'branch token', 'repo token'))
        encoded_dict_value = 'd5:ascii1:a11:unicode \xe2\x8c\x9a3:\xe2\x80\xbde'
        client.add_expected_call(
            'Branch.set_config_option_dict', ('memory:///', 'branch token',
            'repo token', encoded_dict_value, 'foo', ''),
            'success', ())
        client.add_expected_call(
            'Branch.unlock', ('memory:///', 'branch token', 'repo token'),
            'success', ('ok',))
        transport = MemoryTransport()
        branch = self.make_remote_branch(transport, client)
        branch.lock_write()
        config = branch._get_config()
        config.set_option(
            {'ascii': 'a', u'unicode \N{WATCH}': u'\N{INTERROBANG}'},
            'foo')
        branch.unlock()
        self.assertFinished(client)

    def test_backwards_compat_set_option(self):
        self.setup_smart_server_with_call_log()
        branch = self.make_branch('.')
        verb = 'Branch.set_config_option'
        self.disable_verb(verb)
        branch.lock_write()
        self.addCleanup(branch.unlock)
        self.reset_smart_call_log()
        branch._get_config().set_option('value', 'name')
        self.assertLength(10, self.hpss_calls)
        self.assertEqual('value', branch._get_config().get_option('name'))

    def test_backwards_compat_set_option_with_dict(self):
        self.setup_smart_server_with_call_log()
        branch = self.make_branch('.')
        verb = 'Branch.set_config_option_dict'
        self.disable_verb(verb)
        branch.lock_write()
        self.addCleanup(branch.unlock)
        self.reset_smart_call_log()
        config = branch._get_config()
        value_dict = {'ascii': 'a', u'unicode \N{WATCH}': u'\N{INTERROBANG}'}
        config.set_option(value_dict, 'name')
        self.assertLength(10, self.hpss_calls)
        self.assertEqual(value_dict, branch._get_config().get_option('name'))


class TestBranchLockWrite(RemoteBranchTestCase):

    def test_lock_write_unlockable(self):
        transport = MemoryTransport()
        client = FakeClient(transport.base)
        client.add_expected_call(
            'Branch.get_stacked_on_url', ('quack/',),
            'error', ('NotStacked',),)
        client.add_expected_call(
            'Branch.lock_write', ('quack/', '', ''),
            'error', ('UnlockableTransport',))
        transport.mkdir('quack')
        transport = transport.clone('quack')
        branch = self.make_remote_branch(transport, client)
        self.assertRaises(errors.UnlockableTransport, branch.lock_write)
        self.assertFinished(client)


class TestBzrDirGetSetConfig(RemoteBzrDirTestCase):

    def test__get_config(self):
        client = FakeClient()
        client.add_success_response_with_body('default_stack_on = /\n', 'ok')
        transport = MemoryTransport()
        bzrdir = self.make_remote_bzrdir(transport, client)
        config = bzrdir.get_config()
        self.assertEqual('/', config.get_default_stack_on())
        self.assertEqual(
            [('call_expecting_body', 'BzrDir.get_config_file', ('memory:///',))],
            client._calls)

    def test_set_option_uses_vfs(self):
        self.setup_smart_server_with_call_log()
        bzrdir = self.make_bzrdir('.')
        self.reset_smart_call_log()
        config = bzrdir.get_config()
        config.set_default_stack_on('/')
        self.assertLength(3, self.hpss_calls)

    def test_backwards_compat_get_option(self):
        self.setup_smart_server_with_call_log()
        bzrdir = self.make_bzrdir('.')
        verb = 'BzrDir.get_config_file'
        self.disable_verb(verb)
        self.reset_smart_call_log()
        self.assertEqual(None,
            bzrdir._get_config().get_option('default_stack_on'))
        self.assertLength(3, self.hpss_calls)


class TestTransportIsReadonly(tests.TestCase):

    def test_true(self):
        client = FakeClient()
        client.add_success_response('yes')
        transport = RemoteTransport('bzr://example.com/', medium=False,
                                    _client=client)
        self.assertEqual(True, transport.is_readonly())
        self.assertEqual(
            [('call', 'Transport.is_readonly', ())],
            client._calls)

    def test_false(self):
        client = FakeClient()
        client.add_success_response('no')
        transport = RemoteTransport('bzr://example.com/', medium=False,
                                    _client=client)
        self.assertEqual(False, transport.is_readonly())
        self.assertEqual(
            [('call', 'Transport.is_readonly', ())],
            client._calls)

    def test_error_from_old_server(self):
        """bzr 0.15 and earlier servers don't recognise the is_readonly verb.

        Clients should treat it as a "no" response, because is_readonly is only
        advisory anyway (a transport could be read-write, but then the
        underlying filesystem could be readonly anyway).
        """
        client = FakeClient()
        client.add_unknown_method_response('Transport.is_readonly')
        transport = RemoteTransport('bzr://example.com/', medium=False,
                                    _client=client)
        self.assertEqual(False, transport.is_readonly())
        self.assertEqual(
            [('call', 'Transport.is_readonly', ())],
            client._calls)


class TestTransportMkdir(tests.TestCase):

    def test_permissiondenied(self):
        client = FakeClient()
        client.add_error_response('PermissionDenied', 'remote path', 'extra')
        transport = RemoteTransport('bzr://example.com/', medium=False,
                                    _client=client)
        exc = self.assertRaises(
            errors.PermissionDenied, transport.mkdir, 'client path')
        expected_error = errors.PermissionDenied('/client path', 'extra')
        self.assertEqual(expected_error, exc)


class TestRemoteSSHTransportAuthentication(tests.TestCaseInTempDir):

    def test_defaults_to_none(self):
        t = RemoteSSHTransport('bzr+ssh://example.com')
        self.assertIs(None, t._get_credentials()[0])

    def test_uses_authentication_config(self):
        conf = config.AuthenticationConfig()
        conf._get_config().update(
            {'bzr+sshtest': {'scheme': 'ssh', 'user': 'bar', 'host':
            'example.com'}})
        conf._save()
        t = RemoteSSHTransport('bzr+ssh://example.com')
        self.assertEqual('bar', t._get_credentials()[0])


class TestRemoteRepository(TestRemote):
    """Base for testing RemoteRepository protocol usage.

    These tests contain frozen requests and responses.  We want any changes to
    what is sent or expected to be require a thoughtful update to these tests
    because they might break compatibility with different-versioned servers.
    """

    def setup_fake_client_and_repository(self, transport_path):
        """Create the fake client and repository for testing with.

        There's no real server here; we just have canned responses sent
        back one by one.

        :param transport_path: Path below the root of the MemoryTransport
            where the repository will be created.
        """
        transport = MemoryTransport()
        transport.mkdir(transport_path)
        client = FakeClient(transport.base)
        transport = transport.clone(transport_path)
        # we do not want bzrdir to make any remote calls
        bzrdir = RemoteBzrDir(transport, RemoteBzrDirFormat(),
            _client=False)
        repo = RemoteRepository(bzrdir, None, _client=client)
        return repo, client


def remoted_description(format):
    return 'Remote: ' + format.get_format_description()


class TestBranchFormat(tests.TestCase):

    def test_get_format_description(self):
        remote_format = RemoteBranchFormat()
        real_format = branch.format_registry.get_default()
        remote_format._network_name = real_format.network_name()
        self.assertEqual(remoted_description(real_format),
            remote_format.get_format_description())


class TestRepositoryFormat(TestRemoteRepository):

    def test_fast_delta(self):
        true_name = groupcompress_repo.RepositoryFormat2a().network_name()
        true_format = RemoteRepositoryFormat()
        true_format._network_name = true_name
        self.assertEqual(True, true_format.fast_deltas)
        false_name = knitpack_repo.RepositoryFormatKnitPack1().network_name()
        false_format = RemoteRepositoryFormat()
        false_format._network_name = false_name
        self.assertEqual(False, false_format.fast_deltas)

    def test_get_format_description(self):
        remote_repo_format = RemoteRepositoryFormat()
        real_format = repository.format_registry.get_default()
        remote_repo_format._network_name = real_format.network_name()
        self.assertEqual(remoted_description(real_format),
            remote_repo_format.get_format_description())


class TestRepositoryGatherStats(TestRemoteRepository):

    def test_revid_none(self):
        # ('ok',), body with revisions and size
        transport_path = 'quack'
        repo, client = self.setup_fake_client_and_repository(transport_path)
        client.add_success_response_with_body(
            'revisions: 2\nsize: 18\n', 'ok')
        result = repo.gather_stats(None)
        self.assertEqual(
            [('call_expecting_body', 'Repository.gather_stats',
             ('quack/','','no'))],
            client._calls)
        self.assertEqual({'revisions': 2, 'size': 18}, result)

    def test_revid_no_committers(self):
        # ('ok',), body without committers
        body = ('firstrev: 123456.300 3600\n'
                'latestrev: 654231.400 0\n'
                'revisions: 2\n'
                'size: 18\n')
        transport_path = 'quick'
        revid = u'\xc8'.encode('utf8')
        repo, client = self.setup_fake_client_and_repository(transport_path)
        client.add_success_response_with_body(body, 'ok')
        result = repo.gather_stats(revid)
        self.assertEqual(
            [('call_expecting_body', 'Repository.gather_stats',
              ('quick/', revid, 'no'))],
            client._calls)
        self.assertEqual({'revisions': 2, 'size': 18,
                          'firstrev': (123456.300, 3600),
                          'latestrev': (654231.400, 0),},
                         result)

    def test_revid_with_committers(self):
        # ('ok',), body with committers
        body = ('committers: 128\n'
                'firstrev: 123456.300 3600\n'
                'latestrev: 654231.400 0\n'
                'revisions: 2\n'
                'size: 18\n')
        transport_path = 'buick'
        revid = u'\xc8'.encode('utf8')
        repo, client = self.setup_fake_client_and_repository(transport_path)
        client.add_success_response_with_body(body, 'ok')
        result = repo.gather_stats(revid, True)
        self.assertEqual(
            [('call_expecting_body', 'Repository.gather_stats',
              ('buick/', revid, 'yes'))],
            client._calls)
        self.assertEqual({'revisions': 2, 'size': 18,
                          'committers': 128,
                          'firstrev': (123456.300, 3600),
                          'latestrev': (654231.400, 0),},
                         result)


class TestRepositoryGetGraph(TestRemoteRepository):

    def test_get_graph(self):
        # get_graph returns a graph with a custom parents provider.
        transport_path = 'quack'
        repo, client = self.setup_fake_client_and_repository(transport_path)
        graph = repo.get_graph()
        self.assertNotEqual(graph._parents_provider, repo)


class TestRepositoryGetParentMap(TestRemoteRepository):

    def test_get_parent_map_caching(self):
        # get_parent_map returns from cache until unlock()
        # setup a reponse with two revisions
        r1 = u'\u0e33'.encode('utf8')
        r2 = u'\u0dab'.encode('utf8')
        lines = [' '.join([r2, r1]), r1]
        encoded_body = bz2.compress('\n'.join(lines))

        transport_path = 'quack'
        repo, client = self.setup_fake_client_and_repository(transport_path)
        client.add_success_response_with_body(encoded_body, 'ok')
        client.add_success_response_with_body(encoded_body, 'ok')
        repo.lock_read()
        graph = repo.get_graph()
        parents = graph.get_parent_map([r2])
        self.assertEqual({r2: (r1,)}, parents)
        # locking and unlocking deeper should not reset
        repo.lock_read()
        repo.unlock()
        parents = graph.get_parent_map([r1])
        self.assertEqual({r1: (NULL_REVISION,)}, parents)
        self.assertEqual(
            [('call_with_body_bytes_expecting_body',
              'Repository.get_parent_map', ('quack/', 'include-missing:', r2),
              '\n\n0')],
            client._calls)
        repo.unlock()
        # now we call again, and it should use the second response.
        repo.lock_read()
        graph = repo.get_graph()
        parents = graph.get_parent_map([r1])
        self.assertEqual({r1: (NULL_REVISION,)}, parents)
        self.assertEqual(
            [('call_with_body_bytes_expecting_body',
              'Repository.get_parent_map', ('quack/', 'include-missing:', r2),
              '\n\n0'),
             ('call_with_body_bytes_expecting_body',
              'Repository.get_parent_map', ('quack/', 'include-missing:', r1),
              '\n\n0'),
            ],
            client._calls)
        repo.unlock()

    def test_get_parent_map_reconnects_if_unknown_method(self):
        transport_path = 'quack'
        rev_id = 'revision-id'
        repo, client = self.setup_fake_client_and_repository(transport_path)
        client.add_unknown_method_response('Repository.get_parent_map')
        client.add_success_response_with_body(rev_id, 'ok')
        self.assertFalse(client._medium._is_remote_before((1, 2)))
        parents = repo.get_parent_map([rev_id])
        self.assertEqual(
            [('call_with_body_bytes_expecting_body',
              'Repository.get_parent_map',
              ('quack/', 'include-missing:', rev_id), '\n\n0'),
             ('disconnect medium',),
             ('call_expecting_body', 'Repository.get_revision_graph',
              ('quack/', ''))],
            client._calls)
        # The medium is now marked as being connected to an older server
        self.assertTrue(client._medium._is_remote_before((1, 2)))
        self.assertEqual({rev_id: ('null:',)}, parents)

    def test_get_parent_map_fallback_parentless_node(self):
        """get_parent_map falls back to get_revision_graph on old servers.  The
        results from get_revision_graph are tweaked to match the get_parent_map
        API.

        Specifically, a {key: ()} result from get_revision_graph means "no
        parents" for that key, which in get_parent_map results should be
        represented as {key: ('null:',)}.

        This is the test for https://bugs.launchpad.net/bzr/+bug/214894
        """
        rev_id = 'revision-id'
        transport_path = 'quack'
        repo, client = self.setup_fake_client_and_repository(transport_path)
        client.add_success_response_with_body(rev_id, 'ok')
        client._medium._remember_remote_is_before((1, 2))
        parents = repo.get_parent_map([rev_id])
        self.assertEqual(
            [('call_expecting_body', 'Repository.get_revision_graph',
             ('quack/', ''))],
            client._calls)
        self.assertEqual({rev_id: ('null:',)}, parents)

    def test_get_parent_map_unexpected_response(self):
        repo, client = self.setup_fake_client_and_repository('path')
        client.add_success_response('something unexpected!')
        self.assertRaises(
            errors.UnexpectedSmartServerResponse,
            repo.get_parent_map, ['a-revision-id'])

    def test_get_parent_map_negative_caches_missing_keys(self):
        self.setup_smart_server_with_call_log()
        repo = self.make_repository('foo')
        self.assertIsInstance(repo, RemoteRepository)
        repo.lock_read()
        self.addCleanup(repo.unlock)
        self.reset_smart_call_log()
        graph = repo.get_graph()
        self.assertEqual({},
            graph.get_parent_map(['some-missing', 'other-missing']))
        self.assertLength(1, self.hpss_calls)
        # No call if we repeat this
        self.reset_smart_call_log()
        graph = repo.get_graph()
        self.assertEqual({},
            graph.get_parent_map(['some-missing', 'other-missing']))
        self.assertLength(0, self.hpss_calls)
        # Asking for more unknown keys makes a request.
        self.reset_smart_call_log()
        graph = repo.get_graph()
        self.assertEqual({},
            graph.get_parent_map(['some-missing', 'other-missing',
                'more-missing']))
        self.assertLength(1, self.hpss_calls)

    def disableExtraResults(self):
        self.overrideAttr(SmartServerRepositoryGetParentMap,
                          'no_extra_results', True)

    def test_null_cached_missing_and_stop_key(self):
        self.setup_smart_server_with_call_log()
        # Make a branch with a single revision.
        builder = self.make_branch_builder('foo')
        builder.start_series()
        builder.build_snapshot('first', None, [
            ('add', ('', 'root-id', 'directory', ''))])
        builder.finish_series()
        branch = builder.get_branch()
        repo = branch.repository
        self.assertIsInstance(repo, RemoteRepository)
        # Stop the server from sending extra results.
        self.disableExtraResults()
        repo.lock_read()
        self.addCleanup(repo.unlock)
        self.reset_smart_call_log()
        graph = repo.get_graph()
        # Query for 'first' and 'null:'.  Because 'null:' is a parent of
        # 'first' it will be a candidate for the stop_keys of subsequent
        # requests, and because 'null:' was queried but not returned it will be
        # cached as missing.
        self.assertEqual({'first': ('null:',)},
            graph.get_parent_map(['first', 'null:']))
        # Now query for another key.  This request will pass along a recipe of
        # start and stop keys describing the already cached results, and this
        # recipe's revision count must be correct (or else it will trigger an
        # error from the server).
        self.assertEqual({}, graph.get_parent_map(['another-key']))
        # This assertion guards against disableExtraResults silently failing to
        # work, thus invalidating the test.
        self.assertLength(2, self.hpss_calls)

    def test_get_parent_map_gets_ghosts_from_result(self):
        # asking for a revision should negatively cache close ghosts in its
        # ancestry.
        self.setup_smart_server_with_call_log()
        tree = self.make_branch_and_memory_tree('foo')
        tree.lock_write()
        try:
            builder = treebuilder.TreeBuilder()
            builder.start_tree(tree)
            builder.build([])
            builder.finish_tree()
            tree.set_parent_ids(['non-existant'], allow_leftmost_as_ghost=True)
            rev_id = tree.commit('')
        finally:
            tree.unlock()
        tree.lock_read()
        self.addCleanup(tree.unlock)
        repo = tree.branch.repository
        self.assertIsInstance(repo, RemoteRepository)
        # ask for rev_id
        repo.get_parent_map([rev_id])
        self.reset_smart_call_log()
        # Now asking for rev_id's ghost parent should not make calls
        self.assertEqual({}, repo.get_parent_map(['non-existant']))
        self.assertLength(0, self.hpss_calls)

    def test_exposes_get_cached_parent_map(self):
        """RemoteRepository exposes get_cached_parent_map from
        _unstacked_provider
        """
        r1 = u'\u0e33'.encode('utf8')
        r2 = u'\u0dab'.encode('utf8')
        lines = [' '.join([r2, r1]), r1]
        encoded_body = bz2.compress('\n'.join(lines))

        transport_path = 'quack'
        repo, client = self.setup_fake_client_and_repository(transport_path)
        client.add_success_response_with_body(encoded_body, 'ok')
        repo.lock_read()
        # get_cached_parent_map should *not* trigger an RPC
        self.assertEqual({}, repo.get_cached_parent_map([r1]))
        self.assertEqual([], client._calls)
        self.assertEqual({r2: (r1,)}, repo.get_parent_map([r2]))
        self.assertEqual({r1: (NULL_REVISION,)},
            repo.get_cached_parent_map([r1]))
        self.assertEqual(
            [('call_with_body_bytes_expecting_body',
              'Repository.get_parent_map', ('quack/', 'include-missing:', r2),
              '\n\n0')],
            client._calls)
        repo.unlock()


class TestGetParentMapAllowsNew(tests.TestCaseWithTransport):

    def test_allows_new_revisions(self):
        """get_parent_map's results can be updated by commit."""
        smart_server = test_server.SmartTCPServer_for_testing()
        self.start_server(smart_server)
        self.make_branch('branch')
        branch = Branch.open(smart_server.get_url() + '/branch')
        tree = branch.create_checkout('tree', lightweight=True)
        tree.lock_write()
        self.addCleanup(tree.unlock)
        graph = tree.branch.repository.get_graph()
        # This provides an opportunity for the missing rev-id to be cached.
        self.assertEqual({}, graph.get_parent_map(['rev1']))
        tree.commit('message', rev_id='rev1')
        graph = tree.branch.repository.get_graph()
        self.assertEqual({'rev1': ('null:',)}, graph.get_parent_map(['rev1']))


class TestRepositoryGetRevisionGraph(TestRemoteRepository):

    def test_null_revision(self):
        # a null revision has the predictable result {}, we should have no wire
        # traffic when calling it with this argument
        transport_path = 'empty'
        repo, client = self.setup_fake_client_and_repository(transport_path)
        client.add_success_response('notused')
        # actual RemoteRepository.get_revision_graph is gone, but there's an
        # equivalent private method for testing
        result = repo._get_revision_graph(NULL_REVISION)
        self.assertEqual([], client._calls)
        self.assertEqual({}, result)

    def test_none_revision(self):
        # with none we want the entire graph
        r1 = u'\u0e33'.encode('utf8')
        r2 = u'\u0dab'.encode('utf8')
        lines = [' '.join([r2, r1]), r1]
        encoded_body = '\n'.join(lines)

        transport_path = 'sinhala'
        repo, client = self.setup_fake_client_and_repository(transport_path)
        client.add_success_response_with_body(encoded_body, 'ok')
        # actual RemoteRepository.get_revision_graph is gone, but there's an
        # equivalent private method for testing
        result = repo._get_revision_graph(None)
        self.assertEqual(
            [('call_expecting_body', 'Repository.get_revision_graph',
             ('sinhala/', ''))],
            client._calls)
        self.assertEqual({r1: (), r2: (r1, )}, result)

    def test_specific_revision(self):
        # with a specific revision we want the graph for that
        # with none we want the entire graph
        r11 = u'\u0e33'.encode('utf8')
        r12 = u'\xc9'.encode('utf8')
        r2 = u'\u0dab'.encode('utf8')
        lines = [' '.join([r2, r11, r12]), r11, r12]
        encoded_body = '\n'.join(lines)

        transport_path = 'sinhala'
        repo, client = self.setup_fake_client_and_repository(transport_path)
        client.add_success_response_with_body(encoded_body, 'ok')
        result = repo._get_revision_graph(r2)
        self.assertEqual(
            [('call_expecting_body', 'Repository.get_revision_graph',
             ('sinhala/', r2))],
            client._calls)
        self.assertEqual({r11: (), r12: (), r2: (r11, r12), }, result)

    def test_no_such_revision(self):
        revid = '123'
        transport_path = 'sinhala'
        repo, client = self.setup_fake_client_and_repository(transport_path)
        client.add_error_response('nosuchrevision', revid)
        # also check that the right revision is reported in the error
        self.assertRaises(errors.NoSuchRevision,
            repo._get_revision_graph, revid)
        self.assertEqual(
            [('call_expecting_body', 'Repository.get_revision_graph',
             ('sinhala/', revid))],
            client._calls)

    def test_unexpected_error(self):
        revid = '123'
        transport_path = 'sinhala'
        repo, client = self.setup_fake_client_and_repository(transport_path)
        client.add_error_response('AnUnexpectedError')
        e = self.assertRaises(errors.UnknownErrorFromSmartServer,
            repo._get_revision_graph, revid)
        self.assertEqual(('AnUnexpectedError',), e.error_tuple)


class TestRepositoryGetRevIdForRevno(TestRemoteRepository):

    def test_ok(self):
        repo, client = self.setup_fake_client_and_repository('quack')
        client.add_expected_call(
            'Repository.get_rev_id_for_revno', ('quack/', 5, (42, 'rev-foo')),
            'success', ('ok', 'rev-five'))
        result = repo.get_rev_id_for_revno(5, (42, 'rev-foo'))
        self.assertEqual((True, 'rev-five'), result)
        self.assertFinished(client)

    def test_history_incomplete(self):
        repo, client = self.setup_fake_client_and_repository('quack')
        client.add_expected_call(
            'Repository.get_rev_id_for_revno', ('quack/', 5, (42, 'rev-foo')),
            'success', ('history-incomplete', 10, 'rev-ten'))
        result = repo.get_rev_id_for_revno(5, (42, 'rev-foo'))
        self.assertEqual((False, (10, 'rev-ten')), result)
        self.assertFinished(client)

    def test_history_incomplete_with_fallback(self):
        """A 'history-incomplete' response causes the fallback repository to be
        queried too, if one is set.
        """
        # Make a repo with a fallback repo, both using a FakeClient.
        format = remote.response_tuple_to_repo_format(
            ('yes', 'no', 'yes', self.get_repo_format().network_name()))
        repo, client = self.setup_fake_client_and_repository('quack')
        repo._format = format
        fallback_repo, ignored = self.setup_fake_client_and_repository(
            'fallback')
        fallback_repo._client = client
        fallback_repo._format = format
        repo.add_fallback_repository(fallback_repo)
        # First the client should ask the primary repo
        client.add_expected_call(
            'Repository.get_rev_id_for_revno', ('quack/', 1, (42, 'rev-foo')),
            'success', ('history-incomplete', 2, 'rev-two'))
        # Then it should ask the fallback, using revno/revid from the
        # history-incomplete response as the known revno/revid.
        client.add_expected_call(
            'Repository.get_rev_id_for_revno',('fallback/', 1, (2, 'rev-two')),
            'success', ('ok', 'rev-one'))
        result = repo.get_rev_id_for_revno(1, (42, 'rev-foo'))
        self.assertEqual((True, 'rev-one'), result)
        self.assertFinished(client)

    def test_nosuchrevision(self):
        # 'nosuchrevision' is returned when the known-revid is not found in the
        # remote repo.  The client translates that response to NoSuchRevision.
        repo, client = self.setup_fake_client_and_repository('quack')
        client.add_expected_call(
            'Repository.get_rev_id_for_revno', ('quack/', 5, (42, 'rev-foo')),
            'error', ('nosuchrevision', 'rev-foo'))
        self.assertRaises(
            errors.NoSuchRevision,
            repo.get_rev_id_for_revno, 5, (42, 'rev-foo'))
        self.assertFinished(client)

    def test_branch_fallback_locking(self):
        """RemoteBranch.get_rev_id takes a read lock, and tries to call the
        get_rev_id_for_revno verb.  If the verb is unknown the VFS fallback
        will be invoked, which will fail if the repo is unlocked.
        """
        self.setup_smart_server_with_call_log()
        tree = self.make_branch_and_memory_tree('.')
        tree.lock_write()
        tree.add('')
        rev1 = tree.commit('First')
        rev2 = tree.commit('Second')
        tree.unlock()
        branch = tree.branch
        self.assertFalse(branch.is_locked())
        self.reset_smart_call_log()
        verb = 'Repository.get_rev_id_for_revno'
        self.disable_verb(verb)
        self.assertEqual(rev1, branch.get_rev_id(1))
        self.assertLength(1, [call for call in self.hpss_calls if
                              call.call.method == verb])


class TestRepositoryHasSignatureForRevisionId(TestRemoteRepository):

    def test_has_signature_for_revision_id(self):
        # ('yes', ) for Repository.has_signature_for_revision_id -> 'True'.
        transport_path = 'quack'
        repo, client = self.setup_fake_client_and_repository(transport_path)
        client.add_success_response('yes')
        result = repo.has_signature_for_revision_id('A')
        self.assertEqual(
            [('call', 'Repository.has_signature_for_revision_id',
              ('quack/', 'A'))],
            client._calls)
        self.assertEqual(True, result)

    def test_is_not_shared(self):
        # ('no', ) for Repository.has_signature_for_revision_id -> 'False'.
        transport_path = 'qwack'
        repo, client = self.setup_fake_client_and_repository(transport_path)
        client.add_success_response('no')
        result = repo.has_signature_for_revision_id('A')
        self.assertEqual(
            [('call', 'Repository.has_signature_for_revision_id',
              ('qwack/', 'A'))],
            client._calls)
        self.assertEqual(False, result)


class TestRepositoryIsShared(TestRemoteRepository):

    def test_is_shared(self):
        # ('yes', ) for Repository.is_shared -> 'True'.
        transport_path = 'quack'
        repo, client = self.setup_fake_client_and_repository(transport_path)
        client.add_success_response('yes')
        result = repo.is_shared()
        self.assertEqual(
            [('call', 'Repository.is_shared', ('quack/',))],
            client._calls)
        self.assertEqual(True, result)

    def test_is_not_shared(self):
        # ('no', ) for Repository.is_shared -> 'False'.
        transport_path = 'qwack'
        repo, client = self.setup_fake_client_and_repository(transport_path)
        client.add_success_response('no')
        result = repo.is_shared()
        self.assertEqual(
            [('call', 'Repository.is_shared', ('qwack/',))],
            client._calls)
        self.assertEqual(False, result)


class TestRepositoryMakeWorkingTrees(TestRemoteRepository):

    def test_make_working_trees(self):
        # ('yes', ) for Repository.make_working_trees -> 'True'.
        transport_path = 'quack'
        repo, client = self.setup_fake_client_and_repository(transport_path)
        client.add_success_response('yes')
        result = repo.make_working_trees()
        self.assertEqual(
            [('call', 'Repository.make_working_trees', ('quack/',))],
            client._calls)
        self.assertEqual(True, result)

    def test_no_working_trees(self):
        # ('no', ) for Repository.make_working_trees -> 'False'.
        transport_path = 'qwack'
        repo, client = self.setup_fake_client_and_repository(transport_path)
        client.add_success_response('no')
        result = repo.make_working_trees()
        self.assertEqual(
            [('call', 'Repository.make_working_trees', ('qwack/',))],
            client._calls)
        self.assertEqual(False, result)


class TestRepositoryLockWrite(TestRemoteRepository):

    def test_lock_write(self):
        transport_path = 'quack'
        repo, client = self.setup_fake_client_and_repository(transport_path)
        client.add_success_response('ok', 'a token')
        token = repo.lock_write().repository_token
        self.assertEqual(
            [('call', 'Repository.lock_write', ('quack/', ''))],
            client._calls)
        self.assertEqual('a token', token)

    def test_lock_write_already_locked(self):
        transport_path = 'quack'
        repo, client = self.setup_fake_client_and_repository(transport_path)
        client.add_error_response('LockContention')
        self.assertRaises(errors.LockContention, repo.lock_write)
        self.assertEqual(
            [('call', 'Repository.lock_write', ('quack/', ''))],
            client._calls)

    def test_lock_write_unlockable(self):
        transport_path = 'quack'
        repo, client = self.setup_fake_client_and_repository(transport_path)
        client.add_error_response('UnlockableTransport')
        self.assertRaises(errors.UnlockableTransport, repo.lock_write)
        self.assertEqual(
            [('call', 'Repository.lock_write', ('quack/', ''))],
            client._calls)


class TestRepositorySetMakeWorkingTrees(TestRemoteRepository):

    def test_backwards_compat(self):
        self.setup_smart_server_with_call_log()
        repo = self.make_repository('.')
        self.reset_smart_call_log()
        verb = 'Repository.set_make_working_trees'
        self.disable_verb(verb)
        repo.set_make_working_trees(True)
        call_count = len([call for call in self.hpss_calls if
            call.call.method == verb])
        self.assertEqual(1, call_count)

    def test_current(self):
        transport_path = 'quack'
        repo, client = self.setup_fake_client_and_repository(transport_path)
        client.add_expected_call(
            'Repository.set_make_working_trees', ('quack/', 'True'),
            'success', ('ok',))
        client.add_expected_call(
            'Repository.set_make_working_trees', ('quack/', 'False'),
            'success', ('ok',))
        repo.set_make_working_trees(True)
        repo.set_make_working_trees(False)


class TestRepositoryUnlock(TestRemoteRepository):

    def test_unlock(self):
        transport_path = 'quack'
        repo, client = self.setup_fake_client_and_repository(transport_path)
        client.add_success_response('ok', 'a token')
        client.add_success_response('ok')
        repo.lock_write()
        repo.unlock()
        self.assertEqual(
            [('call', 'Repository.lock_write', ('quack/', '')),
             ('call', 'Repository.unlock', ('quack/', 'a token'))],
            client._calls)

    def test_unlock_wrong_token(self):
        # If somehow the token is wrong, unlock will raise TokenMismatch.
        transport_path = 'quack'
        repo, client = self.setup_fake_client_and_repository(transport_path)
        client.add_success_response('ok', 'a token')
        client.add_error_response('TokenMismatch')
        repo.lock_write()
        self.assertRaises(errors.TokenMismatch, repo.unlock)


class TestRepositoryHasRevision(TestRemoteRepository):

    def test_none(self):
        # repo.has_revision(None) should not cause any traffic.
        transport_path = 'quack'
        repo, client = self.setup_fake_client_and_repository(transport_path)

        # The null revision is always there, so has_revision(None) == True.
        self.assertEqual(True, repo.has_revision(NULL_REVISION))

        # The remote repo shouldn't be accessed.
        self.assertEqual([], client._calls)


class TestRepositoryInsertStreamBase(TestRemoteRepository):
    """Base class for Repository.insert_stream and .insert_stream_1.19
    tests.
    """
    
    def checkInsertEmptyStream(self, repo, client):
        """Insert an empty stream, checking the result.

        This checks that there are no resume_tokens or missing_keys, and that
        the client is finished.
        """
        sink = repo._get_sink()
        fmt = repository.format_registry.get_default()
        resume_tokens, missing_keys = sink.insert_stream([], fmt, [])
        self.assertEqual([], resume_tokens)
        self.assertEqual(set(), missing_keys)
        self.assertFinished(client)


class TestRepositoryInsertStream(TestRepositoryInsertStreamBase):
    """Tests for using Repository.insert_stream verb when the _1.19 variant is
    not available.

    This test case is very similar to TestRepositoryInsertStream_1_19.
    """

    def setUp(self):
        TestRemoteRepository.setUp(self)
        self.disable_verb('Repository.insert_stream_1.19')

    def test_unlocked_repo(self):
        transport_path = 'quack'
        repo, client = self.setup_fake_client_and_repository(transport_path)
        client.add_expected_call(
            'Repository.insert_stream_1.19', ('quack/', ''),
            'unknown', ('Repository.insert_stream_1.19',))
        client.add_expected_call(
            'Repository.insert_stream', ('quack/', ''),
            'success', ('ok',))
        client.add_expected_call(
            'Repository.insert_stream', ('quack/', ''),
            'success', ('ok',))
        self.checkInsertEmptyStream(repo, client)

    def test_locked_repo_with_no_lock_token(self):
        transport_path = 'quack'
        repo, client = self.setup_fake_client_and_repository(transport_path)
        client.add_expected_call(
            'Repository.lock_write', ('quack/', ''),
            'success', ('ok', ''))
        client.add_expected_call(
            'Repository.insert_stream_1.19', ('quack/', ''),
            'unknown', ('Repository.insert_stream_1.19',))
        client.add_expected_call(
            'Repository.insert_stream', ('quack/', ''),
            'success', ('ok',))
        client.add_expected_call(
            'Repository.insert_stream', ('quack/', ''),
            'success', ('ok',))
        repo.lock_write()
        self.checkInsertEmptyStream(repo, client)

    def test_locked_repo_with_lock_token(self):
        transport_path = 'quack'
        repo, client = self.setup_fake_client_and_repository(transport_path)
        client.add_expected_call(
            'Repository.lock_write', ('quack/', ''),
            'success', ('ok', 'a token'))
        client.add_expected_call(
            'Repository.insert_stream_1.19', ('quack/', '', 'a token'),
            'unknown', ('Repository.insert_stream_1.19',))
        client.add_expected_call(
            'Repository.insert_stream_locked', ('quack/', '', 'a token'),
            'success', ('ok',))
        client.add_expected_call(
            'Repository.insert_stream_locked', ('quack/', '', 'a token'),
            'success', ('ok',))
        repo.lock_write()
        self.checkInsertEmptyStream(repo, client)

    def test_stream_with_inventory_deltas(self):
        """'inventory-deltas' substreams cannot be sent to the
        Repository.insert_stream verb, because not all servers that implement
        that verb will accept them.  So when one is encountered the RemoteSink
        immediately stops using that verb and falls back to VFS insert_stream.
        """
        transport_path = 'quack'
        repo, client = self.setup_fake_client_and_repository(transport_path)
        client.add_expected_call(
            'Repository.insert_stream_1.19', ('quack/', ''),
            'unknown', ('Repository.insert_stream_1.19',))
        client.add_expected_call(
            'Repository.insert_stream', ('quack/', ''),
            'success', ('ok',))
        client.add_expected_call(
            'Repository.insert_stream', ('quack/', ''),
            'success', ('ok',))
        # Create a fake real repository for insert_stream to fall back on, so
        # that we can directly see the records the RemoteSink passes to the
        # real sink.
        class FakeRealSink:
            def __init__(self):
                self.records = []
            def insert_stream(self, stream, src_format, resume_tokens):
                for substream_kind, substream in stream:
                    self.records.append(
                        (substream_kind, [record.key for record in substream]))
                return ['fake tokens'], ['fake missing keys']
        fake_real_sink = FakeRealSink()
        class FakeRealRepository:
            def _get_sink(self):
                return fake_real_sink
            def is_in_write_group(self):
                return False
            def refresh_data(self):
                return True
        repo._real_repository = FakeRealRepository()
        sink = repo._get_sink()
        fmt = repository.format_registry.get_default()
        stream = self.make_stream_with_inv_deltas(fmt)
        resume_tokens, missing_keys = sink.insert_stream(stream, fmt, [])
        # Every record from the first inventory delta should have been sent to
        # the VFS sink.
        expected_records = [
            ('inventory-deltas', [('rev2',), ('rev3',)]),
            ('texts', [('some-rev', 'some-file')])]
        self.assertEqual(expected_records, fake_real_sink.records)
        # The return values from the real sink's insert_stream are propagated
        # back to the original caller.
        self.assertEqual(['fake tokens'], resume_tokens)
        self.assertEqual(['fake missing keys'], missing_keys)
        self.assertFinished(client)

    def make_stream_with_inv_deltas(self, fmt):
        """Make a simple stream with an inventory delta followed by more
        records and more substreams to test that all records and substreams
        from that point on are used.

        This sends, in order:
           * inventories substream: rev1, rev2, rev3.  rev2 and rev3 are
             inventory-deltas.
           * texts substream: (some-rev, some-file)
        """
        # Define a stream using generators so that it isn't rewindable.
        inv = inventory.Inventory(revision_id='rev1')
        inv.root.revision = 'rev1'
        def stream_with_inv_delta():
            yield ('inventories', inventories_substream())
            yield ('inventory-deltas', inventory_delta_substream())
            yield ('texts', [
                versionedfile.FulltextContentFactory(
                    ('some-rev', 'some-file'), (), None, 'content')])
        def inventories_substream():
            # An empty inventory fulltext.  This will be streamed normally.
            text = fmt._serializer.write_inventory_to_string(inv)
            yield versionedfile.FulltextContentFactory(
                ('rev1',), (), None, text)
        def inventory_delta_substream():
            # An inventory delta.  This can't be streamed via this verb, so it
            # will trigger a fallback to VFS insert_stream.
            entry = inv.make_entry(
                'directory', 'newdir', inv.root.file_id, 'newdir-id')
            entry.revision = 'ghost'
            delta = [(None, 'newdir', 'newdir-id', entry)]
            serializer = inventory_delta.InventoryDeltaSerializer(
                versioned_root=True, tree_references=False)
            lines = serializer.delta_to_lines('rev1', 'rev2', delta)
            yield versionedfile.ChunkedContentFactory(
                ('rev2',), (('rev1',)), None, lines)
            # Another delta.
            lines = serializer.delta_to_lines('rev1', 'rev3', delta)
            yield versionedfile.ChunkedContentFactory(
                ('rev3',), (('rev1',)), None, lines)
        return stream_with_inv_delta()


class TestRepositoryInsertStream_1_19(TestRepositoryInsertStreamBase):

    def test_unlocked_repo(self):
        transport_path = 'quack'
        repo, client = self.setup_fake_client_and_repository(transport_path)
        client.add_expected_call(
            'Repository.insert_stream_1.19', ('quack/', ''),
            'success', ('ok',))
        client.add_expected_call(
            'Repository.insert_stream_1.19', ('quack/', ''),
            'success', ('ok',))
        self.checkInsertEmptyStream(repo, client)

    def test_locked_repo_with_no_lock_token(self):
        transport_path = 'quack'
        repo, client = self.setup_fake_client_and_repository(transport_path)
        client.add_expected_call(
            'Repository.lock_write', ('quack/', ''),
            'success', ('ok', ''))
        client.add_expected_call(
            'Repository.insert_stream_1.19', ('quack/', ''),
            'success', ('ok',))
        client.add_expected_call(
            'Repository.insert_stream_1.19', ('quack/', ''),
            'success', ('ok',))
        repo.lock_write()
        self.checkInsertEmptyStream(repo, client)

    def test_locked_repo_with_lock_token(self):
        transport_path = 'quack'
        repo, client = self.setup_fake_client_and_repository(transport_path)
        client.add_expected_call(
            'Repository.lock_write', ('quack/', ''),
            'success', ('ok', 'a token'))
        client.add_expected_call(
            'Repository.insert_stream_1.19', ('quack/', '', 'a token'),
            'success', ('ok',))
        client.add_expected_call(
            'Repository.insert_stream_1.19', ('quack/', '', 'a token'),
            'success', ('ok',))
        repo.lock_write()
        self.checkInsertEmptyStream(repo, client)


class TestRepositoryTarball(TestRemoteRepository):

    # This is a canned tarball reponse we can validate against
    tarball_content = (
        'QlpoOTFBWSZTWdGkj3wAAWF/k8aQACBIB//A9+8cIX/v33AACEAYABAECEACNz'
        'JqsgJJFPTSnk1A3qh6mTQAAAANPUHkagkSTEkaA09QaNAAAGgAAAcwCYCZGAEY'
        'mJhMJghpiaYBUkKammSHqNMZQ0NABkNAeo0AGneAevnlwQoGzEzNVzaYxp/1Uk'
        'xXzA1CQX0BJMZZLcPBrluJir5SQyijWHYZ6ZUtVqqlYDdB2QoCwa9GyWwGYDMA'
        'OQYhkpLt/OKFnnlT8E0PmO8+ZNSo2WWqeCzGB5fBXZ3IvV7uNJVE7DYnWj6qwB'
        'k5DJDIrQ5OQHHIjkS9KqwG3mc3t+F1+iujb89ufyBNIKCgeZBWrl5cXxbMGoMs'
        'c9JuUkg5YsiVcaZJurc6KLi6yKOkgCUOlIlOpOoXyrTJjK8ZgbklReDdwGmFgt'
        'dkVsAIslSVCd4AtACSLbyhLHryfb14PKegrVDba+U8OL6KQtzdM5HLjAc8/p6n'
        '0lgaWU8skgO7xupPTkyuwheSckejFLK5T4ZOo0Gda9viaIhpD1Qn7JqqlKAJqC'
        'QplPKp2nqBWAfwBGaOwVrz3y1T+UZZNismXHsb2Jq18T+VaD9k4P8DqE3g70qV'
        'JLurpnDI6VS5oqDDPVbtVjMxMxMg4rzQVipn2Bv1fVNK0iq3Gl0hhnnHKm/egy'
        'nWQ7QH/F3JFOFCQ0aSPfA='
        ).decode('base64')

    def test_repository_tarball(self):
        # Test that Repository.tarball generates the right operations
        transport_path = 'repo'
        expected_calls = [('call_expecting_body', 'Repository.tarball',
                           ('repo/', 'bz2',),),
            ]
        repo, client = self.setup_fake_client_and_repository(transport_path)
        client.add_success_response_with_body(self.tarball_content, 'ok')
        # Now actually ask for the tarball
        tarball_file = repo._get_tarball('bz2')
        try:
            self.assertEqual(expected_calls, client._calls)
            self.assertEqual(self.tarball_content, tarball_file.read())
        finally:
            tarball_file.close()


class TestRemoteRepositoryCopyContent(tests.TestCaseWithTransport):
    """RemoteRepository.copy_content_into optimizations"""

    def test_copy_content_remote_to_local(self):
        self.transport_server = test_server.SmartTCPServer_for_testing
        src_repo = self.make_repository('repo1')
        src_repo = repository.Repository.open(self.get_url('repo1'))
        # At the moment the tarball-based copy_content_into can't write back
        # into a smart server.  It would be good if it could upload the
        # tarball; once that works we'd have to create repositories of
        # different formats. -- mbp 20070410
        dest_url = self.get_vfs_only_url('repo2')
        dest_bzrdir = BzrDir.create(dest_url)
        dest_repo = dest_bzrdir.create_repository()
        self.assertFalse(isinstance(dest_repo, RemoteRepository))
        self.assertTrue(isinstance(src_repo, RemoteRepository))
        src_repo.copy_content_into(dest_repo)


class _StubRealPackRepository(object):

    def __init__(self, calls):
        self.calls = calls
        self._pack_collection = _StubPackCollection(calls)

    def is_in_write_group(self):
        return False

    def refresh_data(self):
        self.calls.append(('pack collection reload_pack_names',))


class _StubPackCollection(object):

    def __init__(self, calls):
        self.calls = calls

    def autopack(self):
        self.calls.append(('pack collection autopack',))


class TestRemotePackRepositoryAutoPack(TestRemoteRepository):
    """Tests for RemoteRepository.autopack implementation."""

    def test_ok(self):
        """When the server returns 'ok' and there's no _real_repository, then
        nothing else happens: the autopack method is done.
        """
        transport_path = 'quack'
        repo, client = self.setup_fake_client_and_repository(transport_path)
        client.add_expected_call(
            'PackRepository.autopack', ('quack/',), 'success', ('ok',))
        repo.autopack()
        self.assertFinished(client)

    def test_ok_with_real_repo(self):
        """When the server returns 'ok' and there is a _real_repository, then
        the _real_repository's reload_pack_name's method will be called.
        """
        transport_path = 'quack'
        repo, client = self.setup_fake_client_and_repository(transport_path)
        client.add_expected_call(
            'PackRepository.autopack', ('quack/',),
            'success', ('ok',))
        repo._real_repository = _StubRealPackRepository(client._calls)
        repo.autopack()
        self.assertEqual(
            [('call', 'PackRepository.autopack', ('quack/',)),
             ('pack collection reload_pack_names',)],
            client._calls)

    def test_backwards_compatibility(self):
        """If the server does not recognise the PackRepository.autopack verb,
        fallback to the real_repository's implementation.
        """
        transport_path = 'quack'
        repo, client = self.setup_fake_client_and_repository(transport_path)
        client.add_unknown_method_response('PackRepository.autopack')
        def stub_ensure_real():
            client._calls.append(('_ensure_real',))
            repo._real_repository = _StubRealPackRepository(client._calls)
        repo._ensure_real = stub_ensure_real
        repo.autopack()
        self.assertEqual(
            [('call', 'PackRepository.autopack', ('quack/',)),
             ('_ensure_real',),
             ('pack collection autopack',)],
            client._calls)

    def test_oom_error_reporting(self):
        """An out-of-memory condition on the server is reported clearly"""
        transport_path = 'quack'
        repo, client = self.setup_fake_client_and_repository(transport_path)
        client.add_expected_call(
            'PackRepository.autopack', ('quack/',),
            'error', ('MemoryError',))
        err = self.assertRaises(errors.BzrError, repo.autopack)
        self.assertContainsRe(str(err), "^remote server out of mem")


class TestErrorTranslationBase(tests.TestCaseWithMemoryTransport):
    """Base class for unit tests for bzrlib.remote._translate_error."""

    def translateTuple(self, error_tuple, **context):
        """Call _translate_error with an ErrorFromSmartServer built from the
        given error_tuple.

        :param error_tuple: A tuple of a smart server response, as would be
            passed to an ErrorFromSmartServer.
        :kwargs context: context items to call _translate_error with.

        :returns: The error raised by _translate_error.
        """
        # Raise the ErrorFromSmartServer before passing it as an argument,
        # because _translate_error may need to re-raise it with a bare 'raise'
        # statement.
        server_error = errors.ErrorFromSmartServer(error_tuple)
        translated_error = self.translateErrorFromSmartServer(
            server_error, **context)
        return translated_error

    def translateErrorFromSmartServer(self, error_object, **context):
        """Like translateTuple, but takes an already constructed
        ErrorFromSmartServer rather than a tuple.
        """
        try:
            raise error_object
        except errors.ErrorFromSmartServer, server_error:
            translated_error = self.assertRaises(
                errors.BzrError, remote._translate_error, server_error,
                **context)
        return translated_error


class TestErrorTranslationSuccess(TestErrorTranslationBase):
    """Unit tests for bzrlib.remote._translate_error.

    Given an ErrorFromSmartServer (which has an error tuple from a smart
    server) and some context, _translate_error raises more specific errors from
    bzrlib.errors.

    This test case covers the cases where _translate_error succeeds in
    translating an ErrorFromSmartServer to something better.  See
    TestErrorTranslationRobustness for other cases.
    """

    def test_NoSuchRevision(self):
        branch = self.make_branch('')
        revid = 'revid'
        translated_error = self.translateTuple(
            ('NoSuchRevision', revid), branch=branch)
        expected_error = errors.NoSuchRevision(branch, revid)
        self.assertEqual(expected_error, translated_error)

    def test_nosuchrevision(self):
        repository = self.make_repository('')
        revid = 'revid'
        translated_error = self.translateTuple(
            ('nosuchrevision', revid), repository=repository)
        expected_error = errors.NoSuchRevision(repository, revid)
        self.assertEqual(expected_error, translated_error)

    def test_nobranch(self):
        bzrdir = self.make_bzrdir('')
        translated_error = self.translateTuple(('nobranch',), bzrdir=bzrdir)
        expected_error = errors.NotBranchError(path=bzrdir.root_transport.base)
        self.assertEqual(expected_error, translated_error)

    def test_nobranch_one_arg(self):
        bzrdir = self.make_bzrdir('')
        translated_error = self.translateTuple(
            ('nobranch', 'extra detail'), bzrdir=bzrdir)
        expected_error = errors.NotBranchError(
            path=bzrdir.root_transport.base,
            detail='extra detail')
        self.assertEqual(expected_error, translated_error)

    def test_norepository(self):
        bzrdir = self.make_bzrdir('')
        translated_error = self.translateTuple(('norepository',),
            bzrdir=bzrdir)
        expected_error = errors.NoRepositoryPresent(bzrdir)
        self.assertEqual(expected_error, translated_error)

    def test_LockContention(self):
        translated_error = self.translateTuple(('LockContention',))
        expected_error = errors.LockContention('(remote lock)')
        self.assertEqual(expected_error, translated_error)

    def test_UnlockableTransport(self):
        bzrdir = self.make_bzrdir('')
        translated_error = self.translateTuple(
            ('UnlockableTransport',), bzrdir=bzrdir)
        expected_error = errors.UnlockableTransport(bzrdir.root_transport)
        self.assertEqual(expected_error, translated_error)

    def test_LockFailed(self):
        lock = 'str() of a server lock'
        why = 'str() of why'
        translated_error = self.translateTuple(('LockFailed', lock, why))
        expected_error = errors.LockFailed(lock, why)
        self.assertEqual(expected_error, translated_error)

    def test_TokenMismatch(self):
        token = 'a lock token'
        translated_error = self.translateTuple(('TokenMismatch',), token=token)
        expected_error = errors.TokenMismatch(token, '(remote token)')
        self.assertEqual(expected_error, translated_error)

    def test_Diverged(self):
        branch = self.make_branch('a')
        other_branch = self.make_branch('b')
        translated_error = self.translateTuple(
            ('Diverged',), branch=branch, other_branch=other_branch)
        expected_error = errors.DivergedBranches(branch, other_branch)
        self.assertEqual(expected_error, translated_error)

    def test_NotStacked(self):
        branch = self.make_branch('')
        translated_error = self.translateTuple(('NotStacked',), branch=branch)
        expected_error = errors.NotStacked(branch)
        self.assertEqual(expected_error, translated_error)

    def test_ReadError_no_args(self):
        path = 'a path'
        translated_error = self.translateTuple(('ReadError',), path=path)
        expected_error = errors.ReadError(path)
        self.assertEqual(expected_error, translated_error)

    def test_ReadError(self):
        path = 'a path'
        translated_error = self.translateTuple(('ReadError', path))
        expected_error = errors.ReadError(path)
        self.assertEqual(expected_error, translated_error)

    def test_IncompatibleRepositories(self):
        translated_error = self.translateTuple(('IncompatibleRepositories',
            "repo1", "repo2", "details here"))
        expected_error = errors.IncompatibleRepositories("repo1", "repo2",
            "details here")
        self.assertEqual(expected_error, translated_error)

    def test_PermissionDenied_no_args(self):
        path = 'a path'
        translated_error = self.translateTuple(('PermissionDenied',),
            path=path)
        expected_error = errors.PermissionDenied(path)
        self.assertEqual(expected_error, translated_error)

    def test_PermissionDenied_one_arg(self):
        path = 'a path'
        translated_error = self.translateTuple(('PermissionDenied', path))
        expected_error = errors.PermissionDenied(path)
        self.assertEqual(expected_error, translated_error)

    def test_PermissionDenied_one_arg_and_context(self):
        """Given a choice between a path from the local context and a path on
        the wire, _translate_error prefers the path from the local context.
        """
        local_path = 'local path'
        remote_path = 'remote path'
        translated_error = self.translateTuple(
            ('PermissionDenied', remote_path), path=local_path)
        expected_error = errors.PermissionDenied(local_path)
        self.assertEqual(expected_error, translated_error)

    def test_PermissionDenied_two_args(self):
        path = 'a path'
        extra = 'a string with extra info'
        translated_error = self.translateTuple(
            ('PermissionDenied', path, extra))
        expected_error = errors.PermissionDenied(path, extra)
        self.assertEqual(expected_error, translated_error)

    # GZ 2011-03-02: TODO test for PermissionDenied with non-ascii 'extra'

    def test_NoSuchFile_context_path(self):
        local_path = "local path"
        translated_error = self.translateTuple(('ReadError', "remote path"),
            path=local_path)
        expected_error = errors.ReadError(local_path)
        self.assertEqual(expected_error, translated_error)

    def test_NoSuchFile_without_context(self):
        remote_path = "remote path"
        translated_error = self.translateTuple(('ReadError', remote_path))
        expected_error = errors.ReadError(remote_path)
        self.assertEqual(expected_error, translated_error)

    def test_ReadOnlyError(self):
        translated_error = self.translateTuple(('ReadOnlyError',))
        expected_error = errors.TransportNotPossible("readonly transport")
        self.assertEqual(expected_error, translated_error)

    def test_MemoryError(self):
        translated_error = self.translateTuple(('MemoryError',))
        self.assertStartsWith(str(translated_error),
            "remote server out of memory")

    def test_generic_IndexError_no_classname(self):
        err = errors.ErrorFromSmartServer(('error', "list index out of range"))
        translated_error = self.translateErrorFromSmartServer(err)
        expected_error = errors.UnknownErrorFromSmartServer(err)
        self.assertEqual(expected_error, translated_error)

    # GZ 2011-03-02: TODO test generic non-ascii error string

    def test_generic_KeyError(self):
        err = errors.ErrorFromSmartServer(('error', 'KeyError', "1"))
        translated_error = self.translateErrorFromSmartServer(err)
        expected_error = errors.UnknownErrorFromSmartServer(err)
        self.assertEqual(expected_error, translated_error)


class TestErrorTranslationRobustness(TestErrorTranslationBase):
    """Unit tests for bzrlib.remote._translate_error's robustness.

    TestErrorTranslationSuccess is for cases where _translate_error can
    translate successfully.  This class about how _translate_err behaves when
    it fails to translate: it re-raises the original error.
    """

    def test_unrecognised_server_error(self):
        """If the error code from the server is not recognised, the original
        ErrorFromSmartServer is propagated unmodified.
        """
        error_tuple = ('An unknown error tuple',)
        server_error = errors.ErrorFromSmartServer(error_tuple)
        translated_error = self.translateErrorFromSmartServer(server_error)
        expected_error = errors.UnknownErrorFromSmartServer(server_error)
        self.assertEqual(expected_error, translated_error)

    def test_context_missing_a_key(self):
        """In case of a bug in the client, or perhaps an unexpected response
        from a server, _translate_error returns the original error tuple from
        the server and mutters a warning.
        """
        # To translate a NoSuchRevision error _translate_error needs a 'branch'
        # in the context dict.  So let's give it an empty context dict instead
        # to exercise its error recovery.
        empty_context = {}
        error_tuple = ('NoSuchRevision', 'revid')
        server_error = errors.ErrorFromSmartServer(error_tuple)
        translated_error = self.translateErrorFromSmartServer(server_error)
        self.assertEqual(server_error, translated_error)
        # In addition to re-raising ErrorFromSmartServer, some debug info has
        # been muttered to the log file for developer to look at.
        self.assertContainsRe(
            self.get_log(),
            "Missing key 'branch' in context")

    def test_path_missing(self):
        """Some translations (PermissionDenied, ReadError) can determine the
        'path' variable from either the wire or the local context.  If neither
        has it, then an error is raised.
        """
        error_tuple = ('ReadError',)
        server_error = errors.ErrorFromSmartServer(error_tuple)
        translated_error = self.translateErrorFromSmartServer(server_error)
        self.assertEqual(server_error, translated_error)
        # In addition to re-raising ErrorFromSmartServer, some debug info has
        # been muttered to the log file for developer to look at.
        self.assertContainsRe(self.get_log(), "Missing key 'path' in context")


class TestStacking(tests.TestCaseWithTransport):
    """Tests for operations on stacked remote repositories.

    The underlying format type must support stacking.
    """

    def test_access_stacked_remote(self):
        # based on <http://launchpad.net/bugs/261315>
        # make a branch stacked on another repository containing an empty
        # revision, then open it over hpss - we should be able to see that
        # revision.
        base_transport = self.get_transport()
        base_builder = self.make_branch_builder('base', format='1.9')
        base_builder.start_series()
        base_revid = base_builder.build_snapshot('rev-id', None,
            [('add', ('', None, 'directory', None))],
            'message')
        base_builder.finish_series()
        stacked_branch = self.make_branch('stacked', format='1.9')
        stacked_branch.set_stacked_on_url('../base')
        # start a server looking at this
        smart_server = test_server.SmartTCPServer_for_testing()
        self.start_server(smart_server)
        remote_bzrdir = BzrDir.open(smart_server.get_url() + '/stacked')
        # can get its branch and repository
        remote_branch = remote_bzrdir.open_branch()
        remote_repo = remote_branch.repository
        remote_repo.lock_read()
        try:
            # it should have an appropriate fallback repository, which should also
            # be a RemoteRepository
            self.assertLength(1, remote_repo._fallback_repositories)
            self.assertIsInstance(remote_repo._fallback_repositories[0],
                RemoteRepository)
            # and it has the revision committed to the underlying repository;
            # these have varying implementations so we try several of them
            self.assertTrue(remote_repo.has_revisions([base_revid]))
            self.assertTrue(remote_repo.has_revision(base_revid))
            self.assertEqual(remote_repo.get_revision(base_revid).message,
                'message')
        finally:
            remote_repo.unlock()

    def prepare_stacked_remote_branch(self):
        """Get stacked_upon and stacked branches with content in each."""
        self.setup_smart_server_with_call_log()
        tree1 = self.make_branch_and_tree('tree1', format='1.9')
        tree1.commit('rev1', rev_id='rev1')
        tree2 = tree1.branch.bzrdir.sprout('tree2', stacked=True
            ).open_workingtree()
        local_tree = tree2.branch.create_checkout('local')
        local_tree.commit('local changes make me feel good.')
        branch2 = Branch.open(self.get_url('tree2'))
        branch2.lock_read()
        self.addCleanup(branch2.unlock)
        return tree1.branch, branch2

    def test_stacked_get_parent_map(self):
        # the public implementation of get_parent_map obeys stacking
        _, branch = self.prepare_stacked_remote_branch()
        repo = branch.repository
        self.assertEqual(['rev1'], repo.get_parent_map(['rev1']).keys())

    def test_unstacked_get_parent_map(self):
        # _unstacked_provider.get_parent_map ignores stacking
        _, branch = self.prepare_stacked_remote_branch()
        provider = branch.repository._unstacked_provider
        self.assertEqual([], provider.get_parent_map(['rev1']).keys())

    def fetch_stream_to_rev_order(self, stream):
        result = []
        for kind, substream in stream:
            if not kind == 'revisions':
                list(substream)
            else:
                for content in substream:
                    result.append(content.key[-1])
        return result

    def get_ordered_revs(self, format, order, branch_factory=None):
        """Get a list of the revisions in a stream to format format.

        :param format: The format of the target.
        :param order: the order that target should have requested.
        :param branch_factory: A callable to create a trunk and stacked branch
            to fetch from. If none, self.prepare_stacked_remote_branch is used.
        :result: The revision ids in the stream, in the order seen,
            the topological order of revisions in the source.
        """
        unordered_format = bzrdir.format_registry.get(format)()
        target_repository_format = unordered_format.repository_format
        # Cross check
        self.assertEqual(order, target_repository_format._fetch_order)
        if branch_factory is None:
            branch_factory = self.prepare_stacked_remote_branch
        _, stacked = branch_factory()
        source = stacked.repository._get_source(target_repository_format)
        tip = stacked.last_revision()
        stacked.repository._ensure_real()
        graph = stacked.repository.get_graph()
        revs = [r for (r,ps) in graph.iter_ancestry([tip])
                if r != NULL_REVISION]
        revs.reverse()
        search = _mod_graph.PendingAncestryResult([tip], stacked.repository)
        self.reset_smart_call_log()
        stream = source.get_stream(search)
        # We trust that if a revision is in the stream the rest of the new
        # content for it is too, as per our main fetch tests; here we are
        # checking that the revisions are actually included at all, and their
        # order.
        return self.fetch_stream_to_rev_order(stream), revs

    def test_stacked_get_stream_unordered(self):
        # Repository._get_source.get_stream() from a stacked repository with
        # unordered yields the full data from both stacked and stacked upon
        # sources.
        rev_ord, expected_revs = self.get_ordered_revs('1.9', 'unordered')
        self.assertEqual(set(expected_revs), set(rev_ord))
        # Getting unordered results should have made a streaming data request
        # from the server, then one from the backing branch.
        self.assertLength(2, self.hpss_calls)

    def test_stacked_on_stacked_get_stream_unordered(self):
        # Repository._get_source.get_stream() from a stacked repository which
        # is itself stacked yields the full data from all three sources.
        def make_stacked_stacked():
            _, stacked = self.prepare_stacked_remote_branch()
            tree = stacked.bzrdir.sprout('tree3', stacked=True
                ).open_workingtree()
            local_tree = tree.branch.create_checkout('local-tree3')
            local_tree.commit('more local changes are better')
            branch = Branch.open(self.get_url('tree3'))
            branch.lock_read()
            self.addCleanup(branch.unlock)
            return None, branch
        rev_ord, expected_revs = self.get_ordered_revs('1.9', 'unordered',
            branch_factory=make_stacked_stacked)
        self.assertEqual(set(expected_revs), set(rev_ord))
        # Getting unordered results should have made a streaming data request
        # from the server, and one from each backing repo
        self.assertLength(3, self.hpss_calls)

    def test_stacked_get_stream_topological(self):
        # Repository._get_source.get_stream() from a stacked repository with
        # topological sorting yields the full data from both stacked and
        # stacked upon sources in topological order.
        rev_ord, expected_revs = self.get_ordered_revs('knit', 'topological')
        self.assertEqual(expected_revs, rev_ord)
        # Getting topological sort requires VFS calls still - one of which is
        # pushing up from the bound branch.
        self.assertLength(14, self.hpss_calls)

    def test_stacked_get_stream_groupcompress(self):
        # Repository._get_source.get_stream() from a stacked repository with
        # groupcompress sorting yields the full data from both stacked and
        # stacked upon sources in groupcompress order.
        raise tests.TestSkipped('No groupcompress ordered format available')
        rev_ord, expected_revs = self.get_ordered_revs('dev5', 'groupcompress')
        self.assertEqual(expected_revs, reversed(rev_ord))
        # Getting unordered results should have made a streaming data request
        # from the backing branch, and one from the stacked on branch.
        self.assertLength(2, self.hpss_calls)

    def test_stacked_pull_more_than_stacking_has_bug_360791(self):
        # When pulling some fixed amount of content that is more than the
        # source has (because some is coming from a fallback branch, no error
        # should be received. This was reported as bug 360791.
        # Need three branches: a trunk, a stacked branch, and a preexisting
        # branch pulling content from stacked and trunk.
        self.setup_smart_server_with_call_log()
        trunk = self.make_branch_and_tree('trunk', format="1.9-rich-root")
        r1 = trunk.commit('start')
        stacked_branch = trunk.branch.create_clone_on_transport(
            self.get_transport('stacked'), stacked_on=trunk.branch.base)
        local = self.make_branch('local', format='1.9-rich-root')
        local.repository.fetch(stacked_branch.repository,
            stacked_branch.last_revision())


class TestRemoteBranchEffort(tests.TestCaseWithTransport):

    def setUp(self):
        super(TestRemoteBranchEffort, self).setUp()
        # Create a smart server that publishes whatever the backing VFS server
        # does.
        self.smart_server = test_server.SmartTCPServer_for_testing()
        self.start_server(self.smart_server, self.get_server())
        # Log all HPSS calls into self.hpss_calls.
        _SmartClient.hooks.install_named_hook(
            'call', self.capture_hpss_call, None)
        self.hpss_calls = []

    def capture_hpss_call(self, params):
        self.hpss_calls.append(params.method)

    def test_copy_content_into_avoids_revision_history(self):
        local = self.make_branch('local')
        builder = self.make_branch_builder('remote')
        builder.build_commit(message="Commit.")
        remote_branch_url = self.smart_server.get_url() + 'remote'
        remote_branch = bzrdir.BzrDir.open(remote_branch_url).open_branch()
        local.repository.fetch(remote_branch.repository)
        self.hpss_calls = []
        remote_branch.copy_content_into(local)
        self.assertFalse('Branch.revision_history' in self.hpss_calls)

    def test_fetch_everything_needs_just_one_call(self):
        local = self.make_branch('local')
        builder = self.make_branch_builder('remote')
        builder.build_commit(message="Commit.")
        remote_branch_url = self.smart_server.get_url() + 'remote'
        remote_branch = bzrdir.BzrDir.open(remote_branch_url).open_branch()
        self.hpss_calls = []
        local.repository.fetch(
            remote_branch.repository,
            fetch_spec=_mod_graph.EverythingResult(remote_branch.repository))
        self.assertEqual(['Repository.get_stream_1.19'], self.hpss_calls)

    def override_verb(self, verb_name, verb):
        request_handlers = request.request_handlers
        orig_verb = request_handlers.get(verb_name)
        request_handlers.register(verb_name, verb, override_existing=True)
        self.addCleanup(request_handlers.register, verb_name, orig_verb,
                override_existing=True)

    def test_fetch_everything_backwards_compat(self):
        """Can fetch with EverythingResult even with pre 2.4 servers.
        
        Pre-2.4 do not support 'everything' searches with the
        Repository.get_stream_1.19 verb.
        """
        verb_log = []
        class OldGetStreamVerb(SmartServerRepositoryGetStream_1_19):
            """A version of the Repository.get_stream_1.19 verb patched to
            reject 'everything' searches the way 2.3 and earlier do.
            """
            def recreate_search(self, repository, search_bytes,
                                discard_excess=False):
                verb_log.append(search_bytes.split('\n', 1)[0])
                if search_bytes == 'everything':
                    return (None,
                            request.FailedSmartServerResponse(('BadSearch',)))
                return super(OldGetStreamVerb,
                        self).recreate_search(repository, search_bytes,
                            discard_excess=discard_excess)
        self.override_verb('Repository.get_stream_1.19', OldGetStreamVerb)
        local = self.make_branch('local')
        builder = self.make_branch_builder('remote')
        builder.build_commit(message="Commit.")
        remote_branch_url = self.smart_server.get_url() + 'remote'
        remote_branch = bzrdir.BzrDir.open(remote_branch_url).open_branch()
        self.hpss_calls = []
        local.repository.fetch(
            remote_branch.repository,
            fetch_spec=_mod_graph.EverythingResult(remote_branch.repository))
        # make sure the overridden verb was used
        self.assertLength(1, verb_log)
        # more than one HPSS call is needed, but because it's a VFS callback
        # its hard to predict exactly how many.
        self.assertTrue(len(self.hpss_calls) > 1)


class TestUpdateBoundBranchWithModifiedBoundLocation(
    tests.TestCaseWithTransport):
    """Ensure correct handling of bound_location modifications.

    This is tested against a smart server as http://pad.lv/786980 was about a
    ReadOnlyError (write attempt during a read-only transaction) which can only
    happen in this context.
    """

    def setUp(self):
        super(TestUpdateBoundBranchWithModifiedBoundLocation, self).setUp()
        self.transport_server = test_server.SmartTCPServer_for_testing

    def make_master_and_checkout(self, master_name, checkout_name):
        # Create the master branch and its associated checkout
        self.master = self.make_branch_and_tree(master_name)
        self.checkout = self.master.branch.create_checkout(checkout_name)
        # Modify the master branch so there is something to update
        self.master.commit('add stuff')
        self.last_revid = self.master.commit('even more stuff')
        self.bound_location = self.checkout.branch.get_bound_location()

    def assertUpdateSucceeds(self, new_location):
        self.checkout.branch.set_bound_location(new_location)
        self.checkout.update()
        self.assertEquals(self.last_revid, self.checkout.last_revision())

    def test_without_final_slash(self):
        self.make_master_and_checkout('master', 'checkout')
        # For unclear reasons some users have a bound_location without a final
        # '/', simulate that by forcing such a value
        self.assertEndsWith(self.bound_location, '/')
        self.assertUpdateSucceeds(self.bound_location.rstrip('/'))

    def test_plus_sign(self):
        self.make_master_and_checkout('+master', 'checkout')
        self.assertUpdateSucceeds(self.bound_location.replace('%2B', '+', 1))

    def test_tilda(self):
        # Embed ~ in the middle of the path just to avoid any $HOME
        # interpretation
        self.make_master_and_checkout('mas~ter', 'checkout')
        self.assertUpdateSucceeds(self.bound_location.replace('%2E', '~', 1))<|MERGE_RESOLUTION|>--- conflicted
+++ resolved
@@ -485,7 +485,6 @@
         self.assertFinished(client)
 
 
-<<<<<<< HEAD
 class TestBzrDirHasWorkingTree(TestRemote):
 
     def test_has_workingtree(self):
@@ -508,7 +507,9 @@
         a_bzrdir = RemoteBzrDir(transport, RemoteBzrDirFormat(),
             _client=client)
         self.assertFalse(a_bzrdir.has_workingtree())
-=======
+        self.assertFinished(client)
+
+
 class TestBzrDirDestroyRepository(TestRemote):
 
     def test_destroy_repository(self):
@@ -520,7 +521,6 @@
         a_bzrdir = RemoteBzrDir(transport, RemoteBzrDirFormat(),
             _client=client)
         a_bzrdir.destroy_repository()
->>>>>>> 43195743
         self.assertFinished(client)
 
 
