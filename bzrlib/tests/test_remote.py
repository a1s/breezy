--- conflicted
+++ resolved
@@ -2223,7 +2223,18 @@
                          result)
 
 
-<<<<<<< HEAD
+class TestRepositoryBreakLock(TestRemoteRepository):
+
+    def test_break_lock(self):
+        transport_path = 'quack'
+        repo, client = self.setup_fake_client_and_repository(transport_path)
+        client.add_success_response('ok')
+        repo.break_lock()
+        self.assertEqual(
+            [('call', 'Repository.break_lock', ('quack/',))],
+            client._calls)
+
+
 class TestRepositoryGetSerializerFormat(TestRemoteRepository):
 
     def test_get_serializer_format(self):
@@ -2234,17 +2245,6 @@
         self.assertEqual(
             [('call', 'VersionedFileRepository.get_serializer_format',
               ('hill/', ))],
-=======
-class TestRepositoryBreakLock(TestRemoteRepository):
-
-    def test_break_lock(self):
-        transport_path = 'quack'
-        repo, client = self.setup_fake_client_and_repository(transport_path)
-        client.add_success_response('ok')
-        repo.break_lock()
-        self.assertEqual(
-            [('call', 'Repository.break_lock', ('quack/',))],
->>>>>>> 0686484f
             client._calls)
 
 
