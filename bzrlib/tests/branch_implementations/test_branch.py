# (C) 2005, 2006 Canonical Ltd

# This program is free software; you can redistribute it and/or modify
# it under the terms of the GNU General Public License as published by
# the Free Software Foundation; either version 2 of the License, or
# (at your option) any later version.

# This program is distributed in the hope that it will be useful,
# but WITHOUT ANY WARRANTY; without even the implied warranty of
# MERCHANTABILITY or FITNESS FOR A PARTICULAR PURPOSE.  See the
# GNU General Public License for more details.

# You should have received a copy of the GNU General Public License
# along with this program; if not, write to the Free Software
# Foundation, Inc., 59 Temple Place, Suite 330, Boston, MA  02111-1307  USA

"""Tests for branch implementations - tests a branch format."""

import os
import sys

import bzrlib.branch
import bzrlib.bzrdir as bzrdir
from bzrlib.branch import Branch, needs_read_lock, needs_write_lock
from bzrlib.commit import commit
import bzrlib.errors as errors
from bzrlib.errors import (FileExists,
                           NoSuchRevision,
                           NoSuchFile,
                           UninitializableFormat,
                           NotBranchError,
                           )
import bzrlib.gpg
from bzrlib.osutils import getcwd
from bzrlib.tests import TestCase, TestCaseWithTransport, TestSkipped
from bzrlib.tests.bzrdir_implementations.test_bzrdir import TestCaseWithBzrDir
from bzrlib.trace import mutter
import bzrlib.transactions as transactions
from bzrlib.transport import get_transport
from bzrlib.transport.http import HttpServer
from bzrlib.transport.memory import MemoryServer
from bzrlib.upgrade import upgrade
from bzrlib.workingtree import WorkingTree


# TODO: Make a branch using basis branch, and check that it 
# doesn't request any files that could have been avoided, by 
# hooking into the Transport.


class TestCaseWithBranch(TestCaseWithBzrDir):

    def setUp(self):
        super(TestCaseWithBranch, self).setUp()
        self.branch = None

    def get_branch(self):
        if self.branch is None:
            self.branch = self.make_branch('')
        return self.branch

    def make_branch(self, relpath, format=None):
        repo = self.make_repository(relpath, format=format)
        # fixme RBC 20060210 this isnt necessarily a fixable thing,
        # Skipped is the wrong exception to raise.
        try:
            return self.branch_format.initialize(repo.bzrdir)
        except errors.UninitializableFormat:
            raise TestSkipped('Uninitializable branch format')

    def make_repository(self, relpath, shared=False, format=None):
        made_control = self.make_bzrdir(relpath, format=format)
        return made_control.create_repository(shared=shared)


class TestBranch(TestCaseWithBranch):

    def test_append_revisions(self):
        """Test appending more than one revision"""
        br = self.get_branch()
        br.append_revision("rev1")
        self.assertEquals(br.revision_history(), ["rev1",])
        br.append_revision("rev2", "rev3")
        self.assertEquals(br.revision_history(), ["rev1", "rev2", "rev3"])

    def test_fetch_revisions(self):
        """Test fetch-revision operation."""
        get_transport(self.get_url()).mkdir('b1')
        get_transport(self.get_url()).mkdir('b2')
        wt = self.make_branch_and_tree('b1')
        b1 = wt.branch
        b2 = self.make_branch('b2')
        file('b1/foo', 'w').write('hello')
        wt.add(['foo'], ['foo-id'])
        wt.commit('lala!', rev_id='revision-1', allow_pointless=False)

        mutter('start fetch')
        self.assertEqual((1, []), b2.fetch(b1))

        rev = b2.repository.get_revision('revision-1')
        tree = b2.repository.revision_tree('revision-1')
        self.assertEqual(tree.get_file_text('foo-id'), 'hello')

    def get_unbalanced_tree_pair(self):
        """Return two branches, a and b, with one file in a."""
        get_transport(self.get_url()).mkdir('a')
        tree_a = self.make_branch_and_tree('a')
        file('a/b', 'wb').write('b')
        tree_a.add('b')
        tree_a.commit("silly commit", rev_id='A')

        get_transport(self.get_url()).mkdir('b')
        tree_b = self.make_branch_and_tree('b')
        return tree_a, tree_b

    def get_balanced_branch_pair(self):
        """Returns br_a, br_b as with one commit in a, and b has a's stores."""
        tree_a, tree_b = self.get_unbalanced_tree_pair()
        tree_b.branch.repository.fetch(tree_a.branch.repository)
        return tree_a, tree_b

    def test_clone_branch(self):
        """Copy the stores from one branch to another"""
        tree_a, tree_b = self.get_balanced_branch_pair()
        tree_b.commit("silly commit")
        os.mkdir('c')
        # this fails to test that the history from a was not used.
        dir_c = tree_a.bzrdir.clone('c', basis=tree_b.bzrdir)
        self.assertEqual(tree_a.branch.revision_history(),
                         dir_c.open_branch().revision_history())

    def test_clone_partial(self):
        """Copy only part of the history of a branch."""
        # TODO: RBC 20060208 test with a revision not on revision-history.
        #       what should that behaviour be ? Emailed the list.
        wt_a = self.make_branch_and_tree('a')
        self.build_tree(['a/one'])
        wt_a.add(['one'])
        wt_a.commit('commit one', rev_id='1')
        self.build_tree(['a/two'])
        wt_a.add(['two'])
        wt_a.commit('commit two', rev_id='2')
        repo_b = self.make_repository('b')
        wt_a.bzrdir.open_repository().copy_content_into(repo_b)
        br_b = wt_a.bzrdir.open_branch().clone(repo_b.bzrdir, revision_id='1')
        self.assertEqual(br_b.last_revision(), '1')

    def test_sprout_partial(self):
        # test sprouting with a prefix of the revision-history.
        # also needs not-on-revision-history behaviour defined.
        wt_a = self.make_branch_and_tree('a')
        self.build_tree(['a/one'])
        wt_a.add(['one'])
        wt_a.commit('commit one', rev_id='1')
        self.build_tree(['a/two'])
        wt_a.add(['two'])
        wt_a.commit('commit two', rev_id='2')
        repo_b = self.make_repository('b')
        wt_a.bzrdir.open_repository().copy_content_into(repo_b)
        br_b = wt_a.bzrdir.open_branch().sprout(repo_b.bzrdir, revision_id='1')
        self.assertEqual(br_b.last_revision(), '1')

    def test_clone_branch_nickname(self):
        # test the nick name is preserved always
        raise TestSkipped('XXX branch cloning is not yet tested..')

    def test_clone_branch_parent(self):
        # test the parent is preserved always
        raise TestSkipped('XXX branch cloning is not yet tested..')
        
    def test_sprout_branch_nickname(self):
        # test the nick name is reset always
        raise TestSkipped('XXX branch sprouting is not yet tested..')

    def test_sprout_branch_parent(self):
        source = self.make_branch('source')
        target = source.bzrdir.sprout(self.get_url('target')).open_branch()
        self.assertEqual(source.bzrdir.root_transport.base, target.get_parent())
        
    def test_record_initial_ghost_merge(self):
        """A pending merge with no revision present is still a merge."""
        wt = self.make_branch_and_tree('.')
        branch = wt.branch
        wt.add_pending_merge('non:existent@rev--ision--0--2')
        wt.commit('pretend to merge nonexistent-revision', rev_id='first')
        rev = branch.repository.get_revision(branch.last_revision())
        self.assertEqual(len(rev.parent_ids), 1)
        # parent_sha1s is not populated now, WTF. rbc 20051003
        self.assertEqual(len(rev.parent_sha1s), 0)
        self.assertEqual(rev.parent_ids[0], 'non:existent@rev--ision--0--2')

    def test_bad_revision(self):
        self.assertRaises(errors.InvalidRevisionId,
                          self.get_branch().repository.get_revision,
                          None)

# TODO 20051003 RBC:
# compare the gpg-to-sign info for a commit with a ghost and 
#     an identical tree without a ghost
# fetch missing should rewrite the TOC of weaves to list newly available parents.
        
    def test_pending_merges(self):
        """Tracking pending-merged revisions."""
        wt = self.make_branch_and_tree('.')
        b = wt.branch
        self.assertEquals(wt.pending_merges(), [])
        wt.add_pending_merge('foo@azkhazan-123123-abcabc')
        self.assertEquals(wt.pending_merges(), ['foo@azkhazan-123123-abcabc'])
        wt.add_pending_merge('foo@azkhazan-123123-abcabc')
        self.assertEquals(wt.pending_merges(), ['foo@azkhazan-123123-abcabc'])
        wt.add_pending_merge('wibble@fofof--20050401--1928390812')
        self.assertEquals(wt.pending_merges(),
                          ['foo@azkhazan-123123-abcabc',
                           'wibble@fofof--20050401--1928390812'])
        wt.commit("commit from base with two merges")
        rev = b.repository.get_revision(b.revision_history()[0])
        self.assertEquals(len(rev.parent_ids), 2)
        self.assertEquals(rev.parent_ids[0],
                          'foo@azkhazan-123123-abcabc')
        self.assertEquals(rev.parent_ids[1],
                           'wibble@fofof--20050401--1928390812')
        # list should be cleared when we do a commit
        self.assertEquals(wt.pending_merges(), [])

    def test_sign_existing_revision(self):
        wt = self.make_branch_and_tree('.')
        branch = wt.branch
        wt.commit("base", allow_pointless=True, rev_id='A')
        from bzrlib.testament import Testament
        strategy = bzrlib.gpg.LoopbackGPGStrategy(None)
        branch.repository.sign_revision('A', strategy)
        self.assertEqual(Testament.from_revision(branch.repository, 
                         'A').as_short_text(),
                         branch.repository.get_signature_text('A'))

    def test_store_signature(self):
        wt = self.make_branch_and_tree('.')
        branch = wt.branch
        branch.repository.store_revision_signature(
            bzrlib.gpg.LoopbackGPGStrategy(None), 'FOO', 'A')
        self.assertRaises(errors.NoSuchRevision,
                          branch.repository.has_signature_for_revision_id,
                          'A')
        wt.commit("base", allow_pointless=True, rev_id='A')
        self.assertEqual('FOO', 
                         branch.repository.get_signature_text('A'))

    def test_branch_keeps_signatures(self):
        wt = self.make_branch_and_tree('source')
        wt.commit('A', allow_pointless=True, rev_id='A')
        wt.branch.repository.sign_revision('A',
            bzrlib.gpg.LoopbackGPGStrategy(None))
        #FIXME: clone should work to urls,
        # wt.clone should work to disks.
        self.build_tree(['target/'])
        d2 = wt.bzrdir.clone('target')
        self.assertEqual(wt.branch.repository.get_signature_text('A'),
                         d2.open_repository().get_signature_text('A'))

    def test_nicks(self):
        """Branch nicknames"""
        t = get_transport(self.get_url())
        t.mkdir('bzr.dev')
        branch = self.make_branch('bzr.dev')
        self.assertEqual(branch.nick, 'bzr.dev')
        t.move('bzr.dev', 'bzr.ab')
        branch = Branch.open(self.get_url('bzr.ab'))
        self.assertEqual(branch.nick, 'bzr.ab')
        branch.nick = "Aaron's branch"
        branch.nick = "Aaron's branch"
        self.failUnless(
            t.has(
                t.relpath(
                    branch.control_files.controlfilename("branch.conf")
                    )
                )
            )
        self.assertEqual(branch.nick, "Aaron's branch")
        t.move('bzr.ab', 'integration')
        branch = Branch.open(self.get_url('integration'))
        self.assertEqual(branch.nick, "Aaron's branch")
        branch.nick = u"\u1234"
        self.assertEqual(branch.nick, u"\u1234")

    def test_commit_nicks(self):
        """Nicknames are committed to the revision"""
        get_transport(self.get_url()).mkdir('bzr.dev')
        wt = self.make_branch_and_tree('bzr.dev')
        branch = wt.branch
        branch.nick = "My happy branch"
        wt.commit('My commit respect da nick.')
        committed = branch.repository.get_revision(branch.last_revision())
        self.assertEqual(committed.properties["branch-nick"], 
                         "My happy branch")

    def test_create_open_branch_uses_repository(self):
        try:
            repo = self.make_repository('.', shared=True)
        except errors.IncompatibleFormat:
            return
        repo.bzrdir.root_transport.mkdir('child')
        child_dir = self.bzrdir_format.initialize('child')
        try:
            child_branch = self.branch_format.initialize(child_dir)
        except errors.UninitializableFormat:
            # branch references are not default init'able.
            return
        self.assertEqual(repo.bzrdir.root_transport.base,
                         child_branch.repository.bzrdir.root_transport.base)
        child_branch = bzrlib.branch.Branch.open(self.get_url('child'))
        self.assertEqual(repo.bzrdir.root_transport.base,
                         child_branch.repository.bzrdir.root_transport.base)

    def test_format_description(self):
        tree = self.make_branch_and_tree('tree')
        text = tree.branch._format.get_format_description()
        self.failUnless(len(text))

<<<<<<< HEAD
    def test_check_branch_report_results(self):
        """Checking a branch produces results which can be printed"""
        branch = self.make_branch('.')
        result = branch.check()
        # reports results through logging
        result.report_results(verbose=True)
        result.report_results(verbose=False)
=======
    def test_get_commit_builder(self):
        self.assertIsInstance(self.make_branch(".").get_commit_builder([]), 
            bzrlib.repository.CommitBuilder)
>>>>>>> 590cbd68


class ChrootedTests(TestCaseWithBranch):
    """A support class that provides readonly urls outside the local namespace.

    This is done by checking if self.transport_server is a MemoryServer. if it
    is then we are chrooted already, if it is not then an HttpServer is used
    for readonly urls.
    """

    def setUp(self):
        super(ChrootedTests, self).setUp()
        if not self.transport_server == MemoryServer:
            self.transport_readonly_server = HttpServer

    def test_open_containing(self):
        self.assertRaises(NotBranchError, Branch.open_containing,
                          self.get_readonly_url(''))
        self.assertRaises(NotBranchError, Branch.open_containing,
                          self.get_readonly_url('g/p/q'))
        branch = self.make_branch('.')
        branch, relpath = Branch.open_containing(self.get_readonly_url(''))
        self.assertEqual('', relpath)
        branch, relpath = Branch.open_containing(self.get_readonly_url('g/p/q'))
        self.assertEqual('g/p/q', relpath)
        
# TODO: rewrite this as a regular unittest, without relying on the displayed output        
#         >>> from bzrlib.commit import commit
#         >>> bzrlib.trace.silent = True
#         >>> br1 = ScratchBranch(files=['foo', 'bar'])
#         >>> br1.working_tree().add('foo')
#         >>> br1.working_tree().add('bar')
#         >>> commit(br1, "lala!", rev_id="REVISION-ID-1", verbose=False)
#         >>> br2 = ScratchBranch()
#         >>> br2.update_revisions(br1)
#         Added 2 texts.
#         Added 1 inventories.
#         Added 1 revisions.
#         >>> br2.revision_history()
#         [u'REVISION-ID-1']
#         >>> br2.update_revisions(br1)
#         Added 0 revisions.
#         >>> br1.text_store.total_size() == br2.text_store.total_size()
#         True

class InstrumentedTransaction(object):

    def finish(self):
        self.calls.append('finish')

    def __init__(self):
        self.calls = []


class TestDecorator(object):

    def __init__(self):
        self._calls = []

    def lock_read(self):
        self._calls.append('lr')

    def lock_write(self):
        self._calls.append('lw')

    def unlock(self):
        self._calls.append('ul')

    @needs_read_lock
    def do_with_read(self):
        return 1

    @needs_read_lock
    def except_with_read(self):
        raise RuntimeError

    @needs_write_lock
    def do_with_write(self):
        return 2

    @needs_write_lock
    def except_with_write(self):
        raise RuntimeError


class TestDecorators(TestCase):

    def test_needs_read_lock(self):
        branch = TestDecorator()
        self.assertEqual(1, branch.do_with_read())
        self.assertEqual(['lr', 'ul'], branch._calls)

    def test_excepts_in_read_lock(self):
        branch = TestDecorator()
        self.assertRaises(RuntimeError, branch.except_with_read)
        self.assertEqual(['lr', 'ul'], branch._calls)

    def test_needs_write_lock(self):
        branch = TestDecorator()
        self.assertEqual(2, branch.do_with_write())
        self.assertEqual(['lw', 'ul'], branch._calls)

    def test_excepts_in_write_lock(self):
        branch = TestDecorator()
        self.assertRaises(RuntimeError, branch.except_with_write)
        self.assertEqual(['lw', 'ul'], branch._calls)


class TestBranchTransaction(TestCaseWithBranch):

    def setUp(self):
        super(TestBranchTransaction, self).setUp()
        self.branch = None
        
    def test_default_get_transaction(self):
        """branch.get_transaction on a new branch should give a PassThrough."""
        self.failUnless(isinstance(self.get_branch().get_transaction(),
                                   transactions.PassThroughTransaction))

    def test__set_new_transaction(self):
        self.get_branch()._set_transaction(transactions.ReadOnlyTransaction())

    def test__set_over_existing_transaction_raises(self):
        self.get_branch()._set_transaction(transactions.ReadOnlyTransaction())
        self.assertRaises(errors.LockError,
                          self.get_branch()._set_transaction,
                          transactions.ReadOnlyTransaction())

    def test_finish_no_transaction_raises(self):
        self.assertRaises(errors.LockError, self.get_branch()._finish_transaction)

    def test_finish_readonly_transaction_works(self):
        self.get_branch()._set_transaction(transactions.ReadOnlyTransaction())
        self.get_branch()._finish_transaction()
        self.assertEqual(None, self.get_branch().control_files._transaction)

    def test_unlock_calls_finish(self):
        self.get_branch().lock_read()
        transaction = InstrumentedTransaction()
        self.get_branch().control_files._transaction = transaction
        self.get_branch().unlock()
        self.assertEqual(['finish'], transaction.calls)

    def test_lock_read_acquires_ro_transaction(self):
        self.get_branch().lock_read()
        self.failUnless(isinstance(self.get_branch().get_transaction(),
                                   transactions.ReadOnlyTransaction))
        self.get_branch().unlock()
        
    def test_lock_write_acquires_write_transaction(self):
        self.get_branch().lock_write()
        # cannot use get_transaction as its magic
        self.failUnless(isinstance(self.get_branch().control_files._transaction,
                                   transactions.WriteTransaction))
        self.get_branch().unlock()


class TestBranchPushLocations(TestCaseWithBranch):

    def test_get_push_location_unset(self):
        self.assertEqual(None, self.get_branch().get_push_location())

    def test_get_push_location_exact(self):
        from bzrlib.config import (branches_config_filename,
                                   ensure_config_dir_exists)
        ensure_config_dir_exists()
        fn = branches_config_filename()
        print >> open(fn, 'wt'), ("[%s]\n"
                                  "push_location=foo" %
                                  self.get_branch().base[:-1])
        self.assertEqual("foo", self.get_branch().get_push_location())

    def test_set_push_location(self):
        from bzrlib.config import (branches_config_filename,
                                   ensure_config_dir_exists)
        ensure_config_dir_exists()
        fn = branches_config_filename()
        self.get_branch().set_push_location('foo')
        self.assertFileEqual("[%s]\n"
                             "push_location = foo" % self.get_branch().base[:-1],
                             fn)

    # TODO RBC 20051029 test getting a push location from a branch in a 
    # recursive section - that is, it appends the branch name.


class TestFormat(TestCaseWithBranch):
    """Tests for the format itself."""

    def test_format_initialize_find_open(self):
        # loopback test to check the current format initializes to itself.
        if not self.branch_format.is_supported():
            # unsupported formats are not loopback testable
            # because the default open will not open them and
            # they may not be initializable.
            return
        # supported formats must be able to init and open
        t = get_transport(self.get_url())
        readonly_t = get_transport(self.get_readonly_url())
        made_branch = self.make_branch('.')
        self.failUnless(isinstance(made_branch, bzrlib.branch.Branch))

        # find it via bzrdir opening:
        opened_control = bzrdir.BzrDir.open(readonly_t.base)
        direct_opened_branch = opened_control.open_branch()
        self.assertEqual(direct_opened_branch.__class__, made_branch.__class__)
        self.assertEqual(opened_control, direct_opened_branch.bzrdir)
        self.failUnless(isinstance(direct_opened_branch._format,
                        self.branch_format.__class__))

        # find it via Branch.open
        opened_branch = bzrlib.branch.Branch.open(readonly_t.base)
        self.failUnless(isinstance(opened_branch, made_branch.__class__))
        self.assertEqual(made_branch._format.__class__,
                         opened_branch._format.__class__)
        # if it has a unique id string, can we probe for it ?
        try:
            self.branch_format.get_format_string()
        except NotImplementedError:
            return
        self.assertEqual(self.branch_format,
                         bzrlib.branch.BranchFormat.find_format(opened_control))<|MERGE_RESOLUTION|>--- conflicted
+++ resolved
@@ -316,7 +316,6 @@
         text = tree.branch._format.get_format_description()
         self.failUnless(len(text))
 
-<<<<<<< HEAD
     def test_check_branch_report_results(self):
         """Checking a branch produces results which can be printed"""
         branch = self.make_branch('.')
@@ -324,11 +323,10 @@
         # reports results through logging
         result.report_results(verbose=True)
         result.report_results(verbose=False)
-=======
+
     def test_get_commit_builder(self):
         self.assertIsInstance(self.make_branch(".").get_commit_builder([]), 
             bzrlib.repository.CommitBuilder)
->>>>>>> 590cbd68
 
 
 class ChrootedTests(TestCaseWithBranch):
