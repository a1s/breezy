--- conflicted
+++ resolved
@@ -77,15 +77,6 @@
     adapt_modules(test_branch_implementations, adapter, loader, result)
 
 
-<<<<<<< HEAD
-    from bzrlib.smart.server import (
-        SmartTCPServer_for_testing,
-        ReadonlySmartTCPServer_for_testing,
-        )
-    from bzrlib.remote import RemoteBranchFormat, RemoteBzrDirFormat
-    from bzrlib.transport.memory import MemoryServer
-=======
->>>>>>> a46a2263
     adapt_to_smart_server = BranchTestProviderAdapter(
         SmartTCPServer_for_testing,
         ReadonlySmartTCPServer_for_testing,
