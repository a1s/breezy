--- conflicted
+++ resolved
@@ -32,8 +32,13 @@
                            BranchTestProviderAdapter,
                            _legacy_formats,
                            )
-<<<<<<< HEAD
+from bzrlib.remote import RemoteBranchFormat, RemoteBzrDirFormat
+from bzrlib.smart.server import (
+    SmartTCPServer_for_testing,
+    ReadonlySmartTCPServer_for_testing,
+    )
 from bzrlib.tests.bzrdir_implementations.test_bzrdir import TestCaseWithBzrDir
+from bzrlib.transport.memory import MemoryServer
 
 
 class TestCaseWithBranch(TestCaseWithBzrDir):
@@ -91,19 +96,6 @@
             tree.unlock()
 
         return tree
-=======
-from bzrlib.smart.server import (
-    SmartTCPServer_for_testing,
-    ReadonlySmartTCPServer_for_testing,
-    )
-from bzrlib.tests import (
-                          adapt_modules,
-                          TestLoader,
-                          TestSuite,
-                          )
-from bzrlib.remote import RemoteBranchFormat, RemoteBzrDirFormat
-from bzrlib.transport.memory import MemoryServer
->>>>>>> 1a0370b4
 
 
 def test_suite():
@@ -135,23 +127,14 @@
     combinations = [(format, format._matchingbzrdir) for format in 
          BranchFormat._formats.values() + _legacy_formats]
     adapter = BranchTestProviderAdapter(
-<<<<<<< HEAD
-        tests.default_transport,
-=======
         # None here will cause the default vfs transport server to be used.
         None,
->>>>>>> 1a0370b4
         # None here will cause a readonly decorator to be created
         # by the TestCaseWithTransport.get_readonly_transport method.
         None,
         combinations)
-<<<<<<< HEAD
     loader = tests.TestLoader()
     tests.adapt_modules(test_branch_implementations, adapter, loader, result)
-=======
-    loader = TestLoader()
-    adapt_modules(test_branch_implementations, adapter, loader, result)
-
 
     adapt_to_smart_server = BranchTestProviderAdapter(
         SmartTCPServer_for_testing,
@@ -159,10 +142,9 @@
         [(RemoteBranchFormat(), RemoteBzrDirFormat())],
         MemoryServer
         )
-    adapt_modules(test_branch_implementations,
-                  adapt_to_smart_server,
-                  loader,
-                  result)
+    tests.adapt_modules(test_branch_implementations,
+                        adapt_to_smart_server,
+                        loader,
+                        result)
 
->>>>>>> 1a0370b4
     return result