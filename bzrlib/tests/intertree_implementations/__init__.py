--- conflicted
+++ resolved
@@ -1,4 +1,4 @@
-# Copyright (C) 2006 Canonical Ltd
+# Copyright (C) 2006, 2009 Canonical Ltd
 #
 # This program is free software; you can redistribute it and/or modify
 # it under the terms of the GNU General Public License as published by
@@ -116,20 +116,11 @@
     test_case.addCleanup(preview.finalize)
     return source, preview.get_preview_tree()
 
-<<<<<<< HEAD
-
 def mutable_trees_to_revision_trees(test_case, source, target):
     """Convert both trees to repository based revision trees."""
     return (revision_tree_from_workingtree(test_case, source),
         revision_tree_from_workingtree(test_case, target))
 
-
-def load_tests(basic_tests, module, loader):
-    result = loader.suiteClass()
-    # load the tests of the infrastructure for these tests
-    result.addTests(basic_tests)
-=======
->>>>>>> 5f2dc377
 
 def load_tests(standard_tests, module, loader):
     default_tree_format = WorkingTreeFormat3()
@@ -172,7 +163,6 @@
          default_tree_format,
          default_tree_format,
          mutable_trees_to_preview_trees))
-<<<<<<< HEAD
     # CHKInventory does not have an InterTree optimiser class (yet).
     chk_tree_format = WorkingTreeFormat4()
     chk_tree_format._get_matchingbzrdir = \
@@ -183,10 +173,7 @@
          chk_tree_format,
          chk_tree_format,
          mutable_trees_to_revision_trees))
-    adapter = InterTreeTestProviderAdapter(
-=======
     scenarios = make_scenarios(
->>>>>>> 5f2dc377
         default_transport,
         # None here will cause a readonly decorator to be created
         # by the TestCaseWithTransport.get_readonly_transport method.
