--- conflicted
+++ resolved
@@ -24,10 +24,7 @@
     config,
     errors,
     option,
-<<<<<<< HEAD
-=======
     symbol_versioning,
->>>>>>> d6de82d6
     tests,
     )
 from bzrlib.commands import display_command
@@ -279,16 +276,6 @@
 
 class TestGetMissingCommandHook(tests.TestCase):
 
-<<<<<<< HEAD
-    def test_fires_on_get_cmd_object(self):
-        # The get_missing_command(cmd) hook fires when commands are delivered to the
-        # ui.
-        hook_calls = []
-        class ACommand(commands.Command):
-            """A sample command."""
-        def get_missing_cmd(cmd_name):
-            hook_calls.append(('called', cmd_name))
-=======
     def hook_missing(self):
         """Hook get_missing_command for testing."""
         self.hook_calls = []
@@ -296,21 +283,10 @@
             """A sample command."""
         def get_missing_cmd(cmd_name):
             self.hook_calls.append(('called', cmd_name))
->>>>>>> d6de82d6
             if cmd_name in ('foo', 'info'):
                 return ACommand()
         commands.Command.hooks.install_named_hook(
             "get_missing_command", get_missing_cmd, None)
-<<<<<<< HEAD
-        # create a command directly, should not fire
-        cmd = ACommand()
-        self.assertEqual([], hook_calls)
-        # ask by name, should fire and give us our command
-        cmd = commands.get_cmd_object('foo')
-        self.assertEqual([('called', 'foo')], hook_calls)
-        self.assertIsInstance(cmd, ACommand)
-        del hook_calls[:]
-=======
         self.ACommand = ACommand
 
     def test_fires_on_get_cmd_object(self):
@@ -325,15 +301,11 @@
         self.assertEqual([('called', 'foo')], self.hook_calls)
         self.assertIsInstance(cmd, self.ACommand)
         del self.hook_calls[:]
->>>>>>> d6de82d6
         # ask by a name that is supplied by a builtin - the hook should not
         # fire and we still get our object.
         commands.install_bzr_command_hooks()
         cmd = commands.get_cmd_object('info')
         self.assertNotEqual(None, cmd)
-<<<<<<< HEAD
-        self.assertEqual(0, len(hook_calls))
-=======
         self.assertEqual(0, len(self.hook_calls))
 
     def test_skipped_on_HelpCommandIndex_get_topics(self):
@@ -343,7 +315,6 @@
         topic = commands.HelpCommandIndex()
         topics = topic.get_topics('foo')
         self.assertEqual([], self.hook_calls)
->>>>>>> d6de82d6
 
 
 class TestListCommandHook(tests.TestCase):
@@ -364,9 +335,6 @@
         # Get all command classes (for docs and shell completion).
         cmds = list(commands.all_command_names())
         self.assertEqual(['called'], hook_calls)
-<<<<<<< HEAD
-        self.assertSubset(['foo', 'bar'], cmds)
-=======
         self.assertSubset(['foo', 'bar'], cmds)
 
 class TestDeprecations(tests.TestCase):
@@ -374,5 +342,4 @@
     def test_shlex_split_unicode_deprecation(self):
         res = self.applyDeprecated(
                 symbol_versioning.deprecated_in((2, 2, 0)),
-                commands.shlex_split_unicode, 'whatever')
->>>>>>> d6de82d6
+                commands.shlex_split_unicode, 'whatever')