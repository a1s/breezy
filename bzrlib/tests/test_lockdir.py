--- conflicted
+++ resolved
@@ -655,13 +655,7 @@
         self.assertEqual([], self._calls)
 
 
-<<<<<<< HEAD
-# GZ 2011-12-12: These tests escape isolation and look at the GlobalConfig
-#                of the user through lockdir.get_username_for_lock_info
-class TestLockHeldInfo(TestCase):
-=======
 class TestLockHeldInfo(TestCaseInTempDir):
->>>>>>> 66422f24
     """Can get information about the lock holder, and detect whether they're
     still alive."""
 
