--- conflicted
+++ resolved
@@ -1,8 +1,4 @@
-<<<<<<< HEAD
-# Copyright (C) 2004, 2005, 2006, 2007, 2008, 2009, 2010 Canonical Ltd
-=======
 # Copyright (C) 2005-2010 Canonical Ltd
->>>>>>> d6de82d6
 #
 # This program is free software; you can redistribute it and/or modify
 # it under the terms of the GNU General Public License as published by
@@ -29,41 +25,6 @@
     errors,
     osutils,
     tests,
-<<<<<<< HEAD
-    transport as _mod_transport,
-    urlutils,
-    )
-from bzrlib.transport import (
-    fakenfs,
-    memory,
-    readonly,
-    )
-from bzrlib.errors import (DependencyNotPresent,
-                           FileExists,
-                           InvalidURLJoin,
-                           NoSuchFile,
-                           PathNotChild,
-                           ReadError,
-                           UnsupportedProtocol,
-                           )
-from bzrlib.tests import features, TestCase, TestCaseInTempDir
-from bzrlib.transport import (_clear_protocol_handlers,
-                              _CoalescedOffset,
-                              ConnectedTransport,
-                              _get_protocol_handlers,
-                              _set_protocol_handlers,
-                              _get_transport_modules,
-                              get_transport,
-                              LateReadError,
-                              register_lazy_transport,
-                              register_transport_proto,
-                              Transport,
-                              )
-from bzrlib.transport.chroot import ChrootServer
-from bzrlib.transport.local import (LocalTransport,
-                                    EmulatedWin32LocalTransport)
-from bzrlib.transport.pathfilter import PathFilteringServer
-=======
     transport,
     urlutils,
     )
@@ -79,7 +40,6 @@
     features,
     test_server,
     )
->>>>>>> d6de82d6
 
 
 # TODO: Should possibly split transport-specific tests into their own files.
@@ -119,11 +79,7 @@
             self.assertEqual([SampleHandler.__module__,
                               'bzrlib.transport.chroot',
                               'bzrlib.transport.pathfilter'],
-<<<<<<< HEAD
-                             _get_transport_modules())
-=======
                              transport._get_transport_modules())
->>>>>>> d6de82d6
         finally:
             transport._set_protocol_handlers(handlers)
 
@@ -292,28 +248,12 @@
                    max_size=1*1024*1024*1024)
 
 
-<<<<<<< HEAD
-class TestMemoryServer(TestCase):
-=======
 class TestMemoryServer(tests.TestCase):
->>>>>>> d6de82d6
 
     def test_create_server(self):
         server = memory.MemoryServer()
         server.start_server()
         url = server.get_url()
-<<<<<<< HEAD
-        self.assertTrue(url in _mod_transport.transport_list_registry)
-        t = _mod_transport.get_transport(url)
-        del t
-        server.stop_server()
-        self.assertFalse(url in _mod_transport.transport_list_registry)
-        self.assertRaises(errors.UnsupportedProtocol,
-                          _mod_transport.get_transport, url)
-
-
-class TestMemoryTransport(TestCase):
-=======
         self.assertTrue(url in transport.transport_list_registry)
         t = transport.get_transport(url)
         del t
@@ -324,74 +264,11 @@
 
 
 class TestMemoryTransport(tests.TestCase):
->>>>>>> d6de82d6
 
     def test_get_transport(self):
         memory.MemoryTransport()
 
     def test_clone(self):
-<<<<<<< HEAD
-        transport = memory.MemoryTransport()
-        self.assertTrue(isinstance(transport, memory.MemoryTransport))
-        self.assertEqual("memory:///", transport.clone("/").base)
-
-    def test_abspath(self):
-        transport = memory.MemoryTransport()
-        self.assertEqual("memory:///relpath", transport.abspath('relpath'))
-
-    def test_abspath_of_root(self):
-        transport = memory.MemoryTransport()
-        self.assertEqual("memory:///", transport.base)
-        self.assertEqual("memory:///", transport.abspath('/'))
-
-    def test_abspath_of_relpath_starting_at_root(self):
-        transport = memory.MemoryTransport()
-        self.assertEqual("memory:///foo", transport.abspath('/foo'))
-
-    def test_append_and_get(self):
-        transport = memory.MemoryTransport()
-        transport.append_bytes('path', 'content')
-        self.assertEqual(transport.get('path').read(), 'content')
-        transport.append_file('path', StringIO('content'))
-        self.assertEqual(transport.get('path').read(), 'contentcontent')
-
-    def test_put_and_get(self):
-        transport = memory.MemoryTransport()
-        transport.put_file('path', StringIO('content'))
-        self.assertEqual(transport.get('path').read(), 'content')
-        transport.put_bytes('path', 'content')
-        self.assertEqual(transport.get('path').read(), 'content')
-
-    def test_append_without_dir_fails(self):
-        transport = memory.MemoryTransport()
-        self.assertRaises(NoSuchFile,
-                          transport.append_bytes, 'dir/path', 'content')
-
-    def test_put_without_dir_fails(self):
-        transport = memory.MemoryTransport()
-        self.assertRaises(NoSuchFile,
-                          transport.put_file, 'dir/path', StringIO('content'))
-
-    def test_get_missing(self):
-        transport = memory.MemoryTransport()
-        self.assertRaises(NoSuchFile, transport.get, 'foo')
-
-    def test_has_missing(self):
-        transport = memory.MemoryTransport()
-        self.assertEquals(False, transport.has('foo'))
-
-    def test_has_present(self):
-        transport = memory.MemoryTransport()
-        transport.append_bytes('foo', 'content')
-        self.assertEquals(True, transport.has('foo'))
-
-    def test_list_dir(self):
-        transport = memory.MemoryTransport()
-        transport.put_bytes('foo', 'content')
-        transport.mkdir('dir')
-        transport.put_bytes('dir/subfoo', 'content')
-        transport.put_bytes('dirlike', 'content')
-=======
         t = memory.MemoryTransport()
         self.assertTrue(isinstance(t, memory.MemoryTransport))
         self.assertEqual("memory:///", t.clone("/").base)
@@ -452,49 +329,11 @@
         t.mkdir('dir')
         t.put_bytes('dir/subfoo', 'content')
         t.put_bytes('dirlike', 'content')
->>>>>>> d6de82d6
 
         self.assertEquals(['dir', 'dirlike', 'foo'], sorted(t.list_dir('.')))
         self.assertEquals(['subfoo'], sorted(t.list_dir('dir')))
 
     def test_mkdir(self):
-<<<<<<< HEAD
-        transport = memory.MemoryTransport()
-        transport.mkdir('dir')
-        transport.append_bytes('dir/path', 'content')
-        self.assertEqual(transport.get('dir/path').read(), 'content')
-
-    def test_mkdir_missing_parent(self):
-        transport = memory.MemoryTransport()
-        self.assertRaises(NoSuchFile,
-                          transport.mkdir, 'dir/dir')
-
-    def test_mkdir_twice(self):
-        transport = memory.MemoryTransport()
-        transport.mkdir('dir')
-        self.assertRaises(FileExists, transport.mkdir, 'dir')
-
-    def test_parameters(self):
-        transport = memory.MemoryTransport()
-        self.assertEqual(True, transport.listable())
-        self.assertEqual(False, transport.is_readonly())
-
-    def test_iter_files_recursive(self):
-        transport = memory.MemoryTransport()
-        transport.mkdir('dir')
-        transport.put_bytes('dir/foo', 'content')
-        transport.put_bytes('dir/bar', 'content')
-        transport.put_bytes('bar', 'content')
-        paths = set(transport.iter_files_recursive())
-        self.assertEqual(set(['dir/foo', 'dir/bar', 'bar']), paths)
-
-    def test_stat(self):
-        transport = memory.MemoryTransport()
-        transport.put_bytes('foo', 'content')
-        transport.put_bytes('bar', 'phowar')
-        self.assertEqual(7, transport.stat('foo').st_size)
-        self.assertEqual(6, transport.stat('bar').st_size)
-=======
         t = memory.MemoryTransport()
         t.mkdir('dir')
         t.append_bytes('dir/path', 'content')
@@ -529,7 +368,6 @@
         t.put_bytes('bar', 'phowar')
         self.assertEqual(7, t.stat('foo').st_size)
         self.assertEqual(6, t.stat('bar').st_size)
->>>>>>> d6de82d6
 
 
 class ChrootDecoratorTransportTest(tests.TestCase):
@@ -537,20 +375,6 @@
 
     def test_abspath(self):
         # The abspath is always relative to the chroot_url.
-<<<<<<< HEAD
-        server = ChrootServer(get_transport('memory:///foo/bar/'))
-        self.start_server(server)
-        transport = get_transport(server.get_url())
-        self.assertEqual(server.get_url(), transport.abspath('/'))
-
-        subdir_transport = transport.clone('subdir')
-        self.assertEqual(server.get_url(), subdir_transport.abspath('/'))
-
-    def test_clone(self):
-        server = ChrootServer(get_transport('memory:///foo/bar/'))
-        self.start_server(server)
-        transport = get_transport(server.get_url())
-=======
         server = chroot.ChrootServer(
             transport.get_transport('memory:///foo/bar/'))
         self.start_server(server)
@@ -565,7 +389,6 @@
             transport.get_transport('memory:///foo/bar/'))
         self.start_server(server)
         t = transport.get_transport(server.get_url())
->>>>>>> d6de82d6
         # relpath from root and root path are the same
         relpath_cloned = t.clone('foo')
         abspath_cloned = t.clone('/foo')
@@ -582,14 +405,6 @@
             parent_url = urlutils.join(url, '..')
             new_t = transport.get_transport(parent_url)
         """
-<<<<<<< HEAD
-        server = ChrootServer(get_transport('memory:///path/subpath'))
-        self.start_server(server)
-        transport = get_transport(server.get_url())
-        new_transport = get_transport(transport.base)
-        self.assertEqual(transport.server, new_transport.server)
-        self.assertEqual(transport.base, new_transport.base)
-=======
         server = chroot.ChrootServer(
             transport.get_transport('memory:///path/subpath'))
         self.start_server(server)
@@ -597,7 +412,6 @@
         new_t = transport.get_transport(t.base)
         self.assertEqual(t.server, new_t.server)
         self.assertEqual(t.base, new_t.base)
->>>>>>> d6de82d6
 
     def test_urljoin_preserves_chroot(self):
         """Using urlutils.join(url, '..') on a chroot URL should not produce a
@@ -608,61 +422,32 @@
             parent_url = urlutils.join(url, '..')
             new_t = transport.get_transport(parent_url)
         """
-<<<<<<< HEAD
-        server = ChrootServer(get_transport('memory:///path/'))
-        self.start_server(server)
-        transport = get_transport(server.get_url())
-        self.assertRaises(
-            InvalidURLJoin, urlutils.join, transport.base, '..')
-=======
         server = chroot.ChrootServer(transport.get_transport('memory:///path/'))
         self.start_server(server)
         t = transport.get_transport(server.get_url())
         self.assertRaises(
             errors.InvalidURLJoin, urlutils.join, t.base, '..')
->>>>>>> d6de82d6
 
 
 class TestChrootServer(tests.TestCase):
 
     def test_construct(self):
         backing_transport = memory.MemoryTransport()
-<<<<<<< HEAD
-        server = ChrootServer(backing_transport)
-=======
         server = chroot.ChrootServer(backing_transport)
->>>>>>> d6de82d6
         self.assertEqual(backing_transport, server.backing_transport)
 
     def test_setUp(self):
         backing_transport = memory.MemoryTransport()
-<<<<<<< HEAD
-        server = ChrootServer(backing_transport)
-        server.start_server()
-        try:
-            self.assertTrue(server.scheme in _get_protocol_handlers().keys())
-=======
         server = chroot.ChrootServer(backing_transport)
         server.start_server()
         try:
             self.assertTrue(server.scheme
                             in transport._get_protocol_handlers().keys())
->>>>>>> d6de82d6
         finally:
             server.stop_server()
 
     def test_stop_server(self):
         backing_transport = memory.MemoryTransport()
-<<<<<<< HEAD
-        server = ChrootServer(backing_transport)
-        server.start_server()
-        server.stop_server()
-        self.assertFalse(server.scheme in _get_protocol_handlers().keys())
-
-    def test_get_url(self):
-        backing_transport = memory.MemoryTransport()
-        server = ChrootServer(backing_transport)
-=======
         server = chroot.ChrootServer(backing_transport)
         server.start_server()
         server.stop_server()
@@ -672,7 +457,6 @@
     def test_get_url(self):
         backing_transport = memory.MemoryTransport()
         server = chroot.ChrootServer(backing_transport)
->>>>>>> d6de82d6
         server.start_server()
         try:
             self.assertEqual('chroot-%d:///' % id(server), server.get_url())
@@ -680,25 +464,11 @@
             server.stop_server()
 
 
-<<<<<<< HEAD
-class PathFilteringDecoratorTransportTest(TestCase):
-=======
 class PathFilteringDecoratorTransportTest(tests.TestCase):
->>>>>>> d6de82d6
     """Pathfilter decoration specific tests."""
 
     def test_abspath(self):
         # The abspath is always relative to the base of the backing transport.
-<<<<<<< HEAD
-        server = PathFilteringServer(get_transport('memory:///foo/bar/'),
-            lambda x: x)
-        server.start_server()
-        transport = get_transport(server.get_url())
-        self.assertEqual(server.get_url(), transport.abspath('/'))
-
-        subdir_transport = transport.clone('subdir')
-        self.assertEqual(server.get_url(), subdir_transport.abspath('/'))
-=======
         server = pathfilter.PathFilteringServer(
             transport.get_transport('memory:///foo/bar/'),
             lambda x: x)
@@ -708,7 +478,6 @@
 
         subdir_t = t.clone('subdir')
         self.assertEqual(server.get_url(), subdir_t.abspath('/'))
->>>>>>> d6de82d6
         server.stop_server()
 
     def make_pf_transport(self, filter_func=None):
@@ -718,37 +487,15 @@
             parameter to override it."""
         if filter_func is None:
             filter_func = lambda x: x
-<<<<<<< HEAD
-        server = PathFilteringServer(
-            get_transport('memory:///foo/bar/'), filter_func)
-        server.start_server()
-        self.addCleanup(server.stop_server)
-        return get_transport(server.get_url())
-=======
         server = pathfilter.PathFilteringServer(
             transport.get_transport('memory:///foo/bar/'), filter_func)
         server.start_server()
         self.addCleanup(server.stop_server)
         return transport.get_transport(server.get_url())
->>>>>>> d6de82d6
 
     def test__filter(self):
         # _filter (with an identity func as filter_func) always returns
         # paths relative to the base of the backing transport.
-<<<<<<< HEAD
-        transport = self.make_pf_transport()
-        self.assertEqual('foo', transport._filter('foo'))
-        self.assertEqual('foo/bar', transport._filter('foo/bar'))
-        self.assertEqual('', transport._filter('..'))
-        self.assertEqual('', transport._filter('/'))
-        # The base of the pathfiltering transport is taken into account too.
-        transport = transport.clone('subdir1/subdir2')
-        self.assertEqual('subdir1/subdir2/foo', transport._filter('foo'))
-        self.assertEqual(
-            'subdir1/subdir2/foo/bar', transport._filter('foo/bar'))
-        self.assertEqual('subdir1', transport._filter('..'))
-        self.assertEqual('', transport._filter('/'))
-=======
         t = self.make_pf_transport()
         self.assertEqual('foo', t._filter('foo'))
         self.assertEqual('foo/bar', t._filter('foo/bar'))
@@ -760,32 +507,12 @@
         self.assertEqual('subdir1/subdir2/foo/bar', t._filter('foo/bar'))
         self.assertEqual('subdir1', t._filter('..'))
         self.assertEqual('', t._filter('/'))
->>>>>>> d6de82d6
 
     def test_filter_invocation(self):
         filter_log = []
         def filter(path):
             filter_log.append(path)
             return path
-<<<<<<< HEAD
-        transport = self.make_pf_transport(filter)
-        transport.has('abc')
-        self.assertEqual(['abc'], filter_log)
-        del filter_log[:]
-        transport.clone('abc').has('xyz')
-        self.assertEqual(['abc/xyz'], filter_log)
-        del filter_log[:]
-        transport.has('/abc')
-        self.assertEqual(['abc'], filter_log)
-
-    def test_clone(self):
-        transport = self.make_pf_transport()
-        # relpath from root and root path are the same
-        relpath_cloned = transport.clone('foo')
-        abspath_cloned = transport.clone('/foo')
-        self.assertEqual(transport.server, relpath_cloned.server)
-        self.assertEqual(transport.server, abspath_cloned.server)
-=======
         t = self.make_pf_transport(filter)
         t.has('abc')
         self.assertEqual(['abc'], filter_log)
@@ -803,7 +530,6 @@
         abspath_cloned = t.clone('/foo')
         self.assertEqual(t.server, relpath_cloned.server)
         self.assertEqual(t.server, abspath_cloned.server)
->>>>>>> d6de82d6
 
     def test_url_preserves_pathfiltering(self):
         """Calling get_transport on a pathfiltered transport's base should
@@ -814,21 +540,12 @@
         otherwise) the filtering by doing::
             url = filtered_transport.base
             parent_url = urlutils.join(url, '..')
-<<<<<<< HEAD
-            new_transport = get_transport(parent_url)
-        """
-        transport = self.make_pf_transport()
-        new_transport = get_transport(transport.base)
-        self.assertEqual(transport.server, new_transport.server)
-        self.assertEqual(transport.base, new_transport.base)
-=======
             new_t = transport.get_transport(parent_url)
         """
         t = self.make_pf_transport()
         new_t = transport.get_transport(t.base)
         self.assertEqual(t.server, new_t.server)
         self.assertEqual(t.base, new_t.base)
->>>>>>> d6de82d6
 
 
 class ReadonlyDecoratorTransportTest(tests.TestCase):
@@ -845,18 +562,10 @@
         # connect to '.' via http which is not listable
         server = HttpServer()
         self.start_server(server)
-<<<<<<< HEAD
-        transport = get_transport('readonly+' + server.get_url())
-        self.failUnless(isinstance(transport,
-                                   readonly.ReadonlyTransportDecorator))
-        self.assertEqual(False, transport.listable())
-        self.assertEqual(True, transport.is_readonly())
-=======
         t = transport.get_transport('readonly+' + server.get_url())
         self.failUnless(isinstance(t, readonly.ReadonlyTransportDecorator))
         self.assertEqual(False, t.listable())
         self.assertEqual(True, t.is_readonly())
->>>>>>> d6de82d6
 
 
 class FakeNFSDecoratorTests(tests.TestCaseInTempDir):
@@ -880,17 +589,6 @@
         # connect to '.' via http which is not listable
         server = HttpServer()
         self.start_server(server)
-<<<<<<< HEAD
-        transport = self.get_nfs_transport(server.get_url())
-        self.assertIsInstance(
-            transport, fakenfs.FakeNFSTransportDecorator)
-        self.assertEqual(False, transport.listable())
-        self.assertEqual(True, transport.is_readonly())
-
-    def test_fakenfs_server_default(self):
-        # a FakeNFSServer() should bring up a local relpath server for itself
-        server = fakenfs.FakeNFSServer()
-=======
         t = self.get_nfs_transport(server.get_url())
         self.assertIsInstance(t, fakenfs.FakeNFSTransportDecorator)
         self.assertEqual(False, t.listable())
@@ -899,20 +597,13 @@
     def test_fakenfs_server_default(self):
         # a FakeNFSServer() should bring up a local relpath server for itself
         server = test_server.FakeNFSServer()
->>>>>>> d6de82d6
         self.start_server(server)
         # the url should be decorated appropriately
         self.assertStartsWith(server.get_url(), 'fakenfs+')
         # and we should be able to get a transport for it
-<<<<<<< HEAD
-        transport = get_transport(server.get_url())
-        # which must be a FakeNFSTransportDecorator instance.
-        self.assertIsInstance(transport, fakenfs.FakeNFSTransportDecorator)
-=======
         t = transport.get_transport(server.get_url())
         # which must be a FakeNFSTransportDecorator instance.
         self.assertIsInstance(t, fakenfs.FakeNFSTransportDecorator)
->>>>>>> d6de82d6
 
     def test_fakenfs_rename_semantics(self):
         # a FakeNFS transport must mangle the way rename errors occur to
@@ -1199,11 +890,7 @@
         expected_result.append(('put_bytes', 'foo', 6, None))
         # readv records the supplied offset request
         expected_result.append(('readv', 'foo', [(0, 1), (3, 2)], True, 6))
-<<<<<<< HEAD
-        self.assertEqual(expected_result, transport._activity)
-=======
         self.assertEqual(expected_result, t._activity)
->>>>>>> d6de82d6
 
 
 class TestSSHConnections(tests.TestCaseWithTransport):
@@ -1222,12 +909,7 @@
         # SFTPFullAbsoluteServer has a get_url method, and doesn't
         # override the interface (doesn't change self._vendor).
         # Note that this does encryption, so can be slow.
-<<<<<<< HEAD
-        from bzrlib.transport.sftp import SFTPFullAbsoluteServer
-        from bzrlib.tests.stub_sftp import StubServer
-=======
         from bzrlib.tests import stub_sftp
->>>>>>> d6de82d6
 
         # Start an SSH server
         self.command_executed = []
@@ -1236,11 +918,7 @@
         # SSH channel ourselves.  Surely this has already been implemented
         # elsewhere?
         started = []
-<<<<<<< HEAD
-        class StubSSHServer(StubServer):
-=======
         class StubSSHServer(stub_sftp.StubServer):
->>>>>>> d6de82d6
 
             test = self
 
@@ -1274,11 +952,7 @@
 
                 return True
 
-<<<<<<< HEAD
-        ssh_server = SFTPFullAbsoluteServer(StubSSHServer)
-=======
         ssh_server = stub_sftp.SFTPFullAbsoluteServer(StubSSHServer)
->>>>>>> d6de82d6
         # We *don't* want to override the default SSH vendor: the detected one
         # is the one to use.
         self.start_server(ssh_server)
@@ -1298,11 +972,7 @@
             # prefix a '/' to get the right path.
             path_to_branch = '/' + path_to_branch
         url = 'bzr+ssh://fred:secret@localhost:%d%s' % (port, path_to_branch)
-<<<<<<< HEAD
-        t = get_transport(url)
-=======
         t = transport.get_transport(url)
->>>>>>> d6de82d6
         self.permit_url(t.base)
         t.mkdir('foo')
 
