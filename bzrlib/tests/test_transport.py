# Copyright (C) 2004, 2005, 2006, 2007 Canonical Ltd
#
# This program is free software; you can redistribute it and/or modify
# it under the terms of the GNU General Public License as published by
# the Free Software Foundation; either version 2 of the License, or
# (at your option) any later version.
#
# This program is distributed in the hope that it will be useful,
# but WITHOUT ANY WARRANTY; without even the implied warranty of
# MERCHANTABILITY or FITNESS FOR A PARTICULAR PURPOSE.  See the
# GNU General Public License for more details.
#
# You should have received a copy of the GNU General Public License
# along with this program; if not, write to the Free Software
# Foundation, Inc., 59 Temple Place, Suite 330, Boston, MA  02111-1307  USA


import os
import sys
import stat
from cStringIO import StringIO

import bzrlib
from bzrlib import (
    errors,
    urlutils,
    )
from bzrlib.errors import (ConnectionError,
                           DependencyNotPresent,
                           FileExists,
                           InvalidURLJoin,
                           NoSuchFile,
                           PathNotChild,
                           TransportNotPossible,
                           UnsupportedProtocol,
                           )
from bzrlib.tests import TestCase, TestCaseInTempDir
from bzrlib.transport import (_CoalescedOffset,
                              ConnectedTransport,
                              _get_protocol_handlers,
                              _set_protocol_handlers,
                              _get_transport_modules,
                              get_transport,
                              register_lazy_transport,
                              register_transport_proto,
                              _clear_protocol_handlers,
                              Transport,
                              )
from bzrlib.transport.chroot import ChrootServer
from bzrlib.transport.memory import MemoryTransport
from bzrlib.transport.local import (LocalTransport,
                                    EmulatedWin32LocalTransport)


# TODO: Should possibly split transport-specific tests into their own files.


class TestTransport(TestCase):
    """Test the non transport-concrete class functionality."""

    def test__get_set_protocol_handlers(self):
        handlers = _get_protocol_handlers()
        self.assertNotEqual([], handlers.keys( ))
        try:
            _clear_protocol_handlers()
            self.assertEqual([], _get_protocol_handlers().keys())
        finally:
            _set_protocol_handlers(handlers)

    def test_get_transport_modules(self):
        handlers = _get_protocol_handlers()
        class SampleHandler(object):
            """I exist, isnt that enough?"""
        try:
            _clear_protocol_handlers()
            register_transport_proto('foo')
            register_lazy_transport('foo', 'bzrlib.tests.test_transport', 'TestTransport.SampleHandler')
            register_transport_proto('bar')
            register_lazy_transport('bar', 'bzrlib.tests.test_transport', 'TestTransport.SampleHandler')
            self.assertEqual([SampleHandler.__module__, 'bzrlib.transport.chroot'],
                             _get_transport_modules())
        finally:
            _set_protocol_handlers(handlers)

    def test_transport_dependency(self):
        """Transport with missing dependency causes no error"""
        saved_handlers = _get_protocol_handlers()
        try:
            register_transport_proto('foo')
            register_lazy_transport('foo', 'bzrlib.tests.test_transport',
                    'BadTransportHandler')
            try:
                get_transport('foo://fooserver/foo')
            except UnsupportedProtocol, e:
                e_str = str(e)
                self.assertEquals('Unsupported protocol'
                                  ' for url "foo://fooserver/foo":'
                                  ' Unable to import library "some_lib":'
                                  ' testing missing dependency', str(e))
            else:
                self.fail('Did not raise UnsupportedProtocol')
        finally:
            # restore original values
            _set_protocol_handlers(saved_handlers)
            
    def test_transport_fallback(self):
        """Transport with missing dependency causes no error"""
        saved_handlers = _get_protocol_handlers()
        try:
            _clear_protocol_handlers()
            register_transport_proto('foo')
            register_lazy_transport('foo', 'bzrlib.tests.test_transport',
                    'BackupTransportHandler')
            register_lazy_transport('foo', 'bzrlib.tests.test_transport',
                    'BadTransportHandler')
            t = get_transport('foo://fooserver/foo')
            self.assertTrue(isinstance(t, BackupTransportHandler))
        finally:
            _set_protocol_handlers(saved_handlers)

    def test__combine_paths(self):
        t = Transport('/')
        self.assertEqual('/home/sarah/project/foo',
                         t._combine_paths('/home/sarah', 'project/foo'))
        self.assertEqual('/etc',
                         t._combine_paths('/home/sarah', '../../etc'))
        self.assertEqual('/etc',
                         t._combine_paths('/home/sarah', '../../../etc'))
        self.assertEqual('/etc',
                         t._combine_paths('/home/sarah', '/etc'))

    def test_local_abspath_non_local_transport(self):
        # the base implementation should throw
        t = MemoryTransport()
        e = self.assertRaises(errors.NotLocalUrl, t.local_abspath, 't')
        self.assertEqual('memory:///t is not a local path.', str(e))


class TestCoalesceOffsets(TestCase):
    
    def check(self, expected, offsets, limit=0, fudge=0):
        coalesce = Transport._coalesce_offsets
        exp = [_CoalescedOffset(*x) for x in expected]
        out = list(coalesce(offsets, limit=limit, fudge_factor=fudge))
        self.assertEqual(exp, out)

    def test_coalesce_empty(self):
        self.check([], [])

    def test_coalesce_simple(self):
        self.check([(0, 10, [(0, 10)])], [(0, 10)])

    def test_coalesce_unrelated(self):
        self.check([(0, 10, [(0, 10)]),
                    (20, 10, [(0, 10)]),
                   ], [(0, 10), (20, 10)])
            
    def test_coalesce_unsorted(self):
        self.check([(20, 10, [(0, 10)]),
                    (0, 10, [(0, 10)]),
                   ], [(20, 10), (0, 10)])

    def test_coalesce_nearby(self):
        self.check([(0, 20, [(0, 10), (10, 10)])],
                   [(0, 10), (10, 10)])

    def test_coalesce_overlapped(self):
        self.check([(0, 15, [(0, 10), (5, 10)])],
                   [(0, 10), (5, 10)])

    def test_coalesce_limit(self):
        self.check([(10, 50, [(0, 10), (10, 10), (20, 10),
                              (30, 10), (40, 10)]),
                    (60, 50, [(0, 10), (10, 10), (20, 10),
                              (30, 10), (40, 10)]),
                   ], [(10, 10), (20, 10), (30, 10), (40, 10),
                       (50, 10), (60, 10), (70, 10), (80, 10),
                       (90, 10), (100, 10)],
                    limit=5)

    def test_coalesce_no_limit(self):
        self.check([(10, 100, [(0, 10), (10, 10), (20, 10),
                               (30, 10), (40, 10), (50, 10),
                               (60, 10), (70, 10), (80, 10),
                               (90, 10)]),
                   ], [(10, 10), (20, 10), (30, 10), (40, 10),
                       (50, 10), (60, 10), (70, 10), (80, 10),
                       (90, 10), (100, 10)])

    def test_coalesce_fudge(self):
        self.check([(10, 30, [(0, 10), (20, 10)]),
                    (100, 10, [(0, 10),]),
                   ], [(10, 10), (30, 10), (100, 10)],
                   fudge=10
                  )


class TestMemoryTransport(TestCase):

    def test_get_transport(self):
        MemoryTransport()

    def test_clone(self):
        transport = MemoryTransport()
        self.assertTrue(isinstance(transport, MemoryTransport))
        self.assertEqual("memory:///", transport.clone("/").base)

    def test_abspath(self):
        transport = MemoryTransport()
        self.assertEqual("memory:///relpath", transport.abspath('relpath'))

    def test_abspath_of_root(self):
        transport = MemoryTransport()
        self.assertEqual("memory:///", transport.base)
        self.assertEqual("memory:///", transport.abspath('/'))

    def test_abspath_of_relpath_starting_at_root(self):
        transport = MemoryTransport()
        self.assertEqual("memory:///foo", transport.abspath('/foo'))

    def test_append_and_get(self):
        transport = MemoryTransport()
        transport.append_bytes('path', 'content')
        self.assertEqual(transport.get('path').read(), 'content')
        transport.append_file('path', StringIO('content'))
        self.assertEqual(transport.get('path').read(), 'contentcontent')

    def test_put_and_get(self):
        transport = MemoryTransport()
        transport.put_file('path', StringIO('content'))
        self.assertEqual(transport.get('path').read(), 'content')
        transport.put_bytes('path', 'content')
        self.assertEqual(transport.get('path').read(), 'content')

    def test_append_without_dir_fails(self):
        transport = MemoryTransport()
        self.assertRaises(NoSuchFile,
                          transport.append_bytes, 'dir/path', 'content')

    def test_put_without_dir_fails(self):
        transport = MemoryTransport()
        self.assertRaises(NoSuchFile,
                          transport.put_file, 'dir/path', StringIO('content'))

    def test_get_missing(self):
        transport = MemoryTransport()
        self.assertRaises(NoSuchFile, transport.get, 'foo')

    def test_has_missing(self):
        transport = MemoryTransport()
        self.assertEquals(False, transport.has('foo'))

    def test_has_present(self):
        transport = MemoryTransport()
        transport.append_bytes('foo', 'content')
        self.assertEquals(True, transport.has('foo'))

    def test_list_dir(self):
        transport = MemoryTransport()
        transport.put_bytes('foo', 'content')
        transport.mkdir('dir')
        transport.put_bytes('dir/subfoo', 'content')
        transport.put_bytes('dirlike', 'content')

        self.assertEquals(['dir', 'dirlike', 'foo'], sorted(transport.list_dir('.')))
        self.assertEquals(['subfoo'], sorted(transport.list_dir('dir')))

    def test_mkdir(self):
        transport = MemoryTransport()
        transport.mkdir('dir')
        transport.append_bytes('dir/path', 'content')
        self.assertEqual(transport.get('dir/path').read(), 'content')

    def test_mkdir_missing_parent(self):
        transport = MemoryTransport()
        self.assertRaises(NoSuchFile,
                          transport.mkdir, 'dir/dir')

    def test_mkdir_twice(self):
        transport = MemoryTransport()
        transport.mkdir('dir')
        self.assertRaises(FileExists, transport.mkdir, 'dir')

    def test_parameters(self):
        transport = MemoryTransport()
        self.assertEqual(True, transport.listable())
        self.assertEqual(False, transport.should_cache())
        self.assertEqual(False, transport.is_readonly())

    def test_iter_files_recursive(self):
        transport = MemoryTransport()
        transport.mkdir('dir')
        transport.put_bytes('dir/foo', 'content')
        transport.put_bytes('dir/bar', 'content')
        transport.put_bytes('bar', 'content')
        paths = set(transport.iter_files_recursive())
        self.assertEqual(set(['dir/foo', 'dir/bar', 'bar']), paths)

    def test_stat(self):
        transport = MemoryTransport()
        transport.put_bytes('foo', 'content')
        transport.put_bytes('bar', 'phowar')
        self.assertEqual(7, transport.stat('foo').st_size)
        self.assertEqual(6, transport.stat('bar').st_size)


class ChrootDecoratorTransportTest(TestCase):
    """Chroot decoration specific tests."""

    def test_abspath(self):
        # The abspath is always relative to the chroot_url.
        server = ChrootServer(get_transport('memory:///foo/bar/'))
        server.setUp()
        transport = get_transport(server.get_url())
        self.assertEqual(server.get_url(), transport.abspath('/'))

        subdir_transport = transport.clone('subdir')
        self.assertEqual(server.get_url(), subdir_transport.abspath('/'))
        server.tearDown()

    def test_clone(self):
        server = ChrootServer(get_transport('memory:///foo/bar/'))
        server.setUp()
        transport = get_transport(server.get_url())
        # relpath from root and root path are the same
        relpath_cloned = transport.clone('foo')
        abspath_cloned = transport.clone('/foo')
        self.assertEqual(server, relpath_cloned.server)
        self.assertEqual(server, abspath_cloned.server)
        server.tearDown()
    
    def test_chroot_url_preserves_chroot(self):
        """Calling get_transport on a chroot transport's base should produce a
        transport with exactly the same behaviour as the original chroot
        transport.

        This is so that it is not possible to escape a chroot by doing::
            url = chroot_transport.base
            parent_url = urlutils.join(url, '..')
            new_transport = get_transport(parent_url)
        """
        server = ChrootServer(get_transport('memory:///path/subpath'))
        server.setUp()
        transport = get_transport(server.get_url())
        new_transport = get_transport(transport.base)
        self.assertEqual(transport.server, new_transport.server)
        self.assertEqual(transport.base, new_transport.base)
        server.tearDown()
        
    def test_urljoin_preserves_chroot(self):
        """Using urlutils.join(url, '..') on a chroot URL should not produce a
        URL that escapes the intended chroot.

        This is so that it is not possible to escape a chroot by doing::
            url = chroot_transport.base
            parent_url = urlutils.join(url, '..')
            new_transport = get_transport(parent_url)
        """
        server = ChrootServer(get_transport('memory:///path/'))
        server.setUp()
        transport = get_transport(server.get_url())
        self.assertRaises(
            InvalidURLJoin, urlutils.join, transport.base, '..')
        server.tearDown()


class ChrootServerTest(TestCase):

    def test_construct(self):
        backing_transport = MemoryTransport()
        server = ChrootServer(backing_transport)
        self.assertEqual(backing_transport, server.backing_transport)

    def test_setUp(self):
        backing_transport = MemoryTransport()
        server = ChrootServer(backing_transport)
        server.setUp()
        self.assertTrue(server.scheme in _get_protocol_handlers().keys())

    def test_tearDown(self):
        backing_transport = MemoryTransport()
        server = ChrootServer(backing_transport)
        server.setUp()
        server.tearDown()
        self.assertFalse(server.scheme in _get_protocol_handlers().keys())

    def test_get_url(self):
        backing_transport = MemoryTransport()
        server = ChrootServer(backing_transport)
        server.setUp()
        self.assertEqual('chroot-%d:///' % id(server), server.get_url())
        server.tearDown()


class ReadonlyDecoratorTransportTest(TestCase):
    """Readonly decoration specific tests."""

    def test_local_parameters(self):
        import bzrlib.transport.readonly as readonly
        # connect to . in readonly mode
        transport = readonly.ReadonlyTransportDecorator('readonly+.')
        self.assertEqual(True, transport.listable())
        self.assertEqual(False, transport.should_cache())
        self.assertEqual(True, transport.is_readonly())

    def test_http_parameters(self):
        from bzrlib.tests.HttpServer import HttpServer
        import bzrlib.transport.readonly as readonly
        # connect to . via http which is not listable
        server = HttpServer()
        server.setUp()
        try:
            transport = get_transport('readonly+' + server.get_url())
            self.failUnless(isinstance(transport,
                                       readonly.ReadonlyTransportDecorator))
            self.assertEqual(False, transport.listable())
            self.assertEqual(True, transport.should_cache())
            self.assertEqual(True, transport.is_readonly())
        finally:
            server.tearDown()


class FakeNFSDecoratorTests(TestCaseInTempDir):
    """NFS decorator specific tests."""

    def get_nfs_transport(self, url):
        import bzrlib.transport.fakenfs as fakenfs
        # connect to url with nfs decoration
        return fakenfs.FakeNFSTransportDecorator('fakenfs+' + url)

    def test_local_parameters(self):
        # the listable, should_cache and is_readonly parameters
        # are not changed by the fakenfs decorator
        transport = self.get_nfs_transport('.')
        self.assertEqual(True, transport.listable())
        self.assertEqual(False, transport.should_cache())
        self.assertEqual(False, transport.is_readonly())

    def test_http_parameters(self):
        # the listable, should_cache and is_readonly parameters
        # are not changed by the fakenfs decorator
        from bzrlib.tests.HttpServer import HttpServer
        # connect to . via http which is not listable
        server = HttpServer()
        server.setUp()
        try:
            transport = self.get_nfs_transport(server.get_url())
            self.assertIsInstance(
                transport, bzrlib.transport.fakenfs.FakeNFSTransportDecorator)
            self.assertEqual(False, transport.listable())
            self.assertEqual(True, transport.should_cache())
            self.assertEqual(True, transport.is_readonly())
        finally:
            server.tearDown()

    def test_fakenfs_server_default(self):
        # a FakeNFSServer() should bring up a local relpath server for itself
        import bzrlib.transport.fakenfs as fakenfs
        server = fakenfs.FakeNFSServer()
        server.setUp()
        try:
            # the url should be decorated appropriately
            self.assertStartsWith(server.get_url(), 'fakenfs+')
            # and we should be able to get a transport for it
            transport = get_transport(server.get_url())
            # which must be a FakeNFSTransportDecorator instance.
            self.assertIsInstance(
                transport, fakenfs.FakeNFSTransportDecorator)
        finally:
            server.tearDown()

    def test_fakenfs_rename_semantics(self):
        # a FakeNFS transport must mangle the way rename errors occur to
        # look like NFS problems.
        transport = self.get_nfs_transport('.')
        self.build_tree(['from/', 'from/foo', 'to/', 'to/bar'],
                        transport=transport)
        self.assertRaises(errors.ResourceBusy,
                          transport.rename, 'from', 'to')


class FakeVFATDecoratorTests(TestCaseInTempDir):
    """Tests for simulation of VFAT restrictions"""

    def get_vfat_transport(self, url):
        """Return vfat-backed transport for test directory"""
        from bzrlib.transport.fakevfat import FakeVFATTransportDecorator
        return FakeVFATTransportDecorator('vfat+' + url)

    def test_transport_creation(self):
        from bzrlib.transport.fakevfat import FakeVFATTransportDecorator
        transport = self.get_vfat_transport('.')
        self.assertIsInstance(transport, FakeVFATTransportDecorator)

    def test_transport_mkdir(self):
        transport = self.get_vfat_transport('.')
        transport.mkdir('HELLO')
        self.assertTrue(transport.has('hello'))
        self.assertTrue(transport.has('Hello'))

    def test_forbidden_chars(self):
        transport = self.get_vfat_transport('.')
        self.assertRaises(ValueError, transport.has, "<NU>")


class BadTransportHandler(Transport):
    def __init__(self, base_url):
        raise DependencyNotPresent('some_lib', 'testing missing dependency')


class BackupTransportHandler(Transport):
    """Test transport that works as a backup for the BadTransportHandler"""
    pass


class TestTransportImplementation(TestCaseInTempDir):
    """Implementation verification for transports.
    
    To verify a transport we need a server factory, which is a callable
    that accepts no parameters and returns an implementation of
    bzrlib.transport.Server.
    
    That Server is then used to construct transport instances and test
    the transport via loopback activity.

    Currently this assumes that the Transport object is connected to the 
    current working directory.  So that whatever is done 
    through the transport, should show up in the working 
    directory, and vice-versa. This is a bug, because its possible to have
    URL schemes which provide access to something that may not be 
    result in storage on the local disk, i.e. due to file system limits, or 
    due to it being a database or some other non-filesystem tool.

    This also tests to make sure that the functions work with both
    generators and lists (assuming iter(list) is effectively a generator)
    """
    
    def setUp(self):
        super(TestTransportImplementation, self).setUp()
        self._server = self.transport_server()
        self._server.setUp()
        self.addCleanup(self._server.tearDown)

    def get_transport(self, relpath=None):
        """Return a connected transport to the local directory.

        :param relpath: a path relative to the base url.
        """
        base_url = self._server.get_url()
        url = self._adjust_url(base_url, relpath)
        # try getting the transport via the regular interface:
<<<<<<< HEAD
        t = get_transport(base_url)
        # vila--20070607 if the following are commented out the test suite
        # still pass. Is this really still needed or was it a forgotten
        # temporary fix ?
=======
        t = get_transport(url)
>>>>>>> 30d8d92a
        if not isinstance(t, self.transport_class):
            # we did not get the correct transport class type. Override the
            # regular connection behaviour by direct construction.
            t = self.transport_class(url)
        return t


class TestLocalTransports(TestCase):

    def test_get_transport_from_abspath(self):
        here = os.path.abspath('.')
        t = get_transport(here)
        self.assertIsInstance(t, LocalTransport)
        self.assertEquals(t.base, urlutils.local_path_to_url(here) + '/')

    def test_get_transport_from_relpath(self):
        here = os.path.abspath('.')
        t = get_transport('.')
        self.assertIsInstance(t, LocalTransport)
        self.assertEquals(t.base, urlutils.local_path_to_url('.') + '/')

    def test_get_transport_from_local_url(self):
        here = os.path.abspath('.')
        here_url = urlutils.local_path_to_url(here) + '/'
        t = get_transport(here_url)
        self.assertIsInstance(t, LocalTransport)
        self.assertEquals(t.base, here_url)

    def test_local_abspath(self):
        here = os.path.abspath('.')
        t = get_transport(here)
        self.assertEquals(t.local_abspath(''), here)


class TestWin32LocalTransport(TestCase):

    def test_unc_clone_to_root(self):
        # Win32 UNC path like \\HOST\path
        # clone to root should stop at least at \\HOST part
        # not on \\
        t = EmulatedWin32LocalTransport('file://HOST/path/to/some/dir/')
        for i in xrange(4):
            t = t.clone('..')
        self.assertEquals(t.base, 'file://HOST/')
        # make sure we reach the root
        t = t.clone('..')
        self.assertEquals(t.base, 'file://HOST/')

class TestConnectedTransport(TestCase):
    """Tests for connected to remote server transports"""

    def test_parse_url(self):
        t = ConnectedTransport('sftp://simple.example.com/home/source')
        self.assertEquals(t._host, 'simple.example.com')
        self.assertEquals(t._port, None)
        self.assertEquals(t._path, '/home/source/')
        self.failUnless(t._user is None)
        self.failUnless(t._password is None)

        self.assertEquals(t.base, 'sftp://simple.example.com/home/source/')

    def test_parse_quoted_url(self):
        t = ConnectedTransport('http://ro%62ey:h%40t@ex%41mple.com:2222/path')
        self.assertEquals(t._host, 'exAmple.com')
        self.assertEquals(t._port, 2222)
        self.assertEquals(t._user, 'robey')
        self.assertEquals(t._password, 'h@t')
        self.assertEquals(t._path, '/path/')

        # Base should not keep track of the password
        self.assertEquals(t.base, 'http://robey@exAmple.com:2222/path/')

    def test_parse_invalid_url(self):
        self.assertRaises(errors.InvalidURL,
                          ConnectedTransport,
                          'sftp://lily.org:~janneke/public/bzr/gub')

    def test_relpath(self):
        t = ConnectedTransport('sftp://user@host.com/abs/path')

        self.assertEquals(t.relpath('sftp://user@host.com/abs/path/sub'), 'sub')
        self.assertRaises(errors.PathNotChild, t.relpath,
                          'http://user@host.com/abs/path/sub')
        self.assertRaises(errors.PathNotChild, t.relpath,
                          'sftp://user2@host.com/abs/path/sub')
        self.assertRaises(errors.PathNotChild, t.relpath,
                          'sftp://user@otherhost.com/abs/path/sub')
        self.assertRaises(errors.PathNotChild, t.relpath,
                          'sftp://user@host.com:33/abs/path/sub')
        # Make sure it works when we don't supply a username
        t = ConnectedTransport('sftp://host.com/abs/path')
        self.assertEquals(t.relpath('sftp://host.com/abs/path/sub'), 'sub')

        # Make sure it works when parts of the path will be url encoded
        t = ConnectedTransport('sftp://host.com/dev/%path')
        self.assertEquals(t.relpath('sftp://host.com/dev/%path/sub'), 'sub')

    def test_connection_sharing(self):
        # Note: this is not sufficient to ensure that daughter classes will
        # respect the contract (RemoteTransport share its _medium attribute
        # with other objects which evades the connection sharing ensured by
        # ConnectedTransport).
        t = ConnectedTransport('foo://user@host.com/abs/path')
        self.assertIs(None, t._get_connection())

        c = t.clone('subdir')
        self.assertIs(None, c._get_connection())

        # But as soon as one transport connects, the other get
        # the connection too
        connection = object()
        t._set_connection(connection)
        self.assertIs(connection, t._get_connection())
        self.assertIs(connection, c._get_connection())

        # Temporary failure, we need to create a new connection
        new_connection = object()
        t._set_connection(new_connection)
        self.assertIs(new_connection, t._get_connection())
        self.assertIs(new_connection, c._get_connection())

    def test_connection_sharing_propagate_credentials(self):
        t = ConnectedTransport('foo://user@host.com/abs/path')
        self.assertIs(None, t._get_connection())
        self.assertIs(None, t._password)
        c = t.clone('subdir')
        self.assertEquals(None, c._get_connection())
        self.assertIs(None, t._password)

        # Simulate the user entering a password
        password = 'secret'
        connection = object()
        t._set_connection(connection, password)
        self.assertIs(connection, t._get_connection())
        self.assertIs(password, t._get_credentials())
        self.assertIs(connection, c._get_connection())
        self.assertIs(password, c._get_credentials())

        # credentials can be updated
        new_password = 'even more secret'
        c._update_credentials(new_password)
        self.assertIs(connection, t._get_connection())
        self.assertIs(new_password, t._get_credentials())
        self.assertIs(connection, c._get_connection())
        self.assertIs(new_password, c._get_credentials())


class TestReusedTransports(TestCase):
    """Tests for transport reuse"""

    def test_reuse_same_transport(self):
        t1 = get_transport('http://foo/')
        t2 = get_transport('http://foo/', possible_transports=[t1])
        self.assertIs(t1, t2)

        # Also check that final '/' are handled correctly
        t3 = get_transport('http://foo/path/')
        t4 = get_transport('http://foo/path', possible_transports=[t3])
        self.assertIs(t3, t4)

        t5 = get_transport('http://foo/path')
        t6 = get_transport('http://foo/path/', possible_transports=[t5])
        self.assertIs(t5, t6)

    def test_don_t_reuse_different_transport(self):
        t1 = get_transport('http://foo/path')
        t2 = get_transport('http://bar/path', possible_transports=[t1])
        self.assertIsNot(t1, t2)


def get_test_permutations():
    """Return transport permutations to be used in testing.

    This module registers some transports, but they're only for testing
    registration.  We don't really want to run all the transport tests against
    them.
    """
    return []<|MERGE_RESOLUTION|>--- conflicted
+++ resolved
@@ -549,14 +549,10 @@
         base_url = self._server.get_url()
         url = self._adjust_url(base_url, relpath)
         # try getting the transport via the regular interface:
-<<<<<<< HEAD
-        t = get_transport(base_url)
+        t = get_transport(url)
         # vila--20070607 if the following are commented out the test suite
         # still pass. Is this really still needed or was it a forgotten
         # temporary fix ?
-=======
-        t = get_transport(url)
->>>>>>> 30d8d92a
         if not isinstance(t, self.transport_class):
             # we did not get the correct transport class type. Override the
             # regular connection behaviour by direct construction.
