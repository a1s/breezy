# Copyright (C) 2009 Canonical Ltd
# -*- coding: utf-8 -*-
#
# This program is free software; you can redistribute it and/or modify
# it under the terms of the GNU General Public License as published by
# the Free Software Foundation; either version 2 of the License, or
# (at your option) any later version.
#
# This program is distributed in the hope that it will be useful,
# but WITHOUT ANY WARRANTY; without even the implied warranty of
# MERCHANTABILITY or FITNESS FOR A PARTICULAR PURPOSE.  See the
# GNU General Public License for more details.
#
# You should have received a copy of the GNU General Public License
# along with this program; if not, write to the Free Software
# Foundation, Inc., 59 Temple Place, Suite 330, Boston, MA  02111-1307  USA


"""InterBranch implementation tests for bzr.

These test the conformance of all the interbranch variations to the
expected API including generally applicable corner cases.
Specific tests for individual formats are in the tests for the formats
itself rather than in tests/per_interbranch/*.py.
"""


from bzrlib import (
    memorytree,
    )
from bzrlib.branch import (
                           GenericInterBranch,
                           InterBranch,
                           )
from bzrlib.errors import (
    FileExists,
    NotBranchError,
    UninitializableFormat,
    )
from bzrlib.tests import multiply_tests
from bzrlib.tests.bzrdir_implementations.test_bzrdir import TestCaseWithBzrDir
from bzrlib.transport import get_transport


def make_scenarios(test_list):
    """Transform the input test list to a list of scenarios.

    :param formats: A list of tuples:
        (interbranch_class, branch_format_from, branch_format_to).
    """
    result = []
    for interbranch_class, branch_format_from, branch_format_to in test_list:
        id = '%s,%s,%s' % (interbranch_class.__name__,
                            branch_format_from.__class__.__name__,
                            branch_format_to.__class__.__name__)
        scenario = (id,
            {
             "branch_format_from": branch_format_from,
             "interbranch_class": interbranch_class,
             "branch_format_to": branch_format_to,
             })
        result.append(scenario)
    return result


def default_test_list():
    """Generate the default list of interbranch permutations to test."""
    result = []
    # test the default InterBranch between format 6 and the current
    # default format.
    for optimiser_class in InterBranch._optimisers:
        format_from_test, format_to_test = \
            optimiser_class._get_branch_formats_to_test()
        if format_to_test is not None:
            result.append((optimiser_class,
                           format_from_test, format_to_test))
    # if there are specific combinations we want to use, we can add them
    # here.
    return result


class TestCaseWithInterBranch(TestCaseWithBzrDir):

    def setUp(self):
        super(TestCaseWithInterBranch, self).setUp()

    def make_branch(self, relpath, format=None):
        repo = self.make_repository(relpath, format=format)
        return repo.bzrdir.create_branch()

    def make_bzrdir(self, relpath, format=None):
        try:
            url = self.get_url(relpath)
            segments = url.split('/')
            if segments and segments[-1] not in ('', '.'):
                parent = '/'.join(segments[:-1])
                t = get_transport(parent)
                try:
                    t.mkdir(segments[-1])
                except FileExists:
                    pass
            if format is None:
                format = self.branch_format_from._matchingbzrdir
            return format.initialize(url)
        except UninitializableFormat:
            raise TestSkipped("Format %s is not initializable." % format)

    def make_repository(self, relpath, format=None):
        made_control = self.make_bzrdir(relpath, format=format)
        return made_control.create_repository()

    def make_to_bzrdir(self, relpath):
        return self.make_bzrdir(relpath,
            self.branch_format_to._matchingbzrdir)

    def make_to_repository(self, relpath):
        made_control = self.make_bzrdir(relpath,
            format=self.branch_format_to._matchingbzrdir)
        return made_control.create_repository()

    def make_to_branch(self, relpath):
        repo = self.make_repository(relpath,
            format=self.branch_format_to._matchingbzrdir)
        return repo.bzrdir.create_branch()

    def make_to_branch_and_memory_tree(self, relpath):
        """Create a branch on the default transport and a MemoryTree for it."""
        b = self.make_to_branch(relpath)
        return memorytree.MemoryTree.create_on_branch(b)

    def sprout_to(self, origdir, to_url):
        """Sprout a bzrdir, using to_format for the new bzrdir."""
        newbranch = self.make_to_branch(to_url)
        origdir.open_branch().sprout(newbranch.bzrdir)
        newbranch.bzrdir.create_workingtree()
        return newbranch.bzrdir


<<<<<<< HEAD
def load_tests(basic_tests, module, loader):
    result = loader.suiteClass()
    # add the tests for this module
    result.addTests(basic_tests)

    test_interbranch_implementations = [
        'bzrlib.tests.per_interbranch.test_pull',
=======
def load_tests(standard_tests, module, loader):
    submod_tests = loader.loadTestsFromModuleNames([
>>>>>>> 7d6cc05f
        'bzrlib.tests.per_interbranch.test_update_revisions',
        ])
    scenarios = make_scenarios(default_test_list())
    return multiply_tests(submod_tests, scenarios, standard_tests)<|MERGE_RESOLUTION|>--- conflicted
+++ resolved
@@ -136,18 +136,9 @@
         return newbranch.bzrdir
 
 
-<<<<<<< HEAD
-def load_tests(basic_tests, module, loader):
-    result = loader.suiteClass()
-    # add the tests for this module
-    result.addTests(basic_tests)
-
-    test_interbranch_implementations = [
-        'bzrlib.tests.per_interbranch.test_pull',
-=======
 def load_tests(standard_tests, module, loader):
     submod_tests = loader.loadTestsFromModuleNames([
->>>>>>> 7d6cc05f
+        'bzrlib.tests.per_interbranch.test_pull',
         'bzrlib.tests.per_interbranch.test_update_revisions',
         ])
     scenarios = make_scenarios(default_test_list())
