# Copyright (C) 2005, 2006 Canonical Ltd
#
# This program is free software; you can redistribute it and/or modify
# it under the terms of the GNU General Public License as published by
# the Free Software Foundation; either version 2 of the License, or
# (at your option) any later version.
#
# This program is distributed in the hope that it will be useful,
# but WITHOUT ANY WARRANTY; without even the implied warranty of
# MERCHANTABILITY or FITNESS FOR A PARTICULAR PURPOSE.  See the
# GNU General Public License for more details.
#
# You should have received a copy of the GNU General Public License
# along with this program; if not, write to the Free Software
# Foundation, Inc., 59 Temple Place, Suite 330, Boston, MA  02111-1307  USA

"""Tests for bzrdir implementations - tests a bzrdir format."""

import os
import re
import sys

import bzrlib
from bzrlib import bzrdir, errors, repository
from bzrlib.branch import Branch, needs_read_lock, needs_write_lock
from bzrlib.delta import TreeDelta
from bzrlib.errors import (FileExists,
                           NoSuchRevision,
                           NoSuchFile,
                           UninitializableFormat,
                           NotBranchError,
                           )
from bzrlib.inventory import Inventory
from bzrlib.revision import NULL_REVISION
from bzrlib.tests import TestCase, TestCaseWithTransport, TestSkipped
from bzrlib.tests.bzrdir_implementations.test_bzrdir import TestCaseWithBzrDir
from bzrlib.trace import mutter
import bzrlib.transactions as transactions
from bzrlib.transport import get_transport
from bzrlib.upgrade import upgrade
from bzrlib.workingtree import WorkingTree


class TestCaseWithRepository(TestCaseWithBzrDir):

    def setUp(self):
        super(TestCaseWithRepository, self).setUp()

    def make_branch(self, relpath, format=None):
        repo = self.make_repository(relpath, format=None)
        return repo.bzrdir.create_branch()

    def make_repository(self, relpath, format=None):
        made_control = self.make_bzrdir(relpath)
        return self.repository_format.initialize(made_control)


class TestRepository(TestCaseWithRepository):

    def test_clone_to_default_format(self):
        #TODO: Test that cloning a repository preserves all the information
        # such as signatures[not tested yet] etc etc.
        # when changing to the current default format.
        tree_a = self.make_branch_and_tree('a')
        self.build_tree(['a/foo'])
        tree_a.add('foo', 'file1')
        tree_a.commit('rev1', rev_id='rev1')
        bzrdirb = self.make_bzrdir('b')
        repo_b = tree_a.branch.repository.clone(bzrdirb)
        tree_b = repo_b.revision_tree('rev1')
        tree_b.get_file_text('file1')
        rev1 = repo_b.get_revision('rev1')

    def test_clone_specific_format(self):
        """todo"""

    def test_format_initialize_find_open(self):
        # loopback test to check the current format initializes to itself.
        if not self.repository_format.is_supported():
            # unsupported formats are not loopback testable
            # because the default open will not open them and
            # they may not be initializable.
            return
        # supported formats must be able to init and open
        t = get_transport(self.get_url())
        readonly_t = get_transport(self.get_readonly_url())
        made_control = self.bzrdir_format.initialize(t.base)
        made_repo = self.repository_format.initialize(made_control)
        self.failUnless(isinstance(made_repo, repository.Repository))
        self.assertEqual(made_control, made_repo.bzrdir)

        # find it via bzrdir opening:
        opened_control = bzrdir.BzrDir.open(readonly_t.base)
        direct_opened_repo = opened_control.open_repository()
        self.assertEqual(direct_opened_repo.__class__, made_repo.__class__)
        self.assertEqual(opened_control, direct_opened_repo.bzrdir)

        self.failUnless(isinstance(direct_opened_repo._format,
                        self.repository_format.__class__))
        # find it via Repository.open
        opened_repo = repository.Repository.open(readonly_t.base)
        self.failUnless(isinstance(opened_repo, made_repo.__class__))
        self.assertEqual(made_repo._format.__class__,
                         opened_repo._format.__class__)
        # if it has a unique id string, can we probe for it ?
        try:
            self.repository_format.get_format_string()
        except NotImplementedError:
            return
        self.assertEqual(self.repository_format,
                         repository.RepositoryFormat.find_format(opened_control))

    def test_create_repository(self):
        # bzrdir can construct a repository for itself.
        if not self.bzrdir_format.is_supported():
            # unsupported formats are not loopback testable
            # because the default open will not open them and
            # they may not be initializable.
            return
        t = get_transport(self.get_url())
        made_control = self.bzrdir_format.initialize(t.base)
        made_repo = made_control.create_repository()
        self.failUnless(isinstance(made_repo, repository.Repository))
        self.assertEqual(made_control, made_repo.bzrdir)
        
    def test_create_repository_shared(self):
        # bzrdir can construct a shared repository.
        if not self.bzrdir_format.is_supported():
            # unsupported formats are not loopback testable
            # because the default open will not open them and
            # they may not be initializable.
            return
        t = get_transport(self.get_url())
        made_control = self.bzrdir_format.initialize(t.base)
        try:
            made_repo = made_control.create_repository(shared=True)
        except errors.IncompatibleFormat:
            # not all repository formats understand being shared, or
            # may only be shared in some circumstances.
            return
        self.failUnless(isinstance(made_repo, repository.Repository))
        self.assertEqual(made_control, made_repo.bzrdir)
        self.assertTrue(made_repo.is_shared())

    def test_revision_tree(self):
        wt = self.make_branch_and_tree('.')
        wt.commit('lala!', rev_id='revision-1', allow_pointless=True)
        tree = wt.branch.repository.revision_tree('revision-1')
        self.assertEqual(list(tree.list_files()), [])
        tree = wt.branch.repository.revision_tree(None)
<<<<<<< HEAD
        self.assertEqual([], list(tree.list_files()))
        tree = wt.branch.repository.revision_tree(NULL_REVISION)
        self.assertEqual([], list(tree.list_files()))
=======
        self.assertEqual(len(list(tree.list_files())), 0)
        tree = wt.branch.repository.revision_tree(NULL_REVISION)
        self.assertEqual(len(list(tree.list_files())), 0)
>>>>>>> 79224499

    def test_fetch(self):
        # smoke test fetch to ensure that the convenience function works.
        # it is defined as a convenience function with the underlying 
        # functionality provided by an InterRepository
        tree_a = self.make_branch_and_tree('a')
        self.build_tree(['a/foo'])
        tree_a.add('foo', 'file1')
        tree_a.commit('rev1', rev_id='rev1')
        # fetch with a default limit (grab everything)
        repo = bzrdir.BzrDir.create_repository(self.get_url('b'))
        repo.fetch(tree_a.branch.repository,
                   revision_id=None,
                   pb=bzrlib.progress.DummyProgress())

    def test_get_revision_delta(self):
        tree_a = self.make_branch_and_tree('a')
        self.build_tree(['a/foo'])
        tree_a.add('foo', 'file1')
        tree_a.commit('rev1', rev_id='rev1')
        self.build_tree(['a/vla'])
        tree_a.add('vla', 'file2')
        tree_a.commit('rev2', rev_id='rev2')

        delta = tree_a.branch.repository.get_revision_delta('rev1')
        self.assertIsInstance(delta, TreeDelta)
        self.assertEqual([('foo', 'file1', 'file')], delta.added)
        delta = tree_a.branch.repository.get_revision_delta('rev2')
        self.assertIsInstance(delta, TreeDelta)
        self.assertEqual([('vla', 'file2', 'file')], delta.added)

    def test_clone_bzrdir_repository_revision(self):
        # make a repository with some revisions,
        # and clone it, this should not have unreferenced revisions.
        # also: test cloning with a revision id of NULL_REVISION -> empty repo.
        raise TestSkipped('revision limiting is not implemented yet.')

    def test_clone_repository_basis_revision(self):
        raise TestSkipped('the use of a basis should not add noise data to the result.')

    def test_clone_repository_incomplete_source_with_basis(self):
        # ensure that basis really does grab from the basis by having incomplete source
        tree = self.make_branch_and_tree('commit_tree')
        self.build_tree(['foo'], transport=tree.bzrdir.transport.clone('..'))
        tree.add('foo')
        tree.commit('revision 1', rev_id='1')
        source = self.make_repository('source')
        # this gives us an incomplete repository
        tree.bzrdir.open_repository().copy_content_into(source)
        tree.commit('revision 2', rev_id='2', allow_pointless=True)
        self.assertFalse(source.has_revision('2'))
        target = source.bzrdir.clone(self.get_url('target'), basis=tree.bzrdir)
        self.assertTrue(target.open_repository().has_revision('2'))

    def test_clone_shared_no_tree(self):
        # cloning a shared repository keeps it shared
        # and preserves the make_working_tree setting.
        made_control = self.make_bzrdir('source')
        try:
            made_repo = made_control.create_repository(shared=True)
        except errors.IncompatibleFormat:
            # not all repository formats understand being shared, or
            # may only be shared in some circumstances.
            return
        made_repo.set_make_working_trees(False)
        result = made_control.clone(self.get_url('target'))
        self.failUnless(isinstance(made_repo, repository.Repository))
        self.assertEqual(made_control, made_repo.bzrdir)
        self.assertTrue(result.open_repository().is_shared())
        self.assertFalse(result.open_repository().make_working_trees())

    def test_upgrade_preserves_signatures(self):
        wt = self.make_branch_and_tree('source')
        wt.commit('A', allow_pointless=True, rev_id='A')
        wt.branch.repository.sign_revision('A',
            bzrlib.gpg.LoopbackGPGStrategy(None))
        old_signature = wt.branch.repository.get_signature_text('A')
        try:
            old_format = bzrdir.BzrDirFormat.get_default_format()
            # This gives metadir branches something they can convert to.
            # it would be nice to have a 'latest' vs 'default' concept.
            bzrdir.BzrDirFormat.set_default_format(bzrdir.BzrDirMetaFormat1())
            try:
                upgrade(wt.basedir)
            finally:
                bzrdir.BzrDirFormat.set_default_format(old_format)
        except errors.UpToDateFormat:
            # this is in the most current format already.
            return
        wt = WorkingTree.open(wt.basedir)
        new_signature = wt.branch.repository.get_signature_text('A')
        self.assertEqual(old_signature, new_signature)

    def test_exposed_versioned_files_are_marked_dirty(self):
        repo = self.make_repository('.')
        repo.lock_write()
        inv = repo.get_inventory_weave()
        repo.unlock()
        self.assertRaises(errors.OutSideTransaction, inv.add_lines, 'foo', [], [])

    def test_format_description(self):
        repo = self.make_repository('.')
        text = repo._format.get_format_description()
        self.failUnless(len(text))

    def assertMessageRoundtrips(self, message):
        """Assert that message roundtrips to a repository and back intact."""
        tree = self.make_branch_and_tree('.')
        tree.commit(message, rev_id='a', allow_pointless=True)
        rev = tree.branch.repository.get_revision('a')
        # we have to manually escape this as we dont try to
        # roundtrip xml invalid characters at this point.
        # when escaping is moved to the serialiser, this test
        # can check against the literal message rather than
        # this escaped version.
        escaped_message, escape_count = re.subn(
            u'[^\x09\x0A\x0D\u0020-\uD7FF\uE000-\uFFFD]+',
            lambda match: match.group(0).encode('unicode_escape'),
            message)
        escaped_message= re.sub('\r', '\n', escaped_message)
        self.assertEqual(rev.message, escaped_message)
        # insist the class is unicode no matter what came in for 
        # consistency.
        self.assertIsInstance(rev.message, unicode)

    def test_commit_unicode_message(self):
        # a siple unicode message should be preserved
        self.assertMessageRoundtrips(u'foo bar gamm\xae plop')

    def test_commit_unicode_control_characters(self):
        # a unicode message with control characters should roundtrip too.
        self.assertMessageRoundtrips(
            "All 8-bit chars: " +  ''.join([unichr(x) for x in range(256)]))

    def test_check_repository(self):
        """Check a fairly simple repository's history"""
        tree = self.make_branch_and_tree('.')
        tree.commit('initial empty commit', rev_id='a-rev',
                    allow_pointless=True)
        result = tree.branch.repository.check(['a-rev'])
        # writes to log; should accept both verbose or non-verbose
        result.report_results(verbose=True)
        result.report_results(verbose=False)

    def test_get_revisions(self):
        tree = self.make_branch_and_tree('.')
        tree.commit('initial empty commit', rev_id='a-rev',
                    allow_pointless=True)
        tree.commit('second empty commit', rev_id='b-rev',
                    allow_pointless=True)
        tree.commit('third empty commit', rev_id='c-rev',
                    allow_pointless=True)
        repo = tree.branch.repository
        revision_ids = ['a-rev', 'b-rev', 'c-rev']
        revisions = repo.get_revisions(revision_ids)
        assert len(revisions) == 3, repr(revisions)
        zipped = zip(revisions, revision_ids)
        self.assertEqual(len(zipped), 3)
        for revision, revision_id in zipped:
            self.assertEqual(revision.revision_id, revision_id)
            self.assertEqual(revision, repo.get_revision(revision_id))


class TestCaseWithComplexRepository(TestCaseWithRepository):

    def setUp(self):
        super(TestCaseWithComplexRepository, self).setUp()
        tree_a = self.make_branch_and_tree('a')
        self.bzrdir = tree_a.branch.bzrdir
        # add a corrupt inventory 'orphan'
        # this may need some generalising for knits.
        inv_file = tree_a.branch.repository.control_weaves.get_weave(
            'inventory', 
            tree_a.branch.repository.get_transaction())
        inv_file.add_lines('orphan', [], [])
        # add a real revision 'rev1'
        tree_a.commit('rev1', rev_id='rev1', allow_pointless=True)
        # add a real revision 'rev2' based on rev1
        tree_a.commit('rev2', rev_id='rev2', allow_pointless=True)
        # add a reference to a ghost
        tree_a.add_pending_merge('ghost1')
        tree_a.commit('rev3', rev_id='rev3', allow_pointless=True)
        # add another reference to a ghost, and a second ghost.
        tree_a.add_pending_merge('ghost1')
        tree_a.add_pending_merge('ghost2')
        tree_a.commit('rev4', rev_id='rev4', allow_pointless=True)

    def test_revision_trees(self):
        revision_ids = ['rev1', 'rev2', 'rev3', 'rev4']
        repository = self.bzrdir.open_repository()
        trees1 = list(repository.revision_trees(revision_ids))
        trees2 = [repository.revision_tree(t) for t in revision_ids]
        assert len(trees1) == len(trees2)
        for tree1, tree2 in zip(trees1, trees2):
            assert not tree2.changes_from(tree1).has_changed()

    def test_get_deltas_for_revisions(self):
        repository = self.bzrdir.open_repository()
        revisions = [repository.get_revision(r) for r in 
                     ['rev1', 'rev2', 'rev3', 'rev4']]
        deltas1 = list(repository.get_deltas_for_revisions(revisions))
        deltas2 = [repository.get_revision_delta(r.revision_id) for r in
                   revisions]
        assert deltas1 == deltas2

    def test_all_revision_ids(self):
        # all_revision_ids -> all revisions
        self.assertEqual(['rev1', 'rev2', 'rev3', 'rev4'],
                         self.bzrdir.open_repository().all_revision_ids())

    def test_get_ancestry_missing_revision(self):
        # get_ancestry(revision that is in some data but not fully installed
        # -> NoSuchRevision
        self.assertRaises(errors.NoSuchRevision,
                          self.bzrdir.open_repository().get_ancestry, 'orphan')

    def test_get_revision_graph(self):
        # we can get a mapping of id->parents for the entire revision graph or bits thereof.
        self.assertEqual({'rev1':[],
                          'rev2':['rev1'],
                          'rev3':['rev2'],
                          'rev4':['rev3'],
                          },
                         self.bzrdir.open_repository().get_revision_graph(None))
        self.assertEqual({'rev1':[]},
                         self.bzrdir.open_repository().get_revision_graph('rev1'))
        self.assertEqual({'rev1':[],
                          'rev2':['rev1']},
                         self.bzrdir.open_repository().get_revision_graph('rev2'))
        self.assertRaises(NoSuchRevision,
                          self.bzrdir.open_repository().get_revision_graph,
                          'orphan')
        # and ghosts are not mentioned
        self.assertEqual({'rev1':[],
                          'rev2':['rev1'],
                          'rev3':['rev2'],
                          },
                         self.bzrdir.open_repository().get_revision_graph('rev3'))
        # and we can ask for the NULLREVISION graph
        self.assertEqual({},
            self.bzrdir.open_repository().get_revision_graph(NULL_REVISION))

    def test_get_revision_graph_with_ghosts(self):
        # we can get a graph object with roots, ghosts, ancestors and
        # descendants.
        repo = self.bzrdir.open_repository()
        graph = repo.get_revision_graph_with_ghosts([])
        self.assertEqual(set(['rev1']), graph.roots)
        self.assertEqual(set(['ghost1', 'ghost2']), graph.ghosts)
        self.assertEqual({'rev1':[],
                          'rev2':['rev1'],
                          'rev3':['rev2', 'ghost1'],
                          'rev4':['rev3', 'ghost1', 'ghost2'],
                          },
                          graph.get_ancestors())
        self.assertEqual({'ghost1':{'rev3':1, 'rev4':1},
                          'ghost2':{'rev4':1},
                          'rev1':{'rev2':1},
                          'rev2':{'rev3':1},
                          'rev3':{'rev4':1},
                          'rev4':{},
                          },
                          graph.get_descendants())
        # and we can ask for the NULLREVISION graph
        graph = repo.get_revision_graph_with_ghosts([NULL_REVISION])
        self.assertEqual({}, graph.get_ancestors())
        self.assertEqual({}, graph.get_descendants())


class TestCaseWithCorruptRepository(TestCaseWithRepository):

    def setUp(self):
        super(TestCaseWithCorruptRepository, self).setUp()
        # a inventory with no parents and the revision has parents..
        # i.e. a ghost.
        repo = self.make_repository('inventory_with_unnecessary_ghost')
        inv = Inventory()
        sha1 = repo.add_inventory('ghost', inv, [])
        rev = bzrlib.revision.Revision(timestamp=0,
                                       timezone=None,
                                       committer="Foo Bar <foo@example.com>",
                                       message="Message",
                                       inventory_sha1=sha1,
                                       revision_id='ghost')
        rev.parent_ids = ['the_ghost']
        repo.add_revision('ghost', rev)
         
        sha1 = repo.add_inventory('the_ghost', inv, [])
        rev = bzrlib.revision.Revision(timestamp=0,
                                       timezone=None,
                                       committer="Foo Bar <foo@example.com>",
                                       message="Message",
                                       inventory_sha1=sha1,
                                       revision_id='the_ghost')
        rev.parent_ids = []
        repo.add_revision('the_ghost', rev)
        # check its setup usefully
        inv_weave = repo.get_inventory_weave()
        self.assertEqual(['ghost'], inv_weave.get_ancestry(['ghost']))

    def test_corrupt_revision_access_asserts_if_reported_wrong(self):
        repo = repository.Repository.open('inventory_with_unnecessary_ghost')
        reported_wrong = False
        try:
            if repo.get_ancestry('ghost') != [None, 'the_ghost', 'ghost']:
                reported_wrong = True
        except errors.CorruptRepository:
            # caught the bad data:
            return
        if not reported_wrong:
            return
        self.assertRaises(errors.CorruptRepository, repo.get_revision, 'ghost')

    def test_corrupt_revision_get_revision_reconcile(self):
        repo = repository.Repository.open('inventory_with_unnecessary_ghost')
        repo.get_revision_reconcile('ghost')<|MERGE_RESOLUTION|>--- conflicted
+++ resolved
@@ -148,15 +148,9 @@
         tree = wt.branch.repository.revision_tree('revision-1')
         self.assertEqual(list(tree.list_files()), [])
         tree = wt.branch.repository.revision_tree(None)
-<<<<<<< HEAD
-        self.assertEqual([], list(tree.list_files()))
-        tree = wt.branch.repository.revision_tree(NULL_REVISION)
-        self.assertEqual([], list(tree.list_files()))
-=======
         self.assertEqual(len(list(tree.list_files())), 0)
         tree = wt.branch.repository.revision_tree(NULL_REVISION)
         self.assertEqual(len(list(tree.list_files())), 0)
->>>>>>> 79224499
 
     def test_fetch(self):
         # smoke test fetch to ensure that the convenience function works.
