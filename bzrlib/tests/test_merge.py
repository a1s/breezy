--- conflicted
+++ resolved
@@ -1086,7 +1086,10 @@
 
     merge_type = _mod_merge.LCAMerger
 
-<<<<<<< HEAD
+    def test_merge_move_and_change(self):
+        self.expectFailure("lca merge doesn't conflict for move and change",
+            super(TestLCAMerge, self).test_merge_move_and_change)
+
 
 class LoggingMerger(object):
     # These seem to be the required attributes
@@ -1257,9 +1260,4 @@
     #       x-x file not in THIS
     #       x-x OTHER deletes the file
     #       x-x OTHER introduces the file
-    #       x-x LCAs differ, one in ancestry of other for a given file
-=======
-    def test_merge_move_and_change(self):
-        self.expectFailure("lca merge doesn't conflict for move and change",
-            super(TestLCAMerge, self).test_merge_move_and_change)
->>>>>>> 505770ff
+    #       x-x LCAs differ, one in ancestry of other for a given file