# Copyright (C) 2005, 2008, 2009 Canonical Ltd
#
# This program is free software; you can redistribute it and/or modify
# it under the terms of the GNU General Public License as published by
# the Free Software Foundation; either version 2 of the License, or
# (at your option) any later version.
#
# This program is distributed in the hope that it will be useful,
# but WITHOUT ANY WARRANTY; without even the implied warranty of
# MERCHANTABILITY or FITNESS FOR A PARTICULAR PURPOSE.  See the
# GNU General Public License for more details.
#
# You should have received a copy of the GNU General Public License
# along with this program; if not, write to the Free Software
# Foundation, Inc., 51 Franklin Street, Fifth Floor, Boston, MA 02110-1301 USA

"""Tests for the bzrlib ui
"""

import os
import re
import time

from bzrlib import (
    errors,
    tests,
    ui as _mod_ui,
    )
from bzrlib.symbol_versioning import (
    deprecated_in,
    )
<<<<<<< HEAD
from bzrlib.tests import test_progress
from bzrlib.ui import text as _mod_ui_text
=======
from bzrlib.tests import (
    TestCase,
    TestUIFactory,
    StringIOWrapper,
    )
from bzrlib.tests.test_progress import (
    _NonTTYStringIO,
    _TTYStringIO,
    )
from bzrlib.ui import (
    CannedInputUIFactory,
    SilentUIFactory,
    UIFactory,
    make_ui_for_terminal,
    )
from bzrlib.ui.text import (
    NullProgressView,
    TextProgressView,
    TextUIFactory,
    )
>>>>>>> 15eb7706


class TestTextUIFactory(tests.TestCase):

    def test_text_factory_ascii_password(self):
        ui = tests.TestUIFactory(stdin='secret\n',
                                 stdout=tests.StringIOWrapper(),
                                 stderr=tests.StringIOWrapper())
        pb = ui.nested_progress_bar()
        try:
            self.assertEqual('secret',
                             self.apply_redirected(ui.stdin, ui.stdout,
                                                   ui.stderr,
                                                   ui.get_password))
            # ': ' is appended to prompt
            self.assertEqual(': ', ui.stderr.getvalue())
            self.assertEqual('', ui.stdout.readline())
            # stdin should be empty
            self.assertEqual('', ui.stdin.readline())
        finally:
            pb.finished()

    def test_text_factory_utf8_password(self):
        """Test an utf8 password.

        We can't predict what encoding users will have for stdin, so we force
        it to utf8 to test that we transport the password correctly.
        """
        ui = tests.TestUIFactory(stdin=u'baz\u1234'.encode('utf8'),
                                 stdout=tests.StringIOWrapper(),
                                 stderr=tests.StringIOWrapper())
        ui.stderr.encoding = ui.stdout.encoding = ui.stdin.encoding = 'utf8'
        pb = ui.nested_progress_bar()
        try:
            password = self.apply_redirected(ui.stdin, ui.stdout, ui.stderr,
                                             ui.get_password,
                                             u'Hello \u1234 %(user)s',
                                             user=u'some\u1234')
            # We use StringIO objects, we need to decode them
            self.assertEqual(u'baz\u1234', password.decode('utf8'))
            self.assertEqual(u'Hello \u1234 some\u1234: ',
                             ui.stderr.getvalue().decode('utf8'))
            # stdin and stdout should be empty
            self.assertEqual('', ui.stdin.readline())
            self.assertEqual('', ui.stdout.readline())
        finally:
            pb.finished()

    def test_progress_note(self):
        stderr = tests.StringIOWrapper()
        stdout = tests.StringIOWrapper()
        ui_factory = _mod_ui_text.TextUIFactory(stdin=tests.StringIOWrapper(''),
                                                stderr=stderr,
                                                stdout=stdout)
        pb = ui_factory.nested_progress_bar()
        try:
            result = self.applyDeprecated(deprecated_in((2, 1, 0)),
                pb.note,
                't')
            self.assertEqual(None, result)
            self.assertEqual("t\n", stdout.getvalue())
            # Since there was no update() call, there should be no clear() call
            self.failIf(re.search(r'^\r {10,}\r$',
                                  stderr.getvalue()) is not None,
                        'We cleared the stderr without anything to put there')
        finally:
            pb.finished()

    def test_progress_note_clears(self):
        stderr = test_progress._TTYStringIO()
        stdout = test_progress._TTYStringIO()
        # so that we get a TextProgressBar
        os.environ['TERM'] = 'xterm'
        ui_factory = _mod_ui_text.TextUIFactory(
            stdin=tests.StringIOWrapper(''),
            stdout=stdout, stderr=stderr)
        self.assertIsInstance(ui_factory._progress_view,
                              _mod_ui_text.TextProgressView)
        pb = ui_factory.nested_progress_bar()
        try:
            # Create a progress update that isn't throttled
            pb.update('x', 1, 1)
            result = self.applyDeprecated(deprecated_in((2, 1, 0)),
                pb.note, 't')
            self.assertEqual(None, result)
            self.assertEqual("t\n", stdout.getvalue())
            # the exact contents will depend on the terminal width and we don't
            # care about that right now - but you're probably running it on at
            # least a 10-character wide terminal :)
            self.assertContainsRe(stderr.getvalue(), r'\r {10,}\r$')
        finally:
            pb.finished()

    def test_progress_nested(self):
        # test factory based nested and popping.
        ui = _mod_ui_text.TextUIFactory(None, None, None)
        pb1 = ui.nested_progress_bar()
        pb2 = ui.nested_progress_bar()
        # You do get a warning if the outermost progress bar wasn't finished
        # first - it's not clear if this is really useful or if it should just
        # become orphaned -- mbp 20090120
        warnings, _ = self.callCatchWarnings(pb1.finished)
        if len(warnings) != 1:
            self.fail("unexpected warnings: %r" % (warnings,))
        pb2.finished()
        pb1.finished()

    def test_text_ui_get_boolean(self):
        stdin = tests.StringIOWrapper(
            "y\n" # True
            "n\n" # False
            "yes with garbage\nY\n" # True
            "not an answer\nno\n" # False
            "I'm sure!\nyes\n" # True
            "NO\n" # False
            "foo\n")
        stdout = tests.StringIOWrapper()
        stderr = tests.StringIOWrapper()
        factory = _mod_ui_text.TextUIFactory(stdin, stdout, stderr)
        self.assertEqual(True, factory.get_boolean(""))
        self.assertEqual(False, factory.get_boolean(""))
        self.assertEqual(True, factory.get_boolean(""))
        self.assertEqual(False, factory.get_boolean(""))
        self.assertEqual(True, factory.get_boolean(""))
        self.assertEqual(False, factory.get_boolean(""))
        self.assertEqual("foo\n", factory.stdin.read())
        # stdin should be empty
        self.assertEqual('', factory.stdin.readline())

    def test_text_ui_get_integer(self):
        stdin = tests.StringIOWrapper(
            "1\n"
            "  -2  \n"
            "hmmm\nwhat else ?\nCome on\nok 42\n4.24\n42\n")
        stdout = tests.StringIOWrapper()
        stderr = tests.StringIOWrapper()
        factory = _mod_ui_text.TextUIFactory(stdin, stdout, stderr)
        self.assertEqual(1, factory.get_integer(""))
        self.assertEqual(-2, factory.get_integer(""))
        self.assertEqual(42, factory.get_integer(""))

    def test_text_factory_prompt(self):
        # see <https://launchpad.net/bugs/365891>
        StringIO = tests.StringIOWrapper
        factory = _mod_ui_text.TextUIFactory(StringIO(), StringIO(), StringIO())
        factory.prompt('foo %2e')
        self.assertEqual('', factory.stdout.getvalue())
        self.assertEqual('foo %2e', factory.stderr.getvalue())

    def test_text_factory_prompts_and_clears(self):
        # a get_boolean call should clear the pb before prompting
        out = test_progress._TTYStringIO()
        os.environ['TERM'] = 'xterm'
        factory = _mod_ui_text.TextUIFactory(
            stdin=tests.StringIOWrapper("yada\ny\n"),
            stdout=out, stderr=out)
        pb = factory.nested_progress_bar()
        pb.show_bar = False
        pb.show_spinner = False
        pb.show_count = False
        pb.update("foo", 0, 1)
        self.assertEqual(True,
                         self.apply_redirected(None, factory.stdout,
                                               factory.stdout,
                                               factory.get_boolean,
                                               "what do you want"))
        output = out.getvalue()
        self.assertContainsRe(factory.stdout.getvalue(),
            "foo *\r\r  *\r*")
        self.assertContainsRe(factory.stdout.getvalue(),
            r"what do you want\? \[y/n\]: what do you want\? \[y/n\]: ")
        # stdin should have been totally consumed
        self.assertEqual('', factory.stdin.readline())

    def test_text_tick_after_update(self):
        ui_factory = _mod_ui_text.TextUIFactory(stdout=tests.StringIOWrapper(),
                                                stderr=tests.StringIOWrapper())
        pb = ui_factory.nested_progress_bar()
        try:
            pb.update('task', 0, 3)
            # Reset the clock, so that it actually tries to repaint itself
            ui_factory._progress_view._last_repaint = time.time() - 1.0
            pb.tick()
        finally:
            pb.finished()

    def test_text_ui_getusername(self):
        factory = _mod_ui_text.TextUIFactory(None, None, None)
        factory.stdin = tests.StringIOWrapper("someuser\n\n")
        factory.stdout = tests.StringIOWrapper()
        factory.stderr = tests.StringIOWrapper()
        factory.stdout.encoding = "utf8"
        # there is no output from the base factory
        self.assertEqual("someuser",
                         factory.get_username('Hello %(host)s', host='some'))
        self.assertEquals("Hello some: ", factory.stderr.getvalue())
        self.assertEquals('', factory.stdout.getvalue())
        self.assertEqual("", factory.get_username("Gebruiker"))
        # stdin should be empty
        self.assertEqual('', factory.stdin.readline())

    def test_text_ui_getusername_utf8(self):
        ui = tests.TestUIFactory(stdin=u'someuser\u1234'.encode('utf8'),
                                 stdout=tests.StringIOWrapper(),
                                 stderr=tests.StringIOWrapper())
        ui.stderr.encoding = ui.stdout.encoding = ui.stdin.encoding = "utf8"
        pb = ui.nested_progress_bar()
        try:
            # there is no output from the base factory
            username = self.apply_redirected(ui.stdin, ui.stdout, ui.stderr,
                ui.get_username, u'Hello\u1234 %(host)s', host=u'some\u1234')
            self.assertEquals(u"someuser\u1234", username.decode('utf8'))
            self.assertEquals(u"Hello\u1234 some\u1234: ",
                              ui.stderr.getvalue().decode("utf8"))
            self.assertEquals('', ui.stdout.getvalue())
        finally:
            pb.finished()


class UITests(tests.TestCase):

    def test_progress_construction(self):
        """TextUIFactory constructs the right progress view.
        """
        TTYStringIO = test_progress._TTYStringIO
        FileStringIO = tests.StringIOWrapper
        for (file_class, term, pb, expected_pb_class) in (
            # on an xterm, either use them or not as the user requests,
            # otherwise default on
            (TTYStringIO, 'xterm', 'none', _mod_ui_text.NullProgressView),
            (TTYStringIO, 'xterm', 'text', _mod_ui_text.TextProgressView),
            (TTYStringIO, 'xterm', None, _mod_ui_text.TextProgressView),
            # on a dumb terminal, again if there's explicit configuration do
            # it, otherwise default off
            (TTYStringIO, 'dumb', 'none', _mod_ui_text.NullProgressView),
            (TTYStringIO, 'dumb', 'text', _mod_ui_text.TextProgressView),
            (TTYStringIO, 'dumb', None, _mod_ui_text.NullProgressView),
            # on a non-tty terminal, it's null regardless of $TERM
            (FileStringIO, 'xterm', None, _mod_ui_text.NullProgressView),
            (FileStringIO, 'dumb', None, _mod_ui_text.NullProgressView),
            # however, it can still be forced on
            (FileStringIO, 'dumb', 'text', _mod_ui_text.TextProgressView),
            ):
            os.environ['TERM'] = term
            if pb is None:
                if 'BZR_PROGRESS_BAR' in os.environ:
                    del os.environ['BZR_PROGRESS_BAR']
            else:
                os.environ['BZR_PROGRESS_BAR'] = pb
            stdin = file_class('')
            stderr = file_class()
            stdout = file_class()
            uif = _mod_ui.make_ui_for_terminal(stdin, stdout, stderr)
            self.assertIsInstance(uif, _mod_ui_text.TextUIFactory,
                "TERM=%s BZR_PROGRESS_BAR=%s uif=%r" % (term, pb, uif,))
            self.assertIsInstance(uif.make_progress_view(),
                expected_pb_class,
                "TERM=%s BZR_PROGRESS_BAR=%s uif=%r" % (term, pb, uif,))

    def test_text_ui_non_terminal(self):
        """Even on non-ttys, make_ui_for_terminal gives a text ui."""
        stdin = test_progress._NonTTYStringIO('')
        stderr = test_progress._NonTTYStringIO()
        stdout = test_progress._NonTTYStringIO()
        for term_type in ['dumb', None, 'xterm']:
            if term_type is None:
                del os.environ['TERM']
            else:
                os.environ['TERM'] = term_type
            uif = _mod_ui.make_ui_for_terminal(stdin, stdout, stderr)
            self.assertIsInstance(uif, _mod_ui_text.TextUIFactory,
                'TERM=%r' % (term_type,))


<<<<<<< HEAD
class CLIUITests(tests.TestCase):

    def test_cli_factory_deprecated(self):
        StringIO = tests.StringIOWrapper
        uif = self.applyDeprecated(deprecated_in((1, 18, 0)),
            _mod_ui.CLIUIFactory,
            StringIO(), StringIO(), StringIO())
        self.assertIsInstance(uif, _mod_ui.UIFactory)


class SilentUITests(tests.TestCase):
=======
class SilentUITests(TestCase):
>>>>>>> 15eb7706

    def test_silent_factory_get_password(self):
        # A silent factory that can't do user interaction can't get a
        # password.  Possibly it should raise a more specific error but it
        # can't succeed.
        ui = _mod_ui.SilentUIFactory()
        stdout = tests.StringIOWrapper()
        self.assertRaises(
            NotImplementedError,
            self.apply_redirected,
            None, stdout, stdout, ui.get_password)
        # and it didn't write anything out either
        self.assertEqual('', stdout.getvalue())

    def test_silent_ui_getbool(self):
        factory = _mod_ui.SilentUIFactory()
        stdout = tests.StringIOWrapper()
        self.assertRaises(
            NotImplementedError,
            self.apply_redirected,
            None, stdout, stdout, factory.get_boolean, "foo")


class TestUIFactoryTests(tests.TestCase):

    def test_test_ui_factory_progress(self):
        # there's no output; we just want to make sure this doesn't crash -
        # see https://bugs.edge.launchpad.net/bzr/+bug/408201
        ui = tests.TestUIFactory()
        pb = ui.nested_progress_bar()
        pb.update('hello')
        pb.tick()
        pb.finished()


class CannedInputUIFactoryTests(tests.TestCase):

    def test_canned_input_get_input(self):
        uif = _mod_ui.CannedInputUIFactory([True, 'mbp', 'password', 42])
        self.assertEqual(True, uif.get_boolean('Extra cheese?'))
        self.assertEqual('mbp', uif.get_username('Enter your user name'))
        self.assertEqual('password',
                         uif.get_password('Password for %(host)s',
                                          host='example.com'))
        self.assertEqual(42, uif.get_integer('And all that jazz ?'))


class TestBoolFromString(tests.TestCase):

    def assertIsTrue(self, s, accepted_values=None):
        res = _mod_ui.bool_from_string(s, accepted_values=accepted_values)
        self.assertEquals(True, res)

    def assertIsFalse(self, s, accepted_values=None):
        res = _mod_ui.bool_from_string(s, accepted_values=accepted_values)
        self.assertEquals(False, res)

    def assertIsNone(self, s, accepted_values=None):
        res = _mod_ui.bool_from_string(s, accepted_values=accepted_values)
        self.assertIs(None, res)

    def test_know_valid_values(self):
        self.assertIsTrue('true')
        self.assertIsFalse('false')
        self.assertIsTrue('1')
        self.assertIsFalse('0')
        self.assertIsTrue('on')
        self.assertIsFalse('off')
        self.assertIsTrue('yes')
        self.assertIsFalse('no')
        self.assertIsTrue('y')
        self.assertIsFalse('n')
        # Also try some case variations
        self.assertIsTrue('True')
        self.assertIsFalse('False')
        self.assertIsTrue('On')
        self.assertIsFalse('Off')
        self.assertIsTrue('ON')
        self.assertIsFalse('OFF')
        self.assertIsTrue('oN')
        self.assertIsFalse('oFf')

    def test_invalid_values(self):
        self.assertIsNone(None)
        self.assertIsNone('doubt')
        self.assertIsNone('frue')
        self.assertIsNone('talse')
        self.assertIsNone('42')

    def test_provided_values(self):
        av = dict(y=True, n=False, yes=True, no=False)
        self.assertIsTrue('y', av)
        self.assertIsTrue('Y', av)
        self.assertIsTrue('Yes', av)
        self.assertIsFalse('n', av)
        self.assertIsFalse('N', av)
        self.assertIsFalse('No', av)
        self.assertIsNone('1', av)
        self.assertIsNone('0', av)
        self.assertIsNone('on', av)
        self.assertIsNone('off', av)<|MERGE_RESOLUTION|>--- conflicted
+++ resolved
@@ -29,31 +29,8 @@
 from bzrlib.symbol_versioning import (
     deprecated_in,
     )
-<<<<<<< HEAD
 from bzrlib.tests import test_progress
 from bzrlib.ui import text as _mod_ui_text
-=======
-from bzrlib.tests import (
-    TestCase,
-    TestUIFactory,
-    StringIOWrapper,
-    )
-from bzrlib.tests.test_progress import (
-    _NonTTYStringIO,
-    _TTYStringIO,
-    )
-from bzrlib.ui import (
-    CannedInputUIFactory,
-    SilentUIFactory,
-    UIFactory,
-    make_ui_for_terminal,
-    )
-from bzrlib.ui.text import (
-    NullProgressView,
-    TextProgressView,
-    TextUIFactory,
-    )
->>>>>>> 15eb7706
 
 
 class TestTextUIFactory(tests.TestCase):
@@ -328,21 +305,7 @@
                 'TERM=%r' % (term_type,))
 
 
-<<<<<<< HEAD
-class CLIUITests(tests.TestCase):
-
-    def test_cli_factory_deprecated(self):
-        StringIO = tests.StringIOWrapper
-        uif = self.applyDeprecated(deprecated_in((1, 18, 0)),
-            _mod_ui.CLIUIFactory,
-            StringIO(), StringIO(), StringIO())
-        self.assertIsInstance(uif, _mod_ui.UIFactory)
-
-
 class SilentUITests(tests.TestCase):
-=======
-class SilentUITests(TestCase):
->>>>>>> 15eb7706
 
     def test_silent_factory_get_password(self):
         # A silent factory that can't do user interaction can't get a
