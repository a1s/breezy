--- conflicted
+++ resolved
@@ -17,13 +17,9 @@
 """Tests for the smart wire/domain protocol.
 
 This module contains tests for the domain-level smart requests and responses,
-<<<<<<< HEAD
-such as the 'Branch.lock_write' request.
-=======
 such as the 'Branch.lock_write' request. Many of these use specific disk
 formats to exercise calls that only make sense for formats with specific
 properties.
->>>>>>> 17be38dd
 
 Tests for low-level protocol encoding are found in test_smart_transport.
 """
