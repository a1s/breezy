--- conflicted
+++ resolved
@@ -222,7 +222,6 @@
         self.assertEqual(expected, request.execute('', 'False'))
 
 
-<<<<<<< HEAD
 class TestSmartServerBzrDirRequestHasWorkingTree(
     tests.TestCaseWithTransport):
     """Tests for BzrDir.has_workingtree."""
@@ -243,7 +242,9 @@
         request_class = smart_dir.SmartServerBzrDirRequestHasWorkingTree
         request = request_class(backing)
         expected = smart_req.SuccessfulSmartServerResponse(('no',))
-=======
+        self.assertEqual(expected, request.execute(''))
+
+
 class TestSmartServerBzrDirRequestDestroyRepository(
     tests.TestCaseWithMemoryTransport):
     """Tests for BzrDir.destroy_repository."""
@@ -265,7 +266,6 @@
         request = request_class(backing)
         expected = smart_req.FailedSmartServerResponse(
             ('norepository',), None)
->>>>>>> 43195743
         self.assertEqual(expected, request.execute(''))
 
 
