# Copyright (C) 2005, 2006, 2007 Canonical Ltd
#
# This program is free software; you can redistribute it and/or modify
# it under the terms of the GNU General Public License as published by
# the Free Software Foundation; either version 2 of the License, or
# (at your option) any later version.
#
# This program is distributed in the hope that it will be useful,
# but WITHOUT ANY WARRANTY; without even the implied warranty of
# MERCHANTABILITY or FITNESS FOR A PARTICULAR PURPOSE.  See the
# GNU General Public License for more details.
#
# You should have received a copy of the GNU General Public License
# along with this program; if not, write to the Free Software
# Foundation, Inc., 59 Temple Place, Suite 330, Boston, MA  02111-1307  USA

"""Tests for Knit data structure"""

from cStringIO import StringIO
import difflib
import gzip
import sha
import sys

from bzrlib import (
    errors,
    generate_ids,
    knit,
    pack,
    )
from bzrlib.errors import (
    RevisionAlreadyPresent,
    KnitHeaderError,
    RevisionNotPresent,
    NoSuchFile,
    )
from bzrlib.index import *
from bzrlib.knit import (
    KnitContent,
    KnitGraphIndex,
    KnitVersionedFile,
    KnitPlainFactory,
    KnitAnnotateFactory,
    _KnitAccess,
    _KnitData,
    _KnitIndex,
    _PackAccess,
    WeaveToKnit,
    KnitSequenceMatcher,
    )
from bzrlib.osutils import split_lines
from bzrlib.tests import (
    Feature,
    TestCase,
    TestCaseWithMemoryTransport,
    TestCaseWithTransport,
    )
from bzrlib.transport import TransportLogger, get_transport
from bzrlib.transport.memory import MemoryTransport
from bzrlib.weave import Weave


class _CompiledKnitFeature(Feature):

    def _probe(self):
        try:
            import bzrlib._knit_load_data_c
        except ImportError:
            return False
        return True

    def feature_name(self):
        return 'bzrlib._knit_load_data_c'

CompiledKnitFeature = _CompiledKnitFeature()


class KnitContentTests(TestCase):

    def test_constructor(self):
        content = KnitContent([])

    def test_text(self):
        content = KnitContent([])
        self.assertEqual(content.text(), [])

        content = KnitContent([("origin1", "text1"), ("origin2", "text2")])
        self.assertEqual(content.text(), ["text1", "text2"])

    def test_annotate(self):
        content = KnitContent([])
        self.assertEqual(content.annotate(), [])

        content = KnitContent([("origin1", "text1"), ("origin2", "text2")])
        self.assertEqual(content.annotate(),
            [("origin1", "text1"), ("origin2", "text2")])

    def test_annotate_iter(self):
        content = KnitContent([])
        it = content.annotate_iter()
        self.assertRaises(StopIteration, it.next)

        content = KnitContent([("origin1", "text1"), ("origin2", "text2")])
        it = content.annotate_iter()
        self.assertEqual(it.next(), ("origin1", "text1"))
        self.assertEqual(it.next(), ("origin2", "text2"))
        self.assertRaises(StopIteration, it.next)

    def test_copy(self):
        content = KnitContent([("origin1", "text1"), ("origin2", "text2")])
        copy = content.copy()
        self.assertIsInstance(copy, KnitContent)
        self.assertEqual(copy.annotate(),
            [("origin1", "text1"), ("origin2", "text2")])

    def test_line_delta(self):
        content1 = KnitContent([("", "a"), ("", "b")])
        content2 = KnitContent([("", "a"), ("", "a"), ("", "c")])
        self.assertEqual(content1.line_delta(content2),
            [(1, 2, 2, [("", "a"), ("", "c")])])

    def test_line_delta_iter(self):
        content1 = KnitContent([("", "a"), ("", "b")])
        content2 = KnitContent([("", "a"), ("", "a"), ("", "c")])
        it = content1.line_delta_iter(content2)
        self.assertEqual(it.next(), (1, 2, 2, [("", "a"), ("", "c")]))
        self.assertRaises(StopIteration, it.next)


class MockTransport(object):

    def __init__(self, file_lines=None):
        self.file_lines = file_lines
        self.calls = []
        # We have no base directory for the MockTransport
        self.base = ''

    def get(self, filename):
        if self.file_lines is None:
            raise NoSuchFile(filename)
        else:
            return StringIO("\n".join(self.file_lines))

    def readv(self, relpath, offsets):
        fp = self.get(relpath)
        for offset, size in offsets:
            fp.seek(offset)
            yield offset, fp.read(size)

    def __getattr__(self, name):
        def queue_call(*args, **kwargs):
            self.calls.append((name, args, kwargs))
        return queue_call


class KnitRecordAccessTestsMixin(object):
    """Tests for getting and putting knit records."""

    def assertAccessExists(self, access):
        """Ensure the data area for access has been initialised/exists."""
        raise NotImplementedError(self.assertAccessExists)

    def test_add_raw_records(self):
        """Add_raw_records adds records retrievable later."""
        access = self.get_access()
        memos = access.add_raw_records([10], '1234567890')
        self.assertEqual(['1234567890'], list(access.get_raw_records(memos)))
 
    def test_add_several_raw_records(self):
        """add_raw_records with many records and read some back."""
        access = self.get_access()
        memos = access.add_raw_records([10, 2, 5], '12345678901234567')
        self.assertEqual(['1234567890', '12', '34567'],
            list(access.get_raw_records(memos)))
        self.assertEqual(['1234567890'],
            list(access.get_raw_records(memos[0:1])))
        self.assertEqual(['12'],
            list(access.get_raw_records(memos[1:2])))
        self.assertEqual(['34567'],
            list(access.get_raw_records(memos[2:3])))
        self.assertEqual(['1234567890', '34567'],
            list(access.get_raw_records(memos[0:1] + memos[2:3])))

    def test_create(self):
        """create() should make a file on disk."""
        access = self.get_access()
        access.create()
        self.assertAccessExists(access)

    def test_open_file(self):
        """open_file never errors."""
        access = self.get_access()
        access.open_file()


class TestKnitKnitAccess(TestCaseWithMemoryTransport, KnitRecordAccessTestsMixin):
    """Tests for the .kndx implementation."""

    def assertAccessExists(self, access):
        self.assertNotEqual(None, access.open_file())

    def get_access(self):
        """Get a .knit style access instance."""
        access = _KnitAccess(self.get_transport(), "foo.knit", None, None,
            False, False)
        return access
    

class TestPackKnitAccess(TestCaseWithMemoryTransport, KnitRecordAccessTestsMixin):
    """Tests for the pack based access."""

    def assertAccessExists(self, access):
        # as pack based access has no backing unless an index maps data, this
        # is a no-op.
        pass

    def get_access(self):
        return self._get_access()[0]

    def _get_access(self, packname='packfile', index='FOO'):
        transport = self.get_transport()
        def write_data(bytes):
            transport.append_bytes(packname, bytes)
        writer = pack.ContainerWriter(write_data)
        writer.begin()
        indices = {index:(transport, packname)}
        access = _PackAccess(indices, writer=(writer, index))
        return access, writer

    def test_read_from_several_packs(self):
        access, writer = self._get_access()
        memos = []
        memos.extend(access.add_raw_records([10], '1234567890'))
        writer.end()
        access, writer = self._get_access('pack2', 'FOOBAR')
        memos.extend(access.add_raw_records([5], '12345'))
        writer.end()
        access, writer = self._get_access('pack3', 'BAZ')
        memos.extend(access.add_raw_records([5], 'alpha'))
        writer.end()
        transport = self.get_transport()
        access = _PackAccess({"FOO":(transport, 'packfile'),
            "FOOBAR":(transport, 'pack2'),
            "BAZ":(transport, 'pack3')})
        self.assertEqual(['1234567890', '12345', 'alpha'],
            list(access.get_raw_records(memos)))
        self.assertEqual(['1234567890'],
            list(access.get_raw_records(memos[0:1])))
        self.assertEqual(['12345'],
            list(access.get_raw_records(memos[1:2])))
        self.assertEqual(['alpha'],
            list(access.get_raw_records(memos[2:3])))
        self.assertEqual(['1234567890', 'alpha'],
            list(access.get_raw_records(memos[0:1] + memos[2:3])))

    def test_set_writer(self):
        """The writer should be settable post construction."""
        access = _PackAccess({})
        transport = self.get_transport()
        packname = 'packfile'
        index = 'foo'
        def write_data(bytes):
            transport.append_bytes(packname, bytes)
        writer = pack.ContainerWriter(write_data)
        writer.begin()
        access.set_writer(writer, index, (transport, packname))
        memos = access.add_raw_records([10], '1234567890')
        writer.end()
        self.assertEqual(['1234567890'], list(access.get_raw_records(memos)))


class LowLevelKnitDataTests(TestCase):

    def create_gz_content(self, text):
        sio = StringIO()
        gz_file = gzip.GzipFile(mode='wb', fileobj=sio)
        gz_file.write(text)
        gz_file.close()
        return sio.getvalue()

    def test_valid_knit_data(self):
        sha1sum = sha.new('foo\nbar\n').hexdigest()
        gz_txt = self.create_gz_content('version rev-id-1 2 %s\n'
                                        'foo\n'
                                        'bar\n'
                                        'end rev-id-1\n'
                                        % (sha1sum,))
        transport = MockTransport([gz_txt])
        access = _KnitAccess(transport, 'filename', None, None, False, False)
        data = _KnitData(access=access)
        records = [('rev-id-1', (None, 0, len(gz_txt)))]

        contents = data.read_records(records)
        self.assertEqual({'rev-id-1':(['foo\n', 'bar\n'], sha1sum)}, contents)

        raw_contents = list(data.read_records_iter_raw(records))
        self.assertEqual([('rev-id-1', gz_txt)], raw_contents)

    def test_not_enough_lines(self):
        sha1sum = sha.new('foo\n').hexdigest()
        # record says 2 lines data says 1
        gz_txt = self.create_gz_content('version rev-id-1 2 %s\n'
                                        'foo\n'
                                        'end rev-id-1\n'
                                        % (sha1sum,))
        transport = MockTransport([gz_txt])
        access = _KnitAccess(transport, 'filename', None, None, False, False)
        data = _KnitData(access=access)
        records = [('rev-id-1', (None, 0, len(gz_txt)))]
        self.assertRaises(errors.KnitCorrupt, data.read_records, records)

        # read_records_iter_raw won't detect that sort of mismatch/corruption
        raw_contents = list(data.read_records_iter_raw(records))
        self.assertEqual([('rev-id-1', gz_txt)], raw_contents)

    def test_too_many_lines(self):
        sha1sum = sha.new('foo\nbar\n').hexdigest()
        # record says 1 lines data says 2
        gz_txt = self.create_gz_content('version rev-id-1 1 %s\n'
                                        'foo\n'
                                        'bar\n'
                                        'end rev-id-1\n'
                                        % (sha1sum,))
        transport = MockTransport([gz_txt])
        access = _KnitAccess(transport, 'filename', None, None, False, False)
        data = _KnitData(access=access)
        records = [('rev-id-1', (None, 0, len(gz_txt)))]
        self.assertRaises(errors.KnitCorrupt, data.read_records, records)

        # read_records_iter_raw won't detect that sort of mismatch/corruption
        raw_contents = list(data.read_records_iter_raw(records))
        self.assertEqual([('rev-id-1', gz_txt)], raw_contents)

    def test_mismatched_version_id(self):
        sha1sum = sha.new('foo\nbar\n').hexdigest()
        gz_txt = self.create_gz_content('version rev-id-1 2 %s\n'
                                        'foo\n'
                                        'bar\n'
                                        'end rev-id-1\n'
                                        % (sha1sum,))
        transport = MockTransport([gz_txt])
        access = _KnitAccess(transport, 'filename', None, None, False, False)
        data = _KnitData(access=access)
        # We are asking for rev-id-2, but the data is rev-id-1
        records = [('rev-id-2', (None, 0, len(gz_txt)))]
        self.assertRaises(errors.KnitCorrupt, data.read_records, records)

        # read_records_iter_raw will notice if we request the wrong version.
        self.assertRaises(errors.KnitCorrupt, list,
                          data.read_records_iter_raw(records))

    def test_uncompressed_data(self):
        sha1sum = sha.new('foo\nbar\n').hexdigest()
        txt = ('version rev-id-1 2 %s\n'
               'foo\n'
               'bar\n'
               'end rev-id-1\n'
               % (sha1sum,))
        transport = MockTransport([txt])
        access = _KnitAccess(transport, 'filename', None, None, False, False)
        data = _KnitData(access=access)
        records = [('rev-id-1', (None, 0, len(txt)))]

        # We don't have valid gzip data ==> corrupt
        self.assertRaises(errors.KnitCorrupt, data.read_records, records)

        # read_records_iter_raw will notice the bad data
        self.assertRaises(errors.KnitCorrupt, list,
                          data.read_records_iter_raw(records))

    def test_corrupted_data(self):
        sha1sum = sha.new('foo\nbar\n').hexdigest()
        gz_txt = self.create_gz_content('version rev-id-1 2 %s\n'
                                        'foo\n'
                                        'bar\n'
                                        'end rev-id-1\n'
                                        % (sha1sum,))
        # Change 2 bytes in the middle to \xff
        gz_txt = gz_txt[:10] + '\xff\xff' + gz_txt[12:]
        transport = MockTransport([gz_txt])
        access = _KnitAccess(transport, 'filename', None, None, False, False)
        data = _KnitData(access=access)
        records = [('rev-id-1', (None, 0, len(gz_txt)))]

        self.assertRaises(errors.KnitCorrupt, data.read_records, records)

        # read_records_iter_raw will notice if we request the wrong version.
        self.assertRaises(errors.KnitCorrupt, list,
                          data.read_records_iter_raw(records))


class LowLevelKnitIndexTests(TestCase):

    def get_knit_index(self, *args, **kwargs):
        orig = knit._load_data
        def reset():
            knit._load_data = orig
        self.addCleanup(reset)
        from bzrlib._knit_load_data_py import _load_data_py
        knit._load_data = _load_data_py
        return _KnitIndex(*args, **kwargs)

    def test_no_such_file(self):
        transport = MockTransport()

        self.assertRaises(NoSuchFile, self.get_knit_index,
                          transport, "filename", "r")
        self.assertRaises(NoSuchFile, self.get_knit_index,
                          transport, "filename", "w", create=False)

    def test_create_file(self):
        transport = MockTransport()

        index = self.get_knit_index(transport, "filename", "w",
            file_mode="wb", create=True)
        self.assertEqual(
                ("put_bytes_non_atomic",
                    ("filename", index.HEADER), {"mode": "wb"}),
                transport.calls.pop(0))

    def test_delay_create_file(self):
        transport = MockTransport()

        index = self.get_knit_index(transport, "filename", "w",
            create=True, file_mode="wb", create_parent_dir=True,
            delay_create=True, dir_mode=0777)
        self.assertEqual([], transport.calls)

        index.add_versions([])
        name, (filename, f), kwargs = transport.calls.pop(0)
        self.assertEqual("put_file_non_atomic", name)
        self.assertEqual(
            {"dir_mode": 0777, "create_parent_dir": True, "mode": "wb"},
            kwargs)
        self.assertEqual("filename", filename)
        self.assertEqual(index.HEADER, f.read())

        index.add_versions([])
        self.assertEqual(("append_bytes", ("filename", ""), {}),
            transport.calls.pop(0))

    def test_read_utf8_version_id(self):
        unicode_revision_id = u"version-\N{CYRILLIC CAPITAL LETTER A}"
        utf8_revision_id = unicode_revision_id.encode('utf-8')
        transport = MockTransport([
            _KnitIndex.HEADER,
            '%s option 0 1 :' % (utf8_revision_id,)
            ])
        index = self.get_knit_index(transport, "filename", "r")
        # _KnitIndex is a private class, and deals in utf8 revision_ids, not
        # Unicode revision_ids.
        self.assertTrue(index.has_version(utf8_revision_id))
        self.assertFalse(index.has_version(unicode_revision_id))

    def test_read_utf8_parents(self):
        unicode_revision_id = u"version-\N{CYRILLIC CAPITAL LETTER A}"
        utf8_revision_id = unicode_revision_id.encode('utf-8')
        transport = MockTransport([
            _KnitIndex.HEADER,
            "version option 0 1 .%s :" % (utf8_revision_id,)
            ])
        index = self.get_knit_index(transport, "filename", "r")
        self.assertEqual([utf8_revision_id],
            index.get_parents_with_ghosts("version"))

    def test_read_ignore_corrupted_lines(self):
        transport = MockTransport([
            _KnitIndex.HEADER,
            "corrupted",
            "corrupted options 0 1 .b .c ",
            "version options 0 1 :"
            ])
        index = self.get_knit_index(transport, "filename", "r")
        self.assertEqual(1, index.num_versions())
        self.assertTrue(index.has_version("version"))

    def test_read_corrupted_header(self):
        transport = MockTransport(['not a bzr knit index header\n'])
        self.assertRaises(KnitHeaderError,
            self.get_knit_index, transport, "filename", "r")

    def test_read_duplicate_entries(self):
        transport = MockTransport([
            _KnitIndex.HEADER,
            "parent options 0 1 :",
            "version options1 0 1 0 :",
            "version options2 1 2 .other :",
            "version options3 3 4 0 .other :"
            ])
        index = self.get_knit_index(transport, "filename", "r")
        self.assertEqual(2, index.num_versions())
        # check that the index used is the first one written. (Specific
        # to KnitIndex style indices.
        self.assertEqual("1", index._version_list_to_index(["version"]))
        self.assertEqual((None, 3, 4), index.get_position("version"))
        self.assertEqual(["options3"], index.get_options("version"))
        self.assertEqual(["parent", "other"],
            index.get_parents_with_ghosts("version"))

    def test_read_compressed_parents(self):
        transport = MockTransport([
            _KnitIndex.HEADER,
            "a option 0 1 :",
            "b option 0 1 0 :",
            "c option 0 1 1 0 :",
            ])
        index = self.get_knit_index(transport, "filename", "r")
        self.assertEqual(["a"], index.get_parents("b"))
        self.assertEqual(["b", "a"], index.get_parents("c"))

    def test_write_utf8_version_id(self):
        unicode_revision_id = u"version-\N{CYRILLIC CAPITAL LETTER A}"
        utf8_revision_id = unicode_revision_id.encode('utf-8')
        transport = MockTransport([
            _KnitIndex.HEADER
            ])
        index = self.get_knit_index(transport, "filename", "r")
        index.add_version(utf8_revision_id, ["option"], (None, 0, 1), [])
        self.assertEqual(("append_bytes", ("filename",
            "\n%s option 0 1  :" % (utf8_revision_id,)),
            {}),
            transport.calls.pop(0))

    def test_write_utf8_parents(self):
        unicode_revision_id = u"version-\N{CYRILLIC CAPITAL LETTER A}"
        utf8_revision_id = unicode_revision_id.encode('utf-8')
        transport = MockTransport([
            _KnitIndex.HEADER
            ])
        index = self.get_knit_index(transport, "filename", "r")
        index.add_version("version", ["option"], (None, 0, 1), [utf8_revision_id])
        self.assertEqual(("append_bytes", ("filename",
            "\nversion option 0 1 .%s :" % (utf8_revision_id,)),
            {}),
            transport.calls.pop(0))

    def test_get_graph(self):
        transport = MockTransport()
        index = self.get_knit_index(transport, "filename", "w", create=True)
        self.assertEqual([], index.get_graph())

        index.add_version("a", ["option"], (None, 0, 1), ["b"])
        self.assertEqual([("a", ["b"])], index.get_graph())

        index.add_version("c", ["option"], (None, 0, 1), ["d"])
        self.assertEqual([("a", ["b"]), ("c", ["d"])],
            sorted(index.get_graph()))

    def test_get_ancestry(self):
        transport = MockTransport([
            _KnitIndex.HEADER,
            "a option 0 1 :",
            "b option 0 1 0 .e :",
            "c option 0 1 1 0 :",
            "d option 0 1 2 .f :"
            ])
        index = self.get_knit_index(transport, "filename", "r")

        self.assertEqual([], index.get_ancestry([]))
        self.assertEqual(["a"], index.get_ancestry(["a"]))
        self.assertEqual(["a", "b"], index.get_ancestry(["b"]))
        self.assertEqual(["a", "b", "c"], index.get_ancestry(["c"]))
        self.assertEqual(["a", "b", "c", "d"], index.get_ancestry(["d"]))
        self.assertEqual(["a", "b"], index.get_ancestry(["a", "b"]))
        self.assertEqual(["a", "b", "c"], index.get_ancestry(["a", "c"]))

        self.assertRaises(RevisionNotPresent, index.get_ancestry, ["e"])

    def test_get_ancestry_with_ghosts(self):
        transport = MockTransport([
            _KnitIndex.HEADER,
            "a option 0 1 :",
            "b option 0 1 0 .e :",
            "c option 0 1 0 .f .g :",
            "d option 0 1 2 .h .j .k :"
            ])
        index = self.get_knit_index(transport, "filename", "r")

        self.assertEqual([], index.get_ancestry_with_ghosts([]))
        self.assertEqual(["a"], index.get_ancestry_with_ghosts(["a"]))
        self.assertEqual(["a", "e", "b"],
            index.get_ancestry_with_ghosts(["b"]))
        self.assertEqual(["a", "g", "f", "c"],
            index.get_ancestry_with_ghosts(["c"]))
        self.assertEqual(["a", "g", "f", "c", "k", "j", "h", "d"],
            index.get_ancestry_with_ghosts(["d"]))
        self.assertEqual(["a", "e", "b"],
            index.get_ancestry_with_ghosts(["a", "b"]))
        self.assertEqual(["a", "g", "f", "c"],
            index.get_ancestry_with_ghosts(["a", "c"]))
        self.assertEqual(
            ["a", "g", "f", "c", "e", "b", "k", "j", "h", "d"],
            index.get_ancestry_with_ghosts(["b", "d"]))

        self.assertRaises(RevisionNotPresent,
            index.get_ancestry_with_ghosts, ["e"])

    def test_iter_parents(self):
        transport = MockTransport()
        index = self.get_knit_index(transport, "filename", "w", create=True)
        # no parents
        index.add_version('r0', ['option'], (None, 0, 1), [])
        # 1 parent
        index.add_version('r1', ['option'], (None, 0, 1), ['r0'])
        # 2 parents
        index.add_version('r2', ['option'], (None, 0, 1), ['r1', 'r0'])
        # XXX TODO a ghost
        # cases: each sample data individually:
        self.assertEqual(set([('r0', ())]),
            set(index.iter_parents(['r0'])))
        self.assertEqual(set([('r1', ('r0', ))]),
            set(index.iter_parents(['r1'])))
        self.assertEqual(set([('r2', ('r1', 'r0'))]),
            set(index.iter_parents(['r2'])))
        # no nodes returned for a missing node
        self.assertEqual(set(),
            set(index.iter_parents(['missing'])))
        # 1 node returned with missing nodes skipped
        self.assertEqual(set([('r1', ('r0', ))]),
            set(index.iter_parents(['ghost1', 'r1', 'ghost'])))
        # 2 nodes returned
        self.assertEqual(set([('r0', ()), ('r1', ('r0', ))]),
            set(index.iter_parents(['r0', 'r1'])))
        # 2 nodes returned, missing skipped
        self.assertEqual(set([('r0', ()), ('r1', ('r0', ))]),
            set(index.iter_parents(['a', 'r0', 'b', 'r1', 'c'])))

    def test_num_versions(self):
        transport = MockTransport([
            _KnitIndex.HEADER
            ])
        index = self.get_knit_index(transport, "filename", "r")

        self.assertEqual(0, index.num_versions())
        self.assertEqual(0, len(index))

        index.add_version("a", ["option"], (None, 0, 1), [])
        self.assertEqual(1, index.num_versions())
        self.assertEqual(1, len(index))

        index.add_version("a", ["option2"], (None, 1, 2), [])
        self.assertEqual(1, index.num_versions())
        self.assertEqual(1, len(index))

        index.add_version("b", ["option"], (None, 0, 1), [])
        self.assertEqual(2, index.num_versions())
        self.assertEqual(2, len(index))

    def test_get_versions(self):
        transport = MockTransport([
            _KnitIndex.HEADER
            ])
        index = self.get_knit_index(transport, "filename", "r")

        self.assertEqual([], index.get_versions())

        index.add_version("a", ["option"], (None, 0, 1), [])
        self.assertEqual(["a"], index.get_versions())

        index.add_version("a", ["option"], (None, 0, 1), [])
        self.assertEqual(["a"], index.get_versions())

        index.add_version("b", ["option"], (None, 0, 1), [])
        self.assertEqual(["a", "b"], index.get_versions())

    def test_add_version(self):
        transport = MockTransport([
            _KnitIndex.HEADER
            ])
        index = self.get_knit_index(transport, "filename", "r")

        index.add_version("a", ["option"], (None, 0, 1), ["b"])
        self.assertEqual(("append_bytes",
            ("filename", "\na option 0 1 .b :"),
            {}), transport.calls.pop(0))
        self.assertTrue(index.has_version("a"))
        self.assertEqual(1, index.num_versions())
        self.assertEqual((None, 0, 1), index.get_position("a"))
        self.assertEqual(["option"], index.get_options("a"))
        self.assertEqual(["b"], index.get_parents_with_ghosts("a"))

        index.add_version("a", ["opt"], (None, 1, 2), ["c"])
        self.assertEqual(("append_bytes",
            ("filename", "\na opt 1 2 .c :"),
            {}), transport.calls.pop(0))
        self.assertTrue(index.has_version("a"))
        self.assertEqual(1, index.num_versions())
        self.assertEqual((None, 1, 2), index.get_position("a"))
        self.assertEqual(["opt"], index.get_options("a"))
        self.assertEqual(["c"], index.get_parents_with_ghosts("a"))

        index.add_version("b", ["option"], (None, 2, 3), ["a"])
        self.assertEqual(("append_bytes",
            ("filename", "\nb option 2 3 0 :"),
            {}), transport.calls.pop(0))
        self.assertTrue(index.has_version("b"))
        self.assertEqual(2, index.num_versions())
        self.assertEqual((None, 2, 3), index.get_position("b"))
        self.assertEqual(["option"], index.get_options("b"))
        self.assertEqual(["a"], index.get_parents_with_ghosts("b"))

    def test_add_versions(self):
        transport = MockTransport([
            _KnitIndex.HEADER
            ])
        index = self.get_knit_index(transport, "filename", "r")

        index.add_versions([
            ("a", ["option"], (None, 0, 1), ["b"]),
            ("a", ["opt"], (None, 1, 2), ["c"]),
            ("b", ["option"], (None, 2, 3), ["a"])
            ])
        self.assertEqual(("append_bytes", ("filename",
            "\na option 0 1 .b :"
            "\na opt 1 2 .c :"
            "\nb option 2 3 0 :"
            ), {}), transport.calls.pop(0))
        self.assertTrue(index.has_version("a"))
        self.assertTrue(index.has_version("b"))
        self.assertEqual(2, index.num_versions())
        self.assertEqual((None, 1, 2), index.get_position("a"))
        self.assertEqual((None, 2, 3), index.get_position("b"))
        self.assertEqual(["opt"], index.get_options("a"))
        self.assertEqual(["option"], index.get_options("b"))
        self.assertEqual(["c"], index.get_parents_with_ghosts("a"))
        self.assertEqual(["a"], index.get_parents_with_ghosts("b"))

    def test_delay_create_and_add_versions(self):
        transport = MockTransport()

        index = self.get_knit_index(transport, "filename", "w",
            create=True, file_mode="wb", create_parent_dir=True,
            delay_create=True, dir_mode=0777)
        self.assertEqual([], transport.calls)

        index.add_versions([
            ("a", ["option"], (None, 0, 1), ["b"]),
            ("a", ["opt"], (None, 1, 2), ["c"]),
            ("b", ["option"], (None, 2, 3), ["a"])
            ])
        name, (filename, f), kwargs = transport.calls.pop(0)
        self.assertEqual("put_file_non_atomic", name)
        self.assertEqual(
            {"dir_mode": 0777, "create_parent_dir": True, "mode": "wb"},
            kwargs)
        self.assertEqual("filename", filename)
        self.assertEqual(
            index.HEADER +
            "\na option 0 1 .b :"
            "\na opt 1 2 .c :"
            "\nb option 2 3 0 :",
            f.read())

    def test_has_version(self):
        transport = MockTransport([
            _KnitIndex.HEADER,
            "a option 0 1 :"
            ])
        index = self.get_knit_index(transport, "filename", "r")

        self.assertTrue(index.has_version("a"))
        self.assertFalse(index.has_version("b"))

    def test_get_position(self):
        transport = MockTransport([
            _KnitIndex.HEADER,
            "a option 0 1 :",
            "b option 1 2 :"
            ])
        index = self.get_knit_index(transport, "filename", "r")

        self.assertEqual((None, 0, 1), index.get_position("a"))
        self.assertEqual((None, 1, 2), index.get_position("b"))

    def test_get_method(self):
        transport = MockTransport([
            _KnitIndex.HEADER,
            "a fulltext,unknown 0 1 :",
            "b unknown,line-delta 1 2 :",
            "c bad 3 4 :"
            ])
        index = self.get_knit_index(transport, "filename", "r")

        self.assertEqual("fulltext", index.get_method("a"))
        self.assertEqual("line-delta", index.get_method("b"))
        self.assertRaises(errors.KnitIndexUnknownMethod, index.get_method, "c")

    def test_get_options(self):
        transport = MockTransport([
            _KnitIndex.HEADER,
            "a opt1 0 1 :",
            "b opt2,opt3 1 2 :"
            ])
        index = self.get_knit_index(transport, "filename", "r")

        self.assertEqual(["opt1"], index.get_options("a"))
        self.assertEqual(["opt2", "opt3"], index.get_options("b"))

    def test_get_parents(self):
        transport = MockTransport([
            _KnitIndex.HEADER,
            "a option 0 1 :",
            "b option 1 2 0 .c :",
            "c option 1 2 1 0 .e :"
            ])
        index = self.get_knit_index(transport, "filename", "r")

        self.assertEqual([], index.get_parents("a"))
        self.assertEqual(["a", "c"], index.get_parents("b"))
        self.assertEqual(["b", "a"], index.get_parents("c"))

    def test_get_parents_with_ghosts(self):
        transport = MockTransport([
            _KnitIndex.HEADER,
            "a option 0 1 :",
            "b option 1 2 0 .c :",
            "c option 1 2 1 0 .e :"
            ])
        index = self.get_knit_index(transport, "filename", "r")

        self.assertEqual([], index.get_parents_with_ghosts("a"))
        self.assertEqual(["a", "c"], index.get_parents_with_ghosts("b"))
        self.assertEqual(["b", "a", "e"],
            index.get_parents_with_ghosts("c"))

    def test_check_versions_present(self):
        transport = MockTransport([
            _KnitIndex.HEADER,
            "a option 0 1 :",
            "b option 0 1 :"
            ])
        index = self.get_knit_index(transport, "filename", "r")

        check = index.check_versions_present

        check([])
        check(["a"])
        check(["b"])
        check(["a", "b"])
        self.assertRaises(RevisionNotPresent, check, ["c"])
        self.assertRaises(RevisionNotPresent, check, ["a", "b", "c"])

    def test_impossible_parent(self):
        """Test we get KnitCorrupt if the parent couldn't possibly exist."""
        transport = MockTransport([
            _KnitIndex.HEADER,
            "a option 0 1 :",
            "b option 0 1 4 :"  # We don't have a 4th record
            ])
        try:
            self.assertRaises(errors.KnitCorrupt,
                              self.get_knit_index, transport, 'filename', 'r')
        except TypeError, e:
            if (str(e) == ('exceptions must be strings, classes, or instances,'
                           ' not exceptions.IndexError')
                and sys.version_info[0:2] >= (2,5)):
                self.knownFailure('Pyrex <0.9.5 fails with TypeError when'
                                  ' raising new style exceptions with python'
                                  ' >=2.5')
            else:
                raise

    def test_corrupted_parent(self):
        transport = MockTransport([
            _KnitIndex.HEADER,
            "a option 0 1 :",
            "b option 0 1 :",
            "c option 0 1 1v :", # Can't have a parent of '1v'
            ])
        try:
            self.assertRaises(errors.KnitCorrupt,
                              self.get_knit_index, transport, 'filename', 'r')
        except TypeError, e:
            if (str(e) == ('exceptions must be strings, classes, or instances,'
                           ' not exceptions.ValueError')
                and sys.version_info[0:2] >= (2,5)):
                self.knownFailure('Pyrex <0.9.5 fails with TypeError when'
                                  ' raising new style exceptions with python'
                                  ' >=2.5')
            else:
                raise

    def test_corrupted_parent_in_list(self):
        transport = MockTransport([
            _KnitIndex.HEADER,
            "a option 0 1 :",
            "b option 0 1 :",
            "c option 0 1 1 v :", # Can't have a parent of 'v'
            ])
        try:
            self.assertRaises(errors.KnitCorrupt,
                              self.get_knit_index, transport, 'filename', 'r')
        except TypeError, e:
            if (str(e) == ('exceptions must be strings, classes, or instances,'
                           ' not exceptions.ValueError')
                and sys.version_info[0:2] >= (2,5)):
                self.knownFailure('Pyrex <0.9.5 fails with TypeError when'
                                  ' raising new style exceptions with python'
                                  ' >=2.5')
            else:
                raise

    def test_invalid_position(self):
        transport = MockTransport([
            _KnitIndex.HEADER,
            "a option 1v 1 :",
            ])
        try:
            self.assertRaises(errors.KnitCorrupt,
                              self.get_knit_index, transport, 'filename', 'r')
        except TypeError, e:
            if (str(e) == ('exceptions must be strings, classes, or instances,'
                           ' not exceptions.ValueError')
                and sys.version_info[0:2] >= (2,5)):
                self.knownFailure('Pyrex <0.9.5 fails with TypeError when'
                                  ' raising new style exceptions with python'
                                  ' >=2.5')
            else:
                raise

    def test_invalid_size(self):
        transport = MockTransport([
            _KnitIndex.HEADER,
            "a option 1 1v :",
            ])
        try:
            self.assertRaises(errors.KnitCorrupt,
                              self.get_knit_index, transport, 'filename', 'r')
        except TypeError, e:
            if (str(e) == ('exceptions must be strings, classes, or instances,'
                           ' not exceptions.ValueError')
                and sys.version_info[0:2] >= (2,5)):
                self.knownFailure('Pyrex <0.9.5 fails with TypeError when'
                                  ' raising new style exceptions with python'
                                  ' >=2.5')
            else:
                raise

    def test_short_line(self):
        transport = MockTransport([
            _KnitIndex.HEADER,
            "a option 0 10  :",
            "b option 10 10 0", # This line isn't terminated, ignored
            ])
        index = self.get_knit_index(transport, "filename", "r")
        self.assertEqual(['a'], index.get_versions())

    def test_skip_incomplete_record(self):
        # A line with bogus data should just be skipped
        transport = MockTransport([
            _KnitIndex.HEADER,
            "a option 0 10  :",
            "b option 10 10 0", # This line isn't terminated, ignored
            "c option 20 10 0 :", # Properly terminated, and starts with '\n'
            ])
        index = self.get_knit_index(transport, "filename", "r")
        self.assertEqual(['a', 'c'], index.get_versions())

    def test_trailing_characters(self):
        # A line with bogus data should just be skipped
        transport = MockTransport([
            _KnitIndex.HEADER,
            "a option 0 10  :",
            "b option 10 10 0 :a", # This line has extra trailing characters
            "c option 20 10 0 :", # Properly terminated, and starts with '\n'
            ])
        index = self.get_knit_index(transport, "filename", "r")
        self.assertEqual(['a', 'c'], index.get_versions())


class LowLevelKnitIndexTests_c(LowLevelKnitIndexTests):

    _test_needs_features = [CompiledKnitFeature]

    def get_knit_index(self, *args, **kwargs):
        orig = knit._load_data
        def reset():
            knit._load_data = orig
        self.addCleanup(reset)
        from bzrlib._knit_load_data_c import _load_data_c
        knit._load_data = _load_data_c
        return _KnitIndex(*args, **kwargs)



class KnitTests(TestCaseWithTransport):
    """Class containing knit test helper routines."""

    def make_test_knit(self, annotate=False, delay_create=False, index=None):
        if not annotate:
            factory = KnitPlainFactory()
        else:
            factory = None
        return KnitVersionedFile('test', get_transport('.'), access_mode='w',
                                 factory=factory, create=True,
                                 delay_create=delay_create, index=index)


class BasicKnitTests(KnitTests):

    def add_stock_one_and_one_a(self, k):
        k.add_lines('text-1', [], split_lines(TEXT_1))
        k.add_lines('text-1a', ['text-1'], split_lines(TEXT_1A))

    def test_knit_constructor(self):
        """Construct empty k"""
        self.make_test_knit()

    def test_make_explicit_index(self):
        """We can supply an index to use."""
        knit = KnitVersionedFile('test', get_transport('.'),
            index='strangelove')
        self.assertEqual(knit._index, 'strangelove')

    def test_knit_add(self):
        """Store one text in knit and retrieve"""
        k = self.make_test_knit()
        k.add_lines('text-1', [], split_lines(TEXT_1))
        self.assertTrue(k.has_version('text-1'))
        self.assertEqualDiff(''.join(k.get_lines('text-1')), TEXT_1)

    def test_knit_reload(self):
        # test that the content in a reloaded knit is correct
        k = self.make_test_knit()
        k.add_lines('text-1', [], split_lines(TEXT_1))
        del k
        k2 = KnitVersionedFile('test', get_transport('.'), access_mode='r', factory=KnitPlainFactory(), create=True)
        self.assertTrue(k2.has_version('text-1'))
        self.assertEqualDiff(''.join(k2.get_lines('text-1')), TEXT_1)

    def test_knit_several(self):
        """Store several texts in a knit"""
        k = self.make_test_knit()
        k.add_lines('text-1', [], split_lines(TEXT_1))
        k.add_lines('text-2', [], split_lines(TEXT_2))
        self.assertEqualDiff(''.join(k.get_lines('text-1')), TEXT_1)
        self.assertEqualDiff(''.join(k.get_lines('text-2')), TEXT_2)
        
    def test_repeated_add(self):
        """Knit traps attempt to replace existing version"""
        k = self.make_test_knit()
        k.add_lines('text-1', [], split_lines(TEXT_1))
        self.assertRaises(RevisionAlreadyPresent, 
                k.add_lines,
                'text-1', [], split_lines(TEXT_1))

    def test_empty(self):
        k = self.make_test_knit(True)
        k.add_lines('text-1', [], [])
        self.assertEquals(k.get_lines('text-1'), [])

    def test_incomplete(self):
        """Test if texts without a ending line-end can be inserted and
        extracted."""
        k = KnitVersionedFile('test', get_transport('.'), delta=False, create=True)
        k.add_lines('text-1', [], ['a\n',    'b'  ])
        k.add_lines('text-2', ['text-1'], ['a\rb\n', 'b\n'])
        # reopening ensures maximum room for confusion
        k = KnitVersionedFile('test', get_transport('.'), delta=False, create=True)
        self.assertEquals(k.get_lines('text-1'), ['a\n',    'b'  ])
        self.assertEquals(k.get_lines('text-2'), ['a\rb\n', 'b\n'])

    def test_delta(self):
        """Expression of knit delta as lines"""
        k = self.make_test_knit()
        KnitContent
        td = list(line_delta(TEXT_1.splitlines(True),
                             TEXT_1A.splitlines(True)))
        self.assertEqualDiff(''.join(td), delta_1_1a)
        out = apply_line_delta(TEXT_1.splitlines(True), td)
        self.assertEqualDiff(''.join(out), TEXT_1A)

    def assertDerivedBlocksEqual(self, source, target, noeol=False):
        """Assert that the derived matching blocks match real output"""
        source_lines = source.splitlines(True)
        target_lines = target.splitlines(True)
        def nl(line):
            if noeol and not line.endswith('\n'):
                return line + '\n'
            else:
                return line
        source_content = KnitContent([(None, nl(l)) for l in source_lines])
        target_content = KnitContent([(None, nl(l)) for l in target_lines])
        line_delta = source_content.line_delta(target_content)
        delta_blocks = list(KnitContent.get_line_delta_blocks(line_delta,
            source_lines, target_lines))
        matcher = KnitSequenceMatcher(None, source_lines, target_lines)
        matcher_blocks = list(list(matcher.get_matching_blocks()))
        self.assertEqual(matcher_blocks, delta_blocks)

    def test_get_line_delta_blocks(self):
        self.assertDerivedBlocksEqual('a\nb\nc\n', 'q\nc\n')
        self.assertDerivedBlocksEqual(TEXT_1, TEXT_1)
        self.assertDerivedBlocksEqual(TEXT_1, TEXT_1A)
        self.assertDerivedBlocksEqual(TEXT_1, TEXT_1B)
        self.assertDerivedBlocksEqual(TEXT_1B, TEXT_1A)
        self.assertDerivedBlocksEqual(TEXT_1A, TEXT_1B)
        self.assertDerivedBlocksEqual(TEXT_1A, '')
        self.assertDerivedBlocksEqual('', TEXT_1A)
        self.assertDerivedBlocksEqual('', '')
        self.assertDerivedBlocksEqual('a\nb\nc', 'a\nb\nc\nd')

    def test_get_line_delta_blocks_noeol(self):
        """Handle historical knit deltas safely

        Some existing knit deltas don't consider the last line to differ
        when the only difference whether it has a final newline.

        New knit deltas appear to always consider the last line to differ
        in this case.
        """
        self.assertDerivedBlocksEqual('a\nb\nc', 'a\nb\nc\nd\n', noeol=True)
        self.assertDerivedBlocksEqual('a\nb\nc\nd\n', 'a\nb\nc', noeol=True)
        self.assertDerivedBlocksEqual('a\nb\nc\n', 'a\nb\nc', noeol=True)
        self.assertDerivedBlocksEqual('a\nb\nc', 'a\nb\nc\n', noeol=True)

    def test_add_with_parents(self):
        """Store in knit with parents"""
        k = self.make_test_knit()
        self.add_stock_one_and_one_a(k)
        self.assertEquals(k.get_parents('text-1'), [])
        self.assertEquals(k.get_parents('text-1a'), ['text-1'])

    def test_ancestry(self):
        """Store in knit with parents"""
        k = self.make_test_knit()
        self.add_stock_one_and_one_a(k)
        self.assertEquals(set(k.get_ancestry(['text-1a'])), set(['text-1a', 'text-1']))

    def test_add_delta(self):
        """Store in knit with parents"""
        k = KnitVersionedFile('test', get_transport('.'), factory=KnitPlainFactory(),
            delta=True, create=True)
        self.add_stock_one_and_one_a(k)
        k.clear_cache()
        self.assertEqualDiff(''.join(k.get_lines('text-1a')), TEXT_1A)

    def test_add_delta_knit_graph_index(self):
        """Does adding work with a KnitGraphIndex."""
        index = InMemoryGraphIndex(2)
        knit_index = KnitGraphIndex(index, add_callback=index.add_nodes,
            deltas=True)
        k = KnitVersionedFile('test', get_transport('.'),
            delta=True, create=True, index=knit_index)
        self.add_stock_one_and_one_a(k)
        k.clear_cache()
        self.assertEqualDiff(''.join(k.get_lines('text-1a')), TEXT_1A)
        # check the index had the right data added.
        self.assertEqual(set([
            (index, ('text-1', ), ' 0 127', ((), ())),
            (index, ('text-1a', ), ' 127 140', ((('text-1', ),), (('text-1', ),))),
            ]), set(index.iter_all_entries()))
        # we should not have a .kndx file
        self.assertFalse(get_transport('.').has('test.kndx'))

    def test_annotate(self):
        """Annotations"""
        k = KnitVersionedFile('knit', get_transport('.'), factory=KnitAnnotateFactory(),
            delta=True, create=True)
        self.insert_and_test_small_annotate(k)

    def insert_and_test_small_annotate(self, k):
        """test annotation with k works correctly."""
        k.add_lines('text-1', [], ['a\n', 'b\n'])
        k.add_lines('text-2', ['text-1'], ['a\n', 'c\n'])

        origins = k.annotate('text-2')
        self.assertEquals(origins[0], ('text-1', 'a\n'))
        self.assertEquals(origins[1], ('text-2', 'c\n'))

    def test_annotate_fulltext(self):
        """Annotations"""
        k = KnitVersionedFile('knit', get_transport('.'), factory=KnitAnnotateFactory(),
            delta=False, create=True)
        self.insert_and_test_small_annotate(k)

    def test_annotate_merge_1(self):
        k = self.make_test_knit(True)
        k.add_lines('text-a1', [], ['a\n', 'b\n'])
        k.add_lines('text-a2', [], ['d\n', 'c\n'])
        k.add_lines('text-am', ['text-a1', 'text-a2'], ['d\n', 'b\n'])
        origins = k.annotate('text-am')
        self.assertEquals(origins[0], ('text-a2', 'd\n'))
        self.assertEquals(origins[1], ('text-a1', 'b\n'))

    def test_annotate_merge_2(self):
        k = self.make_test_knit(True)
        k.add_lines('text-a1', [], ['a\n', 'b\n', 'c\n'])
        k.add_lines('text-a2', [], ['x\n', 'y\n', 'z\n'])
        k.add_lines('text-am', ['text-a1', 'text-a2'], ['a\n', 'y\n', 'c\n'])
        origins = k.annotate('text-am')
        self.assertEquals(origins[0], ('text-a1', 'a\n'))
        self.assertEquals(origins[1], ('text-a2', 'y\n'))
        self.assertEquals(origins[2], ('text-a1', 'c\n'))

    def test_annotate_merge_9(self):
        k = self.make_test_knit(True)
        k.add_lines('text-a1', [], ['a\n', 'b\n', 'c\n'])
        k.add_lines('text-a2', [], ['x\n', 'y\n', 'z\n'])
        k.add_lines('text-am', ['text-a1', 'text-a2'], ['k\n', 'y\n', 'c\n'])
        origins = k.annotate('text-am')
        self.assertEquals(origins[0], ('text-am', 'k\n'))
        self.assertEquals(origins[1], ('text-a2', 'y\n'))
        self.assertEquals(origins[2], ('text-a1', 'c\n'))

    def test_annotate_merge_3(self):
        k = self.make_test_knit(True)
        k.add_lines('text-a1', [], ['a\n', 'b\n', 'c\n'])
        k.add_lines('text-a2', [] ,['x\n', 'y\n', 'z\n'])
        k.add_lines('text-am', ['text-a1', 'text-a2'], ['k\n', 'y\n', 'z\n'])
        origins = k.annotate('text-am')
        self.assertEquals(origins[0], ('text-am', 'k\n'))
        self.assertEquals(origins[1], ('text-a2', 'y\n'))
        self.assertEquals(origins[2], ('text-a2', 'z\n'))

    def test_annotate_merge_4(self):
        k = self.make_test_knit(True)
        k.add_lines('text-a1', [], ['a\n', 'b\n', 'c\n'])
        k.add_lines('text-a2', [], ['x\n', 'y\n', 'z\n'])
        k.add_lines('text-a3', ['text-a1'], ['a\n', 'b\n', 'p\n'])
        k.add_lines('text-am', ['text-a2', 'text-a3'], ['a\n', 'b\n', 'z\n'])
        origins = k.annotate('text-am')
        self.assertEquals(origins[0], ('text-a1', 'a\n'))
        self.assertEquals(origins[1], ('text-a1', 'b\n'))
        self.assertEquals(origins[2], ('text-a2', 'z\n'))

    def test_annotate_merge_5(self):
        k = self.make_test_knit(True)
        k.add_lines('text-a1', [], ['a\n', 'b\n', 'c\n'])
        k.add_lines('text-a2', [], ['d\n', 'e\n', 'f\n'])
        k.add_lines('text-a3', [], ['x\n', 'y\n', 'z\n'])
        k.add_lines('text-am',
                    ['text-a1', 'text-a2', 'text-a3'],
                    ['a\n', 'e\n', 'z\n'])
        origins = k.annotate('text-am')
        self.assertEquals(origins[0], ('text-a1', 'a\n'))
        self.assertEquals(origins[1], ('text-a2', 'e\n'))
        self.assertEquals(origins[2], ('text-a3', 'z\n'))

    def test_annotate_file_cherry_pick(self):
        k = self.make_test_knit(True)
        k.add_lines('text-1', [], ['a\n', 'b\n', 'c\n'])
        k.add_lines('text-2', ['text-1'], ['d\n', 'e\n', 'f\n'])
        k.add_lines('text-3', ['text-2', 'text-1'], ['a\n', 'b\n', 'c\n'])
        origins = k.annotate('text-3')
        self.assertEquals(origins[0], ('text-1', 'a\n'))
        self.assertEquals(origins[1], ('text-1', 'b\n'))
        self.assertEquals(origins[2], ('text-1', 'c\n'))

    def test_knit_join(self):
        """Store in knit with parents"""
        k1 = KnitVersionedFile('test1', get_transport('.'), factory=KnitPlainFactory(), create=True)
        k1.add_lines('text-a', [], split_lines(TEXT_1))
        k1.add_lines('text-b', ['text-a'], split_lines(TEXT_1))

        k1.add_lines('text-c', [], split_lines(TEXT_1))
        k1.add_lines('text-d', ['text-c'], split_lines(TEXT_1))

        k1.add_lines('text-m', ['text-b', 'text-d'], split_lines(TEXT_1))

        k2 = KnitVersionedFile('test2', get_transport('.'), factory=KnitPlainFactory(), create=True)
        count = k2.join(k1, version_ids=['text-m'])
        self.assertEquals(count, 5)
        self.assertTrue(k2.has_version('text-a'))
        self.assertTrue(k2.has_version('text-c'))

    def test_reannotate(self):
        k1 = KnitVersionedFile('knit1', get_transport('.'),
                               factory=KnitAnnotateFactory(), create=True)
        # 0
        k1.add_lines('text-a', [], ['a\n', 'b\n'])
        # 1
        k1.add_lines('text-b', ['text-a'], ['a\n', 'c\n'])

        k2 = KnitVersionedFile('test2', get_transport('.'),
                               factory=KnitAnnotateFactory(), create=True)
        k2.join(k1, version_ids=['text-b'])

        # 2
        k1.add_lines('text-X', ['text-b'], ['a\n', 'b\n'])
        # 2
        k2.add_lines('text-c', ['text-b'], ['z\n', 'c\n'])
        # 3
        k2.add_lines('text-Y', ['text-b'], ['b\n', 'c\n'])

        # test-c will have index 3
        k1.join(k2, version_ids=['text-c'])

        lines = k1.get_lines('text-c')
        self.assertEquals(lines, ['z\n', 'c\n'])

        origins = k1.annotate('text-c')
        self.assertEquals(origins[0], ('text-c', 'z\n'))
        self.assertEquals(origins[1], ('text-b', 'c\n'))

    def test_get_line_delta_texts(self):
        """Make sure we can call get_texts on text with reused line deltas"""
        k1 = KnitVersionedFile('test1', get_transport('.'), 
                               factory=KnitPlainFactory(), create=True)
        for t in range(3):
            if t == 0:
                parents = []
            else:
                parents = ['%d' % (t-1)]
            k1.add_lines('%d' % t, parents, ['hello\n'] * t)
        k1.get_texts(('%d' % t) for t in range(3))
        
    def test_iter_lines_reads_in_order(self):
        t = MemoryTransport()
        instrumented_t = TransportLogger(t)
        k1 = KnitVersionedFile('id', instrumented_t, create=True, delta=True)
        self.assertEqual([('id.kndx',)], instrumented_t._calls)
        # add texts with no required ordering
        k1.add_lines('base', [], ['text\n'])
        k1.add_lines('base2', [], ['text2\n'])
        k1.clear_cache()
        instrumented_t._calls = []
        # request a last-first iteration
        results = list(k1.iter_lines_added_or_present_in_versions(['base2', 'base']))
        self.assertEqual([('id.knit', [(0, 87), (87, 89)])], instrumented_t._calls)
        self.assertEqual(['text\n', 'text2\n'], results)

    def test_create_empty_annotated(self):
        k1 = self.make_test_knit(True)
        # 0
        k1.add_lines('text-a', [], ['a\n', 'b\n'])
        k2 = k1.create_empty('t', MemoryTransport())
        self.assertTrue(isinstance(k2.factory, KnitAnnotateFactory))
        self.assertEqual(k1.delta, k2.delta)
        # the generic test checks for empty content and file class

    def test_knit_format(self):
        # this tests that a new knit index file has the expected content
        # and that is writes the data we expect as records are added.
        knit = self.make_test_knit(True)
        # Now knit files are not created until we first add data to them
        self.assertFileEqual("# bzr knit index 8\n", 'test.kndx')
        knit.add_lines_with_ghosts('revid', ['a_ghost'], ['a\n'])
        self.assertFileEqual(
            "# bzr knit index 8\n"
            "\n"
            "revid fulltext 0 84 .a_ghost :",
            'test.kndx')
        knit.add_lines_with_ghosts('revid2', ['revid'], ['a\n'])
        self.assertFileEqual(
            "# bzr knit index 8\n"
            "\nrevid fulltext 0 84 .a_ghost :"
            "\nrevid2 line-delta 84 82 0 :",
            'test.kndx')
        # we should be able to load this file again
        knit = KnitVersionedFile('test', get_transport('.'), access_mode='r')
        self.assertEqual(['revid', 'revid2'], knit.versions())
        # write a short write to the file and ensure that its ignored
        indexfile = file('test.kndx', 'ab')
        indexfile.write('\nrevid3 line-delta 166 82 1 2 3 4 5 .phwoar:demo ')
        indexfile.close()
        # we should be able to load this file again
        knit = KnitVersionedFile('test', get_transport('.'), access_mode='w')
        self.assertEqual(['revid', 'revid2'], knit.versions())
        # and add a revision with the same id the failed write had
        knit.add_lines('revid3', ['revid2'], ['a\n'])
        # and when reading it revid3 should now appear.
        knit = KnitVersionedFile('test', get_transport('.'), access_mode='r')
        self.assertEqual(['revid', 'revid2', 'revid3'], knit.versions())
        self.assertEqual(['revid2'], knit.get_parents('revid3'))

    def test_delay_create(self):
        """Test that passing delay_create=True creates files late"""
        knit = self.make_test_knit(annotate=True, delay_create=True)
        self.failIfExists('test.knit')
        self.failIfExists('test.kndx')
        knit.add_lines_with_ghosts('revid', ['a_ghost'], ['a\n'])
        self.failUnlessExists('test.knit')
        self.assertFileEqual(
            "# bzr knit index 8\n"
            "\n"
            "revid fulltext 0 84 .a_ghost :",
            'test.kndx')

    def test_create_parent_dir(self):
        """create_parent_dir can create knits in nonexistant dirs"""
        # Has no effect if we don't set 'delay_create'
        trans = get_transport('.')
        self.assertRaises(NoSuchFile, KnitVersionedFile, 'dir/test',
                          trans, access_mode='w', factory=None,
                          create=True, create_parent_dir=True)
        # Nothing should have changed yet
        knit = KnitVersionedFile('dir/test', trans, access_mode='w',
                                 factory=None, create=True,
                                 create_parent_dir=True,
                                 delay_create=True)
        self.failIfExists('dir/test.knit')
        self.failIfExists('dir/test.kndx')
        self.failIfExists('dir')
        knit.add_lines('revid', [], ['a\n'])
        self.failUnlessExists('dir')
        self.failUnlessExists('dir/test.knit')
        self.assertFileEqual(
            "# bzr knit index 8\n"
            "\n"
            "revid fulltext 0 84  :",
            'dir/test.kndx')

    def test_create_mode_700(self):
        trans = get_transport('.')
        if not trans._can_roundtrip_unix_modebits():
            # Can't roundtrip, so no need to run this test
            return
        knit = KnitVersionedFile('dir/test', trans, access_mode='w',
                                 factory=None, create=True,
                                 create_parent_dir=True,
                                 delay_create=True,
                                 file_mode=0600,
                                 dir_mode=0700)
        knit.add_lines('revid', [], ['a\n'])
        self.assertTransportMode(trans, 'dir', 0700)
        self.assertTransportMode(trans, 'dir/test.knit', 0600)
        self.assertTransportMode(trans, 'dir/test.kndx', 0600)

    def test_create_mode_770(self):
        trans = get_transport('.')
        if not trans._can_roundtrip_unix_modebits():
            # Can't roundtrip, so no need to run this test
            return
        knit = KnitVersionedFile('dir/test', trans, access_mode='w',
                                 factory=None, create=True,
                                 create_parent_dir=True,
                                 delay_create=True,
                                 file_mode=0660,
                                 dir_mode=0770)
        knit.add_lines('revid', [], ['a\n'])
        self.assertTransportMode(trans, 'dir', 0770)
        self.assertTransportMode(trans, 'dir/test.knit', 0660)
        self.assertTransportMode(trans, 'dir/test.kndx', 0660)

    def test_create_mode_777(self):
        trans = get_transport('.')
        if not trans._can_roundtrip_unix_modebits():
            # Can't roundtrip, so no need to run this test
            return
        knit = KnitVersionedFile('dir/test', trans, access_mode='w',
                                 factory=None, create=True,
                                 create_parent_dir=True,
                                 delay_create=True,
                                 file_mode=0666,
                                 dir_mode=0777)
        knit.add_lines('revid', [], ['a\n'])
        self.assertTransportMode(trans, 'dir', 0777)
        self.assertTransportMode(trans, 'dir/test.knit', 0666)
        self.assertTransportMode(trans, 'dir/test.kndx', 0666)

    def test_plan_merge(self):
        my_knit = self.make_test_knit(annotate=True)
        my_knit.add_lines('text1', [], split_lines(TEXT_1))
        my_knit.add_lines('text1a', ['text1'], split_lines(TEXT_1A))
        my_knit.add_lines('text1b', ['text1'], split_lines(TEXT_1B))
        plan = list(my_knit.plan_merge('text1a', 'text1b'))
        for plan_line, expected_line in zip(plan, AB_MERGE):
            self.assertEqual(plan_line, expected_line)


TEXT_1 = """\
Banana cup cakes:

- bananas
- eggs
- broken tea cups
"""

TEXT_1A = """\
Banana cup cake recipe
(serves 6)

- bananas
- eggs
- broken tea cups
- self-raising flour
"""

TEXT_1B = """\
Banana cup cake recipe

- bananas (do not use plantains!!!)
- broken tea cups
- flour
"""

delta_1_1a = """\
0,1,2
Banana cup cake recipe
(serves 6)
5,5,1
- self-raising flour
"""

TEXT_2 = """\
Boeuf bourguignon

- beef
- red wine
- small onions
- carrot
- mushrooms
"""

AB_MERGE_TEXT="""unchanged|Banana cup cake recipe
new-a|(serves 6)
unchanged|
killed-b|- bananas
killed-b|- eggs
new-b|- bananas (do not use plantains!!!)
unchanged|- broken tea cups
new-a|- self-raising flour
new-b|- flour
"""
AB_MERGE=[tuple(l.split('|')) for l in AB_MERGE_TEXT.splitlines(True)]


def line_delta(from_lines, to_lines):
    """Generate line-based delta from one text to another"""
    s = difflib.SequenceMatcher(None, from_lines, to_lines)
    for op in s.get_opcodes():
        if op[0] == 'equal':
            continue
        yield '%d,%d,%d\n' % (op[1], op[2], op[4]-op[3])
        for i in range(op[3], op[4]):
            yield to_lines[i]


def apply_line_delta(basis_lines, delta_lines):
    """Apply a line-based perfect diff
    
    basis_lines -- text to apply the patch to
    delta_lines -- diff instructions and content
    """
    out = basis_lines[:]
    i = 0
    offset = 0
    while i < len(delta_lines):
        l = delta_lines[i]
        a, b, c = map(long, l.split(','))
        i = i + 1
        out[offset+a:offset+b] = delta_lines[i:i+c]
        i = i + c
        offset = offset + (b - a) + c
    return out


class TestWeaveToKnit(KnitTests):

    def test_weave_to_knit_matches(self):
        # check that the WeaveToKnit is_compatible function
        # registers True for a Weave to a Knit.
        w = Weave()
        k = self.make_test_knit()
        self.failUnless(WeaveToKnit.is_compatible(w, k))
        self.failIf(WeaveToKnit.is_compatible(k, w))
        self.failIf(WeaveToKnit.is_compatible(w, w))
        self.failIf(WeaveToKnit.is_compatible(k, k))


class TestKnitCaching(KnitTests):
    
    def create_knit(self, cache_add=False):
        k = self.make_test_knit(True)
        if cache_add:
            k.enable_cache()

        k.add_lines('text-1', [], split_lines(TEXT_1))
        k.add_lines('text-2', [], split_lines(TEXT_2))
        return k

    def test_no_caching(self):
        k = self.create_knit()
        # Nothing should be cached without setting 'enable_cache'
        self.assertEqual({}, k._data._cache)

    def test_cache_add_and_clear(self):
        k = self.create_knit(True)

        self.assertEqual(['text-1', 'text-2'], sorted(k._data._cache.keys()))

        k.clear_cache()
        self.assertEqual({}, k._data._cache)

    def test_cache_data_read_raw(self):
        k = self.create_knit()

        # Now cache and read
        k.enable_cache()

        def read_one_raw(version):
            pos_map = k._get_components_positions([version])
            method, index_memo, next = pos_map[version]
            lst = list(k._data.read_records_iter_raw([(version, index_memo)]))
            self.assertEqual(1, len(lst))
            return lst[0]

        val = read_one_raw('text-1')
        self.assertEqual({'text-1':val[1]}, k._data._cache)

        k.clear_cache()
        # After clear, new reads are not cached
        self.assertEqual({}, k._data._cache)

        val2 = read_one_raw('text-1')
        self.assertEqual(val, val2)
        self.assertEqual({}, k._data._cache)

    def test_cache_data_read(self):
        k = self.create_knit()

        def read_one(version):
            pos_map = k._get_components_positions([version])
            method, index_memo, next = pos_map[version]
            lst = list(k._data.read_records_iter([(version, index_memo)]))
            self.assertEqual(1, len(lst))
            return lst[0]

        # Now cache and read
        k.enable_cache()

        val = read_one('text-2')
        self.assertEqual(['text-2'], k._data._cache.keys())
        self.assertEqual('text-2', val[0])
        content, digest = k._data._parse_record('text-2',
                                                k._data._cache['text-2'])
        self.assertEqual(content, val[1])
        self.assertEqual(digest, val[2])

        k.clear_cache()
        self.assertEqual({}, k._data._cache)

        val2 = read_one('text-2')
        self.assertEqual(val, val2)
        self.assertEqual({}, k._data._cache)

    def test_cache_read(self):
        k = self.create_knit()
        k.enable_cache()

        text = k.get_text('text-1')
        self.assertEqual(TEXT_1, text)
        self.assertEqual(['text-1'], k._data._cache.keys())

        k.clear_cache()
        self.assertEqual({}, k._data._cache)

        text = k.get_text('text-1')
        self.assertEqual(TEXT_1, text)
        self.assertEqual({}, k._data._cache)


class TestKnitIndex(KnitTests):

    def test_add_versions_dictionary_compresses(self):
        """Adding versions to the index should update the lookup dict"""
        knit = self.make_test_knit()
        idx = knit._index
        idx.add_version('a-1', ['fulltext'], (None, 0, 0), [])
        self.check_file_contents('test.kndx',
            '# bzr knit index 8\n'
            '\n'
            'a-1 fulltext 0 0  :'
            )
        idx.add_versions([('a-2', ['fulltext'], (None, 0, 0), ['a-1']),
                          ('a-3', ['fulltext'], (None, 0, 0), ['a-2']),
                         ])
        self.check_file_contents('test.kndx',
            '# bzr knit index 8\n'
            '\n'
            'a-1 fulltext 0 0  :\n'
            'a-2 fulltext 0 0 0 :\n'
            'a-3 fulltext 0 0 1 :'
            )
        self.assertEqual(['a-1', 'a-2', 'a-3'], idx._history)
        self.assertEqual({'a-1':('a-1', ['fulltext'], 0, 0, [], 0),
                          'a-2':('a-2', ['fulltext'], 0, 0, ['a-1'], 1),
                          'a-3':('a-3', ['fulltext'], 0, 0, ['a-2'], 2),
                         }, idx._cache)

    def test_add_versions_fails_clean(self):
        """If add_versions fails in the middle, it restores a pristine state.

        Any modifications that are made to the index are reset if all versions
        cannot be added.
        """
        # This cheats a little bit by passing in a generator which will
        # raise an exception before the processing finishes
        # Other possibilities would be to have an version with the wrong number
        # of entries, or to make the backing transport unable to write any
        # files.

        knit = self.make_test_knit()
        idx = knit._index
        idx.add_version('a-1', ['fulltext'], (None, 0, 0), [])

        class StopEarly(Exception):
            pass

        def generate_failure():
            """Add some entries and then raise an exception"""
            yield ('a-2', ['fulltext'], (None, 0, 0), ['a-1'])
            yield ('a-3', ['fulltext'], (None, 0, 0), ['a-2'])
            raise StopEarly()

        # Assert the pre-condition
        self.assertEqual(['a-1'], idx._history)
        self.assertEqual({'a-1':('a-1', ['fulltext'], 0, 0, [], 0)}, idx._cache)

        self.assertRaises(StopEarly, idx.add_versions, generate_failure())

        # And it shouldn't be modified
        self.assertEqual(['a-1'], idx._history)
        self.assertEqual({'a-1':('a-1', ['fulltext'], 0, 0, [], 0)}, idx._cache)

    def test_knit_index_ignores_empty_files(self):
        # There was a race condition in older bzr, where a ^C at the right time
        # could leave an empty .kndx file, which bzr would later claim was a
        # corrupted file since the header was not present. In reality, the file
        # just wasn't created, so it should be ignored.
        t = get_transport('.')
        t.put_bytes('test.kndx', '')

        knit = self.make_test_knit()

    def test_knit_index_checks_header(self):
        t = get_transport('.')
        t.put_bytes('test.kndx', '# not really a knit header\n\n')

        self.assertRaises(KnitHeaderError, self.make_test_knit)


class TestGraphIndexKnit(KnitTests):
    """Tests for knits using a GraphIndex rather than a KnitIndex."""

    def make_g_index(self, name, ref_lists=0, nodes=[]):
        builder = GraphIndexBuilder(ref_lists)
        for node, references, value in nodes:
            builder.add_node(node, references, value)
        stream = builder.finish()
        trans = self.get_transport()
        trans.put_file(name, stream)
        return GraphIndex(trans, name)

    def two_graph_index(self, deltas=False, catch_adds=False):
        """Build a two-graph index.

        :param deltas: If true, use underlying indices with two node-ref
            lists and 'parent' set to a delta-compressed against tail.
        """
        # build a complex graph across several indices.
        if deltas:
            # delta compression inn the index
            index1 = self.make_g_index('1', 2, [
                (('tip', ), 'N0 100', ([('parent', )], [], )),
                (('tail', ), '', ([], []))])
            index2 = self.make_g_index('2', 2, [
                (('parent', ), ' 100 78', ([('tail', ), ('ghost', )], [('tail', )])),
                (('separate', ), '', ([], []))])
        else:
            # just blob location and graph in the index.
            index1 = self.make_g_index('1', 1, [
                (('tip', ), 'N0 100', ([('parent', )], )),
                (('tail', ), '', ([], ))])
            index2 = self.make_g_index('2', 1, [
                (('parent', ), ' 100 78', ([('tail', ), ('ghost', )], )),
                (('separate', ), '', ([], ))])
        combined_index = CombinedGraphIndex([index1, index2])
        if catch_adds:
            self.combined_index = combined_index
            self.caught_entries = []
            add_callback = self.catch_add
        else:
            add_callback = None
        return KnitGraphIndex(combined_index, deltas=deltas,
            add_callback=add_callback)

    def test_get_graph(self):
        index = self.two_graph_index()
        self.assertEqual(set([
            ('tip', ('parent', )),
            ('tail', ()),
            ('parent', ('tail', 'ghost')),
            ('separate', ()),
            ]), set(index.get_graph()))

    def test_get_ancestry(self):
        # get_ancestry is defined as eliding ghosts, not erroring.
        index = self.two_graph_index()
        self.assertEqual([], index.get_ancestry([]))
        self.assertEqual(['separate'], index.get_ancestry(['separate']))
        self.assertEqual(['tail'], index.get_ancestry(['tail']))
        self.assertEqual(['tail', 'parent'], index.get_ancestry(['parent']))
        self.assertEqual(['tail', 'parent', 'tip'], index.get_ancestry(['tip']))
        self.assertTrue(index.get_ancestry(['tip', 'separate']) in
            (['tail', 'parent', 'tip', 'separate'],
             ['separate', 'tail', 'parent', 'tip'],
            ))
        # and without topo_sort
        self.assertEqual(set(['separate']),
            set(index.get_ancestry(['separate'], topo_sorted=False)))
        self.assertEqual(set(['tail']),
            set(index.get_ancestry(['tail'], topo_sorted=False)))
        self.assertEqual(set(['tail', 'parent']),
            set(index.get_ancestry(['parent'], topo_sorted=False)))
        self.assertEqual(set(['tail', 'parent', 'tip']),
            set(index.get_ancestry(['tip'], topo_sorted=False)))
        self.assertEqual(set(['separate', 'tail', 'parent', 'tip']),
            set(index.get_ancestry(['tip', 'separate'])))
        # asking for a ghost makes it go boom.
        self.assertRaises(errors.RevisionNotPresent, index.get_ancestry, ['ghost'])

    def test_get_ancestry_with_ghosts(self):
        index = self.two_graph_index()
        self.assertEqual([], index.get_ancestry_with_ghosts([]))
        self.assertEqual(['separate'], index.get_ancestry_with_ghosts(['separate']))
        self.assertEqual(['tail'], index.get_ancestry_with_ghosts(['tail']))
        self.assertTrue(index.get_ancestry_with_ghosts(['parent']) in
            (['tail', 'ghost', 'parent'],
             ['ghost', 'tail', 'parent'],
            ))
        self.assertTrue(index.get_ancestry_with_ghosts(['tip']) in
            (['tail', 'ghost', 'parent', 'tip'],
             ['ghost', 'tail', 'parent', 'tip'],
            ))
        self.assertTrue(index.get_ancestry_with_ghosts(['tip', 'separate']) in
            (['tail', 'ghost', 'parent', 'tip', 'separate'],
             ['ghost', 'tail', 'parent', 'tip', 'separate'],
             ['separate', 'tail', 'ghost', 'parent', 'tip'],
             ['separate', 'ghost', 'tail', 'parent', 'tip'],
            ))
        # asking for a ghost makes it go boom.
        self.assertRaises(errors.RevisionNotPresent, index.get_ancestry_with_ghosts, ['ghost'])

    def test_num_versions(self):
        index = self.two_graph_index()
        self.assertEqual(4, index.num_versions())

    def test_get_versions(self):
        index = self.two_graph_index()
        self.assertEqual(set(['tail', 'tip', 'parent', 'separate']),
            set(index.get_versions()))

    def test_has_version(self):
        index = self.two_graph_index()
        self.assertTrue(index.has_version('tail'))
        self.assertFalse(index.has_version('ghost'))

    def test_get_position(self):
        index = self.two_graph_index()
        self.assertEqual((index._graph_index._indices[0], 0, 100), index.get_position('tip'))
        self.assertEqual((index._graph_index._indices[1], 100, 78), index.get_position('parent'))

    def test_get_method_deltas(self):
        index = self.two_graph_index(deltas=True)
        self.assertEqual('fulltext', index.get_method('tip'))
        self.assertEqual('line-delta', index.get_method('parent'))

    def test_get_method_no_deltas(self):
        # check that the parent-history lookup is ignored with deltas=False.
        index = self.two_graph_index(deltas=False)
        self.assertEqual('fulltext', index.get_method('tip'))
        self.assertEqual('fulltext', index.get_method('parent'))

    def test_get_options_deltas(self):
        index = self.two_graph_index(deltas=True)
        self.assertEqual(['fulltext', 'no-eol'], index.get_options('tip'))
        self.assertEqual(['line-delta'], index.get_options('parent'))

    def test_get_options_no_deltas(self):
        # check that the parent-history lookup is ignored with deltas=False.
        index = self.two_graph_index(deltas=False)
        self.assertEqual(['fulltext', 'no-eol'], index.get_options('tip'))
        self.assertEqual(['fulltext'], index.get_options('parent'))

    def test_get_parents(self):
        # get_parents ignores ghosts
        index = self.two_graph_index()
        self.assertEqual(('tail', ), index.get_parents('parent'))
        # and errors on ghosts.
        self.assertRaises(errors.RevisionNotPresent,
            index.get_parents, 'ghost')

    def test_get_parents_with_ghosts(self):
        index = self.two_graph_index()
        self.assertEqual(('tail', 'ghost'), index.get_parents_with_ghosts('parent'))
        # and errors on ghosts.
        self.assertRaises(errors.RevisionNotPresent,
            index.get_parents_with_ghosts, 'ghost')

    def test_check_versions_present(self):
        # ghosts should not be considered present
        index = self.two_graph_index()
        self.assertRaises(RevisionNotPresent, index.check_versions_present,
            ['ghost'])
        self.assertRaises(RevisionNotPresent, index.check_versions_present,
            ['tail', 'ghost'])
        index.check_versions_present(['tail', 'separate'])

    def catch_add(self, entries):
        self.caught_entries.append(entries)

    def test_add_no_callback_errors(self):
        index = self.two_graph_index()
        self.assertRaises(errors.ReadOnlyError, index.add_version,
<<<<<<< HEAD
            'new', 'fulltext,no-eol', (50, 60), ['separate'])

    def test_add_version_smoke(self):
        index = self.two_graph_index(catch_adds=True)
        index.add_version('new', 'fulltext,no-eol', (50, 60), ['separate'])
=======
            'new', 'fulltext,no-eol', (None, 50, 60), ['separate'])

    def test_add_version_smoke(self):
        index = self.two_graph_index(catch_adds=True)
        index.add_version('new', 'fulltext,no-eol', (None, 50, 60), ['separate'])
>>>>>>> dfc86cdc
        self.assertEqual([[(('new', ), 'N50 60', ((('separate',),),))]],
            self.caught_entries)

    def test_add_version_delta_not_delta_index(self):
        index = self.two_graph_index(catch_adds=True)
        self.assertRaises(errors.KnitCorrupt, index.add_version,
<<<<<<< HEAD
            'new', 'no-eol,line-delta', (0, 100), ['parent'])
=======
            'new', 'no-eol,line-delta', (None, 0, 100), ['parent'])
>>>>>>> dfc86cdc
        self.assertEqual([], self.caught_entries)

    def test_add_version_same_dup(self):
        index = self.two_graph_index(catch_adds=True)
        # options can be spelt two different ways
<<<<<<< HEAD
        index.add_version('tip', 'fulltext,no-eol', (0, 100), ['parent'])
        index.add_version('tip', 'no-eol,fulltext', (0, 100), ['parent'])
=======
        index.add_version('tip', 'fulltext,no-eol', (None, 0, 100), ['parent'])
        index.add_version('tip', 'no-eol,fulltext', (None, 0, 100), ['parent'])
>>>>>>> dfc86cdc
        # but neither should have added data.
        self.assertEqual([[], []], self.caught_entries)
        
    def test_add_version_different_dup(self):
        index = self.two_graph_index(deltas=True, catch_adds=True)
        # change options
        self.assertRaises(errors.KnitCorrupt, index.add_version,
<<<<<<< HEAD
            'tip', 'no-eol,line-delta', (0, 100), ['parent'])
        self.assertRaises(errors.KnitCorrupt, index.add_version,
            'tip', 'line-delta,no-eol', (0, 100), ['parent'])
        self.assertRaises(errors.KnitCorrupt, index.add_version,
            'tip', 'fulltext', (0, 100), ['parent'])
        # position/length
        self.assertRaises(errors.KnitCorrupt, index.add_version,
            'tip', 'fulltext,no-eol', (50, 100), ['parent'])
        self.assertRaises(errors.KnitCorrupt, index.add_version,
            'tip', 'fulltext,no-eol', (0, 1000), ['parent'])
        # parents
        self.assertRaises(errors.KnitCorrupt, index.add_version,
            'tip', 'fulltext,no-eol', (0, 100), [])
=======
            'tip', 'no-eol,line-delta', (None, 0, 100), ['parent'])
        self.assertRaises(errors.KnitCorrupt, index.add_version,
            'tip', 'line-delta,no-eol', (None, 0, 100), ['parent'])
        self.assertRaises(errors.KnitCorrupt, index.add_version,
            'tip', 'fulltext', (None, 0, 100), ['parent'])
        # position/length
        self.assertRaises(errors.KnitCorrupt, index.add_version,
            'tip', 'fulltext,no-eol', (None, 50, 100), ['parent'])
        self.assertRaises(errors.KnitCorrupt, index.add_version,
            'tip', 'fulltext,no-eol', (None, 0, 1000), ['parent'])
        # parents
        self.assertRaises(errors.KnitCorrupt, index.add_version,
            'tip', 'fulltext,no-eol', (None, 0, 100), [])
>>>>>>> dfc86cdc
        self.assertEqual([], self.caught_entries)
        
    def test_add_versions_nodeltas(self):
        index = self.two_graph_index(catch_adds=True)
        index.add_versions([
<<<<<<< HEAD
                ('new', 'fulltext,no-eol', (50, 60), ['separate']),
                ('new2', 'fulltext', (0, 6), ['new']),
=======
                ('new', 'fulltext,no-eol', (None, 50, 60), ['separate']),
                ('new2', 'fulltext', (None, 0, 6), ['new']),
>>>>>>> dfc86cdc
                ])
        self.assertEqual([(('new', ), 'N50 60', ((('separate',),),)),
            (('new2', ), ' 0 6', ((('new',),),))],
            sorted(self.caught_entries[0]))
        self.assertEqual(1, len(self.caught_entries))

    def test_add_versions_deltas(self):
        index = self.two_graph_index(deltas=True, catch_adds=True)
        index.add_versions([
<<<<<<< HEAD
                ('new', 'fulltext,no-eol', (50, 60), ['separate']),
                ('new2', 'line-delta', (0, 6), ['new']),
=======
                ('new', 'fulltext,no-eol', (None, 50, 60), ['separate']),
                ('new2', 'line-delta', (None, 0, 6), ['new']),
>>>>>>> dfc86cdc
                ])
        self.assertEqual([(('new', ), 'N50 60', ((('separate',),), ())),
            (('new2', ), ' 0 6', ((('new',),), (('new',),), ))],
            sorted(self.caught_entries[0]))
        self.assertEqual(1, len(self.caught_entries))

    def test_add_versions_delta_not_delta_index(self):
        index = self.two_graph_index(catch_adds=True)
        self.assertRaises(errors.KnitCorrupt, index.add_versions,
<<<<<<< HEAD
            [('new', 'no-eol,line-delta', (0, 100), ['parent'])])
=======
            [('new', 'no-eol,line-delta', (None, 0, 100), ['parent'])])
>>>>>>> dfc86cdc
        self.assertEqual([], self.caught_entries)

    def test_add_versions_same_dup(self):
        index = self.two_graph_index(catch_adds=True)
        # options can be spelt two different ways
<<<<<<< HEAD
        index.add_versions([('tip', 'fulltext,no-eol', (0, 100), ['parent'])])
        index.add_versions([('tip', 'no-eol,fulltext', (0, 100), ['parent'])])
=======
        index.add_versions([('tip', 'fulltext,no-eol', (None, 0, 100), ['parent'])])
        index.add_versions([('tip', 'no-eol,fulltext', (None, 0, 100), ['parent'])])
>>>>>>> dfc86cdc
        # but neither should have added data.
        self.assertEqual([[], []], self.caught_entries)
        
    def test_add_versions_different_dup(self):
        index = self.two_graph_index(deltas=True, catch_adds=True)
        # change options
        self.assertRaises(errors.KnitCorrupt, index.add_versions,
<<<<<<< HEAD
            [('tip', 'no-eol,line-delta', (0, 100), ['parent'])])
        self.assertRaises(errors.KnitCorrupt, index.add_versions,
            [('tip', 'line-delta,no-eol', (0, 100), ['parent'])])
        self.assertRaises(errors.KnitCorrupt, index.add_versions,
            [('tip', 'fulltext', (0, 100), ['parent'])])
        # position/length
        self.assertRaises(errors.KnitCorrupt, index.add_versions,
            [('tip', 'fulltext,no-eol', (50, 100), ['parent'])])
        self.assertRaises(errors.KnitCorrupt, index.add_versions,
            [('tip', 'fulltext,no-eol', (0, 1000), ['parent'])])
        # parents
        self.assertRaises(errors.KnitCorrupt, index.add_versions,
            [('tip', 'fulltext,no-eol', (0, 100), [])])
        # change options in the second record
        self.assertRaises(errors.KnitCorrupt, index.add_versions,
            [('tip', 'fulltext,no-eol', (0, 100), ['parent']),
             ('tip', 'no-eol,line-delta', (0, 100), ['parent'])])
=======
            [('tip', 'no-eol,line-delta', (None, 0, 100), ['parent'])])
        self.assertRaises(errors.KnitCorrupt, index.add_versions,
            [('tip', 'line-delta,no-eol', (None, 0, 100), ['parent'])])
        self.assertRaises(errors.KnitCorrupt, index.add_versions,
            [('tip', 'fulltext', (None, 0, 100), ['parent'])])
        # position/length
        self.assertRaises(errors.KnitCorrupt, index.add_versions,
            [('tip', 'fulltext,no-eol', (None, 50, 100), ['parent'])])
        self.assertRaises(errors.KnitCorrupt, index.add_versions,
            [('tip', 'fulltext,no-eol', (None, 0, 1000), ['parent'])])
        # parents
        self.assertRaises(errors.KnitCorrupt, index.add_versions,
            [('tip', 'fulltext,no-eol', (None, 0, 100), [])])
        # change options in the second record
        self.assertRaises(errors.KnitCorrupt, index.add_versions,
            [('tip', 'fulltext,no-eol', (None, 0, 100), ['parent']),
             ('tip', 'no-eol,line-delta', (None, 0, 100), ['parent'])])
>>>>>>> dfc86cdc
        self.assertEqual([], self.caught_entries)

    def test_iter_parents(self):
        index1 = self.make_g_index('1', 1, [
        # no parents
            (('r0', ), 'N0 100', ([], )),
        # 1 parent
            (('r1', ), '', ([('r0', )], ))])
        index2 = self.make_g_index('2', 1, [
        # 2 parents
            (('r2', ), 'N0 100', ([('r1', ), ('r0', )], )),
            ])
        combined_index = CombinedGraphIndex([index1, index2])
        index = KnitGraphIndex(combined_index)
        # XXX TODO a ghost
        # cases: each sample data individually:
        self.assertEqual(set([('r0', ())]),
            set(index.iter_parents(['r0'])))
        self.assertEqual(set([('r1', ('r0', ))]),
            set(index.iter_parents(['r1'])))
        self.assertEqual(set([('r2', ('r1', 'r0'))]),
            set(index.iter_parents(['r2'])))
        # no nodes returned for a missing node
        self.assertEqual(set(),
            set(index.iter_parents(['missing'])))
        # 1 node returned with missing nodes skipped
        self.assertEqual(set([('r1', ('r0', ))]),
            set(index.iter_parents(['ghost1', 'r1', 'ghost'])))
        # 2 nodes returned
        self.assertEqual(set([('r0', ()), ('r1', ('r0', ))]),
            set(index.iter_parents(['r0', 'r1'])))
        # 2 nodes returned, missing skipped
        self.assertEqual(set([('r0', ()), ('r1', ('r0', ))]),
            set(index.iter_parents(['a', 'r0', 'b', 'r1', 'c'])))


class TestNoParentsGraphIndexKnit(KnitTests):
    """Tests for knits using KnitGraphIndex with no parents."""

    def make_g_index(self, name, ref_lists=0, nodes=[]):
        builder = GraphIndexBuilder(ref_lists)
        for node, references in nodes:
            builder.add_node(node, references)
        stream = builder.finish()
        trans = self.get_transport()
        trans.put_file(name, stream)
        return GraphIndex(trans, name)

    def test_parents_deltas_incompatible(self):
        index = CombinedGraphIndex([])
        self.assertRaises(errors.KnitError, KnitGraphIndex, index,
            deltas=True, parents=False)

    def two_graph_index(self, catch_adds=False):
        """Build a two-graph index.

        :param deltas: If true, use underlying indices with two node-ref
            lists and 'parent' set to a delta-compressed against tail.
        """
        # put several versions in the index.
        index1 = self.make_g_index('1', 0, [
            (('tip', ), 'N0 100'),
            (('tail', ), '')])
        index2 = self.make_g_index('2', 0, [
            (('parent', ), ' 100 78'),
            (('separate', ), '')])
        combined_index = CombinedGraphIndex([index1, index2])
        if catch_adds:
            self.combined_index = combined_index
            self.caught_entries = []
            add_callback = self.catch_add
        else:
            add_callback = None
        return KnitGraphIndex(combined_index, parents=False,
            add_callback=add_callback)

    def test_get_graph(self):
        index = self.two_graph_index()
        self.assertEqual(set([
            ('tip', ()),
            ('tail', ()),
            ('parent', ()),
            ('separate', ()),
            ]), set(index.get_graph()))

    def test_get_ancestry(self):
        # with no parents, ancestry is always just the key.
        index = self.two_graph_index()
        self.assertEqual([], index.get_ancestry([]))
        self.assertEqual(['separate'], index.get_ancestry(['separate']))
        self.assertEqual(['tail'], index.get_ancestry(['tail']))
        self.assertEqual(['parent'], index.get_ancestry(['parent']))
        self.assertEqual(['tip'], index.get_ancestry(['tip']))
        self.assertTrue(index.get_ancestry(['tip', 'separate']) in
            (['tip', 'separate'],
             ['separate', 'tip'],
            ))
        # asking for a ghost makes it go boom.
        self.assertRaises(errors.RevisionNotPresent, index.get_ancestry, ['ghost'])

    def test_get_ancestry_with_ghosts(self):
        index = self.two_graph_index()
        self.assertEqual([], index.get_ancestry_with_ghosts([]))
        self.assertEqual(['separate'], index.get_ancestry_with_ghosts(['separate']))
        self.assertEqual(['tail'], index.get_ancestry_with_ghosts(['tail']))
        self.assertEqual(['parent'], index.get_ancestry_with_ghosts(['parent']))
        self.assertEqual(['tip'], index.get_ancestry_with_ghosts(['tip']))
        self.assertTrue(index.get_ancestry_with_ghosts(['tip', 'separate']) in
            (['tip', 'separate'],
             ['separate', 'tip'],
            ))
        # asking for a ghost makes it go boom.
        self.assertRaises(errors.RevisionNotPresent, index.get_ancestry_with_ghosts, ['ghost'])

    def test_num_versions(self):
        index = self.two_graph_index()
        self.assertEqual(4, index.num_versions())

    def test_get_versions(self):
        index = self.two_graph_index()
        self.assertEqual(set(['tail', 'tip', 'parent', 'separate']),
            set(index.get_versions()))

    def test_has_version(self):
        index = self.two_graph_index()
        self.assertTrue(index.has_version('tail'))
        self.assertFalse(index.has_version('ghost'))

    def test_get_position(self):
        index = self.two_graph_index()
        self.assertEqual((index._graph_index._indices[0], 0, 100), index.get_position('tip'))
        self.assertEqual((index._graph_index._indices[1], 100, 78), index.get_position('parent'))

    def test_get_method(self):
        index = self.two_graph_index()
        self.assertEqual('fulltext', index.get_method('tip'))
        self.assertEqual(['fulltext'], index.get_options('parent'))

    def test_get_options(self):
        index = self.two_graph_index()
        self.assertEqual(['fulltext', 'no-eol'], index.get_options('tip'))
        self.assertEqual(['fulltext'], index.get_options('parent'))

    def test_get_parents(self):
        index = self.two_graph_index()
        self.assertEqual((), index.get_parents('parent'))
        # and errors on ghosts.
        self.assertRaises(errors.RevisionNotPresent,
            index.get_parents, 'ghost')

    def test_get_parents_with_ghosts(self):
        index = self.two_graph_index()
        self.assertEqual((), index.get_parents_with_ghosts('parent'))
        # and errors on ghosts.
        self.assertRaises(errors.RevisionNotPresent,
            index.get_parents_with_ghosts, 'ghost')

    def test_check_versions_present(self):
        index = self.two_graph_index()
        self.assertRaises(RevisionNotPresent, index.check_versions_present,
            ['missing'])
        self.assertRaises(RevisionNotPresent, index.check_versions_present,
            ['tail', 'missing'])
        index.check_versions_present(['tail', 'separate'])

    def catch_add(self, entries):
        self.caught_entries.append(entries)

    def test_add_no_callback_errors(self):
        index = self.two_graph_index()
        self.assertRaises(errors.ReadOnlyError, index.add_version,
<<<<<<< HEAD
            'new', 'fulltext,no-eol', (50, 60), ['separate'])

    def test_add_version_smoke(self):
        index = self.two_graph_index(catch_adds=True)
        index.add_version('new', 'fulltext,no-eol', (50, 60), [])
=======
            'new', 'fulltext,no-eol', (None, 50, 60), ['separate'])

    def test_add_version_smoke(self):
        index = self.two_graph_index(catch_adds=True)
        index.add_version('new', 'fulltext,no-eol', (None, 50, 60), [])
>>>>>>> dfc86cdc
        self.assertEqual([[(('new', ), 'N50 60')]],
            self.caught_entries)

    def test_add_version_delta_not_delta_index(self):
        index = self.two_graph_index(catch_adds=True)
        self.assertRaises(errors.KnitCorrupt, index.add_version,
<<<<<<< HEAD
            'new', 'no-eol,line-delta', (0, 100), [])
=======
            'new', 'no-eol,line-delta', (None, 0, 100), [])
>>>>>>> dfc86cdc
        self.assertEqual([], self.caught_entries)

    def test_add_version_same_dup(self):
        index = self.two_graph_index(catch_adds=True)
        # options can be spelt two different ways
<<<<<<< HEAD
        index.add_version('tip', 'fulltext,no-eol', (0, 100), [])
        index.add_version('tip', 'no-eol,fulltext', (0, 100), [])
=======
        index.add_version('tip', 'fulltext,no-eol', (None, 0, 100), [])
        index.add_version('tip', 'no-eol,fulltext', (None, 0, 100), [])
>>>>>>> dfc86cdc
        # but neither should have added data.
        self.assertEqual([[], []], self.caught_entries)
        
    def test_add_version_different_dup(self):
        index = self.two_graph_index(catch_adds=True)
        # change options
        self.assertRaises(errors.KnitCorrupt, index.add_version,
<<<<<<< HEAD
            'tip', 'no-eol,line-delta', (0, 100), [])
        self.assertRaises(errors.KnitCorrupt, index.add_version,
            'tip', 'line-delta,no-eol', (0, 100), [])
        self.assertRaises(errors.KnitCorrupt, index.add_version,
            'tip', 'fulltext', (0, 100), [])
        # position/length
        self.assertRaises(errors.KnitCorrupt, index.add_version,
            'tip', 'fulltext,no-eol', (50, 100), [])
        self.assertRaises(errors.KnitCorrupt, index.add_version,
            'tip', 'fulltext,no-eol', (0, 1000), [])
        # parents
        self.assertRaises(errors.KnitCorrupt, index.add_version,
            'tip', 'fulltext,no-eol', (0, 100), ['parent'])
=======
            'tip', 'no-eol,line-delta', (None, 0, 100), [])
        self.assertRaises(errors.KnitCorrupt, index.add_version,
            'tip', 'line-delta,no-eol', (None, 0, 100), [])
        self.assertRaises(errors.KnitCorrupt, index.add_version,
            'tip', 'fulltext', (None, 0, 100), [])
        # position/length
        self.assertRaises(errors.KnitCorrupt, index.add_version,
            'tip', 'fulltext,no-eol', (None, 50, 100), [])
        self.assertRaises(errors.KnitCorrupt, index.add_version,
            'tip', 'fulltext,no-eol', (None, 0, 1000), [])
        # parents
        self.assertRaises(errors.KnitCorrupt, index.add_version,
            'tip', 'fulltext,no-eol', (None, 0, 100), ['parent'])
>>>>>>> dfc86cdc
        self.assertEqual([], self.caught_entries)
        
    def test_add_versions(self):
        index = self.two_graph_index(catch_adds=True)
        index.add_versions([
<<<<<<< HEAD
                ('new', 'fulltext,no-eol', (50, 60), []),
                ('new2', 'fulltext', (0, 6), []),
=======
                ('new', 'fulltext,no-eol', (None, 50, 60), []),
                ('new2', 'fulltext', (None, 0, 6), []),
>>>>>>> dfc86cdc
                ])
        self.assertEqual([(('new', ), 'N50 60'), (('new2', ), ' 0 6')],
            sorted(self.caught_entries[0]))
        self.assertEqual(1, len(self.caught_entries))

    def test_add_versions_delta_not_delta_index(self):
        index = self.two_graph_index(catch_adds=True)
        self.assertRaises(errors.KnitCorrupt, index.add_versions,
<<<<<<< HEAD
            [('new', 'no-eol,line-delta', (0, 100), ['parent'])])
=======
            [('new', 'no-eol,line-delta', (None, 0, 100), ['parent'])])
>>>>>>> dfc86cdc
        self.assertEqual([], self.caught_entries)

    def test_add_versions_parents_not_parents_index(self):
        index = self.two_graph_index(catch_adds=True)
        self.assertRaises(errors.KnitCorrupt, index.add_versions,
<<<<<<< HEAD
            [('new', 'no-eol,fulltext', (0, 100), ['parent'])])
=======
            [('new', 'no-eol,fulltext', (None, 0, 100), ['parent'])])
>>>>>>> dfc86cdc
        self.assertEqual([], self.caught_entries)

    def test_add_versions_same_dup(self):
        index = self.two_graph_index(catch_adds=True)
        # options can be spelt two different ways
<<<<<<< HEAD
        index.add_versions([('tip', 'fulltext,no-eol', (0, 100), [])])
        index.add_versions([('tip', 'no-eol,fulltext', (0, 100), [])])
=======
        index.add_versions([('tip', 'fulltext,no-eol', (None, 0, 100), [])])
        index.add_versions([('tip', 'no-eol,fulltext', (None, 0, 100), [])])
>>>>>>> dfc86cdc
        # but neither should have added data.
        self.assertEqual([[], []], self.caught_entries)
        
    def test_add_versions_different_dup(self):
        index = self.two_graph_index(catch_adds=True)
        # change options
        self.assertRaises(errors.KnitCorrupt, index.add_versions,
<<<<<<< HEAD
            [('tip', 'no-eol,line-delta', (0, 100), [])])
        self.assertRaises(errors.KnitCorrupt, index.add_versions,
            [('tip', 'line-delta,no-eol', (0, 100), [])])
        self.assertRaises(errors.KnitCorrupt, index.add_versions,
            [('tip', 'fulltext', (0, 100), [])])
        # position/length
        self.assertRaises(errors.KnitCorrupt, index.add_versions,
            [('tip', 'fulltext,no-eol', (50, 100), [])])
        self.assertRaises(errors.KnitCorrupt, index.add_versions,
            [('tip', 'fulltext,no-eol', (0, 1000), [])])
        # parents
        self.assertRaises(errors.KnitCorrupt, index.add_versions,
            [('tip', 'fulltext,no-eol', (0, 100), ['parent'])])
        # change options in the second record
        self.assertRaises(errors.KnitCorrupt, index.add_versions,
            [('tip', 'fulltext,no-eol', (0, 100), []),
             ('tip', 'no-eol,line-delta', (0, 100), [])])
=======
            [('tip', 'no-eol,line-delta', (None, 0, 100), [])])
        self.assertRaises(errors.KnitCorrupt, index.add_versions,
            [('tip', 'line-delta,no-eol', (None, 0, 100), [])])
        self.assertRaises(errors.KnitCorrupt, index.add_versions,
            [('tip', 'fulltext', (None, 0, 100), [])])
        # position/length
        self.assertRaises(errors.KnitCorrupt, index.add_versions,
            [('tip', 'fulltext,no-eol', (None, 50, 100), [])])
        self.assertRaises(errors.KnitCorrupt, index.add_versions,
            [('tip', 'fulltext,no-eol', (None, 0, 1000), [])])
        # parents
        self.assertRaises(errors.KnitCorrupt, index.add_versions,
            [('tip', 'fulltext,no-eol', (None, 0, 100), ['parent'])])
        # change options in the second record
        self.assertRaises(errors.KnitCorrupt, index.add_versions,
            [('tip', 'fulltext,no-eol', (None, 0, 100), []),
             ('tip', 'no-eol,line-delta', (None, 0, 100), [])])
>>>>>>> dfc86cdc
        self.assertEqual([], self.caught_entries)

    def test_iter_parents(self):
        index = self.two_graph_index()
        self.assertEqual(set([
            ('tip', ()), ('tail', ()), ('parent', ()), ('separate', ())
            ]),
            set(index.iter_parents(['tip', 'tail', 'ghost', 'parent', 'separate'])))
        self.assertEqual(set([('tip', ())]),
            set(index.iter_parents(['tip'])))
        self.assertEqual(set(),
            set(index.iter_parents([])))<|MERGE_RESOLUTION|>--- conflicted
+++ resolved
@@ -1904,42 +1904,25 @@
     def test_add_no_callback_errors(self):
         index = self.two_graph_index()
         self.assertRaises(errors.ReadOnlyError, index.add_version,
-<<<<<<< HEAD
-            'new', 'fulltext,no-eol', (50, 60), ['separate'])
-
-    def test_add_version_smoke(self):
-        index = self.two_graph_index(catch_adds=True)
-        index.add_version('new', 'fulltext,no-eol', (50, 60), ['separate'])
-=======
             'new', 'fulltext,no-eol', (None, 50, 60), ['separate'])
 
     def test_add_version_smoke(self):
         index = self.two_graph_index(catch_adds=True)
         index.add_version('new', 'fulltext,no-eol', (None, 50, 60), ['separate'])
->>>>>>> dfc86cdc
         self.assertEqual([[(('new', ), 'N50 60', ((('separate',),),))]],
             self.caught_entries)
 
     def test_add_version_delta_not_delta_index(self):
         index = self.two_graph_index(catch_adds=True)
         self.assertRaises(errors.KnitCorrupt, index.add_version,
-<<<<<<< HEAD
-            'new', 'no-eol,line-delta', (0, 100), ['parent'])
-=======
             'new', 'no-eol,line-delta', (None, 0, 100), ['parent'])
->>>>>>> dfc86cdc
         self.assertEqual([], self.caught_entries)
 
     def test_add_version_same_dup(self):
         index = self.two_graph_index(catch_adds=True)
         # options can be spelt two different ways
-<<<<<<< HEAD
-        index.add_version('tip', 'fulltext,no-eol', (0, 100), ['parent'])
-        index.add_version('tip', 'no-eol,fulltext', (0, 100), ['parent'])
-=======
         index.add_version('tip', 'fulltext,no-eol', (None, 0, 100), ['parent'])
         index.add_version('tip', 'no-eol,fulltext', (None, 0, 100), ['parent'])
->>>>>>> dfc86cdc
         # but neither should have added data.
         self.assertEqual([[], []], self.caught_entries)
         
@@ -1947,21 +1930,6 @@
         index = self.two_graph_index(deltas=True, catch_adds=True)
         # change options
         self.assertRaises(errors.KnitCorrupt, index.add_version,
-<<<<<<< HEAD
-            'tip', 'no-eol,line-delta', (0, 100), ['parent'])
-        self.assertRaises(errors.KnitCorrupt, index.add_version,
-            'tip', 'line-delta,no-eol', (0, 100), ['parent'])
-        self.assertRaises(errors.KnitCorrupt, index.add_version,
-            'tip', 'fulltext', (0, 100), ['parent'])
-        # position/length
-        self.assertRaises(errors.KnitCorrupt, index.add_version,
-            'tip', 'fulltext,no-eol', (50, 100), ['parent'])
-        self.assertRaises(errors.KnitCorrupt, index.add_version,
-            'tip', 'fulltext,no-eol', (0, 1000), ['parent'])
-        # parents
-        self.assertRaises(errors.KnitCorrupt, index.add_version,
-            'tip', 'fulltext,no-eol', (0, 100), [])
-=======
             'tip', 'no-eol,line-delta', (None, 0, 100), ['parent'])
         self.assertRaises(errors.KnitCorrupt, index.add_version,
             'tip', 'line-delta,no-eol', (None, 0, 100), ['parent'])
@@ -1975,19 +1943,13 @@
         # parents
         self.assertRaises(errors.KnitCorrupt, index.add_version,
             'tip', 'fulltext,no-eol', (None, 0, 100), [])
->>>>>>> dfc86cdc
         self.assertEqual([], self.caught_entries)
         
     def test_add_versions_nodeltas(self):
         index = self.two_graph_index(catch_adds=True)
         index.add_versions([
-<<<<<<< HEAD
-                ('new', 'fulltext,no-eol', (50, 60), ['separate']),
-                ('new2', 'fulltext', (0, 6), ['new']),
-=======
                 ('new', 'fulltext,no-eol', (None, 50, 60), ['separate']),
                 ('new2', 'fulltext', (None, 0, 6), ['new']),
->>>>>>> dfc86cdc
                 ])
         self.assertEqual([(('new', ), 'N50 60', ((('separate',),),)),
             (('new2', ), ' 0 6', ((('new',),),))],
@@ -1997,13 +1959,8 @@
     def test_add_versions_deltas(self):
         index = self.two_graph_index(deltas=True, catch_adds=True)
         index.add_versions([
-<<<<<<< HEAD
-                ('new', 'fulltext,no-eol', (50, 60), ['separate']),
-                ('new2', 'line-delta', (0, 6), ['new']),
-=======
                 ('new', 'fulltext,no-eol', (None, 50, 60), ['separate']),
                 ('new2', 'line-delta', (None, 0, 6), ['new']),
->>>>>>> dfc86cdc
                 ])
         self.assertEqual([(('new', ), 'N50 60', ((('separate',),), ())),
             (('new2', ), ' 0 6', ((('new',),), (('new',),), ))],
@@ -2013,23 +1970,14 @@
     def test_add_versions_delta_not_delta_index(self):
         index = self.two_graph_index(catch_adds=True)
         self.assertRaises(errors.KnitCorrupt, index.add_versions,
-<<<<<<< HEAD
-            [('new', 'no-eol,line-delta', (0, 100), ['parent'])])
-=======
             [('new', 'no-eol,line-delta', (None, 0, 100), ['parent'])])
->>>>>>> dfc86cdc
         self.assertEqual([], self.caught_entries)
 
     def test_add_versions_same_dup(self):
         index = self.two_graph_index(catch_adds=True)
         # options can be spelt two different ways
-<<<<<<< HEAD
-        index.add_versions([('tip', 'fulltext,no-eol', (0, 100), ['parent'])])
-        index.add_versions([('tip', 'no-eol,fulltext', (0, 100), ['parent'])])
-=======
         index.add_versions([('tip', 'fulltext,no-eol', (None, 0, 100), ['parent'])])
         index.add_versions([('tip', 'no-eol,fulltext', (None, 0, 100), ['parent'])])
->>>>>>> dfc86cdc
         # but neither should have added data.
         self.assertEqual([[], []], self.caught_entries)
         
@@ -2037,25 +1985,6 @@
         index = self.two_graph_index(deltas=True, catch_adds=True)
         # change options
         self.assertRaises(errors.KnitCorrupt, index.add_versions,
-<<<<<<< HEAD
-            [('tip', 'no-eol,line-delta', (0, 100), ['parent'])])
-        self.assertRaises(errors.KnitCorrupt, index.add_versions,
-            [('tip', 'line-delta,no-eol', (0, 100), ['parent'])])
-        self.assertRaises(errors.KnitCorrupt, index.add_versions,
-            [('tip', 'fulltext', (0, 100), ['parent'])])
-        # position/length
-        self.assertRaises(errors.KnitCorrupt, index.add_versions,
-            [('tip', 'fulltext,no-eol', (50, 100), ['parent'])])
-        self.assertRaises(errors.KnitCorrupt, index.add_versions,
-            [('tip', 'fulltext,no-eol', (0, 1000), ['parent'])])
-        # parents
-        self.assertRaises(errors.KnitCorrupt, index.add_versions,
-            [('tip', 'fulltext,no-eol', (0, 100), [])])
-        # change options in the second record
-        self.assertRaises(errors.KnitCorrupt, index.add_versions,
-            [('tip', 'fulltext,no-eol', (0, 100), ['parent']),
-             ('tip', 'no-eol,line-delta', (0, 100), ['parent'])])
-=======
             [('tip', 'no-eol,line-delta', (None, 0, 100), ['parent'])])
         self.assertRaises(errors.KnitCorrupt, index.add_versions,
             [('tip', 'line-delta,no-eol', (None, 0, 100), ['parent'])])
@@ -2073,7 +2002,6 @@
         self.assertRaises(errors.KnitCorrupt, index.add_versions,
             [('tip', 'fulltext,no-eol', (None, 0, 100), ['parent']),
              ('tip', 'no-eol,line-delta', (None, 0, 100), ['parent'])])
->>>>>>> dfc86cdc
         self.assertEqual([], self.caught_entries)
 
     def test_iter_parents(self):
@@ -2245,42 +2173,25 @@
     def test_add_no_callback_errors(self):
         index = self.two_graph_index()
         self.assertRaises(errors.ReadOnlyError, index.add_version,
-<<<<<<< HEAD
-            'new', 'fulltext,no-eol', (50, 60), ['separate'])
-
-    def test_add_version_smoke(self):
-        index = self.two_graph_index(catch_adds=True)
-        index.add_version('new', 'fulltext,no-eol', (50, 60), [])
-=======
             'new', 'fulltext,no-eol', (None, 50, 60), ['separate'])
 
     def test_add_version_smoke(self):
         index = self.two_graph_index(catch_adds=True)
         index.add_version('new', 'fulltext,no-eol', (None, 50, 60), [])
->>>>>>> dfc86cdc
         self.assertEqual([[(('new', ), 'N50 60')]],
             self.caught_entries)
 
     def test_add_version_delta_not_delta_index(self):
         index = self.two_graph_index(catch_adds=True)
         self.assertRaises(errors.KnitCorrupt, index.add_version,
-<<<<<<< HEAD
-            'new', 'no-eol,line-delta', (0, 100), [])
-=======
             'new', 'no-eol,line-delta', (None, 0, 100), [])
->>>>>>> dfc86cdc
         self.assertEqual([], self.caught_entries)
 
     def test_add_version_same_dup(self):
         index = self.two_graph_index(catch_adds=True)
         # options can be spelt two different ways
-<<<<<<< HEAD
-        index.add_version('tip', 'fulltext,no-eol', (0, 100), [])
-        index.add_version('tip', 'no-eol,fulltext', (0, 100), [])
-=======
         index.add_version('tip', 'fulltext,no-eol', (None, 0, 100), [])
         index.add_version('tip', 'no-eol,fulltext', (None, 0, 100), [])
->>>>>>> dfc86cdc
         # but neither should have added data.
         self.assertEqual([[], []], self.caught_entries)
         
@@ -2288,21 +2199,6 @@
         index = self.two_graph_index(catch_adds=True)
         # change options
         self.assertRaises(errors.KnitCorrupt, index.add_version,
-<<<<<<< HEAD
-            'tip', 'no-eol,line-delta', (0, 100), [])
-        self.assertRaises(errors.KnitCorrupt, index.add_version,
-            'tip', 'line-delta,no-eol', (0, 100), [])
-        self.assertRaises(errors.KnitCorrupt, index.add_version,
-            'tip', 'fulltext', (0, 100), [])
-        # position/length
-        self.assertRaises(errors.KnitCorrupt, index.add_version,
-            'tip', 'fulltext,no-eol', (50, 100), [])
-        self.assertRaises(errors.KnitCorrupt, index.add_version,
-            'tip', 'fulltext,no-eol', (0, 1000), [])
-        # parents
-        self.assertRaises(errors.KnitCorrupt, index.add_version,
-            'tip', 'fulltext,no-eol', (0, 100), ['parent'])
-=======
             'tip', 'no-eol,line-delta', (None, 0, 100), [])
         self.assertRaises(errors.KnitCorrupt, index.add_version,
             'tip', 'line-delta,no-eol', (None, 0, 100), [])
@@ -2316,19 +2212,13 @@
         # parents
         self.assertRaises(errors.KnitCorrupt, index.add_version,
             'tip', 'fulltext,no-eol', (None, 0, 100), ['parent'])
->>>>>>> dfc86cdc
         self.assertEqual([], self.caught_entries)
         
     def test_add_versions(self):
         index = self.two_graph_index(catch_adds=True)
         index.add_versions([
-<<<<<<< HEAD
-                ('new', 'fulltext,no-eol', (50, 60), []),
-                ('new2', 'fulltext', (0, 6), []),
-=======
                 ('new', 'fulltext,no-eol', (None, 50, 60), []),
                 ('new2', 'fulltext', (None, 0, 6), []),
->>>>>>> dfc86cdc
                 ])
         self.assertEqual([(('new', ), 'N50 60'), (('new2', ), ' 0 6')],
             sorted(self.caught_entries[0]))
@@ -2337,33 +2227,20 @@
     def test_add_versions_delta_not_delta_index(self):
         index = self.two_graph_index(catch_adds=True)
         self.assertRaises(errors.KnitCorrupt, index.add_versions,
-<<<<<<< HEAD
-            [('new', 'no-eol,line-delta', (0, 100), ['parent'])])
-=======
             [('new', 'no-eol,line-delta', (None, 0, 100), ['parent'])])
->>>>>>> dfc86cdc
         self.assertEqual([], self.caught_entries)
 
     def test_add_versions_parents_not_parents_index(self):
         index = self.two_graph_index(catch_adds=True)
         self.assertRaises(errors.KnitCorrupt, index.add_versions,
-<<<<<<< HEAD
-            [('new', 'no-eol,fulltext', (0, 100), ['parent'])])
-=======
             [('new', 'no-eol,fulltext', (None, 0, 100), ['parent'])])
->>>>>>> dfc86cdc
         self.assertEqual([], self.caught_entries)
 
     def test_add_versions_same_dup(self):
         index = self.two_graph_index(catch_adds=True)
         # options can be spelt two different ways
-<<<<<<< HEAD
-        index.add_versions([('tip', 'fulltext,no-eol', (0, 100), [])])
-        index.add_versions([('tip', 'no-eol,fulltext', (0, 100), [])])
-=======
         index.add_versions([('tip', 'fulltext,no-eol', (None, 0, 100), [])])
         index.add_versions([('tip', 'no-eol,fulltext', (None, 0, 100), [])])
->>>>>>> dfc86cdc
         # but neither should have added data.
         self.assertEqual([[], []], self.caught_entries)
         
@@ -2371,25 +2248,6 @@
         index = self.two_graph_index(catch_adds=True)
         # change options
         self.assertRaises(errors.KnitCorrupt, index.add_versions,
-<<<<<<< HEAD
-            [('tip', 'no-eol,line-delta', (0, 100), [])])
-        self.assertRaises(errors.KnitCorrupt, index.add_versions,
-            [('tip', 'line-delta,no-eol', (0, 100), [])])
-        self.assertRaises(errors.KnitCorrupt, index.add_versions,
-            [('tip', 'fulltext', (0, 100), [])])
-        # position/length
-        self.assertRaises(errors.KnitCorrupt, index.add_versions,
-            [('tip', 'fulltext,no-eol', (50, 100), [])])
-        self.assertRaises(errors.KnitCorrupt, index.add_versions,
-            [('tip', 'fulltext,no-eol', (0, 1000), [])])
-        # parents
-        self.assertRaises(errors.KnitCorrupt, index.add_versions,
-            [('tip', 'fulltext,no-eol', (0, 100), ['parent'])])
-        # change options in the second record
-        self.assertRaises(errors.KnitCorrupt, index.add_versions,
-            [('tip', 'fulltext,no-eol', (0, 100), []),
-             ('tip', 'no-eol,line-delta', (0, 100), [])])
-=======
             [('tip', 'no-eol,line-delta', (None, 0, 100), [])])
         self.assertRaises(errors.KnitCorrupt, index.add_versions,
             [('tip', 'line-delta,no-eol', (None, 0, 100), [])])
@@ -2407,7 +2265,6 @@
         self.assertRaises(errors.KnitCorrupt, index.add_versions,
             [('tip', 'fulltext,no-eol', (None, 0, 100), []),
              ('tip', 'no-eol,line-delta', (None, 0, 100), [])])
->>>>>>> dfc86cdc
         self.assertEqual([], self.caught_entries)
 
     def test_iter_parents(self):
