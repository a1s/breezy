# Copyright (C) 2010 Canonical Ltd
#
# This program is free software; you can redistribute it and/or modify
# it under the terms of the GNU General Public License as published by
# the Free Software Foundation; either version 2 of the License, or
# (at your option) any later version.
#
# This program is distributed in the hope that it will be useful,
# but WITHOUT ANY WARRANTY; without even the implied warranty of
# MERCHANTABILITY or FITNESS FOR A PARTICULAR PURPOSE.  See the
# GNU General Public License for more details.
#
# You should have received a copy of the GNU General Public License
# along with this program; if not, write to the Free Software
# Foundation, Inc., 51 Franklin Street, Fifth Floor, Boston, MA 02110-1301 USA

import errno
import socket
import SocketServer
import threading

from bzrlib import (
    osutils,
    tests,
    )
from bzrlib.tests import test_server


def load_tests(basic_tests, module, loader):
    suite = loader.suiteClass()
    server_tests, remaining_tests = tests.split_suite_by_condition(
        basic_tests, tests.condition_isinstance(TestTCPServerInAThread))
    server_scenarios = [ (name, {'server_class': getattr(test_server, name)})
                         for name in
                         ('TestingTCPServer', 'TestingThreadingTCPServer')]
    tests.multiply_tests(server_tests, server_scenarios, suite)
    suite.addTest(remaining_tests)
    return suite


class TCPClient(object):

    def __init__(self):
        self.sock = None

    def connect(self, addr):
        if self.sock is not None:
            raise AssertionError('Already connected to %r'
                                 % (self.sock.getsockname(),))
        self.sock = osutils.connect_socket(addr)

    def disconnect(self):
        if self.sock is not None:
            try:
                self.sock.shutdown(socket.SHUT_RDWR)
                self.sock.close()
            except socket.error, e:
                if e[0] in (errno.EBADF, errno.ENOTCONN):
                    # Right, the socket is already down
                    pass
                else:
                    raise
            self.sock = None

    def write(self, s):
        return self.sock.sendall(s)

    def read(self, bufsize=4096):
        return self.sock.recv(bufsize)


class TCPConnectionHandler(SocketServer.StreamRequestHandler):

    def handle(self):
        self.done = False
        self.handle_connection()
        while not self.done:
            self.handle_connection()

    def handle_connection(self):
        req = self.rfile.readline()
        if not req:
            self.done = True
        elif req == 'ping\n':
            self.wfile.write('pong\n')
        else:
            raise ValueError('[%s] not understood' % req)


class TestTCPServerInAThread(tests.TestCase):

    # Set by load_tests()
    server_class = None

    def get_server(self, server_class=None, connection_handler_class=None):
        if server_class is not None:
            self.server_class = server_class
        if connection_handler_class is None:
            connection_handler_class = TCPConnectionHandler
        server =  test_server.TestingTCPServerInAThread(
            ('localhost', 0), self.server_class, connection_handler_class)
        server.start_server()
        self.addCleanup(server.stop_server)
        return server

    def get_client(self):
        client = TCPClient()
        self.addCleanup(client.disconnect)
        return client

    def get_server_connection(self, server, conn_rank):
        return server.server.clients[conn_rank]

    def assertClientAddr(self, client, server, conn_rank):
        conn = self.get_server_connection(server, conn_rank)
        self.assertEquals(client.sock.getsockname(), conn[1])

    def test_start_stop(self):
        server = self.get_server()
        client = self.get_client()
<<<<<<< HEAD
        client.connect((server.host, server.port))
=======
>>>>>>> 09661ab7
        server.stop_server()
        # since the server doesn't accept connections anymore attempting to
        # connect should fail
        client = self.get_client()
        self.assertRaises(socket.error,
                          client.connect, (server.host, server.port))

    def test_client_talks_server_respond(self):
        server = self.get_server()
        client = self.get_client()
        client.connect((server.host, server.port))
        self.assertIs(None, client.write('ping\n'))
        resp = client.read()
        self.assertClientAddr(client, server, 0)
        self.assertEquals('pong\n', resp)

    def test_server_fails_to_start(self):
        class CantStart(Exception):
            pass

        class CantStartServer(test_server.TestingTCPServer):

            def server_bind(self):
                raise CantStart()

        # The exception is raised in the main thread
        self.assertRaises(CantStart,
                          self.get_server, server_class=CantStartServer)

    def test_server_fails_while_serving_or_stopping(self):
        class CantConnect(Exception):
            pass

        class FailingConnectionHandler(TCPConnectionHandler):

            def handle(self):
                raise CantConnect()

        server = self.get_server(
            connection_handler_class=FailingConnectionHandler)
        # The server won't fail until a client connect
        client = self.get_client()
        client.connect((server.host, server.port))
        try:
            # Now we must force the server to answer by sending the request and
            # waiting for some answer. But since we don't control when the
            # server thread will be given cycles, we don't control either
            # whether our reads or writes may hang.
            client.sock.settimeout(0.1)
            client.write('ping\n')
            client.read()
        except socket.error:
            pass
        # Now the server has raised the exception in its own thread
        self.assertRaises(CantConnect, server.stop_server)

    def test_server_crash_while_responding(self):
        sync = threading.Event()
        sync.clear()
        class FailToRespond(Exception):
            pass

        class FailingDuringResponseHandler(TCPConnectionHandler):

            def handle_connection(self):
                req = self.rfile.readline()
                threading.currentThread().set_event(sync)
                raise FailToRespond()

        server = self.get_server(
            connection_handler_class=FailingDuringResponseHandler)
        client = self.get_client()
        client.connect(server.server_address)
        client.write('ping\n')
        sync.wait()
        self.assertRaises(FailToRespond, server.pending_exception)

    def test_exception_swallowed_while_serving(self):
        sync = threading.Event()
        sync.clear()
        class CantServe(Exception):
            pass

        class FailingWhileServingConnectionHandler(TCPConnectionHandler):

            def handle(self):
                # We want to sync with the thread that is serving the
                # connection.
                threading.currentThread().set_event(sync)
                raise CantServe()

        server = self.get_server(
            connection_handler_class=FailingWhileServingConnectionHandler)
        # Install the exception swallower
        server.set_ignored_exceptions(CantServe)
        client = self.get_client()
        # Connect to the server so the exception is raised there
        client.connect(server.server_address)
        # Wait for the exception to propagate.
        sync.wait()
        # The connection wasn't served properly but the exception should have
        # been swallowed.
        server.pending_exception()<|MERGE_RESOLUTION|>--- conflicted
+++ resolved
@@ -118,10 +118,6 @@
     def test_start_stop(self):
         server = self.get_server()
         client = self.get_client()
-<<<<<<< HEAD
-        client.connect((server.host, server.port))
-=======
->>>>>>> 09661ab7
         server.stop_server()
         # since the server doesn't accept connections anymore attempting to
         # connect should fail
@@ -194,7 +190,7 @@
         server = self.get_server(
             connection_handler_class=FailingDuringResponseHandler)
         client = self.get_client()
-        client.connect(server.server_address)
+        client.connect((server.host, server.port))
         client.write('ping\n')
         sync.wait()
         self.assertRaises(FailToRespond, server.pending_exception)
@@ -219,7 +215,7 @@
         server.set_ignored_exceptions(CantServe)
         client = self.get_client()
         # Connect to the server so the exception is raised there
-        client.connect(server.server_address)
+        client.connect((server.host, server.port))
         # Wait for the exception to propagate.
         sync.wait()
         # The connection wasn't served properly but the exception should have
