# Copyright (C) 2005 by Canonical Ltd

# This program is free software; you can redistribute it and/or modify
# it under the terms of the GNU General Public License as published by
# the Free Software Foundation; either version 2 of the License, or
# (at your option) any later version.

# This program is distributed in the hope that it will be useful,
# but WITHOUT ANY WARRANTY; without even the implied warranty of
# MERCHANTABILITY or FITNESS FOR A PARTICULAR PURPOSE.  See the
# GNU General Public License for more details.

# You should have received a copy of the GNU General Public License
# along with this program; if not, write to the Free Software
# Foundation, Inc., 59 Temple Place, Suite 330, Boston, MA  02111-1307  USA


import os
import shutil

from bzrlib.tests import TestCaseWithTransport
from bzrlib.branch import Branch
from bzrlib.commit import commit
from bzrlib.errors import PointlessCommit, BzrError, PointlessCommit
from bzrlib.tests.test_revision import make_branches
from bzrlib.fetch import fetch
from bzrlib.check import check


class TestCommitMerge(TestCaseWithTransport):
    """Tests for committing the results of a merge.

    These don't currently test the merge code, which is intentional to
    reduce the scope of testing.  We just mark the revision as merged
    without bothering about the contents much."""

    def test_merge_commit_empty(self):
        """Simple commit of two-way merge of empty trees."""
        wtx = self.make_branch_and_tree('x')
        bx = wtx.branch
        wty = self.make_branch_and_tree('y')
        by = wty.branch

        wtx.commit('commit one', rev_id='x@u-0-1', allow_pointless=True)
        wty.commit('commit two', rev_id='y@u-0-1', allow_pointless=True)

        fetcher = fetch(from_branch=bx, to_branch=by)
        self.assertEqual(1, fetcher.count_copied)
        self.assertEqual([], fetcher.failed_revisions)
        # just having the history there does nothing
        self.assertRaises(PointlessCommit,
                          wty.commit,
                          'no changes yet', rev_id='y@u-0-2',
                          allow_pointless=False)
        wty.add_pending_merge('x@u-0-1')
        wty.commit('merge from x', rev_id='y@u-0-2', allow_pointless=False)

        self.assertEquals(by.revno(), 2)
        self.assertEquals(list(by.revision_history()),
                          ['y@u-0-1', 'y@u-0-2'])
        rev = by.repository.get_revision('y@u-0-2')
        self.assertEquals(rev.parent_ids,
                          ['y@u-0-1', 'x@u-0-1'])

    def test_merge_new_file(self):
        """Commit merge of two trees with no overlapping files."""
        wtx = self.make_branch_and_tree('x')
        bx = wtx.branch
        wty = self.make_branch_and_tree('y')
        by = wty.branch

        self.build_tree(['x/ecks', 'y/why'])

        wtx.add(['ecks'], ['ecks-id'])
        wty.add(['why'], ['why-id'])

        wtx.commit('commit one', rev_id='x@u-0-1', allow_pointless=True)
        wty.commit('commit two', rev_id='y@u-0-1', allow_pointless=True)

        fetch(from_branch=bx, to_branch=by)
        # we haven't merged the texts, but let's fake it
        shutil.copyfile('x/ecks', 'y/ecks')
        wty.add(['ecks'], ['ecks-id'])
        wty.add_pending_merge('x@u-0-1')

        # partial commit of merges is currently not allowed, because
        # it would give different merge graphs for each file which
        # might be complex.  it can be allowed in the future.
        self.assertRaises(Exception,
                          wty.commit,
                          'partial commit', allow_pointless=False,
                          specific_files=['ecks'])
        
<<<<<<< HEAD
        wty.commit('merge from x', rev_id='y@u-0-2', allow_pointless=False)
        tree = by.revision_tree('y@u-0-2')
=======
        commit(by, 'merge from x', rev_id='y@u-0-2', allow_pointless=False)
        tree = by.repository.revision_tree('y@u-0-2')
>>>>>>> fe626c58
        inv = tree.inventory
        self.assertEquals(inv['ecks-id'].revision, 'x@u-0-1')
        self.assertEquals(inv['why-id'].revision, 'y@u-0-1')

        check(bx, False)
        check(by, False)<|MERGE_RESOLUTION|>--- conflicted
+++ resolved
@@ -20,7 +20,6 @@
 
 from bzrlib.tests import TestCaseWithTransport
 from bzrlib.branch import Branch
-from bzrlib.commit import commit
 from bzrlib.errors import PointlessCommit, BzrError, PointlessCommit
 from bzrlib.tests.test_revision import make_branches
 from bzrlib.fetch import fetch
@@ -91,13 +90,8 @@
                           'partial commit', allow_pointless=False,
                           specific_files=['ecks'])
         
-<<<<<<< HEAD
         wty.commit('merge from x', rev_id='y@u-0-2', allow_pointless=False)
-        tree = by.revision_tree('y@u-0-2')
-=======
-        commit(by, 'merge from x', rev_id='y@u-0-2', allow_pointless=False)
         tree = by.repository.revision_tree('y@u-0-2')
->>>>>>> fe626c58
         inv = tree.inventory
         self.assertEquals(inv['ecks-id'].revision, 'x@u-0-1')
         self.assertEquals(inv['why-id'].revision, 'y@u-0-1')
