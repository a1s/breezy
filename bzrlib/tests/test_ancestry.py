# Copyright (C) 2005, 2007 Canonical Ltd
#
# This program is free software; you can redistribute it and/or modify
# it under the terms of the GNU General Public License as published by
# the Free Software Foundation; either version 2 of the License, or
# (at your option) any later version.
#
# This program is distributed in the hope that it will be useful,
# but WITHOUT ANY WARRANTY; without even the implied warranty of
# MERCHANTABILITY or FITNESS FOR A PARTICULAR PURPOSE.  See the
# GNU General Public License for more details.
#
# You should have received a copy of the GNU General Public License
# along with this program; if not, write to the Free Software
# Foundation, Inc., 59 Temple Place, Suite 330, Boston, MA  02111-1307  USA


from cStringIO import StringIO
import os
import sys

from bzrlib.tests import TestCaseWithMemoryTransport
from bzrlib.branch import Branch
from bzrlib.branchbuilder import BranchBuilder
from bzrlib.revision import is_ancestor
from bzrlib.symbol_versioning import zero_ninetythree


class TestAncestry(TestCaseWithMemoryTransport):

    def assertAncestryEqual(self, expected, revision_id, branch):
        """Assert that the ancestry of revision_id in branch is as expected."""
        ancestry = branch.repository.get_ancestry(revision_id)
        self.assertEqual(expected, ancestry)

    def test_straightline_ancestry(self):
        """Test ancestry file when just committing."""
        builder = BranchBuilder(self.get_transport())
        rev_id_one = builder.build_commit()
        rev_id_two = builder.build_commit()
        branch = builder.get_branch()
        self.assertAncestryEqual([None, rev_id_one, rev_id_two],
            rev_id_two, branch)
        self.assertAncestryEqual([None, rev_id_one], rev_id_one, branch)

    def test_none_is_ancestor_empty_branch(self):
        branch = self.make_branch('.')
        self.assertTrue(self.applyDeprecated(zero_ninetythree,
                        is_ancestor, 'null:', 'null:', branch))

    def test_none_is_ancestor_non_empty_branch(self):
        builder = BranchBuilder(self.get_transport())
        rev_id = builder.build_commit()
        branch = builder.get_branch()
        branch.lock_read()
<<<<<<< HEAD
        self.assertTrue(is_ancestor('null:', 'null:', branch))
        self.assertTrue(is_ancestor(rev_id, 'null:',  branch))
        self.assertFalse(is_ancestor('null:', rev_id, branch))
        branch.unlock()
=======
        self.addCleanup(branch.unlock)
        self.assertTrue(self.applyDeprecated(zero_ninetythree,
                        is_ancestor, 'null:', 'null:', branch))
        self.assertTrue(self.applyDeprecated(zero_ninetythree,
                        is_ancestor, rev_id, 'null:',  branch))
        self.assertFalse(self.applyDeprecated(zero_ninetythree,
                         is_ancestor, 'null:', rev_id, branch))
>>>>>>> fe37c7ba


# TODO: check that ancestry is updated to include indirectly merged revisions<|MERGE_RESOLUTION|>--- conflicted
+++ resolved
@@ -53,12 +53,6 @@
         rev_id = builder.build_commit()
         branch = builder.get_branch()
         branch.lock_read()
-<<<<<<< HEAD
-        self.assertTrue(is_ancestor('null:', 'null:', branch))
-        self.assertTrue(is_ancestor(rev_id, 'null:',  branch))
-        self.assertFalse(is_ancestor('null:', rev_id, branch))
-        branch.unlock()
-=======
         self.addCleanup(branch.unlock)
         self.assertTrue(self.applyDeprecated(zero_ninetythree,
                         is_ancestor, 'null:', 'null:', branch))
@@ -66,7 +60,6 @@
                         is_ancestor, rev_id, 'null:',  branch))
         self.assertFalse(self.applyDeprecated(zero_ninetythree,
                          is_ancestor, 'null:', rev_id, branch))
->>>>>>> fe37c7ba
 
 
 # TODO: check that ancestry is updated to include indirectly merged revisions