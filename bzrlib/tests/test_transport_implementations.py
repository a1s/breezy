--- conflicted
+++ resolved
@@ -748,13 +748,8 @@
         else:
             self.build_tree(['wd/a', 'wd/b', 'wd/c/', 'wd/c/d', 'wd/c/e', 'wd/c2/'])
 
-<<<<<<< HEAD
-        self.assertEqual([u'a', u'b', u'c', u'c2'], sorted_list('.'))
-        self.assertEqual([u'd', u'e'], sorted_list('c'))
-=======
         self.assertEqual(['a', 'b', 'c', 'c2'], sorted_list('.'))
         self.assertEqual(['d', 'e'], sorted_list('c'))
->>>>>>> 9863547b
 
         if not t.is_readonly():
             t.delete('c/d')
@@ -763,13 +758,8 @@
             os.unlink('wd/c/d')
             os.unlink('wd/b')
             
-<<<<<<< HEAD
-        self.assertEqual([u'a', u'c', u'c2'], sorted_list('.'))
-        self.assertEqual([u'e'], sorted_list('c'))
-=======
         self.assertEqual(['a', 'c', 'c2'], sorted_list('.'))
         self.assertEqual(['e'], sorted_list('c'))
->>>>>>> 9863547b
 
         self.assertListRaises(PathError, t.list_dir, 'q')
         self.assertListRaises(PathError, t.list_dir, 'c/f')
