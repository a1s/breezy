# Copyright (C) 2004, 2005, 2006 by Canonical Ltd
#
# This program is free software; you can redistribute it and/or modify
# it under the terms of the GNU General Public License as published by
# the Free Software Foundation; either version 2 of the License, or
# (at your option) any later version.
#
# This program is distributed in the hope that it will be useful,
# but WITHOUT ANY WARRANTY; without even the implied warranty of
# MERCHANTABILITY or FITNESS FOR A PARTICULAR PURPOSE.  See the
# GNU General Public License for more details.
#
# You should have received a copy of the GNU General Public License
# along with this program; if not, write to the Free Software
# Foundation, Inc., 59 Temple Place, Suite 330, Boston, MA  02111-1307  USA

"""Tests for Transport implementations.

Transport implementations tested here are supplied by
TransportTestProviderAdapter.
"""

import os
from cStringIO import StringIO
import stat
import sys

from bzrlib import (
    osutils,
    urlutils,
    )
from bzrlib.errors import (DirectoryNotEmpty, NoSuchFile, FileExists,
                           LockError, PathError,
                           TransportNotPossible, ConnectionError,
                           InvalidURL)
from bzrlib.osutils import getcwd
from bzrlib.tests import TestCaseInTempDir, TestSkipped
from bzrlib.tests.test_transport import TestTransportImplementation
from bzrlib.transport import memory
import bzrlib.transport


def _append(fn, txt):
    """Append the given text (file-like object) to the supplied filename."""
    f = open(fn, 'ab')
    try:
        f.write(txt.read())
    finally:
        f.close()


class TransportTests(TestTransportImplementation):

    def check_transport_contents(self, content, transport, relpath):
        """Check that transport.get(relpath).read() == content."""
        self.assertEqualDiff(content, transport.get(relpath).read())

    def assertListRaises(self, excClass, func, *args, **kwargs):
        """Fail unless excClass is raised when the iterator from func is used.
        
        Many transport functions can return generators this makes sure
        to wrap them in a list() call to make sure the whole generator
        is run, and that the proper exception is raised.
        """
        try:
            list(func(*args, **kwargs))
        except excClass:
            return
        else:
            if hasattr(excClass,'__name__'): excName = excClass.__name__
            else: excName = str(excClass)
            raise self.failureException, "%s not raised" % excName

    def test_has(self):
        t = self.get_transport()

        files = ['a', 'b', 'e', 'g', '%']
        self.build_tree(files, transport=t)
        self.assertEqual(True, t.has('a'))
        self.assertEqual(False, t.has('c'))
        self.assertEqual(True, t.has(urlutils.escape('%')))
        self.assertEqual(list(t.has_multi(['a', 'b', 'c', 'd', 'e', 'f', 'g', 'h'])),
                [True, True, False, False, True, False, True, False])
        self.assertEqual(True, t.has_any(['a', 'b', 'c']))
        self.assertEqual(False, t.has_any(['c', 'd', 'f', urlutils.escape('%%')]))
        self.assertEqual(list(t.has_multi(iter(['a', 'b', 'c', 'd', 'e', 'f', 'g', 'h']))),
                [True, True, False, False, True, False, True, False])
        self.assertEqual(False, t.has_any(['c', 'c', 'c']))
        self.assertEqual(True, t.has_any(['b', 'b', 'b']))

    def test_get(self):
        t = self.get_transport()

        files = ['a', 'b', 'e', 'g']
        contents = ['contents of a\n',
                    'contents of b\n',
                    'contents of e\n',
                    'contents of g\n',
                    ]
        self.build_tree(files, transport=t, line_endings='binary')
        self.check_transport_contents('contents of a\n', t, 'a')
        content_f = t.get_multi(files)
        for content, f in zip(contents, content_f):
            self.assertEqual(content, f.read())

        content_f = t.get_multi(iter(files))
        for content, f in zip(contents, content_f):
            self.assertEqual(content, f.read())

        self.assertRaises(NoSuchFile, t.get, 'c')
        self.assertListRaises(NoSuchFile, t.get_multi, ['a', 'b', 'c'])
        self.assertListRaises(NoSuchFile, t.get_multi, iter(['a', 'b', 'c']))

    def test_get_bytes(self):
        t = self.get_transport()

        files = ['a', 'b', 'e', 'g']
        contents = ['contents of a\n',
                    'contents of b\n',
                    'contents of e\n',
                    'contents of g\n',
                    ]
        self.build_tree(files, transport=t, line_endings='binary')
        self.check_transport_contents('contents of a\n', t, 'a')

        for content, fname in zip(contents, files):
            self.assertEqual(content, t.get_bytes(fname))

        self.assertRaises(NoSuchFile, t.get_bytes, 'c')

    def test_put(self):
        t = self.get_transport()

        if t.is_readonly():
            return

        deprecation_msg = '%s.%s.%s was deprecated in version 0.11.' % (
            t.put.im_class.__module__, t.put.im_class.__name__,
            t.put.__name__)
        self.callDeprecated([deprecation_msg],
                            t.put, 'a', 'string\ncontents\n')
        self.check_transport_contents('string\ncontents\n', t, 'a')

        self.callDeprecated([deprecation_msg],
                            t.put, 'b', StringIO('file-like\ncontents\n'))
        self.check_transport_contents('file-like\ncontents\n', t, 'b')

    def test_put_multi(self):
        t = self.get_transport()

        if t.is_readonly():
            return
        deprecation_msg = '%s.%s.%s was deprecated in version 0.11.' % (
            t.put_multi.im_class.__module__, t.put_multi.im_class.__name__,
            t.put_multi.__name__)
        self.assertEqual(2, self.callDeprecated([deprecation_msg],
            t.put_multi, [('a', StringIO('new\ncontents for\na\n')),
                          ('d', StringIO('contents\nfor d\n'))]
            ))
        self.assertEqual(list(t.has_multi(['a', 'b', 'c', 'd'])),
                [True, False, False, True])
        self.check_transport_contents('new\ncontents for\na\n', t, 'a')
        self.check_transport_contents('contents\nfor d\n', t, 'd')

        self.assertEqual(2, self.callDeprecated([deprecation_msg],
            t.put_multi, iter([('a', StringIO('diff\ncontents for\na\n')),
                              ('d', StringIO('another contents\nfor d\n'))])
            ))
        self.check_transport_contents('diff\ncontents for\na\n', t, 'a')
        self.check_transport_contents('another contents\nfor d\n', t, 'd')

    def test_put_file(self):
        t = self.get_transport()

        if t.is_readonly():
            self.assertRaises(TransportNotPossible,
                    t.put_file, 'a', StringIO('some text for a\n'))
            return

        t.put_file('a', StringIO('some text for a\n'))
        self.failUnless(t.has('a'))
        self.check_transport_contents('some text for a\n', t, 'a')
        # Put also replaces contents
        t.put_file('a', StringIO('new\ncontents for\na\n'))
        self.check_transport_contents('new\ncontents for\na\n', t, 'a')
        self.assertRaises(NoSuchFile,
                          t.put_file, 'path/doesnt/exist/c',
                              StringIO('contents'))

    def test_put_bytes(self):
        t = self.get_transport()

        if t.is_readonly():
            self.assertRaises(TransportNotPossible,
                    t.put_bytes, 'a', 'some text for a\n')
            return

        t.put_bytes('a', 'some text for a\n')
        self.failUnless(t.has('a'))
        self.check_transport_contents('some text for a\n', t, 'a')

        # The contents should be overwritten
        t.put_bytes('a', 'new text for a\n')
        self.check_transport_contents('new text for a\n', t, 'a')

        self.assertRaises(NoSuchFile,
                          t.put_bytes, 'path/doesnt/exist/c', 'contents')

<<<<<<< HEAD
    def test_put_file_permissions(self):
=======
    def test_non_atomic_put(self):
        t = self.get_transport()

        if t.is_readonly():
            self.assertRaises(TransportNotPossible,
                    t.non_atomic_put, 'a', StringIO('some text for a\n'))
            return

        self.failIf(t.has('a'))
        t.non_atomic_put('a', StringIO('some text for a\n'))
        self.failUnless(t.has('a'))
        self.check_transport_contents('some text for a\n', t, 'a')
        # Put also replaces contents
        t.non_atomic_put('a', StringIO('new\ncontents for\na\n'))
        self.check_transport_contents('new\ncontents for\na\n', t, 'a')

        # Make sure we can create another file
        t.non_atomic_put('d', StringIO('contents for\nd\n'))
        # And overwrite 'a' with empty contents
        t.non_atomic_put('a', StringIO(''))
        self.check_transport_contents('contents for\nd\n', t, 'd')
        self.check_transport_contents('', t, 'a')

        self.assertRaises(NoSuchFile, t.non_atomic_put, 'no/such/path',
                                       StringIO('contents\n'))
        # Now test the create_parent flag
        self.assertRaises(NoSuchFile, t.non_atomic_put, 'dir/a',
                                       StringIO('contents\n'))
        self.failIf(t.has('dir/a'))
        t.non_atomic_put('dir/a', StringIO('contents for dir/a\n'),
                         create_parent_dir=True)
        self.check_transport_contents('contents for dir/a\n', t, 'dir/a')
        
        # But we still get NoSuchFile if we can't make the parent dir
        self.assertRaises(NoSuchFile, t.non_atomic_put, 'not/there/a',
                                       StringIO('contents\n'))

    def test_put_permissions(self):
>>>>>>> 3ca9fd4b
        t = self.get_transport()

        if t.is_readonly():
            return
        if not t._can_roundtrip_unix_modebits():
            # Can't roundtrip, so no need to run this test
            return
        t.put_file('mode644', StringIO('test text\n'), mode=0644)
        self.assertTransportMode(t, 'mode644', 0644)
        t.put_file('mode666', StringIO('test text\n'), mode=0666)
        self.assertTransportMode(t, 'mode666', 0666)
        t.put_file('mode600', StringIO('test text\n'), mode=0600)
        self.assertTransportMode(t, 'mode600', 0600)
        # Yes, you can put a file such that it becomes readonly
        t.put_file('mode400', StringIO('test text\n'), mode=0400)
        self.assertTransportMode(t, 'mode400', 0400)

        # XXX: put_multi is deprecated, so do we really care anymore?
        deprecation_msg = '%s.%s.%s was deprecated in version 0.11.' % (
            t.put_multi.im_class.__module__, t.put_multi.im_class.__name__,
            t.put_multi.__name__)
        self.callDeprecated([deprecation_msg],
            t.put_multi, [('mmode644', StringIO('text\n'))], mode=0644)
        self.assertTransportMode(t, 'mmode644', 0644)

        # The default permissions should be based on the current umask
        umask = osutils.get_umask()
        t.put_file('nomode', StringIO('test text\n'), mode=None)
        self.assertTransportMode(t, 'nomode', 0666 & ~umask)
        
    def test_put_bytes_permissions(self):
        t = self.get_transport()

        if t.is_readonly():
            return
        if not t._can_roundtrip_unix_modebits():
            # Can't roundtrip, so no need to run this test
            return
        t.put_bytes('mode644', 'test text\n', mode=0644)
        self.assertTransportMode(t, 'mode644', 0644)
        t.put_bytes('mode666', 'test text\n', mode=0666)
        self.assertTransportMode(t, 'mode666', 0666)
        t.put_bytes('mode600', 'test text\n', mode=0600)
        self.assertTransportMode(t, 'mode600', 0600)
        # Yes, you can put_bytes a file such that it becomes readonly
        t.put_bytes('mode400', 'test text\n', mode=0400)
        self.assertTransportMode(t, 'mode400', 0400)

        # The default permissions should be based on the current umask
        umask = osutils.get_umask()
        t.put_bytes('nomode', 'test text\n', mode=None)
        self.assertTransportMode(t, 'nomode', 0666 & ~umask)
        
    def test_non_atomic_put_permissions(self):
        t = self.get_transport()

        if t.is_readonly():
            return
        if not t._can_roundtrip_unix_modebits():
            # Can't roundtrip, so no need to run this test
            return
        t.non_atomic_put('mode644', StringIO('test text\n'), mode=0644)
        self.assertTransportMode(t, 'mode644', 0644)
        t.non_atomic_put('mode666', StringIO('test text\n'), mode=0666)
        self.assertTransportMode(t, 'mode666', 0666)
        t.non_atomic_put('mode600', StringIO('test text\n'), mode=0600)
        self.assertTransportMode(t, 'mode600', 0600)
        # Yes, you can non_atomic_put a file such that it becomes readonly
        t.non_atomic_put('mode400', StringIO('test text\n'), mode=0400)
        self.assertTransportMode(t, 'mode400', 0400)

        # The default permissions should be based on the current umask
        umask = osutils.get_umask()
        t.non_atomic_put('nomode', StringIO('test text\n'), mode=None)
        self.assertTransportMode(t, 'nomode', 0666 & ~umask)
        
    def test_mkdir(self):
        t = self.get_transport()

        if t.is_readonly():
            # cannot mkdir on readonly transports. We're not testing for 
            # cache coherency because cache behaviour is not currently
            # defined for the transport interface.
            self.assertRaises(TransportNotPossible, t.mkdir, '.')
            self.assertRaises(TransportNotPossible, t.mkdir, 'new_dir')
            self.assertRaises(TransportNotPossible, t.mkdir_multi, ['new_dir'])
            self.assertRaises(TransportNotPossible, t.mkdir, 'path/doesnt/exist')
            return
        # Test mkdir
        t.mkdir('dir_a')
        self.assertEqual(t.has('dir_a'), True)
        self.assertEqual(t.has('dir_b'), False)

        t.mkdir('dir_b')
        self.assertEqual(t.has('dir_b'), True)

        t.mkdir_multi(['dir_c', 'dir_d'])

        t.mkdir_multi(iter(['dir_e', 'dir_f']))
        self.assertEqual(list(t.has_multi(
            ['dir_a', 'dir_b', 'dir_c', 'dir_q',
             'dir_d', 'dir_e', 'dir_f', 'dir_b'])),
            [True, True, True, False,
             True, True, True, True])

        # we were testing that a local mkdir followed by a transport
        # mkdir failed thusly, but given that we * in one process * do not
        # concurrently fiddle with disk dirs and then use transport to do 
        # things, the win here seems marginal compared to the constraint on
        # the interface. RBC 20051227
        t.mkdir('dir_g')
        self.assertRaises(FileExists, t.mkdir, 'dir_g')

        # Test get/put in sub-directories
        t.put_bytes('dir_a/a', 'contents of dir_a/a')
        t.put_file('dir_b/b', StringIO('contents of dir_b/b'))
        self.check_transport_contents('contents of dir_a/a', t, 'dir_a/a')
        self.check_transport_contents('contents of dir_b/b', t, 'dir_b/b')

        # mkdir of a dir with an absent parent
        self.assertRaises(NoSuchFile, t.mkdir, 'missing/dir')

    def test_mkdir_permissions(self):
        t = self.get_transport()
        if t.is_readonly():
            return
        if not t._can_roundtrip_unix_modebits():
            # no sense testing on this transport
            return
        # Test mkdir with a mode
        t.mkdir('dmode755', mode=0755)
        self.assertTransportMode(t, 'dmode755', 0755)
        t.mkdir('dmode555', mode=0555)
        self.assertTransportMode(t, 'dmode555', 0555)
        t.mkdir('dmode777', mode=0777)
        self.assertTransportMode(t, 'dmode777', 0777)
        t.mkdir('dmode700', mode=0700)
        self.assertTransportMode(t, 'dmode700', 0700)
        t.mkdir_multi(['mdmode755'], mode=0755)
        self.assertTransportMode(t, 'mdmode755', 0755)

        # Default mode should be based on umask
        umask = osutils.get_umask()
        t.mkdir('dnomode', mode=None)
        self.assertTransportMode(t, 'dnomode', 0777 & ~umask)

    def test_copy_to(self):
        # FIXME: test:   same server to same server (partly done)
        # same protocol two servers
        # and    different protocols (done for now except for MemoryTransport.
        # - RBC 20060122
        from bzrlib.transport.memory import MemoryTransport

        def simple_copy_files(transport_from, transport_to):
            files = ['a', 'b', 'c', 'd']
            self.build_tree(files, transport=transport_from)
            self.assertEqual(4, transport_from.copy_to(files, transport_to))
            for f in files:
                self.check_transport_contents(transport_to.get(f).read(),
                                              transport_from, f)

        t = self.get_transport()
        temp_transport = MemoryTransport('memory:///')
        simple_copy_files(t, temp_transport)
        if not t.is_readonly():
            t.mkdir('copy_to_simple')
            t2 = t.clone('copy_to_simple')
            simple_copy_files(t, t2)


        # Test that copying into a missing directory raises
        # NoSuchFile
        if t.is_readonly():
            self.build_tree(['e/', 'e/f'])
        else:
            t.mkdir('e')
            t.put_bytes('e/f', 'contents of e')
        self.assertRaises(NoSuchFile, t.copy_to, ['e/f'], temp_transport)
        temp_transport.mkdir('e')
        t.copy_to(['e/f'], temp_transport)

        del temp_transport
        temp_transport = MemoryTransport('memory:///')

        files = ['a', 'b', 'c', 'd']
        t.copy_to(iter(files), temp_transport)
        for f in files:
            self.check_transport_contents(temp_transport.get(f).read(),
                                          t, f)
        del temp_transport

        for mode in (0666, 0644, 0600, 0400):
            temp_transport = MemoryTransport("memory:///")
            t.copy_to(files, temp_transport, mode=mode)
            for f in files:
                self.assertTransportMode(temp_transport, f, mode)

    def test_append(self):
        t = self.get_transport()

        if t.is_readonly():
            return
        t.put_bytes('a', 'diff\ncontents for\na\n')
        t.put_bytes('b', 'contents\nfor b\n')

        deprecation_msg = '%s.%s.%s was deprecated in version 0.11.' % (
            t.append.im_class.__module__, t.append.im_class.__name__,
            t.append.__name__)
        self.assertEqual(20, self.callDeprecated([deprecation_msg],
            t.append, 'a', StringIO('add\nsome\nmore\ncontents\n')))

        self.check_transport_contents(
            'diff\ncontents for\na\nadd\nsome\nmore\ncontents\n',
            t, 'a')

        # And we can create new files, too
        self.assertEqual(0, self.callDeprecated([deprecation_msg],
            t.append, 'c', StringIO('some text\nfor a missing file\n')))
        self.check_transport_contents('some text\nfor a missing file\n',
                                      t, 'c')
    def test_append_file(self):
        t = self.get_transport()

        if t.is_readonly():
            self.assertRaises(TransportNotPossible,
                    t.append_file, 'a', 'add\nsome\nmore\ncontents\n')
            return
        t.put_bytes('a', 'diff\ncontents for\na\n')
        t.put_bytes('b', 'contents\nfor b\n')

        self.assertEqual(20,
            t.append_file('a', StringIO('add\nsome\nmore\ncontents\n')))

        self.check_transport_contents(
            'diff\ncontents for\na\nadd\nsome\nmore\ncontents\n',
            t, 'a')

        # a file with no parent should fail..
        self.assertRaises(NoSuchFile,
                          t.append_file, 'missing/path', StringIO('content'))

        # And we can create new files, too
        self.assertEqual(0,
            t.append_file('c', StringIO('some text\nfor a missing file\n')))
        self.check_transport_contents('some text\nfor a missing file\n',
                                      t, 'c')

    def test_append_bytes(self):
        t = self.get_transport()

        if t.is_readonly():
            self.assertRaises(TransportNotPossible,
                    t.append_bytes, 'a', 'add\nsome\nmore\ncontents\n')
            return

        self.assertEqual(0, t.append_bytes('a', 'diff\ncontents for\na\n'))
        self.assertEqual(0, t.append_bytes('b', 'contents\nfor b\n'))

        self.assertEqual(20,
            t.append_bytes('a', 'add\nsome\nmore\ncontents\n'))

        self.check_transport_contents(
            'diff\ncontents for\na\nadd\nsome\nmore\ncontents\n',
            t, 'a')

        # a file with no parent should fail..
        self.assertRaises(NoSuchFile,
                          t.append_bytes, 'missing/path', 'content')

    def test_append_multi(self):
        t = self.get_transport()

        if t.is_readonly():
            return
        t.put_bytes('a', 'diff\ncontents for\na\n'
                         'add\nsome\nmore\ncontents\n')
        t.put_bytes('b', 'contents\nfor b\n')

        self.assertEqual((43, 15),
            t.append_multi([('a', StringIO('and\nthen\nsome\nmore\n')),
                            ('b', StringIO('some\nmore\nfor\nb\n'))]))

        self.check_transport_contents(
            'diff\ncontents for\na\n'
            'add\nsome\nmore\ncontents\n'
            'and\nthen\nsome\nmore\n',
            t, 'a')
        self.check_transport_contents(
                'contents\nfor b\n'
                'some\nmore\nfor\nb\n',
                t, 'b')

        self.assertEqual((62, 31),
            t.append_multi(iter([('a', StringIO('a little bit more\n')),
                                 ('b', StringIO('from an iterator\n'))])))
        self.check_transport_contents(
            'diff\ncontents for\na\n'
            'add\nsome\nmore\ncontents\n'
            'and\nthen\nsome\nmore\n'
            'a little bit more\n',
            t, 'a')
        self.check_transport_contents(
                'contents\nfor b\n'
                'some\nmore\nfor\nb\n'
                'from an iterator\n',
                t, 'b')

        self.assertEqual((80, 0),
            t.append_multi([('a', StringIO('some text in a\n')),
                            ('d', StringIO('missing file r\n'))]))

        self.check_transport_contents(
            'diff\ncontents for\na\n'
            'add\nsome\nmore\ncontents\n'
            'and\nthen\nsome\nmore\n'
            'a little bit more\n'
            'some text in a\n',
            t, 'a')
        self.check_transport_contents('missing file r\n', t, 'd')

    def test_append_file_mode(self):
        """Check that append accepts a mode parameter"""
        # check append accepts a mode
        t = self.get_transport()
        if t.is_readonly():
            self.assertRaises(TransportNotPossible,
                t.append_file, 'f', StringIO('f'), mode=None)
            return
        t.append_file('f', StringIO('f'), mode=None)
        
    def test_append_bytes_mode(self):
        # check append_bytes accepts a mode
        t = self.get_transport()
        if t.is_readonly():
            self.assertRaises(TransportNotPossible,
                t.append_bytes, 'f', 'f', mode=None)
            return
        t.append_bytes('f', 'f', mode=None)
        
    def test_delete(self):
        # TODO: Test Transport.delete
        t = self.get_transport()

        # Not much to do with a readonly transport
        if t.is_readonly():
            self.assertRaises(TransportNotPossible, t.delete, 'missing')
            return

        t.put_bytes('a', 'a little bit of text\n')
        self.failUnless(t.has('a'))
        t.delete('a')
        self.failIf(t.has('a'))

        self.assertRaises(NoSuchFile, t.delete, 'a')

        t.put_bytes('a', 'a text\n')
        t.put_bytes('b', 'b text\n')
        t.put_bytes('c', 'c text\n')
        self.assertEqual([True, True, True],
                list(t.has_multi(['a', 'b', 'c'])))
        t.delete_multi(['a', 'c'])
        self.assertEqual([False, True, False],
                list(t.has_multi(['a', 'b', 'c'])))
        self.failIf(t.has('a'))
        self.failUnless(t.has('b'))
        self.failIf(t.has('c'))

        self.assertRaises(NoSuchFile,
                t.delete_multi, ['a', 'b', 'c'])

        self.assertRaises(NoSuchFile,
                t.delete_multi, iter(['a', 'b', 'c']))

        t.put_bytes('a', 'another a text\n')
        t.put_bytes('c', 'another c text\n')
        t.delete_multi(iter(['a', 'b', 'c']))

        # We should have deleted everything
        # SftpServer creates control files in the
        # working directory, so we can just do a
        # plain "listdir".
        # self.assertEqual([], os.listdir('.'))

    def test_rmdir(self):
        t = self.get_transport()
        # Not much to do with a readonly transport
        if t.is_readonly():
            self.assertRaises(TransportNotPossible, t.rmdir, 'missing')
            return
        t.mkdir('adir')
        t.mkdir('adir/bdir')
        t.rmdir('adir/bdir')
        # ftp may not be able to raise NoSuchFile for lack of
        # details when failing
        self.assertRaises((NoSuchFile, PathError), t.rmdir, 'adir/bdir')
        t.rmdir('adir')
        self.assertRaises((NoSuchFile, PathError), t.rmdir, 'adir')

    def test_rmdir_not_empty(self):
        """Deleting a non-empty directory raises an exception
        
        sftp (and possibly others) don't give us a specific "directory not
        empty" exception -- we can just see that the operation failed.
        """
        t = self.get_transport()
        if t.is_readonly():
            return
        t.mkdir('adir')
        t.mkdir('adir/bdir')
        self.assertRaises(PathError, t.rmdir, 'adir')

    def test_rename_dir_succeeds(self):
        t = self.get_transport()
        if t.is_readonly():
            raise TestSkipped("transport is readonly")
        t.mkdir('adir')
        t.mkdir('adir/asubdir')
        t.rename('adir', 'bdir')
        self.assertTrue(t.has('bdir/asubdir'))
        self.assertFalse(t.has('adir'))

    def test_rename_dir_nonempty(self):
        """Attempting to replace a nonemtpy directory should fail"""
        t = self.get_transport()
        if t.is_readonly():
            raise TestSkipped("transport is readonly")
        t.mkdir('adir')
        t.mkdir('adir/asubdir')
        t.mkdir('bdir')
        t.mkdir('bdir/bsubdir')
        self.assertRaises(PathError, t.rename, 'bdir', 'adir')
        # nothing was changed so it should still be as before
        self.assertTrue(t.has('bdir/bsubdir'))
        self.assertFalse(t.has('adir/bdir'))
        self.assertFalse(t.has('adir/bsubdir'))

    def test_delete_tree(self):
        t = self.get_transport()

        # Not much to do with a readonly transport
        if t.is_readonly():
            self.assertRaises(TransportNotPossible, t.delete_tree, 'missing')
            return

        # and does it like listing ?
        t.mkdir('adir')
        try:
            t.delete_tree('adir')
        except TransportNotPossible:
            # ok, this transport does not support delete_tree
            return
        
        # did it delete that trivial case?
        self.assertRaises(NoSuchFile, t.stat, 'adir')

        self.build_tree(['adir/',
                         'adir/file', 
                         'adir/subdir/', 
                         'adir/subdir/file', 
                         'adir/subdir2/',
                         'adir/subdir2/file',
                         ], transport=t)

        t.delete_tree('adir')
        # adir should be gone now.
        self.assertRaises(NoSuchFile, t.stat, 'adir')

    def test_move(self):
        t = self.get_transport()

        if t.is_readonly():
            return

        # TODO: I would like to use os.listdir() to
        # make sure there are no extra files, but SftpServer
        # creates control files in the working directory
        # perhaps all of this could be done in a subdirectory

        t.put_bytes('a', 'a first file\n')
        self.assertEquals([True, False], list(t.has_multi(['a', 'b'])))

        t.move('a', 'b')
        self.failUnless(t.has('b'))
        self.failIf(t.has('a'))

        self.check_transport_contents('a first file\n', t, 'b')
        self.assertEquals([False, True], list(t.has_multi(['a', 'b'])))

        # Overwrite a file
        t.put_bytes('c', 'c this file\n')
        t.move('c', 'b')
        self.failIf(t.has('c'))
        self.check_transport_contents('c this file\n', t, 'b')

        # TODO: Try to write a test for atomicity
        # TODO: Test moving into a non-existant subdirectory
        # TODO: Test Transport.move_multi

    def test_copy(self):
        t = self.get_transport()

        if t.is_readonly():
            return

        t.put_bytes('a', 'a file\n')
        t.copy('a', 'b')
        self.check_transport_contents('a file\n', t, 'b')

        self.assertRaises(NoSuchFile, t.copy, 'c', 'd')
        os.mkdir('c')
        # What should the assert be if you try to copy a
        # file over a directory?
        #self.assertRaises(Something, t.copy, 'a', 'c')
        t.put_bytes('d', 'text in d\n')
        t.copy('d', 'b')
        self.check_transport_contents('text in d\n', t, 'b')

        # TODO: test copy_multi

    def test_connection_error(self):
        """ConnectionError is raised when connection is impossible"""
        try:
            url = self._server.get_bogus_url()
        except NotImplementedError:
            raise TestSkipped("Transport %s has no bogus URL support." %
                              self._server.__class__)
        try:
            t = bzrlib.transport.get_transport(url)
            t.get('.bzr/branch')
        except (ConnectionError, NoSuchFile), e:
            pass
        except (Exception), e:
            self.fail('Wrong exception thrown (%s.%s): %s' 
                        % (e.__class__.__module__, e.__class__.__name__, e))
        else:
            self.fail('Did not get the expected ConnectionError or NoSuchFile.')

    def test_stat(self):
        # TODO: Test stat, just try once, and if it throws, stop testing
        from stat import S_ISDIR, S_ISREG

        t = self.get_transport()

        try:
            st = t.stat('.')
        except TransportNotPossible, e:
            # This transport cannot stat
            return

        paths = ['a', 'b/', 'b/c', 'b/d/', 'b/d/e']
        sizes = [14, 0, 16, 0, 18] 
        self.build_tree(paths, transport=t, line_endings='binary')

        for path, size in zip(paths, sizes):
            st = t.stat(path)
            if path.endswith('/'):
                self.failUnless(S_ISDIR(st.st_mode))
                # directory sizes are meaningless
            else:
                self.failUnless(S_ISREG(st.st_mode))
                self.assertEqual(size, st.st_size)

        remote_stats = list(t.stat_multi(paths))
        remote_iter_stats = list(t.stat_multi(iter(paths)))

        self.assertRaises(NoSuchFile, t.stat, 'q')
        self.assertRaises(NoSuchFile, t.stat, 'b/a')

        self.assertListRaises(NoSuchFile, t.stat_multi, ['a', 'c', 'd'])
        self.assertListRaises(NoSuchFile, t.stat_multi, iter(['a', 'c', 'd']))
        self.build_tree(['subdir/', 'subdir/file'], transport=t)
        subdir = t.clone('subdir')
        subdir.stat('./file')
        subdir.stat('.')

    def test_list_dir(self):
        # TODO: Test list_dir, just try once, and if it throws, stop testing
        t = self.get_transport()
        
        if not t.listable():
            self.assertRaises(TransportNotPossible, t.list_dir, '.')
            return

        def sorted_list(d):
            l = list(t.list_dir(d))
            l.sort()
            return l

        # SftpServer creates control files in the working directory
        # so lets move down a directory to avoid those.
        if not t.is_readonly():
            t.mkdir('wd')
        else:
            os.mkdir('wd')
        t = t.clone('wd')

        self.assertEqual([], sorted_list('.'))
        # c2 is precisely one letter longer than c here to test that
        # suffixing is not confused.
        # a%25b checks that quoting is done consistently across transports
        tree_names = ['a', 'a%25b', 'b', 'c/', 'c/d', 'c/e', 'c2/']
        if not t.is_readonly():
            self.build_tree(tree_names, transport=t)
        else:
            self.build_tree(['wd/' + name for name in tree_names])

        self.assertEqual(
            ['a', 'a%2525b', 'b', 'c', 'c2'], sorted_list('.'))
        self.assertEqual(['d', 'e'], sorted_list('c'))

        if not t.is_readonly():
            t.delete('c/d')
            t.delete('b')
        else:
            os.unlink('wd/c/d')
            os.unlink('wd/b')
            
        self.assertEqual(['a', 'a%2525b', 'c', 'c2'], sorted_list('.'))
        self.assertEqual(['e'], sorted_list('c'))

        self.assertListRaises(PathError, t.list_dir, 'q')
        self.assertListRaises(PathError, t.list_dir, 'c/f')
        self.assertListRaises(PathError, t.list_dir, 'a')

    def test_list_dir_result_is_url_escaped(self):
        t = self.get_transport()
        if not t.listable():
            raise TestSkipped("transport not listable")

        if not t.is_readonly():
            self.build_tree(['a/', 'a/%'], transport=t)
        else:
            self.build_tree(['a/', 'a/%'])
        
        names = list(t.list_dir('a'))
        self.assertEqual(['%25'], names)
        self.assertIsInstance(names[0], str)

    def test_clone(self):
        # TODO: Test that clone moves up and down the filesystem
        t1 = self.get_transport()

        self.build_tree(['a', 'b/', 'b/c'], transport=t1)

        self.failUnless(t1.has('a'))
        self.failUnless(t1.has('b/c'))
        self.failIf(t1.has('c'))

        t2 = t1.clone('b')
        self.assertEqual(t1.base + 'b/', t2.base)

        self.failUnless(t2.has('c'))
        self.failIf(t2.has('a'))

        t3 = t2.clone('..')
        self.failUnless(t3.has('a'))
        self.failIf(t3.has('c'))

        self.failIf(t1.has('b/d'))
        self.failIf(t2.has('d'))
        self.failIf(t3.has('b/d'))

        if t1.is_readonly():
            open('b/d', 'wb').write('newfile\n')
        else:
            t2.put_bytes('d', 'newfile\n')

        self.failUnless(t1.has('b/d'))
        self.failUnless(t2.has('d'))
        self.failUnless(t3.has('b/d'))

    def test_relpath(self):
        t = self.get_transport()
        self.assertEqual('', t.relpath(t.base))
        # base ends with /
        self.assertEqual('', t.relpath(t.base[:-1]))
        # subdirs which dont exist should still give relpaths.
        self.assertEqual('foo', t.relpath(t.base + 'foo'))
        # trailing slash should be the same.
        self.assertEqual('foo', t.relpath(t.base + 'foo/'))

    def test_relpath_at_root(self):
        t = self.get_transport()
        # clone all the way to the top
        new_transport = t.clone('..')
        while new_transport.base != t.base:
            t = new_transport
            new_transport = t.clone('..')
        # we must be able to get a relpath below the root
        self.assertEqual('', t.relpath(t.base))
        # and a deeper one should work too
        self.assertEqual('foo/bar', t.relpath(t.base + 'foo/bar'))

    def test_abspath(self):
        # smoke test for abspath. Corner cases for backends like unix fs's
        # that have aliasing problems like symlinks should go in backend
        # specific test cases.
        transport = self.get_transport()
        
        # disabled because some transports might normalize urls in generating
        # the abspath - eg http+pycurl-> just http -- mbp 20060308 
        self.assertEqual(transport.base + 'relpath',
                         transport.abspath('relpath'))

    def test_local_abspath(self):
        transport = self.get_transport()
        try:
            p = transport.local_abspath('.')
        except TransportNotPossible:
            pass # This is not a local transport
        else:
            self.assertEqual(getcwd(), p)

    def test_abspath_at_root(self):
        t = self.get_transport()
        # clone all the way to the top
        new_transport = t.clone('..')
        while new_transport.base != t.base:
            t = new_transport
            new_transport = t.clone('..')
        # we must be able to get a abspath of the root when we ask for
        # t.abspath('..') - this due to our choice that clone('..')
        # should return the root from the root, combined with the desire that
        # the url from clone('..') and from abspath('..') should be the same.
        self.assertEqual(t.base, t.abspath('..'))
        # '' should give us the root
        self.assertEqual(t.base, t.abspath(''))
        # and a path should append to the url
        self.assertEqual(t.base + 'foo', t.abspath('foo'))

    def test_iter_files_recursive(self):
        transport = self.get_transport()
        if not transport.listable():
            self.assertRaises(TransportNotPossible,
                              transport.iter_files_recursive)
            return
        self.build_tree(['isolated/',
                         'isolated/dir/',
                         'isolated/dir/foo',
                         'isolated/dir/bar',
                         'isolated/dir/b%25z', # make sure quoting is correct
                         'isolated/bar'],
                        transport=transport)
        paths = set(transport.iter_files_recursive())
        # nb the directories are not converted
        self.assertEqual(paths,
                    set(['isolated/dir/foo',
                         'isolated/dir/bar',
                         'isolated/dir/b%2525z',
                         'isolated/bar']))
        sub_transport = transport.clone('isolated')
        paths = set(sub_transport.iter_files_recursive())
        self.assertEqual(paths,
            set(['dir/foo', 'dir/bar', 'dir/b%2525z', 'bar']))

    def test_copy_tree(self):
        # TODO: test file contents and permissions are preserved. This test was
        # added just to ensure that quoting was handled correctly.
        # -- David Allouche 2006-08-11
        transport = self.get_transport()
        if not transport.listable():
            self.assertRaises(TransportNotPossible,
                              transport.iter_files_recursive)
            return
        if transport.is_readonly():
            return
        self.build_tree(['from/',
                         'from/dir/',
                         'from/dir/foo',
                         'from/dir/bar',
                         'from/dir/b%25z', # make sure quoting is correct
                         'from/bar'],
                        transport=transport)
        transport.copy_tree('from', 'to')
        paths = set(transport.iter_files_recursive())
        self.assertEqual(paths,
                    set(['from/dir/foo',
                         'from/dir/bar',
                         'from/dir/b%2525z',
                         'from/bar',
                         'to/dir/foo',
                         'to/dir/bar',
                         'to/dir/b%2525z',
                         'to/bar',]))

    def test_unicode_paths(self):
        """Test that we can read/write files with Unicode names."""
        t = self.get_transport()

        # With FAT32 and certain encodings on win32
        # '\xe5' and '\xe4' actually map to the same file
        # adding a suffix kicks in the 'preserving but insensitive'
        # route, and maintains the right files
        files = [u'\xe5.1', # a w/ circle iso-8859-1
                 u'\xe4.2', # a w/ dots iso-8859-1
                 u'\u017d', # Z with umlat iso-8859-2
                 u'\u062c', # Arabic j
                 u'\u0410', # Russian A
                 u'\u65e5', # Kanji person
                ]

        try:
            self.build_tree(files, transport=t, line_endings='binary')
        except UnicodeError:
            raise TestSkipped("cannot handle unicode paths in current encoding")

        # A plain unicode string is not a valid url
        for fname in files:
            self.assertRaises(InvalidURL, t.get, fname)

        for fname in files:
            fname_utf8 = fname.encode('utf-8')
            contents = 'contents of %s\n' % (fname_utf8,)
            self.check_transport_contents(contents, t, urlutils.escape(fname))

    def test_connect_twice_is_same_content(self):
        # check that our server (whatever it is) is accessable reliably
        # via get_transport and multiple connections share content.
        transport = self.get_transport()
        if transport.is_readonly():
            return
        transport.put_bytes('foo', 'bar')
        transport2 = self.get_transport()
        self.check_transport_contents('bar', transport2, 'foo')
        # its base should be usable.
        transport2 = bzrlib.transport.get_transport(transport.base)
        self.check_transport_contents('bar', transport2, 'foo')

        # now opening at a relative url should give use a sane result:
        transport.mkdir('newdir')
        transport2 = bzrlib.transport.get_transport(transport.base + "newdir")
        transport2 = transport2.clone('..')
        self.check_transport_contents('bar', transport2, 'foo')

    def test_lock_write(self):
        transport = self.get_transport()
        if transport.is_readonly():
            self.assertRaises(TransportNotPossible, transport.lock_write, 'foo')
            return
        transport.put_bytes('lock', '')
        lock = transport.lock_write('lock')
        # TODO make this consistent on all platforms:
        # self.assertRaises(LockError, transport.lock_write, 'lock')
        lock.unlock()

    def test_lock_read(self):
        transport = self.get_transport()
        if transport.is_readonly():
            file('lock', 'w').close()
        else:
            transport.put_bytes('lock', '')
        lock = transport.lock_read('lock')
        # TODO make this consistent on all platforms:
        # self.assertRaises(LockError, transport.lock_read, 'lock')
        lock.unlock()

    def test_readv(self):
        transport = self.get_transport()
        if transport.is_readonly():
            file('a', 'w').write('0123456789')
        else:
            transport.put_bytes('a', '0123456789')

        d = list(transport.readv('a', ((0, 1), (1, 1), (3, 2), (9, 1))))
        self.assertEqual(d[0], (0, '0'))
        self.assertEqual(d[1], (1, '1'))
        self.assertEqual(d[2], (3, '34'))
        self.assertEqual(d[3], (9, '9'))

    def test_readv_out_of_order(self):
        transport = self.get_transport()
        if transport.is_readonly():
            file('a', 'w').write('0123456789')
        else:
            transport.put_bytes('a', '01234567890')

        d = list(transport.readv('a', ((1, 1), (9, 1), (0, 1), (3, 2))))
        self.assertEqual(d[0], (1, '1'))
        self.assertEqual(d[1], (9, '9'))
        self.assertEqual(d[2], (0, '0'))
        self.assertEqual(d[3], (3, '34'))<|MERGE_RESOLUTION|>--- conflicted
+++ resolved
@@ -206,9 +206,6 @@
         self.assertRaises(NoSuchFile,
                           t.put_bytes, 'path/doesnt/exist/c', 'contents')
 
-<<<<<<< HEAD
-    def test_put_file_permissions(self):
-=======
     def test_non_atomic_put(self):
         t = self.get_transport()
 
@@ -246,8 +243,8 @@
         self.assertRaises(NoSuchFile, t.non_atomic_put, 'not/there/a',
                                        StringIO('contents\n'))
 
-    def test_put_permissions(self):
->>>>>>> 3ca9fd4b
+    def test_put_file_permissions(self):
+
         t = self.get_transport()
 
         if t.is_readonly():
