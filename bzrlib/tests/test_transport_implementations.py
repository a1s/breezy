# Copyright (C) 2004, 2005, 2006 by Canonical Ltd
#
# This program is free software; you can redistribute it and/or modify
# it under the terms of the GNU General Public License as published by
# the Free Software Foundation; either version 2 of the License, or
# (at your option) any later version.
#
# This program is distributed in the hope that it will be useful,
# but WITHOUT ANY WARRANTY; without even the implied warranty of
# MERCHANTABILITY or FITNESS FOR A PARTICULAR PURPOSE.  See the
# GNU General Public License for more details.
#
# You should have received a copy of the GNU General Public License
# along with this program; if not, write to the Free Software
# Foundation, Inc., 59 Temple Place, Suite 330, Boston, MA  02111-1307  USA

"""Tests for Transport implementations.

Transport implementations tested here are supplied by
TransportTestProviderAdapter.
"""

import os
from cStringIO import StringIO
import stat
import sys

from bzrlib import (
    errors,
    osutils,
    urlutils,
    )
from bzrlib.errors import (DirectoryNotEmpty, NoSuchFile, FileExists,
                           LockError, NoSmartServer, PathError,
                           TransportNotPossible, ConnectionError,
                           InvalidURL)
from bzrlib.osutils import getcwd
from bzrlib.symbol_versioning import zero_eleven
from bzrlib.tests import TestCaseInTempDir, TestSkipped
from bzrlib.tests.test_transport import TestTransportImplementation
from bzrlib.transport import memory, smart
import bzrlib.transport


def _append(fn, txt):
    """Append the given text (file-like object) to the supplied filename."""
    f = open(fn, 'ab')
    try:
        f.write(txt.read())
    finally:
        f.close()


class TransportTests(TestTransportImplementation):

    def check_transport_contents(self, content, transport, relpath):
        """Check that transport.get(relpath).read() == content."""
        self.assertEqualDiff(content, transport.get(relpath).read())

    def assertListRaises(self, excClass, func, *args, **kwargs):
        """Fail unless excClass is raised when the iterator from func is used.
        
        Many transport functions can return generators this makes sure
        to wrap them in a list() call to make sure the whole generator
        is run, and that the proper exception is raised.
        """
        try:
            list(func(*args, **kwargs))
        except excClass:
            return
        else:
            if getattr(excClass,'__name__', None) is not None:
                excName = excClass.__name__
            else:
                excName = str(excClass)
            raise self.failureException, "%s not raised" % excName

    def test_has(self):
        t = self.get_transport()

        files = ['a', 'b', 'e', 'g', '%']
        self.build_tree(files, transport=t)
        self.assertEqual(True, t.has('a'))
        self.assertEqual(False, t.has('c'))
        self.assertEqual(True, t.has(urlutils.escape('%')))
        self.assertEqual(list(t.has_multi(['a', 'b', 'c', 'd', 'e', 'f', 'g', 'h'])),
                [True, True, False, False, True, False, True, False])
        self.assertEqual(True, t.has_any(['a', 'b', 'c']))
        self.assertEqual(False, t.has_any(['c', 'd', 'f', urlutils.escape('%%')]))
        self.assertEqual(list(t.has_multi(iter(['a', 'b', 'c', 'd', 'e', 'f', 'g', 'h']))),
                [True, True, False, False, True, False, True, False])
        self.assertEqual(False, t.has_any(['c', 'c', 'c']))
        self.assertEqual(True, t.has_any(['b', 'b', 'b']))

    def test_get(self):
        t = self.get_transport()

        files = ['a', 'b', 'e', 'g']
        contents = ['contents of a\n',
                    'contents of b\n',
                    'contents of e\n',
                    'contents of g\n',
                    ]
        self.build_tree(files, transport=t, line_endings='binary')
        self.check_transport_contents('contents of a\n', t, 'a')
        content_f = t.get_multi(files)
        for content, f in zip(contents, content_f):
            self.assertEqual(content, f.read())

        content_f = t.get_multi(iter(files))
        for content, f in zip(contents, content_f):
            self.assertEqual(content, f.read())

        self.assertRaises(NoSuchFile, t.get, 'c')
        self.assertListRaises(NoSuchFile, t.get_multi, ['a', 'b', 'c'])
        self.assertListRaises(NoSuchFile, t.get_multi, iter(['a', 'b', 'c']))

    def test_get_bytes(self):
        t = self.get_transport()

        files = ['a', 'b', 'e', 'g']
        contents = ['contents of a\n',
                    'contents of b\n',
                    'contents of e\n',
                    'contents of g\n',
                    ]
        self.build_tree(files, transport=t, line_endings='binary')
        self.check_transport_contents('contents of a\n', t, 'a')

        for content, fname in zip(contents, files):
            self.assertEqual(content, t.get_bytes(fname))

        self.assertRaises(NoSuchFile, t.get_bytes, 'c')

    def test_put(self):
        t = self.get_transport()

        if t.is_readonly():
            return

        self.applyDeprecated(zero_eleven, t.put, 'a', 'string\ncontents\n')
        self.check_transport_contents('string\ncontents\n', t, 'a')

        self.applyDeprecated(zero_eleven,
                             t.put, 'b', StringIO('file-like\ncontents\n'))
        self.check_transport_contents('file-like\ncontents\n', t, 'b')

        self.assertRaises(NoSuchFile,
            self.applyDeprecated,
            zero_eleven,
            t.put, 'path/doesnt/exist/c', StringIO('contents'))

    def test_put_bytes(self):
        t = self.get_transport()

        if t.is_readonly():
            self.assertRaises(TransportNotPossible,
                    t.put_bytes, 'a', 'some text for a\n')
            return

        t.put_bytes('a', 'some text for a\n')
        self.failUnless(t.has('a'))
        self.check_transport_contents('some text for a\n', t, 'a')

        # The contents should be overwritten
        t.put_bytes('a', 'new text for a\n')
        self.check_transport_contents('new text for a\n', t, 'a')

        self.assertRaises(NoSuchFile,
                          t.put_bytes, 'path/doesnt/exist/c', 'contents')

    def test_put_bytes_non_atomic(self):
        t = self.get_transport()

        if t.is_readonly():
            self.assertRaises(TransportNotPossible,
                    t.put_bytes_non_atomic, 'a', 'some text for a\n')
            return

        self.failIf(t.has('a'))
        t.put_bytes_non_atomic('a', 'some text for a\n')
        self.failUnless(t.has('a'))
        self.check_transport_contents('some text for a\n', t, 'a')
        # Put also replaces contents
        t.put_bytes_non_atomic('a', 'new\ncontents for\na\n')
        self.check_transport_contents('new\ncontents for\na\n', t, 'a')

        # Make sure we can create another file
        t.put_bytes_non_atomic('d', 'contents for\nd\n')
        # And overwrite 'a' with empty contents
        t.put_bytes_non_atomic('a', '')
        self.check_transport_contents('contents for\nd\n', t, 'd')
        self.check_transport_contents('', t, 'a')

        self.assertRaises(NoSuchFile, t.put_bytes_non_atomic, 'no/such/path',
                                       'contents\n')
        # Now test the create_parent flag
        self.assertRaises(NoSuchFile, t.put_bytes_non_atomic, 'dir/a',
                                       'contents\n')
        self.failIf(t.has('dir/a'))
        t.put_bytes_non_atomic('dir/a', 'contents for dir/a\n',
                               create_parent_dir=True)
        self.check_transport_contents('contents for dir/a\n', t, 'dir/a')
        
        # But we still get NoSuchFile if we can't make the parent dir
        self.assertRaises(NoSuchFile, t.put_bytes_non_atomic, 'not/there/a',
                                       'contents\n',
                                       create_parent_dir=True)

    def test_put_bytes_permissions(self):
        t = self.get_transport()

        if t.is_readonly():
            return
        if not t._can_roundtrip_unix_modebits():
            # Can't roundtrip, so no need to run this test
            return
        t.put_bytes('mode644', 'test text\n', mode=0644)
        self.assertTransportMode(t, 'mode644', 0644)
        t.put_bytes('mode666', 'test text\n', mode=0666)
        self.assertTransportMode(t, 'mode666', 0666)
        t.put_bytes('mode600', 'test text\n', mode=0600)
        self.assertTransportMode(t, 'mode600', 0600)
        # Yes, you can put_bytes a file such that it becomes readonly
        t.put_bytes('mode400', 'test text\n', mode=0400)
        self.assertTransportMode(t, 'mode400', 0400)

        # The default permissions should be based on the current umask
        umask = osutils.get_umask()
        t.put_bytes('nomode', 'test text\n', mode=None)
        self.assertTransportMode(t, 'nomode', 0666 & ~umask)
        
    def test_put_bytes_non_atomic_permissions(self):
        t = self.get_transport()

        if t.is_readonly():
            return
        if not t._can_roundtrip_unix_modebits():
            # Can't roundtrip, so no need to run this test
            return
        t.put_bytes_non_atomic('mode644', 'test text\n', mode=0644)
        self.assertTransportMode(t, 'mode644', 0644)
        t.put_bytes_non_atomic('mode666', 'test text\n', mode=0666)
        self.assertTransportMode(t, 'mode666', 0666)
        t.put_bytes_non_atomic('mode600', 'test text\n', mode=0600)
        self.assertTransportMode(t, 'mode600', 0600)
        t.put_bytes_non_atomic('mode400', 'test text\n', mode=0400)
        self.assertTransportMode(t, 'mode400', 0400)

        # The default permissions should be based on the current umask
        umask = osutils.get_umask()
        t.put_bytes_non_atomic('nomode', 'test text\n', mode=None)
        self.assertTransportMode(t, 'nomode', 0666 & ~umask)

        # We should also be able to set the mode for a parent directory
        # when it is created
        t.put_bytes_non_atomic('dir700/mode664', 'test text\n', mode=0664,
                               dir_mode=0700, create_parent_dir=True)
        self.assertTransportMode(t, 'dir700', 0700)
        t.put_bytes_non_atomic('dir770/mode664', 'test text\n', mode=0664,
                               dir_mode=0770, create_parent_dir=True)
        self.assertTransportMode(t, 'dir770', 0770)
        t.put_bytes_non_atomic('dir777/mode664', 'test text\n', mode=0664,
                               dir_mode=0777, create_parent_dir=True)
        self.assertTransportMode(t, 'dir777', 0777)
        
    def test_put_file(self):
        t = self.get_transport()

        if t.is_readonly():
            self.assertRaises(TransportNotPossible,
                    t.put_file, 'a', StringIO('some text for a\n'))
            return

        t.put_file('a', StringIO('some text for a\n'))
        self.failUnless(t.has('a'))
        self.check_transport_contents('some text for a\n', t, 'a')
        # Put also replaces contents
        t.put_file('a', StringIO('new\ncontents for\na\n'))
        self.check_transport_contents('new\ncontents for\na\n', t, 'a')
        self.assertRaises(NoSuchFile,
                          t.put_file, 'path/doesnt/exist/c',
                              StringIO('contents'))

    def test_put_file_non_atomic(self):
        t = self.get_transport()

        if t.is_readonly():
            self.assertRaises(TransportNotPossible,
                    t.put_file_non_atomic, 'a', StringIO('some text for a\n'))
            return

        self.failIf(t.has('a'))
        t.put_file_non_atomic('a', StringIO('some text for a\n'))
        self.failUnless(t.has('a'))
        self.check_transport_contents('some text for a\n', t, 'a')
        # Put also replaces contents
        t.put_file_non_atomic('a', StringIO('new\ncontents for\na\n'))
        self.check_transport_contents('new\ncontents for\na\n', t, 'a')

        # Make sure we can create another file
        t.put_file_non_atomic('d', StringIO('contents for\nd\n'))
        # And overwrite 'a' with empty contents
        t.put_file_non_atomic('a', StringIO(''))
        self.check_transport_contents('contents for\nd\n', t, 'd')
        self.check_transport_contents('', t, 'a')

        self.assertRaises(NoSuchFile, t.put_file_non_atomic, 'no/such/path',
                                       StringIO('contents\n'))
        # Now test the create_parent flag
        self.assertRaises(NoSuchFile, t.put_file_non_atomic, 'dir/a',
                                       StringIO('contents\n'))
        self.failIf(t.has('dir/a'))
        t.put_file_non_atomic('dir/a', StringIO('contents for dir/a\n'),
                              create_parent_dir=True)
        self.check_transport_contents('contents for dir/a\n', t, 'dir/a')
        
        # But we still get NoSuchFile if we can't make the parent dir
        self.assertRaises(NoSuchFile, t.put_file_non_atomic, 'not/there/a',
                                       StringIO('contents\n'),
                                       create_parent_dir=True)

    def test_put_file_permissions(self):

        t = self.get_transport()

        if t.is_readonly():
            return
        if not t._can_roundtrip_unix_modebits():
            # Can't roundtrip, so no need to run this test
            return
        t.put_file('mode644', StringIO('test text\n'), mode=0644)
        self.assertTransportMode(t, 'mode644', 0644)
        t.put_file('mode666', StringIO('test text\n'), mode=0666)
        self.assertTransportMode(t, 'mode666', 0666)
        t.put_file('mode600', StringIO('test text\n'), mode=0600)
        self.assertTransportMode(t, 'mode600', 0600)
        # Yes, you can put a file such that it becomes readonly
        t.put_file('mode400', StringIO('test text\n'), mode=0400)
        self.assertTransportMode(t, 'mode400', 0400)

        # XXX: put_multi is deprecated, so do we really care anymore?
        self.applyDeprecated(zero_eleven, t.put_multi,
                             [('mmode644', StringIO('text\n'))], mode=0644)
        self.assertTransportMode(t, 'mmode644', 0644)

        # The default permissions should be based on the current umask
        umask = osutils.get_umask()
        t.put_file('nomode', StringIO('test text\n'), mode=None)
        self.assertTransportMode(t, 'nomode', 0666 & ~umask)
        
    def test_put_file_non_atomic_permissions(self):
        t = self.get_transport()

        if t.is_readonly():
            return
        if not t._can_roundtrip_unix_modebits():
            # Can't roundtrip, so no need to run this test
            return
        t.put_file_non_atomic('mode644', StringIO('test text\n'), mode=0644)
        self.assertTransportMode(t, 'mode644', 0644)
        t.put_file_non_atomic('mode666', StringIO('test text\n'), mode=0666)
        self.assertTransportMode(t, 'mode666', 0666)
        t.put_file_non_atomic('mode600', StringIO('test text\n'), mode=0600)
        self.assertTransportMode(t, 'mode600', 0600)
        # Yes, you can put_file_non_atomic a file such that it becomes readonly
        t.put_file_non_atomic('mode400', StringIO('test text\n'), mode=0400)
        self.assertTransportMode(t, 'mode400', 0400)

        # The default permissions should be based on the current umask
        umask = osutils.get_umask()
        t.put_file_non_atomic('nomode', StringIO('test text\n'), mode=None)
        self.assertTransportMode(t, 'nomode', 0666 & ~umask)
        
        # We should also be able to set the mode for a parent directory
        # when it is created
        sio = StringIO()
        t.put_file_non_atomic('dir700/mode664', sio, mode=0664,
                              dir_mode=0700, create_parent_dir=True)
        self.assertTransportMode(t, 'dir700', 0700)
        t.put_file_non_atomic('dir770/mode664', sio, mode=0664,
                              dir_mode=0770, create_parent_dir=True)
        self.assertTransportMode(t, 'dir770', 0770)
        t.put_file_non_atomic('dir777/mode664', sio, mode=0664,
                              dir_mode=0777, create_parent_dir=True)
        self.assertTransportMode(t, 'dir777', 0777)

    def test_put_multi(self):
        t = self.get_transport()

        if t.is_readonly():
            return
        self.assertEqual(2, self.applyDeprecated(zero_eleven,
            t.put_multi, [('a', StringIO('new\ncontents for\na\n')),
                          ('d', StringIO('contents\nfor d\n'))]
            ))
        self.assertEqual(list(t.has_multi(['a', 'b', 'c', 'd'])),
                [True, False, False, True])
        self.check_transport_contents('new\ncontents for\na\n', t, 'a')
        self.check_transport_contents('contents\nfor d\n', t, 'd')

        self.assertEqual(2, self.applyDeprecated(zero_eleven,
            t.put_multi, iter([('a', StringIO('diff\ncontents for\na\n')),
                              ('d', StringIO('another contents\nfor d\n'))])
            ))
        self.check_transport_contents('diff\ncontents for\na\n', t, 'a')
        self.check_transport_contents('another contents\nfor d\n', t, 'd')

    def test_put_permissions(self):
        t = self.get_transport()

        if t.is_readonly():
            return
        if not t._can_roundtrip_unix_modebits():
            # Can't roundtrip, so no need to run this test
            return
        self.applyDeprecated(zero_eleven, t.put, 'mode644',
                             StringIO('test text\n'), mode=0644)
        self.assertTransportMode(t, 'mode644', 0644)
        self.applyDeprecated(zero_eleven, t.put, 'mode666',
                             StringIO('test text\n'), mode=0666)
        self.assertTransportMode(t, 'mode666', 0666)
        self.applyDeprecated(zero_eleven, t.put, 'mode600',
                             StringIO('test text\n'), mode=0600)
        self.assertTransportMode(t, 'mode600', 0600)
        # Yes, you can put a file such that it becomes readonly
        self.applyDeprecated(zero_eleven, t.put, 'mode400',
                             StringIO('test text\n'), mode=0400)
        self.assertTransportMode(t, 'mode400', 0400)
        self.applyDeprecated(zero_eleven, t.put_multi,
                             [('mmode644', StringIO('text\n'))], mode=0644)
        self.assertTransportMode(t, 'mmode644', 0644)

        # The default permissions should be based on the current umask
        umask = osutils.get_umask()
        self.applyDeprecated(zero_eleven, t.put, 'nomode',
                             StringIO('test text\n'), mode=None)
        self.assertTransportMode(t, 'nomode', 0666 & ~umask)
        
    def test_mkdir(self):
        t = self.get_transport()

        if t.is_readonly():
            # cannot mkdir on readonly transports. We're not testing for 
            # cache coherency because cache behaviour is not currently
            # defined for the transport interface.
            self.assertRaises(TransportNotPossible, t.mkdir, '.')
            self.assertRaises(TransportNotPossible, t.mkdir, 'new_dir')
            self.assertRaises(TransportNotPossible, t.mkdir_multi, ['new_dir'])
            self.assertRaises(TransportNotPossible, t.mkdir, 'path/doesnt/exist')
            return
        # Test mkdir
        t.mkdir('dir_a')
        self.assertEqual(t.has('dir_a'), True)
        self.assertEqual(t.has('dir_b'), False)

        t.mkdir('dir_b')
        self.assertEqual(t.has('dir_b'), True)

        t.mkdir_multi(['dir_c', 'dir_d'])

        t.mkdir_multi(iter(['dir_e', 'dir_f']))
        self.assertEqual(list(t.has_multi(
            ['dir_a', 'dir_b', 'dir_c', 'dir_q',
             'dir_d', 'dir_e', 'dir_f', 'dir_b'])),
            [True, True, True, False,
             True, True, True, True])

        # we were testing that a local mkdir followed by a transport
        # mkdir failed thusly, but given that we * in one process * do not
        # concurrently fiddle with disk dirs and then use transport to do 
        # things, the win here seems marginal compared to the constraint on
        # the interface. RBC 20051227
        t.mkdir('dir_g')
        self.assertRaises(FileExists, t.mkdir, 'dir_g')

        # Test get/put in sub-directories
        t.put_bytes('dir_a/a', 'contents of dir_a/a')
        t.put_file('dir_b/b', StringIO('contents of dir_b/b'))
        self.check_transport_contents('contents of dir_a/a', t, 'dir_a/a')
        self.check_transport_contents('contents of dir_b/b', t, 'dir_b/b')

        # mkdir of a dir with an absent parent
        self.assertRaises(NoSuchFile, t.mkdir, 'missing/dir')

    def test_mkdir_permissions(self):
        t = self.get_transport()
        if t.is_readonly():
            return
        if not t._can_roundtrip_unix_modebits():
            # no sense testing on this transport
            return
        # Test mkdir with a mode
        t.mkdir('dmode755', mode=0755)
        self.assertTransportMode(t, 'dmode755', 0755)
        t.mkdir('dmode555', mode=0555)
        self.assertTransportMode(t, 'dmode555', 0555)
        t.mkdir('dmode777', mode=0777)
        self.assertTransportMode(t, 'dmode777', 0777)
        t.mkdir('dmode700', mode=0700)
        self.assertTransportMode(t, 'dmode700', 0700)
        t.mkdir_multi(['mdmode755'], mode=0755)
        self.assertTransportMode(t, 'mdmode755', 0755)

        # Default mode should be based on umask
        umask = osutils.get_umask()
        t.mkdir('dnomode', mode=None)
        self.assertTransportMode(t, 'dnomode', 0777 & ~umask)

    def test_copy_to(self):
        # FIXME: test:   same server to same server (partly done)
        # same protocol two servers
        # and    different protocols (done for now except for MemoryTransport.
        # - RBC 20060122
        from bzrlib.transport.memory import MemoryTransport

        def simple_copy_files(transport_from, transport_to):
            files = ['a', 'b', 'c', 'd']
            self.build_tree(files, transport=transport_from)
            self.assertEqual(4, transport_from.copy_to(files, transport_to))
            for f in files:
                self.check_transport_contents(transport_to.get(f).read(),
                                              transport_from, f)

        t = self.get_transport()
        temp_transport = MemoryTransport('memory:///')
        simple_copy_files(t, temp_transport)
        if not t.is_readonly():
            t.mkdir('copy_to_simple')
            t2 = t.clone('copy_to_simple')
            simple_copy_files(t, t2)


        # Test that copying into a missing directory raises
        # NoSuchFile
        if t.is_readonly():
            self.build_tree(['e/', 'e/f'])
        else:
            t.mkdir('e')
            t.put_bytes('e/f', 'contents of e')
        self.assertRaises(NoSuchFile, t.copy_to, ['e/f'], temp_transport)
        temp_transport.mkdir('e')
        t.copy_to(['e/f'], temp_transport)

        del temp_transport
        temp_transport = MemoryTransport('memory:///')

        files = ['a', 'b', 'c', 'd']
        t.copy_to(iter(files), temp_transport)
        for f in files:
            self.check_transport_contents(temp_transport.get(f).read(),
                                          t, f)
        del temp_transport

        for mode in (0666, 0644, 0600, 0400):
            temp_transport = MemoryTransport("memory:///")
            t.copy_to(files, temp_transport, mode=mode)
            for f in files:
                self.assertTransportMode(temp_transport, f, mode)

    def test_append(self):
        t = self.get_transport()

        if t.is_readonly():
            return
        t.put_bytes('a', 'diff\ncontents for\na\n')
        t.put_bytes('b', 'contents\nfor b\n')

        self.assertEqual(20, self.applyDeprecated(zero_eleven,
            t.append, 'a', StringIO('add\nsome\nmore\ncontents\n')))

        self.check_transport_contents(
            'diff\ncontents for\na\nadd\nsome\nmore\ncontents\n',
            t, 'a')

        # And we can create new files, too
        self.assertEqual(0, self.applyDeprecated(zero_eleven,
            t.append, 'c', StringIO('some text\nfor a missing file\n')))
        self.check_transport_contents('some text\nfor a missing file\n',
                                      t, 'c')
    def test_append_file(self):
        t = self.get_transport()

        if t.is_readonly():
            self.assertRaises(TransportNotPossible,
                    t.append_file, 'a', 'add\nsome\nmore\ncontents\n')
            return
        t.put_bytes('a', 'diff\ncontents for\na\n')
        t.put_bytes('b', 'contents\nfor b\n')

        self.assertEqual(20,
            t.append_file('a', StringIO('add\nsome\nmore\ncontents\n')))

        self.check_transport_contents(
            'diff\ncontents for\na\nadd\nsome\nmore\ncontents\n',
            t, 'a')

        # a file with no parent should fail..
        self.assertRaises(NoSuchFile,
                          t.append_file, 'missing/path', StringIO('content'))

        # And we can create new files, too
        self.assertEqual(0,
            t.append_file('c', StringIO('some text\nfor a missing file\n')))
        self.check_transport_contents('some text\nfor a missing file\n',
                                      t, 'c')

    def test_append_bytes(self):
        t = self.get_transport()

        if t.is_readonly():
            self.assertRaises(TransportNotPossible,
                    t.append_bytes, 'a', 'add\nsome\nmore\ncontents\n')
            return

        self.assertEqual(0, t.append_bytes('a', 'diff\ncontents for\na\n'))
        self.assertEqual(0, t.append_bytes('b', 'contents\nfor b\n'))

        self.assertEqual(20,
            t.append_bytes('a', 'add\nsome\nmore\ncontents\n'))

        self.check_transport_contents(
            'diff\ncontents for\na\nadd\nsome\nmore\ncontents\n',
            t, 'a')

        # a file with no parent should fail..
        self.assertRaises(NoSuchFile,
                          t.append_bytes, 'missing/path', 'content')

    def test_append_multi(self):
        t = self.get_transport()

        if t.is_readonly():
            return
        t.put_bytes('a', 'diff\ncontents for\na\n'
                         'add\nsome\nmore\ncontents\n')
        t.put_bytes('b', 'contents\nfor b\n')

        self.assertEqual((43, 15),
            t.append_multi([('a', StringIO('and\nthen\nsome\nmore\n')),
                            ('b', StringIO('some\nmore\nfor\nb\n'))]))

        self.check_transport_contents(
            'diff\ncontents for\na\n'
            'add\nsome\nmore\ncontents\n'
            'and\nthen\nsome\nmore\n',
            t, 'a')
        self.check_transport_contents(
                'contents\nfor b\n'
                'some\nmore\nfor\nb\n',
                t, 'b')

        self.assertEqual((62, 31),
            t.append_multi(iter([('a', StringIO('a little bit more\n')),
                                 ('b', StringIO('from an iterator\n'))])))
        self.check_transport_contents(
            'diff\ncontents for\na\n'
            'add\nsome\nmore\ncontents\n'
            'and\nthen\nsome\nmore\n'
            'a little bit more\n',
            t, 'a')
        self.check_transport_contents(
                'contents\nfor b\n'
                'some\nmore\nfor\nb\n'
                'from an iterator\n',
                t, 'b')

        self.assertEqual((80, 0),
            t.append_multi([('a', StringIO('some text in a\n')),
                            ('d', StringIO('missing file r\n'))]))

        self.check_transport_contents(
            'diff\ncontents for\na\n'
            'add\nsome\nmore\ncontents\n'
            'and\nthen\nsome\nmore\n'
            'a little bit more\n'
            'some text in a\n',
            t, 'a')
        self.check_transport_contents('missing file r\n', t, 'd')

    def test_append_file_mode(self):
        """Check that append accepts a mode parameter"""
        # check append accepts a mode
        t = self.get_transport()
        if t.is_readonly():
            self.assertRaises(TransportNotPossible,
                t.append_file, 'f', StringIO('f'), mode=None)
            return
        t.append_file('f', StringIO('f'), mode=None)
        
    def test_append_bytes_mode(self):
        # check append_bytes accepts a mode
        t = self.get_transport()
        if t.is_readonly():
            self.assertRaises(TransportNotPossible,
                t.append_bytes, 'f', 'f', mode=None)
            return
        t.append_bytes('f', 'f', mode=None)
        
    def test_delete(self):
        # TODO: Test Transport.delete
        t = self.get_transport()

        # Not much to do with a readonly transport
        if t.is_readonly():
            self.assertRaises(TransportNotPossible, t.delete, 'missing')
            return

        t.put_bytes('a', 'a little bit of text\n')
        self.failUnless(t.has('a'))
        t.delete('a')
        self.failIf(t.has('a'))

        self.assertRaises(NoSuchFile, t.delete, 'a')

        t.put_bytes('a', 'a text\n')
        t.put_bytes('b', 'b text\n')
        t.put_bytes('c', 'c text\n')
        self.assertEqual([True, True, True],
                list(t.has_multi(['a', 'b', 'c'])))
        t.delete_multi(['a', 'c'])
        self.assertEqual([False, True, False],
                list(t.has_multi(['a', 'b', 'c'])))
        self.failIf(t.has('a'))
        self.failUnless(t.has('b'))
        self.failIf(t.has('c'))

        self.assertRaises(NoSuchFile,
                t.delete_multi, ['a', 'b', 'c'])

        self.assertRaises(NoSuchFile,
                t.delete_multi, iter(['a', 'b', 'c']))

        t.put_bytes('a', 'another a text\n')
        t.put_bytes('c', 'another c text\n')
        t.delete_multi(iter(['a', 'b', 'c']))

        # We should have deleted everything
        # SftpServer creates control files in the
        # working directory, so we can just do a
        # plain "listdir".
        # self.assertEqual([], os.listdir('.'))

    def test_rmdir(self):
        t = self.get_transport()
        # Not much to do with a readonly transport
        if t.is_readonly():
            self.assertRaises(TransportNotPossible, t.rmdir, 'missing')
            return
        t.mkdir('adir')
        t.mkdir('adir/bdir')
        t.rmdir('adir/bdir')
        # ftp may not be able to raise NoSuchFile for lack of
        # details when failing
        self.assertRaises((NoSuchFile, PathError), t.rmdir, 'adir/bdir')
        t.rmdir('adir')
        self.assertRaises((NoSuchFile, PathError), t.rmdir, 'adir')

    def test_rmdir_not_empty(self):
        """Deleting a non-empty directory raises an exception
        
        sftp (and possibly others) don't give us a specific "directory not
        empty" exception -- we can just see that the operation failed.
        """
        t = self.get_transport()
        if t.is_readonly():
            return
        t.mkdir('adir')
        t.mkdir('adir/bdir')
        self.assertRaises(PathError, t.rmdir, 'adir')

    def test_rename_dir_succeeds(self):
        t = self.get_transport()
        if t.is_readonly():
            raise TestSkipped("transport is readonly")
        t.mkdir('adir')
        t.mkdir('adir/asubdir')
        t.rename('adir', 'bdir')
        self.assertTrue(t.has('bdir/asubdir'))
        self.assertFalse(t.has('adir'))

    def test_rename_dir_nonempty(self):
        """Attempting to replace a nonemtpy directory should fail"""
        t = self.get_transport()
        if t.is_readonly():
            raise TestSkipped("transport is readonly")
        t.mkdir('adir')
        t.mkdir('adir/asubdir')
        t.mkdir('bdir')
        t.mkdir('bdir/bsubdir')
        # any kind of PathError would be OK, though we normally expect
        # DirectoryNotEmpty
        self.assertRaises(PathError, t.rename, 'bdir', 'adir')
        # nothing was changed so it should still be as before
        self.assertTrue(t.has('bdir/bsubdir'))
        self.assertFalse(t.has('adir/bdir'))
        self.assertFalse(t.has('adir/bsubdir'))

    def test_delete_tree(self):
        t = self.get_transport()

        # Not much to do with a readonly transport
        if t.is_readonly():
            self.assertRaises(TransportNotPossible, t.delete_tree, 'missing')
            return

        # and does it like listing ?
        t.mkdir('adir')
        try:
            t.delete_tree('adir')
        except TransportNotPossible:
            # ok, this transport does not support delete_tree
            return
        
        # did it delete that trivial case?
        self.assertRaises(NoSuchFile, t.stat, 'adir')

        self.build_tree(['adir/',
                         'adir/file', 
                         'adir/subdir/', 
                         'adir/subdir/file', 
                         'adir/subdir2/',
                         'adir/subdir2/file',
                         ], transport=t)

        t.delete_tree('adir')
        # adir should be gone now.
        self.assertRaises(NoSuchFile, t.stat, 'adir')

    def test_move(self):
        t = self.get_transport()

        if t.is_readonly():
            return

        # TODO: I would like to use os.listdir() to
        # make sure there are no extra files, but SftpServer
        # creates control files in the working directory
        # perhaps all of this could be done in a subdirectory

        t.put_bytes('a', 'a first file\n')
        self.assertEquals([True, False], list(t.has_multi(['a', 'b'])))

        t.move('a', 'b')
        self.failUnless(t.has('b'))
        self.failIf(t.has('a'))

        self.check_transport_contents('a first file\n', t, 'b')
        self.assertEquals([False, True], list(t.has_multi(['a', 'b'])))

        # Overwrite a file
        t.put_bytes('c', 'c this file\n')
        t.move('c', 'b')
        self.failIf(t.has('c'))
        self.check_transport_contents('c this file\n', t, 'b')

        # TODO: Try to write a test for atomicity
        # TODO: Test moving into a non-existant subdirectory
        # TODO: Test Transport.move_multi

    def test_copy(self):
        t = self.get_transport()

        if t.is_readonly():
            return

        t.put_bytes('a', 'a file\n')
        t.copy('a', 'b')
        self.check_transport_contents('a file\n', t, 'b')

        self.assertRaises(NoSuchFile, t.copy, 'c', 'd')
        os.mkdir('c')
        # What should the assert be if you try to copy a
        # file over a directory?
        #self.assertRaises(Something, t.copy, 'a', 'c')
        t.put_bytes('d', 'text in d\n')
        t.copy('d', 'b')
        self.check_transport_contents('text in d\n', t, 'b')

        # TODO: test copy_multi

    def test_connection_error(self):
        """ConnectionError is raised when connection is impossible.
        
        The error may be raised from either the constructor or the first
        operation on the transport.
        """
        try:
            url = self._server.get_bogus_url()
        except NotImplementedError:
            raise TestSkipped("Transport %s has no bogus URL support." %
                              self._server.__class__)
        try:
            t = bzrlib.transport.get_transport(url)
            t.get('.bzr/branch')
        except (ConnectionError, NoSuchFile), e:
            pass
        except (Exception), e:
            self.fail('Wrong exception thrown (%s.%s): %s' 
                        % (e.__class__.__module__, e.__class__.__name__, e))
        else:
            self.fail('Did not get the expected ConnectionError or NoSuchFile.')

    def test_stat(self):
        # TODO: Test stat, just try once, and if it throws, stop testing
        from stat import S_ISDIR, S_ISREG

        t = self.get_transport()

        try:
            st = t.stat('.')
        except TransportNotPossible, e:
            # This transport cannot stat
            return

        paths = ['a', 'b/', 'b/c', 'b/d/', 'b/d/e']
        sizes = [14, 0, 16, 0, 18] 
        self.build_tree(paths, transport=t, line_endings='binary')

        for path, size in zip(paths, sizes):
            st = t.stat(path)
            if path.endswith('/'):
                self.failUnless(S_ISDIR(st.st_mode))
                # directory sizes are meaningless
            else:
                self.failUnless(S_ISREG(st.st_mode))
                self.assertEqual(size, st.st_size)

        remote_stats = list(t.stat_multi(paths))
        remote_iter_stats = list(t.stat_multi(iter(paths)))

        self.assertRaises(NoSuchFile, t.stat, 'q')
        self.assertRaises(NoSuchFile, t.stat, 'b/a')

        self.assertListRaises(NoSuchFile, t.stat_multi, ['a', 'c', 'd'])
        self.assertListRaises(NoSuchFile, t.stat_multi, iter(['a', 'c', 'd']))
        self.build_tree(['subdir/', 'subdir/file'], transport=t)
        subdir = t.clone('subdir')
        subdir.stat('./file')
        subdir.stat('.')

    def test_list_dir(self):
        # TODO: Test list_dir, just try once, and if it throws, stop testing
        t = self.get_transport()
        
        if not t.listable():
            self.assertRaises(TransportNotPossible, t.list_dir, '.')
            return

        def sorted_list(d):
            l = list(t.list_dir(d))
            l.sort()
            return l

        # SftpServer creates control files in the working directory
        # so lets move down a directory to avoid those.
        if not t.is_readonly():
            t.mkdir('wd')
        else:
            os.mkdir('wd')
        t = t.clone('wd')

        self.assertEqual([], sorted_list('.'))
        # c2 is precisely one letter longer than c here to test that
        # suffixing is not confused.
        # a%25b checks that quoting is done consistently across transports
        tree_names = ['a', 'a%25b', 'b', 'c/', 'c/d', 'c/e', 'c2/']
        if not t.is_readonly():
            self.build_tree(tree_names, transport=t)
        else:
            self.build_tree(['wd/' + name for name in tree_names])

        self.assertEqual(
            ['a', 'a%2525b', 'b', 'c', 'c2'], sorted_list('.'))
        self.assertEqual(['d', 'e'], sorted_list('c'))

        if not t.is_readonly():
            t.delete('c/d')
            t.delete('b')
        else:
            os.unlink('wd/c/d')
            os.unlink('wd/b')
            
        self.assertEqual(['a', 'a%2525b', 'c', 'c2'], sorted_list('.'))
        self.assertEqual(['e'], sorted_list('c'))

        self.assertListRaises(PathError, t.list_dir, 'q')
        self.assertListRaises(PathError, t.list_dir, 'c/f')
        self.assertListRaises(PathError, t.list_dir, 'a')

    def test_list_dir_result_is_url_escaped(self):
        t = self.get_transport()
        if not t.listable():
            raise TestSkipped("transport not listable")

        if not t.is_readonly():
            self.build_tree(['a/', 'a/%'], transport=t)
        else:
            self.build_tree(['a/', 'a/%'])
        
        names = list(t.list_dir('a'))
        self.assertEqual(['%25'], names)
        self.assertIsInstance(names[0], str)

    def test_clone(self):
        # TODO: Test that clone moves up and down the filesystem
        t1 = self.get_transport()

        self.build_tree(['a', 'b/', 'b/c'], transport=t1)

        self.failUnless(t1.has('a'))
        self.failUnless(t1.has('b/c'))
        self.failIf(t1.has('c'))

        t2 = t1.clone('b')
        self.assertEqual(t1.base + 'b/', t2.base)

        self.failUnless(t2.has('c'))
        self.failIf(t2.has('a'))

        t3 = t2.clone('..')
        self.failUnless(t3.has('a'))
        self.failIf(t3.has('c'))

        self.failIf(t1.has('b/d'))
        self.failIf(t2.has('d'))
        self.failIf(t3.has('b/d'))

        if t1.is_readonly():
            open('b/d', 'wb').write('newfile\n')
        else:
            t2.put_bytes('d', 'newfile\n')

        self.failUnless(t1.has('b/d'))
        self.failUnless(t2.has('d'))
        self.failUnless(t3.has('b/d'))

    def test_clone_to_root(self):
        orig_transport = self.get_transport()
        # Repeatedly go up to a parent directory until we're at the root
        # directory of this transport
        root_transport = orig_transport
        while root_transport.clone("..").base != root_transport.base:
            root_transport = root_transport.clone("..")

        # Cloning to "/" should take us to exactly the same location.
        self.assertEqual(root_transport.base, orig_transport.clone("/").base)

        # At the root, the URL must still end with / as its a directory
        self.assertEqual(root_transport.base[-1], '/')

    def test_clone_from_root(self):
        """At the root, cloning to a simple dir should just do string append."""
        orig_transport = self.get_transport()
        root_transport = orig_transport.clone('/')
        self.assertEqual(root_transport.base + '.bzr/',
            root_transport.clone('.bzr').base)

    def test_base_url(self):
        t = self.get_transport()
        self.assertEqual('/', t.base[-1])

    def test_relpath(self):
        t = self.get_transport()
        self.assertEqual('', t.relpath(t.base))
        # base ends with /
        self.assertEqual('', t.relpath(t.base[:-1]))
        # subdirs which dont exist should still give relpaths.
        self.assertEqual('foo', t.relpath(t.base + 'foo'))
        # trailing slash should be the same.
        self.assertEqual('foo', t.relpath(t.base + 'foo/'))

    def test_relpath_at_root(self):
        t = self.get_transport()
        # clone all the way to the top
        new_transport = t.clone('..')
        while new_transport.base != t.base:
            t = new_transport
            new_transport = t.clone('..')
        # we must be able to get a relpath below the root
        self.assertEqual('', t.relpath(t.base))
        # and a deeper one should work too
        self.assertEqual('foo/bar', t.relpath(t.base + 'foo/bar'))

    def test_abspath(self):
        # smoke test for abspath. Corner cases for backends like unix fs's
        # that have aliasing problems like symlinks should go in backend
        # specific test cases.
        transport = self.get_transport()
        
        self.assertEqual(transport.base + 'relpath',
                         transport.abspath('relpath'))

        # This should work without raising an error.
        transport.abspath("/")

        # the abspath of "/" and "/foo/.." should result in the same location
        self.assertEqual(transport.abspath("/"), transport.abspath("/foo/.."))

    def test_local_abspath(self):
        transport = self.get_transport()
        try:
            p = transport.local_abspath('.')
        except TransportNotPossible:
            pass # This is not a local transport
        else:
            self.assertEqual(getcwd(), p)

    def test_abspath_at_root(self):
        t = self.get_transport()
        # clone all the way to the top
        new_transport = t.clone('..')
        while new_transport.base != t.base:
            t = new_transport
            new_transport = t.clone('..')
        # we must be able to get a abspath of the root when we ask for
        # t.abspath('..') - this due to our choice that clone('..')
        # should return the root from the root, combined with the desire that
        # the url from clone('..') and from abspath('..') should be the same.
        self.assertEqual(t.base, t.abspath('..'))
        # '' should give us the root
        self.assertEqual(t.base, t.abspath(''))
        # and a path should append to the url
        self.assertEqual(t.base + 'foo', t.abspath('foo'))

    def test_iter_files_recursive(self):
        transport = self.get_transport()
        if not transport.listable():
            self.assertRaises(TransportNotPossible,
                              transport.iter_files_recursive)
            return
        self.build_tree(['isolated/',
                         'isolated/dir/',
                         'isolated/dir/foo',
                         'isolated/dir/bar',
                         'isolated/dir/b%25z', # make sure quoting is correct
                         'isolated/bar'],
                        transport=transport)
        paths = set(transport.iter_files_recursive())
        # nb the directories are not converted
        self.assertEqual(paths,
                    set(['isolated/dir/foo',
                         'isolated/dir/bar',
                         'isolated/dir/b%2525z',
                         'isolated/bar']))
        sub_transport = transport.clone('isolated')
        paths = set(sub_transport.iter_files_recursive())
        self.assertEqual(paths,
            set(['dir/foo', 'dir/bar', 'dir/b%2525z', 'bar']))

    def test_copy_tree(self):
        # TODO: test file contents and permissions are preserved. This test was
        # added just to ensure that quoting was handled correctly.
        # -- David Allouche 2006-08-11
        transport = self.get_transport()
        if not transport.listable():
            self.assertRaises(TransportNotPossible,
                              transport.iter_files_recursive)
            return
        if transport.is_readonly():
            return
        self.build_tree(['from/',
                         'from/dir/',
                         'from/dir/foo',
                         'from/dir/bar',
                         'from/dir/b%25z', # make sure quoting is correct
                         'from/bar'],
                        transport=transport)
        transport.copy_tree('from', 'to')
        paths = set(transport.iter_files_recursive())
        self.assertEqual(paths,
                    set(['from/dir/foo',
                         'from/dir/bar',
                         'from/dir/b%2525z',
                         'from/bar',
                         'to/dir/foo',
                         'to/dir/bar',
                         'to/dir/b%2525z',
                         'to/bar',]))

    def test_unicode_paths(self):
        """Test that we can read/write files with Unicode names."""
        t = self.get_transport()

        # With FAT32 and certain encodings on win32
        # '\xe5' and '\xe4' actually map to the same file
        # adding a suffix kicks in the 'preserving but insensitive'
        # route, and maintains the right files
        files = [u'\xe5.1', # a w/ circle iso-8859-1
                 u'\xe4.2', # a w/ dots iso-8859-1
                 u'\u017d', # Z with umlat iso-8859-2
                 u'\u062c', # Arabic j
                 u'\u0410', # Russian A
                 u'\u65e5', # Kanji person
                ]

        try:
            self.build_tree(files, transport=t, line_endings='binary')
        except UnicodeError:
            raise TestSkipped("cannot handle unicode paths in current encoding")

        # A plain unicode string is not a valid url
        for fname in files:
            self.assertRaises(InvalidURL, t.get, fname)

        for fname in files:
            fname_utf8 = fname.encode('utf-8')
            contents = 'contents of %s\n' % (fname_utf8,)
            self.check_transport_contents(contents, t, urlutils.escape(fname))

    def test_connect_twice_is_same_content(self):
        # check that our server (whatever it is) is accessable reliably
        # via get_transport and multiple connections share content.
        transport = self.get_transport()
        if transport.is_readonly():
            return
        transport.put_bytes('foo', 'bar')
        transport2 = self.get_transport()
        self.check_transport_contents('bar', transport2, 'foo')
        # its base should be usable.
        transport2 = bzrlib.transport.get_transport(transport.base)
        self.check_transport_contents('bar', transport2, 'foo')

        # now opening at a relative url should give use a sane result:
        transport.mkdir('newdir')
        transport2 = bzrlib.transport.get_transport(transport.base + "newdir")
        transport2 = transport2.clone('..')
        self.check_transport_contents('bar', transport2, 'foo')

    def test_lock_write(self):
        """Test transport-level write locks.

        These are deprecated and transports may decline to support them.
        """
        transport = self.get_transport()
        if transport.is_readonly():
            self.assertRaises(TransportNotPossible, transport.lock_write, 'foo')
            return
        transport.put_bytes('lock', '')
        try:
            lock = transport.lock_write('lock')
        except TransportNotPossible:
            return
        # TODO make this consistent on all platforms:
        # self.assertRaises(LockError, transport.lock_write, 'lock')
        lock.unlock()

    def test_lock_read(self):
        """Test transport-level read locks.

        These are deprecated and transports may decline to support them.
        """
        transport = self.get_transport()
        if transport.is_readonly():
            file('lock', 'w').close()
        else:
            transport.put_bytes('lock', '')
        try:
            lock = transport.lock_read('lock')
        except TransportNotPossible:
            return
        # TODO make this consistent on all platforms:
        # self.assertRaises(LockError, transport.lock_read, 'lock')
        lock.unlock()

    def test_readv(self):
        transport = self.get_transport()
        if transport.is_readonly():
            file('a', 'w').write('0123456789')
        else:
            transport.put_bytes('a', '0123456789')

        d = list(transport.readv('a', ((0, 1), (1, 1), (3, 2), (9, 1))))
        self.assertEqual(d[0], (0, '0'))
        self.assertEqual(d[1], (1, '1'))
        self.assertEqual(d[2], (3, '34'))
        self.assertEqual(d[3], (9, '9'))

    def test_readv_out_of_order(self):
        transport = self.get_transport()
        if transport.is_readonly():
            file('a', 'w').write('0123456789')
        else:
            transport.put_bytes('a', '01234567890')

        d = list(transport.readv('a', ((1, 1), (9, 1), (0, 1), (3, 2))))
        self.assertEqual(d[0], (1, '1'))
        self.assertEqual(d[1], (9, '9'))
        self.assertEqual(d[2], (0, '0'))
        self.assertEqual(d[3], (3, '34'))

    def test_get_smart_client(self):
        """All transports must either give a smart client, or know they can't.

        For some transports such as http this might depend on probing to see 
        what's actually present on the other end.  (But we can adjust for that 
        in the future.)
        """
        transport = self.get_transport()
        try:
            client = transport.get_smart_client()
            # XXX: should be a more general class
            self.assertIsInstance(client, smart.SmartStreamClient)
        except NoSmartServer:
            # as long as we got it we're fine
            pass

    def test_readv_short_read(self):
        transport = self.get_transport()
        if transport.is_readonly():
            file('a', 'w').write('0123456789')
        else:
            transport.put_bytes('a', '01234567890')

        # This is intentionally reading off the end of the file
        # since we are sure that it cannot get there
        self.assertListRaises((errors.ShortReadvError, AssertionError),
                              transport.readv, 'a', [(1,1), (8,10)])

        # This is trying to seek past the end of the file, it should
        # also raise a special error
        self.assertListRaises(errors.ShortReadvError,
<<<<<<< HEAD
                              transport.readv, 'a', [(12,2)])
                        
=======
                              transport.readv, 'a', [(12,2)])
>>>>>>> eacb9722
<|MERGE_RESOLUTION|>--- conflicted
+++ resolved
@@ -1320,9 +1320,4 @@
         # This is trying to seek past the end of the file, it should
         # also raise a special error
         self.assertListRaises(errors.ShortReadvError,
-<<<<<<< HEAD
-                              transport.readv, 'a', [(12,2)])
-                        
-=======
-                              transport.readv, 'a', [(12,2)])
->>>>>>> eacb9722
+                              transport.readv, 'a', [(12,2)])