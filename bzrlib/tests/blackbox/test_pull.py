# Copyright (C) 2005 by Canonical Ltd
# -*- coding: utf-8 -*-

# This program is free software; you can redistribute it and/or modify
# it under the terms of the GNU General Public License as published by
# the Free Software Foundation; either version 2 of the License, or
# (at your option) any later version.

# This program is distributed in the hope that it will be useful,
# but WITHOUT ANY WARRANTY; without even the implied warranty of
# MERCHANTABILITY or FITNESS FOR A PARTICULAR PURPOSE.  See the
# GNU General Public License for more details.

# You should have received a copy of the GNU General Public License
# along with this program; if not, write to the Free Software
# Foundation, Inc., 59 Temple Place, Suite 330, Boston, MA  02111-1307  USA


"""Black-box tests for bzr pull."""

import os
import sys

from bzrlib.branch import Branch
from bzrlib.tests.blackbox import ExternalBase
from bzrlib.uncommit import uncommit


class TestPull(ExternalBase):

    def example_branch(test):
        test.runbzr('init')
        file('hello', 'wt').write('foo')
        test.runbzr('add hello')
        test.runbzr('commit -m setup hello')
        file('goodbye', 'wt').write('baz')
        test.runbzr('add goodbye')
        test.runbzr('commit -m setup goodbye')

    def test_pull(self):
        """Pull changes from one branch to another."""
        os.mkdir('a')
        os.chdir('a')

        self.example_branch()
        self.runbzr('pull', retcode=3)
        self.runbzr('missing', retcode=3)
        self.runbzr('missing .')
        self.runbzr('missing')
        # this will work on windows because we check for the same branch
        # in pull - if it fails, it is a regression
        self.runbzr('pull')
        self.runbzr('pull /', retcode=3)
        if sys.platform not in ('win32', 'cygwin'):
            self.runbzr('pull')

        os.chdir('..')
        self.runbzr('branch a b')
        os.chdir('b')
        self.runbzr('pull')
        os.mkdir('subdir')
        self.runbzr('add subdir')
        self.runbzr('commit -m blah --unchanged')
        os.chdir('../a')
        a = Branch.open('.')
        b = Branch.open('../b')
        self.assertEquals(a.revision_history(), b.revision_history()[:-1])
        self.runbzr('pull ../b')
        self.assertEquals(a.revision_history(), b.revision_history())
        self.runbzr('commit -m blah2 --unchanged')
        os.chdir('../b')
        self.runbzr('commit -m blah3 --unchanged')
        # no overwrite
        self.runbzr('pull ../a', retcode=3)
        os.chdir('..')
        self.runbzr('branch b overwriteme')
        os.chdir('overwriteme')
        self.runbzr('pull --overwrite ../a')
        overwritten = Branch.open('.')
        self.assertEqual(overwritten.revision_history(),
                         a.revision_history())
        os.chdir('../a')
        self.runbzr('merge ../b')
        self.runbzr('commit -m blah4 --unchanged')
        os.chdir('../b/subdir')
        self.runbzr('pull ../../a')
        self.assertEquals(a.revision_history()[-1], b.revision_history()[-1])
        self.runbzr('commit -m blah5 --unchanged')
        self.runbzr('commit -m blah6 --unchanged')
        os.chdir('..')
        self.runbzr('pull ../a')
        os.chdir('../a')
        self.runbzr('commit -m blah7 --unchanged')
        self.runbzr('merge ../b')
        self.runbzr('commit -m blah8 --unchanged')
        self.runbzr('pull ../b')
        self.runbzr('pull ../b')

    def test_pull_revision(self):
        """Pull some changes from one branch to another."""
        os.mkdir('a')
        os.chdir('a')

        self.example_branch()
        file('hello2', 'wt').write('foo')
        self.runbzr('add hello2')
        self.runbzr('commit -m setup hello2')
        file('goodbye2', 'wt').write('baz')
        self.runbzr('add goodbye2')
        self.runbzr('commit -m setup goodbye2')

        os.chdir('..')
        self.runbzr('branch -r 1 a b')
        os.chdir('b')
        self.runbzr('pull -r 2')
        a = Branch.open('../a')
        b = Branch.open('.')
        self.assertEquals(a.revno(),4)
        self.assertEquals(b.revno(),2)
        self.runbzr('pull -r 3')
        self.assertEquals(b.revno(),3)
        self.runbzr('pull -r 4')
        self.assertEquals(a.revision_history(), b.revision_history())


    def test_overwrite_uptodate(self):
        # Make sure pull --overwrite overwrites
        # even if the target branch has merged
        # everything already.
        bzr = self.run_bzr

        def get_rh(expected_len):
            rh = self.capture('revision-history')
            # Make sure we don't have trailing empty revisions
            rh = rh.strip().split('\n')
            self.assertEqual(len(rh), expected_len)
            return rh

        os.mkdir('a')
        os.chdir('a')
        bzr('init')
        open('foo', 'wb').write('original\n')
        bzr('add', 'foo')
        bzr('commit', '-m', 'initial commit')

        os.chdir('..')
        bzr('branch', 'a', 'b')

        os.chdir('a')
        open('foo', 'wb').write('changed\n')
        bzr('commit', '-m', 'later change')

        open('foo', 'wb').write('another\n')
        bzr('commit', '-m', 'a third change')

        rev_history_a = get_rh(3)

        os.chdir('../b')
        bzr('merge', '../a')
        bzr('commit', '-m', 'merge')

        rev_history_b = get_rh(2)

        bzr('pull', '--overwrite', '../a')
        rev_history_b = get_rh(3)

        self.assertEqual(rev_history_b, rev_history_a)

    def test_overwrite_children(self):
        # Make sure pull --overwrite sets the revision-history
        # to be identical to the pull source, even if we have convergence
        bzr = self.run_bzr

        def get_rh(expected_len):
            rh = self.capture('revision-history')
            # Make sure we don't have trailing empty revisions
            rh = rh.strip().split('\n')
            self.assertEqual(len(rh), expected_len)
            return rh

        os.mkdir('a')
        os.chdir('a')
        bzr('init')
        open('foo', 'wb').write('original\n')
        bzr('add', 'foo')
        bzr('commit', '-m', 'initial commit')

        os.chdir('..')
        bzr('branch', 'a', 'b')

        os.chdir('a')
        open('foo', 'wb').write('changed\n')
        bzr('commit', '-m', 'later change')

        open('foo', 'wb').write('another\n')
        bzr('commit', '-m', 'a third change')

        rev_history_a = get_rh(3)

        os.chdir('../b')
        bzr('merge', '../a')
        bzr('commit', '-m', 'merge')

        rev_history_b = get_rh(2)

        os.chdir('../a')
        open('foo', 'wb').write('a fourth change\n')
        bzr('commit', '-m', 'a fourth change')

        rev_history_a = get_rh(4)

        # With convergence, we could just pull over the
        # new change, but with --overwrite, we want to switch our history
        os.chdir('../b')
        bzr('pull', '--overwrite', '../a')
        rev_history_b = get_rh(4)

        self.assertEqual(rev_history_b, rev_history_a)

    def test_pull_remember(self):
        """Pull changes from one branch to another and test parent location."""
        transport = self.get_transport()
        tree_a = self.make_branch_and_tree('branch_a')
        branch_a = tree_a.branch
        self.build_tree(['branch_a/a'])
        tree_a.add('a')
        tree_a.commit('commit a')
        tree_b = branch_a.bzrdir.sprout('branch_b').open_workingtree()
        branch_b = tree_b.branch
        tree_c = branch_a.bzrdir.sprout('branch_c').open_workingtree()
        branch_c = tree_c.branch
        self.build_tree(['branch_a/b'])
        tree_a.add('b')
        tree_a.commit('commit b')
        # reset parent
        parent = branch_b.get_parent()
        branch_b.set_parent(None)
        self.assertEqual(None, branch_b.get_parent())
        # test pull for failure without parent set
        os.chdir('branch_b')
        out = self.runbzr('pull', retcode=3)
        self.assertEquals(out,
                ('','bzr: ERROR: No pull location known or specified.\n'))
        # test implicit --remember when no parent set, this pull conflicts
        self.build_tree(['d'])
        tree_b.add('d')
        tree_b.commit('commit d')
        out = self.runbzr('pull ../branch_a', retcode=3)
        self.assertEquals(out,
<<<<<<< HEAD
                ('','bzr: ERROR: These branches have diverged.  Use the merge command to reconcile them.\n'))
        self.assertEquals(abspath(branch_b.get_parent()), abspath(parent))
=======
                ('','bzr: ERROR: These branches have diverged.  Try merge.\n'))
        self.assertEquals(branch_b.get_parent(), parent)
>>>>>>> 0e3cf6f7
        # test implicit --remember after resolving previous failure
        uncommit(branch=branch_b, tree=tree_b)
        transport.delete('branch_b/d')
        self.runbzr('pull')
        self.assertEquals(branch_b.get_parent(), parent)
        # test explicit --remember
        self.runbzr('pull ../branch_c --remember')
        self.assertEquals(branch_b.get_parent(),
                          branch_c.bzrdir.root_transport.base)

    def test_pull_bundle(self):
        from bzrlib.testament import Testament
        # Build up 2 trees and prepare for a pull
        tree_a = self.make_branch_and_tree('branch_a')
        f = open('branch_a/a', 'wb')
        f.write('hello')
        f.close()
        tree_a.add('a')
        tree_a.commit('message')

        tree_b = tree_a.bzrdir.sprout('branch_b').open_workingtree()

        # Make a change to 'a' that 'b' can pull
        f = open('branch_a/a', 'wb')
        f.write('hey there')
        f.close()
        tree_a.commit('message')

        # Create the bundle for 'b' to pull
        os.chdir('branch_a')
        bundle_file = open('../bundle', 'wb')
        bundle_file.write(self.run_bzr('bundle', '../branch_b')[0])
        bundle_file.close()

        os.chdir('../branch_b')
        output = self.run_bzr('pull', '../bundle')
        self.assertEqual('', output[0])
        self.assertEqual('All changes applied successfully.\n'
                         '1 revision(s) pulled.\n', output[1])

        self.assertEqualDiff(tree_a.branch.revision_history(),
                             tree_b.branch.revision_history())

        testament_a = Testament.from_revision(tree_a.branch.repository, 
                                              tree_a.last_revision())
        testament_b = Testament.from_revision(tree_b.branch.repository,
                                              tree_b.last_revision())
        self.assertEqualDiff(testament_a.as_text(),
                             testament_b.as_text())

        # it is legal to attempt to pull an already-merged bundle
        output = self.run_bzr('pull', '../bundle')
        self.assertEqual('', output[0])
        self.assertEqual('0 revision(s) pulled.\n', output[1])<|MERGE_RESOLUTION|>--- conflicted
+++ resolved
@@ -247,13 +247,8 @@
         tree_b.commit('commit d')
         out = self.runbzr('pull ../branch_a', retcode=3)
         self.assertEquals(out,
-<<<<<<< HEAD
                 ('','bzr: ERROR: These branches have diverged.  Use the merge command to reconcile them.\n'))
-        self.assertEquals(abspath(branch_b.get_parent()), abspath(parent))
-=======
-                ('','bzr: ERROR: These branches have diverged.  Try merge.\n'))
         self.assertEquals(branch_b.get_parent(), parent)
->>>>>>> 0e3cf6f7
         # test implicit --remember after resolving previous failure
         uncommit(branch=branch_b, tree=tree_b)
         transport.delete('branch_b/d')
