# Copyright (C) 2006-2010 Canonical Ltd
#
# This program is free software; you can redistribute it and/or modify
# it under the terms of the GNU General Public License as published by
# the Free Software Foundation; either version 2 of the License, or
# (at your option) any later version.
#
# This program is distributed in the hope that it will be useful,
# but WITHOUT ANY WARRANTY; without even the implied warranty of
# MERCHANTABILITY or FITNESS FOR A PARTICULAR PURPOSE.  See the
# GNU General Public License for more details.
#
# You should have received a copy of the GNU General Public License
# along with this program; if not, write to the Free Software
# Foundation, Inc., 51 Franklin Street, Fifth Floor, Boston, MA 02110-1301 USA

"""UI tests for the test framework."""

<<<<<<< HEAD
import bzrlib.transport
=======
>>>>>>> d6de82d6
from bzrlib import (
    benchmarks,
    tests,
    )
from bzrlib.tests import (
<<<<<<< HEAD
                          features,
                          TestCase,
                          TestCaseInTempDir,
                          TestSkipped,
                          )

=======
    features,
    stub_sftp,
    )
from bzrlib.transport import memory
>>>>>>> d6de82d6

class SelfTestPatch:

    def get_params_passed_to_core(self, cmdline):
        params = []
        def selftest(*args, **kwargs):
            """Capture the arguments selftest was run with."""
            params.append((args, kwargs))
            return True
        # Yes this prevents using threads to run the test suite in parallel,
        # however we don't have a clean dependency injector for commands, 
        # and even if we did - we'd still be testing that the glue is wired
        # up correctly. XXX: TODO: Solve this testing problem.
        original_selftest = tests.selftest
        tests.selftest = selftest
        try:
            self.run_bzr(cmdline)
            return params[0]
        finally:
            tests.selftest = original_selftest


<<<<<<< HEAD
class TestOptionsWritingToDisk(TestCaseInTempDir, SelfTestPatch):
=======
class TestOptionsWritingToDisk(tests.TestCaseInTempDir, SelfTestPatch):
>>>>>>> d6de82d6

    def test_benchmark_runs_benchmark_tests(self):
        """selftest --benchmark should change the suite factory."""
        params = self.get_params_passed_to_core('selftest --benchmark')
        self.assertEqual(benchmarks.test_suite,
            params[1]['test_suite_factory'])
        self.assertNotEqual(None, params[1]['bench_history'])
        benchfile = open(".perf_history", "rt")
        try:
            lines = benchfile.readlines()
        finally:
            benchfile.close()
        # Because we don't run the actual test code no output is made to the
        # file.
        self.assertEqual(0, len(lines))


<<<<<<< HEAD
class TestOptions(TestCase, SelfTestPatch):
=======
class TestOptions(tests.TestCase, SelfTestPatch):
>>>>>>> d6de82d6

    def test_load_list(self):
        params = self.get_params_passed_to_core('selftest --load-list foo')
        self.assertEqual('foo', params[1]['load_list'])

    def test_transport_set_to_sftp(self):
        # Test that we can pass a transport to the selftest core - sftp
        # version.
        self.requireFeature(features.paramiko)
        params = self.get_params_passed_to_core('selftest --transport=sftp')
<<<<<<< HEAD
        self.assertEqual(bzrlib.transport.sftp.SFTPAbsoluteServer,
=======
        self.assertEqual(stub_sftp.SFTPAbsoluteServer,
>>>>>>> d6de82d6
            params[1]["transport"])

    def test_transport_set_to_memory(self):
        # Test that we can pass a transport to the selftest core - memory
        # version.
<<<<<<< HEAD
        import bzrlib.transport.memory
        params = self.get_params_passed_to_core('selftest --transport=memory')
        self.assertEqual(bzrlib.transport.memory.MemoryServer,
            params[1]["transport"])
=======
        params = self.get_params_passed_to_core('selftest --transport=memory')
        self.assertEqual(memory.MemoryServer, params[1]["transport"])
>>>>>>> d6de82d6

    def test_parameters_passed_to_core(self):
        params = self.get_params_passed_to_core('selftest --list-only')
        self.assertTrue("list_only" in params[1])
        params = self.get_params_passed_to_core('selftest --list-only selftest')
        self.assertTrue("list_only" in params[1])
        params = self.get_params_passed_to_core(['selftest', '--list-only',
            '--exclude', 'selftest'])
        self.assertTrue("list_only" in params[1])
        params = self.get_params_passed_to_core(['selftest', '--list-only',
            'selftest', '--randomize', 'now'])
        self.assertSubset(["list_only", "random_seed"], params[1])

    def test_starting_with(self):
        params = self.get_params_passed_to_core('selftest --starting-with foo')
        self.assertEqual(['foo'], params[1]['starting_with'])

    def test_starting_with_multiple_argument(self):
        params = self.get_params_passed_to_core(
            'selftest --starting-with foo --starting-with bar')
        self.assertEqual(['foo', 'bar'], params[1]['starting_with'])

    def test_subunit(self):
        self.requireFeature(features.subunit)
        params = self.get_params_passed_to_core('selftest --subunit')
        self.assertEqual(tests.SubUnitBzrRunner, params[1]['runner_class'])

    def _parse_test_list(self, lines, newlines_in_header=0):
        "Parse a list of lines into a tuple of 3 lists (header,body,footer)."
        in_header = newlines_in_header != 0
        in_footer = False
        header = []
        body = []
        footer = []
        header_newlines_found = 0
        for line in lines:
            if in_header:
                if line == '':
                    header_newlines_found += 1
                    if header_newlines_found >= newlines_in_header:
                        in_header = False
                        continue
                header.append(line)
            elif not in_footer:
                if line.startswith('-------'):
                    in_footer = True
                else:
                    body.append(line)
            else:
                footer.append(line)
        # If the last body line is blank, drop it off the list
        if len(body) > 0 and body[-1] == '':
            body.pop()
        return (header,body,footer)

    def test_list_only(self):
        # check that bzr selftest --list-only outputs no ui noise
        def selftest(*args, **kwargs):
            """Capture the arguments selftest was run with."""
            return True
        def outputs_nothing(cmdline):
            out,err = self.run_bzr(cmdline)
            (header,body,footer) = self._parse_test_list(out.splitlines())
            num_tests = len(body)
            self.assertLength(0, header)
            self.assertLength(0, footer)
            self.assertEqual('', err)
        # Yes this prevents using threads to run the test suite in parallel,
        # however we don't have a clean dependency injector for commands, 
        # and even if we did - we'd still be testing that the glue is wired
        # up correctly. XXX: TODO: Solve this testing problem.
        original_selftest = tests.selftest
        tests.selftest = selftest
        try:
            outputs_nothing('selftest --list-only')
            outputs_nothing('selftest --list-only selftest')
            outputs_nothing(['selftest', '--list-only', '--exclude', 'selftest'])
        finally:
            tests.selftest = original_selftest

    def test_lsprof_tests(self):
        params = self.get_params_passed_to_core('selftest --lsprof-tests')
        self.assertEqual(True, params[1]["lsprof_tests"])<|MERGE_RESOLUTION|>--- conflicted
+++ resolved
@@ -16,28 +16,15 @@
 
 """UI tests for the test framework."""
 
-<<<<<<< HEAD
-import bzrlib.transport
-=======
->>>>>>> d6de82d6
 from bzrlib import (
     benchmarks,
     tests,
     )
 from bzrlib.tests import (
-<<<<<<< HEAD
-                          features,
-                          TestCase,
-                          TestCaseInTempDir,
-                          TestSkipped,
-                          )
-
-=======
     features,
     stub_sftp,
     )
 from bzrlib.transport import memory
->>>>>>> d6de82d6
 
 class SelfTestPatch:
 
@@ -60,11 +47,7 @@
             tests.selftest = original_selftest
 
 
-<<<<<<< HEAD
-class TestOptionsWritingToDisk(TestCaseInTempDir, SelfTestPatch):
-=======
 class TestOptionsWritingToDisk(tests.TestCaseInTempDir, SelfTestPatch):
->>>>>>> d6de82d6
 
     def test_benchmark_runs_benchmark_tests(self):
         """selftest --benchmark should change the suite factory."""
@@ -82,11 +65,7 @@
         self.assertEqual(0, len(lines))
 
 
-<<<<<<< HEAD
-class TestOptions(TestCase, SelfTestPatch):
-=======
 class TestOptions(tests.TestCase, SelfTestPatch):
->>>>>>> d6de82d6
 
     def test_load_list(self):
         params = self.get_params_passed_to_core('selftest --load-list foo')
@@ -97,25 +76,14 @@
         # version.
         self.requireFeature(features.paramiko)
         params = self.get_params_passed_to_core('selftest --transport=sftp')
-<<<<<<< HEAD
-        self.assertEqual(bzrlib.transport.sftp.SFTPAbsoluteServer,
-=======
         self.assertEqual(stub_sftp.SFTPAbsoluteServer,
->>>>>>> d6de82d6
             params[1]["transport"])
 
     def test_transport_set_to_memory(self):
         # Test that we can pass a transport to the selftest core - memory
         # version.
-<<<<<<< HEAD
-        import bzrlib.transport.memory
-        params = self.get_params_passed_to_core('selftest --transport=memory')
-        self.assertEqual(bzrlib.transport.memory.MemoryServer,
-            params[1]["transport"])
-=======
         params = self.get_params_passed_to_core('selftest --transport=memory')
         self.assertEqual(memory.MemoryServer, params[1]["transport"])
->>>>>>> d6de82d6
 
     def test_parameters_passed_to_core(self):
         params = self.get_params_passed_to_core('selftest --list-only')
