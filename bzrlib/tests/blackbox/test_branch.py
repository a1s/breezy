--- conflicted
+++ resolved
@@ -483,12 +483,8 @@
         # being too low. If rpc_count increases, more network roundtrips have
         # become necessary for this use case. Please do not adjust this number
         # upwards without agreement from bzr's network support maintainers.
-<<<<<<< HEAD
-        self.assertLength(40, self.hpss_calls)
         self.assertLength(2, self.hpss_connections)
-=======
         self.assertLength(33, self.hpss_calls)
->>>>>>> f40b45af
         self.expectFailure("branching to the same branch requires VFS access",
             self.assertThat, self.hpss_calls, ContainsNoVfsCalls)
 
@@ -528,11 +524,8 @@
         # become necessary for this use case. Please do not adjust this number
         # upwards without agreement from bzr's network support maintainers.
         self.assertLength(15, self.hpss_calls)
-<<<<<<< HEAD
         self.assertLength(1, self.hpss_connections)
-=======
         self.assertThat(self.hpss_calls, ContainsNoVfsCalls)
->>>>>>> f40b45af
 
     def test_branch_from_branch_with_tags(self):
         self.setup_smart_server_with_call_log()
@@ -550,11 +543,8 @@
         # become necessary for this use case. Please do not adjust this number
         # upwards without agreement from bzr's network support maintainers.
         self.assertLength(10, self.hpss_calls)
-<<<<<<< HEAD
+        self.assertThat(self.hpss_calls, ContainsNoVfsCalls)
         self.assertLength(1, self.hpss_connections)
-=======
-        self.assertThat(self.hpss_calls, ContainsNoVfsCalls)
->>>>>>> f40b45af
 
     def test_branch_to_stacked_from_trivial_branch_streaming_acceptance(self):
         self.setup_smart_server_with_call_log()
