--- conflicted
+++ resolved
@@ -51,7 +51,12 @@
         self.assertContainsRe(out, 'ancestor:')
         self.assertContainsRe(out, 'branch:')
 
-<<<<<<< HEAD
+    def test_help_checkouts(self):
+        """Smoke test for 'bzr help checkouts'"""
+        out, err = self.runbzr('help checkouts')
+        self.assertContainsRe(out, 'checkout')
+        self.assertContainsRe(out, 'lightweight')
+        
     def test_help_urlspec(self):
         """Smoke test for 'bzr help urlspec'"""
         out, err = self.run_bzr('help', 'urlspec')
@@ -63,13 +68,6 @@
         self.assertContainsRe(out, 'http://')
         self.assertContainsRe(out, 'https://')
         self.assertContainsRe(out, 'sftp://')
-=======
-    def test_help_checkouts(self):
-        """Smoke test for 'bzr help checkouts'"""
-        out, err = self.runbzr('help checkouts')
-        self.assertContainsRe(out, 'checkout')
-        self.assertContainsRe(out, 'lightweight')
->>>>>>> 06dac8a0
 
     def test_help_commands(self):
         dash_help  = self.runbzr('--help commands')[0]
