# Copyright (C) 2006-2010 Canonical Ltd
#
# This program is free software; you can redistribute it and/or modify
# it under the terms of the GNU General Public License as published by
# the Free Software Foundation; either version 2 of the License, or
# (at your option) any later version.
#
# This program is distributed in the hope that it will be useful,
# but WITHOUT ANY WARRANTY; without even the implied warranty of
# MERCHANTABILITY or FITNESS FOR A PARTICULAR PURPOSE.  See the
# GNU General Public License for more details.
#
# You should have received a copy of the GNU General Public License
# along with this program; if not, write to the Free Software
# Foundation, Inc., 51 Franklin Street, Fifth Floor, Boston, MA 02110-1301 USA


"""Black-box tests for bzr push."""

import re

from bzrlib import (
    branch,
    bzrdir,
    errors,
    osutils,
    tests,
    transport,
    uncommit,
    urlutils,
    workingtree
    )
from bzrlib.repofmt import knitrepo
from bzrlib.tests import (
    blackbox,
    http_server,
    test_foreign,
<<<<<<< HEAD
=======
    test_server,
>>>>>>> d6de82d6
    )
from bzrlib.transport import memory


def load_tests(standard_tests, module, loader):
    """Multiply tests for the push command."""
    result = loader.suiteClass()

    # one for each king of change
    changes_tests, remaining_tests = tests.split_suite_by_condition(
        standard_tests, tests.condition_isinstance((
                TestPushStrictWithChanges,
                )))
    changes_scenarios = [
        ('uncommitted',
         dict(_changes_type= '_uncommitted_changes')),
        ('pending-merges',
         dict(_changes_type= '_pending_merges')),
        ('out-of-sync-trees',
         dict(_changes_type= '_out_of_sync_trees')),
        ]
    tests.multiply_tests(changes_tests, changes_scenarios, result)
    # No parametrization for the remaining tests
    result.addTests(remaining_tests)

    return result


class TestPush(tests.TestCaseWithTransport):

    def test_push_error_on_vfs_http(self):
        """ pushing a branch to a HTTP server fails cleanly. """
        # the trunk is published on a web server
        self.transport_readonly_server = http_server.HttpServer
        self.make_branch('source')
        public_url = self.get_readonly_url('target')
        self.run_bzr_error(['http does not support mkdir'],
                           ['push', public_url],
                           working_dir='source')

    def test_push_remember(self):
        """Push changes from one branch to another and test push location."""
        transport = self.get_transport()
        tree_a = self.make_branch_and_tree('branch_a')
        branch_a = tree_a.branch
        self.build_tree(['branch_a/a'])
        tree_a.add('a')
        tree_a.commit('commit a')
        tree_b = branch_a.bzrdir.sprout('branch_b').open_workingtree()
        branch_b = tree_b.branch
        tree_c = branch_a.bzrdir.sprout('branch_c').open_workingtree()
        branch_c = tree_c.branch
        self.build_tree(['branch_a/b'])
        tree_a.add('b')
        tree_a.commit('commit b')
        self.build_tree(['branch_b/c'])
        tree_b.add('c')
        tree_b.commit('commit c')
        # initial push location must be empty
        self.assertEqual(None, branch_b.get_push_location())

        # test push for failure without push location set
        out = self.run_bzr('push', working_dir='branch_a', retcode=3)
        self.assertEquals(out,
                ('','bzr: ERROR: No push location known or specified.\n'))

        # test not remembered if cannot actually push
        self.run_bzr('push path/which/doesnt/exist',
                     working_dir='branch_a', retcode=3)
        out = self.run_bzr('push', working_dir='branch_a', retcode=3)
        self.assertEquals(
                ('', 'bzr: ERROR: No push location known or specified.\n'),
                out)

        # test implicit --remember when no push location set, push fails
        out = self.run_bzr('push ../branch_b',
                           working_dir='branch_a', retcode=3)
        self.assertEquals(out,
                ('','bzr: ERROR: These branches have diverged.  '
                 'See "bzr help diverged-branches" for more information.\n'))
        self.assertEquals(osutils.abspath(branch_a.get_push_location()),
                          osutils.abspath(branch_b.bzrdir.root_transport.base))

        # test implicit --remember after resolving previous failure
        uncommit.uncommit(branch=branch_b, tree=tree_b)
        transport.delete('branch_b/c')
        out, err = self.run_bzr('push', working_dir='branch_a')
        path = branch_a.get_push_location()
        self.assertEquals(out,
                          'Using saved push location: %s\n'
                          % urlutils.local_path_from_url(path))
        self.assertEqual(err,
                         'All changes applied successfully.\n'
                         'Pushed up to revision 2.\n')
        self.assertEqual(path,
                         branch_b.bzrdir.root_transport.base)
        # test explicit --remember
        self.run_bzr('push ../branch_c --remember', working_dir='branch_a')
        self.assertEquals(branch_a.get_push_location(),
                          branch_c.bzrdir.root_transport.base)

    def test_push_without_tree(self):
        # bzr push from a branch that does not have a checkout should work.
        b = self.make_branch('.')
        out, err = self.run_bzr('push pushed-location')
        self.assertEqual('', out)
        self.assertEqual('Created new branch.\n', err)
        b2 = branch.Branch.open('pushed-location')
        self.assertEndsWith(b2.base, 'pushed-location/')

    def test_push_new_branch_revision_count(self):
        # bzr push of a branch with revisions to a new location
        # should print the number of revisions equal to the length of the
        # local branch.
        t = self.make_branch_and_tree('tree')
        self.build_tree(['tree/file'])
        t.add('file')
        t.commit('commit 1')
        out, err = self.run_bzr('push -d tree pushed-to')
        self.assertEqual('', out)
        self.assertEqual('Created new branch.\n', err)

    def test_push_only_pushes_history(self):
        # Knit branches should only push the history for the current revision.
        format = bzrdir.BzrDirMetaFormat1()
        format.repository_format = knitrepo.RepositoryFormatKnit1()
        shared_repo = self.make_repository('repo', format=format, shared=True)
        shared_repo.set_make_working_trees(True)

        def make_shared_tree(path):
            shared_repo.bzrdir.root_transport.mkdir(path)
            shared_repo.bzrdir.create_branch_convenience('repo/' + path)
            return workingtree.WorkingTree.open('repo/' + path)
        tree_a = make_shared_tree('a')
        self.build_tree(['repo/a/file'])
        tree_a.add('file')
        tree_a.commit('commit a-1', rev_id='a-1')
        f = open('repo/a/file', 'ab')
        f.write('more stuff\n')
        f.close()
        tree_a.commit('commit a-2', rev_id='a-2')

        tree_b = make_shared_tree('b')
        self.build_tree(['repo/b/file'])
        tree_b.add('file')
        tree_b.commit('commit b-1', rev_id='b-1')

        self.assertTrue(shared_repo.has_revision('a-1'))
        self.assertTrue(shared_repo.has_revision('a-2'))
        self.assertTrue(shared_repo.has_revision('b-1'))

        # Now that we have a repository with shared files, make sure
        # that things aren't copied out by a 'push'
        self.run_bzr('push ../../push-b', working_dir='repo/b')
        pushed_tree = workingtree.WorkingTree.open('push-b')
        pushed_repo = pushed_tree.branch.repository
        self.assertFalse(pushed_repo.has_revision('a-1'))
        self.assertFalse(pushed_repo.has_revision('a-2'))
        self.assertTrue(pushed_repo.has_revision('b-1'))

    def test_push_funky_id(self):
        t = self.make_branch_and_tree('tree')
        self.build_tree(['tree/filename'])
        t.add('filename', 'funky-chars<>%&;"\'')
        t.commit('commit filename')
        self.run_bzr('push -d tree new-tree')

    def test_push_dash_d(self):
        t = self.make_branch_and_tree('from')
        t.commit(allow_pointless=True,
                message='first commit')
        self.run_bzr('push -d from to-one')
        self.failUnlessExists('to-one')
        self.run_bzr('push -d %s %s'
            % tuple(map(urlutils.local_path_to_url, ['from', 'to-two'])))
        self.failUnlessExists('to-two')

    def test_push_smart_non_stacked_streaming_acceptance(self):
        self.setup_smart_server_with_call_log()
        t = self.make_branch_and_tree('from')
        t.commit(allow_pointless=True, message='first commit')
        self.reset_smart_call_log()
        self.run_bzr(['push', self.get_url('to-one')], working_dir='from')
        # This figure represent the amount of work to perform this use case. It
        # is entirely ok to reduce this number if a test fails due to rpc_count
        # being too low. If rpc_count increases, more network roundtrips have
        # become necessary for this use case. Please do not adjust this number
        # upwards without agreement from bzr's network support maintainers.
        self.assertLength(9, self.hpss_calls)

    def test_push_smart_stacked_streaming_acceptance(self):
        self.setup_smart_server_with_call_log()
        parent = self.make_branch_and_tree('parent', format='1.9')
        parent.commit(message='first commit')
        local = parent.bzrdir.sprout('local').open_workingtree()
        local.commit(message='local commit')
        self.reset_smart_call_log()
        self.run_bzr(['push', '--stacked', '--stacked-on', '../parent',
            self.get_url('public')], working_dir='local')
        # This figure represent the amount of work to perform this use case. It
        # is entirely ok to reduce this number if a test fails due to rpc_count
        # being too low. If rpc_count increases, more network roundtrips have
        # become necessary for this use case. Please do not adjust this number
        # upwards without agreement from bzr's network support maintainers.
        self.assertLength(14, self.hpss_calls)
        remote = branch.Branch.open('public')
        self.assertEndsWith(remote.get_stacked_on_url(), '/parent')

    def test_push_smart_tags_streaming_acceptance(self):
        self.setup_smart_server_with_call_log()
        t = self.make_branch_and_tree('from')
        rev_id = t.commit(allow_pointless=True, message='first commit')
        t.branch.tags.set_tag('new-tag', rev_id)
        self.reset_smart_call_log()
        self.run_bzr(['push', self.get_url('to-one')], working_dir='from')
        # This figure represent the amount of work to perform this use case. It
        # is entirely ok to reduce this number if a test fails due to rpc_count
        # being too low. If rpc_count increases, more network roundtrips have
        # become necessary for this use case. Please do not adjust this number
        # upwards without agreement from bzr's network support maintainers.
        self.assertLength(11, self.hpss_calls)

    def test_push_smart_incremental_acceptance(self):
        self.setup_smart_server_with_call_log()
        t = self.make_branch_and_tree('from')
        rev_id1 = t.commit(allow_pointless=True, message='first commit')
        rev_id2 = t.commit(allow_pointless=True, message='second commit')
        self.run_bzr(
            ['push', self.get_url('to-one'), '-r1'], working_dir='from')
        self.reset_smart_call_log()
        self.run_bzr(['push', self.get_url('to-one')], working_dir='from')
        # This figure represent the amount of work to perform this use case. It
        # is entirely ok to reduce this number if a test fails due to rpc_count
        # being too low. If rpc_count increases, more network roundtrips have
        # become necessary for this use case. Please do not adjust this number
        # upwards without agreement from bzr's network support maintainers.
        self.assertLength(11, self.hpss_calls)

    def test_push_smart_with_default_stacking_url_path_segment(self):
        # If the default stacked-on location is a path element then branches
        # we push there over the smart server are stacked and their
        # stacked_on_url is that exact path segment. Added to nail bug 385132.
        self.setup_smart_server_with_call_log()
        self.make_branch('stack-on', format='1.9')
        self.make_bzrdir('.').get_config().set_default_stack_on(
            '/stack-on')
        self.make_branch('from', format='1.9')
        out, err = self.run_bzr(['push', '-d', 'from', self.get_url('to')])
        b = branch.Branch.open(self.get_url('to'))
        self.assertEqual('/extra/stack-on', b.get_stacked_on_url())

    def test_push_smart_with_default_stacking_relative_path(self):
        # If the default stacked-on location is a relative path then branches
        # we push there over the smart server are stacked and their
        # stacked_on_url is a relative path. Added to nail bug 385132.
        self.setup_smart_server_with_call_log()
        self.make_branch('stack-on', format='1.9')
        self.make_bzrdir('.').get_config().set_default_stack_on('stack-on')
        self.make_branch('from', format='1.9')
        out, err = self.run_bzr(['push', '-d', 'from', self.get_url('to')])
        b = branch.Branch.open(self.get_url('to'))
        self.assertEqual('../stack-on', b.get_stacked_on_url())

    def create_simple_tree(self):
        tree = self.make_branch_and_tree('tree')
        self.build_tree(['tree/a'])
        tree.add(['a'], ['a-id'])
        tree.commit('one', rev_id='r1')
        return tree

    def test_push_create_prefix(self):
        """'bzr push --create-prefix' will create leading directories."""
        tree = self.create_simple_tree()

        self.run_bzr_error(['Parent directory of ../new/tree does not exist'],
                           'push ../new/tree',
                           working_dir='tree')
        self.run_bzr('push ../new/tree --create-prefix',
                     working_dir='tree')
        new_tree = workingtree.WorkingTree.open('new/tree')
        self.assertEqual(tree.last_revision(), new_tree.last_revision())
        self.failUnlessExists('new/tree/a')

    def test_push_use_existing(self):
        """'bzr push --use-existing-dir' can push into an existing dir.

        By default, 'bzr push' will not use an existing, non-versioned dir.
        """
        tree = self.create_simple_tree()
        self.build_tree(['target/'])

        self.run_bzr_error(['Target directory ../target already exists',
                            'Supply --use-existing-dir',
                           ],
                           'push ../target', working_dir='tree')

        self.run_bzr('push --use-existing-dir ../target',
                     working_dir='tree')

        new_tree = workingtree.WorkingTree.open('target')
        self.assertEqual(tree.last_revision(), new_tree.last_revision())
        # The push should have created target/a
        self.failUnlessExists('target/a')

    def test_push_use_existing_into_empty_bzrdir(self):
        """'bzr push --use-existing-dir' into a dir with an empty .bzr dir
        fails.
        """
        tree = self.create_simple_tree()
        self.build_tree(['target/', 'target/.bzr/'])
        self.run_bzr_error(
            ['Target directory ../target already contains a .bzr directory, '
             'but it is not valid.'],
            'push ../target --use-existing-dir', working_dir='tree')

    def test_push_onto_repo(self):
        """We should be able to 'bzr push' into an existing bzrdir."""
        tree = self.create_simple_tree()
        repo = self.make_repository('repo', shared=True)

        self.run_bzr('push ../repo',
                     working_dir='tree')

        # Pushing onto an existing bzrdir will create a repository and
        # branch as needed, but will only create a working tree if there was
        # no BzrDir before.
        self.assertRaises(errors.NoWorkingTree,
                          workingtree.WorkingTree.open, 'repo')
        new_branch = branch.Branch.open('repo')
        self.assertEqual(tree.last_revision(), new_branch.last_revision())

    def test_push_onto_just_bzrdir(self):
        """We don't handle when the target is just a bzrdir.

        Because you shouldn't be able to create *just* a bzrdir in the wild.
        """
        # TODO: jam 20070109 Maybe it would be better to create the repository
        #       if at this point
        tree = self.create_simple_tree()
        a_bzrdir = self.make_bzrdir('dir')

        self.run_bzr_error(['At ../dir you have a valid .bzr control'],
                'push ../dir',
                working_dir='tree')

    def test_push_with_revisionspec(self):
        """We should be able to push a revision older than the tip."""
        tree_from = self.make_branch_and_tree('from')
        tree_from.commit("One.", rev_id="from-1")
        tree_from.commit("Two.", rev_id="from-2")

        self.run_bzr('push -r1 ../to', working_dir='from')

        tree_to = workingtree.WorkingTree.open('to')
        repo_to = tree_to.branch.repository
        self.assertTrue(repo_to.has_revision('from-1'))
        self.assertFalse(repo_to.has_revision('from-2'))
        self.assertEqual(tree_to.branch.last_revision_info()[1], 'from-1')

        self.run_bzr_error(
            ['bzr: ERROR: bzr push --revision '
             'takes exactly one revision identifier\n'],
            'push -r0..2 ../to', working_dir='from')

    def create_trunk_and_feature_branch(self):
        # We have a mainline
        trunk_tree = self.make_branch_and_tree('target',
            format='1.9')
        trunk_tree.commit('mainline')
        # and a branch from it
        branch_tree = self.make_branch_and_tree('branch',
            format='1.9')
        branch_tree.pull(trunk_tree.branch)
        branch_tree.branch.set_parent(trunk_tree.branch.base)
        # with some work on it
        branch_tree.commit('moar work plz')
        return trunk_tree, branch_tree

    def assertPublished(self, branch_revid, stacked_on):
        """Assert that the branch 'published' has been published correctly."""
        published_branch = branch.Branch.open('published')
        # The published branch refers to the mainline
        self.assertEqual(stacked_on, published_branch.get_stacked_on_url())
        # and the branch's work was pushed
        self.assertTrue(published_branch.repository.has_revision(branch_revid))

    def test_push_new_branch_stacked_on(self):
        """Pushing a new branch with --stacked-on creates a stacked branch."""
        trunk_tree, branch_tree = self.create_trunk_and_feature_branch()
        # we publish branch_tree with a reference to the mainline.
        out, err = self.run_bzr(['push', '--stacked-on', trunk_tree.branch.base,
            self.get_url('published')], working_dir='branch')
        self.assertEqual('', out)
        self.assertEqual('Created new stacked branch referring to %s.\n' %
            trunk_tree.branch.base, err)
        self.assertPublished(branch_tree.last_revision(),
            trunk_tree.branch.base)

    def test_push_new_branch_stacked_uses_parent_when_no_public_url(self):
        """When the parent has no public url the parent is used as-is."""
        trunk_tree, branch_tree = self.create_trunk_and_feature_branch()
        # now we do a stacked push, which should determine the public location
        # for us.
        out, err = self.run_bzr(['push', '--stacked',
            self.get_url('published')], working_dir='branch')
        self.assertEqual('', out)
        self.assertEqual('Created new stacked branch referring to %s.\n' %
            trunk_tree.branch.base, err)
        self.assertPublished(branch_tree.last_revision(),
                             trunk_tree.branch.base)

    def test_push_new_branch_stacked_uses_parent_public(self):
        """Pushing a new branch with --stacked creates a stacked branch."""
        trunk_tree, branch_tree = self.create_trunk_and_feature_branch()
        # the trunk is published on a web server
        self.transport_readonly_server = http_server.HttpServer
        trunk_public = self.make_branch('public_trunk', format='1.9')
        trunk_public.pull(trunk_tree.branch)
        trunk_public_url = self.get_readonly_url('public_trunk')
        trunk_tree.branch.set_public_branch(trunk_public_url)
        # now we do a stacked push, which should determine the public location
        # for us.
        out, err = self.run_bzr(['push', '--stacked',
            self.get_url('published')], working_dir='branch')
        self.assertEqual('', out)
        self.assertEqual('Created new stacked branch referring to %s.\n' %
            trunk_public_url, err)
        self.assertPublished(branch_tree.last_revision(), trunk_public_url)

    def test_push_new_branch_stacked_no_parent(self):
        """Pushing with --stacked and no parent branch errors."""
        branch = self.make_branch_and_tree('branch', format='1.9')
        # now we do a stacked push, which should fail as the place to refer too
        # cannot be determined.
        out, err = self.run_bzr_error(
            ['Could not determine branch to refer to\\.'], ['push', '--stacked',
            self.get_url('published')], working_dir='branch')
        self.assertEqual('', out)
        self.assertFalse(self.get_transport('published').has('.'))

    def test_push_notifies_default_stacking(self):
        self.make_branch('stack_on', format='1.6')
        self.make_bzrdir('.').get_config().set_default_stack_on('stack_on')
        self.make_branch('from', format='1.6')
        out, err = self.run_bzr('push -d from to')
        self.assertContainsRe(err,
                              'Using default stacking branch stack_on at .*')

    def test_push_stacks_with_default_stacking_if_target_is_stackable(self):
        self.make_branch('stack_on', format='1.6')
        self.make_bzrdir('.').get_config().set_default_stack_on('stack_on')
        self.make_branch('from', format='pack-0.92')
        out, err = self.run_bzr('push -d from to')
        b = branch.Branch.open('to')
        self.assertEqual('../stack_on', b.get_stacked_on_url())

    def test_push_does_not_change_format_with_default_if_target_cannot(self):
        self.make_branch('stack_on', format='pack-0.92')
        self.make_bzrdir('.').get_config().set_default_stack_on('stack_on')
        self.make_branch('from', format='pack-0.92')
        out, err = self.run_bzr('push -d from to')
        b = branch.Branch.open('to')
        self.assertRaises(errors.UnstackableBranchFormat, b.get_stacked_on_url)

    def test_push_doesnt_create_broken_branch(self):
        """Pushing a new standalone branch works even when there's a default
        stacking policy at the destination.

        The new branch will preserve the repo format (even if it isn't the
        default for the branch), and will be stacked when the repo format
        allows (which means that the branch format isn't necessarly preserved).
        """
        self.make_repository('repo', shared=True, format='1.6')
        builder = self.make_branch_builder('repo/local', format='pack-0.92')
        builder.start_series()
        builder.build_snapshot('rev-1', None, [
            ('add', ('', 'root-id', 'directory', '')),
            ('add', ('filename', 'f-id', 'file', 'content\n'))])
        builder.build_snapshot('rev-2', ['rev-1'], [])
        builder.build_snapshot('rev-3', ['rev-2'],
            [('modify', ('f-id', 'new-content\n'))])
        builder.finish_series()
        branch = builder.get_branch()
        # Push rev-1 to "trunk", so that we can stack on it.
        self.run_bzr('push -d repo/local trunk -r 1')
        # Set a default stacking policy so that new branches will automatically
        # stack on trunk.
        self.make_bzrdir('.').get_config().set_default_stack_on('trunk')
        # Push rev-2 to a new branch "remote".  It will be stacked on "trunk".
        out, err = self.run_bzr('push -d repo/local remote -r 2')
        self.assertContainsRe(
            err, 'Using default stacking branch trunk at .*')
        # Push rev-3 onto "remote".  If "remote" not stacked and is missing the
        # fulltext record for f-id @ rev-1, then this will fail.
        out, err = self.run_bzr('push -d repo/local remote -r 3')

    def test_push_verbose_shows_log(self):
        tree = self.make_branch_and_tree('source')
        tree.commit('rev1')
        out, err = self.run_bzr('push -v -d source target')
        # initial push contains log
        self.assertContainsRe(out, 'rev1')
        tree.commit('rev2')
        out, err = self.run_bzr('push -v -d source target')
        # subsequent push contains log
        self.assertContainsRe(out, 'rev2')
        # subsequent log is accurate
        self.assertNotContainsRe(out, 'rev1')

    def test_push_from_subdir(self):
        t = self.make_branch_and_tree('tree')
        self.build_tree(['tree/dir/', 'tree/dir/file'])
        t.add('dir', 'dir/file')
        t.commit('r1')
        out, err = self.run_bzr('push ../../pushloc', working_dir='tree/dir')
        self.assertEqual('', out)
        self.assertEqual('Created new branch.\n', err)


class RedirectingMemoryTransport(memory.MemoryTransport):

    def mkdir(self, relpath, mode=None):
        if self._cwd == '/source/':
            raise errors.RedirectRequested(self.abspath(relpath),
                                           self.abspath('../target'),
                                           is_permanent=True)
        elif self._cwd == '/infinite-loop/':
            raise errors.RedirectRequested(self.abspath(relpath),
                                           self.abspath('../infinite-loop'),
                                           is_permanent=True)
        else:
            return super(RedirectingMemoryTransport, self).mkdir(
                relpath, mode)

    def get(self, relpath):
        if self.clone(relpath)._cwd == '/infinite-loop/':
            raise errors.RedirectRequested(self.abspath(relpath),
                                           self.abspath('../infinite-loop'),
                                           is_permanent=True)
        else:
            return super(RedirectingMemoryTransport, self).get(relpath)

    def _redirected_to(self, source, target):
        # We do accept redirections
        return transport.get_transport(target)


class RedirectingMemoryServer(memory.MemoryServer):

    def start_server(self):
        self._dirs = {'/': None}
        self._files = {}
        self._locks = {}
        self._scheme = 'redirecting-memory+%s:///' % id(self)
        transport.register_transport(self._scheme, self._memory_factory)

    def _memory_factory(self, url):
        result = RedirectingMemoryTransport(url)
        result._dirs = self._dirs
        result._files = self._files
        result._locks = self._locks
        return result

    def stop_server(self):
        transport.unregister_transport(self._scheme, self._memory_factory)


class TestPushRedirect(tests.TestCaseWithTransport):

    def setUp(self):
        tests.TestCaseWithTransport.setUp(self)
        self.memory_server = RedirectingMemoryServer()
        self.start_server(self.memory_server)
        # Make the branch and tree that we'll be pushing.
        t = self.make_branch_and_tree('tree')
        self.build_tree(['tree/file'])
        t.add('file')
        t.commit('commit 1')

    def test_push_redirects_on_mkdir(self):
        """If the push requires a mkdir, push respects redirect requests.

        This is added primarily to handle lp:/ URI support, so that users can
        push to new branches by specifying lp:/ URIs.
        """
        destination_url = self.memory_server.get_url() + 'source'
        self.run_bzr(['push', '-d', 'tree', destination_url])

        local_revision = branch.Branch.open('tree').last_revision()
        remote_revision = branch.Branch.open(
            self.memory_server.get_url() + 'target').last_revision()
        self.assertEqual(remote_revision, local_revision)

    def test_push_gracefully_handles_too_many_redirects(self):
        """Push fails gracefully if the mkdir generates a large number of
        redirects.
        """
        destination_url = self.memory_server.get_url() + 'infinite-loop'
        out, err = self.run_bzr_error(
            ['Too many redirections trying to make %s\\.\n'
             % re.escape(destination_url)],
            ['push', '-d', 'tree', destination_url], retcode=3)
        self.assertEqual('', out)


class TestPushStrictMixin(object):

    def make_local_branch_and_tree(self):
        self.tree = self.make_branch_and_tree('local')
        self.build_tree_contents([('local/file', 'initial')])
        self.tree.add('file')
        self.tree.commit('adding file', rev_id='added')
        self.build_tree_contents([('local/file', 'modified')])
        self.tree.commit('modify file', rev_id='modified')

    def set_config_push_strict(self, value):
        # set config var (any of bazaar.conf, locations.conf, branch.conf
        # should do)
        conf = self.tree.branch.get_config()
        conf.set_user_option('push_strict', value)

    _default_command = ['push', '../to']
    _default_wd = 'local'
    _default_errors = ['Working tree ".*/local/" has uncommitted '
                       'changes \(See bzr status\)\.',]
    _default_pushed_revid = 'modified'

    def assertPushFails(self, args):
        self.run_bzr_error(self._default_errors, self._default_command + args,
                           working_dir=self._default_wd, retcode=3)

    def assertPushSucceeds(self, args, pushed_revid=None):
        self.run_bzr(self._default_command + args,
                     working_dir=self._default_wd)
        if pushed_revid is None:
            pushed_revid = self._default_pushed_revid
        tree_to = workingtree.WorkingTree.open('to')
        repo_to = tree_to.branch.repository
        self.assertTrue(repo_to.has_revision(pushed_revid))
        self.assertEqual(tree_to.branch.last_revision_info()[1], pushed_revid)



class TestPushStrictWithoutChanges(tests.TestCaseWithTransport,
                                   TestPushStrictMixin):

    def setUp(self):
        super(TestPushStrictWithoutChanges, self).setUp()
        self.make_local_branch_and_tree()

    def test_push_default(self):
        self.assertPushSucceeds([])

    def test_push_strict(self):
        self.assertPushSucceeds(['--strict'])

    def test_push_no_strict(self):
        self.assertPushSucceeds(['--no-strict'])

    def test_push_config_var_strict(self):
        self.set_config_push_strict('true')
        self.assertPushSucceeds([])

    def test_push_config_var_no_strict(self):
        self.set_config_push_strict('false')
        self.assertPushSucceeds([])


class TestPushStrictWithChanges(tests.TestCaseWithTransport,
                                TestPushStrictMixin):

    _changes_type = None # Set by load_tests

    def setUp(self):
        super(TestPushStrictWithChanges, self).setUp()
        # Apply the changes defined in load_tests: one of _uncommitted_changes,
        # _pending_merges or _out_of_sync_trees
        getattr(self, self._changes_type)()

    def _uncommitted_changes(self):
        self.make_local_branch_and_tree()
        # Make a change without committing it
        self.build_tree_contents([('local/file', 'in progress')])

    def _pending_merges(self):
        self.make_local_branch_and_tree()
        # Create 'other' branch containing a new file
        other_bzrdir = self.tree.bzrdir.sprout('other')
        other_tree = other_bzrdir.open_workingtree()
        self.build_tree_contents([('other/other-file', 'other')])
        other_tree.add('other-file')
        other_tree.commit('other commit', rev_id='other')
        # Merge and revert, leaving a pending merge
        self.tree.merge_from_branch(other_tree.branch)
        self.tree.revert(filenames=['other-file'], backups=False)

    def _out_of_sync_trees(self):
        self.make_local_branch_and_tree()
        self.run_bzr(['checkout', '--lightweight', 'local', 'checkout'])
        # Make a change and commit it
        self.build_tree_contents([('local/file', 'modified in local')])
        self.tree.commit('modify file', rev_id='modified-in-local')
        # Exercise commands from the checkout directory
        self._default_wd = 'checkout'
        self._default_errors = ["Working tree is out of date, please run"
                                " 'bzr update'\.",]
        self._default_pushed_revid = 'modified-in-local'

    def test_push_default(self):
        self.assertPushFails([])

    def test_push_with_revision(self):
        self.assertPushSucceeds(['-r', 'revid:added'], pushed_revid='added')

    def test_push_no_strict(self):
        self.assertPushSucceeds(['--no-strict'])

    def test_push_strict_with_changes(self):
        self.assertPushFails(['--strict'])

    def test_push_respect_config_var_strict(self):
        self.set_config_push_strict('true')
        self.assertPushFails([])

    def test_push_bogus_config_var_ignored(self):
        self.set_config_push_strict("I don't want you to be strict")
        self.assertPushFails([])

    def test_push_no_strict_command_line_override_config(self):
        self.set_config_push_strict('yES')
        self.assertPushFails([])
        self.assertPushSucceeds(['--no-strict'])

    def test_push_strict_command_line_override_config(self):
        self.set_config_push_strict('oFF')
        self.assertPushFails(['--strict'])
        self.assertPushSucceeds([])


class TestPushForeign(blackbox.ExternalBase):

    def setUp(self):
        super(TestPushForeign, self).setUp()
        test_foreign.register_dummy_foreign_for_test(self)

    def make_dummy_builder(self, relpath):
        builder = self.make_branch_builder(
            relpath, format=test_foreign.DummyForeignVcsDirFormat())
        builder.build_snapshot('revid', None,
            [('add', ('', 'TREE_ROOT', 'directory', None)),
             ('add', ('foo', 'fooid', 'file', 'bar'))])
        return builder

    def test_no_roundtripping(self):
        target_branch = self.make_dummy_builder('dp').get_branch()
        source_tree = self.make_branch_and_tree("dc")
        output, error = self.run_bzr("push -d dc dp", retcode=3)
        self.assertEquals("", output)
        self.assertEquals(error, "bzr: ERROR: It is not possible to losslessly"
            " push to dummy. You may want to use dpush instead.\n")<|MERGE_RESOLUTION|>--- conflicted
+++ resolved
@@ -35,10 +35,7 @@
     blackbox,
     http_server,
     test_foreign,
-<<<<<<< HEAD
-=======
     test_server,
->>>>>>> d6de82d6
     )
 from bzrlib.transport import memory
 
