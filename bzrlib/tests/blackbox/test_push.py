--- conflicted
+++ resolved
@@ -296,31 +296,11 @@
         out, err = self.run_bzr(['push', '--reference', trunk_tree.branch.base,
             self.get_url('published')], working_dir='branch')
         self.assertEqual('', out)
-<<<<<<< HEAD
-        self.assertEqual('Created new shallow branch referring to %s.\n' %
-=======
         self.assertEqual('Created new stacked branch referring to %s.\n' %
->>>>>>> 8b8c5228
             trunk_tree.branch.base, err)
         self.assertPublished(branch_tree.last_revision(),
             trunk_tree.branch.base)
 
-<<<<<<< HEAD
-    def test_push_new_branch_shallow_uses_parent_when_no_public_url(self):
-        """When the parent has no public url the parent is used as-is."""
-        trunk_tree, branch_tree = self.create_trunk_and_feature_branch()
-        # now we do a shallow push, which should determine the public location
-        # for us.
-        out, err = self.run_bzr(['push', '--shallow',
-            self.get_url('published')], working_dir='branch')
-        self.assertEqual('', out)
-        self.assertEqual('Created new shallow branch referring to %s.\n' %
-            trunk_tree.branch.base, err)
-        self.assertPublished(branch_tree.last_revision(), trunk_tree.branch.base)
-
-    def test_push_new_branch_shallow_uses_parent_public(self):
-        """Pushing a new branch with --shallow creates a stacked branch."""
-=======
     def test_push_new_branch_stacked_uses_parent_when_no_public_url(self):
         """When the parent has no public url the parent is used as-is."""
         trunk_tree, branch_tree = self.create_trunk_and_feature_branch()
@@ -335,7 +315,6 @@
 
     def test_push_new_branch_stacked_uses_parent_public(self):
         """Pushing a new branch with --stacked creates a stacked branch."""
->>>>>>> 8b8c5228
         trunk_tree, branch_tree = self.create_trunk_and_feature_branch()
         # the trunk is published on a web server
         self.transport_readonly_server = HttpServer
@@ -343,24 +322,6 @@
         trunk_public.pull(trunk_tree.branch)
         trunk_public_url = self.get_readonly_url('public_trunk')
         trunk_tree.branch.set_public_branch(trunk_public_url)
-<<<<<<< HEAD
-        # now we do a shallow push, which should determine the public location
-        # for us.
-        out, err = self.run_bzr(['push', '--shallow',
-            self.get_url('published')], working_dir='branch')
-        self.assertEqual('', out)
-        self.assertEqual('Created new shallow branch referring to %s.\n' %
-            trunk_public_url, err)
-        self.assertPublished(branch_tree.last_revision(), trunk_public_url)
-
-    def test_push_new_branch_shallow_no_parent(self):
-        """Pushing with --shallow and no parent branch errors."""
-        branch = self.make_branch_and_tree('branch', format='development')
-        # now we do a shallow push, which should fail as the place to refer too
-        # cannot be determined.
-        out, err = self.run_bzr_error(
-            ['Could not determine branch to refer to\\.'], ['push', '--shallow',
-=======
         # now we do a stacked push, which should determine the public location
         # for us.
         out, err = self.run_bzr(['push', '--stacked',
@@ -377,7 +338,6 @@
         # cannot be determined.
         out, err = self.run_bzr_error(
             ['Could not determine branch to refer to\\.'], ['push', '--stacked',
->>>>>>> 8b8c5228
             self.get_url('published')], working_dir='branch')
         self.assertEqual('', out)
         self.assertFalse(self.get_transport('published').has('.'))
