--- conflicted
+++ resolved
@@ -363,9 +363,6 @@
         # upwards without agreement from bzr's network support maintainers.
         self.assertLength(5, self.hpss_calls)
         self.assertLength(1, self.hpss_connections)
-<<<<<<< HEAD
-        self.assertThat(self.hpss_calls, ContainsNoVfsCalls)
-=======
         self.assertThat(self.hpss_calls, ContainsNoVfsCalls)
 
 
@@ -378,5 +375,4 @@
         clone.get_config_stack().set('test', 'clone')
         out, err = self.run_bzr(['config', '-d', ':parent', 'test'],
                                 working_dir='clone')
-        self.assertEquals('base\n', out)
->>>>>>> 319f83a4
+        self.assertEquals('base\n', out)