--- conflicted
+++ resolved
@@ -29,11 +29,8 @@
 def test_suite():
     testmod_names = [
                      'bzrlib.tests.blackbox.test_cat',
-<<<<<<< HEAD
                      'bzrlib.tests.blackbox.test_command_encoding',
-=======
                      'bzrlib.tests.blackbox.test_diff',
->>>>>>> 02a4cdc4
                      'bzrlib.tests.blackbox.test_export',
                      'bzrlib.tests.blackbox.test_log',
                      'bzrlib.tests.blackbox.test_missing',
