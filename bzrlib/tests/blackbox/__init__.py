--- conflicted
+++ resolved
@@ -33,21 +33,15 @@
                      'bzrlib.tests.blackbox.test_cat',
                      'bzrlib.tests.blackbox.test_diff',
                      'bzrlib.tests.blackbox.test_export',
-<<<<<<< HEAD
                      'bzrlib.tests.blackbox.test_find_merge_base',
-=======
                      'bzrlib.tests.blackbox.test_log',
->>>>>>> 5c56781d
                      'bzrlib.tests.blackbox.test_missing',
                      'bzrlib.tests.blackbox.test_outside_wt',
                      'bzrlib.tests.blackbox.test_pull',
                      'bzrlib.tests.blackbox.test_revert',
                      'bzrlib.tests.blackbox.test_revno',
                      'bzrlib.tests.blackbox.test_revision_info',
-<<<<<<< HEAD
                      'bzrlib.tests.blackbox.test_selftest',
-=======
->>>>>>> 5c56781d
                      'bzrlib.tests.blackbox.test_status',
                      'bzrlib.tests.blackbox.test_too_much',
                      'bzrlib.tests.blackbox.test_upgrade',
