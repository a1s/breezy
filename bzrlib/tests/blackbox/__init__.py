# Copyright (C) 2005, 2006 by Canonical Ltd
# -*- coding: utf-8 -*-

# This program is free software; you can redistribute it and/or modify
# it under the terms of the GNU General Public License as published by
# the Free Software Foundation; either version 2 of the License, or
# (at your option) any later version.

# This program is distributed in the hope that it will be useful,
# but WITHOUT ANY WARRANTY; without even the implied warranty of
# MERCHANTABILITY or FITNESS FOR A PARTICULAR PURPOSE.  See the
# GNU General Public License for more details.

# You should have received a copy of the GNU General Public License
# along with this program; if not, write to the Free Software
# Foundation, Inc., 59 Temple Place, Suite 330, Boston, MA  02111-1307  USA


"""Black-box tests for bzr.

These check that it behaves properly when it's invoked through the regular
command-line interface. This doesn't actually run a new interpreter but 
rather starts again from the run_bzr function.
"""

<<<<<<< HEAD
from bzrlib.tests.EncodingAdapter import EncodingTestAdapter
=======
import sys

>>>>>>> 34059d50
from bzrlib.tests import (
                          TestCaseWithTransport,
                          TestSuite,
                          TestLoader,
                          iter_suite_tests,
                          )
import bzrlib.ui as ui


def test_suite():
    testmod_names = [
                     'bzrlib.tests.blackbox.test_add',
                     'bzrlib.tests.blackbox.test_added',
                     'bzrlib.tests.blackbox.test_aliases',
                     'bzrlib.tests.blackbox.test_ancestry',
                     'bzrlib.tests.blackbox.test_annotate',
                     'bzrlib.tests.blackbox.test_branch',
                     'bzrlib.tests.blackbox.test_break_lock',
                     'bzrlib.tests.blackbox.test_bound_branches',
                     'bzrlib.tests.blackbox.test_cat',
                     'bzrlib.tests.blackbox.test_checkout',
                     'bzrlib.tests.blackbox.test_command_encoding',
                     'bzrlib.tests.blackbox.test_commit',
                     'bzrlib.tests.blackbox.test_conflicts',
                     'bzrlib.tests.blackbox.test_diff',
                     'bzrlib.tests.blackbox.test_export',
                     'bzrlib.tests.blackbox.test_find_merge_base',
                     'bzrlib.tests.blackbox.test_help',
                     'bzrlib.tests.blackbox.test_ignored',
                     'bzrlib.tests.blackbox.test_info',
                     'bzrlib.tests.blackbox.test_init',
                     'bzrlib.tests.blackbox.test_log',
                     'bzrlib.tests.blackbox.test_logformats',
                     'bzrlib.tests.blackbox.test_merge',
                     'bzrlib.tests.blackbox.test_missing',
                     'bzrlib.tests.blackbox.test_outside_wt',
                     'bzrlib.tests.blackbox.test_pull',
                     'bzrlib.tests.blackbox.test_push',
                     'bzrlib.tests.blackbox.test_reconcile',
                     'bzrlib.tests.blackbox.test_remove',
                     'bzrlib.tests.blackbox.test_re_sign',
                     'bzrlib.tests.blackbox.test_revert',
                     'bzrlib.tests.blackbox.test_revno',
                     'bzrlib.tests.blackbox.test_revision_info',
                     'bzrlib.tests.blackbox.test_selftest',
                     'bzrlib.tests.blackbox.test_shared_repository',
                     'bzrlib.tests.blackbox.test_sign_my_commits',
                     'bzrlib.tests.blackbox.test_status',
                     'bzrlib.tests.blackbox.test_too_much',
                     'bzrlib.tests.blackbox.test_uncommit',
                     'bzrlib.tests.blackbox.test_update',
                     'bzrlib.tests.blackbox.test_upgrade',
                     'bzrlib.tests.blackbox.test_versioning',
                     ]
    test_encodings = [
        'bzrlib.tests.blackbox.test_non_ascii',
    ]

    loader = TestLoader()
<<<<<<< HEAD
    for mod_name in testmod_names:
        mod = _load_module_by_name(mod_name)
        suite.addTest(loader.loadTestsFromModule(mod))

    adapter = EncodingTestAdapter()
    for mod_name in test_encodings:
        mod = _load_module_by_name(mod_name)
        for test in iter_suite_tests(loader.loadTestsFromModule(mod)):
            suite.addTests(adapter.adapt(test))

    return suite
=======
    return loader.loadTestsFromModuleNames(testmod_names)
>>>>>>> 34059d50


class ExternalBase(TestCaseWithTransport):

    def runbzr(self, args, retcode=0, backtick=False):
        if isinstance(args, basestring):
            args = args.split()
        if backtick:
            return self.run_bzr_captured(args, retcode=retcode)[0]
        else:
            return self.run_bzr_captured(args, retcode=retcode)


class TestUIFactory(ui.CLIUIFactory):
    """A UI Factory for testing - hide the progress bar but emit note()s."""

    def __init__(self,
                 stdout=None,
                 stderr=None):
        super(TestUIFactory, self).__init__()
        if stdout is None:
            self.stdout = sys.stdout
        else:
            self.stdout = stdout
        if stderr is None:
            self.stderr = sys.stderr
        else:
            self.stderr = stderr

    def clear(self):
        """See progress.ProgressBar.clear()."""

    def clear_term(self):
        """See progress.ProgressBar.clear_term()."""

    def clear_term(self):
        """See progress.ProgressBar.clear_term()."""

    def finished(self):
        """See progress.ProgressBar.finished()."""

    def note(self, fmt_string, *args, **kwargs):
        """See progress.ProgressBar.note()."""
        self.stdout.write((fmt_string + "\n") % args)

    def progress_bar(self):
        return self
    
    def nested_progress_bar(self):
        return self

    def update(self, message, count=None, total=None):
        """See progress.ProgressBar.update()."""<|MERGE_RESOLUTION|>--- conflicted
+++ resolved
@@ -23,18 +23,15 @@
 rather starts again from the run_bzr function.
 """
 
-<<<<<<< HEAD
-from bzrlib.tests.EncodingAdapter import EncodingTestAdapter
-=======
 import sys
 
->>>>>>> 34059d50
 from bzrlib.tests import (
                           TestCaseWithTransport,
                           TestSuite,
                           TestLoader,
                           iter_suite_tests,
                           )
+from bzrlib.tests.EncodingAdapter import EncodingTestAdapter
 import bzrlib.ui as ui
 
 
@@ -88,10 +85,7 @@
     ]
 
     loader = TestLoader()
-<<<<<<< HEAD
-    for mod_name in testmod_names:
-        mod = _load_module_by_name(mod_name)
-        suite.addTest(loader.loadTestsFromModule(mod))
+    suite = loader.loadTestsFromModuleNames(testmod_names) 
 
     adapter = EncodingTestAdapter()
     for mod_name in test_encodings:
@@ -100,9 +94,6 @@
             suite.addTests(adapter.adapt(test))
 
     return suite
-=======
-    return loader.loadTestsFromModuleNames(testmod_names)
->>>>>>> 34059d50
 
 
 class ExternalBase(TestCaseWithTransport):
