<<<<<<< HEAD
# Copyright (C) 2007, 2008, 2009 Canonical Ltd
=======
# Copyright (C) 2007-2010 Canonical Ltd
>>>>>>> d6de82d6
# -*- coding: utf-8 -*-
#
# This program is free software; you can redistribute it and/or modify
# it under the terms of the GNU General Public License as published by
# the Free Software Foundation; either version 2 of the License, or
# (at your option) any later version.
#
# This program is distributed in the hope that it will be useful,
# but WITHOUT ANY WARRANTY; without even the implied warranty of
# MERCHANTABILITY or FITNESS FOR A PARTICULAR PURPOSE.  See the
# GNU General Public License for more details.
#
# You should have received a copy of the GNU General Public License
# along with this program; if not, write to the Free Software
# Foundation, Inc., 51 Franklin Street, Fifth Floor, Boston, MA 02110-1301 USA


"""Tests for the switch command of bzr."""

import os

from bzrlib.workingtree import WorkingTree
from bzrlib.tests.blackbox import ExternalBase
from bzrlib.directory_service import directories


class TestSwitch(ExternalBase):

    def _create_sample_tree(self):
        tree = self.make_branch_and_tree('branch-1')
        self.build_tree(['branch-1/file-1', 'branch-1/file-2'])
        tree.add('file-1')
        tree.commit('rev1')
        tree.add('file-2')
        tree.commit('rev2')
        return tree

    def test_switch_up_to_date_light_checkout(self):
        self.make_branch_and_tree('branch')
        self.run_bzr('branch branch branch2')
        self.run_bzr('checkout --lightweight branch checkout')
        os.chdir('checkout')
        out, err = self.run_bzr('switch ../branch2')
        self.assertContainsRe(err, 'Tree is up to date at revision 0.\n')
        self.assertContainsRe(err, 'Switched to branch: .*/branch2.\n')
        self.assertEqual('', out)

    def test_switch_out_of_date_light_checkout(self):
        self.make_branch_and_tree('branch')
        self.run_bzr('branch branch branch2')
        self.build_tree(['branch2/file'])
        self.run_bzr('add branch2/file')
        self.run_bzr('commit -m add-file branch2')
        self.run_bzr('checkout --lightweight branch checkout')
        os.chdir('checkout')
        out, err = self.run_bzr('switch ../branch2')
        #self.assertContainsRe(err, '\+N  file')
        self.assertContainsRe(err, 'Updated to revision 1.\n')
        self.assertContainsRe(err, 'Switched to branch: .*/branch2.\n')
        self.assertEqual('', out)

    def _test_switch_nick(self, lightweight):
        """Check that the nick gets switched too."""
        tree1 = self.make_branch_and_tree('branch1')
        tree2 = self.make_branch_and_tree('branch2')
        tree2.pull(tree1.branch)
        checkout =  tree1.branch.create_checkout('checkout',
            lightweight=lightweight)
        self.assertEqual(checkout.branch.nick, tree1.branch.nick)
        self.assertEqual(checkout.branch.get_config().has_explicit_nickname(),
            False)
        self.run_bzr('switch branch2', working_dir='checkout')

        # we need to get the tree again, otherwise we don't get the new branch
        checkout = WorkingTree.open('checkout')
        self.assertEqual(checkout.branch.nick, tree2.branch.nick)
        self.assertEqual(checkout.branch.get_config().has_explicit_nickname(),
            False)

    def test_switch_nick(self):
        self._test_switch_nick(lightweight=False)

    def test_switch_nick_lightweight(self):
        self._test_switch_nick(lightweight=True)

    def _test_switch_explicit_nick(self, lightweight):
        """Check that the nick gets switched too."""
        tree1 = self.make_branch_and_tree('branch1')
        tree2 = self.make_branch_and_tree('branch2')
        tree2.pull(tree1.branch)
        checkout =  tree1.branch.create_checkout('checkout',
            lightweight=lightweight)
        self.assertEqual(checkout.branch.nick, tree1.branch.nick)
        checkout.branch.nick = "explicit_nick"
        self.assertEqual(checkout.branch.nick, "explicit_nick")
        self.assertEqual(checkout.branch.get_config()._get_explicit_nickname(),
            "explicit_nick")
        self.run_bzr('switch branch2', working_dir='checkout')

        # we need to get the tree again, otherwise we don't get the new branch
        checkout = WorkingTree.open('checkout')
        self.assertEqual(checkout.branch.nick, tree2.branch.nick)
        self.assertEqual(checkout.branch.get_config()._get_explicit_nickname(),
            tree2.branch.nick)

    def test_switch_explicit_nick(self):
        self._test_switch_explicit_nick(lightweight=False)

    def test_switch_explicit_nick_lightweight(self):
        self._test_switch_explicit_nick(lightweight=True)

    def test_switch_finds_relative_branch(self):
        """Switch will find 'foo' relative to the branch the checkout is of."""
        self.build_tree(['repo/'])
        tree1 = self.make_branch_and_tree('repo/brancha')
        tree1.commit('foo')
        tree2 = self.make_branch_and_tree('repo/branchb')
        tree2.pull(tree1.branch)
        branchb_id = tree2.commit('bar')
        checkout =  tree1.branch.create_checkout('checkout', lightweight=True)
        self.run_bzr(['switch', 'branchb'], working_dir='checkout')
        self.assertEqual(branchb_id, checkout.last_revision())
        checkout = checkout.bzrdir.open_workingtree()
        self.assertEqual(tree2.branch.base, checkout.branch.base)

    def test_switch_finds_relative_bound_branch(self):
        """Using switch on a heavy checkout should find master sibling

        The behaviour of lighweight and heavy checkouts should be
        consistentwhen using the convenient "switch to sibling" feature
        Both should switch to a sibling of the branch
        they are bound to, and not a sibling of themself"""

        self.build_tree(['repo/',
                         'heavyco/'])
        tree1 = self.make_branch_and_tree('repo/brancha')
        tree1.commit('foo')
        tree2 = self.make_branch_and_tree('repo/branchb')
        tree2.pull(tree1.branch)
        branchb_id = tree2.commit('bar')
        checkout = tree1.branch.create_checkout('heavyco/a', lightweight=False)
        self.run_bzr(['switch', 'branchb'], working_dir='heavyco/a')
        self.assertEqual(branchb_id, checkout.last_revision())
        self.assertEqual(tree2.branch.base, checkout.branch.get_bound_location())

    def test_switch_revision(self):
        tree = self._create_sample_tree()
        checkout = tree.branch.create_checkout('checkout', lightweight=True)
        self.run_bzr(['switch', 'branch-1', '-r1'], working_dir='checkout')
        self.failUnlessExists('checkout/file-1')
        self.failIfExists('checkout/file-2')

    def test_switch_only_revision(self):
        tree = self._create_sample_tree()
        checkout = tree.branch.create_checkout('checkout', lightweight=True)
        self.failUnlessExists('checkout/file-1')
        self.failUnlessExists('checkout/file-2')
        self.run_bzr(['switch', '-r1'], working_dir='checkout')
        self.failUnlessExists('checkout/file-1')
        self.failIfExists('checkout/file-2')
        # Check that we don't accept a range
        self.run_bzr_error(
            ['bzr switch --revision takes exactly one revision identifier'],
            ['switch', '-r0..2'], working_dir='checkout')

    def prepare_lightweight_switch(self):
        branch = self.make_branch('branch')
        branch.create_checkout('tree', lightweight=True)
        os.rename('branch', 'branch1')

    def test_switch_lightweight_after_branch_moved(self):
        self.prepare_lightweight_switch()
        self.run_bzr('switch --force ../branch1', working_dir='tree')
        branch_location = WorkingTree.open('tree').branch.base
        self.assertEndsWith(branch_location, 'branch1/')

    def test_switch_lightweight_after_branch_moved_relative(self):
        self.prepare_lightweight_switch()
        self.run_bzr('switch --force branch1', working_dir='tree')
        branch_location = WorkingTree.open('tree').branch.base
        self.assertEndsWith(branch_location, 'branch1/')

    def test_create_branch_no_branch(self):
        self.prepare_lightweight_switch()
        self.run_bzr_error(['cannot create branch without source branch'],
            'switch --create-branch ../branch2', working_dir='tree')

    def test_create_branch(self):
        branch = self.make_branch('branch')
        tree = branch.create_checkout('tree', lightweight=True)
        tree.commit('one', rev_id='rev-1')
        self.run_bzr('switch --create-branch ../branch2', working_dir='tree')
        tree = WorkingTree.open('tree')
        self.assertEndsWith(tree.branch.base, '/branch2/')

    def test_create_branch_local(self):
        branch = self.make_branch('branch')
        tree = branch.create_checkout('tree', lightweight=True)
        tree.commit('one', rev_id='rev-1')
        self.run_bzr('switch --create-branch branch2', working_dir='tree')
        tree = WorkingTree.open('tree')
        # The new branch should have been created at the same level as
        # 'branch', because we did not have a '/' segment
        self.assertEqual(branch.base[:-1] + '2/', tree.branch.base)

    def test_create_branch_short_name(self):
        branch = self.make_branch('branch')
        tree = branch.create_checkout('tree', lightweight=True)
        tree.commit('one', rev_id='rev-1')
        self.run_bzr('switch -b branch2', working_dir='tree')
        tree = WorkingTree.open('tree')
        # The new branch should have been created at the same level as
        # 'branch', because we did not have a '/' segment
        self.assertEqual(branch.base[:-1] + '2/', tree.branch.base)

    def test_create_branch_directory_services(self):
        branch = self.make_branch('branch')
        tree = branch.create_checkout('tree', lightweight=True)
        class FooLookup(object):
            def look_up(self, name, url):
                return 'foo-'+name
        directories.register('foo:', FooLookup, 'Create branches named foo-')
        self.addCleanup(directories.remove, 'foo:')
        self.run_bzr('switch -b foo:branch2', working_dir='tree')
        tree = WorkingTree.open('tree')
        self.assertEndsWith(tree.branch.base, 'foo-branch2/')<|MERGE_RESOLUTION|>--- conflicted
+++ resolved
@@ -1,8 +1,4 @@
-<<<<<<< HEAD
-# Copyright (C) 2007, 2008, 2009 Canonical Ltd
-=======
 # Copyright (C) 2007-2010 Canonical Ltd
->>>>>>> d6de82d6
 # -*- coding: utf-8 -*-
 #
 # This program is free software; you can redistribute it and/or modify
