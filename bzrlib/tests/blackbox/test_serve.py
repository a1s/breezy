--- conflicted
+++ resolved
@@ -25,14 +25,9 @@
 from bzrlib import errors
 from bzrlib.branch import Branch
 from bzrlib.bzrdir import BzrDir
-<<<<<<< HEAD
 from bzrlib.errors import ParamikoNotPresent
 from bzrlib.tests import TestCaseWithTransport, TestSkipped
-from bzrlib.transport import smart
-=======
-from bzrlib.tests import TestCaseWithTransport
 from bzrlib.transport import get_transport, smart
->>>>>>> 47e3c4e5
 
 
 class DoesNotCloseStdOutClient(smart.SmartStreamClient):
@@ -233,6 +228,8 @@
             
             branch.repository.get_revision_graph()
             self.assertEqual(None, branch.last_revision())
+            # Check we can perform write operations
+            branch.bzrdir.root_transport.mkdir('foo')
         finally:
             # Restore the BZR_REMOTE_PATH environment variable back to its
             # original state.
@@ -242,6 +239,7 @@
                 os.environ['BZR_REMOTE_PATH'] = orig_bzr_remote_path
 
         self.assertEqual(
-            '%s serve --inet --directory=/' % self.get_bzr_path(),
+            '%s serve --inet --directory=/ --allow-writes'
+            % self.get_bzr_path(),
             self.command_executed)
         