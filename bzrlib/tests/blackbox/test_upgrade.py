# Copyright (C) 2006, 2007, 2009 Canonical Ltd
#
# This program is free software; you can redistribute it and/or modify
# it under the terms of the GNU General Public License as published by
# the Free Software Foundation; either version 2 of the License, or
# (at your option) any later version.
#
# This program is distributed in the hope that it will be useful,
# but WITHOUT ANY WARRANTY; without even the implied warranty of
# MERCHANTABILITY or FITNESS FOR A PARTICULAR PURPOSE.  See the
# GNU General Public License for more details.
#
# You should have received a copy of the GNU General Public License
# along with this program; if not, write to the Free Software
# Foundation, Inc., 51 Franklin Street, Fifth Floor, Boston, MA 02110-1301 USA

"""Black box tests for the upgrade ui."""
import os
import stat

from bzrlib import (
    bzrdir,
    repository,
    )
from bzrlib.tests import (
    features,
    TestCaseInTempDir,
    TestCaseWithTransport,
    )
from bzrlib.tests.test_sftp_transport import TestCaseWithSFTPServer
from bzrlib.transport import get_transport
from bzrlib.repofmt.knitrepo import (
    RepositoryFormatKnit1,
    )


class TestWithUpgradableBranches(TestCaseWithTransport):

    def setUp(self):
        super(TestWithUpgradableBranches, self).setUp()
<<<<<<< HEAD
        self.old_format = bzrdir.BzrDirFormat.get_default_format()
        self.old_ui_factory = ui.ui_factory
        self.addCleanup(self.restoreDefaults)
        ui.ui_factory = TestUIFactory()

    def restoreDefaults(self):
        ui.ui_factory = self.old_ui_factory
        bzrdir.BzrDirFormat._set_default_format(self.old_format)

=======
        self.addCleanup(bzrdir.BzrDirFormat._set_default_format,
                        bzrdir.BzrDirFormat.get_default_format())

>>>>>>> d6de82d6
    def make_current_format_branch_and_checkout(self):
        current_tree = self.make_branch_and_tree('current_format_branch',
                                                 format='default')
        current_tree.branch.create_checkout(
            self.get_url('current_format_checkout'), lightweight=True)

    def make_format_5_branch(self):
        # setup a format 5 branch we can upgrade from.
        self.make_branch_and_tree('format_5_branch',
                                  format=bzrdir.BzrDirFormat5())

    def make_metadir_weave_branch(self):
        self.make_branch_and_tree('metadir_weave_branch', format='metaweave')

    def test_readonly_url_error(self):
        self.make_format_5_branch()
        (out, err) = self.run_bzr(
            ['upgrade', self.get_readonly_url('format_5_branch')], retcode=3)
        self.assertEqual(out, "")
        self.assertEqual(err, "bzr: ERROR: Upgrade URL cannot work with readonly URLs.\n")

    def test_upgrade_up_to_date(self):
        self.make_current_format_branch_and_checkout()
        # when up to date we should get a message to that effect
        (out, err) = self.run_bzr('upgrade current_format_branch', retcode=3)
        self.assertEqual("", out)
        self.assertEqualDiff("bzr: ERROR: The branch format Meta "
                             "directory format 1 is already at the most "
                             "recent format.\n", err)

    def test_upgrade_up_to_date_checkout_warns_branch_left_alone(self):
        self.make_current_format_branch_and_checkout()
        # when upgrading a checkout, the branch location and a suggestion
        # to upgrade it should be emitted even if the checkout is up to
        # date
        (out, err) = self.run_bzr('upgrade current_format_checkout', retcode=3)
        self.assertEqual("This is a checkout. The branch (%s) needs to be "
                         "upgraded separately.\n"
                         % get_transport(self.get_url('current_format_branch')).base,
                         out)
        self.assertEqualDiff("bzr: ERROR: The branch format Meta "
                             "directory format 1 is already at the most "
                             "recent format.\n", err)

    def test_upgrade_checkout(self):
        # upgrading a checkout should work
        pass

    def test_upgrade_repository_scans_branches(self):
        # we should get individual upgrade notes for each branch even the
        # anonymous branch
        pass

    def test_ugrade_branch_in_repo(self):
        # upgrading a branch in a repo should warn about not upgrading the repo
        pass

    def test_upgrade_explicit_metaformat(self):
        # users can force an upgrade to metadir format.
        self.make_format_5_branch()
        url = get_transport(self.get_url('format_5_branch')).base
        # check --format takes effect
        bzrdir.BzrDirFormat._set_default_format(bzrdir.BzrDirFormat5())
        backup_dir = 'backup.bzr.~1~'
        (out, err) = self.run_bzr(
            ['upgrade', '--format=metaweave', url])
        self.assertEqualDiff("""starting upgrade of %s
making backup of %s.bzr
  to %s%s
starting upgrade from format 5 to 6
adding prefixes to weaves
adding prefixes to revision-store
starting upgrade from format 6 to metadir
finished
""" % (url, url, url, backup_dir), out)
        self.assertEqualDiff("", err)
        self.assertTrue(isinstance(
            bzrdir.BzrDir.open(self.get_url('format_5_branch'))._format,
            bzrdir.BzrDirMetaFormat1))

    def test_upgrade_explicit_knit(self):
        # users can force an upgrade to knit format from a metadir weave
        # branch
        self.make_metadir_weave_branch()
        url = get_transport(self.get_url('metadir_weave_branch')).base
        # check --format takes effect
        bzrdir.BzrDirFormat._set_default_format(bzrdir.BzrDirFormat5())
        backup_dir = 'backup.bzr.~1~'
        (out, err) = self.run_bzr(
            ['upgrade', '--format=knit', url])
        self.assertEqualDiff("""starting upgrade of %s
making backup of %s.bzr
  to %s%s
starting repository conversion
repository converted
finished
""" % (url, url, url, backup_dir), out)
        self.assertEqualDiff("", err)
        converted_dir = bzrdir.BzrDir.open(self.get_url('metadir_weave_branch'))
        self.assertTrue(isinstance(converted_dir._format,
                                   bzrdir.BzrDirMetaFormat1))
        self.assertTrue(isinstance(converted_dir.open_repository()._format,
                                   RepositoryFormatKnit1))

    def test_upgrade_repo(self):
        self.run_bzr('init-repository --format=metaweave repo')
        self.run_bzr('upgrade --format=knit repo')

    def test_upgrade_permission_check(self):
        """'backup.bzr' should retain permissions of .bzr. Bug #262450"""
        self.requireFeature(features.posix_permissions_feature)
        old_perms = stat.S_IRUSR | stat.S_IWUSR | stat.S_IXUSR
        backup_dir = 'backup.bzr.~1~'
        self.run_bzr('init --format=1.6')
        os.chmod('.bzr', old_perms)
        self.run_bzr('upgrade')
        new_perms = os.stat(backup_dir).st_mode & 0777
        self.assertTrue(new_perms == old_perms)


    def test_upgrade_with_existing_backup_dir(self):
        self.make_format_5_branch()
        transport = get_transport(self.get_url('format_5_branch'))
        url = transport.base
        bzrdir.BzrDirFormat._set_default_format(bzrdir.BzrDirFormat5())
        backup_dir1 = 'backup.bzr.~1~'
        backup_dir2 = 'backup.bzr.~2~'
        # explicitly create backup_dir1. bzr should create the .~2~ directory
        # as backup
        transport.mkdir(backup_dir1)
        (out, err) = self.run_bzr(
            ['upgrade', '--format=metaweave', url])
        self.assertEqualDiff("""starting upgrade of %s
making backup of %s.bzr
  to %s%s
starting upgrade from format 5 to 6
adding prefixes to weaves
adding prefixes to revision-store
starting upgrade from format 6 to metadir
finished
""" % (url, url, url, backup_dir2), out)
        self.assertEqualDiff("", err)
        self.assertTrue(isinstance(
            bzrdir.BzrDir.open(self.get_url('format_5_branch'))._format,
            bzrdir.BzrDirMetaFormat1))
        self.assertTrue(transport.has(backup_dir2))

class SFTPTests(TestCaseWithSFTPServer):
    """Tests for upgrade over sftp."""

    def test_upgrade_url(self):
        self.run_bzr('init --format=weave')
        t = get_transport(self.get_url())
        url = t.base
        out, err = self.run_bzr(['upgrade', '--format=knit', url])
        backup_dir = 'backup.bzr.~1~'
        self.assertEqualDiff("""starting upgrade of %s
making backup of %s.bzr
  to %s%s
starting upgrade from format 6 to metadir
starting repository conversion
repository converted
finished
""" % (url, url, url,backup_dir), out)
        self.assertEqual('', err)


class UpgradeRecommendedTests(TestCaseWithTransport):

    def test_recommend_upgrade_wt4(self):
        # using a deprecated format gives a warning
        self.run_bzr('init --knit a')
        out, err = self.run_bzr('status a')
        self.assertContainsRe(err, 'bzr upgrade .*[/\\\\]a')

    def test_no_upgrade_recommendation_from_bzrdir(self):
        # we should only get a recommendation to upgrade when we're accessing
        # the actual workingtree, not when we only open a bzrdir that contains
        # an old workngtree
        self.run_bzr('init --knit a')
        out, err = self.run_bzr('revno a')
        if err.find('upgrade') > -1:
            self.fail("message shouldn't suggest upgrade:\n%s" % err)

    def test_upgrade_shared_repo(self):
        repo = self.make_repository('repo', format='2a', shared=True)
        branch = self.make_branch_and_tree('repo/branch', format="pack-0.92")
        self.get_transport('repo/branch/.bzr/repository').delete_tree('.')
        out, err = self.run_bzr(['upgrade'], working_dir='repo/branch')<|MERGE_RESOLUTION|>--- conflicted
+++ resolved
@@ -38,21 +38,9 @@
 
     def setUp(self):
         super(TestWithUpgradableBranches, self).setUp()
-<<<<<<< HEAD
-        self.old_format = bzrdir.BzrDirFormat.get_default_format()
-        self.old_ui_factory = ui.ui_factory
-        self.addCleanup(self.restoreDefaults)
-        ui.ui_factory = TestUIFactory()
-
-    def restoreDefaults(self):
-        ui.ui_factory = self.old_ui_factory
-        bzrdir.BzrDirFormat._set_default_format(self.old_format)
-
-=======
         self.addCleanup(bzrdir.BzrDirFormat._set_default_format,
                         bzrdir.BzrDirFormat.get_default_format())
 
->>>>>>> d6de82d6
     def make_current_format_branch_and_checkout(self):
         current_tree = self.make_branch_and_tree('current_format_branch',
                                                  format='default')
