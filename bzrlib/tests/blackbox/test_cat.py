# Copyright (C) 2005-2011 Canonical Ltd
#
# This program is free software; you can redistribute it and/or modify
# it under the terms of the GNU General Public License as published by
# the Free Software Foundation; either version 2 of the License, or
# (at your option) any later version.
#
# This program is distributed in the hope that it will be useful,
# but WITHOUT ANY WARRANTY; without even the implied warranty of
# MERCHANTABILITY or FITNESS FOR A PARTICULAR PURPOSE.  See the
# GNU General Public License for more details.
#
# You should have received a copy of the GNU General Public License
# along with this program; if not, write to the Free Software
# Foundation, Inc., 51 Franklin Street, Fifth Floor, Boston, MA 02110-1301 USA


"""Black-box tests for bzr cat.
"""

import os

from bzrlib import tests
<<<<<<< HEAD
from bzrlib.tests.matchers import NoVfsCalls
=======
from bzrlib.tests.matchers import ContainsNoVfsCalls
>>>>>>> 15b78386
from bzrlib.transport import memory


class TestCat(tests.TestCaseWithTransport):

    def test_cat(self):
        tree = self.make_branch_and_tree('branch')
        self.build_tree_contents([('branch/a', 'foo\n')])
        tree.add('a')
        os.chdir('branch')
        # 'bzr cat' without an option should cat the last revision
        self.run_bzr(['cat', 'a'], retcode=3)

        tree.commit(message='1')
        self.build_tree_contents([('a', 'baz\n')])

        self.assertEquals(self.run_bzr(['cat', 'a'])[0], 'foo\n')

        # On Windows, we used to have a bug where newlines got changed into
        # crlf, whereas cat ought to write out the file exactly as it's
        # recorded (by default.)  That problem can't be reproduced in-process,
        # so we need just one test here that 
        self.assertEquals(self.run_bzr_subprocess(['cat', 'a'])[0], 'foo\n')

        tree.commit(message='2')
        self.assertEquals(self.run_bzr(['cat', 'a'])[0], 'baz\n')
        self.assertEquals(self.run_bzr(
            ['cat', 'a', '-r', '1'])[0],
            'foo\n')
        self.assertEquals(self.run_bzr(
            ['cat', 'a', '-r', '-1'])[0],
            'baz\n')

        rev_id = tree.branch.last_revision()

        self.assertEquals(self.run_bzr(
            ['cat', 'a', '-r', 'revid:%s' % rev_id])[0],
            'baz\n')

        os.chdir('..')

        self.assertEquals(self.run_bzr(
            ['cat', 'branch/a', '-r', 'revno:1:branch'])[0],
            'foo\n')
        self.run_bzr(['cat', 'a'], retcode=3)
        self.run_bzr(
                ['cat', 'a', '-r', 'revno:1:branch-that-does-not-exist'],
                retcode=3)

    def test_cat_different_id(self):
        """'cat' works with old and new files"""
        self.disable_missing_extensions_warning()
        tree = self.make_branch_and_tree('.')
        # the files are named after their path in the revision and
        # current trees later in the test case
        # a-rev-tree is special because it appears in both the revision
        # tree and the working tree
        self.build_tree_contents([('a-rev-tree', 'foo\n'),
            ('c-rev', 'baz\n'), ('d-rev', 'bar\n'), ('e-rev', 'qux\n')])
        tree.lock_write()
        try:
            tree.add(['a-rev-tree', 'c-rev', 'd-rev', 'e-rev'])
            tree.commit('add test files', rev_id='first')
            # remove currently uses self._write_inventory -
            # work around that for now.
            tree.flush()
            tree.remove(['d-rev'])
            tree.rename_one('a-rev-tree', 'b-tree')
            tree.rename_one('c-rev', 'a-rev-tree')
            tree.rename_one('e-rev', 'old-rev')
            self.build_tree_contents([('e-rev', 'new\n')])
            tree.add(['e-rev'])
        finally:
            # calling bzr as another process require free lock on win32
            tree.unlock()

        # 'b-tree' is not present in the old tree.
        self.run_bzr_error(["^bzr: ERROR: u?'b-tree' "
                            "is not present in revision .+$"],
                           'cat b-tree --name-from-revision')

        # get to the old file automatically
        out, err = self.run_bzr('cat d-rev')
        self.assertEqual('bar\n', out)
        self.assertEqual('', err)

        out, err = \
                self.run_bzr('cat a-rev-tree --name-from-revision')
        self.assertEqual('foo\n', out)
        self.assertEqual('', err)

        out, err = self.run_bzr('cat a-rev-tree')
        self.assertEqual('baz\n', out)
        self.assertEqual('', err)

        # the actual file-id for e-rev doesn't exist in the old tree
        out, err = self.run_bzr('cat e-rev -rrevid:first')
        self.assertEqual('qux\n', out)
        self.assertEqual('', err)

    def test_remote_cat(self):
        wt = self.make_branch_and_tree('.')
        self.build_tree(['README'])
        wt.add('README')
        wt.commit('Making sure there is a basis_tree available')

        url = self.get_readonly_url() + '/README'
        out, err = self.run_bzr(['cat', url])
        self.assertEqual('contents of README\n', out)

    def test_cat_branch_revspec(self):
        wt = self.make_branch_and_tree('a')
        self.build_tree(['a/README'])
        wt.add('README')
        wt.commit('Making sure there is a basis_tree available')
        wt = self.make_branch_and_tree('b')
        os.chdir('b')

        out, err = self.run_bzr(
            ['cat', '-r', 'branch:../a', 'README'])
        self.assertEqual('contents of a/README\n', out)

    def test_cat_filters(self):
        wt = self.make_branch_and_tree('.')
        self.build_tree(['README'])
        wt.add('README')
        wt.commit('Making sure there is a basis_tree available')
        url = self.get_readonly_url() + '/README'

        # Test unfiltered output
        out, err = self.run_bzr(['cat', url])
        self.assertEqual('contents of README\n', out)

        # Test --filters option is legal but has no impact if no filters
        out, err = self.run_bzr(['cat', '--filters', url])
        self.assertEqual('contents of README\n', out)

    def test_cat_filters_applied(self):
        # Test filtering applied to output. This is tricky to do in a
        # subprocess because we really need to patch in a plugin that
        # registers the filters. Instead, we patch in a custom
        # filter_stack and use run_bzr() ...
        from cStringIO import StringIO
        from bzrlib.commands import run_bzr
        from bzrlib.tests.test_filters import _stack_2
        from bzrlib.trace import mutter
        from bzrlib.tree import Tree
        wt = self.make_branch_and_tree('.')
        self.build_tree_contents([
            ('README', "junk\nline 1 of README\nline 2 of README\n"),
            ])
        wt.add('README')
        wt.commit('Making sure there is a basis_tree available')
        url = self.get_readonly_url() + '/README'
        real_content_filter_stack = Tree._content_filter_stack
        def _custom_content_filter_stack(tree, path=None, file_id=None):
            return _stack_2
        Tree._content_filter_stack = _custom_content_filter_stack
        try:
            out, err = self.run_bzr(['cat', url, '--filters'])
            # The filter stack will remove the first line and swapcase the rest
            self.assertEqual('LINE 1 OF readme\nLINE 2 OF readme\n', out)
            self.assertEqual('', err)
        finally:
            Tree._content_filter_stack = real_content_filter_stack

    def test_cat_no_working_tree(self):
        wt = self.make_branch_and_tree('.')
        self.build_tree(['README'])
        wt.add('README')
        wt.commit('Making sure there is a basis_tree available')
        wt.branch.bzrdir.destroy_workingtree()

        url = self.get_readonly_url() + '/README'
        out, err = self.run_bzr(['cat', url])
        self.assertEqual('contents of README\n', out)

    def test_cat_nonexistent_branch(self):
        self.vfs_transport_factory = memory.MemoryServer
        self.run_bzr_error(['^bzr: ERROR: Not a branch'],
                           ['cat', self.get_url()])

    def test_cat_directory(self):
        wt = self.make_branch_and_tree('a')
        self.build_tree(['a/README'])
        wt.add('README')
        wt.commit('Making sure there is a basis_tree available')

        out, err = self.run_bzr(['cat', '--directory=a', 'README'])
        self.assertEqual('contents of a/README\n', out)

    def test_cat_remote_directory(self):
        wt = self.make_branch_and_tree('a')
        self.build_tree(['a/README'])
        wt.add('README')
        wt.commit('Making sure there is a basis_tree available')

        url = self.get_readonly_url() + '/a'
        out, err = self.run_bzr(['cat', '-d', url, 'README'])
        self.assertEqual('contents of a/README\n', out)


class TestSmartServerCat(tests.TestCaseWithTransport):

    def test_simple_branch_cat(self):
        self.setup_smart_server_with_call_log()
        t = self.make_branch_and_tree('branch')
        self.build_tree_contents([('branch/foo', 'thecontents')])
        t.add("foo")
        t.commit("message")
        self.reset_smart_call_log()
        out, err = self.run_bzr(['cat', "%s/foo" % self.get_url('branch')])
        # This figure represent the amount of work to perform this use case. It
        # is entirely ok to reduce this number if a test fails due to rpc_count
        # being too low. If rpc_count increases, more network roundtrips have
        # become necessary for this use case. Please do not adjust this number
        # upwards without agreement from bzr's network support maintainers.
<<<<<<< HEAD
        self.assertLength(9, self.hpss_calls)
        self.assertThat(self.hpss_calls, NoVfsCalls)
=======
        self.assertLength(16, self.hpss_calls)
        self.expectFailure("cat still uses VFS calls",
            self.assertThat, self.hpss_calls, ContainsNoVfsCalls)
>>>>>>> 15b78386
<|MERGE_RESOLUTION|>--- conflicted
+++ resolved
@@ -21,11 +21,7 @@
 import os
 
 from bzrlib import tests
-<<<<<<< HEAD
-from bzrlib.tests.matchers import NoVfsCalls
-=======
 from bzrlib.tests.matchers import ContainsNoVfsCalls
->>>>>>> 15b78386
 from bzrlib.transport import memory
 
 
@@ -243,11 +239,5 @@
         # being too low. If rpc_count increases, more network roundtrips have
         # become necessary for this use case. Please do not adjust this number
         # upwards without agreement from bzr's network support maintainers.
-<<<<<<< HEAD
         self.assertLength(9, self.hpss_calls)
-        self.assertThat(self.hpss_calls, NoVfsCalls)
-=======
-        self.assertLength(16, self.hpss_calls)
-        self.expectFailure("cat still uses VFS calls",
-            self.assertThat, self.hpss_calls, ContainsNoVfsCalls)
->>>>>>> 15b78386
+        self.assertThat(self.hpss_calls, ContainsNoVfsCalls)