--- conflicted
+++ resolved
@@ -493,14 +493,9 @@
 Revision store:
          0 revisions
          0 KiB
-<<<<<<< HEAD
-""" % repo.bzrdir.root_transport.base, out)
-=======
-""" % (branch1.bzrdir.root_transport.base,
-       repo.bzrdir.root_transport.base,
-       repo._format.get_format_description(),
-       ), out)
->>>>>>> 8feaa834
+""" % (repo.bzrdir.root_transport.base,
+       repo._format.get_format_description(),
+       ), out)
         self.assertEqual('', err)
 
         # Create lightweight checkout
@@ -541,14 +536,9 @@
          0 revisions
          0 KiB
 """ % (tree2.bzrdir.root_transport.base,
-<<<<<<< HEAD
-       repo.bzrdir.root_transport.base), out)
-=======
-       branch1.bzrdir.root_transport.base,
        repo.bzrdir.root_transport.base,
        repo._format.get_format_description(),
        ), out)
->>>>>>> 8feaa834
         self.assertEqual('', err)
 
         # Create normal checkout
@@ -629,14 +619,8 @@
 
 Revision store:
          1 revision
-<<<<<<< HEAD
-         0 KiB
-""" % (tree2.bzrdir.root_transport.base, repo.bzrdir.root_transport.base,
-       datestring_first, datestring_first), out)
-=======
          %d KiB
 """ % (tree2.bzrdir.root_transport.base,
-       branch1.bzrdir.root_transport.base,
        repo.bzrdir.root_transport.base,
        repo._format.get_format_description(),
        datestring_first, datestring_first,
@@ -644,7 +628,6 @@
        # having the ui test dependent on the exact overhead of a given store.
        repo._revision_store.total_size(repo.get_transaction())[1] / 1024,
        ), out)
->>>>>>> 8feaa834
         self.assertEqual('', err)
 
         # Out of date checkout
@@ -767,14 +750,8 @@
 
 Revision store:
          2 revisions
-<<<<<<< HEAD
-         0 KiB
-""" % (tree2.bzrdir.root_transport.base, repo.bzrdir.root_transport.base,
-       datestring_first, datestring_last), out)
-=======
          %d KiB
 """ % (tree2.bzrdir.root_transport.base,
-       branch1.bzrdir.root_transport.base,
        repo.bzrdir.root_transport.base,
        repo._format.get_format_description(),
        datestring_first, datestring_last,
@@ -782,7 +759,6 @@
        # having the ui test dependent on the exact overhead of a given store.
        repo._revision_store.total_size(repo.get_transaction())[1] / 1024,
        ), out)
->>>>>>> 8feaa834
         self.assertEqual('', err)
 
         # Show info about shared branch
@@ -806,21 +782,14 @@
 
 Revision store:
          2 revisions
-<<<<<<< HEAD
-         0 KiB
+         %d KiB
 """ % (repo.bzrdir.root_transport.base,
-       datestring_first, datestring_last), out)
-=======
-         %d KiB
-""" % (branch1.bzrdir.root_transport.base,
-       repo.bzrdir.root_transport.base,
        repo._format.get_format_description(),
        datestring_first, datestring_last,
        # poking at _revision_store isn't all that clean, but neither is
        # having the ui test dependent on the exact overhead of a given store.
        repo._revision_store.total_size(repo.get_transaction())[1] / 1024,
        ), out)
->>>>>>> 8feaa834
         self.assertEqual('', err)
 
         # Show info about repository with revisions
@@ -909,14 +878,9 @@
 Revision store:
          0 revisions
          0 KiB
-<<<<<<< HEAD
-""" % repo.bzrdir.root_transport.base, out)
-=======
-""" % (branch1.bzrdir.root_transport.base,
-       repo.bzrdir.root_transport.base,
-       repo._format.get_format_description(),
-       ), out)
->>>>>>> 8feaa834
+""" % (repo.bzrdir.root_transport.base,
+       repo._format.get_format_description(),
+       ), out)
         self.assertEqual('', err)
 
         # Update first branch
@@ -956,20 +920,14 @@
 
 Revision store:
          1 revision
-<<<<<<< HEAD
-         0 KiB
+         %d KiB
 """ % (repo.bzrdir.root_transport.base,
-       datestring_first, datestring_first), out)
-=======
-         %d KiB
-""" % (branch1.bzrdir.root_transport.base, repo.bzrdir.root_transport.base,
        repo._format.get_format_description(),
        datestring_first, datestring_first,
        # poking at _revision_store isn't all that clean, but neither is
        # having the ui test dependent on the exact overhead of a given store.
        repo._revision_store.total_size(repo.get_transaction())[1] / 1024,
        ), out)
->>>>>>> 8feaa834
         self.assertEqual('', err)
 
         # Out of date second branch
@@ -1004,20 +962,14 @@
 
 Revision store:
          1 revision
-<<<<<<< HEAD
-         0 KiB
+         %d KiB
 """ % (repo.bzrdir.root_transport.base,
-       branch1.bzrdir.root_transport.base), out)
-=======
-         %d KiB
-""" % (branch2.bzrdir.root_transport.base, repo.bzrdir.root_transport.base,
        branch1.bzrdir.root_transport.base,
        repo._format.get_format_description(),
        # poking at _revision_store isn't all that clean, but neither is
        # having the ui test dependent on the exact overhead of a given store.
        repo._revision_store.total_size(repo.get_transaction())[1] / 1024,
        ), out)
->>>>>>> 8feaa834
         self.assertEqual('', err)
 
         # Update second branch
@@ -1056,14 +1008,8 @@
 
 Revision store:
          1 revision
-<<<<<<< HEAD
-         0 KiB
-""" % (repo.bzrdir.root_transport.base, branch1.bzrdir.root_transport.base,
-       datestring_first, datestring_first), out)
-=======
-         %d KiB
-""" % (branch2.bzrdir.root_transport.base,
-       repo.bzrdir.root_transport.base,
+         %d KiB
+""" % (repo.bzrdir.root_transport.base,
        branch1.bzrdir.root_transport.base,
        repo._format.get_format_description(),
        datestring_first, datestring_first,
@@ -1071,7 +1017,6 @@
        # having the ui test dependent on the exact overhead of a given store.
        repo._revision_store.total_size(repo.get_transaction())[1] / 1024,
        ), out)
->>>>>>> 8feaa834
         self.assertEqual('', err)
 
         # Show info about repository with revisions
@@ -1115,14 +1060,16 @@
 
 Format:
        control: Meta directory format 1
-    repository: Weave repository format 7
+    repository: %s
 
 Create working tree for new branches inside the repository.
 
 Revision store:
          0 revisions
          0 KiB
-""" % repo.bzrdir.root_transport.base, out)
+""" % (repo.bzrdir.root_transport.base,
+       repo._format.get_format_description(),
+       ), out)
         self.assertEqual('', err)
 
         # Create branch in root of repository
@@ -1139,7 +1086,7 @@
        control: Meta directory format 1
   working tree: Working tree format 3
         branch: Branch format 5
-    repository: Weave repository format 7
+    repository: %s
 
 In the working tree:
          0 unchanged
@@ -1157,7 +1104,9 @@
 Revision store:
          0 revisions
          0 KiB
-""" % repo.bzrdir.root_transport.base, out)
+""" % (repo.bzrdir.root_transport.base,
+       repo._format.get_format_description(),
+       ), out)
         self.assertEqual('', err)
 
         bzrlib.bzrdir.BzrDirFormat.set_default_format(old_format)