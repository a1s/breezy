# Copyright (C) 2006, 2007 Canonical Ltd
#
# This program is free software; you can redistribute it and/or modify
# it under the terms of the GNU General Public License as published by
# the Free Software Foundation; either version 2 of the License, or
# (at your option) any later version.
#
# This program is distributed in the hope that it will be useful,
# but WITHOUT ANY WARRANTY; without even the implied warranty of
# MERCHANTABILITY or FITNESS FOR A PARTICULAR PURPOSE.  See the
# GNU General Public License for more details.
#
# You should have received a copy of the GNU General Public License
# along with this program; if not, write to the Free Software
# Foundation, Inc., 59 Temple Place, Suite 330, Boston, MA  02111-1307  USA


"""Tests for the info command of bzr."""

import os
import sys

import bzrlib
from bzrlib import (
    bzrdir,
    errors,
    info,
    osutils,
    repository,
    urlutils,
    )
from bzrlib.osutils import format_date
from bzrlib.tests import TestSkipped
from bzrlib.tests.blackbox import ExternalBase


class TestInfo(ExternalBase):

    def test_info_non_existing(self):
        if sys.platform == "win32":
            location = "C:/i/do/not/exist/"
        else:
            location = "/i/do/not/exist/"
        out, err = self.run_bzr('info '+location, retcode=3)
        self.assertEqual(out, '')
        self.assertEqual(err, 'bzr: ERROR: Not a branch: "%s".\n' % location)

    def test_info_standalone(self):
        transport = self.get_transport()

        # Create initial standalone branch
        tree1 = self.make_branch_and_tree('standalone', 'weave')
        self.build_tree(['standalone/a'])
        tree1.add('a')
        branch1 = tree1.branch

        out, err = self.run_bzr('info standalone')
        self.assertEqualDiff(
"""Standalone tree (format: weave)
Location:
  branch root: standalone
""", out)
        self.assertEqual('', err)

        out, err = self.run_bzr('info standalone -v')
        self.assertEqualDiff(
"""Standalone tree (format: weave)
Location:
  branch root: standalone

Format:
       control: All-in-one format 6
  working tree: Working tree format 2
        branch: Branch format 4
    repository: Weave repository format 6

In the working tree:
         0 unchanged
         0 modified
         1 added
         0 removed
         0 renamed
         0 unknown
         0 ignored
         0 versioned subdirectories

Branch history:
         0 revisions
         0 committers

Repository:
         0 revisions
         0 KiB
""", out)
        self.assertEqual('', err)
        tree1.commit('commit one')
        rev = branch1.repository.get_revision(branch1.revision_history()[0])
        datestring_first = format_date(rev.timestamp, rev.timezone)

        # Branch standalone with push location
        branch2 = branch1.bzrdir.sprout('branch').open_branch()
        branch2.set_push_location(branch1.bzrdir.root_transport.base)

        out, err = self.run_bzr('info branch')
        self.assertEqualDiff(
"""Standalone tree (format: weave)
Location:
  branch root: branch

Related branches:
    push branch: standalone
  parent branch: standalone
""", out)
        self.assertEqual('', err)

        out, err = self.run_bzr('info branch --verbose')
        self.assertEqualDiff(
"""Standalone tree (format: weave)
Location:
  branch root: branch

Related branches:
    push branch: standalone
  parent branch: standalone

Format:
       control: All-in-one format 6
  working tree: Working tree format 2
        branch: Branch format 4
    repository: Weave repository format 6

In the working tree:
         1 unchanged
         0 modified
         0 added
         0 removed
         0 renamed
         0 unknown
         0 ignored
         0 versioned subdirectories

Branch history:
         1 revision
         1 committer
         0 days old
   first revision: %s
  latest revision: %s

Repository:
         1 revision
         %d KiB
""" % (datestring_first, datestring_first,
       # poking at _revision_store isn't all that clean, but neither is
       # having the ui test dependent on the exact overhead of a given store.
       branch2.repository._revision_store.total_size(
        branch2.repository.get_transaction())[1] / 1024,
       ), out)
        self.assertEqual('', err)

        # Branch and bind to standalone, needs upgrade to metadir
        # (creates backup as unknown)
        branch1.bzrdir.sprout('bound')
        knit1_format = bzrdir.format_registry.make_bzrdir('knit')
        bzrlib.upgrade.upgrade('bound', knit1_format)
        branch3 = bzrlib.bzrdir.BzrDir.open('bound').open_branch()
        branch3.bind(branch1)
        bound_tree = branch3.bzrdir.open_workingtree()
        out, err = self.run_bzr('info -v bound')
        self.assertEqualDiff(
"""Checkout (format: knit)
Location:
       checkout root: bound
  checkout of branch: standalone

Related branches:
  parent branch: standalone

Format:
       control: Meta directory format 1
  working tree: %s
        branch: %s
    repository: %s

In the working tree:
         1 unchanged
         0 modified
         0 added
         0 removed
         0 renamed
         1 unknown
         0 ignored
         0 versioned subdirectories

Branch history:
         1 revision
         1 committer
         0 days old
   first revision: %s
  latest revision: %s

Repository:
         1 revision
         %d KiB
""" % (bound_tree._format.get_format_description(),
       branch3._format.get_format_description(),
       branch3.repository._format.get_format_description(),
       datestring_first, datestring_first,
       # poking at _revision_store isn't all that clean, but neither is
       # having the ui test dependent on the exact overhead of a given store.
       branch3.repository._revision_store.total_size(
        branch3.repository.get_transaction())[1] / 1024,
       ), out)
        self.assertEqual('', err)

        # Checkout standalone (same as above, but does not have parent set)
        branch4 = bzrlib.bzrdir.BzrDir.create_branch_convenience('checkout',
            format=knit1_format)
        branch4.bind(branch1)
        branch4.bzrdir.open_workingtree().update()
        out, err = self.run_bzr('info checkout --verbose')
        self.assertEqualDiff(
"""Checkout (format: knit)
Location:
       checkout root: checkout
  checkout of branch: standalone

Format:
       control: Meta directory format 1
  working tree: Working tree format 3
        branch: Branch format 5
    repository: %s

In the working tree:
         1 unchanged
         0 modified
         0 added
         0 removed
         0 renamed
         0 unknown
         0 ignored
         0 versioned subdirectories

Branch history:
         1 revision
         1 committer
         0 days old
   first revision: %s
  latest revision: %s

Repository:
         1 revision
         %d KiB
""" % (branch4.repository._format.get_format_description(),
       datestring_first, datestring_first,
       # poking at _revision_store isn't all that clean, but neither is
       # having the ui test dependent on the exact overhead of a given store.
       branch4.repository._revision_store.total_size(
        branch4.repository.get_transaction())[1] / 1024,
       ), out)
        self.assertEqual('', err)

        # Lightweight checkout (same as above, different branch and repository)
        tree5 = branch1.create_checkout('lightcheckout', lightweight=True)
        branch5 = tree5.branch
        out, err = self.run_bzr('info -v lightcheckout')
        self.assertEqualDiff(
<<<<<<< HEAD
"""Lightweight checkout (format: dirstate or dirstate-tags or \
knitpack-experimental or rich-root or rich-root-pack)
=======
"""Lightweight checkout (format: dirstate or dirstate-tags or pack-0.92 or rich-root)
>>>>>>> d62b6a3e
Location:
  light checkout root: lightcheckout
   checkout of branch: standalone

Format:
       control: Meta directory format 1
  working tree: Working tree format 4
        branch: Branch format 4
    repository: Weave repository format 6

In the working tree:
         1 unchanged
         0 modified
         0 added
         0 removed
         0 renamed
         0 unknown
         0 ignored
         0 versioned subdirectories

Branch history:
         1 revision
         1 committer
         0 days old
   first revision: %s
  latest revision: %s

Repository:
         1 revision
         0 KiB
""" % (datestring_first, datestring_first,), out)
        self.assertEqual('', err)

        # Update initial standalone branch
        self.build_tree(['standalone/b'])
        tree1.add('b')
        tree1.commit('commit two')
        rev = branch1.repository.get_revision(branch1.revision_history()[-1])
        datestring_last = format_date(rev.timestamp, rev.timezone)

        # Out of date branched standalone branch will not be detected
        out, err = self.run_bzr('info -v branch')
        self.assertEqualDiff(
"""Standalone tree (format: weave)
Location:
  branch root: branch

Related branches:
    push branch: standalone
  parent branch: standalone

Format:
       control: All-in-one format 6
  working tree: Working tree format 2
        branch: Branch format 4
    repository: Weave repository format 6

In the working tree:
         1 unchanged
         0 modified
         0 added
         0 removed
         0 renamed
         0 unknown
         0 ignored
         0 versioned subdirectories

Branch history:
         1 revision
         1 committer
         0 days old
   first revision: %s
  latest revision: %s

Repository:
         1 revision
         0 KiB
""" % (datestring_first, datestring_first,
       ), out)
        self.assertEqual('', err)

        # Out of date bound branch
        out, err = self.run_bzr('info -v bound')
        self.assertEqualDiff(
"""Checkout (format: knit)
Location:
       checkout root: bound
  checkout of branch: standalone

Related branches:
  parent branch: standalone

Format:
       control: Meta directory format 1
  working tree: Working tree format 3
        branch: Branch format 5
    repository: %s

Branch is out of date: missing 1 revision.

In the working tree:
         1 unchanged
         0 modified
         0 added
         0 removed
         0 renamed
         1 unknown
         0 ignored
         0 versioned subdirectories

Branch history:
         1 revision
         1 committer
         0 days old
   first revision: %s
  latest revision: %s

Repository:
         1 revision
         %d KiB
""" % (branch3.repository._format.get_format_description(),
       datestring_first, datestring_first,
       # poking at _revision_store isn't all that clean, but neither is
       # having the ui test dependent on the exact overhead of a given store.
       branch3.repository._revision_store.total_size(
        branch3.repository.get_transaction())[1] / 1024,
       ), out)
        self.assertEqual('', err)

        # Out of date checkout
        out, err = self.run_bzr('info -v checkout')
        self.assertEqualDiff(
"""Checkout (format: knit)
Location:
       checkout root: checkout
  checkout of branch: standalone

Format:
       control: Meta directory format 1
  working tree: Working tree format 3
        branch: Branch format 5
    repository: %s

Branch is out of date: missing 1 revision.

In the working tree:
         1 unchanged
         0 modified
         0 added
         0 removed
         0 renamed
         0 unknown
         0 ignored
         0 versioned subdirectories

Branch history:
         1 revision
         1 committer
         0 days old
   first revision: %s
  latest revision: %s

Repository:
         1 revision
         %d KiB
""" % (branch4.repository._format.get_format_description(),
       datestring_first, datestring_first,
       # poking at _revision_store isn't all that clean, but neither is
       # having the ui test dependent on the exact overhead of a given store.
       branch4.repository._revision_store.total_size(
        branch4.repository.get_transaction())[1] / 1024,
       ), out)
        self.assertEqual('', err)

        # Out of date lightweight checkout
        out, err = self.run_bzr('info lightcheckout --verbose')
        self.assertEqualDiff(
<<<<<<< HEAD
"""Lightweight checkout (format: dirstate or dirstate-tags or \
knitpack-experimental or rich-root or rich-root-pack)
=======
"""Lightweight checkout (format: dirstate or dirstate-tags or pack-0.92 or rich-root)
>>>>>>> d62b6a3e
Location:
  light checkout root: lightcheckout
   checkout of branch: standalone

Format:
       control: Meta directory format 1
  working tree: Working tree format 4
        branch: Branch format 4
    repository: Weave repository format 6

Working tree is out of date: missing 1 revision.

In the working tree:
         1 unchanged
         0 modified
         0 added
         0 removed
         0 renamed
         0 unknown
         0 ignored
         0 versioned subdirectories

Branch history:
         2 revisions
         1 committer
         0 days old
   first revision: %s
  latest revision: %s

Repository:
         2 revisions
         0 KiB
""" % (datestring_first, datestring_last,), out)
        self.assertEqual('', err)

    def test_info_standalone_no_tree(self):
        # create standalone branch without a working tree
        format = bzrdir.format_registry.make_bzrdir('default')
        branch = self.make_branch('branch')
        repo = branch.repository
        out, err = self.run_bzr('info branch -v')
        self.assertEqualDiff(
"""Standalone branch (format: %s)
Location:
  branch root: branch

Format:
       control: Meta directory format 1
        branch: %s
    repository: %s

Branch history:
         0 revisions
         0 committers

Repository:
         0 revisions
         0 KiB
""" % (info.describe_format(repo.bzrdir, repo, branch, None),
       format.get_branch_format().get_format_description(),
       format.repository_format.get_format_description(),
       ), out)
        self.assertEqual('', err)

    def test_info_shared_repository(self):
        format = bzrdir.format_registry.make_bzrdir('knit')
        transport = self.get_transport()

        # Create shared repository
        repo = self.make_repository('repo', shared=True, format=format)
        repo.set_make_working_trees(False)
        out, err = self.run_bzr('info -v repo')
        self.assertEqualDiff(
"""Shared repository (format: dirstate or dirstate-tags or knit)
Location:
  shared repository: %s

Format:
       control: Meta directory format 1
    repository: %s

Repository:
         0 revisions
         0 KiB
""" % ('repo', format.repository_format.get_format_description(),
       ), out)
        self.assertEqual('', err)

        # Create branch inside shared repository
        repo.bzrdir.root_transport.mkdir('branch')
        branch1 = repo.bzrdir.create_branch_convenience('repo/branch',
            format=format)
        out, err = self.run_bzr('info -v repo/branch')
        self.assertEqualDiff(
"""Repository branch (format: dirstate or knit)
Location:
  shared repository: repo
  repository branch: repo/branch

Format:
       control: Meta directory format 1
        branch: %s
    repository: %s

Branch history:
         0 revisions
         0 committers

Repository:
         0 revisions
         0 KiB
""" % (format.get_branch_format().get_format_description(),
       format.repository_format.get_format_description(),
       ), out)
        self.assertEqual('', err)

        # Create lightweight checkout
        transport.mkdir('tree')
        transport.mkdir('tree/lightcheckout')
        tree2 = branch1.create_checkout('tree/lightcheckout', 
            lightweight=True)
        branch2 = tree2.branch
        self.assertCheckoutStatusOutput('-v tree/lightcheckout', tree2,
                   shared_repo=repo, repo_branch=branch1, verbose=True)

        # Create normal checkout
        tree3 = branch1.create_checkout('tree/checkout')
        self.assertCheckoutStatusOutput('tree/checkout --verbose', tree3,
            verbose=True,
            light_checkout=False, repo_branch=branch1)
        # Update lightweight checkout
        self.build_tree(['tree/lightcheckout/a'])
        tree2.add('a')
        tree2.commit('commit one')
        rev = repo.get_revision(branch2.revision_history()[0])
        datestring_first = format_date(rev.timestamp, rev.timezone)
        out, err = self.run_bzr('info tree/lightcheckout --verbose')
        self.assertEqualDiff(
<<<<<<< HEAD
"""Lightweight checkout (format: dirstate or dirstate-tags or \
knitpack-experimental or rich-root or rich-root-pack)
=======
"""Lightweight checkout (format: dirstate or dirstate-tags or pack-0.92 or rich-root)
>>>>>>> d62b6a3e
Location:
  light checkout root: tree/lightcheckout
   checkout of branch: repo/branch
    shared repository: repo

Format:
       control: Meta directory format 1
  working tree: Working tree format 4
        branch: %s
    repository: %s

In the working tree:
         1 unchanged
         0 modified
         0 added
         0 removed
         0 renamed
         0 unknown
         0 ignored
         0 versioned subdirectories

Branch history:
         1 revision
         1 committer
         0 days old
   first revision: %s
  latest revision: %s

Repository:
         1 revision
         %d KiB
""" % (format.get_branch_format().get_format_description(),
       format.repository_format.get_format_description(),
       datestring_first, datestring_first,
       # poking at _revision_store isn't all that clean, but neither is
       # having the ui test dependent on the exact overhead of a given store.
       repo._revision_store.total_size(repo.get_transaction())[1] / 1024,
       ), out)
        self.assertEqual('', err)

        # Out of date checkout
        out, err = self.run_bzr('info -v tree/checkout')
        self.assertEqualDiff(
"""Checkout (format: dirstate)
Location:
       checkout root: tree/checkout
  checkout of branch: repo/branch

Format:
       control: Meta directory format 1
  working tree: Working tree format 4
        branch: %s
    repository: %s

Branch is out of date: missing 1 revision.

In the working tree:
         0 unchanged
         0 modified
         0 added
         0 removed
         0 renamed
         0 unknown
         0 ignored
         0 versioned subdirectories

Branch history:
         0 revisions
         0 committers

Repository:
         0 revisions
         0 KiB
""" % (format.get_branch_format().get_format_description(),
       format.repository_format.get_format_description(),
       ), out)
        self.assertEqual('', err)

        # Update checkout
        tree3.update()
        self.build_tree(['tree/checkout/b'])
        tree3.add('b')
        out, err = self.run_bzr('info tree/checkout --verbose')
        self.assertEqualDiff(
"""Checkout (format: dirstate)
Location:
       checkout root: tree/checkout
  checkout of branch: repo/branch

Format:
       control: Meta directory format 1
  working tree: Working tree format 4
        branch: %s
    repository: %s

In the working tree:
         1 unchanged
         0 modified
         1 added
         0 removed
         0 renamed
         0 unknown
         0 ignored
         0 versioned subdirectories

Branch history:
         1 revision
         1 committer
         0 days old
   first revision: %s
  latest revision: %s

Repository:
         1 revision
         %d KiB
""" % (format.get_branch_format().get_format_description(),
       format.repository_format.get_format_description(),
       datestring_first, datestring_first,
       # poking at _revision_store isn't all that clean, but neither is
       # having the ui test dependent on the exact overhead of a given store.
       repo._revision_store.total_size(repo.get_transaction())[1] / 1024,
       ), out)
        self.assertEqual('', err)
        tree3.commit('commit two')

        # Out of date lightweight checkout
        rev = repo.get_revision(branch1.revision_history()[-1])
        datestring_last = format_date(rev.timestamp, rev.timezone)
        out, err = self.run_bzr('info tree/lightcheckout --verbose')
        self.assertEqualDiff(
<<<<<<< HEAD
"""Lightweight checkout (format: dirstate or dirstate-tags or \
knitpack-experimental or rich-root or rich-root-pack)
=======
"""Lightweight checkout (format: dirstate or dirstate-tags or pack-0.92 or rich-root)
>>>>>>> d62b6a3e
Location:
  light checkout root: tree/lightcheckout
   checkout of branch: repo/branch
    shared repository: repo

Format:
       control: Meta directory format 1
  working tree: Working tree format 4
        branch: %s
    repository: %s

Working tree is out of date: missing 1 revision.

In the working tree:
         1 unchanged
         0 modified
         0 added
         0 removed
         0 renamed
         0 unknown
         0 ignored
         0 versioned subdirectories

Branch history:
         2 revisions
         1 committer
         0 days old
   first revision: %s
  latest revision: %s

Repository:
         2 revisions
         %d KiB
""" % (format.get_branch_format().get_format_description(),
       format.repository_format.get_format_description(),
       datestring_first, datestring_last,
       # poking at _revision_store isn't all that clean, but neither is
       # having the ui test dependent on the exact overhead of a given store.
       repo._revision_store.total_size(repo.get_transaction())[1] / 1024,
       ), out)
        self.assertEqual('', err)

        # Show info about shared branch
        out, err = self.run_bzr('info repo/branch --verbose')
        self.assertEqualDiff(
"""Repository branch (format: dirstate or knit)
Location:
  shared repository: repo
  repository branch: repo/branch

Format:
       control: Meta directory format 1
        branch: %s
    repository: %s

Branch history:
         2 revisions
         1 committer
         0 days old
   first revision: %s
  latest revision: %s

Repository:
         2 revisions
         %d KiB
""" % (format.get_branch_format().get_format_description(),
       format.repository_format.get_format_description(),
       datestring_first, datestring_last,
       # poking at _revision_store isn't all that clean, but neither is
       # having the ui test dependent on the exact overhead of a given store.
       repo._revision_store.total_size(repo.get_transaction())[1] / 1024,
       ), out)
        self.assertEqual('', err)

        # Show info about repository with revisions
        out, err = self.run_bzr('info -v repo')
        self.assertEqualDiff(
"""Shared repository (format: dirstate or dirstate-tags or knit)
Location:
  shared repository: repo

Format:
       control: Meta directory format 1
    repository: %s

Repository:
         2 revisions
         %d KiB
""" % (format.repository_format.get_format_description(),
       # poking at _revision_store isn't all that clean, but neither is
       # having the ui test dependent on the exact overhead of a given store.
       repo._revision_store.total_size(repo.get_transaction())[1] / 1024,
       ), out)
        self.assertEqual('', err)

    def test_info_shared_repository_with_trees(self):
        format = bzrdir.format_registry.make_bzrdir('knit')
        transport = self.get_transport()

        # Create shared repository with working trees
        repo = self.make_repository('repo', shared=True, format=format)
        repo.set_make_working_trees(True)
        out, err = self.run_bzr('info -v repo')
        self.assertEqualDiff(
"""Shared repository with trees (format: dirstate or dirstate-tags or knit)
Location:
  shared repository: repo

Format:
       control: Meta directory format 1
    repository: %s

Create working tree for new branches inside the repository.

Repository:
         0 revisions
         0 KiB
""" % (format.repository_format.get_format_description(),
       ), out)
        self.assertEqual('', err)

        # Create two branches
        repo.bzrdir.root_transport.mkdir('branch1')
        branch1 = repo.bzrdir.create_branch_convenience('repo/branch1',
            format=format)
        branch2 = branch1.bzrdir.sprout('repo/branch2').open_branch()

        # Empty first branch
        out, err = self.run_bzr('info repo/branch1 --verbose')
        self.assertEqualDiff(
"""Repository tree (format: knit)
Location:
  shared repository: repo
  repository branch: repo/branch1

Format:
       control: Meta directory format 1
  working tree: Working tree format 3
        branch: %s
    repository: %s

In the working tree:
         0 unchanged
         0 modified
         0 added
         0 removed
         0 renamed
         0 unknown
         0 ignored
         0 versioned subdirectories

Branch history:
         0 revisions
         0 committers

Repository:
         0 revisions
         0 KiB
""" % (format.get_branch_format().get_format_description(),
       format.repository_format.get_format_description(),
       ), out)
        self.assertEqual('', err)

        # Update first branch
        self.build_tree(['repo/branch1/a'])
        tree1 = branch1.bzrdir.open_workingtree()
        tree1.add('a')
        tree1.commit('commit one')
        rev = repo.get_revision(branch1.revision_history()[0])
        datestring_first = format_date(rev.timestamp, rev.timezone)
        out, err = self.run_bzr('info -v repo/branch1')
        self.assertEqualDiff(
"""Repository tree (format: knit)
Location:
  shared repository: repo
  repository branch: repo/branch1

Format:
       control: Meta directory format 1
  working tree: Working tree format 3
        branch: %s
    repository: %s

In the working tree:
         1 unchanged
         0 modified
         0 added
         0 removed
         0 renamed
         0 unknown
         0 ignored
         0 versioned subdirectories

Branch history:
         1 revision
         1 committer
         0 days old
   first revision: %s
  latest revision: %s

Repository:
         1 revision
         %d KiB
""" % (format.get_branch_format().get_format_description(),
       format.repository_format.get_format_description(),
       datestring_first, datestring_first,
       # poking at _revision_store isn't all that clean, but neither is
       # having the ui test dependent on the exact overhead of a given store.
       repo._revision_store.total_size(repo.get_transaction())[1] / 1024,
       ), out)
        self.assertEqual('', err)

        # Out of date second branch
        out, err = self.run_bzr('info repo/branch2 --verbose')
        self.assertEqualDiff(
"""Repository tree (format: knit)
Location:
  shared repository: repo
  repository branch: repo/branch2

Related branches:
  parent branch: repo/branch1

Format:
       control: Meta directory format 1
  working tree: Working tree format 3
        branch: %s
    repository: %s

In the working tree:
         0 unchanged
         0 modified
         0 added
         0 removed
         0 renamed
         0 unknown
         0 ignored
         0 versioned subdirectories

Branch history:
         0 revisions
         0 committers

Repository:
         1 revision
         %d KiB
""" % (format.get_branch_format().get_format_description(),
       format.repository_format.get_format_description(),
       # poking at _revision_store isn't all that clean, but neither is
       # having the ui test dependent on the exact overhead of a given store.
       repo._revision_store.total_size(repo.get_transaction())[1] / 1024,
       ), out)
        self.assertEqual('', err)

        # Update second branch
        tree2 = branch2.bzrdir.open_workingtree()
        tree2.pull(branch1)
        out, err = self.run_bzr('info -v repo/branch2')
        self.assertEqualDiff(
"""Repository tree (format: knit)
Location:
  shared repository: repo
  repository branch: repo/branch2

Related branches:
  parent branch: repo/branch1

Format:
       control: Meta directory format 1
  working tree: Working tree format 3
        branch: %s
    repository: %s

In the working tree:
         1 unchanged
         0 modified
         0 added
         0 removed
         0 renamed
         0 unknown
         0 ignored
         0 versioned subdirectories

Branch history:
         1 revision
         1 committer
         0 days old
   first revision: %s
  latest revision: %s

Repository:
         1 revision
         %d KiB
""" % (format.get_branch_format().get_format_description(),
       format.repository_format.get_format_description(),
       datestring_first, datestring_first,
       # poking at _revision_store isn't all that clean, but neither is
       # having the ui test dependent on the exact overhead of a given store.
       repo._revision_store.total_size(repo.get_transaction())[1] / 1024,
       ), out)
        self.assertEqual('', err)

        # Show info about repository with revisions
        out, err = self.run_bzr('info -v repo')
        self.assertEqualDiff(
"""Shared repository with trees (format: dirstate or dirstate-tags or knit)
Location:
  shared repository: repo

Format:
       control: Meta directory format 1
    repository: %s

Create working tree for new branches inside the repository.

Repository:
         1 revision
         %d KiB
""" % (format.repository_format.get_format_description(),
       # poking at _revision_store isn't all that clean, but neither is
       # having the ui test dependent on the exact overhead of a given store.
       repo._revision_store.total_size(repo.get_transaction())[1] / 1024,
       ),
       out)
        self.assertEqual('', err)
    
    def test_info_shared_repository_with_tree_in_root(self):
        format = bzrdir.format_registry.make_bzrdir('knit')
        transport = self.get_transport()

        # Create shared repository with working trees
        repo = self.make_repository('repo', shared=True, format=format)
        repo.set_make_working_trees(True)
        out, err = self.run_bzr('info -v repo')
        self.assertEqualDiff(
"""Shared repository with trees (format: dirstate or dirstate-tags or knit)
Location:
  shared repository: repo

Format:
       control: Meta directory format 1
    repository: %s

Create working tree for new branches inside the repository.

Repository:
         0 revisions
         0 KiB
""" % (format.repository_format.get_format_description(),
       ), out)
        self.assertEqual('', err)

        # Create branch in root of repository
        control = repo.bzrdir
        branch = control.create_branch()
        control.create_workingtree()
        out, err = self.run_bzr('info -v repo')
        self.assertEqualDiff(
"""Repository tree (format: knit)
Location:
  shared repository: repo
  repository branch: repo

Format:
       control: Meta directory format 1
  working tree: Working tree format 3
        branch: %s
    repository: %s

In the working tree:
         0 unchanged
         0 modified
         0 added
         0 removed
         0 renamed
         0 unknown
         0 ignored
         0 versioned subdirectories

Branch history:
         0 revisions
         0 committers

Repository:
         0 revisions
         0 KiB
""" % (format.get_branch_format().get_format_description(),
       format.repository_format.get_format_description(),
       ), out)
        self.assertEqual('', err)

    def assertCheckoutStatusOutput(self,
        command_string, lco_tree, shared_repo=None,
        repo_branch=None,
        tree_locked=False,
        branch_locked=False, repo_locked=False,
        verbose=False,
        light_checkout=True,
        checkout_root=None):
        """Check the output of info in a checkout.

        This is not quite a mirror of the info code: rather than using the
        tree being examined to predict output, it uses a bunch of flags which
        allow us, the test writers, to document what *should* be present in
        the output. Removing this separation would remove the value of the
        tests.
        
        :param path: the path to the light checkout.
        :param lco_tree: the tree object for the light checkout.
        :param shared_repo: A shared repository is in use, expect that in
            the output.
        :param repo_branch: A branch in a shared repository for non light
            checkouts.
        :param tree_locked: If true, expect the tree to be locked.
        :param branch_locked: If true, expect the branch to be locked.
        :param repo_locked: If true, expect the repository to be locked.
            Note that the lco_tree.branch.repository is inspected, and if is not
            actually locked then this parameter is overridden. This is because
            pack repositories do not have any public API for obtaining an
            exclusive repository wide lock.
        :param verbose: If true, expect verbose output
        """
        def friendly_location(url):
            path = urlutils.unescape_for_display(url, 'ascii')
            try:
                return osutils.relpath(osutils.getcwd(), path)
            except errors.PathNotChild:
                return path

        if tree_locked and sys.platform == 'win32':
            # We expect this to fail because of locking errors. (A write-locked
            # file cannot be read-locked in the same process).
            # This should be removed when the locking errors are fixed.
            self.run_bzr_error([], 'info ' + command_string)
            return
        out, err = self.run_bzr('info %s' % command_string)
        description = {
            (True, True): 'Lightweight checkout',
            (True, False): 'Repository checkout',
            (False, True): 'Lightweight checkout',
            (False, False): 'Checkout',
            }[(shared_repo is not None, light_checkout)]
<<<<<<< HEAD
        format = {True: 'dirstate or dirstate-tags or knitpack-experimental'
                        ' or rich-root or rich-root-pack',
=======
        format = {True: 'dirstate or dirstate-tags or pack-0.92 or rich-root',
>>>>>>> d62b6a3e
                  False: 'dirstate'}[light_checkout]
        if repo_locked:
            repo_locked = lco_tree.branch.repository.get_physical_lock_status()
        if repo_locked or branch_locked or tree_locked:
            def locked_message(a_bool):
                if a_bool:
                    return 'locked'
                else:
                    return 'unlocked'
            expected_lock_output = (
                "\n"
                "Lock status:\n"
                "  working tree: %s\n"
                "        branch: %s\n"
                "    repository: %s\n" % (
                    locked_message(tree_locked),
                    locked_message(branch_locked),
                    locked_message(repo_locked)))
        else:
            expected_lock_output = ''
        tree_data = ''
        extra_space = ''
        if light_checkout:
            tree_data = ("  light checkout root: %s\n" %
                friendly_location(lco_tree.bzrdir.root_transport.base))
            extra_space = ' '
        if lco_tree.branch.get_bound_location() is not None:
            tree_data += ("%s       checkout root: %s\n" % (extra_space,
                friendly_location(lco_tree.branch.bzrdir.root_transport.base)))
        if shared_repo is not None:
            branch_data = (
                "   checkout of branch: %s\n"
                "    shared repository: %s\n" %
                (friendly_location(repo_branch.bzrdir.root_transport.base),
                 friendly_location(shared_repo.bzrdir.root_transport.base)))
        elif repo_branch is not None:
            branch_data = (
                "%s  checkout of branch: %s\n" %
                (extra_space,
                 friendly_location(repo_branch.bzrdir.root_transport.base)))
        else:
            branch_data = ("   checkout of branch: %s\n" %
                lco_tree.branch.bzrdir.root_transport.base)
        
        if verbose:
            verbose_info = '         0 committers\n'
        else:
            verbose_info = ''
            
        self.assertEqualDiff(
"""%s (format: %s)
Location:
%s%s
Format:
       control: Meta directory format 1
  working tree: %s
        branch: %s
    repository: %s
%s
In the working tree:
         0 unchanged
         0 modified
         0 added
         0 removed
         0 renamed
         0 unknown
         0 ignored
         0 versioned subdirectories

Branch history:
         0 revisions
%s
Repository:
         0 revisions
         0 KiB
""" %  (description,
        format,
        tree_data,
        branch_data,
        lco_tree._format.get_format_description(),
        lco_tree.branch._format.get_format_description(),
        lco_tree.branch.repository._format.get_format_description(),
        expected_lock_output,
        verbose_info,
        ), out)
        self.assertEqual('', err)

    def test_info_locking(self):
        transport = self.get_transport()
        # Create shared repository with a branch
        repo = self.make_repository('repo', shared=True,
                                    format=bzrlib.bzrdir.BzrDirMetaFormat1())
        repo.set_make_working_trees(False)
        repo.bzrdir.root_transport.mkdir('branch')
        repo_branch = repo.bzrdir.create_branch_convenience('repo/branch',
                                    format=bzrlib.bzrdir.BzrDirMetaFormat1())
        # Do a heavy checkout
        transport.mkdir('tree')
        transport.mkdir('tree/checkout')
        co_branch = bzrlib.bzrdir.BzrDir.create_branch_convenience('tree/checkout',
            format=bzrlib.bzrdir.BzrDirMetaFormat1())
        co_branch.bind(repo_branch)
        # Do a light checkout of the heavy one
        transport.mkdir('tree/lightcheckout')
        lco_dir = bzrlib.bzrdir.BzrDirMetaFormat1().initialize('tree/lightcheckout')
        bzrlib.branch.BranchReferenceFormat().initialize(lco_dir, co_branch)
        lco_dir.create_workingtree()
        lco_tree = lco_dir.open_workingtree()

        # Test all permutations of locking the working tree, branch and repository
        # W B R

        # U U U
        self.assertCheckoutStatusOutput('-v tree/lightcheckout', lco_tree,
                                        repo_branch=repo_branch,
                                        verbose=True, light_checkout=True)
        # U U L
        lco_tree.branch.repository.lock_write()
        try:
            self.assertCheckoutStatusOutput('-v tree/lightcheckout',
            lco_tree, repo_branch=repo_branch,
            repo_locked=True, verbose=True, light_checkout=True)
        finally:
            lco_tree.branch.repository.unlock()
        # U L L
        lco_tree.branch.lock_write()
        try:
            self.assertCheckoutStatusOutput('-v tree/lightcheckout',
            lco_tree,
            branch_locked=True,
            repo_locked=True,
            repo_branch=repo_branch,
            verbose=True)
        finally:
            lco_tree.branch.unlock()
        # L L L
        lco_tree.lock_write()
        try:
            self.assertCheckoutStatusOutput('-v tree/lightcheckout',
            lco_tree, repo_branch=repo_branch,
            tree_locked=True,
            branch_locked=True,
            repo_locked=True,
            verbose=True)
        finally:
            lco_tree.unlock()
        # L L U
        lco_tree.lock_write()
        lco_tree.branch.repository.unlock()
        try:
            self.assertCheckoutStatusOutput('-v tree/lightcheckout',
            lco_tree, repo_branch=repo_branch,
            tree_locked=True,
            branch_locked=True,
            verbose=True)
        finally:
            lco_tree.branch.repository.lock_write()
            lco_tree.unlock()
        # L U U
        lco_tree.lock_write()
        lco_tree.branch.unlock()
        try:
            self.assertCheckoutStatusOutput('-v tree/lightcheckout',
            lco_tree, repo_branch=repo_branch,
            tree_locked=True,
            verbose=True)
        finally:
            lco_tree.branch.lock_write()
            lco_tree.unlock()
        # L U L
        lco_tree.lock_write()
        lco_tree.branch.unlock()
        lco_tree.branch.repository.lock_write()
        try:
            self.assertCheckoutStatusOutput('-v tree/lightcheckout',
            lco_tree, repo_branch=repo_branch,
            tree_locked=True,
            repo_locked=True,
            verbose=True)
        finally:
            lco_tree.branch.repository.unlock()
            lco_tree.branch.lock_write()
            lco_tree.unlock()
        # U L U
        lco_tree.branch.lock_write()
        lco_tree.branch.repository.unlock()
        try:
            self.assertCheckoutStatusOutput('-v tree/lightcheckout',
            lco_tree, repo_branch=repo_branch,
            branch_locked=True,
            verbose=True)
        finally:
            lco_tree.branch.repository.lock_write()
            lco_tree.branch.unlock()

        if sys.platform == 'win32':
            self.knownFailure('Win32 cannot run "bzr info"'
                              ' when the tree is locked.')

    def test_info_locking_oslocks(self):
        if sys.platform == "win32":
            raise TestSkipped("don't use oslocks on win32 in unix manner")

        tree = self.make_branch_and_tree('branch',
                                         format=bzrlib.bzrdir.BzrDirFormat6())

        # Test all permutations of locking the working tree, branch and repository
        # XXX: Well not yet, as we can't query oslocks yet. Currently, it's
        # implemented by raising NotImplementedError and get_physical_lock_status()
        # always returns false. This makes bzr info hide the lock status.  (Olaf)
        # W B R

        # U U U
        out, err = self.run_bzr('info -v branch')
        self.assertEqualDiff(
"""Standalone tree (format: weave)
Location:
  branch root: %s

Format:
       control: All-in-one format 6
  working tree: Working tree format 2
        branch: Branch format 4
    repository: %s

In the working tree:
         0 unchanged
         0 modified
         0 added
         0 removed
         0 renamed
         0 unknown
         0 ignored
         0 versioned subdirectories

Branch history:
         0 revisions
         0 committers

Repository:
         0 revisions
         0 KiB
""" % ('branch', tree.branch.repository._format.get_format_description(),
       ), out)
        self.assertEqual('', err)
        # L L L
        tree.lock_write()
        out, err = self.run_bzr('info -v branch')
        self.assertEqualDiff(
"""Standalone tree (format: weave)
Location:
  branch root: %s

Format:
       control: All-in-one format 6
  working tree: Working tree format 2
        branch: Branch format 4
    repository: %s

In the working tree:
         0 unchanged
         0 modified
         0 added
         0 removed
         0 renamed
         0 unknown
         0 ignored
         0 versioned subdirectories

Branch history:
         0 revisions
         0 committers

Repository:
         0 revisions
         0 KiB
""" % ('branch', tree.branch.repository._format.get_format_description(),
       ), out)
        self.assertEqual('', err)
        tree.unlock()<|MERGE_RESOLUTION|>--- conflicted
+++ resolved
@@ -264,12 +264,8 @@
         branch5 = tree5.branch
         out, err = self.run_bzr('info -v lightcheckout')
         self.assertEqualDiff(
-<<<<<<< HEAD
 """Lightweight checkout (format: dirstate or dirstate-tags or \
-knitpack-experimental or rich-root or rich-root-pack)
-=======
-"""Lightweight checkout (format: dirstate or dirstate-tags or pack-0.92 or rich-root)
->>>>>>> d62b6a3e
+pack-0.92 or rich-root or rich-root-pack)
 Location:
   light checkout root: lightcheckout
    checkout of branch: standalone
@@ -447,12 +443,8 @@
         # Out of date lightweight checkout
         out, err = self.run_bzr('info lightcheckout --verbose')
         self.assertEqualDiff(
-<<<<<<< HEAD
 """Lightweight checkout (format: dirstate or dirstate-tags or \
-knitpack-experimental or rich-root or rich-root-pack)
-=======
-"""Lightweight checkout (format: dirstate or dirstate-tags or pack-0.92 or rich-root)
->>>>>>> d62b6a3e
+pack-0.92 or rich-root or rich-root-pack)
 Location:
   light checkout root: lightcheckout
    checkout of branch: standalone
@@ -591,12 +583,8 @@
         datestring_first = format_date(rev.timestamp, rev.timezone)
         out, err = self.run_bzr('info tree/lightcheckout --verbose')
         self.assertEqualDiff(
-<<<<<<< HEAD
 """Lightweight checkout (format: dirstate or dirstate-tags or \
-knitpack-experimental or rich-root or rich-root-pack)
-=======
-"""Lightweight checkout (format: dirstate or dirstate-tags or pack-0.92 or rich-root)
->>>>>>> d62b6a3e
+pack-0.92 or rich-root or rich-root-pack)
 Location:
   light checkout root: tree/lightcheckout
    checkout of branch: repo/branch
@@ -727,12 +715,8 @@
         datestring_last = format_date(rev.timestamp, rev.timezone)
         out, err = self.run_bzr('info tree/lightcheckout --verbose')
         self.assertEqualDiff(
-<<<<<<< HEAD
 """Lightweight checkout (format: dirstate or dirstate-tags or \
-knitpack-experimental or rich-root or rich-root-pack)
-=======
-"""Lightweight checkout (format: dirstate or dirstate-tags or pack-0.92 or rich-root)
->>>>>>> d62b6a3e
+pack-0.92 or rich-root or rich-root-pack)
 Location:
   light checkout root: tree/lightcheckout
    checkout of branch: repo/branch
@@ -1175,12 +1159,8 @@
             (False, True): 'Lightweight checkout',
             (False, False): 'Checkout',
             }[(shared_repo is not None, light_checkout)]
-<<<<<<< HEAD
-        format = {True: 'dirstate or dirstate-tags or knitpack-experimental'
+        format = {True: 'dirstate or dirstate-tags or pack-0.92'
                         ' or rich-root or rich-root-pack',
-=======
-        format = {True: 'dirstate or dirstate-tags or pack-0.92 or rich-root',
->>>>>>> d62b6a3e
                   False: 'dirstate'}[light_checkout]
         if repo_locked:
             repo_locked = lco_tree.branch.repository.get_physical_lock_status()
