# Copyright (C) 2006, 2007 Canonical Ltd
#
# This program is free software; you can redistribute it and/or modify
# it under the terms of the GNU General Public License as published by
# the Free Software Foundation; either version 2 of the License, or
# (at your option) any later version.
#
# This program is distributed in the hope that it will be useful,
# but WITHOUT ANY WARRANTY; without even the implied warranty of
# MERCHANTABILITY or FITNESS FOR A PARTICULAR PURPOSE.  See the
# GNU General Public License for more details.
#
# You should have received a copy of the GNU General Public License
# along with this program; if not, write to the Free Software
# Foundation, Inc., 59 Temple Place, Suite 330, Boston, MA  02111-1307  USA


"""Tests for the info command of bzr."""

import os
import sys

import bzrlib
from bzrlib import (
    bzrdir,
    errors,
    info,
    osutils,
    repository,
    urlutils,
    )
from bzrlib.osutils import format_date
from bzrlib.tests import TestSkipped
from bzrlib.tests.blackbox import ExternalBase


class TestInfo(ExternalBase):

    def test_info_non_existing(self):
        if sys.platform == "win32":
            location = "C:/i/do/not/exist/"
        else:
            location = "/i/do/not/exist/"
        out, err = self.run_bzr('info '+location, retcode=3)
        self.assertEqual(out, '')
        self.assertEqual(err, 'bzr: ERROR: Not a branch: "%s".\n' % location)

    def test_info_standalone(self):
        transport = self.get_transport()

        # Create initial standalone branch
        tree1 = self.make_branch_and_tree('standalone', 'weave')
        self.build_tree(['standalone/a'])
        tree1.add('a')
        branch1 = tree1.branch

        out, err = self.run_bzr('info standalone')
        self.assertEqualDiff(
"""Standalone tree (format: weave)
Location:
  branch root: standalone
""", out)
        self.assertEqual('', err)

        out, err = self.run_bzr('info standalone -v')
        self.assertEqualDiff(
"""Standalone tree (format: weave)
Location:
  branch root: standalone

Format:
       control: All-in-one format 6
  working tree: Working tree format 2
        branch: Branch format 4
    repository: Weave repository format 6

In the working tree:
         0 unchanged
         0 modified
         1 added
         0 removed
         0 renamed
         0 unknown
         0 ignored
         0 versioned subdirectories

Branch history:
         0 revisions
         0 committers

Repository:
         0 revisions
         0 KiB
""", out)
        self.assertEqual('', err)
        tree1.commit('commit one')
        rev = branch1.repository.get_revision(branch1.revision_history()[0])
        datestring_first = format_date(rev.timestamp, rev.timezone)

        # Branch standalone with push location
        branch2 = branch1.bzrdir.sprout('branch').open_branch()
        branch2.set_push_location(branch1.bzrdir.root_transport.base)

        out, err = self.run_bzr('info branch')
        self.assertEqualDiff(
"""Standalone tree (format: weave)
Location:
  branch root: branch

Related branches:
    push branch: standalone
  parent branch: standalone
""", out)
        self.assertEqual('', err)

        out, err = self.run_bzr('info branch --verbose')
        self.assertEqualDiff(
"""Standalone tree (format: weave)
Location:
  branch root: branch

Related branches:
    push branch: standalone
  parent branch: standalone

Format:
       control: All-in-one format 6
  working tree: Working tree format 2
        branch: Branch format 4
    repository: Weave repository format 6

In the working tree:
         1 unchanged
         0 modified
         0 added
         0 removed
         0 renamed
         0 unknown
         0 ignored
         0 versioned subdirectories

Branch history:
         1 revision
         1 committer
         0 days old
   first revision: %s
  latest revision: %s

Repository:
         1 revision
         %d KiB
""" % (datestring_first, datestring_first,
       # poking at _revision_store isn't all that clean, but neither is
       # having the ui test dependent on the exact overhead of a given store.
       branch2.repository._revision_store.total_size(
        branch2.repository.get_transaction())[1] / 1024,
       ), out)
        self.assertEqual('', err)

        # Branch and bind to standalone, needs upgrade to metadir
        # (creates backup as unknown)
        branch1.bzrdir.sprout('bound')
        knit1_format = bzrdir.format_registry.make_bzrdir('knit')
        bzrlib.upgrade.upgrade('bound', knit1_format)
        branch3 = bzrlib.bzrdir.BzrDir.open('bound').open_branch()
        branch3.bind(branch1)
        bound_tree = branch3.bzrdir.open_workingtree()
        out, err = self.run_bzr('info -v bound')
        self.assertEqualDiff(
"""Checkout (format: knit)
Location:
       checkout root: bound
  checkout of branch: standalone

Related branches:
  parent branch: standalone

Format:
       control: Meta directory format 1
  working tree: %s
        branch: %s
    repository: %s

In the working tree:
         1 unchanged
         0 modified
         0 added
         0 removed
         0 renamed
         1 unknown
         0 ignored
         0 versioned subdirectories

Branch history:
         1 revision
         1 committer
         0 days old
   first revision: %s
  latest revision: %s

Repository:
         1 revision
         %d KiB
""" % (bound_tree._format.get_format_description(),
       branch3._format.get_format_description(),
       branch3.repository._format.get_format_description(),
       datestring_first, datestring_first,
       # poking at _revision_store isn't all that clean, but neither is
       # having the ui test dependent on the exact overhead of a given store.
       branch3.repository._revision_store.total_size(
        branch3.repository.get_transaction())[1] / 1024,
       ), out)
        self.assertEqual('', err)

        # Checkout standalone (same as above, but does not have parent set)
        branch4 = bzrlib.bzrdir.BzrDir.create_branch_convenience('checkout',
            format=knit1_format)
        branch4.bind(branch1)
        branch4.bzrdir.open_workingtree().update()
        out, err = self.run_bzr('info checkout --verbose')
        self.assertEqualDiff(
"""Checkout (format: knit)
Location:
       checkout root: checkout
  checkout of branch: standalone

Format:
       control: Meta directory format 1
  working tree: Working tree format 3
        branch: Branch format 5
    repository: %s

In the working tree:
         1 unchanged
         0 modified
         0 added
         0 removed
         0 renamed
         0 unknown
         0 ignored
         0 versioned subdirectories

Branch history:
         1 revision
         1 committer
         0 days old
   first revision: %s
  latest revision: %s

Repository:
         1 revision
         %d KiB
""" % (branch4.repository._format.get_format_description(),
       datestring_first, datestring_first,
       # poking at _revision_store isn't all that clean, but neither is
       # having the ui test dependent on the exact overhead of a given store.
       branch4.repository._revision_store.total_size(
        branch4.repository.get_transaction())[1] / 1024,
       ), out)
        self.assertEqual('', err)

        # Lightweight checkout (same as above, different branch and repository)
        tree5 = branch1.create_checkout('lightcheckout', lightweight=True)
        branch5 = tree5.branch
        out, err = self.run_bzr('info -v lightcheckout')
        self.assertEqualDiff(
"""Lightweight checkout (format: dirstate or dirstate-tags or \
pack-0.92 or rich-root or rich-root-pack)
Location:
  light checkout root: lightcheckout
   checkout of branch: standalone

Format:
       control: Meta directory format 1
  working tree: Working tree format 4
        branch: Branch format 4
    repository: Weave repository format 6

In the working tree:
         1 unchanged
         0 modified
         0 added
         0 removed
         0 renamed
         0 unknown
         0 ignored
         0 versioned subdirectories

Branch history:
         1 revision
         1 committer
         0 days old
   first revision: %s
  latest revision: %s

Repository:
         1 revision
         0 KiB
""" % (datestring_first, datestring_first,), out)
        self.assertEqual('', err)

        # Update initial standalone branch
        self.build_tree(['standalone/b'])
        tree1.add('b')
        tree1.commit('commit two')
        rev = branch1.repository.get_revision(branch1.revision_history()[-1])
        datestring_last = format_date(rev.timestamp, rev.timezone)

        # Out of date branched standalone branch will not be detected
        out, err = self.run_bzr('info -v branch')
        self.assertEqualDiff(
"""Standalone tree (format: weave)
Location:
  branch root: branch

Related branches:
    push branch: standalone
  parent branch: standalone

Format:
       control: All-in-one format 6
  working tree: Working tree format 2
        branch: Branch format 4
    repository: Weave repository format 6

In the working tree:
         1 unchanged
         0 modified
         0 added
         0 removed
         0 renamed
         0 unknown
         0 ignored
         0 versioned subdirectories

Branch history:
         1 revision
         1 committer
         0 days old
   first revision: %s
  latest revision: %s

Repository:
         1 revision
         0 KiB
""" % (datestring_first, datestring_first,
       ), out)
        self.assertEqual('', err)

        # Out of date bound branch
        out, err = self.run_bzr('info -v bound')
        self.assertEqualDiff(
"""Checkout (format: knit)
Location:
       checkout root: bound
  checkout of branch: standalone

Related branches:
  parent branch: standalone

Format:
       control: Meta directory format 1
  working tree: Working tree format 3
        branch: Branch format 5
    repository: %s

Branch is out of date: missing 1 revision.

In the working tree:
         1 unchanged
         0 modified
         0 added
         0 removed
         0 renamed
         1 unknown
         0 ignored
         0 versioned subdirectories

Branch history:
         1 revision
         1 committer
         0 days old
   first revision: %s
  latest revision: %s

Repository:
         1 revision
         %d KiB
""" % (branch3.repository._format.get_format_description(),
       datestring_first, datestring_first,
       # poking at _revision_store isn't all that clean, but neither is
       # having the ui test dependent on the exact overhead of a given store.
       branch3.repository._revision_store.total_size(
        branch3.repository.get_transaction())[1] / 1024,
       ), out)
        self.assertEqual('', err)

        # Out of date checkout
        out, err = self.run_bzr('info -v checkout')
        self.assertEqualDiff(
"""Checkout (format: knit)
Location:
       checkout root: checkout
  checkout of branch: standalone

Format:
       control: Meta directory format 1
  working tree: Working tree format 3
        branch: Branch format 5
    repository: %s

Branch is out of date: missing 1 revision.

In the working tree:
         1 unchanged
         0 modified
         0 added
         0 removed
         0 renamed
         0 unknown
         0 ignored
         0 versioned subdirectories

Branch history:
         1 revision
         1 committer
         0 days old
   first revision: %s
  latest revision: %s

Repository:
         1 revision
         %d KiB
""" % (branch4.repository._format.get_format_description(),
       datestring_first, datestring_first,
       # poking at _revision_store isn't all that clean, but neither is
       # having the ui test dependent on the exact overhead of a given store.
       branch4.repository._revision_store.total_size(
        branch4.repository.get_transaction())[1] / 1024,
       ), out)
        self.assertEqual('', err)

        # Out of date lightweight checkout
        out, err = self.run_bzr('info lightcheckout --verbose')
        self.assertEqualDiff(
"""Lightweight checkout (format: dirstate or dirstate-tags or \
pack-0.92 or rich-root or rich-root-pack)
Location:
  light checkout root: lightcheckout
   checkout of branch: standalone

Format:
       control: Meta directory format 1
  working tree: Working tree format 4
        branch: Branch format 4
    repository: Weave repository format 6

Working tree is out of date: missing 1 revision.

In the working tree:
         1 unchanged
         0 modified
         0 added
         0 removed
         0 renamed
         0 unknown
         0 ignored
         0 versioned subdirectories

Branch history:
         2 revisions
         1 committer
         0 days old
   first revision: %s
  latest revision: %s

Repository:
         2 revisions
         0 KiB
""" % (datestring_first, datestring_last,), out)
        self.assertEqual('', err)

    def test_info_standalone_no_tree(self):
        # create standalone branch without a working tree
        format = bzrdir.format_registry.make_bzrdir('default')
        branch = self.make_branch('branch')
        repo = branch.repository
        out, err = self.run_bzr('info branch -v')
        self.assertEqualDiff(
"""Standalone branch (format: %s)
Location:
  branch root: branch

Format:
       control: Meta directory format 1
        branch: %s
    repository: %s

Branch history:
         0 revisions
         0 committers

Repository:
         0 revisions
         0 KiB
""" % (info.describe_format(repo.bzrdir, repo, branch, None),
       format.get_branch_format().get_format_description(),
       format.repository_format.get_format_description(),
       ), out)
        self.assertEqual('', err)

    def test_info_shared_repository(self):
        format = bzrdir.format_registry.make_bzrdir('knit')
        transport = self.get_transport()

        # Create shared repository
        repo = self.make_repository('repo', shared=True, format=format)
        repo.set_make_working_trees(False)
        out, err = self.run_bzr('info -v repo')
        self.assertEqualDiff(
"""Shared repository (format: dirstate or dirstate-tags or knit)
Location:
  shared repository: %s

Format:
       control: Meta directory format 1
    repository: %s

Repository:
         0 revisions
         0 KiB
""" % ('repo', format.repository_format.get_format_description(),
       ), out)
        self.assertEqual('', err)

        # Create branch inside shared repository
        repo.bzrdir.root_transport.mkdir('branch')
        branch1 = repo.bzrdir.create_branch_convenience('repo/branch',
            format=format)
        out, err = self.run_bzr('info -v repo/branch')
        self.assertEqualDiff(
"""Repository branch (format: dirstate or knit)
Location:
  shared repository: repo
  repository branch: repo/branch

Format:
       control: Meta directory format 1
        branch: %s
    repository: %s

Branch history:
         0 revisions
         0 committers

Repository:
         0 revisions
         0 KiB
""" % (format.get_branch_format().get_format_description(),
       format.repository_format.get_format_description(),
       ), out)
        self.assertEqual('', err)

        # Create lightweight checkout
        transport.mkdir('tree')
        transport.mkdir('tree/lightcheckout')
        tree2 = branch1.create_checkout('tree/lightcheckout', 
            lightweight=True)
        branch2 = tree2.branch
        self.assertCheckoutStatusOutput('-v tree/lightcheckout', tree2,
                   shared_repo=repo, repo_branch=branch1, verbose=True)

        # Create normal checkout
        tree3 = branch1.create_checkout('tree/checkout')
        self.assertCheckoutStatusOutput('tree/checkout --verbose', tree3,
            verbose=True,
            light_checkout=False, repo_branch=branch1)
        # Update lightweight checkout
        self.build_tree(['tree/lightcheckout/a'])
        tree2.add('a')
        tree2.commit('commit one')
        rev = repo.get_revision(branch2.revision_history()[0])
        datestring_first = format_date(rev.timestamp, rev.timezone)
        out, err = self.run_bzr('info tree/lightcheckout --verbose')
        self.assertEqualDiff(
"""Lightweight checkout (format: dirstate or dirstate-tags or \
pack-0.92 or rich-root or rich-root-pack)
Location:
  light checkout root: tree/lightcheckout
   checkout of branch: repo/branch
    shared repository: repo

Format:
       control: Meta directory format 1
  working tree: Working tree format 4
        branch: %s
    repository: %s

In the working tree:
         1 unchanged
         0 modified
         0 added
         0 removed
         0 renamed
         0 unknown
         0 ignored
         0 versioned subdirectories

Branch history:
         1 revision
         1 committer
         0 days old
   first revision: %s
  latest revision: %s

Repository:
         1 revision
         %d KiB
""" % (format.get_branch_format().get_format_description(),
       format.repository_format.get_format_description(),
       datestring_first, datestring_first,
       # poking at _revision_store isn't all that clean, but neither is
       # having the ui test dependent on the exact overhead of a given store.
       repo._revision_store.total_size(repo.get_transaction())[1] / 1024,
       ), out)
        self.assertEqual('', err)

        # Out of date checkout
        out, err = self.run_bzr('info -v tree/checkout')
        self.assertEqualDiff(
"""Checkout (format: dirstate)
Location:
       checkout root: tree/checkout
  checkout of branch: repo/branch

Format:
       control: Meta directory format 1
  working tree: Working tree format 4
        branch: %s
    repository: %s

Branch is out of date: missing 1 revision.

In the working tree:
         0 unchanged
         0 modified
         0 added
         0 removed
         0 renamed
         0 unknown
         0 ignored
         0 versioned subdirectories

Branch history:
         0 revisions
         0 committers

Repository:
         0 revisions
         0 KiB
""" % (format.get_branch_format().get_format_description(),
       format.repository_format.get_format_description(),
       ), out)
        self.assertEqual('', err)

        # Update checkout
        tree3.update()
        self.build_tree(['tree/checkout/b'])
        tree3.add('b')
        out, err = self.run_bzr('info tree/checkout --verbose')
        self.assertEqualDiff(
"""Checkout (format: dirstate)
Location:
       checkout root: tree/checkout
  checkout of branch: repo/branch

Format:
       control: Meta directory format 1
  working tree: Working tree format 4
        branch: %s
    repository: %s

In the working tree:
         1 unchanged
         0 modified
         1 added
         0 removed
         0 renamed
         0 unknown
         0 ignored
         0 versioned subdirectories

Branch history:
         1 revision
         1 committer
         0 days old
   first revision: %s
  latest revision: %s

Repository:
         1 revision
         %d KiB
""" % (format.get_branch_format().get_format_description(),
       format.repository_format.get_format_description(),
       datestring_first, datestring_first,
       # poking at _revision_store isn't all that clean, but neither is
       # having the ui test dependent on the exact overhead of a given store.
       repo._revision_store.total_size(repo.get_transaction())[1] / 1024,
       ), out)
        self.assertEqual('', err)
        tree3.commit('commit two')

        # Out of date lightweight checkout
        rev = repo.get_revision(branch1.revision_history()[-1])
        datestring_last = format_date(rev.timestamp, rev.timezone)
        out, err = self.run_bzr('info tree/lightcheckout --verbose')
        self.assertEqualDiff(
"""Lightweight checkout (format: dirstate or dirstate-tags or \
pack-0.92 or rich-root or rich-root-pack)
Location:
  light checkout root: tree/lightcheckout
   checkout of branch: repo/branch
    shared repository: repo

Format:
       control: Meta directory format 1
  working tree: Working tree format 4
        branch: %s
    repository: %s

Working tree is out of date: missing 1 revision.

In the working tree:
         1 unchanged
         0 modified
         0 added
         0 removed
         0 renamed
         0 unknown
         0 ignored
         0 versioned subdirectories

Branch history:
         2 revisions
         1 committer
         0 days old
   first revision: %s
  latest revision: %s

Repository:
         2 revisions
         %d KiB
""" % (format.get_branch_format().get_format_description(),
       format.repository_format.get_format_description(),
       datestring_first, datestring_last,
       # poking at _revision_store isn't all that clean, but neither is
       # having the ui test dependent on the exact overhead of a given store.
       repo._revision_store.total_size(repo.get_transaction())[1] / 1024,
       ), out)
        self.assertEqual('', err)

        # Show info about shared branch
        out, err = self.run_bzr('info repo/branch --verbose')
        self.assertEqualDiff(
"""Repository branch (format: dirstate or knit)
Location:
  shared repository: repo
  repository branch: repo/branch

Format:
       control: Meta directory format 1
        branch: %s
    repository: %s

Branch history:
         2 revisions
         1 committer
         0 days old
   first revision: %s
  latest revision: %s

Repository:
         2 revisions
         %d KiB
""" % (format.get_branch_format().get_format_description(),
       format.repository_format.get_format_description(),
       datestring_first, datestring_last,
       # poking at _revision_store isn't all that clean, but neither is
       # having the ui test dependent on the exact overhead of a given store.
       repo._revision_store.total_size(repo.get_transaction())[1] / 1024,
       ), out)
        self.assertEqual('', err)

        # Show info about repository with revisions
        out, err = self.run_bzr('info -v repo')
        self.assertEqualDiff(
"""Shared repository (format: dirstate or dirstate-tags or knit)
Location:
  shared repository: repo

Format:
       control: Meta directory format 1
    repository: %s

Repository:
         2 revisions
         %d KiB
""" % (format.repository_format.get_format_description(),
       # poking at _revision_store isn't all that clean, but neither is
       # having the ui test dependent on the exact overhead of a given store.
       repo._revision_store.total_size(repo.get_transaction())[1] / 1024,
       ), out)
        self.assertEqual('', err)

    def test_info_shared_repository_with_trees(self):
        format = bzrdir.format_registry.make_bzrdir('knit')
        transport = self.get_transport()

        # Create shared repository with working trees
        repo = self.make_repository('repo', shared=True, format=format)
        repo.set_make_working_trees(True)
        out, err = self.run_bzr('info -v repo')
        self.assertEqualDiff(
"""Shared repository with trees (format: dirstate or dirstate-tags or knit)
Location:
  shared repository: repo

Format:
       control: Meta directory format 1
    repository: %s

Create working tree for new branches inside the repository.

Repository:
         0 revisions
         0 KiB
""" % (format.repository_format.get_format_description(),
       ), out)
        self.assertEqual('', err)

        # Create two branches
        repo.bzrdir.root_transport.mkdir('branch1')
        branch1 = repo.bzrdir.create_branch_convenience('repo/branch1',
            format=format)
        branch2 = branch1.bzrdir.sprout('repo/branch2').open_branch()

        # Empty first branch
        out, err = self.run_bzr('info repo/branch1 --verbose')
        self.assertEqualDiff(
"""Repository tree (format: knit)
Location:
  shared repository: repo
  repository branch: repo/branch1

Format:
       control: Meta directory format 1
  working tree: Working tree format 3
        branch: %s
    repository: %s

In the working tree:
         0 unchanged
         0 modified
         0 added
         0 removed
         0 renamed
         0 unknown
         0 ignored
         0 versioned subdirectories

Branch history:
         0 revisions
         0 committers

Repository:
         0 revisions
         0 KiB
""" % (format.get_branch_format().get_format_description(),
       format.repository_format.get_format_description(),
       ), out)
        self.assertEqual('', err)

        # Update first branch
        self.build_tree(['repo/branch1/a'])
        tree1 = branch1.bzrdir.open_workingtree()
        tree1.add('a')
        tree1.commit('commit one')
        rev = repo.get_revision(branch1.revision_history()[0])
        datestring_first = format_date(rev.timestamp, rev.timezone)
        out, err = self.run_bzr('info -v repo/branch1')
        self.assertEqualDiff(
"""Repository tree (format: knit)
Location:
  shared repository: repo
  repository branch: repo/branch1

Format:
       control: Meta directory format 1
  working tree: Working tree format 3
        branch: %s
    repository: %s

In the working tree:
         1 unchanged
         0 modified
         0 added
         0 removed
         0 renamed
         0 unknown
         0 ignored
         0 versioned subdirectories

Branch history:
         1 revision
         1 committer
         0 days old
   first revision: %s
  latest revision: %s

Repository:
         1 revision
         %d KiB
""" % (format.get_branch_format().get_format_description(),
       format.repository_format.get_format_description(),
       datestring_first, datestring_first,
       # poking at _revision_store isn't all that clean, but neither is
       # having the ui test dependent on the exact overhead of a given store.
       repo._revision_store.total_size(repo.get_transaction())[1] / 1024,
       ), out)
        self.assertEqual('', err)

        # Out of date second branch
        out, err = self.run_bzr('info repo/branch2 --verbose')
        self.assertEqualDiff(
"""Repository tree (format: knit)
Location:
  shared repository: repo
  repository branch: repo/branch2

Related branches:
  parent branch: repo/branch1

Format:
       control: Meta directory format 1
  working tree: Working tree format 3
        branch: %s
    repository: %s

In the working tree:
         0 unchanged
         0 modified
         0 added
         0 removed
         0 renamed
         0 unknown
         0 ignored
         0 versioned subdirectories

Branch history:
         0 revisions
         0 committers

Repository:
         1 revision
         %d KiB
""" % (format.get_branch_format().get_format_description(),
       format.repository_format.get_format_description(),
       # poking at _revision_store isn't all that clean, but neither is
       # having the ui test dependent on the exact overhead of a given store.
       repo._revision_store.total_size(repo.get_transaction())[1] / 1024,
       ), out)
        self.assertEqual('', err)

        # Update second branch
        tree2 = branch2.bzrdir.open_workingtree()
        tree2.pull(branch1)
        out, err = self.run_bzr('info -v repo/branch2')
        self.assertEqualDiff(
"""Repository tree (format: knit)
Location:
  shared repository: repo
  repository branch: repo/branch2

Related branches:
  parent branch: repo/branch1

Format:
       control: Meta directory format 1
  working tree: Working tree format 3
        branch: %s
    repository: %s

In the working tree:
         1 unchanged
         0 modified
         0 added
         0 removed
         0 renamed
         0 unknown
         0 ignored
         0 versioned subdirectories

Branch history:
         1 revision
         1 committer
         0 days old
   first revision: %s
  latest revision: %s

Repository:
         1 revision
         %d KiB
""" % (format.get_branch_format().get_format_description(),
       format.repository_format.get_format_description(),
       datestring_first, datestring_first,
       # poking at _revision_store isn't all that clean, but neither is
       # having the ui test dependent on the exact overhead of a given store.
       repo._revision_store.total_size(repo.get_transaction())[1] / 1024,
       ), out)
        self.assertEqual('', err)

        # Show info about repository with revisions
        out, err = self.run_bzr('info -v repo')
        self.assertEqualDiff(
"""Shared repository with trees (format: dirstate or dirstate-tags or knit)
Location:
  shared repository: repo

Format:
       control: Meta directory format 1
    repository: %s

Create working tree for new branches inside the repository.

Repository:
         1 revision
         %d KiB
""" % (format.repository_format.get_format_description(),
       # poking at _revision_store isn't all that clean, but neither is
       # having the ui test dependent on the exact overhead of a given store.
       repo._revision_store.total_size(repo.get_transaction())[1] / 1024,
       ),
       out)
        self.assertEqual('', err)
    
    def test_info_shared_repository_with_tree_in_root(self):
        format = bzrdir.format_registry.make_bzrdir('knit')
        transport = self.get_transport()

        # Create shared repository with working trees
        repo = self.make_repository('repo', shared=True, format=format)
        repo.set_make_working_trees(True)
        out, err = self.run_bzr('info -v repo')
        self.assertEqualDiff(
"""Shared repository with trees (format: dirstate or dirstate-tags or knit)
Location:
  shared repository: repo

Format:
       control: Meta directory format 1
    repository: %s

Create working tree for new branches inside the repository.

Repository:
         0 revisions
         0 KiB
""" % (format.repository_format.get_format_description(),
       ), out)
        self.assertEqual('', err)

        # Create branch in root of repository
        control = repo.bzrdir
        branch = control.create_branch()
        control.create_workingtree()
        out, err = self.run_bzr('info -v repo')
        self.assertEqualDiff(
"""Repository tree (format: knit)
Location:
  shared repository: repo
  repository branch: repo

Format:
       control: Meta directory format 1
  working tree: Working tree format 3
        branch: %s
    repository: %s

In the working tree:
         0 unchanged
         0 modified
         0 added
         0 removed
         0 renamed
         0 unknown
         0 ignored
         0 versioned subdirectories

Branch history:
         0 revisions
         0 committers

Repository:
         0 revisions
         0 KiB
""" % (format.get_branch_format().get_format_description(),
       format.repository_format.get_format_description(),
       ), out)
        self.assertEqual('', err)

    def assertCheckoutStatusOutput(self,
        command_string, lco_tree, shared_repo=None,
        repo_branch=None,
        tree_locked=False,
        branch_locked=False, repo_locked=False,
        verbose=False,
        light_checkout=True,
        checkout_root=None):
        """Check the output of info in a checkout.

        This is not quite a mirror of the info code: rather than using the
        tree being examined to predict output, it uses a bunch of flags which
        allow us, the test writers, to document what *should* be present in
        the output. Removing this separation would remove the value of the
        tests.
        
        :param path: the path to the light checkout.
        :param lco_tree: the tree object for the light checkout.
        :param shared_repo: A shared repository is in use, expect that in
            the output.
        :param repo_branch: A branch in a shared repository for non light
            checkouts.
        :param tree_locked: If true, expect the tree to be locked.
        :param branch_locked: If true, expect the branch to be locked.
        :param repo_locked: If true, expect the repository to be locked.
            Note that the lco_tree.branch.repository is inspected, and if is not
            actually locked then this parameter is overridden. This is because
            pack repositories do not have any public API for obtaining an
            exclusive repository wide lock.
        :param verbose: If true, expect verbose output
        """
        def friendly_location(url):
            path = urlutils.unescape_for_display(url, 'ascii')
            try:
                return osutils.relpath(osutils.getcwd(), path)
            except errors.PathNotChild:
                return path

        if tree_locked:
            # We expect this to fail because of locking errors.
            # (A write-locked file cannot be read-locked
            # in the different process -- either on win32 or on linux).
            # This should be removed when the locking errors are fixed.
            self.expectFailure('OS locks are exclusive '
                'for different processes (Bug #174055)',
                self.run_bzr_subprocess,
                'info ' + command_string)
        out, err = self.run_bzr('info %s' % command_string)
        description = {
            (True, True): 'Lightweight checkout',
            (True, False): 'Repository checkout',
            (False, True): 'Lightweight checkout',
            (False, False): 'Checkout',
            }[(shared_repo is not None, light_checkout)]
        format = {True: 'dirstate or dirstate-tags or pack-0.92'
                        ' or rich-root or rich-root-pack',
                  False: 'dirstate'}[light_checkout]
        if repo_locked:
            repo_locked = lco_tree.branch.repository.get_physical_lock_status()
        if repo_locked or branch_locked or tree_locked:
            def locked_message(a_bool):
                if a_bool:
                    return 'locked'
                else:
                    return 'unlocked'
            expected_lock_output = (
                "\n"
                "Lock status:\n"
                "  working tree: %s\n"
                "        branch: %s\n"
                "    repository: %s\n" % (
                    locked_message(tree_locked),
                    locked_message(branch_locked),
                    locked_message(repo_locked)))
        else:
            expected_lock_output = ''
        tree_data = ''
        extra_space = ''
        if light_checkout:
            tree_data = ("  light checkout root: %s\n" %
                friendly_location(lco_tree.bzrdir.root_transport.base))
            extra_space = ' '
        if lco_tree.branch.get_bound_location() is not None:
            tree_data += ("%s       checkout root: %s\n" % (extra_space,
                friendly_location(lco_tree.branch.bzrdir.root_transport.base)))
        if shared_repo is not None:
            branch_data = (
                "   checkout of branch: %s\n"
                "    shared repository: %s\n" %
                (friendly_location(repo_branch.bzrdir.root_transport.base),
                 friendly_location(shared_repo.bzrdir.root_transport.base)))
        elif repo_branch is not None:
            branch_data = (
                "%s  checkout of branch: %s\n" %
                (extra_space,
                 friendly_location(repo_branch.bzrdir.root_transport.base)))
        else:
            branch_data = ("   checkout of branch: %s\n" %
                lco_tree.branch.bzrdir.root_transport.base)
        
        if verbose:
            verbose_info = '         0 committers\n'
        else:
            verbose_info = ''
            
        self.assertEqualDiff(
"""%s (format: %s)
Location:
%s%s
Format:
       control: Meta directory format 1
  working tree: %s
        branch: %s
    repository: %s
%s
In the working tree:
         0 unchanged
         0 modified
         0 added
         0 removed
         0 renamed
         0 unknown
         0 ignored
         0 versioned subdirectories

Branch history:
         0 revisions
%s
Repository:
         0 revisions
         0 KiB
""" %  (description,
        format,
        tree_data,
        branch_data,
        lco_tree._format.get_format_description(),
        lco_tree.branch._format.get_format_description(),
        lco_tree.branch.repository._format.get_format_description(),
        expected_lock_output,
        verbose_info,
        ), out)
        self.assertEqual('', err)

    def test_info_locking(self):
        transport = self.get_transport()
        # Create shared repository with a branch
        repo = self.make_repository('repo', shared=True,
                                    format=bzrlib.bzrdir.BzrDirMetaFormat1())
        repo.set_make_working_trees(False)
        repo.bzrdir.root_transport.mkdir('branch')
        repo_branch = repo.bzrdir.create_branch_convenience('repo/branch',
                                    format=bzrlib.bzrdir.BzrDirMetaFormat1())
        # Do a heavy checkout
        transport.mkdir('tree')
        transport.mkdir('tree/checkout')
        co_branch = bzrlib.bzrdir.BzrDir.create_branch_convenience('tree/checkout',
            format=bzrlib.bzrdir.BzrDirMetaFormat1())
        co_branch.bind(repo_branch)
        # Do a light checkout of the heavy one
        transport.mkdir('tree/lightcheckout')
        lco_dir = bzrlib.bzrdir.BzrDirMetaFormat1().initialize('tree/lightcheckout')
        bzrlib.branch.BranchReferenceFormat().initialize(lco_dir, co_branch)
        lco_dir.create_workingtree()
        lco_tree = lco_dir.open_workingtree()

        # Test all permutations of locking the working tree, branch and repository
        # W B R

        # U U U
        self.assertCheckoutStatusOutput('-v tree/lightcheckout', lco_tree,
                                        repo_branch=repo_branch,
                                        verbose=True, light_checkout=True)
        # U U L
        lco_tree.branch.repository.lock_write()
        try:
            self.assertCheckoutStatusOutput('-v tree/lightcheckout',
            lco_tree, repo_branch=repo_branch,
            repo_locked=True, verbose=True, light_checkout=True)
        finally:
            lco_tree.branch.repository.unlock()
        # U L L
        lco_tree.branch.lock_write()
        try:
            self.assertCheckoutStatusOutput('-v tree/lightcheckout',
            lco_tree,
            branch_locked=True,
            repo_locked=True,
            repo_branch=repo_branch,
            verbose=True)
        finally:
            lco_tree.branch.unlock()
        # L L L
        lco_tree.lock_write()
        try:
            self.assertCheckoutStatusOutput('-v tree/lightcheckout',
            lco_tree, repo_branch=repo_branch,
            tree_locked=True,
            branch_locked=True,
            repo_locked=True,
            verbose=True)
        finally:
            lco_tree.unlock()
        # L L U
        lco_tree.lock_write()
        lco_tree.branch.repository.unlock()
        try:
            self.assertCheckoutStatusOutput('-v tree/lightcheckout',
            lco_tree, repo_branch=repo_branch,
            tree_locked=True,
            branch_locked=True,
            verbose=True)
        finally:
            lco_tree.branch.repository.lock_write()
            lco_tree.unlock()
        # L U U
        lco_tree.lock_write()
        lco_tree.branch.unlock()
        try:
            self.assertCheckoutStatusOutput('-v tree/lightcheckout',
            lco_tree, repo_branch=repo_branch,
            tree_locked=True,
            verbose=True)
        finally:
            lco_tree.branch.lock_write()
            lco_tree.unlock()
        # L U L
        lco_tree.lock_write()
        lco_tree.branch.unlock()
        lco_tree.branch.repository.lock_write()
        try:
            self.assertCheckoutStatusOutput('-v tree/lightcheckout',
            lco_tree, repo_branch=repo_branch,
            tree_locked=True,
            repo_locked=True,
            verbose=True)
        finally:
            lco_tree.branch.repository.unlock()
            lco_tree.branch.lock_write()
            lco_tree.unlock()
        # U L U
        lco_tree.branch.lock_write()
        lco_tree.branch.repository.unlock()
        try:
            self.assertCheckoutStatusOutput('-v tree/lightcheckout',
            lco_tree, repo_branch=repo_branch,
            branch_locked=True,
            verbose=True)
        finally:
            lco_tree.branch.repository.lock_write()
            lco_tree.branch.unlock()

        if sys.platform == 'win32':
            self.knownFailure('Win32 cannot run "bzr info"'
                              ' when the tree is locked.')

    def test_info_locking_oslocks(self):
        if sys.platform == "win32":
            raise TestSkipped("don't use oslocks on win32 in unix manner")

        tree = self.make_branch_and_tree('branch',
                                         format=bzrlib.bzrdir.BzrDirFormat6())

        # Test all permutations of locking the working tree, branch and repository
        # XXX: Well not yet, as we can't query oslocks yet. Currently, it's
        # implemented by raising NotImplementedError and get_physical_lock_status()
        # always returns false. This makes bzr info hide the lock status.  (Olaf)
        # W B R

        # U U U
        out, err = self.run_bzr('info -v branch')
        self.assertEqualDiff(
"""Standalone tree (format: weave)
Location:
  branch root: %s

Format:
       control: All-in-one format 6
  working tree: Working tree format 2
        branch: Branch format 4
    repository: %s

In the working tree:
         0 unchanged
         0 modified
         0 added
         0 removed
         0 renamed
         0 unknown
         0 ignored
         0 versioned subdirectories

Branch history:
         0 revisions
         0 committers

Repository:
         0 revisions
         0 KiB
""" % ('branch', tree.branch.repository._format.get_format_description(),
       ), out)
        self.assertEqual('', err)
        # L L L
        tree.lock_write()
        out, err = self.run_bzr('info -v branch')
        self.assertEqualDiff(
"""Standalone tree (format: weave)
Location:
  branch root: %s

Format:
       control: All-in-one format 6
  working tree: Working tree format 2
        branch: Branch format 4
    repository: %s

In the working tree:
         0 unchanged
         0 modified
         0 added
         0 removed
         0 renamed
         0 unknown
         0 ignored
         0 versioned subdirectories

Branch history:
         0 revisions
         0 committers

Repository:
         0 revisions
         0 KiB
""" % ('branch', tree.branch.repository._format.get_format_description(),
       ), out)
        self.assertEqual('', err)
        tree.unlock()

<<<<<<< HEAD
    def test_info_shallow(self):
=======
    def test_info_stacked(self):
>>>>>>> 5c5181c2
        # We have a mainline
        trunk_tree = self.make_branch_and_tree('mainline',
            format='development1')
        trunk_tree.commit('mainline')
<<<<<<< HEAD
        # and make branch from it which is shallow
        new_dir = trunk_tree.bzrdir.sprout('newbranch', shallow=True)
=======
        # and a branch from it which is stacked
        new_dir = trunk_tree.bzrdir.sprout('newbranch', stacked=True)
>>>>>>> 5c5181c2
        out, err = self.run_bzr('info newbranch')
        self.assertEqual(
"""Standalone tree (format: development1)
Location:
  branch root: newbranch

Related branches:
  parent branch: mainline
     stacked on: mainline
""", out)
        self.assertEqual("", err)<|MERGE_RESOLUTION|>--- conflicted
+++ resolved
@@ -1445,22 +1445,13 @@
         self.assertEqual('', err)
         tree.unlock()
 
-<<<<<<< HEAD
-    def test_info_shallow(self):
-=======
     def test_info_stacked(self):
->>>>>>> 5c5181c2
         # We have a mainline
         trunk_tree = self.make_branch_and_tree('mainline',
             format='development1')
         trunk_tree.commit('mainline')
-<<<<<<< HEAD
-        # and make branch from it which is shallow
-        new_dir = trunk_tree.bzrdir.sprout('newbranch', shallow=True)
-=======
         # and a branch from it which is stacked
         new_dir = trunk_tree.bzrdir.sprout('newbranch', stacked=True)
->>>>>>> 5c5181c2
         out, err = self.run_bzr('info newbranch')
         self.assertEqual(
 """Standalone tree (format: development1)
