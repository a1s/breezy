# Copyright (C) 2005 by Canonical Ltd
# -*- coding: utf-8 -*-

# This program is free software; you can redistribute it and/or modify
# it under the terms of the GNU General Public License as published by
# the Free Software Foundation; either version 2 of the License, or
# (at your option) any later version.

# This program is distributed in the hope that it will be useful,
# but WITHOUT ANY WARRANTY; without even the implied warranty of
# MERCHANTABILITY or FITNESS FOR A PARTICULAR PURPOSE.  See the
# GNU General Public License for more details.

# You should have received a copy of the GNU General Public License
# along with this program; if not, write to the Free Software
# Foundation, Inc., 59 Temple Place, Suite 330, Boston, MA  02111-1307  USA

# Mr. Smoketoomuch: I'm sorry?
# Mr. Bounder: You'd better cut down a little then.
# Mr. Smoketoomuch: Oh, I see! Smoke too much so I'd better cut down a little
#                   then!

"""Black-box tests for bzr.

These check that it behaves properly when it's invoked through the regular
command-line interface. This doesn't actually run a new interpreter but 
rather starts again from the run_bzr function.
"""


# XXXXXXXXXXXXXXXXXXXXXXXXXXXXXXXXXXXXXXXXXXXXXXXXXXXXXXXXXXXXXXXXXXXXXX
# Note: Please don't add new tests here, it's too big and bulky.  Instead add
# them into small suites in bzrlib.tests.blackbox.test_FOO for the particular
# UI command/aspect that is being tested.


from cStringIO import StringIO
import os
import re
import shutil
import sys

from bzrlib.branch import Branch
from bzrlib.clone import copy_branch
from bzrlib.errors import BzrCommandError
from bzrlib.osutils import has_symlinks, pathjoin
from bzrlib.tests.HTTPTestUtil import TestCaseWithWebserver
from bzrlib.tests.blackbox import ExternalBase

class TestCommands(ExternalBase):

    def test_help_commands(self):
        self.runbzr('--help')
        self.runbzr('help')
        self.runbzr('help commands')
        self.runbzr('help help')
        self.runbzr('commit -h')

    def test_init_branch(self):
        self.runbzr(['init'])

        # Can it handle subdirectories as well?
        self.runbzr('init subdir1')
        self.assert_(os.path.exists('subdir1'))
        self.assert_(os.path.exists('subdir1/.bzr'))

        self.runbzr('init subdir2/nothere', retcode=3)
        
        os.mkdir('subdir2')
        self.runbzr('init subdir2')
        self.runbzr('init subdir2', retcode=3)

        self.runbzr('init subdir2/subsubdir1')
        self.assert_(os.path.exists('subdir2/subsubdir1/.bzr'))

    def test_whoami(self):
        # this should always identify something, if only "john@localhost"
        self.runbzr("whoami")
        self.runbzr("whoami --email")

        self.assertEquals(self.runbzr("whoami --email",
                                      backtick=True).count('@'), 1)
        
    def test_whoami_branch(self):
        """branch specific user identity works."""
        self.runbzr('init')
        f = file('.bzr/email', 'wt')
        f.write('Branch Identity <branch@identi.ty>')
        f.close()
        bzr_email = os.environ.get('BZREMAIL')
        if bzr_email is not None:
            del os.environ['BZREMAIL']
        whoami = self.runbzr("whoami",backtick=True)
        whoami_email = self.runbzr("whoami --email",backtick=True)
        self.assertTrue(whoami.startswith('Branch Identity <branch@identi.ty>'))
        self.assertTrue(whoami_email.startswith('branch@identi.ty'))
        # Verify that the environment variable overrides the value 
        # in the file
        os.environ['BZREMAIL'] = 'Different ID <other@environ.ment>'
        whoami = self.runbzr("whoami",backtick=True)
        whoami_email = self.runbzr("whoami --email",backtick=True)
        self.assertTrue(whoami.startswith('Different ID <other@environ.ment>'))
        self.assertTrue(whoami_email.startswith('other@environ.ment'))
        if bzr_email is not None:
            os.environ['BZREMAIL'] = bzr_email

    def test_nick_command(self):
        """bzr nick for viewing, setting nicknames"""
        os.mkdir('me.dev')
        os.chdir('me.dev')
        self.runbzr('init')
        nick = self.runbzr("nick",backtick=True)
        self.assertEqual(nick, 'me.dev\n')
        nick = self.runbzr("nick moo")
        nick = self.runbzr("nick",backtick=True)
        self.assertEqual(nick, 'moo\n')


    def test_invalid_commands(self):
        self.runbzr("pants", retcode=3)
        self.runbzr("--pants off", retcode=3)
        self.runbzr("diff --message foo", retcode=3)

    def test_empty_commit(self):
        self.runbzr("init")
        self.build_tree(['hello.txt'])
        self.runbzr("commit -m empty", retcode=3)
        self.runbzr("add hello.txt")
        self.runbzr("commit -m added")       

    def test_empty_commit_message(self):
        self.runbzr("init")
        file('foo.c', 'wt').write('int main() {}')
        self.runbzr(['add', 'foo.c'])
        self.runbzr(["commit", "-m", ""] , retcode=3) 

    def test_remove_deleted(self):
        self.runbzr("init")
        self.build_tree(['a'])
        self.runbzr(['add', 'a'])
        self.runbzr(['commit', '-m', 'added a'])
        os.unlink('a')
        self.runbzr(['remove', 'a'])

    def test_other_branch_commit(self):
        # this branch is to ensure consistent behaviour, whether we're run
        # inside a branch, or not.
        os.mkdir('empty_branch')
        os.chdir('empty_branch')
        self.runbzr('init')
        os.mkdir('branch')
        os.chdir('branch')
        self.runbzr('init')
        file('foo.c', 'wt').write('int main() {}')
        file('bar.c', 'wt').write('int main() {}')
        os.chdir('..')
        self.runbzr(['add', 'branch/foo.c'])
        self.runbzr(['add', 'branch'])
        # can't commit files in different trees; sane error
        self.runbzr('commit -m newstuff branch/foo.c .', retcode=3)
        self.runbzr('commit -m newstuff branch/foo.c')
        self.runbzr('commit -m newstuff branch')
        self.runbzr('commit -m newstuff branch', retcode=3)

    def test_ignore_patterns(self):
        from bzrlib.branch import Branch
        Branch.initialize('.')
        self.assertEquals(self.capture('unknowns'), '')

        file('foo.tmp', 'wt').write('tmp files are ignored')
        self.assertEquals(self.capture('unknowns'), '')

        file('foo.c', 'wt').write('int main() {}')
        self.assertEquals(self.capture('unknowns'), 'foo.c\n')

        self.runbzr(['add', 'foo.c'])
        self.assertEquals(self.capture('unknowns'), '')

        # 'ignore' works when creating the .bzignore file
        file('foo.blah', 'wt').write('blah')
        self.assertEquals(self.capture('unknowns'), 'foo.blah\n')
        self.runbzr('ignore *.blah')
        self.assertEquals(self.capture('unknowns'), '')
        self.assertEquals(file('.bzrignore', 'rU').read(), '*.blah\n')

        # 'ignore' works when then .bzrignore file already exists
        file('garh', 'wt').write('garh')
        self.assertEquals(self.capture('unknowns'), 'garh\n')
        self.runbzr('ignore garh')
        self.assertEquals(self.capture('unknowns'), '')
        self.assertEquals(file('.bzrignore', 'rU').read(), '*.blah\ngarh\n')

    def test_revert(self):
        self.runbzr('init')

        file('hello', 'wt').write('foo')
        self.runbzr('add hello')
        self.runbzr('commit -m setup hello')

        file('goodbye', 'wt').write('baz')
        self.runbzr('add goodbye')
        self.runbzr('commit -m setup goodbye')

        file('hello', 'wt').write('bar')
        file('goodbye', 'wt').write('qux')
        self.runbzr('revert hello')
        self.check_file_contents('hello', 'foo')
        self.check_file_contents('goodbye', 'qux')
        self.runbzr('revert')
        self.check_file_contents('goodbye', 'baz')

        os.mkdir('revertdir')
        self.runbzr('add revertdir')
        self.runbzr('commit -m f')
        os.rmdir('revertdir')
        self.runbzr('revert')

        if has_symlinks():
            os.symlink('/unlikely/to/exist', 'symlink')
            self.runbzr('add symlink')
            self.runbzr('commit -m f')
            os.unlink('symlink')
            self.runbzr('revert')
            self.failUnlessExists('symlink')
            os.unlink('symlink')
            os.symlink('a-different-path', 'symlink')
            self.runbzr('revert')
            self.assertEqual('/unlikely/to/exist',
                             os.readlink('symlink'))
        else:
            self.log("skipping revert symlink tests")
        
        file('hello', 'wt').write('xyz')
        self.runbzr('commit -m xyz hello')
        self.runbzr('revert -r 1 hello')
        self.check_file_contents('hello', 'foo')
        self.runbzr('revert hello')
        self.check_file_contents('hello', 'xyz')
        os.chdir('revertdir')
        self.runbzr('revert')
        os.chdir('..')

    def test_status(self):
        self.runbzr("init")
        self.build_tree(['hello.txt'])
        result = self.runbzr("status")
        self.assert_("unknown:\n  hello.txt\n" in result, result)
        self.runbzr("add hello.txt")
        result = self.runbzr("status")
        self.assert_("added:\n  hello.txt\n" in result, result)
        self.runbzr("commit -m added")
        result = self.runbzr("status -r 0..1")
        self.assert_("added:\n  hello.txt\n" in result, result)
        self.build_tree(['world.txt'])
        result = self.runbzr("status -r 0")
        self.assert_("added:\n  hello.txt\n" \
                     "unknown:\n  world.txt\n" in result, result)

    def test_mv_modes(self):
        """Test two modes of operation for mv"""
        from bzrlib.branch import Branch
        b = Branch.initialize('.')
        self.build_tree(['a', 'c', 'subdir/'])
        self.run_bzr_captured(['add', self.test_dir])
        self.run_bzr_captured(['mv', 'a', 'b'])
        self.run_bzr_captured(['mv', 'b', 'subdir'])
        self.run_bzr_captured(['mv', 'subdir/b', 'a'])
        self.run_bzr_captured(['mv', 'a', 'c', 'subdir'])
        self.run_bzr_captured(['mv', 'subdir/a', 'subdir/newa'])

    def test_main_version(self):
        """Check output from version command and master option is reasonable"""
        # output is intentionally passed through to stdout so that we
        # can see the version being tested
        output = self.runbzr('version', backtick=1)
        self.log('bzr version output:')
        self.log(output)
        self.assert_(output.startswith('bzr (bazaar-ng) '))
        self.assertNotEqual(output.index('Canonical'), -1)
        # make sure --version is consistent
        tmp_output = self.runbzr('--version', backtick=1)
        self.log('bzr --version output:')
        self.log(tmp_output)
        self.assertEquals(output, tmp_output)

    def example_branch(test):
        test.runbzr('init')
        file('hello', 'wt').write('foo')
        test.runbzr('add hello')
        test.runbzr('commit -m setup hello')
        file('goodbye', 'wt').write('baz')
        test.runbzr('add goodbye')
        test.runbzr('commit -m setup goodbye')

    def test_export(self):
        os.mkdir('branch')
        os.chdir('branch')
        self.example_branch()
        self.runbzr('export ../latest')
        self.assertEqual(file('../latest/goodbye', 'rt').read(), 'baz')
        self.runbzr('export ../first -r 1')
        self.assert_(not os.path.exists('../first/goodbye'))
        self.assertEqual(file('../first/hello', 'rt').read(), 'foo')
        self.runbzr('export ../first.gz -r 1')
        self.assertEqual(file('../first.gz/hello', 'rt').read(), 'foo')
        self.runbzr('export ../first.bz2 -r 1')
        self.assertEqual(file('../first.bz2/hello', 'rt').read(), 'foo')

        from tarfile import TarFile
        self.runbzr('export ../first.tar -r 1')
        self.assert_(os.path.isfile('../first.tar'))
        tf = TarFile('../first.tar')
        self.assert_('first/hello' in tf.getnames(), tf.getnames())
        self.assertEqual(tf.extractfile('first/hello').read(), 'foo')
        self.runbzr('export ../first.tar.gz -r 1')
        self.assert_(os.path.isfile('../first.tar.gz'))
        self.runbzr('export ../first.tbz2 -r 1')
        self.assert_(os.path.isfile('../first.tbz2'))
        self.runbzr('export ../first.tar.bz2 -r 1')
        self.assert_(os.path.isfile('../first.tar.bz2'))
        self.runbzr('export ../first.tar.tbz2 -r 1')
        self.assert_(os.path.isfile('../first.tar.tbz2'))

        from bz2 import BZ2File
        tf = TarFile('../first.tar.tbz2', 
                     fileobj=BZ2File('../first.tar.tbz2', 'r'))
        self.assert_('first.tar/hello' in tf.getnames(), tf.getnames())
        self.assertEqual(tf.extractfile('first.tar/hello').read(), 'foo')
        self.runbzr('export ../first2.tar -r 1 --root pizza')
        tf = TarFile('../first2.tar')
        self.assert_('pizza/hello' in tf.getnames(), tf.getnames())

        from zipfile import ZipFile
        self.runbzr('export ../first.zip -r 1')
        self.failUnlessExists('../first.zip')
        zf = ZipFile('../first.zip')
        self.assert_('first/hello' in zf.namelist(), zf.namelist())
        self.assertEqual(zf.read('first/hello'), 'foo')

        self.runbzr('export ../first2.zip -r 1 --root pizza')
        zf = ZipFile('../first2.zip')
        self.assert_('pizza/hello' in zf.namelist(), zf.namelist())
        
        self.runbzr('export ../first-zip --format=zip -r 1')
        zf = ZipFile('../first-zip')
        self.assert_('first-zip/hello' in zf.namelist(), zf.namelist())

    def test_diff(self):
        self.example_branch()
        file('hello', 'wt').write('hello world!')
        self.runbzr('commit -m fixing hello')
        output = self.runbzr('diff -r 2..3', backtick=1, retcode=1)
        self.assert_('\n+hello world!' in output)
        output = self.runbzr('diff -r last:3..last:1', backtick=1, retcode=1)
        self.assert_('\n+baz' in output)
        file('moo', 'wb').write('moo')
        self.runbzr('add moo')
        os.unlink('moo')
        self.runbzr('diff')

    def test_diff_branches(self):
        self.build_tree(['branch1/', 'branch1/file', 'branch2/'], line_endings='binary')
        branch = Branch.initialize('branch1')
        branch.working_tree().add(['file'])
        branch.working_tree().commit('add file')
        copy_branch(branch, 'branch2')
        print >> open('branch2/file', 'wb'), 'new content'
        branch2 = Branch.open('branch2')
        branch2.working_tree().commit('update file')
        # should open branch1 and diff against branch2, 
        output = self.run_bzr_captured(['diff', '-r', 'branch:branch2', 
                                        'branch1'],
                                       retcode=1)
        self.assertEquals(("=== modified file 'file'\n"
                           "--- file\t\n"
                           "+++ file\t\n"
                           "@@ -1,1 +1,1 @@\n"
                           "-new content\n"
                           "+contents of branch1/file\n"
                           "\n", ''), output)
        output = self.run_bzr_captured(['diff', 'branch2', 'branch1'],
                                       retcode=1)
        self.assertEqualDiff(("=== modified file 'file'\n"
                              "--- file\t\n"
                              "+++ file\t\n"
                              "@@ -1,1 +1,1 @@\n"
                              "-new content\n"
                              "+contents of branch1/file\n"
                              "\n", ''), output)


    def test_branch(self):
        """Branch from one branch to another."""
        os.mkdir('a')
        os.chdir('a')
        self.example_branch()
        os.chdir('..')
        self.runbzr('branch a b')
        self.assertFileEqual('b\n', 'b/.bzr/branch-name')
        self.runbzr('branch a c -r 1')
        os.chdir('b')
        self.runbzr('commit -m foo --unchanged')
        os.chdir('..')
        # naughty - abstraction violations RBC 20050928  
        print "test_branch used to delete the stores, how is this meant to work ?"
        #shutil.rmtree('a/.bzr/revision-store')
        #shutil.rmtree('a/.bzr/inventory-store', ignore_errors=True)
        #shutil.rmtree('a/.bzr/text-store', ignore_errors=True)
        self.runbzr('branch a d --basis b')

    def test_merge(self):
        from bzrlib.branch import Branch
        
        os.mkdir('a')
        os.chdir('a')
        self.example_branch()
        os.chdir('..')
        self.runbzr('branch a b')
        os.chdir('b')
        file('goodbye', 'wt').write('quux')
        self.runbzr(['commit',  '-m',  "more u's are always good"])

        os.chdir('../a')
        file('hello', 'wt').write('quuux')
        # We can't merge when there are in-tree changes
        self.runbzr('merge ../b', retcode=3)
        self.runbzr(['commit', '-m', "Like an epidemic of u's"])
        self.runbzr('merge ../b -r last:1..last:1 --merge-type blooof',
                    retcode=3)
        self.runbzr('merge ../b -r last:1..last:1 --merge-type merge3')
        self.runbzr('revert --no-backup')
        self.runbzr('merge ../b -r last:1..last:1 --merge-type weave')
        self.runbzr('revert --no-backup')
        self.runbzr('merge ../b -r last:1..last:1 --reprocess')
        self.runbzr('revert --no-backup')
        self.runbzr('merge ../b -r last:1')
        self.check_file_contents('goodbye', 'quux')
        # Merging a branch pulls its revision into the tree
        a = Branch.open('.')
        b = Branch.open('../b')
        a.get_revision_xml(b.last_revision())
        self.log('pending merges: %s', a.working_tree().pending_merges())
        self.assertEquals(a.working_tree().pending_merges(),
                          [b.last_revision()])
        self.runbzr('commit -m merged')
        self.runbzr('merge ../b -r last:1')
        self.assertEqual(Branch.open('.').working_tree().pending_merges(), [])

    def test_merge_with_missing_file(self):
        """Merge handles missing file conflicts"""
        os.mkdir('a')
        os.chdir('a')
        os.mkdir('sub')
        print >> file('sub/a.txt', 'wb'), "hello"
        print >> file('b.txt', 'wb'), "hello"
        print >> file('sub/c.txt', 'wb'), "hello"
        self.runbzr('init')
        self.runbzr('add')
        self.runbzr(('commit', '-m', 'added a'))
        self.runbzr('branch . ../b')
        print >> file('sub/a.txt', 'ab'), "there"
        print >> file('b.txt', 'ab'), "there"
        print >> file('sub/c.txt', 'ab'), "there"
        self.runbzr(('commit', '-m', 'Added there'))
        os.unlink('sub/a.txt')
        os.unlink('sub/c.txt')
        os.rmdir('sub')
        os.unlink('b.txt')
        self.runbzr(('commit', '-m', 'Removed a.txt'))
        os.chdir('../b')
        print >> file('sub/a.txt', 'ab'), "something"
        print >> file('b.txt', 'ab'), "something"
        print >> file('sub/c.txt', 'ab'), "something"
        self.runbzr(('commit', '-m', 'Modified a.txt'))
        self.runbzr('merge ../a/', retcode=1)
        self.assert_(os.path.exists('sub/a.txt.THIS'))
        self.assert_(os.path.exists('sub/a.txt.BASE'))
        os.chdir('../a')
        self.runbzr('merge ../b/', retcode=1)
        self.assert_(os.path.exists('sub/a.txt.OTHER'))
        self.assert_(os.path.exists('sub/a.txt.BASE'))

    def test_inventory(self):
        bzr = self.runbzr
        def output_equals(value, *args):
            out = self.runbzr(['inventory'] + list(args), backtick=True)
            self.assertEquals(out, value)

        bzr('init')
        open('a', 'wb').write('hello\n')
        os.mkdir('b')

        bzr('add a b')
        bzr('commit -m add')

        output_equals('a\n', '--kind', 'file')
        output_equals('b\n', '--kind', 'directory')        

    def test_ls(self):
        """Test the abilities of 'bzr ls'"""
        bzr = self.runbzr
        def bzrout(*args, **kwargs):
            kwargs['backtick'] = True
            return self.runbzr(*args, **kwargs)

        def ls_equals(value, *args):
            out = self.runbzr(['ls'] + list(args), backtick=True)
            self.assertEquals(out, value)

        bzr('init')
        open('a', 'wb').write('hello\n')

        # Can't supply both
        bzr('ls --verbose --null', retcode=3)

        ls_equals('a\n')
        ls_equals('?        a\n', '--verbose')
        ls_equals('a\n', '--unknown')
        ls_equals('', '--ignored')
        ls_equals('', '--versioned')
        ls_equals('a\n', '--unknown', '--ignored', '--versioned')
        ls_equals('', '--ignored', '--versioned')
        ls_equals('a\0', '--null')

        bzr('add a')
        ls_equals('V        a\n', '--verbose')
        bzr('commit -m add')
        
        os.mkdir('subdir')
        ls_equals('V        a\n'
                  '?        subdir/\n'
                  , '--verbose')
        open('subdir/b', 'wb').write('b\n')
        bzr('add')
        ls_equals('V        a\n'
                  'V        subdir/\n'
                  'V        subdir/b\n'
                  , '--verbose')
        bzr('commit -m subdir')

        ls_equals('a\n'
                  'subdir\n'
                  , '--non-recursive')

        ls_equals('V        a\n'
                  'V        subdir/\n'
                  , '--verbose', '--non-recursive')

        # Check what happens in a sub-directory
        os.chdir('subdir')
        ls_equals('b\n')
        ls_equals('b\0'
                  , '--null')
        ls_equals('a\n'
                  'subdir\n'
                  'subdir/b\n'
                  , '--from-root')
        ls_equals('a\0'
                  'subdir\0'
                  'subdir/b\0'
                  , '--from-root', '--null')
        ls_equals('a\n'
                  'subdir\n'
                  , '--from-root', '--non-recursive')

        os.chdir('..')

        # Check what happens when we supply a specific revision
        ls_equals('a\n', '--revision', '1')
        ls_equals('V        a\n'
                  , '--verbose', '--revision', '1')

        os.chdir('subdir')
        ls_equals('', '--revision', '1')

        # Now try to do ignored files.
        os.chdir('..')
        open('blah.py', 'wb').write('unknown\n')
        open('blah.pyo', 'wb').write('ignored\n')
        ls_equals('a\n'
                  'blah.py\n'
                  'blah.pyo\n'
                  'subdir\n'
                  'subdir/b\n')
        ls_equals('V        a\n'
                  '?        blah.py\n'
                  'I        blah.pyo\n'
                  'V        subdir/\n'
                  'V        subdir/b\n'
                  , '--verbose')
        ls_equals('blah.pyo\n'
                  , '--ignored')
        ls_equals('blah.py\n'
                  , '--unknown')
        ls_equals('a\n'
                  'subdir\n'
                  'subdir/b\n'
                  , '--versioned')

    def test_pull_verbose(self):
        """Pull changes from one branch to another and watch the output."""

        os.mkdir('a')
        os.chdir('a')

        bzr = self.runbzr
        self.example_branch()

        os.chdir('..')
        bzr('branch a b')
        os.chdir('b')
        open('b', 'wb').write('else\n')
        bzr('add b')
        bzr(['commit', '-m', 'added b'])

        os.chdir('../a')
        out = bzr('pull --verbose ../b', backtick=True)
        self.failIfEqual(out.find('Added Revisions:'), -1)
        self.failIfEqual(out.find('message:\n  added b'), -1)
        self.failIfEqual(out.find('added b'), -1)

        # Check that --overwrite --verbose prints out the removed entries
        bzr('commit -m foo --unchanged')
        os.chdir('../b')
        bzr('commit -m baz --unchanged')
        bzr('pull ../a', retcode=3)
        out = bzr('pull --overwrite --verbose ../a', backtick=1)

        remove_loc = out.find('Removed Revisions:')
        self.failIfEqual(remove_loc, -1)
        added_loc = out.find('Added Revisions:')
        self.failIfEqual(added_loc, -1)

        removed_message = out.find('message:\n  baz')
        self.failIfEqual(removed_message, -1)
        self.failUnless(remove_loc < removed_message < added_loc)

        added_message = out.find('message:\n  foo')
        self.failIfEqual(added_message, -1)
        self.failUnless(added_loc < added_message)
        
    def test_locations(self):
        """Using and remembering different locations"""
        os.mkdir('a')
        os.chdir('a')
        self.runbzr('init')
        self.runbzr('commit -m unchanged --unchanged')
        self.runbzr('pull', retcode=3)
        self.runbzr('merge', retcode=3)
        self.runbzr('branch . ../b')
        os.chdir('../b')
        self.runbzr('pull')
        self.runbzr('branch . ../c')
        self.runbzr('pull ../c')
        self.runbzr('merge')
        os.chdir('../a')
        self.runbzr('pull ../b')
        self.runbzr('pull')
        self.runbzr('pull ../c')
        self.runbzr('branch ../c ../d')
        shutil.rmtree('../c')
        self.runbzr('pull')
        os.chdir('../b')
        self.runbzr('pull')
        os.chdir('../d')
        self.runbzr('pull', retcode=3)
        self.runbzr('pull ../a --remember')
        self.runbzr('pull')
        
    def test_add_reports(self):
        """add command prints the names of added files."""
        b = Branch.initialize('.')
        self.build_tree(['top.txt', 'dir/', 'dir/sub.txt', 'CVS'])
        out = self.run_bzr_captured(['add'], retcode=0)[0]
        # the ordering is not defined at the moment
        results = sorted(out.rstrip('\n').split('\n'))
<<<<<<< HEAD
        self.assertEquals(['added dir',
                           'added dir/sub.txt',
                           'added top.txt',],
=======
        self.assertEquals(['If you wish to add some of these files, please'\
                           ' add them by name.',
                           'added dir',
                           'added dir'+os.sep+'sub.txt',
                           'added top.txt',
                           'ignored 1 file(s) matching "CVS"'],
                          results)
        out = self.run_bzr_captured(['add', '-v'], retcode=0)[0]
        results = sorted(out.rstrip('\n').split('\n'))
        self.assertEquals(['If you wish to add some of these files, please'\
                           ' add them by name.',
                           'ignored CVS matching "CVS"'],
>>>>>>> db11605a
                          results)

    def test_add_quiet_is(self):
        """add -q does not print the names of added files."""
        b = Branch.initialize('.')
        self.build_tree(['top.txt', 'dir/', 'dir/sub.txt'])
        out = self.run_bzr_captured(['add', '-q'], retcode=0)[0]
        # the ordering is not defined at the moment
        results = sorted(out.rstrip('\n').split('\n'))
        self.assertEquals([''], results)

    def test_add_in_unversioned(self):
        """Try to add a file in an unversioned directory.

        "bzr add" should add the parent(s) as necessary.
        """
        from bzrlib.branch import Branch
        Branch.initialize('.')
        self.build_tree(['inertiatic/', 'inertiatic/esp'])
        self.assertEquals(self.capture('unknowns'), 'inertiatic\n')
        self.run_bzr('add', 'inertiatic/esp')
        self.assertEquals(self.capture('unknowns'), '')

        # Multiple unversioned parents
        self.build_tree(['veil/', 'veil/cerpin/', 'veil/cerpin/taxt'])
        self.assertEquals(self.capture('unknowns'), 'veil\n')
        self.run_bzr('add', 'veil/cerpin/taxt')
        self.assertEquals(self.capture('unknowns'), '')

        # Check whacky paths work
        self.build_tree(['cicatriz/', 'cicatriz/esp'])
        self.assertEquals(self.capture('unknowns'), 'cicatriz\n')
        self.run_bzr('add', 'inertiatic/../cicatriz/esp')
        self.assertEquals(self.capture('unknowns'), '')

    def test_add_in_versioned(self):
        """Try to add a file in a versioned directory.

        "bzr add" should do this happily.
        """
        from bzrlib.branch import Branch
        Branch.initialize('.')
        self.build_tree(['inertiatic/', 'inertiatic/esp'])
        self.assertEquals(self.capture('unknowns'), 'inertiatic\n')
        self.run_bzr('add', '--no-recurse', 'inertiatic')
        self.assertEquals(self.capture('unknowns'), 'inertiatic/esp\n')
        self.run_bzr('add', 'inertiatic/esp')
        self.assertEquals(self.capture('unknowns'), '')

    def test_subdir_add(self):
        """Add in subdirectory should add only things from there down"""
        from bzrlib.branch import Branch
        
        eq = self.assertEqual
        ass = self.assert_
        chdir = os.chdir
        
        b = Branch.initialize('.')
        t = b.working_tree()
        self.build_tree(['src/', 'README'])
        
        eq(sorted(t.unknowns()),
           ['README', 'src'])
        
        self.run_bzr('add', 'src')
        
        self.build_tree(['src/foo.c'])
        
        chdir('src')
        self.run_bzr('add')
        
        self.assertEquals(self.capture('unknowns'), 'README\n')
        eq(len(t.read_working_inventory()), 3)
                
        chdir('..')
        self.run_bzr('add')
        self.assertEquals(self.capture('unknowns'), '')
        self.run_bzr('check')

    def test_unknown_command(self):
        """Handling of unknown command."""
        out, err = self.run_bzr_captured(['fluffy-badger'],
                                         retcode=3)
        self.assertEquals(out, '')
        err.index('unknown command')

    def create_conflicts(self):
        """Create a conflicted tree"""
        os.mkdir('base')
        os.chdir('base')
        file('hello', 'wb').write("hi world")
        file('answer', 'wb').write("42")
        self.runbzr('init')
        self.runbzr('add')
        self.runbzr('commit -m base')
        self.runbzr('branch . ../other')
        self.runbzr('branch . ../this')
        os.chdir('../other')
        file('hello', 'wb').write("Hello.")
        file('answer', 'wb').write("Is anyone there?")
        self.runbzr('commit -m other')
        os.chdir('../this')
        file('hello', 'wb').write("Hello, world")
        self.runbzr('mv answer question')
        file('question', 'wb').write("What do you get when you multiply six"
                                   "times nine?")
        self.runbzr('commit -m this')

    def test_remerge(self):
        """Remerge command works as expected"""
        self.create_conflicts()
        self.runbzr('merge ../other --show-base', retcode=1)
        conflict_text = file('hello').read()
        assert '|||||||' in conflict_text
        assert 'hi world' in conflict_text
        self.runbzr('remerge', retcode=1)
        conflict_text = file('hello').read()
        assert '|||||||' not in conflict_text
        assert 'hi world' not in conflict_text
        os.unlink('hello.OTHER')
        self.runbzr('remerge hello --merge-type weave', retcode=1)
        assert os.path.exists('hello.OTHER')
        file_id = self.runbzr('file-id hello')
        file_id = self.runbzr('file-id hello.THIS', retcode=3)
        self.runbzr('remerge --merge-type weave', retcode=1)
        assert os.path.exists('hello.OTHER')
        assert not os.path.exists('hello.BASE')
        assert '|||||||' not in conflict_text
        assert 'hi world' not in conflict_text
        self.runbzr('remerge . --merge-type weave --show-base', retcode=3)
        self.runbzr('remerge . --merge-type weave --reprocess', retcode=3)
        self.runbzr('remerge . --show-base --reprocess', retcode=3)
        self.runbzr('remerge hello --show-base', retcode=1)
        self.runbzr('remerge hello --reprocess', retcode=1)
        self.runbzr('resolve --all')
        self.runbzr('commit -m done',)
        self.runbzr('remerge', retcode=3)


    def test_conflicts(self):
        """Handling of merge conflicts"""
        self.create_conflicts()
        self.runbzr('merge ../other --show-base', retcode=1)
        conflict_text = file('hello').read()
        self.assert_('<<<<<<<' in conflict_text)
        self.assert_('>>>>>>>' in conflict_text)
        self.assert_('=======' in conflict_text)
        self.assert_('|||||||' in conflict_text)
        self.assert_('hi world' in conflict_text)
        self.runbzr('revert')
        self.runbzr('resolve --all')
        self.runbzr('merge ../other', retcode=1)
        conflict_text = file('hello').read()
        self.assert_('|||||||' not in conflict_text)
        self.assert_('hi world' not in conflict_text)
        result = self.runbzr('conflicts', backtick=1)
        self.assertEquals(result, "hello\nquestion\n")
        result = self.runbzr('status', backtick=1)
        self.assert_("conflicts:\n  hello\n  question\n" in result, result)
        self.runbzr('resolve hello')
        result = self.runbzr('conflicts', backtick=1)
        self.assertEquals(result, "question\n")
        self.runbzr('commit -m conflicts', retcode=3)
        self.runbzr('resolve --all')
        result = self.runbzr('conflicts', backtick=1)
        self.runbzr('commit -m conflicts')
        self.assertEquals(result, "")

    def test_resign(self):
        """Test re signing of data."""
        import bzrlib.gpg
        oldstrategy = bzrlib.gpg.GPGStrategy
        branch = Branch.initialize('.')
        branch.working_tree().commit("base", allow_pointless=True, rev_id='A')
        try:
            # monkey patch gpg signing mechanism
            from bzrlib.testament import Testament
            bzrlib.gpg.GPGStrategy = bzrlib.gpg.LoopbackGPGStrategy
            self.runbzr('re-sign -r revid:A')
            self.assertEqual(Testament.from_revision(branch,'A').as_short_text(),
                             branch.revision_store.get('A', 'sig').read())
        finally:
            bzrlib.gpg.GPGStrategy = oldstrategy
            
    def test_resign_range(self):
        import bzrlib.gpg
        oldstrategy = bzrlib.gpg.GPGStrategy
        branch = Branch.initialize('.')
        branch.working_tree().commit("base", allow_pointless=True, rev_id='A')
        branch.working_tree().commit("base", allow_pointless=True, rev_id='B')
        branch.working_tree().commit("base", allow_pointless=True, rev_id='C')
        try:
            # monkey patch gpg signing mechanism
            from bzrlib.testament import Testament
            bzrlib.gpg.GPGStrategy = bzrlib.gpg.LoopbackGPGStrategy
            self.runbzr('re-sign -r 1..')
            self.assertEqual(Testament.from_revision(branch,'A').as_short_text(),
                             branch.revision_store.get('A', 'sig').read())
            self.assertEqual(Testament.from_revision(branch,'B').as_short_text(),
                             branch.revision_store.get('B', 'sig').read())
            self.assertEqual(Testament.from_revision(branch,'C').as_short_text(),
                             branch.revision_store.get('C', 'sig').read())
        finally:
            bzrlib.gpg.GPGStrategy = oldstrategy

    def test_push(self):
        # create a source branch
        os.mkdir('my-branch')
        os.chdir('my-branch')
        self.example_branch()

        # with no push target, fail
        self.runbzr('push', retcode=3)
        # with an explicit target work
        self.runbzr('push ../output-branch')
        # with an implicit target work
        self.runbzr('push')
        # nothing missing
        self.runbzr('missing ../output-branch')
        # advance this branch
        self.runbzr('commit --unchanged -m unchanged')

        os.chdir('../output-branch')
        # There is no longer a difference as long as we have
        # access to the working tree
        self.runbzr('diff')

        # But we should be missing a revision
        self.runbzr('missing ../my-branch', retcode=1)

        # diverge the branches
        self.runbzr('commit --unchanged -m unchanged')
        os.chdir('../my-branch')
        # cannot push now
        self.runbzr('push', retcode=3)
        # and there are difference
        self.runbzr('missing ../output-branch', retcode=1)
        self.runbzr('missing --verbose ../output-branch', retcode=1)
        # but we can force a push
        self.runbzr('push --overwrite')
        # nothing missing
        self.runbzr('missing ../output-branch')
        
        # pushing to a new dir with no parent should fail
        self.runbzr('push ../missing/new-branch', retcode=3)
        # unless we provide --create-prefix
        self.runbzr('push --create-prefix ../missing/new-branch')
        # nothing missing
        self.runbzr('missing ../missing/new-branch')

    def test_external_command(self):
        """test that external commands can be run by setting the path"""
        cmd_name = 'test-command'
        output = 'Hello from test-command'
        if sys.platform == 'win32':
            cmd_name += '.bat'
            output += '\r\n'
        else:
            output += '\n'

        oldpath = os.environ.get('BZRPATH', None)

        bzr = self.capture

        try:
            if os.environ.has_key('BZRPATH'):
                del os.environ['BZRPATH']

            f = file(cmd_name, 'wb')
            if sys.platform == 'win32':
                f.write('@echo off\n')
            else:
                f.write('#!/bin/sh\n')
            f.write('echo Hello from test-command')
            f.close()
            os.chmod(cmd_name, 0755)

            # It should not find the command in the local 
            # directory by default, since it is not in my path
            bzr(cmd_name, retcode=3)

            # Now put it into my path
            os.environ['BZRPATH'] = '.'

            bzr(cmd_name)
            # The test suite does not capture stdout for external commands
            # this is because you have to have a real file object
            # to pass to Popen(stdout=FOO), and StringIO is not one of those.
            # (just replacing sys.stdout does not change a spawned objects stdout)
            #self.assertEquals(bzr(cmd_name), output)

            # Make sure empty path elements are ignored
            os.environ['BZRPATH'] = os.pathsep

            bzr(cmd_name, retcode=3)

        finally:
            if oldpath:
                os.environ['BZRPATH'] = oldpath


def listdir_sorted(dir):
    L = os.listdir(dir)
    L.sort()
    return L


class OldTests(ExternalBase):
    """old tests moved from ./testbzr."""

    def test_bzr(self):
        from os import chdir, mkdir
        from os.path import exists

        runbzr = self.runbzr
        capture = self.capture
        progress = self.log

        progress("basic branch creation")
        mkdir('branch1')
        chdir('branch1')
        runbzr('init')

        self.assertEquals(capture('root').rstrip(),
                          pathjoin(self.test_dir, 'branch1'))

        progress("status of new file")

        f = file('test.txt', 'wt')
        f.write('hello world!\n')
        f.close()

        self.assertEquals(capture('unknowns'), 'test.txt\n')

        out = capture("status")
        self.assertEquals(out, 'unknown:\n  test.txt\n')

        out = capture("status --all")
        self.assertEquals(out, "unknown:\n  test.txt\n")

        out = capture("status test.txt --all")
        self.assertEquals(out, "unknown:\n  test.txt\n")

        f = file('test2.txt', 'wt')
        f.write('goodbye cruel world...\n')
        f.close()

        out = capture("status test.txt")
        self.assertEquals(out, "unknown:\n  test.txt\n")

        out = capture("status")
        self.assertEquals(out, ("unknown:\n" "  test.txt\n" "  test2.txt\n"))

        os.unlink('test2.txt')

        progress("command aliases")
        out = capture("st --all")
        self.assertEquals(out, ("unknown:\n" "  test.txt\n"))

        out = capture("stat")
        self.assertEquals(out, ("unknown:\n" "  test.txt\n"))

        progress("command help")
        runbzr("help st")
        runbzr("help")
        runbzr("help commands")
        runbzr("help slartibartfast", 3)

        out = capture("help ci")
        out.index('aliases: ')

        progress("can't rename unversioned file")
        runbzr("rename test.txt new-test.txt", 3)

        progress("adding a file")

        runbzr("add test.txt")
        self.assertEquals(capture("unknowns"), '')
        self.assertEquals(capture("status --all"), ("added:\n" "  test.txt\n"))

        progress("rename newly-added file")
        runbzr("rename test.txt hello.txt")
        self.assert_(os.path.exists("hello.txt"))
        self.assert_(not os.path.exists("test.txt"))

        self.assertEquals(capture("revno"), '0\n')

        progress("add first revision")
        runbzr(['commit', '-m', 'add first revision'])

        progress("more complex renames")
        os.mkdir("sub1")
        runbzr("rename hello.txt sub1", 3)
        runbzr("rename hello.txt sub1/hello.txt", 3)
        runbzr("move hello.txt sub1", 3)

        runbzr("add sub1")
        runbzr("rename sub1 sub2")
        runbzr("move hello.txt sub2")
        self.assertEqual(capture("relpath sub2/hello.txt"),
                         pathjoin("sub2", "hello.txt\n"))

        self.assert_(exists("sub2"))
        self.assert_(exists("sub2/hello.txt"))
        self.assert_(not exists("sub1"))
        self.assert_(not exists("hello.txt"))

        runbzr(['commit', '-m', 'commit with some things moved to subdirs'])

        mkdir("sub1")
        runbzr('add sub1')
        runbzr('move sub2/hello.txt sub1')
        self.assert_(not exists('sub2/hello.txt'))
        self.assert_(exists('sub1/hello.txt'))
        runbzr('move sub2 sub1')
        self.assert_(not exists('sub2'))
        self.assert_(exists('sub1/sub2'))

        runbzr(['commit', '-m', 'rename nested subdirectories'])

        chdir('sub1/sub2')
        self.assertEquals(capture('root')[:-1],
                          pathjoin(self.test_dir, 'branch1'))
        runbzr('move ../hello.txt .')
        self.assert_(exists('./hello.txt'))
        self.assertEquals(capture('relpath hello.txt'),
                          pathjoin('sub1', 'sub2', 'hello.txt') + '\n')
        self.assertEquals(capture('relpath ../../sub1/sub2/hello.txt'), pathjoin('sub1', 'sub2', 'hello.txt\n'))
        runbzr(['commit', '-m', 'move to parent directory'])
        chdir('..')
        self.assertEquals(capture('relpath sub2/hello.txt'), pathjoin('sub1', 'sub2', 'hello.txt\n'))

        runbzr('move sub2/hello.txt .')
        self.assert_(exists('hello.txt'))

        f = file('hello.txt', 'wt')
        f.write('some nice new content\n')
        f.close()

        f = file('msg.tmp', 'wt')
        f.write('this is my new commit\nand it has multiple lines, for fun')
        f.close()

        runbzr('commit -F msg.tmp')

        self.assertEquals(capture('revno'), '5\n')
        runbzr('export -r 5 export-5.tmp')
        runbzr('export export.tmp')

        runbzr('log')
        runbzr('log -v')
        runbzr('log -v --forward')
        runbzr('log -m', retcode=3)
        log_out = capture('log -m commit')
        self.assert_("this is my new commit\n  and" in log_out)
        self.assert_("rename nested" not in log_out)
        self.assert_('revision-id' not in log_out)
        self.assert_('revision-id' in capture('log --show-ids -m commit'))

        log_out = capture('log --line')
        for line in log_out.splitlines():
            self.assert_(len(line) <= 79, len(line))
        self.assert_("this is my new commit and" in log_out)


        progress("file with spaces in name")
        mkdir('sub directory')
        file('sub directory/file with spaces ', 'wt').write('see how this works\n')
        runbzr('add .')
        runbzr('diff', retcode=1)
        runbzr('commit -m add-spaces')
        runbzr('check')

        runbzr('log')
        runbzr('log --forward')

        runbzr('info')

        if has_symlinks():
            progress("symlinks")
            mkdir('symlinks')
            chdir('symlinks')
            runbzr('init')
            os.symlink("NOWHERE1", "link1")
            runbzr('add link1')
            self.assertEquals(self.capture('unknowns'), '')
            runbzr(['commit', '-m', '1: added symlink link1'])
    
            mkdir('d1')
            runbzr('add d1')
            self.assertEquals(self.capture('unknowns'), '')
            os.symlink("NOWHERE2", "d1/link2")
            self.assertEquals(self.capture('unknowns'), 'd1/link2\n')
            # is d1/link2 found when adding d1
            runbzr('add d1')
            self.assertEquals(self.capture('unknowns'), '')
            os.symlink("NOWHERE3", "d1/link3")
            self.assertEquals(self.capture('unknowns'), 'd1/link3\n')
            runbzr(['commit', '-m', '2: added dir, symlink'])
    
            runbzr('rename d1 d2')
            runbzr('move d2/link2 .')
            runbzr('move link1 d2')
            self.assertEquals(os.readlink("./link2"), "NOWHERE2")
            self.assertEquals(os.readlink("d2/link1"), "NOWHERE1")
            runbzr('add d2/link3')
            runbzr('diff', retcode=1)
            runbzr(['commit', '-m', '3: rename of dir, move symlinks, add link3'])
    
            os.unlink("link2")
            os.symlink("TARGET 2", "link2")
            os.unlink("d2/link1")
            os.symlink("TARGET 1", "d2/link1")
            runbzr('diff', retcode=1)
            self.assertEquals(self.capture("relpath d2/link1"), "d2/link1\n")
            runbzr(['commit', '-m', '4: retarget of two links'])
    
            runbzr('remove d2/link1')
            self.assertEquals(self.capture('unknowns'), 'd2/link1\n')
            runbzr(['commit', '-m', '5: remove d2/link1'])
            # try with the rm alias
            runbzr('add d2/link1')
            runbzr(['commit', '-m', '6: add d2/link1'])
            runbzr('rm d2/link1')
            self.assertEquals(self.capture('unknowns'), 'd2/link1\n')
            runbzr(['commit', '-m', '7: remove d2/link1'])
    
            os.mkdir("d1")
            runbzr('add d1')
            runbzr('rename d2/link3 d1/link3new')
            self.assertEquals(self.capture('unknowns'), 'd2/link1\n')
            runbzr(['commit', '-m', '8: remove d2/link1, move/rename link3'])
            
            runbzr(['check'])
            
            runbzr(['export', '-r', '1', 'exp1.tmp'])
            chdir("exp1.tmp")
            self.assertEquals(listdir_sorted("."), [ "link1" ])
            self.assertEquals(os.readlink("link1"), "NOWHERE1")
            chdir("..")
            
            runbzr(['export', '-r', '2', 'exp2.tmp'])
            chdir("exp2.tmp")
            self.assertEquals(listdir_sorted("."), [ "d1", "link1" ])
            chdir("..")
            
            runbzr(['export', '-r', '3', 'exp3.tmp'])
            chdir("exp3.tmp")
            self.assertEquals(listdir_sorted("."), [ "d2", "link2" ])
            self.assertEquals(listdir_sorted("d2"), [ "link1", "link3" ])
            self.assertEquals(os.readlink("d2/link1"), "NOWHERE1")
            self.assertEquals(os.readlink("link2")   , "NOWHERE2")
            chdir("..")
            
            runbzr(['export', '-r', '4', 'exp4.tmp'])
            chdir("exp4.tmp")
            self.assertEquals(listdir_sorted("."), [ "d2", "link2" ])
            self.assertEquals(os.readlink("d2/link1"), "TARGET 1")
            self.assertEquals(os.readlink("link2")   , "TARGET 2")
            self.assertEquals(listdir_sorted("d2"), [ "link1", "link3" ])
            chdir("..")
            
            runbzr(['export', '-r', '5', 'exp5.tmp'])
            chdir("exp5.tmp")
            self.assertEquals(listdir_sorted("."), [ "d2", "link2" ])
            self.assert_(os.path.islink("link2"))
            self.assert_(listdir_sorted("d2")== [ "link3" ])
            chdir("..")
            
            runbzr(['export', '-r', '8', 'exp6.tmp'])
            chdir("exp6.tmp")
            self.assertEqual(listdir_sorted("."), [ "d1", "d2", "link2"])
            self.assertEquals(listdir_sorted("d1"), [ "link3new" ])
            self.assertEquals(listdir_sorted("d2"), [])
            self.assertEquals(os.readlink("d1/link3new"), "NOWHERE3")
            chdir("..")
        else:
            progress("skipping symlink tests")


class HttpTests(TestCaseWithWebserver):
    """Test bzr ui commands against remote branches."""

    def test_branch(self):
        os.mkdir('from')
        branch = Branch.initialize('from')
        branch.working_tree().commit('empty commit for nonsense', allow_pointless=True)
        url = self.get_remote_url('from')
        self.run_bzr('branch', url, 'to')
        branch = Branch.open('to')
        self.assertEqual(1, len(branch.revision_history()))

    def test_log(self):
        self.build_tree(['branch/', 'branch/file'])
        branch = Branch.initialize('branch')
        branch.working_tree().add(['file'])
        branch.working_tree().commit('add file', rev_id='A')
        url = self.get_remote_url('branch/file')
        output = self.capture('log %s' % url)
        self.assertEqual(8, len(output.split('\n')))
        
    def test_check(self):
        self.build_tree(['branch/', 'branch/file'])
        branch = Branch.initialize('branch')
        branch.working_tree().add(['file'])
        branch.working_tree().commit('add file', rev_id='A')
        url = self.get_remote_url('branch/')
        self.run_bzr('check', url)<|MERGE_RESOLUTION|>--- conflicted
+++ resolved
@@ -674,15 +674,10 @@
         out = self.run_bzr_captured(['add'], retcode=0)[0]
         # the ordering is not defined at the moment
         results = sorted(out.rstrip('\n').split('\n'))
-<<<<<<< HEAD
-        self.assertEquals(['added dir',
-                           'added dir/sub.txt',
-                           'added top.txt',],
-=======
         self.assertEquals(['If you wish to add some of these files, please'\
                            ' add them by name.',
                            'added dir',
-                           'added dir'+os.sep+'sub.txt',
+                           'added dir/sub.txt',
                            'added top.txt',
                            'ignored 1 file(s) matching "CVS"'],
                           results)
@@ -691,7 +686,6 @@
         self.assertEquals(['If you wish to add some of these files, please'\
                            ' add them by name.',
                            'ignored CVS matching "CVS"'],
->>>>>>> db11605a
                           results)
 
     def test_add_quiet_is(self):
