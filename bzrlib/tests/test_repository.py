--- conflicted
+++ resolved
@@ -977,18 +977,11 @@
         index_transport = self.get_transport('index')
         upload_transport.mkdir('.')
         pack = pack_repo.NewPack(upload_transport, index_transport,
-<<<<<<< HEAD
-            pack_transport)
-        self.assertIsInstance(pack.revision_index, InMemoryGraphIndex)
-        self.assertIsInstance(pack.inventory_index, InMemoryGraphIndex)
-        self.assertIsInstance(pack._hash, type(osutils.md5()))
-=======
             pack_transport, index_builder_class=BTreeBuilder,
             index_class=BTreeGraphIndex)
         self.assertIsInstance(pack.revision_index, BTreeBuilder)
         self.assertIsInstance(pack.inventory_index, BTreeBuilder)
-        self.assertIsInstance(pack._hash, type(md5.new()))
->>>>>>> 26843158
+        self.assertIsInstance(pack._hash, type(osutils.md5()))
         self.assertTrue(pack.upload_transport is upload_transport)
         self.assertTrue(pack.index_transport is index_transport)
         self.assertTrue(pack.pack_transport is pack_transport)
