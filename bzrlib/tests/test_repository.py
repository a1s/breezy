--- conflicted
+++ resolved
@@ -588,7 +588,15 @@
         revision_tree = tree.branch.repository.revision_tree('dull2')
         self.assertEqual('dull', revision_tree.inventory.root.revision)
 
-<<<<<<< HEAD
+    def test_exposed_versioned_files_are_marked_dirty(self):
+        format = bzrdir.BzrDirMetaFormat1()
+        format.repository_format = knitrepo.RepositoryFormatKnit3()
+        repo = self.make_repository('.', format=format)
+        repo.lock_write()
+        inv = repo.get_inventory_weave()
+        repo.unlock()
+        self.assertRaises(errors.OutSideTransaction,
+            inv.add_lines, 'foo', [], [])
 
 class TestExperimentalNoSubtrees(TestCaseWithTransport):
 
@@ -885,15 +893,4 @@
 
     def check_format(self, t):
         self.assertEqualDiff('Bazaar Experimental subtrees\n',
-                             t.get('format').read())
-=======
-    def test_exposed_versioned_files_are_marked_dirty(self):
-        format = bzrdir.BzrDirMetaFormat1()
-        format.repository_format = knitrepo.RepositoryFormatKnit3()
-        repo = self.make_repository('.', format=format)
-        repo.lock_write()
-        inv = repo.get_inventory_weave()
-        repo.unlock()
-        self.assertRaises(errors.OutSideTransaction,
-            inv.add_lines, 'foo', [], [])
->>>>>>> b1042a18
+                             t.get('format').read())