# (C) 2006 Canonical Ltd

# This program is free software; you can redistribute it and/or modify
# it under the terms of the GNU General Public License as published by
# the Free Software Foundation; either version 2 of the License, or
# (at your option) any later version.

# This program is distributed in the hope that it will be useful,
# but WITHOUT ANY WARRANTY; without even the implied warranty of
# MERCHANTABILITY or FITNESS FOR A PARTICULAR PURPOSE.  See the
# GNU General Public License for more details.

# You should have received a copy of the GNU General Public License
# along with this program; if not, write to the Free Software
# Foundation, Inc., 59 Temple Place, Suite 330, Boston, MA  02111-1307  USA

"""Tests for the Repository facility that are not interface tests.

For interface tests see tests/repository_implementations/*.py.

For concrete class tests see this file, and for storage formats tests
also see this file.
"""

from stat import *
from StringIO import StringIO

import bzrlib
import bzrlib.bzrdir as bzrdir
import bzrlib.errors as errors
from bzrlib.errors import (NotBranchError,
                           NoSuchFile,
                           UnknownFormatError,
                           UnsupportedFormatError,
                           )
import bzrlib.repository as repository
from bzrlib.tests import TestCase, TestCaseWithTransport
from bzrlib.transport import get_transport
from bzrlib.transport.http import HttpServer
from bzrlib.transport.memory import MemoryServer


class TestDefaultFormat(TestCase):

    def test_get_set_default_format(self):
        old_format = repository.RepositoryFormat.get_default_format()
        # default is None - we cannot create a Repository independently yet
        self.assertTrue(isinstance(old_format, repository.RepositoryFormat7))
        repository.RepositoryFormat.set_default_format(SampleRepositoryFormat())
        # creating a repository should now create an instrumented dir.
        try:
            # the default branch format is used by the meta dir format
            # which is not the default bzrdir format at this point
            dir = bzrdir.BzrDirMetaFormat1().initialize('memory:/')
            result = dir.create_repository()
            self.assertEqual(result, 'A bzr repository dir')
        finally:
            repository.RepositoryFormat.set_default_format(old_format)
        self.assertEqual(old_format, repository.RepositoryFormat.get_default_format())


class SampleRepositoryFormat(repository.RepositoryFormat):
    """A sample format

    this format is initializable, unsupported to aid in testing the 
    open and open(unsupported=True) routines.
    """

    def get_format_string(self):
        """See RepositoryFormat.get_format_string()."""
        return "Sample .bzr repository format."

    def initialize(self, a_bzrdir, shared=False):
        """Initialize a repository in a BzrDir"""
        t = a_bzrdir.get_repository_transport(self)
        t.put('format', StringIO(self.get_format_string()))
        return 'A bzr repository dir'

    def is_supported(self):
        return False

    def open(self, a_bzrdir, _found=False):
        return "opened repository."


class TestRepositoryFormat(TestCaseWithTransport):
    """Tests for the Repository format detection used by the bzr meta dir facility.BzrBranchFormat facility."""

    def test_find_format(self):
        # is the right format object found for a repository?
        # create a branch with a few known format objects.
        # this is not quite the same as 
        self.build_tree(["foo/", "bar/"])
        def check_format(format, url):
            dir = format._matchingbzrdir.initialize(url)
            format.initialize(dir)
            t = get_transport(url)
            found_format = repository.RepositoryFormat.find_format(dir)
            self.failUnless(isinstance(found_format, format.__class__))
        check_format(repository.RepositoryFormat7(), "bar")
        
    def test_find_format_no_repository(self):
        dir = bzrdir.BzrDirMetaFormat1().initialize(self.get_url())
        self.assertRaises(errors.NoRepositoryPresent,
                          repository.RepositoryFormat.find_format,
                          dir)

    def test_find_format_unknown_format(self):
        dir = bzrdir.BzrDirMetaFormat1().initialize(self.get_url())
        SampleRepositoryFormat().initialize(dir)
        self.assertRaises(UnknownFormatError,
                          repository.RepositoryFormat.find_format,
                          dir)

    def test_register_unregister_format(self):
        format = SampleRepositoryFormat()
        # make a control dir
        dir = bzrdir.BzrDirMetaFormat1().initialize(self.get_url())
        # make a repo
        format.initialize(dir)
        # register a format for it.
        repository.RepositoryFormat.register_format(format)
        # which repository.Open will refuse (not supported)
        self.assertRaises(UnsupportedFormatError, repository.Repository.open, self.get_url())
        # but open(unsupported) will work
        self.assertEqual(format.open(dir), "opened repository.")
        # unregister the format
        repository.RepositoryFormat.unregister_format(format)


class TestFormat6(TestCaseWithTransport):

    def test_no_ancestry_weave(self):
        control = bzrdir.BzrDirFormat6().initialize(self.get_url())
        repo = repository.RepositoryFormat6().initialize(control)
        # We no longer need to create the ancestry.weave file
        # since it is *never* used.
        self.assertRaises(NoSuchFile,
                          control.transport.get,
                          'ancestry.weave')


class TestFormat7(TestCaseWithTransport):
    
    def test_disk_layout(self):
        control = bzrdir.BzrDirMetaFormat1().initialize(self.get_url())
        repo = repository.RepositoryFormat7().initialize(control)
        # in case of side effects of locking.
        repo.lock_write()
        repo.unlock()
        # we want:
        # format 'Bazaar-NG Repository format 7'
        # lock ''
        # inventory.weave == empty_weave
        # empty revision-store directory
        # empty weaves directory
        t = control.get_repository_transport(None)
        self.assertEqualDiff('Bazaar-NG Repository format 7',
                             t.get('format').read())
        self.assertTrue(S_ISDIR(t.stat('revision-store').st_mode))
        self.assertTrue(S_ISDIR(t.stat('weaves').st_mode))
        self.assertEqualDiff('# bzr weave file v5\n'
                             'w\n'
                             'W\n',
                             t.get('inventory.weave').read())

    def test_shared_disk_layout(self):
        control = bzrdir.BzrDirMetaFormat1().initialize(self.get_url())
        repo = repository.RepositoryFormat7().initialize(control, shared=True)
        # we want:
        # format 'Bazaar-NG Repository format 7'
        # inventory.weave == empty_weave
        # empty revision-store directory
        # empty weaves directory
        # a 'shared-storage' marker file.
        # lock is not present when unlocked
        t = control.get_repository_transport(None)
        self.assertEqualDiff('Bazaar-NG Repository format 7',
                             t.get('format').read())
        self.assertEqualDiff('', t.get('shared-storage').read())
        self.assertTrue(S_ISDIR(t.stat('revision-store').st_mode))
        self.assertTrue(S_ISDIR(t.stat('weaves').st_mode))
        self.assertEqualDiff('# bzr weave file v5\n'
                             'w\n'
                             'W\n',
                             t.get('inventory.weave').read())
        self.assertFalse(t.has('branch-lock'))

    def test_creates_lockdir(self):
        """Make sure it appears to be controlled by a LockDir existence"""
        control = bzrdir.BzrDirMetaFormat1().initialize(self.get_url())
        repo = repository.RepositoryFormat7().initialize(control, shared=True)
        t = control.get_repository_transport(None)
        # TODO: Should check there is a 'lock' toplevel directory, 
        # regardless of contents
        self.assertFalse(t.has('lock/held/info'))
        repo.lock_write()
        self.assertTrue(t.has('lock/held/info'))

    def test_uses_lockdir(self):
        """repo format 7 actually locks on lockdir"""
        base_url = self.get_url()
        control = bzrdir.BzrDirMetaFormat1().initialize(base_url)
        repo = repository.RepositoryFormat7().initialize(control, shared=True)
        t = control.get_repository_transport(None)
        repo.lock_write()
        repo.unlock()
        del repo
        # make sure the same lock is created by opening it
        repo = repository.Repository.open(base_url)
        repo.lock_write()
        self.assertTrue(t.has('lock/held/info'))
        repo.unlock()
        self.assertFalse(t.has('lock/held/info'))

    def test_shared_no_tree_disk_layout(self):
        control = bzrdir.BzrDirMetaFormat1().initialize(self.get_url())
        repo = repository.RepositoryFormat7().initialize(control, shared=True)
        repo.set_make_working_trees(False)
        # we want:
        # format 'Bazaar-NG Repository format 7'
        # lock ''
        # inventory.weave == empty_weave
        # empty revision-store directory
        # empty weaves directory
        # a 'shared-storage' marker file.
        t = control.get_repository_transport(None)
        self.assertEqualDiff('Bazaar-NG Repository format 7',
                             t.get('format').read())
        ## self.assertEqualDiff('', t.get('lock').read())
        self.assertEqualDiff('', t.get('shared-storage').read())
        self.assertEqualDiff('', t.get('no-working-trees').read())
        repo.set_make_working_trees(True)
        self.assertFalse(t.has('no-working-trees'))
        self.assertTrue(S_ISDIR(t.stat('revision-store').st_mode))
        self.assertTrue(S_ISDIR(t.stat('weaves').st_mode))
        self.assertEqualDiff('# bzr weave file v5\n'
                             'w\n'
                             'W\n',
                             t.get('inventory.weave').read())


class TestFormatKnit1(TestCaseWithTransport):
    
    def test_disk_layout(self):
        control = bzrdir.BzrDirMetaFormat1().initialize(self.get_url())
        repo = repository.RepositoryFormatKnit1().initialize(control)
        # in case of side effects of locking.
        repo.lock_write()
        repo.unlock()
        # we want:
        # format 'Bazaar-NG Knit Repository Format 1'
        # lock: is a directory
        # inventory.weave == empty_weave
        # empty revision-store directory
        # empty weaves directory
        t = control.get_repository_transport(None)
        self.assertEqualDiff('Bazaar-NG Knit Repository Format 1',
                             t.get('format').read())
<<<<<<< HEAD
        self.assertEqualDiff('', t.get('lock').read())
        self.assertTrue(S_ISDIR(t.stat('knits').st_mode))
        self.check_knits(t)

    def check_knits(self, t):
        """check knit content for a repository."""
        self.assertEqualDiff('# bzr knit index 7\n',
                             t.get('inventory.kndx').read())
        # no default content
        self.assertTrue(t.has('inventory.knit'))
        self.assertEqualDiff('# bzr knit index 7\n',
                             t.get('revisions.kndx').read())
        # no default content
        self.assertTrue(t.has('revisions.knit'))
        self.assertEqualDiff('# bzr knit index 7\n',
                             t.get('signatures.kndx').read())
        # no default content
        self.assertTrue(t.has('signatures.knit'))
=======
        # XXX: no locks left when unlocked at the moment
        # self.assertEqualDiff('', t.get('lock').read())
        self.assertTrue(S_ISDIR(t.stat('revision-store').st_mode))
        self.assertTrue(S_ISDIR(t.stat('knits').st_mode))
        self.assertTrue(S_ISDIR(t.stat('lock').st_mode))
        # cheating and using a weave for now.
        self.assertEqualDiff('# bzr weave file v5\n'
                             'w\n'
                             'W\n',
                             t.get('inventory.weave').read())
>>>>>>> 51a4379f

    def test_shared_disk_layout(self):
        control = bzrdir.BzrDirMetaFormat1().initialize(self.get_url())
        repo = repository.RepositoryFormatKnit1().initialize(control, shared=True)
        # we want:
        # format 'Bazaar-NG Knit Repository Format 1'
        # lock: is a directory
        # inventory.weave == empty_weave
        # empty revision-store directory
        # empty weaves directory
        # a 'shared-storage' marker file.
        t = control.get_repository_transport(None)
        self.assertEqualDiff('Bazaar-NG Knit Repository Format 1',
                             t.get('format').read())
        # XXX: no locks left when unlocked at the moment
        # self.assertEqualDiff('', t.get('lock').read())
        self.assertEqualDiff('', t.get('shared-storage').read())
        self.assertTrue(S_ISDIR(t.stat('knits').st_mode))
<<<<<<< HEAD
        self.check_knits(t)
=======
        self.assertTrue(S_ISDIR(t.stat('lock').st_mode))
        # cheating and using a weave for now.
        self.assertEqualDiff('# bzr weave file v5\n'
                             'w\n'
                             'W\n',
                             t.get('inventory.weave').read())
>>>>>>> 51a4379f

    def test_shared_no_tree_disk_layout(self):
        control = bzrdir.BzrDirMetaFormat1().initialize(self.get_url())
        repo = repository.RepositoryFormatKnit1().initialize(control, shared=True)
        repo.set_make_working_trees(False)
        # we want:
        # format 'Bazaar-NG Knit Repository Format 1'
        # lock ''
        # inventory.weave == empty_weave
        # empty revision-store directory
        # empty weaves directory
        # a 'shared-storage' marker file.
        t = control.get_repository_transport(None)
        self.assertEqualDiff('Bazaar-NG Knit Repository Format 1',
                             t.get('format').read())
        # XXX: no locks left when unlocked at the moment
        # self.assertEqualDiff('', t.get('lock').read())
        self.assertEqualDiff('', t.get('shared-storage').read())
        self.assertEqualDiff('', t.get('no-working-trees').read())
        repo.set_make_working_trees(True)
        self.assertFalse(t.has('no-working-trees'))
        self.assertTrue(S_ISDIR(t.stat('knits').st_mode))
<<<<<<< HEAD
        self.check_knits(t)
=======
        self.assertTrue(S_ISDIR(t.stat('lock').st_mode))
        # cheating and using a weave for now.
        self.assertEqualDiff('# bzr weave file v5\n'
                             'w\n'
                             'W\n',
                             t.get('inventory.weave').read())
>>>>>>> 51a4379f


class InterString(repository.InterRepository):
    """An inter-repository optimised code path for strings.

    This is for use during testing where we use strings as repositories
    so that none of the default regsitered inter-repository classes will
    match.
    """

    @staticmethod
    def is_compatible(repo_source, repo_target):
        """InterString is compatible with strings-as-repos."""
        return isinstance(repo_source, str) and isinstance(repo_target, str)


class TestInterRepository(TestCaseWithTransport):

    def test_get_default_inter_repository(self):
        # test that the InterRepository.get(repo_a, repo_b) probes
        # for a inter_repo class where is_compatible(repo_a, repo_b) returns
        # true and returns a default inter_repo otherwise.
        # This also tests that the default registered optimised interrepository
        # classes do not barf inappropriately when a surprising repository type
        # is handed to them.
        dummy_a = "Repository 1."
        dummy_b = "Repository 2."
        self.assertGetsDefaultInterRepository(dummy_a, dummy_b)

    def assertGetsDefaultInterRepository(self, repo_a, repo_b):
        """Asserts that InterRepository.get(repo_a, repo_b) -> the default."""
        inter_repo = repository.InterRepository.get(repo_a, repo_b)
        self.assertEqual(repository.InterRepository,
                         inter_repo.__class__)
        self.assertEqual(repo_a, inter_repo.source)
        self.assertEqual(repo_b, inter_repo.target)

    def test_register_inter_repository_class(self):
        # test that a optimised code path provider - a
        # InterRepository subclass can be registered and unregistered
        # and that it is correctly selected when given a repository
        # pair that it returns true on for the is_compatible static method
        # check
        dummy_a = "Repository 1."
        dummy_b = "Repository 2."
        repository.InterRepository.register_optimiser(InterString)
        try:
            # we should get the default for something InterString returns False
            # to
            self.assertFalse(InterString.is_compatible(dummy_a, None))
            self.assertGetsDefaultInterRepository(dummy_a, None)
            # and we should get an InterString for a pair it 'likes'
            self.assertTrue(InterString.is_compatible(dummy_a, dummy_b))
            inter_repo = repository.InterRepository.get(dummy_a, dummy_b)
            self.assertEqual(InterString, inter_repo.__class__)
            self.assertEqual(dummy_a, inter_repo.source)
            self.assertEqual(dummy_b, inter_repo.target)
        finally:
            repository.InterRepository.unregister_optimiser(InterString)
        # now we should get the default InterRepository object again.
        self.assertGetsDefaultInterRepository(dummy_a, dummy_b)


class TestInterWeaveRepo(TestCaseWithTransport):

    def test_is_compatible_and_registered(self):
        # InterWeaveRepo is compatible when either side
        # is a format 5/6/7 branch
        formats = [repository.RepositoryFormat5(),
                   repository.RepositoryFormat6(),
                   repository.RepositoryFormat7()]
        incompatible_formats = [repository.RepositoryFormat4(),
                                repository.RepositoryFormatKnit1(),
                                ]
        repo_a = self.make_repository('a')
        repo_b = self.make_repository('b')
        is_compatible = repository.InterWeaveRepo.is_compatible
        for source in incompatible_formats:
            # force incompatible left then right
            repo_a._format = source
            repo_b._format = formats[0]
            self.assertFalse(is_compatible(repo_a, repo_b))
            self.assertFalse(is_compatible(repo_b, repo_a))
        for source in formats:
            repo_a._format = source
            for target in formats:
                repo_b._format = target
                self.assertTrue(is_compatible(repo_a, repo_b))
        self.assertEqual(repository.InterWeaveRepo,
                         repository.InterRepository.get(repo_a,
                                                        repo_b).__class__)


class TestRepositoryConverter(TestCaseWithTransport):

    def test_convert_empty(self):
        t = get_transport(self.get_url('.'))
        t.mkdir('repository')
        repo_dir = bzrdir.BzrDirMetaFormat1().initialize('repository')
        repo = repository.RepositoryFormat7().initialize(repo_dir)
        target_format = repository.RepositoryFormatKnit1()
        pb = bzrlib.ui.ui_factory.progress_bar()

        converter = repository.CopyConverter(target_format)
        converter.convert(repo, pb)
        repo = repo_dir.open_repository()
        self.assertTrue(isinstance(target_format, repo._format.__class__))<|MERGE_RESOLUTION|>--- conflicted
+++ resolved
@@ -257,8 +257,8 @@
         t = control.get_repository_transport(None)
         self.assertEqualDiff('Bazaar-NG Knit Repository Format 1',
                              t.get('format').read())
-<<<<<<< HEAD
-        self.assertEqualDiff('', t.get('lock').read())
+        # XXX: no locks left when unlocked at the moment
+        # self.assertEqualDiff('', t.get('lock').read())
         self.assertTrue(S_ISDIR(t.stat('knits').st_mode))
         self.check_knits(t)
 
@@ -276,18 +276,6 @@
                              t.get('signatures.kndx').read())
         # no default content
         self.assertTrue(t.has('signatures.knit'))
-=======
-        # XXX: no locks left when unlocked at the moment
-        # self.assertEqualDiff('', t.get('lock').read())
-        self.assertTrue(S_ISDIR(t.stat('revision-store').st_mode))
-        self.assertTrue(S_ISDIR(t.stat('knits').st_mode))
-        self.assertTrue(S_ISDIR(t.stat('lock').st_mode))
-        # cheating and using a weave for now.
-        self.assertEqualDiff('# bzr weave file v5\n'
-                             'w\n'
-                             'W\n',
-                             t.get('inventory.weave').read())
->>>>>>> 51a4379f
 
     def test_shared_disk_layout(self):
         control = bzrdir.BzrDirMetaFormat1().initialize(self.get_url())
@@ -306,16 +294,7 @@
         # self.assertEqualDiff('', t.get('lock').read())
         self.assertEqualDiff('', t.get('shared-storage').read())
         self.assertTrue(S_ISDIR(t.stat('knits').st_mode))
-<<<<<<< HEAD
         self.check_knits(t)
-=======
-        self.assertTrue(S_ISDIR(t.stat('lock').st_mode))
-        # cheating and using a weave for now.
-        self.assertEqualDiff('# bzr weave file v5\n'
-                             'w\n'
-                             'W\n',
-                             t.get('inventory.weave').read())
->>>>>>> 51a4379f
 
     def test_shared_no_tree_disk_layout(self):
         control = bzrdir.BzrDirMetaFormat1().initialize(self.get_url())
@@ -338,16 +317,7 @@
         repo.set_make_working_trees(True)
         self.assertFalse(t.has('no-working-trees'))
         self.assertTrue(S_ISDIR(t.stat('knits').st_mode))
-<<<<<<< HEAD
         self.check_knits(t)
-=======
-        self.assertTrue(S_ISDIR(t.stat('lock').st_mode))
-        # cheating and using a weave for now.
-        self.assertEqualDiff('# bzr weave file v5\n'
-                             'w\n'
-                             'W\n',
-                             t.get('inventory.weave').read())
->>>>>>> 51a4379f
 
 
 class InterString(repository.InterRepository):
