# Copyright (C) 2005-2011 Canonical Ltd
#
# This program is free software; you can redistribute it and/or modify
# it under the terms of the GNU General Public License as published by
# the Free Software Foundation; either version 2 of the License, or
# (at your option) any later version.
#
# This program is distributed in the hope that it will be useful,
# but WITHOUT ANY WARRANTY; without even the implied warranty of
# MERCHANTABILITY or FITNESS FOR A PARTICULAR PURPOSE.  See the
# GNU General Public License for more details.
#
# You should have received a copy of the GNU General Public License
# along with this program; if not, write to the Free Software
# Foundation, Inc., 51 Franklin Street, Fifth Floor, Boston, MA 02110-1301 USA


from bzrlib import (
    chk_map,
    groupcompress,
    errors,
    inventory,
    osutils,
    repository,
    revision,
    tests,
    )
from bzrlib.inventory import (
    CHKInventory,
    Inventory,
    ROOT_ID,
    InventoryFile,
    InventoryDirectory,
    InventoryEntry,
    TreeReference,
    )
from bzrlib.tests import (
    TestCase,
    TestCaseWithTransport,
    )
from bzrlib.tests.scenarios import load_tests_apply_scenarios
from bzrlib.workingtree import WorkingTreeFormat


load_tests = load_tests_apply_scenarios


def delta_application_scenarios():
    scenarios = [
        ('Inventory', {'apply_delta':apply_inventory_Inventory}),
        ]
    # Working tree basis delta application
    # Repository add_inv_by_delta.
    # Reduce form of the per_repository test logic - that logic needs to be
    # be able to get /just/ repositories whereas these tests are fine with
    # just creating trees.
    formats = set()
    for _, format in repository.format_registry.iteritems():
        scenarios.append((str(format.__name__), {
            'apply_delta':apply_inventory_Repository_add_inventory_by_delta,
            'format':format}))
<<<<<<< HEAD
    return scenarios # FIXME FIXME FIXME
    for format in workingtree_formats():
=======
    for format in WorkingTreeFormat.get_formats():
>>>>>>> 6e4de2e3
        scenarios.append(
            (str(format.__class__.__name__) + ".update_basis_by_delta", {
            'apply_delta':apply_inventory_WT_basis,
            'format':format}))
        scenarios.append(
            (str(format.__class__.__name__) + ".apply_inventory_delta", {
            'apply_delta':apply_inventory_WT,
            'format':format}))
    return scenarios


def create_texts_for_inv(repo, inv):
    for path, ie in inv.iter_entries():
        if ie.text_size:
            lines = ['a' * ie.text_size]
        else:
            lines = []
        repo.texts.add_lines((ie.file_id, ie.revision), [], lines)

    
def apply_inventory_Inventory(self, basis, delta):
    """Apply delta to basis and return the result.
    
    :param basis: An inventory to be used as the basis.
    :param delta: The inventory delta to apply:
    :return: An inventory resulting from the application.
    """
    basis.apply_delta(delta)
    return basis


def apply_inventory_WT(self, basis, delta):
    """Apply delta to basis and return the result.

    This sets the tree state to be basis, and then calls apply_inventory_delta.
    
    :param basis: An inventory to be used as the basis.
    :param delta: The inventory delta to apply:
    :return: An inventory resulting from the application.
    """
    control = self.make_bzrdir('tree', format=self.format._matchingbzrdir)
    control.create_repository()
    control.create_branch()
    tree = self.format.initialize(control)
    tree.lock_write()
    try:
        tree._write_inventory(basis)
    finally:
        tree.unlock()
    # Fresh object, reads disk again.
    tree = tree.bzrdir.open_workingtree()
    tree.lock_write()
    try:
        tree.apply_inventory_delta(delta)
    finally:
        tree.unlock()
    # reload tree - ensure we get what was written.
    tree = tree.bzrdir.open_workingtree()
    tree.lock_read()
    self.addCleanup(tree.unlock)
    # One could add 'tree._validate' here but that would cause 'early' failues 
    # as far as higher level code is concerned. Possibly adding an
    # expect_fail parameter to this function and if that is False then do a
    # validate call.
    return tree.inventory


def apply_inventory_WT_basis(self, basis, delta):
    """Apply delta to basis and return the result.

    This sets the parent and then calls update_basis_by_delta.
    It also puts the basis in the repository under both 'basis' and 'result' to
    allow safety checks made by the WT to succeed, and finally ensures that all
    items in the delta with a new path are present in the WT before calling
    update_basis_by_delta.
    
    :param basis: An inventory to be used as the basis.
    :param delta: The inventory delta to apply:
    :return: An inventory resulting from the application.
    """
    control = self.make_bzrdir('tree', format=self.format._matchingbzrdir)
    control.create_repository()
    control.create_branch()
    tree = self.format.initialize(control)
    tree.lock_write()
    try:
        repo = tree.branch.repository
        repo.start_write_group()
        try:
            rev = revision.Revision('basis', timestamp=0, timezone=None,
                message="", committer="foo@example.com")
            basis.revision_id = 'basis'
            create_texts_for_inv(tree.branch.repository, basis)
            repo.add_revision('basis', rev, basis)
            # Add a revision for the result, with the basis content - 
            # update_basis_by_delta doesn't check that the delta results in
            # result, and we want inconsistent deltas to get called on the
            # tree, or else the code isn't actually checked.
            rev = revision.Revision('result', timestamp=0, timezone=None,
                message="", committer="foo@example.com")
            basis.revision_id = 'result'
            repo.add_revision('result', rev, basis)
            repo.commit_write_group()
        except:
            repo.abort_write_group()
            raise
        # Set the basis state as the trees current state
        tree._write_inventory(basis)
        # This reads basis from the repo and puts it into the tree's local
        # cache, if it has one.
        tree.set_parent_ids(['basis'])
        paths = {}
        parents = set()
        for old, new, id, entry in delta:
            if None in (new, entry):
                continue
            paths[new] = (entry.file_id, entry.kind)
            parents.add(osutils.dirname(new))
        parents = osutils.minimum_path_selection(parents)
        parents.discard('')
        # Put place holders in the tree to permit adding the other entries.
        for pos, parent in enumerate(parents):
            if not tree.path2id(parent):
                # add a synthetic directory in the tree so we can can put the
                # tree0 entries in place for dirstate.
                tree.add([parent], ["id%d" % pos], ["directory"])
        if paths:
            # Many deltas may cause this mini-apply to fail, but we want to see what
            # the delta application code says, not the prep that we do to deal with 
            # limitations of dirstate's update_basis code.
            for path, (file_id, kind) in sorted(paths.items()):
                try:
                    tree.add([path], [file_id], [kind])
                except (KeyboardInterrupt, SystemExit):
                    raise
                except:
                    pass
    finally:
        tree.unlock()
    # Fresh lock, reads disk again.
    tree.lock_write()
    try:
        tree.update_basis_by_delta('result', delta)
    finally:
        tree.unlock()
    # reload tree - ensure we get what was written.
    tree = tree.bzrdir.open_workingtree()
    basis_tree = tree.basis_tree()
    basis_tree.lock_read()
    self.addCleanup(basis_tree.unlock)
    # Note, that if the tree does not have a local cache, the trick above of
    # setting the result as the basis, will come back to bite us. That said,
    # all the implementations in bzr do have a local cache.
    return basis_tree.inventory


def apply_inventory_Repository_add_inventory_by_delta(self, basis, delta):
    """Apply delta to basis and return the result.
    
    This inserts basis as a whole inventory and then uses
    add_inventory_by_delta to add delta.

    :param basis: An inventory to be used as the basis.
    :param delta: The inventory delta to apply:
    :return: An inventory resulting from the application.
    """
    format = self.format()
    control = self.make_bzrdir('tree', format=format._matchingbzrdir)
    repo = format.initialize(control)
    repo.lock_write()
    try:
        repo.start_write_group()
        try:
            rev = revision.Revision('basis', timestamp=0, timezone=None,
                message="", committer="foo@example.com")
            basis.revision_id = 'basis'
            create_texts_for_inv(repo, basis)
            repo.add_revision('basis', rev, basis)
            repo.commit_write_group()
        except:
            repo.abort_write_group()
            raise
    finally:
        repo.unlock()
    repo.lock_write()
    try:
        repo.start_write_group()
        try:
            inv_sha1 = repo.add_inventory_by_delta('basis', delta,
                'result', ['basis'])
        except:
            repo.abort_write_group()
            raise
        else:
            repo.commit_write_group()
    finally:
        repo.unlock()
    # Fresh lock, reads disk again.
    repo = repo.bzrdir.open_repository()
    repo.lock_read()
    self.addCleanup(repo.unlock)
    return repo.get_inventory('result')


class TestInventoryUpdates(TestCase):

    def test_creation_from_root_id(self):
        # iff a root id is passed to the constructor, a root directory is made
        inv = inventory.Inventory(root_id='tree-root')
        self.assertNotEqual(None, inv.root)
        self.assertEqual('tree-root', inv.root.file_id)

    def test_add_path_of_root(self):
        # if no root id is given at creation time, there is no root directory
        inv = inventory.Inventory(root_id=None)
        self.assertIs(None, inv.root)
        # add a root entry by adding its path
        ie = inv.add_path("", "directory", "my-root")
        ie.revision = 'test-rev'
        self.assertEqual("my-root", ie.file_id)
        self.assertIs(ie, inv.root)

    def test_add_path(self):
        inv = inventory.Inventory(root_id='tree_root')
        ie = inv.add_path('hello', 'file', 'hello-id')
        self.assertEqual('hello-id', ie.file_id)
        self.assertEqual('file', ie.kind)

    def test_copy(self):
        """Make sure copy() works and creates a deep copy."""
        inv = inventory.Inventory(root_id='some-tree-root')
        ie = inv.add_path('hello', 'file', 'hello-id')
        inv2 = inv.copy()
        inv.root.file_id = 'some-new-root'
        ie.name = 'file2'
        self.assertEqual('some-tree-root', inv2.root.file_id)
        self.assertEqual('hello', inv2['hello-id'].name)

    def test_copy_empty(self):
        """Make sure an empty inventory can be copied."""
        inv = inventory.Inventory(root_id=None)
        inv2 = inv.copy()
        self.assertIs(None, inv2.root)

    def test_copy_copies_root_revision(self):
        """Make sure the revision of the root gets copied."""
        inv = inventory.Inventory(root_id='someroot')
        inv.root.revision = 'therev'
        inv2 = inv.copy()
        self.assertEquals('someroot', inv2.root.file_id)
        self.assertEquals('therev', inv2.root.revision)

    def test_create_tree_reference(self):
        inv = inventory.Inventory('tree-root-123')
        inv.add(TreeReference('nested-id', 'nested', parent_id='tree-root-123',
                              revision='rev', reference_revision='rev2'))

    def test_error_encoding(self):
        inv = inventory.Inventory('tree-root')
        inv.add(InventoryFile('a-id', u'\u1234', 'tree-root'))
        e = self.assertRaises(errors.InconsistentDelta, inv.add,
            InventoryFile('b-id', u'\u1234', 'tree-root'))
        self.assertContainsRe(str(e), r'\\u1234')

    def test_add_recursive(self):
        parent = InventoryDirectory('src-id', 'src', 'tree-root')
        child = InventoryFile('hello-id', 'hello.c', 'src-id')
        parent.children[child.file_id] = child
        inv = inventory.Inventory('tree-root')
        inv.add(parent)
        self.assertEqual('src/hello.c', inv.id2path('hello-id'))



class TestDeltaApplication(TestCaseWithTransport):

    scenarios = delta_application_scenarios()
 
    def get_empty_inventory(self, reference_inv=None):
        """Get an empty inventory.

        Note that tests should not depend on the revision of the root for
        setting up test conditions, as it has to be flexible to accomodate non
        rich root repositories.

        :param reference_inv: If not None, get the revision for the root from
            this inventory. This is useful for dealing with older repositories
            that routinely discarded the root entry data. If None, the root's
            revision is set to 'basis'.
        """
        inv = inventory.Inventory()
        if reference_inv is not None:
            inv.root.revision = reference_inv.root.revision
        else:
            inv.root.revision = 'basis'
        return inv

    def test_empty_delta(self):
        inv = self.get_empty_inventory()
        delta = []
        inv = self.apply_delta(self, inv, delta)
        inv2 = self.get_empty_inventory(inv)
        self.assertEqual([], inv2._make_delta(inv))

    def test_None_file_id(self):
        inv = self.get_empty_inventory()
        dir1 = inventory.InventoryDirectory(None, 'dir1', inv.root.file_id)
        dir1.revision = 'result'
        delta = [(None, u'dir1', None, dir1)]
        self.assertRaises(errors.InconsistentDelta, self.apply_delta, self,
            inv, delta)

    def test_unicode_file_id(self):
        inv = self.get_empty_inventory()
        dir1 = inventory.InventoryDirectory(u'dirid', 'dir1', inv.root.file_id)
        dir1.revision = 'result'
        delta = [(None, u'dir1', dir1.file_id, dir1)]
        self.assertRaises(errors.InconsistentDelta, self.apply_delta, self,
            inv, delta)

    def test_repeated_file_id(self):
        inv = self.get_empty_inventory()
        file1 = inventory.InventoryFile('id', 'path1', inv.root.file_id)
        file1.revision = 'result'
        file1.text_size = 0
        file1.text_sha1 = ""
        file2 = inventory.InventoryFile('id', 'path2', inv.root.file_id)
        file2.revision = 'result'
        file2.text_size = 0
        file2.text_sha1 = ""
        delta = [(None, u'path1', 'id', file1), (None, u'path2', 'id', file2)]
        self.assertRaises(errors.InconsistentDelta, self.apply_delta, self,
            inv, delta)

    def test_repeated_new_path(self):
        inv = self.get_empty_inventory()
        file1 = inventory.InventoryFile('id1', 'path', inv.root.file_id)
        file1.revision = 'result'
        file1.text_size = 0
        file1.text_sha1 = ""
        file2 = inventory.InventoryFile('id2', 'path', inv.root.file_id)
        file2.revision = 'result'
        file2.text_size = 0
        file2.text_sha1 = ""
        delta = [(None, u'path', 'id1', file1), (None, u'path', 'id2', file2)]
        self.assertRaises(errors.InconsistentDelta, self.apply_delta, self,
            inv, delta)

    def test_repeated_old_path(self):
        inv = self.get_empty_inventory()
        file1 = inventory.InventoryFile('id1', 'path', inv.root.file_id)
        file1.revision = 'result'
        file1.text_size = 0
        file1.text_sha1 = ""
        # We can't *create* a source inventory with the same path, but
        # a badly generated partial delta might claim the same source twice.
        # This would be buggy in two ways: the path is repeated in the delta,
        # And the path for one of the file ids doesn't match the source
        # location. Alternatively, we could have a repeated fileid, but that
        # is separately checked for.
        file2 = inventory.InventoryFile('id2', 'path2', inv.root.file_id)
        file2.revision = 'result'
        file2.text_size = 0
        file2.text_sha1 = ""
        inv.add(file1)
        inv.add(file2)
        delta = [(u'path', None, 'id1', None), (u'path', None, 'id2', None)]
        self.assertRaises(errors.InconsistentDelta, self.apply_delta, self,
            inv, delta)

    def test_mismatched_id_entry_id(self):
        inv = self.get_empty_inventory()
        file1 = inventory.InventoryFile('id1', 'path', inv.root.file_id)
        file1.revision = 'result'
        file1.text_size = 0
        file1.text_sha1 = ""
        delta = [(None, u'path', 'id', file1)]
        self.assertRaises(errors.InconsistentDelta, self.apply_delta, self,
            inv, delta)

    def test_mismatched_new_path_entry_None(self):
        inv = self.get_empty_inventory()
        delta = [(None, u'path', 'id', None)]
        self.assertRaises(errors.InconsistentDelta, self.apply_delta, self,
            inv, delta)

    def test_mismatched_new_path_None_entry(self):
        inv = self.get_empty_inventory()
        file1 = inventory.InventoryFile('id1', 'path', inv.root.file_id)
        file1.revision = 'result'
        file1.text_size = 0
        file1.text_sha1 = ""
        delta = [(u"path", None, 'id1', file1)]
        self.assertRaises(errors.InconsistentDelta, self.apply_delta, self,
            inv, delta)

    def test_parent_is_not_directory(self):
        inv = self.get_empty_inventory()
        file1 = inventory.InventoryFile('id1', 'path', inv.root.file_id)
        file1.revision = 'result'
        file1.text_size = 0
        file1.text_sha1 = ""
        file2 = inventory.InventoryFile('id2', 'path2', 'id1')
        file2.revision = 'result'
        file2.text_size = 0
        file2.text_sha1 = ""
        inv.add(file1)
        delta = [(None, u'path/path2', 'id2', file2)]
        self.assertRaises(errors.InconsistentDelta, self.apply_delta, self,
            inv, delta)

    def test_parent_is_missing(self):
        inv = self.get_empty_inventory()
        file2 = inventory.InventoryFile('id2', 'path2', 'missingparent')
        file2.revision = 'result'
        file2.text_size = 0
        file2.text_sha1 = ""
        delta = [(None, u'path/path2', 'id2', file2)]
        self.assertRaises(errors.InconsistentDelta, self.apply_delta, self,
            inv, delta)

    def test_new_parent_path_has_wrong_id(self):
        inv = self.get_empty_inventory()
        parent1 = inventory.InventoryDirectory('p-1', 'dir', inv.root.file_id)
        parent1.revision = 'result'
        parent2 = inventory.InventoryDirectory('p-2', 'dir2', inv.root.file_id)
        parent2.revision = 'result'
        file1 = inventory.InventoryFile('id', 'path', 'p-2')
        file1.revision = 'result'
        file1.text_size = 0
        file1.text_sha1 = ""
        inv.add(parent1)
        inv.add(parent2)
        # This delta claims that file1 is at dir/path, but actually its at
        # dir2/path if you follow the inventory parent structure.
        delta = [(None, u'dir/path', 'id', file1)]
        self.assertRaises(errors.InconsistentDelta, self.apply_delta, self,
            inv, delta)

    def test_old_parent_path_is_wrong(self):
        inv = self.get_empty_inventory()
        parent1 = inventory.InventoryDirectory('p-1', 'dir', inv.root.file_id)
        parent1.revision = 'result'
        parent2 = inventory.InventoryDirectory('p-2', 'dir2', inv.root.file_id)
        parent2.revision = 'result'
        file1 = inventory.InventoryFile('id', 'path', 'p-2')
        file1.revision = 'result'
        file1.text_size = 0
        file1.text_sha1 = ""
        inv.add(parent1)
        inv.add(parent2)
        inv.add(file1)
        # This delta claims that file1 was at dir/path, but actually it was at
        # dir2/path if you follow the inventory parent structure.
        delta = [(u'dir/path', None, 'id', None)]
        self.assertRaises(errors.InconsistentDelta, self.apply_delta, self,
            inv, delta)

    def test_old_parent_path_is_for_other_id(self):
        inv = self.get_empty_inventory()
        parent1 = inventory.InventoryDirectory('p-1', 'dir', inv.root.file_id)
        parent1.revision = 'result'
        parent2 = inventory.InventoryDirectory('p-2', 'dir2', inv.root.file_id)
        parent2.revision = 'result'
        file1 = inventory.InventoryFile('id', 'path', 'p-2')
        file1.revision = 'result'
        file1.text_size = 0
        file1.text_sha1 = ""
        file2 = inventory.InventoryFile('id2', 'path', 'p-1')
        file2.revision = 'result'
        file2.text_size = 0
        file2.text_sha1 = ""
        inv.add(parent1)
        inv.add(parent2)
        inv.add(file1)
        inv.add(file2)
        # This delta claims that file1 was at dir/path, but actually it was at
        # dir2/path if you follow the inventory parent structure. At dir/path
        # is another entry we should not delete.
        delta = [(u'dir/path', None, 'id', None)]
        self.assertRaises(errors.InconsistentDelta, self.apply_delta, self,
            inv, delta)

    def test_add_existing_id_new_path(self):
        inv = self.get_empty_inventory()
        parent1 = inventory.InventoryDirectory('p-1', 'dir1', inv.root.file_id)
        parent1.revision = 'result'
        parent2 = inventory.InventoryDirectory('p-1', 'dir2', inv.root.file_id)
        parent2.revision = 'result'
        inv.add(parent1)
        delta = [(None, u'dir2', 'p-1', parent2)]
        self.assertRaises(errors.InconsistentDelta, self.apply_delta, self,
            inv, delta)

    def test_add_new_id_existing_path(self):
        inv = self.get_empty_inventory()
        parent1 = inventory.InventoryDirectory('p-1', 'dir1', inv.root.file_id)
        parent1.revision = 'result'
        parent2 = inventory.InventoryDirectory('p-2', 'dir1', inv.root.file_id)
        parent2.revision = 'result'
        inv.add(parent1)
        delta = [(None, u'dir1', 'p-2', parent2)]
        self.assertRaises(errors.InconsistentDelta, self.apply_delta, self,
            inv, delta)

    def test_remove_dir_leaving_dangling_child(self):
        inv = self.get_empty_inventory()
        dir1 = inventory.InventoryDirectory('p-1', 'dir1', inv.root.file_id)
        dir1.revision = 'result'
        dir2 = inventory.InventoryDirectory('p-2', 'child1', 'p-1')
        dir2.revision = 'result'
        dir3 = inventory.InventoryDirectory('p-3', 'child2', 'p-1')
        dir3.revision = 'result'
        inv.add(dir1)
        inv.add(dir2)
        inv.add(dir3)
        delta = [(u'dir1', None, 'p-1', None),
            (u'dir1/child2', None, 'p-3', None)]
        self.assertRaises(errors.InconsistentDelta, self.apply_delta, self,
            inv, delta)


class TestInventory(TestCase):

    def test_is_root(self):
        """Ensure our root-checking code is accurate."""
        inv = inventory.Inventory('TREE_ROOT')
        self.assertTrue(inv.is_root('TREE_ROOT'))
        self.assertFalse(inv.is_root('booga'))
        inv.root.file_id = 'booga'
        self.assertFalse(inv.is_root('TREE_ROOT'))
        self.assertTrue(inv.is_root('booga'))
        # works properly even if no root is set
        inv.root = None
        self.assertFalse(inv.is_root('TREE_ROOT'))
        self.assertFalse(inv.is_root('booga'))

    def test_entries_for_empty_inventory(self):
        """Test that entries() will not fail for an empty inventory"""
        inv = Inventory(root_id=None)
        self.assertEqual([], inv.entries())


class TestInventoryEntry(TestCase):

    def test_file_kind_character(self):
        file = inventory.InventoryFile('123', 'hello.c', ROOT_ID)
        self.assertEqual(file.kind_character(), '')

    def test_dir_kind_character(self):
        dir = inventory.InventoryDirectory('123', 'hello.c', ROOT_ID)
        self.assertEqual(dir.kind_character(), '/')

    def test_link_kind_character(self):
        dir = inventory.InventoryLink('123', 'hello.c', ROOT_ID)
        self.assertEqual(dir.kind_character(), '')

    def test_dir_detect_changes(self):
        left = inventory.InventoryDirectory('123', 'hello.c', ROOT_ID)
        right = inventory.InventoryDirectory('123', 'hello.c', ROOT_ID)
        self.assertEqual((False, False), left.detect_changes(right))
        self.assertEqual((False, False), right.detect_changes(left))

    def test_file_detect_changes(self):
        left = inventory.InventoryFile('123', 'hello.c', ROOT_ID)
        left.text_sha1 = 123
        right = inventory.InventoryFile('123', 'hello.c', ROOT_ID)
        right.text_sha1 = 123
        self.assertEqual((False, False), left.detect_changes(right))
        self.assertEqual((False, False), right.detect_changes(left))
        left.executable = True
        self.assertEqual((False, True), left.detect_changes(right))
        self.assertEqual((False, True), right.detect_changes(left))
        right.text_sha1 = 321
        self.assertEqual((True, True), left.detect_changes(right))
        self.assertEqual((True, True), right.detect_changes(left))

    def test_symlink_detect_changes(self):
        left = inventory.InventoryLink('123', 'hello.c', ROOT_ID)
        left.symlink_target='foo'
        right = inventory.InventoryLink('123', 'hello.c', ROOT_ID)
        right.symlink_target='foo'
        self.assertEqual((False, False), left.detect_changes(right))
        self.assertEqual((False, False), right.detect_changes(left))
        left.symlink_target = 'different'
        self.assertEqual((True, False), left.detect_changes(right))
        self.assertEqual((True, False), right.detect_changes(left))

    def test_file_has_text(self):
        file = inventory.InventoryFile('123', 'hello.c', ROOT_ID)
        self.failUnless(file.has_text())

    def test_directory_has_text(self):
        dir = inventory.InventoryDirectory('123', 'hello.c', ROOT_ID)
        self.failIf(dir.has_text())

    def test_link_has_text(self):
        link = inventory.InventoryLink('123', 'hello.c', ROOT_ID)
        self.failIf(link.has_text())

    def test_make_entry(self):
        self.assertIsInstance(inventory.make_entry("file", "name", ROOT_ID),
            inventory.InventoryFile)
        self.assertIsInstance(inventory.make_entry("symlink", "name", ROOT_ID),
            inventory.InventoryLink)
        self.assertIsInstance(inventory.make_entry("directory", "name", ROOT_ID),
            inventory.InventoryDirectory)

    def test_make_entry_non_normalized(self):
        orig_normalized_filename = osutils.normalized_filename

        try:
            osutils.normalized_filename = osutils._accessible_normalized_filename
            entry = inventory.make_entry("file", u'a\u030a', ROOT_ID)
            self.assertEqual(u'\xe5', entry.name)
            self.assertIsInstance(entry, inventory.InventoryFile)

            osutils.normalized_filename = osutils._inaccessible_normalized_filename
            self.assertRaises(errors.InvalidNormalization,
                    inventory.make_entry, 'file', u'a\u030a', ROOT_ID)
        finally:
            osutils.normalized_filename = orig_normalized_filename


class TestDescribeChanges(TestCase):

    def test_describe_change(self):
        # we need to test the following change combinations:
        # rename
        # reparent
        # modify
        # gone
        # added
        # renamed/reparented and modified
        # change kind (perhaps can't be done yet?)
        # also, merged in combination with all of these?
        old_a = InventoryFile('a-id', 'a_file', ROOT_ID)
        old_a.text_sha1 = '123132'
        old_a.text_size = 0
        new_a = InventoryFile('a-id', 'a_file', ROOT_ID)
        new_a.text_sha1 = '123132'
        new_a.text_size = 0

        self.assertChangeDescription('unchanged', old_a, new_a)

        new_a.text_size = 10
        new_a.text_sha1 = 'abcabc'
        self.assertChangeDescription('modified', old_a, new_a)

        self.assertChangeDescription('added', None, new_a)
        self.assertChangeDescription('removed', old_a, None)
        # perhaps a bit questionable but seems like the most reasonable thing...
        self.assertChangeDescription('unchanged', None, None)

        # in this case it's both renamed and modified; show a rename and
        # modification:
        new_a.name = 'newfilename'
        self.assertChangeDescription('modified and renamed', old_a, new_a)

        # reparenting is 'renaming'
        new_a.name = old_a.name
        new_a.parent_id = 'somedir-id'
        self.assertChangeDescription('modified and renamed', old_a, new_a)

        # reset the content values so its not modified
        new_a.text_size = old_a.text_size
        new_a.text_sha1 = old_a.text_sha1
        new_a.name = old_a.name

        new_a.name = 'newfilename'
        self.assertChangeDescription('renamed', old_a, new_a)

        # reparenting is 'renaming'
        new_a.name = old_a.name
        new_a.parent_id = 'somedir-id'
        self.assertChangeDescription('renamed', old_a, new_a)

    def assertChangeDescription(self, expected_change, old_ie, new_ie):
        change = InventoryEntry.describe_change(old_ie, new_ie)
        self.assertEqual(expected_change, change)


class TestCHKInventory(tests.TestCaseWithMemoryTransport):

    def get_chk_bytes(self):
        factory = groupcompress.make_pack_factory(True, True, 1)
        trans = self.get_transport('')
        return factory(trans)

    def read_bytes(self, chk_bytes, key):
        stream = chk_bytes.get_record_stream([key], 'unordered', True)
        return stream.next().get_bytes_as("fulltext")

    def test_deserialise_gives_CHKInventory(self):
        inv = Inventory()
        inv.revision_id = "revid"
        inv.root.revision = "rootrev"
        chk_bytes = self.get_chk_bytes()
        chk_inv = CHKInventory.from_inventory(chk_bytes, inv)
        bytes = ''.join(chk_inv.to_lines())
        new_inv = CHKInventory.deserialise(chk_bytes, bytes, ("revid",))
        self.assertEqual("revid", new_inv.revision_id)
        self.assertEqual("directory", new_inv.root.kind)
        self.assertEqual(inv.root.file_id, new_inv.root.file_id)
        self.assertEqual(inv.root.parent_id, new_inv.root.parent_id)
        self.assertEqual(inv.root.name, new_inv.root.name)
        self.assertEqual("rootrev", new_inv.root.revision)
        self.assertEqual('plain', new_inv._search_key_name)

    def test_deserialise_wrong_revid(self):
        inv = Inventory()
        inv.revision_id = "revid"
        inv.root.revision = "rootrev"
        chk_bytes = self.get_chk_bytes()
        chk_inv = CHKInventory.from_inventory(chk_bytes, inv)
        bytes = ''.join(chk_inv.to_lines())
        self.assertRaises(ValueError, CHKInventory.deserialise, chk_bytes,
            bytes, ("revid2",))

    def test_captures_rev_root_byid(self):
        inv = Inventory()
        inv.revision_id = "foo"
        inv.root.revision = "bar"
        chk_bytes = self.get_chk_bytes()
        chk_inv = CHKInventory.from_inventory(chk_bytes, inv)
        lines = chk_inv.to_lines()
        self.assertEqual([
            'chkinventory:\n',
            'revision_id: foo\n',
            'root_id: TREE_ROOT\n',
            'parent_id_basename_to_file_id: sha1:eb23f0ad4b07f48e88c76d4c94292be57fb2785f\n',
            'id_to_entry: sha1:debfe920f1f10e7929260f0534ac9a24d7aabbb4\n',
            ], lines)
        chk_inv = CHKInventory.deserialise(chk_bytes, ''.join(lines), ('foo',))
        self.assertEqual('plain', chk_inv._search_key_name)

    def test_captures_parent_id_basename_index(self):
        inv = Inventory()
        inv.revision_id = "foo"
        inv.root.revision = "bar"
        chk_bytes = self.get_chk_bytes()
        chk_inv = CHKInventory.from_inventory(chk_bytes, inv)
        lines = chk_inv.to_lines()
        self.assertEqual([
            'chkinventory:\n',
            'revision_id: foo\n',
            'root_id: TREE_ROOT\n',
            'parent_id_basename_to_file_id: sha1:eb23f0ad4b07f48e88c76d4c94292be57fb2785f\n',
            'id_to_entry: sha1:debfe920f1f10e7929260f0534ac9a24d7aabbb4\n',
            ], lines)
        chk_inv = CHKInventory.deserialise(chk_bytes, ''.join(lines), ('foo',))
        self.assertEqual('plain', chk_inv._search_key_name)

    def test_captures_search_key_name(self):
        inv = Inventory()
        inv.revision_id = "foo"
        inv.root.revision = "bar"
        chk_bytes = self.get_chk_bytes()
        chk_inv = CHKInventory.from_inventory(chk_bytes, inv,
                                              search_key_name='hash-16-way')
        lines = chk_inv.to_lines()
        self.assertEqual([
            'chkinventory:\n',
            'search_key_name: hash-16-way\n',
            'root_id: TREE_ROOT\n',
            'parent_id_basename_to_file_id: sha1:eb23f0ad4b07f48e88c76d4c94292be57fb2785f\n',
            'revision_id: foo\n',
            'id_to_entry: sha1:debfe920f1f10e7929260f0534ac9a24d7aabbb4\n',
            ], lines)
        chk_inv = CHKInventory.deserialise(chk_bytes, ''.join(lines), ('foo',))
        self.assertEqual('hash-16-way', chk_inv._search_key_name)

    def test_directory_children_on_demand(self):
        inv = Inventory()
        inv.revision_id = "revid"
        inv.root.revision = "rootrev"
        inv.add(InventoryFile("fileid", "file", inv.root.file_id))
        inv["fileid"].revision = "filerev"
        inv["fileid"].executable = True
        inv["fileid"].text_sha1 = "ffff"
        inv["fileid"].text_size = 1
        chk_bytes = self.get_chk_bytes()
        chk_inv = CHKInventory.from_inventory(chk_bytes, inv)
        bytes = ''.join(chk_inv.to_lines())
        new_inv = CHKInventory.deserialise(chk_bytes, bytes, ("revid",))
        root_entry = new_inv[inv.root.file_id]
        self.assertEqual(None, root_entry._children)
        self.assertEqual(['file'], root_entry.children.keys())
        file_direct = new_inv["fileid"]
        file_found = root_entry.children['file']
        self.assertEqual(file_direct.kind, file_found.kind)
        self.assertEqual(file_direct.file_id, file_found.file_id)
        self.assertEqual(file_direct.parent_id, file_found.parent_id)
        self.assertEqual(file_direct.name, file_found.name)
        self.assertEqual(file_direct.revision, file_found.revision)
        self.assertEqual(file_direct.text_sha1, file_found.text_sha1)
        self.assertEqual(file_direct.text_size, file_found.text_size)
        self.assertEqual(file_direct.executable, file_found.executable)

    def test_from_inventory_maximum_size(self):
        # from_inventory supports the maximum_size parameter.
        inv = Inventory()
        inv.revision_id = "revid"
        inv.root.revision = "rootrev"
        chk_bytes = self.get_chk_bytes()
        chk_inv = CHKInventory.from_inventory(chk_bytes, inv, 120)
        chk_inv.id_to_entry._ensure_root()
        self.assertEqual(120, chk_inv.id_to_entry._root_node.maximum_size)
        self.assertEqual(1, chk_inv.id_to_entry._root_node._key_width)
        p_id_basename = chk_inv.parent_id_basename_to_file_id
        p_id_basename._ensure_root()
        self.assertEqual(120, p_id_basename._root_node.maximum_size)
        self.assertEqual(2, p_id_basename._root_node._key_width)

    def test___iter__(self):
        inv = Inventory()
        inv.revision_id = "revid"
        inv.root.revision = "rootrev"
        inv.add(InventoryFile("fileid", "file", inv.root.file_id))
        inv["fileid"].revision = "filerev"
        inv["fileid"].executable = True
        inv["fileid"].text_sha1 = "ffff"
        inv["fileid"].text_size = 1
        chk_bytes = self.get_chk_bytes()
        chk_inv = CHKInventory.from_inventory(chk_bytes, inv)
        bytes = ''.join(chk_inv.to_lines())
        new_inv = CHKInventory.deserialise(chk_bytes, bytes, ("revid",))
        fileids = list(new_inv.__iter__())
        fileids.sort()
        self.assertEqual([inv.root.file_id, "fileid"], fileids)

    def test__len__(self):
        inv = Inventory()
        inv.revision_id = "revid"
        inv.root.revision = "rootrev"
        inv.add(InventoryFile("fileid", "file", inv.root.file_id))
        inv["fileid"].revision = "filerev"
        inv["fileid"].executable = True
        inv["fileid"].text_sha1 = "ffff"
        inv["fileid"].text_size = 1
        chk_bytes = self.get_chk_bytes()
        chk_inv = CHKInventory.from_inventory(chk_bytes, inv)
        self.assertEqual(2, len(chk_inv))

    def test___getitem__(self):
        inv = Inventory()
        inv.revision_id = "revid"
        inv.root.revision = "rootrev"
        inv.add(InventoryFile("fileid", "file", inv.root.file_id))
        inv["fileid"].revision = "filerev"
        inv["fileid"].executable = True
        inv["fileid"].text_sha1 = "ffff"
        inv["fileid"].text_size = 1
        chk_bytes = self.get_chk_bytes()
        chk_inv = CHKInventory.from_inventory(chk_bytes, inv)
        bytes = ''.join(chk_inv.to_lines())
        new_inv = CHKInventory.deserialise(chk_bytes, bytes, ("revid",))
        root_entry = new_inv[inv.root.file_id]
        file_entry = new_inv["fileid"]
        self.assertEqual("directory", root_entry.kind)
        self.assertEqual(inv.root.file_id, root_entry.file_id)
        self.assertEqual(inv.root.parent_id, root_entry.parent_id)
        self.assertEqual(inv.root.name, root_entry.name)
        self.assertEqual("rootrev", root_entry.revision)
        self.assertEqual("file", file_entry.kind)
        self.assertEqual("fileid", file_entry.file_id)
        self.assertEqual(inv.root.file_id, file_entry.parent_id)
        self.assertEqual("file", file_entry.name)
        self.assertEqual("filerev", file_entry.revision)
        self.assertEqual("ffff", file_entry.text_sha1)
        self.assertEqual(1, file_entry.text_size)
        self.assertEqual(True, file_entry.executable)
        self.assertRaises(errors.NoSuchId, new_inv.__getitem__, 'missing')

    def test_has_id_true(self):
        inv = Inventory()
        inv.revision_id = "revid"
        inv.root.revision = "rootrev"
        inv.add(InventoryFile("fileid", "file", inv.root.file_id))
        inv["fileid"].revision = "filerev"
        inv["fileid"].executable = True
        inv["fileid"].text_sha1 = "ffff"
        inv["fileid"].text_size = 1
        chk_bytes = self.get_chk_bytes()
        chk_inv = CHKInventory.from_inventory(chk_bytes, inv)
        self.assertTrue(chk_inv.has_id('fileid'))
        self.assertTrue(chk_inv.has_id(inv.root.file_id))

    def test_has_id_not(self):
        inv = Inventory()
        inv.revision_id = "revid"
        inv.root.revision = "rootrev"
        chk_bytes = self.get_chk_bytes()
        chk_inv = CHKInventory.from_inventory(chk_bytes, inv)
        self.assertFalse(chk_inv.has_id('fileid'))

    def test_id2path(self):
        inv = Inventory()
        inv.revision_id = "revid"
        inv.root.revision = "rootrev"
        direntry = InventoryDirectory("dirid", "dir", inv.root.file_id)
        fileentry = InventoryFile("fileid", "file", "dirid")
        inv.add(direntry)
        inv.add(fileentry)
        inv["fileid"].revision = "filerev"
        inv["fileid"].executable = True
        inv["fileid"].text_sha1 = "ffff"
        inv["fileid"].text_size = 1
        inv["dirid"].revision = "filerev"
        chk_bytes = self.get_chk_bytes()
        chk_inv = CHKInventory.from_inventory(chk_bytes, inv)
        bytes = ''.join(chk_inv.to_lines())
        new_inv = CHKInventory.deserialise(chk_bytes, bytes, ("revid",))
        self.assertEqual('', new_inv.id2path(inv.root.file_id))
        self.assertEqual('dir', new_inv.id2path('dirid'))
        self.assertEqual('dir/file', new_inv.id2path('fileid'))

    def test_path2id(self):
        inv = Inventory()
        inv.revision_id = "revid"
        inv.root.revision = "rootrev"
        direntry = InventoryDirectory("dirid", "dir", inv.root.file_id)
        fileentry = InventoryFile("fileid", "file", "dirid")
        inv.add(direntry)
        inv.add(fileentry)
        inv["fileid"].revision = "filerev"
        inv["fileid"].executable = True
        inv["fileid"].text_sha1 = "ffff"
        inv["fileid"].text_size = 1
        inv["dirid"].revision = "filerev"
        chk_bytes = self.get_chk_bytes()
        chk_inv = CHKInventory.from_inventory(chk_bytes, inv)
        bytes = ''.join(chk_inv.to_lines())
        new_inv = CHKInventory.deserialise(chk_bytes, bytes, ("revid",))
        self.assertEqual(inv.root.file_id, new_inv.path2id(''))
        self.assertEqual('dirid', new_inv.path2id('dir'))
        self.assertEqual('fileid', new_inv.path2id('dir/file'))

    def test_create_by_apply_delta_sets_root(self):
        inv = Inventory()
        inv.revision_id = "revid"
        chk_bytes = self.get_chk_bytes()
        base_inv = CHKInventory.from_inventory(chk_bytes, inv)
        inv.add_path("", "directory", "myrootid", None)
        inv.revision_id = "expectedid"
        reference_inv = CHKInventory.from_inventory(chk_bytes, inv)
        delta = [("", None, base_inv.root.file_id, None),
            (None, "",  "myrootid", inv.root)]
        new_inv = base_inv.create_by_apply_delta(delta, "expectedid")
        self.assertEquals(reference_inv.root, new_inv.root)

    def test_create_by_apply_delta_empty_add_child(self):
        inv = Inventory()
        inv.revision_id = "revid"
        inv.root.revision = "rootrev"
        chk_bytes = self.get_chk_bytes()
        base_inv = CHKInventory.from_inventory(chk_bytes, inv)
        a_entry = InventoryFile("A-id", "A", inv.root.file_id)
        a_entry.revision = "filerev"
        a_entry.executable = True
        a_entry.text_sha1 = "ffff"
        a_entry.text_size = 1
        inv.add(a_entry)
        inv.revision_id = "expectedid"
        reference_inv = CHKInventory.from_inventory(chk_bytes, inv)
        delta = [(None, "A",  "A-id", a_entry)]
        new_inv = base_inv.create_by_apply_delta(delta, "expectedid")
        # new_inv should be the same as reference_inv.
        self.assertEqual(reference_inv.revision_id, new_inv.revision_id)
        self.assertEqual(reference_inv.root_id, new_inv.root_id)
        reference_inv.id_to_entry._ensure_root()
        new_inv.id_to_entry._ensure_root()
        self.assertEqual(reference_inv.id_to_entry._root_node._key,
            new_inv.id_to_entry._root_node._key)

    def test_create_by_apply_delta_empty_add_child_updates_parent_id(self):
        inv = Inventory()
        inv.revision_id = "revid"
        inv.root.revision = "rootrev"
        chk_bytes = self.get_chk_bytes()
        base_inv = CHKInventory.from_inventory(chk_bytes, inv)
        a_entry = InventoryFile("A-id", "A", inv.root.file_id)
        a_entry.revision = "filerev"
        a_entry.executable = True
        a_entry.text_sha1 = "ffff"
        a_entry.text_size = 1
        inv.add(a_entry)
        inv.revision_id = "expectedid"
        reference_inv = CHKInventory.from_inventory(chk_bytes, inv)
        delta = [(None, "A",  "A-id", a_entry)]
        new_inv = base_inv.create_by_apply_delta(delta, "expectedid")
        reference_inv.id_to_entry._ensure_root()
        reference_inv.parent_id_basename_to_file_id._ensure_root()
        new_inv.id_to_entry._ensure_root()
        new_inv.parent_id_basename_to_file_id._ensure_root()
        # new_inv should be the same as reference_inv.
        self.assertEqual(reference_inv.revision_id, new_inv.revision_id)
        self.assertEqual(reference_inv.root_id, new_inv.root_id)
        self.assertEqual(reference_inv.id_to_entry._root_node._key,
            new_inv.id_to_entry._root_node._key)
        self.assertEqual(reference_inv.parent_id_basename_to_file_id._root_node._key,
            new_inv.parent_id_basename_to_file_id._root_node._key)

    def test_iter_changes(self):
        # Low level bootstrapping smoke test; comprehensive generic tests via
        # InterTree are coming.
        inv = Inventory()
        inv.revision_id = "revid"
        inv.root.revision = "rootrev"
        inv.add(InventoryFile("fileid", "file", inv.root.file_id))
        inv["fileid"].revision = "filerev"
        inv["fileid"].executable = True
        inv["fileid"].text_sha1 = "ffff"
        inv["fileid"].text_size = 1
        inv2 = Inventory()
        inv2.revision_id = "revid2"
        inv2.root.revision = "rootrev"
        inv2.add(InventoryFile("fileid", "file", inv.root.file_id))
        inv2["fileid"].revision = "filerev2"
        inv2["fileid"].executable = False
        inv2["fileid"].text_sha1 = "bbbb"
        inv2["fileid"].text_size = 2
        # get fresh objects.
        chk_bytes = self.get_chk_bytes()
        chk_inv = CHKInventory.from_inventory(chk_bytes, inv)
        bytes = ''.join(chk_inv.to_lines())
        inv_1 = CHKInventory.deserialise(chk_bytes, bytes, ("revid",))
        chk_inv2 = CHKInventory.from_inventory(chk_bytes, inv2)
        bytes = ''.join(chk_inv2.to_lines())
        inv_2 = CHKInventory.deserialise(chk_bytes, bytes, ("revid2",))
        self.assertEqual([('fileid', (u'file', u'file'), True, (True, True),
            ('TREE_ROOT', 'TREE_ROOT'), (u'file', u'file'), ('file', 'file'),
            (False, True))],
            list(inv_1.iter_changes(inv_2)))

    def test_parent_id_basename_to_file_id_index_enabled(self):
        inv = Inventory()
        inv.revision_id = "revid"
        inv.root.revision = "rootrev"
        inv.add(InventoryFile("fileid", "file", inv.root.file_id))
        inv["fileid"].revision = "filerev"
        inv["fileid"].executable = True
        inv["fileid"].text_sha1 = "ffff"
        inv["fileid"].text_size = 1
        # get fresh objects.
        chk_bytes = self.get_chk_bytes()
        tmp_inv = CHKInventory.from_inventory(chk_bytes, inv)
        bytes = ''.join(tmp_inv.to_lines())
        chk_inv = CHKInventory.deserialise(chk_bytes, bytes, ("revid",))
        self.assertIsInstance(chk_inv.parent_id_basename_to_file_id, chk_map.CHKMap)
        self.assertEqual(
            {('', ''): 'TREE_ROOT', ('TREE_ROOT', 'file'): 'fileid'},
            dict(chk_inv.parent_id_basename_to_file_id.iteritems()))

    def test_file_entry_to_bytes(self):
        inv = CHKInventory(None)
        ie = inventory.InventoryFile('file-id', 'filename', 'parent-id')
        ie.executable = True
        ie.revision = 'file-rev-id'
        ie.text_sha1 = 'abcdefgh'
        ie.text_size = 100
        bytes = inv._entry_to_bytes(ie)
        self.assertEqual('file: file-id\nparent-id\nfilename\n'
                         'file-rev-id\nabcdefgh\n100\nY', bytes)
        ie2 = inv._bytes_to_entry(bytes)
        self.assertEqual(ie, ie2)
        self.assertIsInstance(ie2.name, unicode)
        self.assertEqual(('filename', 'file-id', 'file-rev-id'),
                         inv._bytes_to_utf8name_key(bytes))

    def test_file2_entry_to_bytes(self):
        inv = CHKInventory(None)
        # \u30a9 == 'omega'
        ie = inventory.InventoryFile('file-id', u'\u03a9name', 'parent-id')
        ie.executable = False
        ie.revision = 'file-rev-id'
        ie.text_sha1 = '123456'
        ie.text_size = 25
        bytes = inv._entry_to_bytes(ie)
        self.assertEqual('file: file-id\nparent-id\n\xce\xa9name\n'
                         'file-rev-id\n123456\n25\nN', bytes)
        ie2 = inv._bytes_to_entry(bytes)
        self.assertEqual(ie, ie2)
        self.assertIsInstance(ie2.name, unicode)
        self.assertEqual(('\xce\xa9name', 'file-id', 'file-rev-id'),
                         inv._bytes_to_utf8name_key(bytes))

    def test_dir_entry_to_bytes(self):
        inv = CHKInventory(None)
        ie = inventory.InventoryDirectory('dir-id', 'dirname', 'parent-id')
        ie.revision = 'dir-rev-id'
        bytes = inv._entry_to_bytes(ie)
        self.assertEqual('dir: dir-id\nparent-id\ndirname\ndir-rev-id', bytes)
        ie2 = inv._bytes_to_entry(bytes)
        self.assertEqual(ie, ie2)
        self.assertIsInstance(ie2.name, unicode)
        self.assertEqual(('dirname', 'dir-id', 'dir-rev-id'),
                         inv._bytes_to_utf8name_key(bytes))

    def test_dir2_entry_to_bytes(self):
        inv = CHKInventory(None)
        ie = inventory.InventoryDirectory('dir-id', u'dir\u03a9name',
                                          None)
        ie.revision = 'dir-rev-id'
        bytes = inv._entry_to_bytes(ie)
        self.assertEqual('dir: dir-id\n\ndir\xce\xa9name\n'
                         'dir-rev-id', bytes)
        ie2 = inv._bytes_to_entry(bytes)
        self.assertEqual(ie, ie2)
        self.assertIsInstance(ie2.name, unicode)
        self.assertIs(ie2.parent_id, None)
        self.assertEqual(('dir\xce\xa9name', 'dir-id', 'dir-rev-id'),
                         inv._bytes_to_utf8name_key(bytes))

    def test_symlink_entry_to_bytes(self):
        inv = CHKInventory(None)
        ie = inventory.InventoryLink('link-id', 'linkname', 'parent-id')
        ie.revision = 'link-rev-id'
        ie.symlink_target = u'target/path'
        bytes = inv._entry_to_bytes(ie)
        self.assertEqual('symlink: link-id\nparent-id\nlinkname\n'
                         'link-rev-id\ntarget/path', bytes)
        ie2 = inv._bytes_to_entry(bytes)
        self.assertEqual(ie, ie2)
        self.assertIsInstance(ie2.name, unicode)
        self.assertIsInstance(ie2.symlink_target, unicode)
        self.assertEqual(('linkname', 'link-id', 'link-rev-id'),
                         inv._bytes_to_utf8name_key(bytes))

    def test_symlink2_entry_to_bytes(self):
        inv = CHKInventory(None)
        ie = inventory.InventoryLink('link-id', u'link\u03a9name', 'parent-id')
        ie.revision = 'link-rev-id'
        ie.symlink_target = u'target/\u03a9path'
        bytes = inv._entry_to_bytes(ie)
        self.assertEqual('symlink: link-id\nparent-id\nlink\xce\xa9name\n'
                         'link-rev-id\ntarget/\xce\xa9path', bytes)
        ie2 = inv._bytes_to_entry(bytes)
        self.assertEqual(ie, ie2)
        self.assertIsInstance(ie2.name, unicode)
        self.assertIsInstance(ie2.symlink_target, unicode)
        self.assertEqual(('link\xce\xa9name', 'link-id', 'link-rev-id'),
                         inv._bytes_to_utf8name_key(bytes))

    def test_tree_reference_entry_to_bytes(self):
        inv = CHKInventory(None)
        ie = inventory.TreeReference('tree-root-id', u'tree\u03a9name',
                                     'parent-id')
        ie.revision = 'tree-rev-id'
        ie.reference_revision = 'ref-rev-id'
        bytes = inv._entry_to_bytes(ie)
        self.assertEqual('tree: tree-root-id\nparent-id\ntree\xce\xa9name\n'
                         'tree-rev-id\nref-rev-id', bytes)
        ie2 = inv._bytes_to_entry(bytes)
        self.assertEqual(ie, ie2)
        self.assertIsInstance(ie2.name, unicode)
        self.assertEqual(('tree\xce\xa9name', 'tree-root-id', 'tree-rev-id'),
                         inv._bytes_to_utf8name_key(bytes))


class TestCHKInventoryExpand(tests.TestCaseWithMemoryTransport):

    def get_chk_bytes(self):
        factory = groupcompress.make_pack_factory(True, True, 1)
        trans = self.get_transport('')
        return factory(trans)

    def make_dir(self, inv, name, parent_id):
        inv.add(inv.make_entry('directory', name, parent_id, name + '-id'))

    def make_file(self, inv, name, parent_id, content='content\n'):
        ie = inv.make_entry('file', name, parent_id, name + '-id')
        ie.text_sha1 = osutils.sha_string(content)
        ie.text_size = len(content)
        inv.add(ie)

    def make_simple_inventory(self):
        inv = Inventory('TREE_ROOT')
        inv.revision_id = "revid"
        inv.root.revision = "rootrev"
        # /                 TREE_ROOT
        # dir1/             dir1-id
        #   sub-file1       sub-file1-id
        #   sub-file2       sub-file2-id
        #   sub-dir1/       sub-dir1-id
        #     subsub-file1  subsub-file1-id
        # dir2/             dir2-id
        #   sub2-file1      sub2-file1-id
        # top               top-id
        self.make_dir(inv, 'dir1', 'TREE_ROOT')
        self.make_dir(inv, 'dir2', 'TREE_ROOT')
        self.make_dir(inv, 'sub-dir1', 'dir1-id')
        self.make_file(inv, 'top', 'TREE_ROOT')
        self.make_file(inv, 'sub-file1', 'dir1-id')
        self.make_file(inv, 'sub-file2', 'dir1-id')
        self.make_file(inv, 'subsub-file1', 'sub-dir1-id')
        self.make_file(inv, 'sub2-file1', 'dir2-id')
        chk_bytes = self.get_chk_bytes()
        #  use a small maximum_size to force internal paging structures
        chk_inv = CHKInventory.from_inventory(chk_bytes, inv,
                        maximum_size=100,
                        search_key_name='hash-255-way')
        bytes = ''.join(chk_inv.to_lines())
        return CHKInventory.deserialise(chk_bytes, bytes, ("revid",))

    def assert_Getitems(self, expected_fileids, inv, file_ids):
        self.assertEqual(sorted(expected_fileids),
                         sorted([ie.file_id for ie in inv._getitems(file_ids)]))

    def assertExpand(self, all_ids, inv, file_ids):
        (val_all_ids,
         val_children) = inv._expand_fileids_to_parents_and_children(file_ids)
        self.assertEqual(set(all_ids), val_all_ids)
        entries = inv._getitems(val_all_ids)
        expected_children = {}
        for entry in entries:
            s = expected_children.setdefault(entry.parent_id, [])
            s.append(entry.file_id)
        val_children = dict((k, sorted(v)) for k, v
                            in val_children.iteritems())
        expected_children = dict((k, sorted(v)) for k, v
                            in expected_children.iteritems())
        self.assertEqual(expected_children, val_children)

    def test_make_simple_inventory(self):
        inv = self.make_simple_inventory()
        layout = []
        for path, entry in inv.iter_entries_by_dir():
            layout.append((path, entry.file_id))
        self.assertEqual([
            ('', 'TREE_ROOT'),
            ('dir1', 'dir1-id'),
            ('dir2', 'dir2-id'),
            ('top', 'top-id'),
            ('dir1/sub-dir1', 'sub-dir1-id'),
            ('dir1/sub-file1', 'sub-file1-id'),
            ('dir1/sub-file2', 'sub-file2-id'),
            ('dir1/sub-dir1/subsub-file1', 'subsub-file1-id'),
            ('dir2/sub2-file1', 'sub2-file1-id'),
            ], layout)

    def test__getitems(self):
        inv = self.make_simple_inventory()
        # Reading from disk
        self.assert_Getitems(['dir1-id'], inv, ['dir1-id'])
        self.assertTrue('dir1-id' in inv._fileid_to_entry_cache)
        self.assertFalse('sub-file2-id' in inv._fileid_to_entry_cache)
        # From cache
        self.assert_Getitems(['dir1-id'], inv, ['dir1-id'])
        # Mixed
        self.assert_Getitems(['dir1-id', 'sub-file2-id'], inv,
                             ['dir1-id', 'sub-file2-id'])
        self.assertTrue('dir1-id' in inv._fileid_to_entry_cache)
        self.assertTrue('sub-file2-id' in inv._fileid_to_entry_cache)

    def test_single_file(self):
        inv = self.make_simple_inventory()
        self.assertExpand(['TREE_ROOT', 'top-id'], inv, ['top-id'])

    def test_get_all_parents(self):
        inv = self.make_simple_inventory()
        self.assertExpand(['TREE_ROOT', 'dir1-id', 'sub-dir1-id',
                           'subsub-file1-id',
                          ], inv, ['subsub-file1-id'])

    def test_get_children(self):
        inv = self.make_simple_inventory()
        self.assertExpand(['TREE_ROOT', 'dir1-id', 'sub-dir1-id',
                           'sub-file1-id', 'sub-file2-id', 'subsub-file1-id',
                          ], inv, ['dir1-id'])

    def test_from_root(self):
        inv = self.make_simple_inventory()
        self.assertExpand(['TREE_ROOT', 'dir1-id', 'dir2-id', 'sub-dir1-id',
                           'sub-file1-id', 'sub-file2-id', 'sub2-file1-id',
                           'subsub-file1-id', 'top-id'], inv, ['TREE_ROOT'])

    def test_top_level_file(self):
        inv = self.make_simple_inventory()
        self.assertExpand(['TREE_ROOT', 'top-id'], inv, ['top-id'])

    def test_subsub_file(self):
        inv = self.make_simple_inventory()
        self.assertExpand(['TREE_ROOT', 'dir1-id', 'sub-dir1-id',
                           'subsub-file1-id'], inv, ['subsub-file1-id'])

    def test_sub_and_root(self):
        inv = self.make_simple_inventory()
        self.assertExpand(['TREE_ROOT', 'dir1-id', 'sub-dir1-id', 'top-id',
                           'subsub-file1-id'], inv, ['top-id', 'subsub-file1-id'])<|MERGE_RESOLUTION|>--- conflicted
+++ resolved
@@ -59,12 +59,7 @@
         scenarios.append((str(format.__name__), {
             'apply_delta':apply_inventory_Repository_add_inventory_by_delta,
             'format':format}))
-<<<<<<< HEAD
-    return scenarios # FIXME FIXME FIXME
-    for format in workingtree_formats():
-=======
     for format in WorkingTreeFormat.get_formats():
->>>>>>> 6e4de2e3
         scenarios.append(
             (str(format.__class__.__name__) + ".update_basis_by_delta", {
             'apply_delta':apply_inventory_WT_basis,
