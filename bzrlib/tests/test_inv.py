# Copyright (C) 2005, 2006, 2007 Canonical Ltd
#
# This program is free software; you can redistribute it and/or modify
# it under the terms of the GNU General Public License as published by
# the Free Software Foundation; either version 2 of the License, or
# (at your option) any later version.
#
# This program is distributed in the hope that it will be useful,
# but WITHOUT ANY WARRANTY; without even the implied warranty of
# MERCHANTABILITY or FITNESS FOR A PARTICULAR PURPOSE.  See the
# GNU General Public License for more details.
#
# You should have received a copy of the GNU General Public License
# along with this program; if not, write to the Free Software
# Foundation, Inc., 59 Temple Place, Suite 330, Boston, MA  02111-1307  USA


from bzrlib import errors, inventory, osutils
from bzrlib.inventory import (CHKInventory, Inventory, ROOT_ID, InventoryFile,
    InventoryDirectory, InventoryEntry, TreeReference)
from bzrlib.tests import TestCase, TestCaseWithTransport


class TestInventoryEntry(TestCase):

    def test_file_kind_character(self):
        file = inventory.InventoryFile('123', 'hello.c', ROOT_ID)
        self.assertEqual(file.kind_character(), '')

    def test_dir_kind_character(self):
        dir = inventory.InventoryDirectory('123', 'hello.c', ROOT_ID)
        self.assertEqual(dir.kind_character(), '/')

    def test_link_kind_character(self):
        dir = inventory.InventoryLink('123', 'hello.c', ROOT_ID)
        self.assertEqual(dir.kind_character(), '')

    def test_dir_detect_changes(self):
        left = inventory.InventoryDirectory('123', 'hello.c', ROOT_ID)
        left.text_sha1 = 123
        left.executable = True
        left.symlink_target='foo'
        right = inventory.InventoryDirectory('123', 'hello.c', ROOT_ID)
        right.text_sha1 = 321
        right.symlink_target='bar'
        self.assertEqual((False, False), left.detect_changes(right))
        self.assertEqual((False, False), right.detect_changes(left))

    def test_file_detect_changes(self):
        left = inventory.InventoryFile('123', 'hello.c', ROOT_ID)
        left.text_sha1 = 123
        right = inventory.InventoryFile('123', 'hello.c', ROOT_ID)
        right.text_sha1 = 123
        self.assertEqual((False, False), left.detect_changes(right))
        self.assertEqual((False, False), right.detect_changes(left))
        left.executable = True
        self.assertEqual((False, True), left.detect_changes(right))
        self.assertEqual((False, True), right.detect_changes(left))
        right.text_sha1 = 321
        self.assertEqual((True, True), left.detect_changes(right))
        self.assertEqual((True, True), right.detect_changes(left))

    def test_symlink_detect_changes(self):
        left = inventory.InventoryLink('123', 'hello.c', ROOT_ID)
        left.text_sha1 = 123
        left.executable = True
        left.symlink_target='foo'
        right = inventory.InventoryLink('123', 'hello.c', ROOT_ID)
        right.text_sha1 = 321
        right.symlink_target='foo'
        self.assertEqual((False, False), left.detect_changes(right))
        self.assertEqual((False, False), right.detect_changes(left))
        left.symlink_target = 'different'
        self.assertEqual((True, False), left.detect_changes(right))
        self.assertEqual((True, False), right.detect_changes(left))

    def test_file_has_text(self):
        file = inventory.InventoryFile('123', 'hello.c', ROOT_ID)
        self.failUnless(file.has_text())

    def test_directory_has_text(self):
        dir = inventory.InventoryDirectory('123', 'hello.c', ROOT_ID)
        self.failIf(dir.has_text())

    def test_link_has_text(self):
        link = inventory.InventoryLink('123', 'hello.c', ROOT_ID)
        self.failIf(link.has_text())

    def test_make_entry(self):
        self.assertIsInstance(inventory.make_entry("file", "name", ROOT_ID),
            inventory.InventoryFile)
        self.assertIsInstance(inventory.make_entry("symlink", "name", ROOT_ID),
            inventory.InventoryLink)
        self.assertIsInstance(inventory.make_entry("directory", "name", ROOT_ID),
            inventory.InventoryDirectory)

    def test_make_entry_non_normalized(self):
        orig_normalized_filename = osutils.normalized_filename

        try:
            osutils.normalized_filename = osutils._accessible_normalized_filename
            entry = inventory.make_entry("file", u'a\u030a', ROOT_ID)
            self.assertEqual(u'\xe5', entry.name)
            self.assertIsInstance(entry, inventory.InventoryFile)

            osutils.normalized_filename = osutils._inaccessible_normalized_filename
            self.assertRaises(errors.InvalidNormalization,
                    inventory.make_entry, 'file', u'a\u030a', ROOT_ID)
        finally:
            osutils.normalized_filename = orig_normalized_filename


class TestDescribeChanges(TestCase):

    def test_describe_change(self):
        # we need to test the following change combinations:
        # rename
        # reparent
        # modify
        # gone
        # added
        # renamed/reparented and modified
        # change kind (perhaps can't be done yet?)
        # also, merged in combination with all of these?
        old_a = InventoryFile('a-id', 'a_file', ROOT_ID)
        old_a.text_sha1 = '123132'
        old_a.text_size = 0
        new_a = InventoryFile('a-id', 'a_file', ROOT_ID)
        new_a.text_sha1 = '123132'
        new_a.text_size = 0

        self.assertChangeDescription('unchanged', old_a, new_a)

        new_a.text_size = 10
        new_a.text_sha1 = 'abcabc'
        self.assertChangeDescription('modified', old_a, new_a)

        self.assertChangeDescription('added', None, new_a)
        self.assertChangeDescription('removed', old_a, None)
        # perhaps a bit questionable but seems like the most reasonable thing...
        self.assertChangeDescription('unchanged', None, None)

        # in this case it's both renamed and modified; show a rename and 
        # modification:
        new_a.name = 'newfilename'
        self.assertChangeDescription('modified and renamed', old_a, new_a)

        # reparenting is 'renaming'
        new_a.name = old_a.name
        new_a.parent_id = 'somedir-id'
        self.assertChangeDescription('modified and renamed', old_a, new_a)

        # reset the content values so its not modified
        new_a.text_size = old_a.text_size
        new_a.text_sha1 = old_a.text_sha1
        new_a.name = old_a.name

        new_a.name = 'newfilename'
        self.assertChangeDescription('renamed', old_a, new_a)

        # reparenting is 'renaming'
        new_a.name = old_a.name
        new_a.parent_id = 'somedir-id'
        self.assertChangeDescription('renamed', old_a, new_a)

    def assertChangeDescription(self, expected_change, old_ie, new_ie):
        change = InventoryEntry.describe_change(old_ie, new_ie)
        self.assertEqual(expected_change, change)


class TestCHKInventory(TestCaseWithTransport):
    
    def get_chk_bytes(self):
        # The eassiest way to get a CHK store is a development3 repository and
        # then work with the chk_bytes attribute directly.
        repo = self.make_repository(".", format="development3")
        repo.lock_write()
        self.addCleanup(repo.unlock)
        repo.start_write_group()
        self.addCleanup(repo.abort_write_group)
        return repo.chk_bytes

    def read_bytes(self, chk_bytes, key):
        stream = chk_bytes.get_record_stream([key], 'unordered', True)
        return stream.next().get_bytes_as("fulltext")

    def test_deserialise_gives_CHKInventory(self):
        inv = Inventory()
        inv.revision_id = "revid"
        inv.root.revision = "rootrev"
        chk_bytes = self.get_chk_bytes()
        chk_inv = CHKInventory.from_inventory(chk_bytes, inv)
        bytes = ''.join(chk_inv.to_lines())
        new_inv = CHKInventory.deserialise(chk_bytes, bytes, ("revid",))
        self.assertEqual("revid", new_inv.revision_id)
        self.assertEqual("directory", new_inv.root.kind)
        self.assertEqual(inv.root.file_id, new_inv.root.file_id)
        self.assertEqual(inv.root.parent_id, new_inv.root.parent_id)
        self.assertEqual(inv.root.name, new_inv.root.name)
        self.assertEqual("rootrev", new_inv.root.revision)

    def test_deserialise_wrong_revid(self):
        inv = Inventory()
        inv.revision_id = "revid"
        inv.root.revision = "rootrev"
        chk_bytes = self.get_chk_bytes()
        chk_inv = CHKInventory.from_inventory(chk_bytes, inv)
        bytes = ''.join(chk_inv.to_lines())
        self.assertRaises(ValueError, CHKInventory.deserialise, chk_bytes,
            bytes, ("revid2",))

    def test_captures_rev_root_byid(self):
        inv = Inventory()
        inv.revision_id = "foo"
        inv.root.revision = "bar"
        chk_bytes = self.get_chk_bytes()
        chk_inv = CHKInventory.from_inventory(chk_bytes, inv)
        self.assertEqual([
            'chkinventory:\n',
            'revision_id: foo\n',
            'root_id: TREE_ROOT\n',
<<<<<<< HEAD
            'id_to_entry: sha1:6fc2838d88d40dc7331087fb69d3ea72c023b3ee\n'
=======
            'id_to_entry: sha1:3c84f56e89a6089ee0c6cc25becdcaa368e83632\n'
>>>>>>> c97bf064
            ],
            chk_inv.to_lines())

    def test_directory_children_on_demand(self):
        inv = Inventory()
        inv.revision_id = "revid"
        inv.root.revision = "rootrev"
        inv.add(InventoryFile("fileid", "file", inv.root.file_id))
        inv["fileid"].revision = "filerev"
        inv["fileid"].executable = True
        inv["fileid"].text_sha1 = "ffff"
        inv["fileid"].text_size = 1
        chk_bytes = self.get_chk_bytes()
        chk_inv = CHKInventory.from_inventory(chk_bytes, inv)
        bytes = ''.join(chk_inv.to_lines())
        new_inv = CHKInventory.deserialise(chk_bytes, bytes, ("revid",))
        root_entry = new_inv[inv.root.file_id]
        self.assertEqual(None, root_entry._children)
        self.assertEqual(['file'], root_entry.children.keys())
        file_direct = new_inv["fileid"]
        file_found = root_entry.children['file']
        self.assertEqual(file_direct.kind, file_found.kind)
        self.assertEqual(file_direct.file_id, file_found.file_id)
        self.assertEqual(file_direct.parent_id, file_found.parent_id)
        self.assertEqual(file_direct.name, file_found.name)
        self.assertEqual(file_direct.revision, file_found.revision)
        self.assertEqual(file_direct.text_sha1, file_found.text_sha1)
        self.assertEqual(file_direct.text_size, file_found.text_size)
        self.assertEqual(file_direct.executable, file_found.executable)

    def test___iter__(self):
        inv = Inventory()
        inv.revision_id = "revid"
        inv.root.revision = "rootrev"
        inv.add(InventoryFile("fileid", "file", inv.root.file_id))
        inv["fileid"].revision = "filerev"
        inv["fileid"].executable = True
        inv["fileid"].text_sha1 = "ffff"
        inv["fileid"].text_size = 1
        chk_bytes = self.get_chk_bytes()
        chk_inv = CHKInventory.from_inventory(chk_bytes, inv)
        bytes = ''.join(chk_inv.to_lines())
        new_inv = CHKInventory.deserialise(chk_bytes, bytes, ("revid",))
        fileids = list(new_inv.__iter__())
        fileids.sort()
        self.assertEqual([inv.root.file_id, "fileid"], fileids)

    def test__len__(self):
        inv = Inventory()
        inv.revision_id = "revid"
        inv.root.revision = "rootrev"
        inv.add(InventoryFile("fileid", "file", inv.root.file_id))
        inv["fileid"].revision = "filerev"
        inv["fileid"].executable = True
        inv["fileid"].text_sha1 = "ffff"
        inv["fileid"].text_size = 1
        chk_bytes = self.get_chk_bytes()
        chk_inv = CHKInventory.from_inventory(chk_bytes, inv)
        self.assertEqual(2, len(chk_inv))

    def test___getitem__(self):
        inv = Inventory()
        inv.revision_id = "revid"
        inv.root.revision = "rootrev"
        inv.add(InventoryFile("fileid", "file", inv.root.file_id))
        inv["fileid"].revision = "filerev"
        inv["fileid"].executable = True
        inv["fileid"].text_sha1 = "ffff"
        inv["fileid"].text_size = 1
        chk_bytes = self.get_chk_bytes()
        chk_inv = CHKInventory.from_inventory(chk_bytes, inv)
        bytes = ''.join(chk_inv.to_lines())
        new_inv = CHKInventory.deserialise(chk_bytes, bytes, ("revid",))
        root_entry = new_inv[inv.root.file_id]
        file_entry = new_inv["fileid"]
        self.assertEqual("directory", root_entry.kind)
        self.assertEqual(inv.root.file_id, root_entry.file_id)
        self.assertEqual(inv.root.parent_id, root_entry.parent_id)
        self.assertEqual(inv.root.name, root_entry.name)
        self.assertEqual("rootrev", root_entry.revision)
        self.assertEqual("file", file_entry.kind)
        self.assertEqual("fileid", file_entry.file_id)
        self.assertEqual(inv.root.file_id, file_entry.parent_id)
        self.assertEqual("file", file_entry.name)
        self.assertEqual("filerev", file_entry.revision)
        self.assertEqual("ffff", file_entry.text_sha1)
        self.assertEqual(1, file_entry.text_size)
        self.assertEqual(True, file_entry.executable)

    def test_has_id_true(self):
        inv = Inventory()
        inv.revision_id = "revid"
        inv.root.revision = "rootrev"
        inv.add(InventoryFile("fileid", "file", inv.root.file_id))
        inv["fileid"].revision = "filerev"
        inv["fileid"].executable = True
        inv["fileid"].text_sha1 = "ffff"
        inv["fileid"].text_size = 1
        chk_bytes = self.get_chk_bytes()
        chk_inv = CHKInventory.from_inventory(chk_bytes, inv)
        self.assertTrue(chk_inv.has_id('fileid'))
        self.assertTrue(chk_inv.has_id(inv.root.file_id))

    def test_has_id_not(self):
        inv = Inventory()
        inv.revision_id = "revid"
        inv.root.revision = "rootrev"
        chk_bytes = self.get_chk_bytes()
        chk_inv = CHKInventory.from_inventory(chk_bytes, inv)
        self.assertFalse(chk_inv.has_id('fileid'))

    def test_id2path(self):
        inv = Inventory()
        inv.revision_id = "revid"
        inv.root.revision = "rootrev"
        direntry = InventoryDirectory("dirid", "dir", inv.root.file_id)
        fileentry = InventoryFile("fileid", "file", "dirid")
        inv.add(direntry)
        inv.add(fileentry)
        inv["fileid"].revision = "filerev"
        inv["fileid"].executable = True
        inv["fileid"].text_sha1 = "ffff"
        inv["fileid"].text_size = 1
        inv["dirid"].revision = "filerev"
        chk_bytes = self.get_chk_bytes()
        chk_inv = CHKInventory.from_inventory(chk_bytes, inv)
        bytes = ''.join(chk_inv.to_lines())
        new_inv = CHKInventory.deserialise(chk_bytes, bytes, ("revid",))
        self.assertEqual('', new_inv.id2path(inv.root.file_id))
        self.assertEqual('dir', new_inv.id2path('dirid'))
        self.assertEqual('dir/file', new_inv.id2path('fileid'))

    def test_path2id(self):
        inv = Inventory()
        inv.revision_id = "revid"
        inv.root.revision = "rootrev"
        direntry = InventoryDirectory("dirid", "dir", inv.root.file_id)
        fileentry = InventoryFile("fileid", "file", "dirid")
        inv.add(direntry)
        inv.add(fileentry)
        inv["fileid"].revision = "filerev"
        inv["fileid"].executable = True
        inv["fileid"].text_sha1 = "ffff"
        inv["fileid"].text_size = 1
        inv["dirid"].revision = "filerev"
        chk_bytes = self.get_chk_bytes()
        chk_inv = CHKInventory.from_inventory(chk_bytes, inv)
        bytes = ''.join(chk_inv.to_lines())
        new_inv = CHKInventory.deserialise(chk_bytes, bytes, ("revid",))
        self.assertEqual(inv.root.file_id, new_inv.path2id(''))
        self.assertEqual('dirid', new_inv.path2id('dir'))
        self.assertEqual('fileid', new_inv.path2id('dir/file'))

    def test_create_by_apply_delta_empty_add_child(self):
        inv = Inventory()
        inv.revision_id = "revid"
        inv.root.revision = "rootrev"
        chk_bytes = self.get_chk_bytes()
        base_inv = CHKInventory.from_inventory(chk_bytes, inv)
        a_entry = InventoryFile("A-id", "A", inv.root.file_id)
        a_entry.revision = "filerev"
        a_entry.executable = True
        a_entry.text_sha1 = "ffff"
        a_entry.text_size = 1
        inv.add(a_entry)
        inv.revision_id = "expectedid"
        reference_inv = CHKInventory.from_inventory(chk_bytes, inv)
        delta = [(None, "A",  "A-id", a_entry)]
        new_inv = base_inv.create_by_apply_delta(delta, "expectedid")
        # new_inv should be the same as reference_inv.
        self.assertEqual(reference_inv.revision_id, new_inv.revision_id)
        self.assertEqual(reference_inv.root_id, new_inv.root_id)
        self.assertEqual(reference_inv.id_to_entry._root_node._key,
            new_inv.id_to_entry._root_node._key)<|MERGE_RESOLUTION|>--- conflicted
+++ resolved
@@ -219,11 +219,7 @@
             'chkinventory:\n',
             'revision_id: foo\n',
             'root_id: TREE_ROOT\n',
-<<<<<<< HEAD
-            'id_to_entry: sha1:6fc2838d88d40dc7331087fb69d3ea72c023b3ee\n'
-=======
             'id_to_entry: sha1:3c84f56e89a6089ee0c6cc25becdcaa368e83632\n'
->>>>>>> c97bf064
             ],
             chk_inv.to_lines())
 
