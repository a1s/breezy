--- conflicted
+++ resolved
@@ -989,9 +989,6 @@
                 self.assertEqual(inv_sha1, builder.inv_sha1)
             self.assertIs(None, builder.new_inventory)
             rev2 = builder.commit('')
-<<<<<<< HEAD
-            new_inventory = builder.revision_tree().root_inventory
-=======
             delta = builder.get_basis_delta()
             delta_dict = dict((change[2], change) for change in delta)
             version_recorded = (file_id in delta_dict and
@@ -1002,8 +999,7 @@
             else:
                 self.assertFalse(version_recorded)
 
-            new_inventory = builder.revision_tree().inventory
->>>>>>> 56a87359
+            new_inventory = builder.revision_tree().root_inventory
             new_entry = new_inventory[file_id]
             if delta_against_basis:
                 expected_delta = (name, new_name, file_id, new_entry)
