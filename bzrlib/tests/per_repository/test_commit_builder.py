--- conflicted
+++ resolved
@@ -159,16 +159,9 @@
             # should be in the delta
             got_new_revision = ie.revision != old_revision_id
             if got_new_revision:
-<<<<<<< HEAD
-                self.assertEqual(
-                    ('', '', ie.file_id, ie),
-                    delta)
-                self.assertEqual(delta, builder.basis_delta[-1])
-=======
                 self.assertEqual(('', '', ie.file_id, ie), delta)
                 # The delta should be tracked
                 self.assertEqual(delta, builder._basis_delta[-1])
->>>>>>> cfd447ab
             else:
                 self.assertEqual(None, delta)
             # Directories do not get hashed.
@@ -198,8 +191,6 @@
         # but thats all the current contract guarantees anyway.
         self.assertEqual(rev_id, tree.branch.repository.get_inventory(rev_id).revision_id)
 
-<<<<<<< HEAD
-=======
     def test_get_basis_delta(self):
         tree = self.make_branch_and_tree(".")
         self.build_tree(["foo"])
@@ -257,7 +248,6 @@
         finally:
             tree.unlock()
 
->>>>>>> cfd447ab
     def test_record_delete(self):
         tree = self.make_branch_and_tree(".")
         self.build_tree(["foo"])
@@ -271,26 +261,16 @@
             basis = tree.branch.repository.revision_tree(rev_id)
             builder = tree.branch.get_commit_builder([rev_id])
             try:
-<<<<<<< HEAD
-                builder.recording_deletes()
-=======
                 builder.will_record_deletes()
->>>>>>> cfd447ab
                 if builder.record_root_entry is True:
                     parent_invs = [basis.inventory]
                     del basis.inventory.root.children['foo']
                     builder.record_entry_contents(basis.inventory.root,
                         parent_invs, '', tree, tree.path_content_summary(''))
-<<<<<<< HEAD
-                builder.record_delete("foo", "foo-id")
-                self.assertEqual(("foo", None, "foo-id", None),
-                    builder.basis_delta[-1])
-=======
                 # the delta should be returned, and recorded in _basis_delta
                 delta = builder.record_delete("foo", "foo-id")
                 self.assertEqual(("foo", None, "foo-id", None), delta)
                 self.assertEqual(delta, builder._basis_delta[-1])
->>>>>>> cfd447ab
                 builder.finish_inventory()
                 rev_id2 = builder.commit('delete foo')
             except:
@@ -553,12 +533,8 @@
             new_entry = builder.new_inventory[file_id]
             if delta_against_basis:
                 expected_delta = (name, new_name, file_id, new_entry)
-<<<<<<< HEAD
-                self.assertEqual(expected_delta, builder.basis_delta[-1])
-=======
                 # The delta should be recorded
                 self.assertEqual(expected_delta, builder._basis_delta[-1])
->>>>>>> cfd447ab
             else:
                 expected_delta = None
             self.assertEqual(expected_delta, delta)
