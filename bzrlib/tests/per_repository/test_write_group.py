# Copyright (C) 2007-2010 Canonical Ltd
#
# This program is free software; you can redistribute it and/or modify
# it under the terms of the GNU General Public License as published by
# the Free Software Foundation; either version 2 of the License, or
# (at your option) any later version.
#
# This program is distributed in the hope that it will be useful,
# but WITHOUT ANY WARRANTY; without even the implied warranty of
# MERCHANTABILITY or FITNESS FOR A PARTICULAR PURPOSE.  See the
# GNU General Public License for more details.
#
# You should have received a copy of the GNU General Public License
# along with this program; if not, write to the Free Software
# Foundation, Inc., 51 Franklin Street, Fifth Floor, Boston, MA 02110-1301 USA

"""Tests for repository write groups."""

import sys

from bzrlib import (
<<<<<<< HEAD
=======
    branch,
>>>>>>> d6de82d6
    bzrdir,
    errors,
    graph,
    memorytree,
    osutils,
    remote,
<<<<<<< HEAD
    versionedfile,
    )
from bzrlib.branch import BzrBranchFormat7
from bzrlib.transport import local, memory
from bzrlib.tests import TestNotApplicable
from bzrlib.tests.per_repository import TestCaseWithRepository


class TestWriteGroup(TestCaseWithRepository):
=======
    tests,
    versionedfile,
    )
from bzrlib.tests import (
    per_repository,
    test_server,
    )
from bzrlib.transport import memory


class TestWriteGroup(per_repository.TestCaseWithRepository):
>>>>>>> d6de82d6

    def test_start_write_group_unlocked_needs_write_lock(self):
        repo = self.make_repository('.')
        self.assertRaises(errors.NotWriteLocked, repo.start_write_group)

    def test_start_write_group_read_locked_needs_write_lock(self):
        repo = self.make_repository('.')
        repo.lock_read()
        try:
            self.assertRaises(errors.NotWriteLocked, repo.start_write_group)
        finally:
            repo.unlock()

    def test_start_write_group_write_locked_gets_None(self):
        repo = self.make_repository('.')
        repo.lock_write()
        self.assertEqual(None, repo.start_write_group())
        repo.commit_write_group()
        repo.unlock()

    def test_start_write_group_twice_errors(self):
        repo = self.make_repository('.')
        repo.lock_write()
        repo.start_write_group()
        try:
            # don't need a specific exception for now - this is
            # really to be sure it's used right, not for signalling
            # semantic information.
            self.assertRaises(errors.BzrError, repo.start_write_group)
        finally:
            repo.commit_write_group()
            repo.unlock()

    def test_commit_write_group_does_not_error(self):
        repo = self.make_repository('.')
        repo.lock_write()
        repo.start_write_group()
        # commit_write_group can either return None (for repositories without
        # isolated transactions) or a hint for pack(). So we only check it
        # works in this interface test, because all repositories are exercised.
        repo.commit_write_group()
        repo.unlock()

    def test_unlock_in_write_group(self):
        repo = self.make_repository('.')
        repo.lock_write()
        repo.start_write_group()
        # don't need a specific exception for now - this is
        # really to be sure it's used right, not for signalling
        # semantic information.
        self.assertLogsError(errors.BzrError, repo.unlock)
        # after this error occurs, the repository is unlocked, and the write
        # group is gone.  you've had your chance, and you blew it. ;-)
        self.assertFalse(repo.is_locked())
        self.assertRaises(errors.BzrError, repo.commit_write_group)
        self.assertRaises(errors.BzrError, repo.unlock)

    def test_is_in_write_group(self):
        repo = self.make_repository('.')
        self.assertFalse(repo.is_in_write_group())
        repo.lock_write()
        repo.start_write_group()
        self.assertTrue(repo.is_in_write_group())
        repo.commit_write_group()
        self.assertFalse(repo.is_in_write_group())
        # abort also removes the in_write_group status.
        repo.start_write_group()
        self.assertTrue(repo.is_in_write_group())
        repo.abort_write_group()
        self.assertFalse(repo.is_in_write_group())
        repo.unlock()

    def test_abort_write_group_gets_None(self):
        repo = self.make_repository('.')
        repo.lock_write()
        repo.start_write_group()
        self.assertEqual(None, repo.abort_write_group())
        repo.unlock()

    def test_abort_write_group_does_not_raise_when_suppressed(self):
        if self.transport_server is test_server.LocalURLServer:
            self.transport_server = None
        self.vfs_transport_factory = memory.MemoryServer
        repo = self.make_repository('repo')
        token = repo.lock_write()
        self.addCleanup(repo.unlock)
        repo.start_write_group()
        # Damage the repository on the filesystem
        t = self.get_transport('')
        t.rename('repo', 'foo')
        self.addCleanup(t.rename, 'foo', 'repo')
        # abort_write_group will not raise an error, because either an
        # exception was not generated, or the exception was caught and
        # suppressed.  See also test_pack_repository's test of the same name.
        self.assertEqual(None, repo.abort_write_group(suppress_errors=True))
<<<<<<< HEAD


class TestGetMissingParentInventories(TestCaseWithRepository):

    def test_empty_get_missing_parent_inventories(self):
        """A new write group has no missing parent inventories."""
        repo = self.make_repository('.')
        repo.lock_write()
        repo.start_write_group()
        try:
            self.assertEqual(set(), set(repo.get_missing_parent_inventories()))
        finally:
            repo.commit_write_group()
            repo.unlock()

    def branch_trunk_and_make_tree(self, trunk_repo, relpath):
        tree = self.make_branch_and_memory_tree('branch')
        trunk_repo.lock_read()
        self.addCleanup(trunk_repo.unlock)
        tree.branch.repository.fetch(trunk_repo, revision_id='rev-1')
        tree.set_parent_ids(['rev-1'])
        return tree 

    def make_first_commit(self, repo):
        trunk = repo.bzrdir.create_branch()
        tree = memorytree.MemoryTree.create_on_branch(trunk)
        tree.lock_write()
        tree.add([''], ['TREE_ROOT'], ['directory'])
        tree.add(['dir'], ['dir-id'], ['directory'])
        tree.add(['filename'], ['file-id'], ['file'])
        tree.put_file_bytes_non_atomic('file-id', 'content\n')
        tree.commit('Trunk commit', rev_id='rev-0')
        tree.commit('Trunk commit', rev_id='rev-1')
        tree.unlock()

    def make_new_commit_in_new_repo(self, trunk_repo, parents=None):
        tree = self.branch_trunk_and_make_tree(trunk_repo, 'branch')
        tree.set_parent_ids(parents)
        tree.commit('Branch commit', rev_id='rev-2')
        branch_repo = tree.branch.repository
        branch_repo.lock_read()
        self.addCleanup(branch_repo.unlock)
        return branch_repo

    def make_stackable_repo(self, relpath='trunk'):
        if isinstance(self.repository_format, remote.RemoteRepositoryFormat):
            # RemoteRepository by default builds a default format real
            # repository, but the default format is unstackble.  So explicitly
            # make a stackable real repository and use that.
            repo = self.make_repository(relpath, format='1.9')
            repo = bzrdir.BzrDir.open(self.get_url(relpath)).open_repository()
        else:
            repo = self.make_repository(relpath)
        if not repo._format.supports_external_lookups:
            raise TestNotApplicable('format not stackable')
        repo.bzrdir._format.set_branch_format(BzrBranchFormat7())
        return repo

    def reopen_repo_and_resume_write_group(self, repo):
        try:
            resume_tokens = repo.suspend_write_group()
        except errors.UnsuspendableWriteGroup:
            # If we got this far, and this repo does not support resuming write
            # groups, then get_missing_parent_inventories works in all
            # cases this repo supports.
            repo.unlock()
            return
        repo.unlock()
        reopened_repo = repo.bzrdir.open_repository()
        reopened_repo.lock_write()
        self.addCleanup(reopened_repo.unlock)
        reopened_repo.resume_write_group(resume_tokens)
        return reopened_repo

    def test_ghost_revision(self):
        """A parent inventory may be absent if all the needed texts are present.
        i.e., a ghost revision isn't (necessarily) considered to be a missing
        parent inventory.
        """
        # Make a trunk with one commit.
        trunk_repo = self.make_stackable_repo()
        self.make_first_commit(trunk_repo)
        trunk_repo.lock_read()
        self.addCleanup(trunk_repo.unlock)
        # Branch the trunk, add a new commit.
        branch_repo = self.make_new_commit_in_new_repo(
            trunk_repo, parents=['rev-1', 'ghost-rev'])
        inv = branch_repo.get_inventory('rev-2')
        # Make a new repo stacked on trunk, and then copy into it:
        #  - all texts in rev-2
        #  - the new inventory (rev-2)
        #  - the new revision (rev-2)
        repo = self.make_stackable_repo('stacked')
        repo.lock_write()
        repo.start_write_group()
        # Add all texts from in rev-2 inventory.  Note that this has to exclude
        # the root if the repo format does not support rich roots.
        rich_root = branch_repo._format.rich_root_data
        all_texts = [
            (ie.file_id, ie.revision) for ie in inv.iter_just_entries()
             if rich_root or inv.id2path(ie.file_id) != '']
        repo.texts.insert_record_stream(
            branch_repo.texts.get_record_stream(all_texts, 'unordered', False))
        # Add inventory and revision for rev-2.
        repo.add_inventory('rev-2', inv, ['rev-1', 'ghost-rev'])
        repo.revisions.insert_record_stream(
            branch_repo.revisions.get_record_stream(
                [('rev-2',)], 'unordered', False))
        # Now, no inventories are reported as missing, even though there is a
        # ghost.
        self.assertEqual(set(), repo.get_missing_parent_inventories())
        # Resuming the write group does not affect
        # get_missing_parent_inventories.
        reopened_repo = self.reopen_repo_and_resume_write_group(repo)
        self.assertEqual(set(), reopened_repo.get_missing_parent_inventories())
        reopened_repo.abort_write_group()

    def test_get_missing_parent_inventories(self):
        """A stacked repo with a single revision and inventory (no parent
        inventory) in it must have all the texts in its inventory (even if not
        changed w.r.t. to the absent parent), otherwise it will report missing
        texts/parent inventory.

        The core of this test is that a file was changed in rev-1, but in a
        stacked repo that only has rev-2
        """
        # Make a trunk with one commit.
        trunk_repo = self.make_stackable_repo()
        self.make_first_commit(trunk_repo)
        trunk_repo.lock_read()
        self.addCleanup(trunk_repo.unlock)
        # Branch the trunk, add a new commit.
        branch_repo = self.make_new_commit_in_new_repo(
            trunk_repo, parents=['rev-1'])
        inv = branch_repo.get_inventory('rev-2')
        # Make a new repo stacked on trunk, and copy the new commit's revision
        # and inventory records to it.
        repo = self.make_stackable_repo('stacked')
        repo.lock_write()
        repo.start_write_group()
        # Insert a single fulltext inv (using add_inventory because it's
        # simpler than insert_record_stream)
        repo.add_inventory('rev-2', inv, ['rev-1'])
        repo.revisions.insert_record_stream(
            branch_repo.revisions.get_record_stream(
                [('rev-2',)], 'unordered', False))
        # There should be no missing compression parents
        self.assertEqual(set(),
                repo.inventories.get_missing_compression_parent_keys())
        self.assertEqual(
            set([('inventories', 'rev-1')]),
            repo.get_missing_parent_inventories())
        # Resuming the write group does not affect
        # get_missing_parent_inventories.
        reopened_repo = self.reopen_repo_and_resume_write_group(repo)
        self.assertEqual(
            set([('inventories', 'rev-1')]),
            reopened_repo.get_missing_parent_inventories())
        # Adding the parent inventory satisfies get_missing_parent_inventories.
        reopened_repo.inventories.insert_record_stream(
            branch_repo.inventories.get_record_stream(
                [('rev-1',)], 'unordered', False))
        self.assertEqual(
            set(), reopened_repo.get_missing_parent_inventories())
        reopened_repo.abort_write_group()

    def test_get_missing_parent_inventories_check(self):
        builder = self.make_branch_builder('test')
        builder.build_snapshot('A-id', ['ghost-parent-id'], [
            ('add', ('', 'root-id', 'directory', None)),
            ('add', ('file', 'file-id', 'file', 'content\n'))],
            allow_leftmost_as_ghost=True)
        b = builder.get_branch()
        b.lock_read()
        self.addCleanup(b.unlock)
        repo = self.make_repository('test-repo')
        repo.lock_write()
        self.addCleanup(repo.unlock)
        repo.start_write_group()
        self.addCleanup(repo.abort_write_group)
        # Now, add the objects manually
        text_keys = [('file-id', 'A-id')]
        if repo.supports_rich_root():
            text_keys.append(('root-id', 'A-id'))
        # Directly add the texts, inventory, and revision object for 'A-id'
        repo.texts.insert_record_stream(b.repository.texts.get_record_stream(
            text_keys, 'unordered', True))
        repo.add_revision('A-id', b.repository.get_revision('A-id'),
                          b.repository.get_inventory('A-id'))
        get_missing = repo.get_missing_parent_inventories
        if repo._format.supports_external_lookups:
            self.assertEqual(set([('inventories', 'ghost-parent-id')]),
                get_missing(check_for_missing_texts=False))
            self.assertEqual(set(), get_missing(check_for_missing_texts=True))
            self.assertEqual(set(), get_missing())
        else:
            # If we don't support external lookups, we always return empty
            self.assertEqual(set(), get_missing(check_for_missing_texts=False))
            self.assertEqual(set(), get_missing(check_for_missing_texts=True))
            self.assertEqual(set(), get_missing())

    def test_insert_stream_passes_resume_info(self):
        repo = self.make_repository('test-repo')
        if (not repo._format.supports_external_lookups or
            isinstance(repo, remote.RemoteRepository)):
            raise TestNotApplicable(
                'only valid for direct connections to resumable repos')
        # log calls to get_missing_parent_inventories, so that we can assert it
        # is called with the correct parameters
        call_log = []
        orig = repo.get_missing_parent_inventories
        def get_missing(check_for_missing_texts=True):
            call_log.append(check_for_missing_texts)
            return orig(check_for_missing_texts=check_for_missing_texts)
        repo.get_missing_parent_inventories = get_missing
        repo.lock_write()
        self.addCleanup(repo.unlock)
        sink = repo._get_sink()
        sink.insert_stream((), repo._format, [])
        self.assertEqual([False], call_log)
        del call_log[:]
        repo.start_write_group()
        # We need to insert something, or suspend_write_group won't actually
        # create a token
        repo.texts.insert_record_stream([versionedfile.FulltextContentFactory(
            ('file-id', 'rev-id'), (), None, 'lines\n')])
        tokens = repo.suspend_write_group()
        self.assertNotEqual([], tokens)
        sink.insert_stream((), repo._format, tokens)
        self.assertEqual([True], call_log)
=======
>>>>>>> d6de82d6


class TestGetMissingParentInventories(per_repository.TestCaseWithRepository):

    def test_empty_get_missing_parent_inventories(self):
        """A new write group has no missing parent inventories."""
        repo = self.make_repository('.')
        repo.lock_write()
        repo.start_write_group()
        try:
            self.assertEqual(set(), set(repo.get_missing_parent_inventories()))
        finally:
            repo.commit_write_group()
            repo.unlock()

    def branch_trunk_and_make_tree(self, trunk_repo, relpath):
        tree = self.make_branch_and_memory_tree('branch')
        trunk_repo.lock_read()
        self.addCleanup(trunk_repo.unlock)
        tree.branch.repository.fetch(trunk_repo, revision_id='rev-1')
        tree.set_parent_ids(['rev-1'])
        return tree 

    def make_first_commit(self, repo):
        trunk = repo.bzrdir.create_branch()
        tree = memorytree.MemoryTree.create_on_branch(trunk)
        tree.lock_write()
        tree.add([''], ['TREE_ROOT'], ['directory'])
        tree.add(['dir'], ['dir-id'], ['directory'])
        tree.add(['filename'], ['file-id'], ['file'])
        tree.put_file_bytes_non_atomic('file-id', 'content\n')
        tree.commit('Trunk commit', rev_id='rev-0')
        tree.commit('Trunk commit', rev_id='rev-1')
        tree.unlock()

    def make_new_commit_in_new_repo(self, trunk_repo, parents=None):
        tree = self.branch_trunk_and_make_tree(trunk_repo, 'branch')
        tree.set_parent_ids(parents)
        tree.commit('Branch commit', rev_id='rev-2')
        branch_repo = tree.branch.repository
        branch_repo.lock_read()
        self.addCleanup(branch_repo.unlock)
        return branch_repo

    def make_stackable_repo(self, relpath='trunk'):
        if isinstance(self.repository_format, remote.RemoteRepositoryFormat):
            # RemoteRepository by default builds a default format real
            # repository, but the default format is unstackble.  So explicitly
            # make a stackable real repository and use that.
            repo = self.make_repository(relpath, format='1.9')
            repo = bzrdir.BzrDir.open(self.get_url(relpath)).open_repository()
        else:
            repo = self.make_repository(relpath)
        if not repo._format.supports_external_lookups:
            raise tests.TestNotApplicable('format not stackable')
        repo.bzrdir._format.set_branch_format(branch.BzrBranchFormat7())
        return repo

    def reopen_repo_and_resume_write_group(self, repo):
        try:
            resume_tokens = repo.suspend_write_group()
        except errors.UnsuspendableWriteGroup:
            # If we got this far, and this repo does not support resuming write
            # groups, then get_missing_parent_inventories works in all
            # cases this repo supports.
            repo.unlock()
            return
        repo.unlock()
        reopened_repo = repo.bzrdir.open_repository()
        reopened_repo.lock_write()
        self.addCleanup(reopened_repo.unlock)
        reopened_repo.resume_write_group(resume_tokens)
        return reopened_repo

    def test_ghost_revision(self):
        """A parent inventory may be absent if all the needed texts are present.
        i.e., a ghost revision isn't (necessarily) considered to be a missing
        parent inventory.
        """
        # Make a trunk with one commit.
        trunk_repo = self.make_stackable_repo()
        self.make_first_commit(trunk_repo)
        trunk_repo.lock_read()
        self.addCleanup(trunk_repo.unlock)
        # Branch the trunk, add a new commit.
        branch_repo = self.make_new_commit_in_new_repo(
            trunk_repo, parents=['rev-1', 'ghost-rev'])
        inv = branch_repo.get_inventory('rev-2')
        # Make a new repo stacked on trunk, and then copy into it:
        #  - all texts in rev-2
        #  - the new inventory (rev-2)
        #  - the new revision (rev-2)
        repo = self.make_stackable_repo('stacked')
        repo.lock_write()
        repo.start_write_group()
        # Add all texts from in rev-2 inventory.  Note that this has to exclude
        # the root if the repo format does not support rich roots.
        rich_root = branch_repo._format.rich_root_data
        all_texts = [
            (ie.file_id, ie.revision) for ie in inv.iter_just_entries()
             if rich_root or inv.id2path(ie.file_id) != '']
        repo.texts.insert_record_stream(
            branch_repo.texts.get_record_stream(all_texts, 'unordered', False))
        # Add inventory and revision for rev-2.
        repo.add_inventory('rev-2', inv, ['rev-1', 'ghost-rev'])
        repo.revisions.insert_record_stream(
            branch_repo.revisions.get_record_stream(
                [('rev-2',)], 'unordered', False))
        # Now, no inventories are reported as missing, even though there is a
        # ghost.
        self.assertEqual(set(), repo.get_missing_parent_inventories())
        # Resuming the write group does not affect
        # get_missing_parent_inventories.
        reopened_repo = self.reopen_repo_and_resume_write_group(repo)
        self.assertEqual(set(), reopened_repo.get_missing_parent_inventories())
        reopened_repo.abort_write_group()

    def test_get_missing_parent_inventories(self):
        """A stacked repo with a single revision and inventory (no parent
        inventory) in it must have all the texts in its inventory (even if not
        changed w.r.t. to the absent parent), otherwise it will report missing
        texts/parent inventory.

        The core of this test is that a file was changed in rev-1, but in a
        stacked repo that only has rev-2
        """
        # Make a trunk with one commit.
        trunk_repo = self.make_stackable_repo()
        self.make_first_commit(trunk_repo)
        trunk_repo.lock_read()
        self.addCleanup(trunk_repo.unlock)
        # Branch the trunk, add a new commit.
        branch_repo = self.make_new_commit_in_new_repo(
            trunk_repo, parents=['rev-1'])
        inv = branch_repo.get_inventory('rev-2')
        # Make a new repo stacked on trunk, and copy the new commit's revision
        # and inventory records to it.
        repo = self.make_stackable_repo('stacked')
        repo.lock_write()
        repo.start_write_group()
        # Insert a single fulltext inv (using add_inventory because it's
        # simpler than insert_record_stream)
        repo.add_inventory('rev-2', inv, ['rev-1'])
        repo.revisions.insert_record_stream(
            branch_repo.revisions.get_record_stream(
                [('rev-2',)], 'unordered', False))
        # There should be no missing compression parents
        self.assertEqual(set(),
                repo.inventories.get_missing_compression_parent_keys())
        self.assertEqual(
            set([('inventories', 'rev-1')]),
            repo.get_missing_parent_inventories())
        # Resuming the write group does not affect
        # get_missing_parent_inventories.
        reopened_repo = self.reopen_repo_and_resume_write_group(repo)
        self.assertEqual(
            set([('inventories', 'rev-1')]),
            reopened_repo.get_missing_parent_inventories())
        # Adding the parent inventory satisfies get_missing_parent_inventories.
        reopened_repo.inventories.insert_record_stream(
            branch_repo.inventories.get_record_stream(
                [('rev-1',)], 'unordered', False))
        self.assertEqual(
            set(), reopened_repo.get_missing_parent_inventories())
        reopened_repo.abort_write_group()

    def test_get_missing_parent_inventories_check(self):
        builder = self.make_branch_builder('test')
        builder.build_snapshot('A-id', ['ghost-parent-id'], [
            ('add', ('', 'root-id', 'directory', None)),
            ('add', ('file', 'file-id', 'file', 'content\n'))],
            allow_leftmost_as_ghost=True)
        b = builder.get_branch()
        b.lock_read()
        self.addCleanup(b.unlock)
        repo = self.make_repository('test-repo')
        repo.lock_write()
        self.addCleanup(repo.unlock)
        repo.start_write_group()
        self.addCleanup(repo.abort_write_group)
        # Now, add the objects manually
        text_keys = [('file-id', 'A-id')]
        if repo.supports_rich_root():
            text_keys.append(('root-id', 'A-id'))
        # Directly add the texts, inventory, and revision object for 'A-id'
        repo.texts.insert_record_stream(b.repository.texts.get_record_stream(
            text_keys, 'unordered', True))
        repo.add_revision('A-id', b.repository.get_revision('A-id'),
                          b.repository.get_inventory('A-id'))
        get_missing = repo.get_missing_parent_inventories
        if repo._format.supports_external_lookups:
            self.assertEqual(set([('inventories', 'ghost-parent-id')]),
                get_missing(check_for_missing_texts=False))
            self.assertEqual(set(), get_missing(check_for_missing_texts=True))
            self.assertEqual(set(), get_missing())
        else:
            # If we don't support external lookups, we always return empty
            self.assertEqual(set(), get_missing(check_for_missing_texts=False))
            self.assertEqual(set(), get_missing(check_for_missing_texts=True))
            self.assertEqual(set(), get_missing())

    def test_insert_stream_passes_resume_info(self):
        repo = self.make_repository('test-repo')
        if (not repo._format.supports_external_lookups or
            isinstance(repo, remote.RemoteRepository)):
            raise tests.TestNotApplicable(
                'only valid for direct connections to resumable repos')
        # log calls to get_missing_parent_inventories, so that we can assert it
        # is called with the correct parameters
        call_log = []
        orig = repo.get_missing_parent_inventories
        def get_missing(check_for_missing_texts=True):
            call_log.append(check_for_missing_texts)
            return orig(check_for_missing_texts=check_for_missing_texts)
        repo.get_missing_parent_inventories = get_missing
        repo.lock_write()
        self.addCleanup(repo.unlock)
        sink = repo._get_sink()
        sink.insert_stream((), repo._format, [])
        self.assertEqual([False], call_log)
        del call_log[:]
        repo.start_write_group()
        # We need to insert something, or suspend_write_group won't actually
        # create a token
        repo.texts.insert_record_stream([versionedfile.FulltextContentFactory(
            ('file-id', 'rev-id'), (), None, 'lines\n')])
        tokens = repo.suspend_write_group()
        self.assertNotEqual([], tokens)
        sink.insert_stream((), repo._format, tokens)
        self.assertEqual([True], call_log)


class TestResumeableWriteGroup(per_repository.TestCaseWithRepository):

    def make_write_locked_repo(self, relpath='repo'):
        repo = self.make_repository(relpath)
        repo.lock_write()
        self.addCleanup(repo.unlock)
        return repo

    def reopen_repo(self, repo):
        same_repo = repo.bzrdir.open_repository()
        same_repo.lock_write()
        self.addCleanup(same_repo.unlock)
        return same_repo

    def require_suspendable_write_groups(self, reason):
        repo = self.make_repository('__suspend_test')
        repo.lock_write()
        self.addCleanup(repo.unlock)
        repo.start_write_group()
        try:
            wg_tokens = repo.suspend_write_group()
        except errors.UnsuspendableWriteGroup:
            repo.abort_write_group()
            raise tests.TestNotApplicable(reason)

    def test_suspend_write_group(self):
        repo = self.make_write_locked_repo()
        repo.start_write_group()
        # Add some content so this isn't an empty write group (which may return
        # 0 tokens)
        repo.texts.add_lines(('file-id', 'revid'), (), ['lines'])
        try:
            wg_tokens = repo.suspend_write_group()
        except errors.UnsuspendableWriteGroup:
            # The contract for repos that don't support suspending write groups
            # is that suspend_write_group raises UnsuspendableWriteGroup, but
            # is otherwise a no-op.  So we can still e.g. abort the write group
            # as usual.
            self.assertTrue(repo.is_in_write_group())
            repo.abort_write_group()
        else:
            # After suspending a write group we are no longer in a write group
            self.assertFalse(repo.is_in_write_group())
            # suspend_write_group returns a list of tokens, which are strs.  If
            # no other write groups were resumed, there will only be one token.
            self.assertEqual(1, len(wg_tokens))
            self.assertIsInstance(wg_tokens[0], str)
            # See also test_pack_repository's test of the same name.

    def test_resume_write_group_then_abort(self):
        repo = self.make_write_locked_repo()
        repo.start_write_group()
        # Add some content so this isn't an empty write group (which may return
        # 0 tokens)
        text_key = ('file-id', 'revid')
        repo.texts.add_lines(text_key, (), ['lines'])
        try:
            wg_tokens = repo.suspend_write_group()
        except errors.UnsuspendableWriteGroup:
            # If the repo does not support suspending write groups, it doesn't
            # support resuming them either.
            repo.abort_write_group()
            self.assertRaises(
                errors.UnsuspendableWriteGroup, repo.resume_write_group, [])
        else:
            #self.assertEqual([], list(repo.texts.keys()))
            same_repo = self.reopen_repo(repo)
            same_repo.resume_write_group(wg_tokens)
            self.assertEqual([text_key], list(same_repo.texts.keys()))
            self.assertTrue(same_repo.is_in_write_group())
            same_repo.abort_write_group()
            self.assertEqual([], list(repo.texts.keys()))
            # See also test_pack_repository's test of the same name.

    def test_multiple_resume_write_group(self):
        self.require_suspendable_write_groups(
            'Cannot test resume on repo that does not support suspending')
        repo = self.make_write_locked_repo()
        repo.start_write_group()
        # Add some content so this isn't an empty write group (which may return
        # 0 tokens)
        first_key = ('file-id', 'revid')
        repo.texts.add_lines(first_key, (), ['lines'])
        wg_tokens = repo.suspend_write_group()
        same_repo = self.reopen_repo(repo)
        same_repo.resume_write_group(wg_tokens)
        self.assertTrue(same_repo.is_in_write_group())
        second_key = ('file-id', 'second-revid')
        same_repo.texts.add_lines(second_key, (first_key,), ['more lines'])
        try:
            new_wg_tokens = same_repo.suspend_write_group()
        except:
            e = sys.exc_info()
            same_repo.abort_write_group(suppress_errors=True)
            raise e[0], e[1], e[2]
        self.assertEqual(2, len(new_wg_tokens))
        self.assertSubset(wg_tokens, new_wg_tokens)
        same_repo = self.reopen_repo(repo)
        same_repo.resume_write_group(new_wg_tokens)
        both_keys = set([first_key, second_key])
        self.assertEqual(both_keys, same_repo.texts.keys())
        same_repo.abort_write_group()

    def test_no_op_suspend_resume(self):
        self.require_suspendable_write_groups(
            'Cannot test resume on repo that does not support suspending')
        repo = self.make_write_locked_repo()
        repo.start_write_group()
        # Add some content so this isn't an empty write group (which may return
        # 0 tokens)
        text_key = ('file-id', 'revid')
        repo.texts.add_lines(text_key, (), ['lines'])
        wg_tokens = repo.suspend_write_group()
        same_repo = self.reopen_repo(repo)
        same_repo.resume_write_group(wg_tokens)
        new_wg_tokens = same_repo.suspend_write_group()
        self.assertEqual(wg_tokens, new_wg_tokens)
        same_repo = self.reopen_repo(repo)
        same_repo.resume_write_group(wg_tokens)
        self.assertEqual([text_key], list(same_repo.texts.keys()))
        same_repo.abort_write_group()

    def test_read_after_suspend_fails(self):
        self.require_suspendable_write_groups(
            'Cannot test suspend on repo that does not support suspending')
        repo = self.make_write_locked_repo()
        repo.start_write_group()
        # Add some content so this isn't an empty write group (which may return
        # 0 tokens)
        text_key = ('file-id', 'revid')
        repo.texts.add_lines(text_key, (), ['lines'])
        wg_tokens = repo.suspend_write_group()
        self.assertEqual([], list(repo.texts.keys()))

    def test_read_after_second_suspend_fails(self):
        self.require_suspendable_write_groups(
            'Cannot test suspend on repo that does not support suspending')
        repo = self.make_write_locked_repo()
        repo.start_write_group()
        # Add some content so this isn't an empty write group (which may return
        # 0 tokens)
        text_key = ('file-id', 'revid')
        repo.texts.add_lines(text_key, (), ['lines'])
        wg_tokens = repo.suspend_write_group()
        same_repo = self.reopen_repo(repo)
        same_repo.resume_write_group(wg_tokens)
        same_repo.suspend_write_group()
        self.assertEqual([], list(same_repo.texts.keys()))

    def test_read_after_resume_abort_fails(self):
        self.require_suspendable_write_groups(
            'Cannot test suspend on repo that does not support suspending')
        repo = self.make_write_locked_repo()
        repo.start_write_group()
        # Add some content so this isn't an empty write group (which may return
        # 0 tokens)
        text_key = ('file-id', 'revid')
        repo.texts.add_lines(text_key, (), ['lines'])
        wg_tokens = repo.suspend_write_group()
        same_repo = self.reopen_repo(repo)
        same_repo.resume_write_group(wg_tokens)
        same_repo.abort_write_group()
        self.assertEqual([], list(same_repo.texts.keys()))

    def test_cannot_resume_aborted_write_group(self):
        self.require_suspendable_write_groups(
            'Cannot test resume on repo that does not support suspending')
        repo = self.make_write_locked_repo()
        repo.start_write_group()
        # Add some content so this isn't an empty write group (which may return
        # 0 tokens)
        text_key = ('file-id', 'revid')
        repo.texts.add_lines(text_key, (), ['lines'])
        wg_tokens = repo.suspend_write_group()
        same_repo = self.reopen_repo(repo)
        same_repo.resume_write_group(wg_tokens)
        same_repo.abort_write_group()
        same_repo = self.reopen_repo(repo)
        self.assertRaises(
            errors.UnresumableWriteGroup, same_repo.resume_write_group,
            wg_tokens)

    def test_commit_resumed_write_group_no_new_data(self):
        self.require_suspendable_write_groups(
            'Cannot test resume on repo that does not support suspending')
        repo = self.make_write_locked_repo()
        repo.start_write_group()
        # Add some content so this isn't an empty write group (which may return
        # 0 tokens)
        text_key = ('file-id', 'revid')
        repo.texts.add_lines(text_key, (), ['lines'])
        wg_tokens = repo.suspend_write_group()
        same_repo = self.reopen_repo(repo)
        same_repo.resume_write_group(wg_tokens)
        same_repo.commit_write_group()
        self.assertEqual([text_key], list(same_repo.texts.keys()))
        self.assertEqual(
            'lines', same_repo.texts.get_record_stream([text_key],
                'unordered', True).next().get_bytes_as('fulltext'))
        self.assertRaises(
            errors.UnresumableWriteGroup, same_repo.resume_write_group,
            wg_tokens)

    def test_commit_resumed_write_group_plus_new_data(self):
        self.require_suspendable_write_groups(
            'Cannot test resume on repo that does not support suspending')
        repo = self.make_write_locked_repo()
        repo.start_write_group()
        # Add some content so this isn't an empty write group (which may return
        # 0 tokens)
        first_key = ('file-id', 'revid')
        repo.texts.add_lines(first_key, (), ['lines'])
        wg_tokens = repo.suspend_write_group()
        same_repo = self.reopen_repo(repo)
        same_repo.resume_write_group(wg_tokens)
        second_key = ('file-id', 'second-revid')
        same_repo.texts.add_lines(second_key, (first_key,), ['more lines'])
        same_repo.commit_write_group()
        self.assertEqual(
            set([first_key, second_key]), set(same_repo.texts.keys()))
        self.assertEqual(
            'lines', same_repo.texts.get_record_stream([first_key],
                'unordered', True).next().get_bytes_as('fulltext'))
        self.assertEqual(
            'more lines', same_repo.texts.get_record_stream([second_key],
                'unordered', True).next().get_bytes_as('fulltext'))

    def make_source_with_delta_record(self):
        # Make a source repository with a delta record in it.
        source_repo = self.make_write_locked_repo('source')
        source_repo.start_write_group()
        key_base = ('file-id', 'base')
        key_delta = ('file-id', 'delta')
        def text_stream():
            yield versionedfile.FulltextContentFactory(
                key_base, (), None, 'lines\n')
            yield versionedfile.FulltextContentFactory(
                key_delta, (key_base,), None, 'more\nlines\n')
        source_repo.texts.insert_record_stream(text_stream())
        source_repo.commit_write_group()
        return source_repo

    def test_commit_resumed_write_group_with_missing_parents(self):
        self.require_suspendable_write_groups(
            'Cannot test resume on repo that does not support suspending')
        source_repo = self.make_source_with_delta_record()
        key_base = ('file-id', 'base')
        key_delta = ('file-id', 'delta')
        # Start a write group, insert just a delta.
        repo = self.make_write_locked_repo()
        repo.start_write_group()
        stream = source_repo.texts.get_record_stream(
            [key_delta], 'unordered', False)
        repo.texts.insert_record_stream(stream)
        # It's either not commitable due to the missing compression parent, or
        # the stacked location has already filled in the fulltext.
        try:
            repo.commit_write_group()
        except errors.BzrCheckError:
            # It refused to commit because we have a missing parent
            pass
        else:
            same_repo = self.reopen_repo(repo)
            same_repo.lock_read()
            record = same_repo.texts.get_record_stream([key_delta],
                                                       'unordered', True).next()
            self.assertEqual('more\nlines\n', record.get_bytes_as('fulltext'))
            return
        # Merely suspending and resuming doesn't make it commitable either.
        wg_tokens = repo.suspend_write_group()
        same_repo = self.reopen_repo(repo)
        same_repo.resume_write_group(wg_tokens)
        self.assertRaises(
            errors.BzrCheckError, same_repo.commit_write_group)
        same_repo.abort_write_group()

    def test_commit_resumed_write_group_adding_missing_parents(self):
        self.require_suspendable_write_groups(
            'Cannot test resume on repo that does not support suspending')
        source_repo = self.make_source_with_delta_record()
        key_base = ('file-id', 'base')
        key_delta = ('file-id', 'delta')
        # Start a write group.
        repo = self.make_write_locked_repo()
        repo.start_write_group()
        # Add some content so this isn't an empty write group (which may return
        # 0 tokens)
        text_key = ('file-id', 'revid')
        repo.texts.add_lines(text_key, (), ['lines'])
        # Suspend it, then resume it.
        wg_tokens = repo.suspend_write_group()
        same_repo = self.reopen_repo(repo)
        same_repo.resume_write_group(wg_tokens)
        # Add a record with a missing compression parent
        stream = source_repo.texts.get_record_stream(
            [key_delta], 'unordered', False)
        same_repo.texts.insert_record_stream(stream)
        # Just like if we'd added that record without a suspend/resume cycle,
        # commit_write_group fails.
        try:
            same_repo.commit_write_group()
        except errors.BzrCheckError:
            pass
        else:
            # If the commit_write_group didn't fail, that is because the
            # insert_record_stream already gave it a fulltext.
            same_repo = self.reopen_repo(repo)
            same_repo.lock_read()
            record = same_repo.texts.get_record_stream([key_delta],
                                                       'unordered', True).next()
            self.assertEqual('more\nlines\n', record.get_bytes_as('fulltext'))
            return
        same_repo.abort_write_group()

    def test_add_missing_parent_after_resume(self):
        self.require_suspendable_write_groups(
            'Cannot test resume on repo that does not support suspending')
        source_repo = self.make_source_with_delta_record()
        key_base = ('file-id', 'base')
        key_delta = ('file-id', 'delta')
        # Start a write group, insert just a delta.
        repo = self.make_write_locked_repo()
        repo.start_write_group()
        stream = source_repo.texts.get_record_stream(
            [key_delta], 'unordered', False)
        repo.texts.insert_record_stream(stream)
        # Suspend it, then resume it.
        wg_tokens = repo.suspend_write_group()
        same_repo = self.reopen_repo(repo)
        same_repo.resume_write_group(wg_tokens)
        # Fill in the missing compression parent.
        stream = source_repo.texts.get_record_stream(
            [key_base], 'unordered', False)
        same_repo.texts.insert_record_stream(stream)
        same_repo.commit_write_group()

    def test_suspend_empty_initial_write_group(self):
        """Suspending a write group with no writes returns an empty token
        list.
        """
        self.require_suspendable_write_groups(
            'Cannot test suspend on repo that does not support suspending')
        repo = self.make_write_locked_repo()
        repo.start_write_group()
        wg_tokens = repo.suspend_write_group()
        self.assertEqual([], wg_tokens)

    def test_suspend_empty_initial_write_group(self):
        """Resuming an empty token list is equivalent to start_write_group."""
        self.require_suspendable_write_groups(
            'Cannot test resume on repo that does not support suspending')
        repo = self.make_write_locked_repo()
        repo.resume_write_group([])
        repo.abort_write_group()

<|MERGE_RESOLUTION|>--- conflicted
+++ resolved
@@ -19,27 +19,13 @@
 import sys
 
 from bzrlib import (
-<<<<<<< HEAD
-=======
     branch,
->>>>>>> d6de82d6
     bzrdir,
     errors,
     graph,
     memorytree,
     osutils,
     remote,
-<<<<<<< HEAD
-    versionedfile,
-    )
-from bzrlib.branch import BzrBranchFormat7
-from bzrlib.transport import local, memory
-from bzrlib.tests import TestNotApplicable
-from bzrlib.tests.per_repository import TestCaseWithRepository
-
-
-class TestWriteGroup(TestCaseWithRepository):
-=======
     tests,
     versionedfile,
     )
@@ -51,7 +37,6 @@
 
 
 class TestWriteGroup(per_repository.TestCaseWithRepository):
->>>>>>> d6de82d6
 
     def test_start_write_group_unlocked_needs_write_lock(self):
         repo = self.make_repository('.')
@@ -147,10 +132,9 @@
         # exception was not generated, or the exception was caught and
         # suppressed.  See also test_pack_repository's test of the same name.
         self.assertEqual(None, repo.abort_write_group(suppress_errors=True))
-<<<<<<< HEAD
-
-
-class TestGetMissingParentInventories(TestCaseWithRepository):
+
+
+class TestGetMissingParentInventories(per_repository.TestCaseWithRepository):
 
     def test_empty_get_missing_parent_inventories(self):
         """A new write group has no missing parent inventories."""
@@ -202,8 +186,8 @@
         else:
             repo = self.make_repository(relpath)
         if not repo._format.supports_external_lookups:
-            raise TestNotApplicable('format not stackable')
-        repo.bzrdir._format.set_branch_format(BzrBranchFormat7())
+            raise tests.TestNotApplicable('format not stackable')
+        repo.bzrdir._format.set_branch_format(branch.BzrBranchFormat7())
         return repo
 
     def reopen_repo_and_resume_write_group(self, repo):
@@ -353,238 +337,6 @@
         repo = self.make_repository('test-repo')
         if (not repo._format.supports_external_lookups or
             isinstance(repo, remote.RemoteRepository)):
-            raise TestNotApplicable(
-                'only valid for direct connections to resumable repos')
-        # log calls to get_missing_parent_inventories, so that we can assert it
-        # is called with the correct parameters
-        call_log = []
-        orig = repo.get_missing_parent_inventories
-        def get_missing(check_for_missing_texts=True):
-            call_log.append(check_for_missing_texts)
-            return orig(check_for_missing_texts=check_for_missing_texts)
-        repo.get_missing_parent_inventories = get_missing
-        repo.lock_write()
-        self.addCleanup(repo.unlock)
-        sink = repo._get_sink()
-        sink.insert_stream((), repo._format, [])
-        self.assertEqual([False], call_log)
-        del call_log[:]
-        repo.start_write_group()
-        # We need to insert something, or suspend_write_group won't actually
-        # create a token
-        repo.texts.insert_record_stream([versionedfile.FulltextContentFactory(
-            ('file-id', 'rev-id'), (), None, 'lines\n')])
-        tokens = repo.suspend_write_group()
-        self.assertNotEqual([], tokens)
-        sink.insert_stream((), repo._format, tokens)
-        self.assertEqual([True], call_log)
-=======
->>>>>>> d6de82d6
-
-
-class TestGetMissingParentInventories(per_repository.TestCaseWithRepository):
-
-    def test_empty_get_missing_parent_inventories(self):
-        """A new write group has no missing parent inventories."""
-        repo = self.make_repository('.')
-        repo.lock_write()
-        repo.start_write_group()
-        try:
-            self.assertEqual(set(), set(repo.get_missing_parent_inventories()))
-        finally:
-            repo.commit_write_group()
-            repo.unlock()
-
-    def branch_trunk_and_make_tree(self, trunk_repo, relpath):
-        tree = self.make_branch_and_memory_tree('branch')
-        trunk_repo.lock_read()
-        self.addCleanup(trunk_repo.unlock)
-        tree.branch.repository.fetch(trunk_repo, revision_id='rev-1')
-        tree.set_parent_ids(['rev-1'])
-        return tree 
-
-    def make_first_commit(self, repo):
-        trunk = repo.bzrdir.create_branch()
-        tree = memorytree.MemoryTree.create_on_branch(trunk)
-        tree.lock_write()
-        tree.add([''], ['TREE_ROOT'], ['directory'])
-        tree.add(['dir'], ['dir-id'], ['directory'])
-        tree.add(['filename'], ['file-id'], ['file'])
-        tree.put_file_bytes_non_atomic('file-id', 'content\n')
-        tree.commit('Trunk commit', rev_id='rev-0')
-        tree.commit('Trunk commit', rev_id='rev-1')
-        tree.unlock()
-
-    def make_new_commit_in_new_repo(self, trunk_repo, parents=None):
-        tree = self.branch_trunk_and_make_tree(trunk_repo, 'branch')
-        tree.set_parent_ids(parents)
-        tree.commit('Branch commit', rev_id='rev-2')
-        branch_repo = tree.branch.repository
-        branch_repo.lock_read()
-        self.addCleanup(branch_repo.unlock)
-        return branch_repo
-
-    def make_stackable_repo(self, relpath='trunk'):
-        if isinstance(self.repository_format, remote.RemoteRepositoryFormat):
-            # RemoteRepository by default builds a default format real
-            # repository, but the default format is unstackble.  So explicitly
-            # make a stackable real repository and use that.
-            repo = self.make_repository(relpath, format='1.9')
-            repo = bzrdir.BzrDir.open(self.get_url(relpath)).open_repository()
-        else:
-            repo = self.make_repository(relpath)
-        if not repo._format.supports_external_lookups:
-            raise tests.TestNotApplicable('format not stackable')
-        repo.bzrdir._format.set_branch_format(branch.BzrBranchFormat7())
-        return repo
-
-    def reopen_repo_and_resume_write_group(self, repo):
-        try:
-            resume_tokens = repo.suspend_write_group()
-        except errors.UnsuspendableWriteGroup:
-            # If we got this far, and this repo does not support resuming write
-            # groups, then get_missing_parent_inventories works in all
-            # cases this repo supports.
-            repo.unlock()
-            return
-        repo.unlock()
-        reopened_repo = repo.bzrdir.open_repository()
-        reopened_repo.lock_write()
-        self.addCleanup(reopened_repo.unlock)
-        reopened_repo.resume_write_group(resume_tokens)
-        return reopened_repo
-
-    def test_ghost_revision(self):
-        """A parent inventory may be absent if all the needed texts are present.
-        i.e., a ghost revision isn't (necessarily) considered to be a missing
-        parent inventory.
-        """
-        # Make a trunk with one commit.
-        trunk_repo = self.make_stackable_repo()
-        self.make_first_commit(trunk_repo)
-        trunk_repo.lock_read()
-        self.addCleanup(trunk_repo.unlock)
-        # Branch the trunk, add a new commit.
-        branch_repo = self.make_new_commit_in_new_repo(
-            trunk_repo, parents=['rev-1', 'ghost-rev'])
-        inv = branch_repo.get_inventory('rev-2')
-        # Make a new repo stacked on trunk, and then copy into it:
-        #  - all texts in rev-2
-        #  - the new inventory (rev-2)
-        #  - the new revision (rev-2)
-        repo = self.make_stackable_repo('stacked')
-        repo.lock_write()
-        repo.start_write_group()
-        # Add all texts from in rev-2 inventory.  Note that this has to exclude
-        # the root if the repo format does not support rich roots.
-        rich_root = branch_repo._format.rich_root_data
-        all_texts = [
-            (ie.file_id, ie.revision) for ie in inv.iter_just_entries()
-             if rich_root or inv.id2path(ie.file_id) != '']
-        repo.texts.insert_record_stream(
-            branch_repo.texts.get_record_stream(all_texts, 'unordered', False))
-        # Add inventory and revision for rev-2.
-        repo.add_inventory('rev-2', inv, ['rev-1', 'ghost-rev'])
-        repo.revisions.insert_record_stream(
-            branch_repo.revisions.get_record_stream(
-                [('rev-2',)], 'unordered', False))
-        # Now, no inventories are reported as missing, even though there is a
-        # ghost.
-        self.assertEqual(set(), repo.get_missing_parent_inventories())
-        # Resuming the write group does not affect
-        # get_missing_parent_inventories.
-        reopened_repo = self.reopen_repo_and_resume_write_group(repo)
-        self.assertEqual(set(), reopened_repo.get_missing_parent_inventories())
-        reopened_repo.abort_write_group()
-
-    def test_get_missing_parent_inventories(self):
-        """A stacked repo with a single revision and inventory (no parent
-        inventory) in it must have all the texts in its inventory (even if not
-        changed w.r.t. to the absent parent), otherwise it will report missing
-        texts/parent inventory.
-
-        The core of this test is that a file was changed in rev-1, but in a
-        stacked repo that only has rev-2
-        """
-        # Make a trunk with one commit.
-        trunk_repo = self.make_stackable_repo()
-        self.make_first_commit(trunk_repo)
-        trunk_repo.lock_read()
-        self.addCleanup(trunk_repo.unlock)
-        # Branch the trunk, add a new commit.
-        branch_repo = self.make_new_commit_in_new_repo(
-            trunk_repo, parents=['rev-1'])
-        inv = branch_repo.get_inventory('rev-2')
-        # Make a new repo stacked on trunk, and copy the new commit's revision
-        # and inventory records to it.
-        repo = self.make_stackable_repo('stacked')
-        repo.lock_write()
-        repo.start_write_group()
-        # Insert a single fulltext inv (using add_inventory because it's
-        # simpler than insert_record_stream)
-        repo.add_inventory('rev-2', inv, ['rev-1'])
-        repo.revisions.insert_record_stream(
-            branch_repo.revisions.get_record_stream(
-                [('rev-2',)], 'unordered', False))
-        # There should be no missing compression parents
-        self.assertEqual(set(),
-                repo.inventories.get_missing_compression_parent_keys())
-        self.assertEqual(
-            set([('inventories', 'rev-1')]),
-            repo.get_missing_parent_inventories())
-        # Resuming the write group does not affect
-        # get_missing_parent_inventories.
-        reopened_repo = self.reopen_repo_and_resume_write_group(repo)
-        self.assertEqual(
-            set([('inventories', 'rev-1')]),
-            reopened_repo.get_missing_parent_inventories())
-        # Adding the parent inventory satisfies get_missing_parent_inventories.
-        reopened_repo.inventories.insert_record_stream(
-            branch_repo.inventories.get_record_stream(
-                [('rev-1',)], 'unordered', False))
-        self.assertEqual(
-            set(), reopened_repo.get_missing_parent_inventories())
-        reopened_repo.abort_write_group()
-
-    def test_get_missing_parent_inventories_check(self):
-        builder = self.make_branch_builder('test')
-        builder.build_snapshot('A-id', ['ghost-parent-id'], [
-            ('add', ('', 'root-id', 'directory', None)),
-            ('add', ('file', 'file-id', 'file', 'content\n'))],
-            allow_leftmost_as_ghost=True)
-        b = builder.get_branch()
-        b.lock_read()
-        self.addCleanup(b.unlock)
-        repo = self.make_repository('test-repo')
-        repo.lock_write()
-        self.addCleanup(repo.unlock)
-        repo.start_write_group()
-        self.addCleanup(repo.abort_write_group)
-        # Now, add the objects manually
-        text_keys = [('file-id', 'A-id')]
-        if repo.supports_rich_root():
-            text_keys.append(('root-id', 'A-id'))
-        # Directly add the texts, inventory, and revision object for 'A-id'
-        repo.texts.insert_record_stream(b.repository.texts.get_record_stream(
-            text_keys, 'unordered', True))
-        repo.add_revision('A-id', b.repository.get_revision('A-id'),
-                          b.repository.get_inventory('A-id'))
-        get_missing = repo.get_missing_parent_inventories
-        if repo._format.supports_external_lookups:
-            self.assertEqual(set([('inventories', 'ghost-parent-id')]),
-                get_missing(check_for_missing_texts=False))
-            self.assertEqual(set(), get_missing(check_for_missing_texts=True))
-            self.assertEqual(set(), get_missing())
-        else:
-            # If we don't support external lookups, we always return empty
-            self.assertEqual(set(), get_missing(check_for_missing_texts=False))
-            self.assertEqual(set(), get_missing(check_for_missing_texts=True))
-            self.assertEqual(set(), get_missing())
-
-    def test_insert_stream_passes_resume_info(self):
-        repo = self.make_repository('test-repo')
-        if (not repo._format.supports_external_lookups or
-            isinstance(repo, remote.RemoteRepository)):
             raise tests.TestNotApplicable(
                 'only valid for direct connections to resumable repos')
         # log calls to get_missing_parent_inventories, so that we can assert it
