# Copyright (C) 2006, 2007, 2008, 2009 Canonical Ltd
# Authors: Robert Collins <robert.collins@canonical.com>
#          and others
#
# This program is free software; you can redistribute it and/or modify
# it under the terms of the GNU General Public License as published by
# the Free Software Foundation; either version 2 of the License, or
# (at your option) any later version.
#
# This program is distributed in the hope that it will be useful,
# but WITHOUT ANY WARRANTY; without even the implied warranty of
# MERCHANTABILITY or FITNESS FOR A PARTICULAR PURPOSE.  See the
# GNU General Public License for more details.
#
# You should have received a copy of the GNU General Public License
# along with this program; if not, write to the Free Software
# Foundation, Inc., 51 Franklin Street, Fifth Floor, Boston, MA 02110-1301 USA


"""Repository implementation tests for bzr.

These test the conformance of all the repository variations to the expected API.
Specific tests for individual formats are in the tests/test_repository.py file
rather than in tests/per_branch/*.py.
"""

from bzrlib import (
    repository,
    )
from bzrlib.revision import NULL_REVISION
from bzrlib.repofmt import (
    weaverepo,
    )
from bzrlib.remote import RemoteBzrDirFormat, RemoteRepositoryFormat
from bzrlib.tests import (
<<<<<<< HEAD
                          default_transport,
                          multiply_scenarios,
                          multiply_tests,
                          )
from bzrlib.tests.per_bzrdir.test_bzrdir import TestCaseWithBzrDir
from bzrlib.transport.memory import MemoryServer
=======
    default_transport,
    multiply_scenarios,
    multiply_tests,
    test_server,
    )
from bzrlib.tests.per_bzrdir.test_bzrdir import TestCaseWithBzrDir
from bzrlib.transport import memory
>>>>>>> d6de82d6


def formats_to_scenarios(formats, transport_server, transport_readonly_server,
    vfs_transport_factory=None):
    """Transform the input formats to a list of scenarios.

    :param formats: A list of (scenario_name_suffix, repo_format)
        where the scenario_name_suffix is to be appended to the format
        name, and the repo_format is a RepositoryFormat subclass
        instance.
    :returns: Scenarios of [(scenario_name, {parameter_name: value})]
    """
    result = []
    for scenario_name_suffix, repository_format in formats:
        scenario_name = repository_format.__class__.__name__
        scenario_name += scenario_name_suffix
        scenario = (scenario_name,
            {"transport_server":transport_server,
             "transport_readonly_server":transport_readonly_server,
             "bzrdir_format":repository_format._matchingbzrdir,
             "repository_format":repository_format,
             })
        # Only override the test's vfs_transport_factory if one was
        # specified, otherwise just leave the default in place.
        if vfs_transport_factory:
            scenario[1]['vfs_transport_factory'] = vfs_transport_factory
        result.append(scenario)
    return result


def all_repository_format_scenarios():
    """Return a list of test scenarios for parameterising repository tests.
    """
    registry = repository.format_registry
    all_formats = [registry.get(k) for k in registry.keys()]
    all_formats.extend(weaverepo._legacy_formats)
    # format_scenarios is all the implementations of Repository; i.e. all disk
    # formats plus RemoteRepository.
    format_scenarios = formats_to_scenarios(
        [('', format) for format in all_formats],
        default_transport,
        # None here will cause a readonly decorator to be created
        # by the TestCaseWithTransport.get_readonly_transport method.
        None)
    format_scenarios.extend(formats_to_scenarios(
        [('-default', RemoteRepositoryFormat())],
        test_server.SmartTCPServer_for_testing,
        test_server.ReadonlySmartTCPServer_for_testing,
        memory.MemoryServer))
    format_scenarios.extend(formats_to_scenarios(
        [('-v2', RemoteRepositoryFormat())],
        test_server.SmartTCPServer_for_testing_v2_only,
        test_server.ReadonlySmartTCPServer_for_testing_v2_only,
        memory.MemoryServer))
    return format_scenarios


class TestCaseWithRepository(TestCaseWithBzrDir):

    def make_repository(self, relpath, shared=False, format=None):
        if format is None:
            # Create a repository of the type we are trying to test.
            made_control = self.make_bzrdir(relpath)
            repo = self.repository_format.initialize(made_control,
                    shared=shared)
            if getattr(self, "repository_to_test_repository", None):
                repo = self.repository_to_test_repository(repo)
            return repo
        else:
            return super(TestCaseWithRepository, self).make_repository(
                relpath, shared=shared, format=format)


class BrokenRepoScenario(object):
    """Base class for defining scenarios for testing check and reconcile.

    A subclass needs to define the following methods:
        :populate_repository: a method to use to populate a repository with
            sample revisions, inventories and file versions.
        :all_versions_after_reconcile: all the versions in repository after
            reconcile.  run_test verifies that the text of each of these
            versions of the file is unchanged by the reconcile.
        :populated_parents: a list of (parents list, revision).  Each version
            of the file is verified to have the given parents before running
            the reconcile.  i.e. this is used to assert that the repo from the
            factory is what we expect.
        :corrected_parents: a list of (parents list, revision).  Each version
            of the file is verified to have the given parents after the
            reconcile.  i.e. this is used to assert that reconcile made the
            changes we expect it to make.

    A subclass may define the following optional method as well:
        :corrected_fulltexts: a list of file versions that should be stored as
            fulltexts (not deltas) after reconcile.  run_test will verify that
            this occurs.
    """

    def __init__(self, test_case):
        self.test_case = test_case

    def make_one_file_inventory(self, repo, revision, parents,
                                inv_revision=None, root_revision=None,
                                file_contents=None, make_file_version=True):
        return self.test_case.make_one_file_inventory(
            repo, revision, parents, inv_revision=inv_revision,
            root_revision=root_revision, file_contents=file_contents,
            make_file_version=make_file_version)

    def add_revision(self, repo, revision_id, inv, parent_ids):
        return self.test_case.add_revision(repo, revision_id, inv, parent_ids)

    def corrected_fulltexts(self):
        return []

    def repository_text_key_index(self):
        result = {}
        if self.versioned_root:
            result.update(self.versioned_repository_text_keys())
        result.update(self.repository_text_keys())
        return result


class UndamagedRepositoryScenario(BrokenRepoScenario):
    """A scenario where the repository has no damage.

    It has a single revision, 'rev1a', with a single file.
    """

    def all_versions_after_reconcile(self):
        return ('rev1a', )

    def populated_parents(self):
        return (((), 'rev1a'), )

    def corrected_parents(self):
        # Same as the populated parents, because there was nothing wrong.
        return self.populated_parents()

    def check_regexes(self, repo):
        return ["0 unreferenced text versions"]

    def populate_repository(self, repo):
        # make rev1a: A well-formed revision, containing 'a-file'
        inv = self.make_one_file_inventory(
            repo, 'rev1a', [], root_revision='rev1a')
        self.add_revision(repo, 'rev1a', inv, [])
        self.versioned_root = repo.supports_rich_root()

    def repository_text_key_references(self):
        result = {}
        if self.versioned_root:
            result.update({('TREE_ROOT', 'rev1a'): True})
        result.update({('a-file-id', 'rev1a'): True})
        return result

    def repository_text_keys(self):
        return {('a-file-id', 'rev1a'):[NULL_REVISION]}

    def versioned_repository_text_keys(self):
        return {('TREE_ROOT', 'rev1a'):[NULL_REVISION]}


class FileParentIsNotInRevisionAncestryScenario(BrokenRepoScenario):
    """A scenario where a revision 'rev2' has 'a-file' with a
    parent 'rev1b' that is not in the revision ancestry.

    Reconcile should remove 'rev1b' from the parents list of 'a-file' in
    'rev2', preserving 'rev1a' as a parent.
    """

    def all_versions_after_reconcile(self):
        return ('rev1a', 'rev2')

    def populated_parents(self):
        return (
            ((), 'rev1a'),
            ((), 'rev1b'), # Will be gc'd
            (('rev1a', 'rev1b'), 'rev2')) # Will have parents trimmed

    def corrected_parents(self):
        return (
            ((), 'rev1a'),
            (None, 'rev1b'),
            (('rev1a',), 'rev2'))

    def check_regexes(self, repo):
        return [r"\* a-file-id version rev2 has parents \('rev1a', 'rev1b'\) "
                r"but should have \('rev1a',\)",
                "1 unreferenced text versions",
                ]

    def populate_repository(self, repo):
        # make rev1a: A well-formed revision, containing 'a-file'
        inv = self.make_one_file_inventory(
            repo, 'rev1a', [], root_revision='rev1a')
        self.add_revision(repo, 'rev1a', inv, [])

        # make rev1b, which has no Revision, but has an Inventory, and
        # a-file
        inv = self.make_one_file_inventory(
            repo, 'rev1b', [], root_revision='rev1b')
        repo.add_inventory('rev1b', inv, [])

        # make rev2, with a-file.
        # a-file has 'rev1b' as an ancestor, even though this is not
        # mentioned by 'rev1a', making it an unreferenced ancestor
        inv = self.make_one_file_inventory(
            repo, 'rev2', ['rev1a', 'rev1b'])
        self.add_revision(repo, 'rev2', inv, ['rev1a'])
        self.versioned_root = repo.supports_rich_root()

    def repository_text_key_references(self):
        result = {}
        if self.versioned_root:
            result.update({('TREE_ROOT', 'rev1a'): True,
                           ('TREE_ROOT', 'rev2'): True})
        result.update({('a-file-id', 'rev1a'): True,
                       ('a-file-id', 'rev2'): True})
        return result

    def repository_text_keys(self):
        return {('a-file-id', 'rev1a'):[NULL_REVISION],
                ('a-file-id', 'rev2'):[('a-file-id', 'rev1a')]}

    def versioned_repository_text_keys(self):
        return {('TREE_ROOT', 'rev1a'):[NULL_REVISION],
                ('TREE_ROOT', 'rev2'):[('TREE_ROOT', 'rev1a')]}


class FileParentHasInaccessibleInventoryScenario(BrokenRepoScenario):
    """A scenario where a revision 'rev3' containing 'a-file' modified in
    'rev3', and with a parent which is in the revision ancestory, but whose
    inventory cannot be accessed at all.

    Reconcile should remove the file version parent whose inventory is
    inaccessbile (i.e. remove 'rev1c' from the parents of a-file's rev3).
    """

    def all_versions_after_reconcile(self):
        return ('rev2', 'rev3')

    def populated_parents(self):
        return (
            ((), 'rev2'),
            (('rev1c',), 'rev3'))

    def corrected_parents(self):
        return (
            ((), 'rev2'),
            ((), 'rev3'))

    def check_regexes(self, repo):
        return [r"\* a-file-id version rev3 has parents "
                r"\('rev1c',\) but should have \(\)",
                ]

    def populate_repository(self, repo):
        # make rev2, with a-file
        # a-file is sane
        inv = self.make_one_file_inventory(repo, 'rev2', [])
        self.add_revision(repo, 'rev2', inv, [])

        # make ghost revision rev1c, with a version of a-file present so
        # that we generate a knit delta against this version.  In real life
        # the ghost might never have been present or rev3 might have been
        # generated against a revision that was present at the time.  So
        # currently we have the full history of a-file present even though
        # the inventory and revision objects are not.
        self.make_one_file_inventory(repo, 'rev1c', [])

        # make rev3 with a-file
        # a-file refers to 'rev1c', which is a ghost in this repository, so
        # a-file cannot have rev1c as its ancestor.
        inv = self.make_one_file_inventory(repo, 'rev3', ['rev1c'])
        self.add_revision(repo, 'rev3', inv, ['rev1c', 'rev1a'])
        self.versioned_root = repo.supports_rich_root()

    def repository_text_key_references(self):
        result = {}
        if self.versioned_root:
            result.update({('TREE_ROOT', 'rev2'): True,
                           ('TREE_ROOT', 'rev3'): True})
        result.update({('a-file-id', 'rev2'): True,
                       ('a-file-id', 'rev3'): True})
        return result

    def repository_text_keys(self):
        return {('a-file-id', 'rev2'):[NULL_REVISION],
                ('a-file-id', 'rev3'):[NULL_REVISION]}

    def versioned_repository_text_keys(self):
        return {('TREE_ROOT', 'rev2'):[NULL_REVISION],
                ('TREE_ROOT', 'rev3'):[NULL_REVISION]}


class FileParentsNotReferencedByAnyInventoryScenario(BrokenRepoScenario):
    """A scenario where a repository with file 'a-file' which has extra
    per-file versions that are not referenced by any inventory (even though
    they have the same ID as actual revisions).  The inventory of 'rev2'
    references 'rev1a' of 'a-file', but there is a 'rev2' of 'some-file' stored
    and erroneously referenced by later per-file versions (revisions 'rev4' and
    'rev5').

    Reconcile should remove the file parents that are not referenced by any
    inventory.
    """

    def all_versions_after_reconcile(self):
        return ('rev1a', 'rev2c', 'rev4', 'rev5')

    def populated_parents(self):
        return [
            (('rev1a',), 'rev2'),
            (('rev1a',), 'rev2b'),
            (('rev2',), 'rev3'),
            (('rev2',), 'rev4'),
            (('rev2', 'rev2c'), 'rev5')]

    def corrected_parents(self):
        return (
            # rev2 and rev2b have been removed.
            (None, 'rev2'),
            (None, 'rev2b'),
            # rev3's accessible parent inventories all have rev1a as the last
            # modifier.
            (('rev1a',), 'rev3'),
            # rev1a features in both rev4's parents but should only appear once
            # in the result
            (('rev1a',), 'rev4'),
            # rev2c is the head of rev1a and rev2c, the inventory provided
            # per-file last-modified revisions.
            (('rev2c',), 'rev5'))

    def check_regexes(self, repo):
        if repo.supports_rich_root():
            # TREE_ROOT will be wrong; but we're not testing it. so just adjust
            # the expected count of errors.
            count = 9
        else:
            count = 3
        return [
            # will be gc'd
            r"unreferenced version: {rev2} in a-file-id",
            r"unreferenced version: {rev2b} in a-file-id",
            # will be corrected
            r"a-file-id version rev3 has parents \('rev2',\) "
            r"but should have \('rev1a',\)",
            r"a-file-id version rev5 has parents \('rev2', 'rev2c'\) "
            r"but should have \('rev2c',\)",
            r"a-file-id version rev4 has parents \('rev2',\) "
            r"but should have \('rev1a',\)",
            "%d inconsistent parents" % count,
            ]

    def populate_repository(self, repo):
        # make rev1a: A well-formed revision, containing 'a-file'
        inv = self.make_one_file_inventory(
            repo, 'rev1a', [], root_revision='rev1a')
        self.add_revision(repo, 'rev1a', inv, [])

        # make rev2, with a-file.
        # a-file is unmodified from rev1a, and an unreferenced rev2 file
        # version is present in the repository.
        self.make_one_file_inventory(
            repo, 'rev2', ['rev1a'], inv_revision='rev1a')
        self.add_revision(repo, 'rev2', inv, ['rev1a'])

        # make rev3 with a-file
        # a-file has 'rev2' as its ancestor, but the revision in 'rev2' was
        # rev1a so this is inconsistent with rev2's inventory - it should
        # be rev1a, and at the revision level 1c is not present - it is a
        # ghost, so only the details from rev1a are available for
        # determining whether a delta is acceptable, or a full is needed,
        # and what the correct parents are.
        inv = self.make_one_file_inventory(repo, 'rev3', ['rev2'])
        self.add_revision(repo, 'rev3', inv, ['rev1c', 'rev1a'])

        # In rev2b, the true last-modifying-revision of a-file is rev1a,
        # inherited from rev2, but there is a version rev2b of the file, which
        # reconcile could remove, leaving no rev2b.  Most importantly,
        # revisions descending from rev2b should not have per-file parents of
        # a-file-rev2b.
        # ??? This is to test deduplication in fixing rev4
        inv = self.make_one_file_inventory(
            repo, 'rev2b', ['rev1a'], inv_revision='rev1a')
        self.add_revision(repo, 'rev2b', inv, ['rev1a'])

        # rev4 is for testing that when the last modified of a file in
        # multiple parent revisions is the same, that it only appears once
        # in the generated per file parents list: rev2 and rev2b both
        # descend from 1a and do not change the file a-file, so there should
        # be no version of a-file 'rev2' or 'rev2b', but rev4 does change
        # a-file, and is a merge of rev2 and rev2b, so it should end up with
        # a parent of just rev1a - the starting file parents list is simply
        # completely wrong.
        inv = self.make_one_file_inventory(repo, 'rev4', ['rev2'])
        self.add_revision(repo, 'rev4', inv, ['rev2', 'rev2b'])

        # rev2c changes a-file from rev1a, so the version it of a-file it
        # introduces is a head revision when rev5 is checked.
        inv = self.make_one_file_inventory(repo, 'rev2c', ['rev1a'])
        self.add_revision(repo, 'rev2c', inv, ['rev1a'])

        # rev5 descends from rev2 and rev2c; as rev2 does not alter a-file,
        # but rev2c does, this should use rev2c as the parent for the per
        # file history, even though more than one per-file parent is
        # available, because we use the heads of the revision parents for
        # the inventory modification revisions of the file to determine the
        # parents for the per file graph.
        inv = self.make_one_file_inventory(repo, 'rev5', ['rev2', 'rev2c'])
        self.add_revision(repo, 'rev5', inv, ['rev2', 'rev2c'])
        self.versioned_root = repo.supports_rich_root()

    def repository_text_key_references(self):
        result = {}
        if self.versioned_root:
            result.update({('TREE_ROOT', 'rev1a'): True,
                           ('TREE_ROOT', 'rev2'): True,
                           ('TREE_ROOT', 'rev2b'): True,
                           ('TREE_ROOT', 'rev2c'): True,
                           ('TREE_ROOT', 'rev3'): True,
                           ('TREE_ROOT', 'rev4'): True,
                           ('TREE_ROOT', 'rev5'): True})
        result.update({('a-file-id', 'rev1a'): True,
                       ('a-file-id', 'rev2c'): True,
                       ('a-file-id', 'rev3'): True,
                       ('a-file-id', 'rev4'): True,
                       ('a-file-id', 'rev5'): True})
        return result

    def repository_text_keys(self):
        return {('a-file-id', 'rev1a'): [NULL_REVISION],
                 ('a-file-id', 'rev2c'): [('a-file-id', 'rev1a')],
                 ('a-file-id', 'rev3'): [('a-file-id', 'rev1a')],
                 ('a-file-id', 'rev4'): [('a-file-id', 'rev1a')],
                 ('a-file-id', 'rev5'): [('a-file-id', 'rev2c')]}

    def versioned_repository_text_keys(self):
        return {('TREE_ROOT', 'rev1a'): [NULL_REVISION],
                ('TREE_ROOT', 'rev2'): [('TREE_ROOT', 'rev1a')],
                ('TREE_ROOT', 'rev2b'): [('TREE_ROOT', 'rev1a')],
                ('TREE_ROOT', 'rev2c'): [('TREE_ROOT', 'rev1a')],
                ('TREE_ROOT', 'rev3'): [('TREE_ROOT', 'rev1a')],
                ('TREE_ROOT', 'rev4'):
                    [('TREE_ROOT', 'rev2'), ('TREE_ROOT', 'rev2b')],
                ('TREE_ROOT', 'rev5'):
                    [('TREE_ROOT', 'rev2'), ('TREE_ROOT', 'rev2c')]}


class UnreferencedFileParentsFromNoOpMergeScenario(BrokenRepoScenario):
    """
    rev1a and rev1b with identical contents
    rev2 revision has parents of [rev1a, rev1b]
    There is a a-file:rev2 file version, not referenced by the inventory.
    """

    def all_versions_after_reconcile(self):
        return ('rev1a', 'rev1b', 'rev2', 'rev4')

    def populated_parents(self):
        return (
            ((), 'rev1a'),
            ((), 'rev1b'),
            (('rev1a', 'rev1b'), 'rev2'),
            (None, 'rev3'),
            (('rev2',), 'rev4'),
            )

    def corrected_parents(self):
        return (
            ((), 'rev1a'),
            ((), 'rev1b'),
            ((), 'rev2'),
            (None, 'rev3'),
            (('rev2',), 'rev4'),
            )

    def corrected_fulltexts(self):
        return ['rev2']

    def check_regexes(self, repo):
        return []

    def populate_repository(self, repo):
        # make rev1a: A well-formed revision, containing 'a-file'
        inv1a = self.make_one_file_inventory(
            repo, 'rev1a', [], root_revision='rev1a')
        self.add_revision(repo, 'rev1a', inv1a, [])

        # make rev1b: A well-formed revision, containing 'a-file'
        # rev1b of a-file has the exact same contents as rev1a.
        file_contents = repo.revision_tree('rev1a').get_file_text('a-file-id')
        inv = self.make_one_file_inventory(
            repo, 'rev1b', [], root_revision='rev1b',
            file_contents=file_contents)
        self.add_revision(repo, 'rev1b', inv, [])

        # make rev2, a merge of rev1a and rev1b, with a-file.
        # a-file is unmodified from rev1a and rev1b, but a new version is
        # wrongly present anyway.
        inv = self.make_one_file_inventory(
            repo, 'rev2', ['rev1a', 'rev1b'], inv_revision='rev1a',
            file_contents=file_contents)
        self.add_revision(repo, 'rev2', inv, ['rev1a', 'rev1b'])

        # rev3: a-file unchanged from rev2, but wrongly referencing rev2 of the
        # file in its inventory.
        inv = self.make_one_file_inventory(
            repo, 'rev3', ['rev2'], inv_revision='rev2',
            file_contents=file_contents, make_file_version=False)
        self.add_revision(repo, 'rev3', inv, ['rev2'])

        # rev4: a modification of a-file on top of rev3.
        inv = self.make_one_file_inventory(repo, 'rev4', ['rev2'])
        self.add_revision(repo, 'rev4', inv, ['rev3'])
        self.versioned_root = repo.supports_rich_root()

    def repository_text_key_references(self):
        result = {}
        if self.versioned_root:
            result.update({('TREE_ROOT', 'rev1a'): True,
                           ('TREE_ROOT', 'rev1b'): True,
                           ('TREE_ROOT', 'rev2'): True,
                           ('TREE_ROOT', 'rev3'): True,
                           ('TREE_ROOT', 'rev4'): True})
        result.update({('a-file-id', 'rev1a'): True,
                       ('a-file-id', 'rev1b'): True,
                       ('a-file-id', 'rev2'): False,
                       ('a-file-id', 'rev4'): True})
        return result

    def repository_text_keys(self):
        return {('a-file-id', 'rev1a'): [NULL_REVISION],
                ('a-file-id', 'rev1b'): [NULL_REVISION],
                ('a-file-id', 'rev2'): [NULL_REVISION],
                ('a-file-id', 'rev4'): [('a-file-id', 'rev2')]}

    def versioned_repository_text_keys(self):
        return {('TREE_ROOT', 'rev1a'): [NULL_REVISION],
                ('TREE_ROOT', 'rev1b'): [NULL_REVISION],
                ('TREE_ROOT', 'rev2'):
                    [('TREE_ROOT', 'rev1a'), ('TREE_ROOT', 'rev1b')],
                ('TREE_ROOT', 'rev3'): [('TREE_ROOT', 'rev2')],
                ('TREE_ROOT', 'rev4'): [('TREE_ROOT', 'rev3')]}


class TooManyParentsScenario(BrokenRepoScenario):
    """A scenario where 'broken-revision' of 'a-file' claims to have parents
    ['good-parent', 'bad-parent'].  However 'bad-parent' is in the ancestry of
    'good-parent', so the correct parent list for that file version are is just
    ['good-parent'].
    """

    def all_versions_after_reconcile(self):
        return ('bad-parent', 'good-parent', 'broken-revision')

    def populated_parents(self):
        return (
            ((), 'bad-parent'),
            (('bad-parent',), 'good-parent'),
            (('good-parent', 'bad-parent'), 'broken-revision'))

    def corrected_parents(self):
        return (
            ((), 'bad-parent'),
            (('bad-parent',), 'good-parent'),
            (('good-parent',), 'broken-revision'))

    def check_regexes(self, repo):
        if repo.supports_rich_root():
            # TREE_ROOT will be wrong; but we're not testing it. so just adjust
            # the expected count of errors.
            count = 3
        else:
            count = 1
        return (
            '     %d inconsistent parents' % count,
            (r"      \* a-file-id version broken-revision has parents "
             r"\('good-parent', 'bad-parent'\) but "
             r"should have \('good-parent',\)"))

    def populate_repository(self, repo):
        inv = self.make_one_file_inventory(
            repo, 'bad-parent', (), root_revision='bad-parent')
        self.add_revision(repo, 'bad-parent', inv, ())

        inv = self.make_one_file_inventory(
            repo, 'good-parent', ('bad-parent',))
        self.add_revision(repo, 'good-parent', inv, ('bad-parent',))

        inv = self.make_one_file_inventory(
            repo, 'broken-revision', ('good-parent', 'bad-parent'))
        self.add_revision(repo, 'broken-revision', inv, ('good-parent',))
        self.versioned_root = repo.supports_rich_root()

    def repository_text_key_references(self):
        result = {}
        if self.versioned_root:
            result.update({('TREE_ROOT', 'bad-parent'): True,
                           ('TREE_ROOT', 'broken-revision'): True,
                           ('TREE_ROOT', 'good-parent'): True})
        result.update({('a-file-id', 'bad-parent'): True,
                       ('a-file-id', 'broken-revision'): True,
                       ('a-file-id', 'good-parent'): True})
        return result

    def repository_text_keys(self):
        return {('a-file-id', 'bad-parent'): [NULL_REVISION],
                ('a-file-id', 'broken-revision'):
                    [('a-file-id', 'good-parent')],
                ('a-file-id', 'good-parent'): [('a-file-id', 'bad-parent')]}

    def versioned_repository_text_keys(self):
        return {('TREE_ROOT', 'bad-parent'): [NULL_REVISION],
                ('TREE_ROOT', 'broken-revision'):
                    [('TREE_ROOT', 'good-parent')],
                ('TREE_ROOT', 'good-parent'): [('TREE_ROOT', 'bad-parent')]}


class ClaimedFileParentDidNotModifyFileScenario(BrokenRepoScenario):
    """A scenario where the file parent is the same as the revision parent, but
    should not be because that revision did not modify the file.

    Specifically, the parent revision of 'current' is
    'modified-something-else', which does not modify 'a-file', but the
    'current' version of 'a-file' erroneously claims that
    'modified-something-else' is the parent file version.
    """

    def all_versions_after_reconcile(self):
        return ('basis', 'current')

    def populated_parents(self):
        return (
            ((), 'basis'),
            (('basis',), 'modified-something-else'),
            (('modified-something-else',), 'current'))

    def corrected_parents(self):
        return (
            ((), 'basis'),
            (None, 'modified-something-else'),
            (('basis',), 'current'))

    def check_regexes(self, repo):
        if repo.supports_rich_root():
            # TREE_ROOT will be wrong; but we're not testing it. so just adjust
            # the expected count of errors.
            count = 3
        else:
            count = 1
        return (
            "%d inconsistent parents" % count,
            r"\* a-file-id version current has parents "
            r"\('modified-something-else',\) but should have \('basis',\)",
            )

    def populate_repository(self, repo):
        inv = self.make_one_file_inventory(repo, 'basis', ())
        self.add_revision(repo, 'basis', inv, ())

        # 'modified-something-else' is a correctly recorded revision, but it
        # does not modify the file we are looking at, so the inventory for that
        # file in this revision points to 'basis'.
        inv = self.make_one_file_inventory(
            repo, 'modified-something-else', ('basis',), inv_revision='basis')
        self.add_revision(repo, 'modified-something-else', inv, ('basis',))

        # The 'current' revision has 'modified-something-else' as its parent,
        # but the 'current' version of 'a-file' should have 'basis' as its
        # parent.
        inv = self.make_one_file_inventory(
            repo, 'current', ('modified-something-else',))
        self.add_revision(repo, 'current', inv, ('modified-something-else',))
        self.versioned_root = repo.supports_rich_root()

    def repository_text_key_references(self):
        result = {}
        if self.versioned_root:
            result.update({('TREE_ROOT', 'basis'): True,
                           ('TREE_ROOT', 'current'): True,
                           ('TREE_ROOT', 'modified-something-else'): True})
        result.update({('a-file-id', 'basis'): True,
                       ('a-file-id', 'current'): True})
        return result

    def repository_text_keys(self):
        return {('a-file-id', 'basis'): [NULL_REVISION],
                ('a-file-id', 'current'): [('a-file-id', 'basis')]}

    def versioned_repository_text_keys(self):
        return {('TREE_ROOT', 'basis'): ['null:'],
                ('TREE_ROOT', 'current'):
                    [('TREE_ROOT', 'modified-something-else')],
                ('TREE_ROOT', 'modified-something-else'):
                    [('TREE_ROOT', 'basis')]}


class IncorrectlyOrderedParentsScenario(BrokenRepoScenario):
    """A scenario where the set parents of a version of a file are correct, but
    the order of those parents is incorrect.

    This defines a 'broken-revision-1-2' and a 'broken-revision-2-1' which both
    have their file version parents reversed compared to the revision parents,
    which is invalid.  (We use two revisions with opposite orderings of the
    same parents to make sure that accidentally relying on dictionary/set
    ordering cannot make the test pass; the assumption is that while dict/set
    iteration order is arbitrary, it is also consistent within a single test).
    """

    def all_versions_after_reconcile(self):
        return ['parent-1', 'parent-2', 'broken-revision-1-2',
                'broken-revision-2-1']

    def populated_parents(self):
        return (
            ((), 'parent-1'),
            ((), 'parent-2'),
            (('parent-2', 'parent-1'), 'broken-revision-1-2'),
            (('parent-1', 'parent-2'), 'broken-revision-2-1'))

    def corrected_parents(self):
        return (
            ((), 'parent-1'),
            ((), 'parent-2'),
            (('parent-1', 'parent-2'), 'broken-revision-1-2'),
            (('parent-2', 'parent-1'), 'broken-revision-2-1'))

    def check_regexes(self, repo):
        if repo.supports_rich_root():
            # TREE_ROOT will be wrong; but we're not testing it. so just adjust
            # the expected count of errors.
            count = 4
        else:
            count = 2
        return (
            "%d inconsistent parents" % count,
            r"\* a-file-id version broken-revision-1-2 has parents "
            r"\('parent-2', 'parent-1'\) but should have "
            r"\('parent-1', 'parent-2'\)",
            r"\* a-file-id version broken-revision-2-1 has parents "
            r"\('parent-1', 'parent-2'\) but should have "
            r"\('parent-2', 'parent-1'\)")

    def populate_repository(self, repo):
        inv = self.make_one_file_inventory(repo, 'parent-1', [])
        self.add_revision(repo, 'parent-1', inv, [])

        inv = self.make_one_file_inventory(repo, 'parent-2', [])
        self.add_revision(repo, 'parent-2', inv, [])

        inv = self.make_one_file_inventory(
            repo, 'broken-revision-1-2', ['parent-2', 'parent-1'])
        self.add_revision(
            repo, 'broken-revision-1-2', inv, ['parent-1', 'parent-2'])

        inv = self.make_one_file_inventory(
            repo, 'broken-revision-2-1', ['parent-1', 'parent-2'])
        self.add_revision(
            repo, 'broken-revision-2-1', inv, ['parent-2', 'parent-1'])
        self.versioned_root = repo.supports_rich_root()

    def repository_text_key_references(self):
        result = {}
        if self.versioned_root:
            result.update({('TREE_ROOT', 'broken-revision-1-2'): True,
                           ('TREE_ROOT', 'broken-revision-2-1'): True,
                           ('TREE_ROOT', 'parent-1'): True,
                           ('TREE_ROOT', 'parent-2'): True})
        result.update({('a-file-id', 'broken-revision-1-2'): True,
                       ('a-file-id', 'broken-revision-2-1'): True,
                       ('a-file-id', 'parent-1'): True,
                       ('a-file-id', 'parent-2'): True})
        return result

    def repository_text_keys(self):
        return {('a-file-id', 'broken-revision-1-2'):
                    [('a-file-id', 'parent-1'), ('a-file-id', 'parent-2')],
                ('a-file-id', 'broken-revision-2-1'):
                    [('a-file-id', 'parent-2'), ('a-file-id', 'parent-1')],
                ('a-file-id', 'parent-1'): [NULL_REVISION],
                ('a-file-id', 'parent-2'): [NULL_REVISION]}

    def versioned_repository_text_keys(self):
        return {('TREE_ROOT', 'broken-revision-1-2'):
                    [('TREE_ROOT', 'parent-1'), ('TREE_ROOT', 'parent-2')],
                ('TREE_ROOT', 'broken-revision-2-1'):
                    [('TREE_ROOT', 'parent-2'), ('TREE_ROOT', 'parent-1')],
                ('TREE_ROOT', 'parent-1'): [NULL_REVISION],
                ('TREE_ROOT', 'parent-2'): [NULL_REVISION]}


all_broken_scenario_classes = [
    UndamagedRepositoryScenario,
    FileParentIsNotInRevisionAncestryScenario,
    FileParentHasInaccessibleInventoryScenario,
    FileParentsNotReferencedByAnyInventoryScenario,
    TooManyParentsScenario,
    ClaimedFileParentDidNotModifyFileScenario,
    IncorrectlyOrderedParentsScenario,
    UnreferencedFileParentsFromNoOpMergeScenario,
    ]


def load_tests(standard_tests, module, loader):
    prefix = 'bzrlib.tests.per_repository.'
    test_repository_modules = [
        'test_add_fallback_repository',
        'test_add_inventory_by_delta',
        'test_break_lock',
        'test_check',
        # test_check_reconcile is intentionally omitted, see below.
        'test_commit_builder',
        'test_fetch',
        'test_fileid_involved',
        'test_find_text_key_references',
        'test__generate_text_key_index',
        'test_get_parent_map',
        'test_has_same_location',
        'test_has_revisions',
        'test_is_write_locked',
        'test_iter_reverse_revision_history',
        'test_merge_directive',
        'test_pack',
        'test_reconcile',
        'test_refresh_data',
        'test_repository',
        'test_revision',
        'test_statistics',
        'test_write_group',
        ]
    # Parameterize per_repository test modules by format.
    submod_tests = loader.loadTestsFromModuleNames(
        [prefix + module_name for module_name in test_repository_modules])
    format_scenarios = all_repository_format_scenarios()
    multiply_tests(submod_tests, format_scenarios, standard_tests)

    # test_check_reconcile needs to be parameterized by format *and* by broken
    # repository scenario.
    broken_scenarios = [(s.__name__, {'scenario_class': s})
                        for s in all_broken_scenario_classes]
    broken_scenarios_for_all_formats = multiply_scenarios(
        format_scenarios, broken_scenarios)
    return multiply_tests(
        loader.loadTestsFromModuleNames([prefix + 'test_check_reconcile']),
        broken_scenarios_for_all_formats, standard_tests)<|MERGE_RESOLUTION|>--- conflicted
+++ resolved
@@ -33,14 +33,6 @@
     )
 from bzrlib.remote import RemoteBzrDirFormat, RemoteRepositoryFormat
 from bzrlib.tests import (
-<<<<<<< HEAD
-                          default_transport,
-                          multiply_scenarios,
-                          multiply_tests,
-                          )
-from bzrlib.tests.per_bzrdir.test_bzrdir import TestCaseWithBzrDir
-from bzrlib.transport.memory import MemoryServer
-=======
     default_transport,
     multiply_scenarios,
     multiply_tests,
@@ -48,7 +40,6 @@
     )
 from bzrlib.tests.per_bzrdir.test_bzrdir import TestCaseWithBzrDir
 from bzrlib.transport import memory
->>>>>>> d6de82d6
 
 
 def formats_to_scenarios(formats, transport_server, transport_readonly_server,
