--- conflicted
+++ resolved
@@ -22,17 +22,6 @@
     )
 from bzrlib.tests import per_repository
 
-<<<<<<< HEAD
-import bzrlib
-import bzrlib.errors as errors
-from bzrlib.tests.per_repository.test_repository import TestCaseWithRepository
-from bzrlib.transport import get_transport
-from bzrlib.workingtree import WorkingTree
-from bzrlib.ui import (
-    CannedInputUIFactory,
-    )
-=======
->>>>>>> d6de82d6
 
 class TestBreakLock(per_repository.TestCaseWithRepository):
 
@@ -40,19 +29,7 @@
         super(TestBreakLock, self).setUp()
         self.unused_repo = self.make_repository('.')
         self.repo = self.unused_repo.bzrdir.open_repository()
-<<<<<<< HEAD
-        # we want a UI factory that accepts canned input for the tests:
-        # while SilentUIFactory still accepts stdin, we need to customise
-        # ours
-        self.old_factory = bzrlib.ui.ui_factory
-        self.addCleanup(self.restoreFactory)
-        bzrlib.ui.ui_factory = CannedInputUIFactory([True])
-
-    def restoreFactory(self):
-        bzrlib.ui.ui_factory = self.old_factory
-=======
         ui.ui_factory = ui.CannedInputUIFactory([True])
->>>>>>> d6de82d6
 
     def test_unlocked(self):
         # break lock when nothing is locked should just return
