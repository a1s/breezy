--- conflicted
+++ resolved
@@ -928,11 +928,7 @@
             repo = self.make_repository('repo', shared=True)
         except errors.IncompatibleFormat:
             raise tests.TestNotApplicable('Cannot make a shared repository')
-<<<<<<< HEAD
-        if not repo.bzrdir._format.flexible_components:
-=======
         if repo.bzrdir._format.fixed_components:
->>>>>>> 5cba6e3c
             raise tests.KnownFailure(
                 "pre metadir branches do not upgrade on push "
                 "with stacking policy")
