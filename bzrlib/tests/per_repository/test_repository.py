# Copyright (C) 2006-2011 Canonical Ltd
#
# This program is free software; you can redistribute it and/or modify
# it under the terms of the GNU General Public License as published by
# the Free Software Foundation; either version 2 of the License, or
# (at your option) any later version.
#
# This program is distributed in the hope that it will be useful,
# but WITHOUT ANY WARRANTY; without even the implied warranty of
# MERCHANTABILITY or FITNESS FOR A PARTICULAR PURPOSE.  See the
# GNU General Public License for more details.
#
# You should have received a copy of the GNU General Public License
# along with this program; if not, write to the Free Software
# Foundation, Inc., 51 Franklin Street, Fifth Floor, Boston, MA 02110-1301 USA

"""Tests for repository implementations - tests a repository format."""

from cStringIO import StringIO
import re

from bzrlib import (
    branch as _mod_branch,
    bzrdir,
    delta as _mod_delta,
    errors,
    gpg,
    info,
    inventory,
    remote,
    repository,
    revision as _mod_revision,
    tests,
    transport,
    upgrade,
    versionedfile,
    workingtree,
    )
from bzrlib.repofmt import (
    pack_repo,
    weaverepo,
    )
from bzrlib.tests import (
    per_repository,
    test_server,
    )
from bzrlib.tests.matchers import *


class TestRepositoryMakeBranchAndTree(per_repository.TestCaseWithRepository):

    def test_repository_format(self):
        # make sure the repository on tree.branch is of the desired format,
        # because developers use this api to setup the tree, branch and
        # repository for their tests: having it now give the right repository
        # type would invalidate the tests.
        tree = self.make_branch_and_tree('repo')
        self.assertIsInstance(tree.branch.repository._format,
            self.repository_format.__class__)


class TestRepository(per_repository.TestCaseWithRepository):

    def assertFormatAttribute(self, attribute, allowed_values):
        """Assert that the format has an attribute 'attribute'."""
        repo = self.make_repository('repo')
        self.assertSubset([getattr(repo._format, attribute)], allowed_values)

    def test_attribute__fetch_order(self):
        """Test the _fetch_order attribute."""
        self.assertFormatAttribute('_fetch_order', ('topological', 'unordered'))

    def test_attribute__fetch_uses_deltas(self):
        """Test the _fetch_uses_deltas attribute."""
        self.assertFormatAttribute('_fetch_uses_deltas', (True, False))

    def test_attribute_fast_deltas(self):
        """Test the format.fast_deltas attribute."""
        self.assertFormatAttribute('fast_deltas', (True, False))

    def test_attribute__fetch_reconcile(self):
        """Test the _fetch_reconcile attribute."""
        self.assertFormatAttribute('_fetch_reconcile', (True, False))

    def test_attribute_format_experimental(self):
        self.assertFormatAttribute('experimental', (True, False))

    def test_attribute_format_pack_compresses(self):
        self.assertFormatAttribute('pack_compresses', (True, False))

<<<<<<< HEAD
    def test_attribute_format_supports_full_versioned_files(self):
        self.assertFormatAttribute('supports_full_versioned_files',
            (True, False))
=======
    def test_format_is_deprecated(self):
        repo = self.make_repository('repo')
        self.assertSubset([repo._format.is_deprecated()], (True, False))

    def test_format_is_supported(self):
        repo = self.make_repository('repo')
        self.assertSubset([repo._format.is_supported()], (True, False))

    def test_attribute_inventories_store(self):
        """Test the existence of the inventories attribute."""
        tree = self.make_branch_and_tree('tree')
        repo = tree.branch.repository
        self.assertIsInstance(repo.inventories, versionedfile.VersionedFiles)

    def test_attribute_inventories_basics(self):
        """Test basic aspects of the inventories attribute."""
        tree = self.make_branch_and_tree('tree')
        repo = tree.branch.repository
        rev_id = (tree.commit('a'),)
        tree.lock_read()
        self.addCleanup(tree.unlock)
        self.assertEqual(set([rev_id]), set(repo.inventories.keys()))
>>>>>>> 02dca145

    def test_attribute_format_supports_funky_characters(self):
        self.assertFormatAttribute('supports_funky_characters',
            (True, False))

    def test_attribute_format_supports_leaving_lock(self):
        self.assertFormatAttribute('supports_leaving_lock',
            (True, False))

    def test_attribute_text_store_basics(self):
        """Test the basic behaviour of the text store."""
        tree = self.make_branch_and_tree('tree')
        repo = tree.branch.repository
        file_id = "Foo:Bar"
        file_key = (file_id,)
        tree.lock_write()
        try:
            self.assertEqual(set(), set(repo.texts.keys()))
            tree.add(['foo'], [file_id], ['file'])
            tree.put_file_bytes_non_atomic(file_id, 'content\n')
            try:
                rev_key = (tree.commit("foo"),)
            except errors.IllegalPath:
                raise tests.TestNotApplicable(
                    'file_id %r cannot be stored on this'
                    ' platform for this repo format' % (file_id,))
            if repo._format.rich_root_data:
                root_commit = (tree.get_root_id(),) + rev_key
                keys = set([root_commit])
                parents = {root_commit:()}
            else:
                keys = set()
                parents = {}
            keys.add(file_key + rev_key)
            parents[file_key + rev_key] = ()
            self.assertEqual(keys, set(repo.texts.keys()))
            self.assertEqual(parents,
                repo.texts.get_parent_map(repo.texts.keys()))
        finally:
            tree.unlock()
        tree2 = self.make_branch_and_tree('tree2')
        tree2.pull(tree.branch)
        tree2.put_file_bytes_non_atomic('Foo:Bar', 'right\n')
        right_key = (tree2.commit('right'),)
        keys.add(file_key + right_key)
        parents[file_key + right_key] = (file_key + rev_key,)
        tree.put_file_bytes_non_atomic('Foo:Bar', 'left\n')
        left_key = (tree.commit('left'),)
        keys.add(file_key + left_key)
        parents[file_key + left_key] = (file_key + rev_key,)
        tree.merge_from_branch(tree2.branch)
        tree.put_file_bytes_non_atomic('Foo:Bar', 'merged\n')
        try:
            tree.auto_resolve()
        except errors.UnsupportedOperation:
            pass
        merge_key = (tree.commit('merged'),)
        keys.add(file_key + merge_key)
        parents[file_key + merge_key] = (file_key + left_key,
                                         file_key + right_key)
        repo.lock_read()
        self.addCleanup(repo.unlock)
        self.assertEqual(keys, set(repo.texts.keys()))
        self.assertEqual(parents, repo.texts.get_parent_map(repo.texts.keys()))

    def test_attribute_text_store(self):
        """Test the existence of the texts attribute."""
        tree = self.make_branch_and_tree('tree')
        repo = tree.branch.repository
        self.assertIsInstance(repo.texts,
            versionedfile.VersionedFiles)

    def test_exposed_versioned_files_are_marked_dirty(self):
        repo = self.make_repository('.')
        repo.lock_write()
        signatures = repo.signatures
        revisions = repo.revisions
        inventories = repo.inventories
        repo.unlock()
        self.assertRaises(errors.ObjectNotLocked,
            signatures.keys)
        self.assertRaises(errors.ObjectNotLocked,
            revisions.keys)
        self.assertRaises(errors.ObjectNotLocked,
            inventories.keys)
        self.assertRaises(errors.ObjectNotLocked,
            signatures.add_lines, ('foo',), [], [])
        self.assertRaises(errors.ObjectNotLocked,
            revisions.add_lines, ('foo',), [], [])
        self.assertRaises(errors.ObjectNotLocked,
            inventories.add_lines, ('foo',), [], [])

    def test_clone_to_default_format(self):
        #TODO: Test that cloning a repository preserves all the information
        # such as signatures[not tested yet] etc etc.
        # when changing to the current default format.
        tree_a = self.make_branch_and_tree('a')
        self.build_tree(['a/foo'])
        tree_a.add('foo', 'file1')
        tree_a.commit('rev1', rev_id='rev1')
        bzrdirb = self.make_bzrdir('b')
        repo_b = tree_a.branch.repository.clone(bzrdirb)
        tree_b = repo_b.revision_tree('rev1')
        tree_b.lock_read()
        self.addCleanup(tree_b.unlock)
        tree_b.get_file_text('file1')
        rev1 = repo_b.get_revision('rev1')

    def test_iter_inventories_is_ordered(self):
        # just a smoke test
        tree = self.make_branch_and_tree('a')
        first_revision = tree.commit('')
        second_revision = tree.commit('')
        tree.lock_read()
        self.addCleanup(tree.unlock)
        revs = (first_revision, second_revision)
        invs = tree.branch.repository.iter_inventories(revs)
        for rev_id, inv in zip(revs, invs):
            self.assertEqual(rev_id, inv.revision_id)
            self.assertIsInstance(inv, inventory.CommonInventory)

    def test_supports_rich_root(self):
        tree = self.make_branch_and_tree('a')
        tree.commit('')
        second_revision = tree.commit('')
        rev_tree = tree.branch.repository.revision_tree(second_revision)
        rev_tree.lock_read()
        self.addCleanup(rev_tree.unlock)
        inv = rev_tree.inventory
        rich_root = (inv.root.revision != second_revision)
        self.assertEqual(rich_root,
                         tree.branch.repository.supports_rich_root())

    def test_clone_specific_format(self):
        """todo"""

    def test_format_initialize_find_open(self):
        # loopback test to check the current format initializes to itself.
        if not self.repository_format.is_supported():
            # unsupported formats are not loopback testable
            # because the default open will not open them and
            # they may not be initializable.
            return
        # supported formats must be able to init and open
        t = self.get_transport()
        readonly_t = self.get_readonly_transport()
        made_control = self.bzrdir_format.initialize(t.base)
        made_repo = self.repository_format.initialize(made_control)
        self.assertEqual(made_control, made_repo.bzrdir)

        # find it via bzrdir opening:
        opened_control = bzrdir.BzrDir.open(readonly_t.base)
        direct_opened_repo = opened_control.open_repository()
        self.assertEqual(direct_opened_repo.__class__, made_repo.__class__)
        self.assertEqual(opened_control, direct_opened_repo.bzrdir)

        self.assertIsInstance(direct_opened_repo._format,
                              self.repository_format.__class__)
        # find it via Repository.open
        opened_repo = repository.Repository.open(readonly_t.base)
        self.failUnless(isinstance(opened_repo, made_repo.__class__))
        self.assertEqual(made_repo._format.__class__,
                         opened_repo._format.__class__)
        # if it has a unique id string, can we probe for it ?
        try:
            self.repository_format.get_format_string()
        except NotImplementedError:
            return
        self.assertEqual(self.repository_format,
                         repository.RepositoryFormat.find_format(opened_control))

    def test_format_matchingbzrdir(self):
        self.assertEqual(self.repository_format,
            self.repository_format._matchingbzrdir.repository_format)
        self.assertEqual(self.repository_format,
            self.bzrdir_format.repository_format)

    def test_format_network_name(self):
        repo = self.make_repository('r')
        format = repo._format
        network_name = format.network_name()
        self.assertIsInstance(network_name, str)
        # We want to test that the network_name matches the actual format on
        # disk.  For local repositories, that means that using network_name as
        # a key in the registry gives back the same format.  For remote
        # repositories, that means that the network_name of the
        # RemoteRepositoryFormat we have locally matches the actual format
        # present on the remote side.
        if isinstance(format, remote.RemoteRepositoryFormat):
            repo._ensure_real()
            real_repo = repo._real_repository
            self.assertEqual(real_repo._format.network_name(), network_name)
        else:
            registry = repository.network_format_registry
            looked_up_format = registry.get(network_name)
            self.assertEqual(format.__class__, looked_up_format.__class__)

    def test_create_repository(self):
        # bzrdir can construct a repository for itself.
        if not self.bzrdir_format.is_supported():
            # unsupported formats are not loopback testable
            # because the default open will not open them and
            # they may not be initializable.
            return
        t = self.get_transport()
        made_control = self.bzrdir_format.initialize(t.base)
        made_repo = made_control.create_repository()
        # Check that we have a repository object.
        made_repo.has_revision('foo')
        self.assertEqual(made_control, made_repo.bzrdir)

    def test_create_repository_shared(self):
        # bzrdir can construct a shared repository.
        if not self.bzrdir_format.is_supported():
            # unsupported formats are not loopback testable
            # because the default open will not open them and
            # they may not be initializable.
            return
        t = self.get_transport()
        made_control = self.bzrdir_format.initialize(t.base)
        try:
            made_repo = made_control.create_repository(shared=True)
        except errors.IncompatibleFormat:
            # not all repository formats understand being shared, or
            # may only be shared in some circumstances.
            return
        # Check that we have a repository object.
        made_repo.has_revision('foo')
        self.assertEqual(made_control, made_repo.bzrdir)
        self.assertTrue(made_repo.is_shared())

    def test_revision_tree(self):
        wt = self.make_branch_and_tree('.')
        wt.set_root_id('fixed-root')
        wt.commit('lala!', rev_id='revision-1', allow_pointless=True)
        tree = wt.branch.repository.revision_tree('revision-1')
        tree.lock_read()
        try:
            self.assertEqual('revision-1', tree.inventory.root.revision)
            expected = inventory.InventoryDirectory('fixed-root', '', None)
            expected.revision = 'revision-1'
            self.assertEqual([('', 'V', 'directory', 'fixed-root', expected)],
                             list(tree.list_files(include_root=True)))
        finally:
            tree.unlock()
        tree = self.callDeprecated(['NULL_REVISION should be used for the null'
            ' revision instead of None, as of bzr 0.91.'],
            wt.branch.repository.revision_tree, None)
        tree.lock_read()
        try:
            self.assertEqual([], list(tree.list_files(include_root=True)))
        finally:
            tree.unlock()
        tree = wt.branch.repository.revision_tree(_mod_revision.NULL_REVISION)
        tree.lock_read()
        try:
            self.assertEqual([], list(tree.list_files(include_root=True)))
        finally:
            tree.unlock()

    def test_get_revision_delta(self):
        tree_a = self.make_branch_and_tree('a')
        self.build_tree(['a/foo'])
        tree_a.add('foo', 'file1')
        tree_a.commit('rev1', rev_id='rev1')
        self.build_tree(['a/vla'])
        tree_a.add('vla', 'file2')
        tree_a.commit('rev2', rev_id='rev2')

        delta = tree_a.branch.repository.get_revision_delta('rev1')
        self.assertIsInstance(delta, _mod_delta.TreeDelta)
        self.assertEqual([('foo', 'file1', 'file')], delta.added)
        delta = tree_a.branch.repository.get_revision_delta('rev2')
        self.assertIsInstance(delta, _mod_delta.TreeDelta)
        self.assertEqual([('vla', 'file2', 'file')], delta.added)

    def test_get_revision_delta_filtered(self):
        tree_a = self.make_branch_and_tree('a')
        self.build_tree(['a/foo', 'a/bar/', 'a/bar/b1', 'a/bar/b2', 'a/baz'])
        tree_a.add(['foo', 'bar', 'bar/b1', 'bar/b2', 'baz'],
                   ['foo-id', 'bar-id', 'b1-id', 'b2-id', 'baz-id'])
        tree_a.commit('rev1', rev_id='rev1')
        self.build_tree(['a/bar/b3'])
        tree_a.add('bar/b3', 'b3-id')
        tree_a.commit('rev2', rev_id='rev2')

        # Test multiple files
        delta = tree_a.branch.repository.get_revision_delta('rev1',
            specific_fileids=['foo-id', 'baz-id'])
        self.assertIsInstance(delta, _mod_delta.TreeDelta)
        self.assertEqual([
            ('baz', 'baz-id', 'file'),
            ('foo', 'foo-id', 'file'),
            ], delta.added)
        # Test a directory
        delta = tree_a.branch.repository.get_revision_delta('rev1',
            specific_fileids=['bar-id'])
        self.assertIsInstance(delta, _mod_delta.TreeDelta)
        self.assertEqual([
            ('bar', 'bar-id', 'directory'),
            ('bar/b1', 'b1-id', 'file'),
            ('bar/b2', 'b2-id', 'file'),
            ], delta.added)
        # Test a file in a directory
        delta = tree_a.branch.repository.get_revision_delta('rev1',
            specific_fileids=['b2-id'])
        self.assertIsInstance(delta, _mod_delta.TreeDelta)
        self.assertEqual([
            ('bar', 'bar-id', 'directory'),
            ('bar/b2', 'b2-id', 'file'),
            ], delta.added)
        # Try another revision
        delta = tree_a.branch.repository.get_revision_delta('rev2',
                specific_fileids=['b3-id'])
        self.assertIsInstance(delta, _mod_delta.TreeDelta)
        self.assertEqual([
            ('bar', 'bar-id', 'directory'),
            ('bar/b3', 'b3-id', 'file'),
            ], delta.added)
        delta = tree_a.branch.repository.get_revision_delta('rev2',
                specific_fileids=['foo-id'])
        self.assertIsInstance(delta, _mod_delta.TreeDelta)
        self.assertEqual([], delta.added)

    def test_clone_bzrdir_repository_revision(self):
        # make a repository with some revisions,
        # and clone it, this should not have unreferenced revisions.
        # also: test cloning with a revision id of NULL_REVISION -> empty repo.
        raise tests.TestSkipped('revision limiting is not implemented yet.')

    def test_clone_repository_basis_revision(self):
        raise tests.TestSkipped(
            'the use of a basis should not add noise data to the result.')

    def test_clone_shared_no_tree(self):
        # cloning a shared repository keeps it shared
        # and preserves the make_working_tree setting.
        made_control = self.make_bzrdir('source')
        try:
            made_repo = made_control.create_repository(shared=True)
        except errors.IncompatibleFormat:
            # not all repository formats understand being shared, or
            # may only be shared in some circumstances.
            return
        try:
            made_repo.set_make_working_trees(False)
        except NotImplementedError:
            # the repository does not support having its tree-making flag
            # toggled.
            return
        result = made_control.clone(self.get_url('target'))
        # Check that we have a repository object.
        made_repo.has_revision('foo')

        self.assertEqual(made_control, made_repo.bzrdir)
        self.assertTrue(result.open_repository().is_shared())
        self.assertFalse(result.open_repository().make_working_trees())

    def test_upgrade_preserves_signatures(self):
        wt = self.make_branch_and_tree('source')
        wt.commit('A', allow_pointless=True, rev_id='A')
        repo = wt.branch.repository
        repo.lock_write()
        repo.start_write_group()
        repo.sign_revision('A', gpg.LoopbackGPGStrategy(None))
        repo.commit_write_group()
        repo.unlock()
        old_signature = repo.get_signature_text('A')
        try:
            old_format = bzrdir.BzrDirFormat.get_default_format()
            # This gives metadir branches something they can convert to.
            # it would be nice to have a 'latest' vs 'default' concept.
            format = bzrdir.format_registry.make_bzrdir('dirstate-with-subtree')
            upgrade.upgrade(repo.bzrdir.root_transport.base, format=format)
        except errors.UpToDateFormat:
            # this is in the most current format already.
            return
        except errors.BadConversionTarget, e:
            raise tests.TestSkipped(str(e))
        wt = workingtree.WorkingTree.open(wt.basedir)
        new_signature = wt.branch.repository.get_signature_text('A')
        self.assertEqual(old_signature, new_signature)

    def test_format_description(self):
        repo = self.make_repository('.')
        text = repo._format.get_format_description()
        self.failUnless(len(text))

    def test_format_supports_external_lookups(self):
        repo = self.make_repository('.')
        self.assertSubset(
            [repo._format.supports_external_lookups], (True, False))

    def assertMessageRoundtrips(self, message):
        """Assert that message roundtrips to a repository and back intact."""
        tree = self.make_branch_and_tree('.')
        tree.commit(message, rev_id='a', allow_pointless=True)
        rev = tree.branch.repository.get_revision('a')
        if tree.branch.repository._serializer.squashes_xml_invalid_characters:
            # we have to manually escape this as we dont try to
            # roundtrip xml invalid characters in the xml-based serializers.
            escaped_message, escape_count = re.subn(
                u'[^\x09\x0A\x0D\u0020-\uD7FF\uE000-\uFFFD]+',
                lambda match: match.group(0).encode('unicode_escape'),
                message)
            self.assertEqual(rev.message, escaped_message)
        else:
            self.assertEqual(rev.message, message)
        # insist the class is unicode no matter what came in for
        # consistency.
        self.assertIsInstance(rev.message, unicode)

    def test_commit_unicode_message(self):
        # a siple unicode message should be preserved
        self.assertMessageRoundtrips(u'foo bar gamm\xae plop')

    def test_commit_unicode_control_characters(self):
        # a unicode message with control characters should roundtrip too.
        unichars = [unichr(x) for x in range(256)]
        # '\r' is not directly allowed anymore, as it used to be translated
        # into '\n' anyway
        unichars[ord('\r')] = u'\n'
        self.assertMessageRoundtrips(
            u"All 8-bit chars: " +  ''.join(unichars))

    def test_check_repository(self):
        """Check a fairly simple repository's history"""
        tree = self.make_branch_and_tree('.')
        tree.commit('initial empty commit', rev_id='a-rev',
                    allow_pointless=True)
        result = tree.branch.repository.check()
        # writes to log; should accept both verbose or non-verbose
        result.report_results(verbose=True)
        result.report_results(verbose=False)

    def test_get_revisions(self):
        tree = self.make_branch_and_tree('.')
        tree.commit('initial empty commit', rev_id='a-rev',
                    allow_pointless=True)
        tree.commit('second empty commit', rev_id='b-rev',
                    allow_pointless=True)
        tree.commit('third empty commit', rev_id='c-rev',
                    allow_pointless=True)
        repo = tree.branch.repository
        revision_ids = ['a-rev', 'b-rev', 'c-rev']
        revisions = repo.get_revisions(revision_ids)
        self.assertEqual(len(revisions), 3)
        zipped = zip(revisions, revision_ids)
        self.assertEqual(len(zipped), 3)
        for revision, revision_id in zipped:
            self.assertEqual(revision.revision_id, revision_id)
            self.assertEqual(revision, repo.get_revision(revision_id))

    def test_root_entry_has_revision(self):
        tree = self.make_branch_and_tree('.')
        tree.commit('message', rev_id='rev_id')
        rev_tree = tree.branch.repository.revision_tree(tree.last_revision())
        rev_tree.lock_read()
        self.addCleanup(rev_tree.unlock)
        self.assertEqual('rev_id', rev_tree.inventory.root.revision)

    def test_upgrade_from_format4(self):
        from bzrlib.tests.test_upgrade import _upgrade_dir_template
        if isinstance(self.repository_format, remote.RemoteRepositoryFormat):
            return # local conversion to/from RemoteObjects is irrelevant.
        if self.repository_format.get_format_description() \
            == "Repository format 4":
            raise tests.TestSkipped('Cannot convert format-4 to itself')
        self.build_tree_contents(_upgrade_dir_template)
        old_repodir = bzrdir.BzrDir.open_unsupported('.')
        old_repo_format = old_repodir.open_repository()._format
        format = self.repository_format._matchingbzrdir
        try:
            format.repository_format = self.repository_format
        except AttributeError:
            pass
        upgrade.upgrade('.', format)

    def test_pointless_commit(self):
        tree = self.make_branch_and_tree('.')
        self.assertRaises(errors.PointlessCommit, tree.commit, 'pointless',
                          allow_pointless=False)
        tree.commit('pointless', allow_pointless=True)

    def test_format_attributes(self):
        """All repository formats should have some basic attributes."""
        # create a repository to get a real format instance, not the
        # template from the test suite parameterization.
        repo = self.make_repository('.')
        repo._format.rich_root_data
        repo._format.supports_tree_reference

    def test_get_serializer_format(self):
        repo = self.make_repository('.')
        format = repo.get_serializer_format()
        self.assertEqual(repo._serializer.format_num, format)

    def test_iter_files_bytes(self):
        tree = self.make_branch_and_tree('tree')
        self.build_tree_contents([('tree/file1', 'foo'),
                                  ('tree/file2', 'bar')])
        tree.add(['file1', 'file2'], ['file1-id', 'file2-id'])
        tree.commit('rev1', rev_id='rev1')
        self.build_tree_contents([('tree/file1', 'baz')])
        tree.commit('rev2', rev_id='rev2')
        repository = tree.branch.repository
        repository.lock_read()
        self.addCleanup(repository.unlock)
        extracted = dict((i, ''.join(b)) for i, b in
                         repository.iter_files_bytes(
                         [('file1-id', 'rev1', 'file1-old'),
                          ('file1-id', 'rev2', 'file1-new'),
                          ('file2-id', 'rev1', 'file2'),
                         ]))
        self.assertEqual('foo', extracted['file1-old'])
        self.assertEqual('bar', extracted['file2'])
        self.assertEqual('baz', extracted['file1-new'])
        self.assertRaises(errors.RevisionNotPresent, list,
                          repository.iter_files_bytes(
                          [('file1-id', 'rev3', 'file1-notpresent')]))
        self.assertRaises((errors.RevisionNotPresent, errors.NoSuchId), list,
                          repository.iter_files_bytes(
                          [('file3-id', 'rev3', 'file1-notpresent')]))

    def test_item_keys_introduced_by(self):
        # Make a repo with one revision and one versioned file.
        tree = self.make_branch_and_tree('t')
        self.build_tree(['t/foo'])
        tree.add('foo', 'file1')
        tree.commit('message', rev_id='rev_id')
        repo = tree.branch.repository
        repo.lock_write()
        repo.start_write_group()
        repo.sign_revision('rev_id', gpg.LoopbackGPGStrategy(None))
        repo.commit_write_group()
        repo.unlock()
        repo.lock_read()
        self.addCleanup(repo.unlock)

        # Item keys will be in this order, for maximum convenience for
        # generating data to insert into knit repository:
        #   * files
        #   * inventory
        #   * signatures
        #   * revisions
        expected_item_keys = [
            ('file', 'file1', ['rev_id']),
            ('inventory', None, ['rev_id']),
            ('signatures', None, ['rev_id']),
            ('revisions', None, ['rev_id'])]
        item_keys = list(repo.item_keys_introduced_by(['rev_id']))
        item_keys = [
            (kind, file_id, list(versions))
            for (kind, file_id, versions) in item_keys]

        if repo.supports_rich_root():
            # Check for the root versioned file in the item_keys, then remove
            # it from streamed_names so we can compare that with
            # expected_record_names.
            # Note that the file keys can be in any order, so this test is
            # written to allow that.
            inv = repo.get_inventory('rev_id')
            root_item_key = ('file', inv.root.file_id, ['rev_id'])
            self.assertTrue(root_item_key in item_keys)
            item_keys.remove(root_item_key)

        self.assertEqual(expected_item_keys, item_keys)

    def test_get_graph(self):
        """Bare-bones smoketest that all repositories implement get_graph."""
        repo = self.make_repository('repo')
        repo.lock_read()
        self.addCleanup(repo.unlock)
        repo.get_graph()

    def test_graph_ghost_handling(self):
        tree = self.make_branch_and_tree('here')
        tree.lock_write()
        self.addCleanup(tree.unlock)
        tree.commit('initial commit', rev_id='rev1')
        tree.add_parent_tree_id('ghost')
        tree.commit('commit-with-ghost', rev_id='rev2')
        graph = tree.branch.repository.get_graph()
        parents = graph.get_parent_map(['ghost', 'rev2'])
        self.assertTrue('ghost' not in parents)
        self.assertEqual(parents['rev2'], ('rev1', 'ghost'))

    def test_get_known_graph_ancestry(self):
        tree = self.make_branch_and_tree('here')
        tree.lock_write()
        self.addCleanup(tree.unlock)
        # A
        # |\
        # | B
        # |/
        # C
        tree.commit('initial commit', rev_id='A')
        tree_other = tree.bzrdir.sprout('there').open_workingtree()
        tree_other.commit('another', rev_id='B')
        tree.merge_from_branch(tree_other.branch)
        tree.commit('another', rev_id='C')
        kg = tree.branch.repository.get_known_graph_ancestry(
            ['C'])
        self.assertEqual(['C'], list(kg.heads(['A', 'B', 'C'])))
        self.assertEqual(['A', 'B', 'C'], list(kg.topo_sort()))

    def test_parent_map_type(self):
        tree = self.make_branch_and_tree('here')
        tree.lock_write()
        self.addCleanup(tree.unlock)
        tree.commit('initial commit', rev_id='rev1')
        tree.commit('next commit', rev_id='rev2')
        graph = tree.branch.repository.get_graph()
        parents = graph.get_parent_map(
            [_mod_revision.NULL_REVISION, 'rev1', 'rev2'])
        for value in parents.values():
            self.assertIsInstance(value, tuple)

    def test_implements_revision_graph_can_have_wrong_parents(self):
        """All repositories should implement
        revision_graph_can_have_wrong_parents, so that check and reconcile can
        work correctly.
        """
        repo = self.make_repository('.')
        # This should work, not raise NotImplementedError:
        if not repo.revision_graph_can_have_wrong_parents():
            return
        repo.lock_read()
        self.addCleanup(repo.unlock)
        # This repo must also implement
        # _find_inconsistent_revision_parents and
        # _check_for_inconsistent_revision_parents.  So calling these
        # should not raise NotImplementedError.
        list(repo._find_inconsistent_revision_parents())
        repo._check_for_inconsistent_revision_parents()

    def test_add_signature_text(self):
        repo = self.make_repository('repo')
        repo.lock_write()
        self.addCleanup(repo.unlock)
        repo.start_write_group()
        self.addCleanup(repo.abort_write_group)
        inv = inventory.Inventory(revision_id='A')
        inv.root.revision = 'A'
        repo.add_inventory('A', inv, [])
        repo.add_revision('A', _mod_revision.Revision(
                'A', committer='A', timestamp=0,
                inventory_sha1='', timezone=0, message='A'))
        repo.add_signature_text('A', 'This might be a signature')
        self.assertEqual('This might be a signature',
                         repo.get_signature_text('A'))

    def test_add_revision_inventory_sha1(self):
        inv = inventory.Inventory(revision_id='A')
        inv.root.revision = 'A'
        inv.root.file_id = 'fixed-root'
        # Insert the inventory on its own to an identical repository, to get
        # its sha1.
        reference_repo = self.make_repository('reference_repo')
        reference_repo.lock_write()
        reference_repo.start_write_group()
        inv_sha1 = reference_repo.add_inventory('A', inv, [])
        reference_repo.abort_write_group()
        reference_repo.unlock()
        # Now insert a revision with this inventory, and it should get the same
        # sha1.
        repo = self.make_repository('repo')
        repo.lock_write()
        repo.start_write_group()
        root_id = inv.root.file_id
        repo.texts.add_lines(('fixed-root', 'A'), [], [])
        repo.add_revision('A', _mod_revision.Revision(
                'A', committer='B', timestamp=0,
                timezone=0, message='C'), inv=inv)
        repo.commit_write_group()
        repo.unlock()
        repo.lock_read()
        self.assertEquals(inv_sha1, repo.get_revision('A').inventory_sha1)
        repo.unlock()

    def test_install_revisions(self):
        wt = self.make_branch_and_tree('source')
        wt.commit('A', allow_pointless=True, rev_id='A')
        repo = wt.branch.repository
        repo.lock_write()
        repo.start_write_group()
        repo.sign_revision('A', gpg.LoopbackGPGStrategy(None))
        repo.commit_write_group()
        repo.unlock()
        repo.lock_read()
        self.addCleanup(repo.unlock)
        repo2 = self.make_repository('repo2')
        revision = repo.get_revision('A')
        tree = repo.revision_tree('A')
        signature = repo.get_signature_text('A')
        repo2.lock_write()
        self.addCleanup(repo2.unlock)
        repository.install_revisions(repo2, [(revision, tree, signature)])
        self.assertEqual(revision, repo2.get_revision('A'))
        self.assertEqual(signature, repo2.get_signature_text('A'))

    # XXX: this helper duplicated from tests.test_repository
    def make_remote_repository(self, path, shared=False):
        """Make a RemoteRepository object backed by a real repository that will
        be created at the given path."""
        repo = self.make_repository(path, shared=shared)
        smart_server = test_server.SmartTCPServer_for_testing()
        self.start_server(smart_server, self.get_server())
        remote_transport = transport.get_transport(
            smart_server.get_url()).clone(path)
        remote_bzrdir = bzrdir.BzrDir.open_from_transport(remote_transport)
        remote_repo = remote_bzrdir.open_repository()
        return remote_repo

    def test_sprout_from_hpss_preserves_format(self):
        """repo.sprout from a smart server preserves the repository format."""
        remote_repo = self.make_remote_repository('remote')
        local_bzrdir = self.make_bzrdir('local')
        try:
            local_repo = remote_repo.sprout(local_bzrdir)
        except errors.TransportNotPossible:
            raise tests.TestNotApplicable(
                "Cannot lock_read old formats like AllInOne over HPSS.")
        remote_backing_repo = bzrdir.BzrDir.open(
            self.get_vfs_only_url('remote')).open_repository()
        self.assertEqual(remote_backing_repo._format, local_repo._format)

    def test_sprout_branch_from_hpss_preserves_repo_format(self):
        """branch.sprout from a smart server preserves the repository format.
        """
        if not self.repository_format.supports_leaving_lock:
            raise tests.TestNotApplicable(
                "Format can not be used over HPSS")
        remote_repo = self.make_remote_repository('remote')
        remote_branch = remote_repo.bzrdir.create_branch()
        try:
            local_bzrdir = remote_branch.bzrdir.sprout('local')
        except errors.TransportNotPossible:
            raise tests.TestNotApplicable(
                "Cannot lock_read old formats like AllInOne over HPSS.")
        local_repo = local_bzrdir.open_repository()
        remote_backing_repo = bzrdir.BzrDir.open(
            self.get_vfs_only_url('remote')).open_repository()
        self.assertEqual(remote_backing_repo._format, local_repo._format)

    def test_sprout_branch_from_hpss_preserves_shared_repo_format(self):
        """branch.sprout from a smart server preserves the repository format of
        a branch from a shared repository.
        """
        if not self.repository_format.supports_leaving_lock:
            raise tests.TestNotApplicable(
                "Format can not be used over HPSS")
        # Make a shared repo
        remote_repo = self.make_remote_repository('remote', shared=True)
        remote_backing_repo = bzrdir.BzrDir.open(
            self.get_vfs_only_url('remote')).open_repository()
        # Make a branch in that repo in an old format that isn't the default
        # branch format for the repo.
        from bzrlib.branch import BzrBranchFormat5
        format = remote_backing_repo.bzrdir.cloning_metadir()
        format._branch_format = BzrBranchFormat5()
        remote_transport = remote_repo.bzrdir.root_transport.clone('branch')
        remote_backing_repo.bzrdir.create_branch_convenience(
            remote_transport.base, force_new_repo=False, format=format)
        remote_branch = bzrdir.BzrDir.open_from_transport(
            remote_transport).open_branch()
        try:
            local_bzrdir = remote_branch.bzrdir.sprout('local')
        except errors.TransportNotPossible:
            raise tests.TestNotApplicable(
                "Cannot lock_read old formats like AllInOne over HPSS.")
        local_repo = local_bzrdir.open_repository()
        self.assertEqual(remote_backing_repo._format, local_repo._format)

    def test_clone_to_hpss(self):
        if not self.repository_format.supports_leaving_lock:
            raise tests.TestNotApplicable(
                "Cannot lock pre_metadir_formats remotely.")
        remote_transport = self.make_smart_server('remote')
        local_branch = self.make_branch('local')
        remote_branch = local_branch.create_clone_on_transport(remote_transport)
        self.assertEqual(
            local_branch.repository._format.supports_external_lookups,
            remote_branch.repository._format.supports_external_lookups)

    def test_clone_stacking_policy_upgrades(self):
        """Cloning an unstackable branch format to somewhere with a default
        stack-on branch upgrades branch and repo to match the target and honour
        the policy.
        """
        try:
            repo = self.make_repository('repo', shared=True)
        except errors.IncompatibleFormat:
            raise tests.TestNotApplicable('Cannot make a shared repository')
        if repo.bzrdir._format.fixed_components:
            raise tests.KnownFailure(
                "pre metadir branches do not upgrade on push "
                "with stacking policy")
        if isinstance(repo._format,
                      pack_repo.RepositoryFormatKnitPack5RichRootBroken):
            raise tests.TestNotApplicable("unsupported format")
        # Make a source branch in 'repo' in an unstackable branch format
        bzrdir_format = self.repository_format._matchingbzrdir
        transport = self.get_transport('repo/branch')
        transport.mkdir('.')
        target_bzrdir = bzrdir_format.initialize_on_transport(transport)
        branch = _mod_branch.BzrBranchFormat6().initialize(target_bzrdir)
        # Ensure that stack_on will be stackable and match the serializer of
        # repo.
        if isinstance(repo, remote.RemoteRepository):
            repo._ensure_real()
            info_repo = repo._real_repository
        else:
            info_repo = repo
        format_description = info.describe_format(info_repo.bzrdir,
            info_repo, None, None)
        formats = format_description.split(' or ')
        stack_on_format = formats[0]
        if stack_on_format in ["pack-0.92", "dirstate", "metaweave"]:
            stack_on_format = "1.9"
        elif stack_on_format in ["dirstate-with-subtree", "rich-root",
            "rich-root-pack", "pack-0.92-subtree"]:
            stack_on_format = "1.9-rich-root"
        # formats not tested for above are already stackable, so we can use the
        # format as-is.
        stack_on = self.make_branch('stack-on-me', format=stack_on_format)
        self.make_bzrdir('.').get_config().set_default_stack_on('stack-on-me')
        target = branch.bzrdir.clone(self.get_url('target'))
        # The target branch supports stacking.
        self.assertTrue(target.open_branch()._format.supports_stacking())
        if isinstance(repo, remote.RemoteRepository):
            repo._ensure_real()
            repo = repo._real_repository
        target_repo = target.open_repository()
        if isinstance(target_repo, remote.RemoteRepository):
            target_repo._ensure_real()
            target_repo = target_repo._real_repository
        # The repository format is unchanged if it could already stack, or the
        # same as the stack on.
        if repo._format.supports_external_lookups:
            self.assertEqual(repo._format, target_repo._format)
        else:
            self.assertEqual(stack_on.repository._format, target_repo._format)

    def test__get_sink(self):
        repo = self.make_repository('repo')
        sink = repo._get_sink()
        self.assertIsInstance(sink, repository.StreamSink)

    def test__make_parents_provider(self):
        """Repositories must have a _make_parents_provider method that returns
        an object with a get_parent_map method.
        """
        repo = self.make_repository('repo')
        repo._make_parents_provider().get_parent_map

    def make_repository_and_foo_bar(self, shared):
        made_control = self.make_bzrdir('repository')
        repo = made_control.create_repository(shared=shared)
        bzrdir.BzrDir.create_branch_convenience(self.get_url('repository/foo'),
                                                force_new_repo=False)
        bzrdir.BzrDir.create_branch_convenience(self.get_url('repository/bar'),
                                                force_new_repo=True)
        baz = self.make_bzrdir('repository/baz')
        qux = self.make_branch('repository/baz/qux')
        quxx = self.make_branch('repository/baz/qux/quxx')
        return repo

    def test_find_branches(self):
        repo = self.make_repository_and_foo_bar(shared=False)
        branches = repo.find_branches()
        self.assertContainsRe(branches[-1].base, 'repository/foo/$')
        self.assertContainsRe(branches[-3].base, 'repository/baz/qux/$')
        self.assertContainsRe(branches[-2].base, 'repository/baz/qux/quxx/$')
        # in some formats, creating a repo creates a branch
        if len(branches) == 6:
            self.assertContainsRe(branches[-4].base, 'repository/baz/$')
            self.assertContainsRe(branches[-5].base, 'repository/bar/$')
            self.assertContainsRe(branches[-6].base, 'repository/$')
        else:
            self.assertEqual(4, len(branches))
            self.assertContainsRe(branches[-4].base, 'repository/bar/$')

    def test_find_branches_using(self):
        try:
            repo = self.make_repository_and_foo_bar(shared=True)
        except errors.IncompatibleFormat:
            raise tests.TestNotApplicable
        branches = repo.find_branches(using=True)
        self.assertContainsRe(branches[-1].base, 'repository/foo/$')
        # in some formats, creating a repo creates a branch
        if len(branches) == 2:
            self.assertContainsRe(branches[-2].base, 'repository/$')
        else:
            self.assertEqual(1, len(branches))

    def test_find_branches_using_standalone(self):
        branch = self.make_branch('branch')
        contained = self.make_branch('branch/contained')
        branches = branch.repository.find_branches(using=True)
        self.assertEqual([branch.base], [b.base for b in branches])
        branches = branch.repository.find_branches(using=False)
        self.assertEqual([branch.base, contained.base],
                         [b.base for b in branches])

    def test_find_branches_using_empty_standalone_repo(self):
        repo = self.make_repository('repo')
        self.assertFalse(repo.is_shared())
        try:
            repo.bzrdir.open_branch()
        except errors.NotBranchError:
            self.assertEqual([], repo.find_branches(using=True))
        else:
            self.assertEqual([repo.bzrdir.root_transport.base],
                             [b.base for b in repo.find_branches(using=True)])

    def test_set_get_make_working_trees_true(self):
        repo = self.make_repository('repo')
        try:
            repo.set_make_working_trees(True)
        except errors.RepositoryUpgradeRequired, e:
            raise tests.TestNotApplicable('Format does not support this flag.')
        self.assertTrue(repo.make_working_trees())

    def test_set_get_make_working_trees_false(self):
        repo = self.make_repository('repo')
        try:
            repo.set_make_working_trees(False)
        except errors.RepositoryUpgradeRequired, e:
            raise tests.TestNotApplicable('Format does not support this flag.')
        self.assertFalse(repo.make_working_trees())


class TestRepositoryLocking(per_repository.TestCaseWithRepository):

    def test_leave_lock_in_place(self):
        repo = self.make_repository('r')
        # Lock the repository, then use leave_lock_in_place so that when we
        # unlock the repository the lock is still held on disk.
        token = repo.lock_write().repository_token
        try:
            if token is None:
                # This test does not apply, because this repository refuses lock
                # tokens.
                self.assertRaises(NotImplementedError, repo.leave_lock_in_place)
                return
            repo.leave_lock_in_place()
        finally:
            repo.unlock()
        # We should be unable to relock the repo.
        self.assertRaises(errors.LockContention, repo.lock_write)
        # Cleanup
        repo.lock_write(token)
        repo.dont_leave_lock_in_place()
        repo.unlock()

    def test_dont_leave_lock_in_place(self):
        repo = self.make_repository('r')
        # Create a lock on disk.
        token = repo.lock_write().repository_token
        try:
            if token is None:
                # This test does not apply, because this repository refuses lock
                # tokens.
                self.assertRaises(NotImplementedError,
                                  repo.dont_leave_lock_in_place)
                return
            try:
                repo.leave_lock_in_place()
            except NotImplementedError:
                # This repository doesn't support this API.
                return
        finally:
            repo.unlock()
        # Reacquire the lock (with a different repository object) by using the
        # token.
        new_repo = repo.bzrdir.open_repository()
        new_repo.lock_write(token=token)
        # Call dont_leave_lock_in_place, so that the lock will be released by
        # this instance, even though the lock wasn't originally acquired by it.
        new_repo.dont_leave_lock_in_place()
        new_repo.unlock()
        # Now the repository is unlocked.  Test this by locking it (without a
        # token).
        repo.lock_write()
        repo.unlock()

    def test_lock_read_then_unlock(self):
        # Calling lock_read then unlocking should work without errors.
        repo = self.make_repository('r')
        repo.lock_read()
        repo.unlock()

    def test_lock_read_returns_unlockable(self):
        repo = self.make_repository('r')
        self.assertThat(repo.lock_read, ReturnsUnlockable(repo))

    def test_lock_write_returns_unlockable(self):
        repo = self.make_repository('r')
        self.assertThat(repo.lock_write, ReturnsUnlockable(repo))


class TestCaseWithComplexRepository(per_repository.TestCaseWithRepository):

    def setUp(self):
        super(TestCaseWithComplexRepository, self).setUp()
        tree_a = self.make_branch_and_tree('a')
        self.bzrdir = tree_a.branch.bzrdir
        # add a corrupt inventory 'orphan'
        # this may need some generalising for knits.
        tree_a.lock_write()
        try:
            tree_a.branch.repository.start_write_group()
            try:
                inv_file = tree_a.branch.repository.inventories
                inv_file.add_lines(('orphan',), [], [])
            except:
                tree_a.branch.repository.commit_write_group()
                raise
            else:
                tree_a.branch.repository.abort_write_group()
        finally:
            tree_a.unlock()
        # add a real revision 'rev1'
        tree_a.commit('rev1', rev_id='rev1', allow_pointless=True)
        # add a real revision 'rev2' based on rev1
        tree_a.commit('rev2', rev_id='rev2', allow_pointless=True)
        # add a reference to a ghost
        tree_a.add_parent_tree_id('ghost1')
        try:
            tree_a.commit('rev3', rev_id='rev3', allow_pointless=True)
        except errors.RevisionNotPresent:
            raise tests.TestNotApplicable(
                "Cannot test with ghosts for this format.")
        # add another reference to a ghost, and a second ghost.
        tree_a.add_parent_tree_id('ghost1')
        tree_a.add_parent_tree_id('ghost2')
        tree_a.commit('rev4', rev_id='rev4', allow_pointless=True)

    def test_revision_trees(self):
        revision_ids = ['rev1', 'rev2', 'rev3', 'rev4']
        repository = self.bzrdir.open_repository()
        repository.lock_read()
        self.addCleanup(repository.unlock)
        trees1 = list(repository.revision_trees(revision_ids))
        trees2 = [repository.revision_tree(t) for t in revision_ids]
        self.assertEqual(len(trees1), len(trees2))
        for tree1, tree2 in zip(trees1, trees2):
            self.assertFalse(tree2.changes_from(tree1).has_changed())

    def test_get_deltas_for_revisions(self):
        repository = self.bzrdir.open_repository()
        repository.lock_read()
        self.addCleanup(repository.unlock)
        revisions = [repository.get_revision(r) for r in
                     ['rev1', 'rev2', 'rev3', 'rev4']]
        deltas1 = list(repository.get_deltas_for_revisions(revisions))
        deltas2 = [repository.get_revision_delta(r.revision_id) for r in
                   revisions]
        self.assertEqual(deltas1, deltas2)

    def test_all_revision_ids(self):
        # all_revision_ids -> all revisions
        self.assertEqual(set(['rev1', 'rev2', 'rev3', 'rev4']),
            set(self.bzrdir.open_repository().all_revision_ids()))

    def test_get_ancestry_missing_revision(self):
        # get_ancestry(revision that is in some data but not fully installed
        # -> NoSuchRevision
        self.assertRaises(errors.NoSuchRevision,
                          self.bzrdir.open_repository().get_ancestry, 'orphan')

    def test_get_unordered_ancestry(self):
        repo = self.bzrdir.open_repository()
        self.assertEqual(set(repo.get_ancestry('rev3')),
                         set(repo.get_ancestry('rev3', topo_sorted=False)))

    def test_reserved_id(self):
        repo = self.make_repository('repository')
        repo.lock_write()
        repo.start_write_group()
        try:
            self.assertRaises(errors.ReservedId, repo.add_inventory, 'reserved:',
                              None, None)
            self.assertRaises(errors.ReservedId, repo.add_inventory_by_delta,
                "foo", [], 'reserved:', None)
            self.assertRaises(errors.ReservedId, repo.add_revision, 'reserved:',
                              None)
        finally:
            repo.abort_write_group()
            repo.unlock()


class TestCaseWithCorruptRepository(per_repository.TestCaseWithRepository):

    def setUp(self):
        super(TestCaseWithCorruptRepository, self).setUp()
        # a inventory with no parents and the revision has parents..
        # i.e. a ghost.
        repo = self.make_repository('inventory_with_unnecessary_ghost')
        repo.lock_write()
        repo.start_write_group()
        inv = inventory.Inventory(revision_id = 'ghost')
        inv.root.revision = 'ghost'
        if repo.supports_rich_root():
            root_id = inv.root.file_id
            repo.texts.add_lines((root_id, 'ghost'), [], [])
        sha1 = repo.add_inventory('ghost', inv, [])
        rev = _mod_revision.Revision(
            timestamp=0, timezone=None, committer="Foo Bar <foo@example.com>",
            message="Message", inventory_sha1=sha1, revision_id='ghost')
        rev.parent_ids = ['the_ghost']
        try:
            repo.add_revision('ghost', rev)
        except (errors.NoSuchRevision, errors.RevisionNotPresent):
            raise tests.TestNotApplicable(
                "Cannot test with ghosts for this format.")

        inv = inventory.Inventory(revision_id = 'the_ghost')
        inv.root.revision = 'the_ghost'
        if repo.supports_rich_root():
            root_id = inv.root.file_id
            repo.texts.add_lines((root_id, 'the_ghost'), [], [])
        sha1 = repo.add_inventory('the_ghost', inv, [])
        rev = _mod_revision.Revision(
            timestamp=0, timezone=None, committer="Foo Bar <foo@example.com>",
            message="Message", inventory_sha1=sha1, revision_id='the_ghost')
        rev.parent_ids = []
        repo.add_revision('the_ghost', rev)
        # check its setup usefully
        inv_weave = repo.inventories
        possible_parents = (None, (('ghost',),))
        self.assertSubset(inv_weave.get_parent_map([('ghost',)])[('ghost',)],
            possible_parents)
        repo.commit_write_group()
        repo.unlock()

    def test_corrupt_revision_access_asserts_if_reported_wrong(self):
        repo_url = self.get_url('inventory_with_unnecessary_ghost')
        repo = repository.Repository.open(repo_url)
        reported_wrong = False
        try:
            if repo.get_ancestry('ghost') != [None, 'the_ghost', 'ghost']:
                reported_wrong = True
        except errors.CorruptRepository:
            # caught the bad data:
            return
        if not reported_wrong:
            return
        self.assertRaises(errors.CorruptRepository, repo.get_revision, 'ghost')

    def test_corrupt_revision_get_revision_reconcile(self):
        repo_url = self.get_url('inventory_with_unnecessary_ghost')
        repo = repository.Repository.open(repo_url)
        repo.get_revision_reconcile('ghost')


# FIXME: document why this is a TestCaseWithTransport rather than a
#        TestCaseWithRepository
class TestEscaping(tests.TestCaseWithTransport):
    """Test that repositories can be stored correctly on VFAT transports.

    Makes sure we have proper escaping of invalid characters, etc.

    It'd be better to test all operations on the FakeVFATTransportDecorator,
    but working trees go straight to the os not through the Transport layer.
    Therefore we build some history first in the regular way and then
    check it's safe to access for vfat.
    """

    def test_on_vfat(self):
        # dont bother with remote repository testing, because this test is
        # about local disk layout/support.
        if isinstance(self.repository_format, remote.RemoteRepositoryFormat):
            return
        self.transport_server = test_server.FakeVFATServer
        FOO_ID = 'foo<:>ID'
        REV_ID = 'revid-1'
        # this makes a default format repository always, which is wrong:
        # it should be a TestCaseWithRepository in order to get the
        # default format.
        wt = self.make_branch_and_tree('repo')
        self.build_tree(["repo/foo"], line_endings='binary')
        # add file with id containing wierd characters
        wt.add(['foo'], [FOO_ID])
        wt.commit('this is my new commit', rev_id=REV_ID)
        # now access over vfat; should be safe
        branch = bzrdir.BzrDir.open(self.get_url('repo')).open_branch()
        revtree = branch.repository.revision_tree(REV_ID)
        revtree.lock_read()
        self.addCleanup(revtree.unlock)
        contents = revtree.get_file_text(FOO_ID)
        self.assertEqual(contents, 'contents of repo/foo\n')

    def test_create_bundle(self):
        wt = self.make_branch_and_tree('repo')
        self.build_tree(['repo/file1'])
        wt.add('file1')
        wt.commit('file1', rev_id='rev1')
        fileobj = StringIO()
        wt.branch.repository.create_bundle(
            'rev1', _mod_revision.NULL_REVISION, fileobj)


class TestRepositoryControlComponent(per_repository.TestCaseWithRepository):
    """Repository implementations adequately implement ControlComponent."""

    def test_urls(self):
        repo = self.make_repository('repo')
        self.assertIsInstance(repo.user_url, str)
        self.assertEqual(repo.user_url, repo.user_transport.base)
        # for all current bzrdir implementations the user dir must be 
        # above the control dir but we might need to relax that?
        self.assertEqual(repo.control_url.find(repo.user_url), 0)
        self.assertEqual(repo.control_url, repo.control_transport.base)<|MERGE_RESOLUTION|>--- conflicted
+++ resolved
@@ -88,11 +88,18 @@
     def test_attribute_format_pack_compresses(self):
         self.assertFormatAttribute('pack_compresses', (True, False))
 
-<<<<<<< HEAD
     def test_attribute_format_supports_full_versioned_files(self):
         self.assertFormatAttribute('supports_full_versioned_files',
             (True, False))
-=======
+
+    def test_attribute_format_supports_funky_characters(self):
+        self.assertFormatAttribute('supports_funky_characters',
+            (True, False))
+
+    def test_attribute_format_supports_leaving_lock(self):
+        self.assertFormatAttribute('supports_leaving_lock',
+            (True, False))
+
     def test_format_is_deprecated(self):
         repo = self.make_repository('repo')
         self.assertSubset([repo._format.is_deprecated()], (True, False))
@@ -115,15 +122,47 @@
         tree.lock_read()
         self.addCleanup(tree.unlock)
         self.assertEqual(set([rev_id]), set(repo.inventories.keys()))
->>>>>>> 02dca145
-
-    def test_attribute_format_supports_funky_characters(self):
-        self.assertFormatAttribute('supports_funky_characters',
-            (True, False))
-
-    def test_attribute_format_supports_leaving_lock(self):
-        self.assertFormatAttribute('supports_leaving_lock',
-            (True, False))
+
+    def test_attribute_revision_store(self):
+        """Test the existence of the revisions attribute."""
+        tree = self.make_branch_and_tree('tree')
+        repo = tree.branch.repository
+        self.assertIsInstance(repo.revisions,
+            versionedfile.VersionedFiles)
+
+    def test_attribute_revision_store_basics(self):
+        """Test the basic behaviour of the revisions attribute."""
+        tree = self.make_branch_and_tree('tree')
+        repo = tree.branch.repository
+        repo.lock_write()
+        try:
+            self.assertEqual(set(), set(repo.revisions.keys()))
+            revid = (tree.commit("foo"),)
+            self.assertEqual(set([revid]), set(repo.revisions.keys()))
+            self.assertEqual({revid:()},
+                repo.revisions.get_parent_map([revid]))
+        finally:
+            repo.unlock()
+        tree2 = self.make_branch_and_tree('tree2')
+        tree2.pull(tree.branch)
+        left_id = (tree2.commit('left'),)
+        right_id = (tree.commit('right'),)
+        tree.merge_from_branch(tree2.branch)
+        merge_id = (tree.commit('merged'),)
+        repo.lock_read()
+        self.addCleanup(repo.unlock)
+        self.assertEqual(set([revid, left_id, right_id, merge_id]),
+            set(repo.revisions.keys()))
+        self.assertEqual({revid:(), left_id:(revid,), right_id:(revid,),
+             merge_id:(right_id, left_id)},
+            repo.revisions.get_parent_map(repo.revisions.keys()))
+
+    def test_attribute_signature_store(self):
+        """Test the existence of the signatures attribute."""
+        tree = self.make_branch_and_tree('tree')
+        repo = tree.branch.repository
+        self.assertIsInstance(repo.signatures,
+            versionedfile.VersionedFiles)
 
     def test_attribute_text_store_basics(self):
         """Test the basic behaviour of the text store."""
