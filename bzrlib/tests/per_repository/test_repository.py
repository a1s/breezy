--- conflicted
+++ resolved
@@ -360,7 +360,6 @@
         wt.set_root_id('fixed-root')
         wt.commit('lala!', rev_id='revision-1', allow_pointless=True)
         tree = wt.branch.repository.revision_tree('revision-1')
-<<<<<<< HEAD
         tree.lock_read()
         try:
             self.assertEqual('revision-1', tree.inventory.root.revision)
@@ -370,13 +369,6 @@
                              list(tree.list_files(include_root=True)))
         finally:
             tree.unlock()
-=======
-        self.assertEqual('revision-1', tree.inventory.root.revision)
-        expected = InventoryDirectory('fixed-root', '', None)
-        expected.revision = 'revision-1'
-        self.assertEqual([('', 'V', 'directory', 'fixed-root', expected)],
-                         list(tree.list_files(include_root=True)))
->>>>>>> be98d42b
         tree = self.callDeprecated(['NULL_REVISION should be used for the null'
             ' revision instead of None, as of bzr 0.91.'],
             wt.branch.repository.revision_tree, None)
