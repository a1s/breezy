--- conflicted
+++ resolved
@@ -53,11 +53,7 @@
 
     def __init__(self):
         self.mapping_registry = DummyForeignVcsMappingRegistry()
-<<<<<<< HEAD
-        self.mapping_registry.register("v1", DummyForeignVcsMapping(self), 
-=======
-        self.mapping_registry.register("v1", DummyForeignVcsMapping(),
->>>>>>> caf1e9df
+        self.mapping_registry.register("v1", DummyForeignVcsMapping(self),
                                        "Version 1")
 
     def show_foreign_revid(self, foreign_revid):
@@ -89,13 +85,8 @@
     """Tests for the ForeignRevision class."""
 
     def test_create(self):
-<<<<<<< HEAD
         mapp = DummyForeignVcsMapping(DummyForeignVcs())
-        rev = foreign.ForeignRevision(("a", "foreign", "revid"), 
-=======
-        mapp = DummyForeignVcsMapping()
         rev = foreign.ForeignRevision(("a", "foreign", "revid"),
->>>>>>> caf1e9df
                                       mapp, "roundtripped-revid")
         self.assertEquals("", rev.inventory_sha1)
         self.assertEquals(("a", "foreign", "revid"), rev.foreign_revid)
@@ -107,14 +98,9 @@
 
     def setUp(self):
         super(ShowForeignPropertiesTests, self).setUp()
-<<<<<<< HEAD
         self.vcs = DummyForeignVcs()
-        foreign.foreign_vcs_registry.register("dummy", 
+        foreign.foreign_vcs_registry.register("dummy",
             self.vcs, "Dummy VCS")
-=======
-        foreign.foreign_vcs_registry.register("dummy",
-            DummyForeignVcs(), "Dummy VCS")
->>>>>>> caf1e9df
 
     def tearDown(self):
         super(ShowForeignPropertiesTests, self).tearDown()
@@ -130,13 +116,8 @@
                           foreign.show_foreign_properties(rev))
 
     def test_show_direct(self):
-<<<<<<< HEAD
-        rev = foreign.ForeignRevision(("some", "foreign", "revid"), 
-                                      DummyForeignVcsMapping(self.vcs), 
-=======
         rev = foreign.ForeignRevision(("some", "foreign", "revid"),
-                                      DummyForeignVcsMapping(),
->>>>>>> caf1e9df
+                                      DummyForeignVcsMapping(self.vcs),
                                       "roundtrip-revid")
         self.assertEquals({ "dummy ding": "some/foreign\\revid" },
                           foreign.show_foreign_properties(rev))