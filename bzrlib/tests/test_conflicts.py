--- conflicted
+++ resolved
@@ -239,15 +239,10 @@
     _conflict_type = None
     _assert_conflict = None
 
-    # Set by daughter classes
-    _conflict_type = None
-    _assert_conflict = None
-
     # Set by load_tests
     _base_actions = None
     _this_actions = None
     _other_actions = None
-<<<<<<< HEAD
 
     # Set by _this_actions and other_actions for more refined checks about the
     # conflict object. Each daughter class should describe the associated
@@ -290,54 +285,6 @@
     def scenarios(klass):
         # Only concrete classes return actual scenarios
         return []
-=======
-    _item_path = None
-    _item_id = None
->>>>>>> f05b7dba
-
-    # Set by _this_actions and other_actions
-    # FIXME: rename them this_args and other_args so the tests can use them
-    # more freely
-    _this_path = None
-    _this_id = None
-    _other_path = None
-    _other_id = None
-
-    @classmethod
-    def mirror_scenarios(klass, base_scenarios):
-        scenarios = []
-        def adapt(d, side):
-            """Modify dict to apply to the given side.
-
-            'actions' key is turned into '_actions_this' if side is 'this' for
-            example.
-            """
-            t = {}
-            # Turn each key into _side_key
-            for k,v in d.iteritems():
-                t['_%s_%s' % (k, side)] = v
-            return t
-        # Each base scenario is duplicated switching the roles of 'this' and
-        # 'other'
-        left = [l for l, r, c in base_scenarios]
-        right = [r for l, r, c in base_scenarios]
-        common = [c for l, r, c in base_scenarios]
-        for (lname, ldict), (rname, rdict), common in zip(left, right, common):
-            a = tests.multiply_scenarios([(lname, adapt(ldict, 'this'))],
-                                         [(rname, adapt(rdict, 'other'))])
-            b = tests.multiply_scenarios(
-                    [(rname, adapt(rdict, 'this'))],
-                    [(lname, adapt(ldict, 'other'))])
-            # Inject the common parameters in all scenarios
-            for name, d in a + b:
-                d.update(common)
-            scenarios.extend(a + b)
-        return scenarios
-
-    @classmethod
-    def scenarios(klass):
-        # Only concrete classes return actual scenarios
-        return []
 
     def setUp(self):
         super(TestParametrizedResolveConflicts, self).setUp()
@@ -348,7 +295,6 @@
         builder.build_snapshot('start', None, [
                 ('add', ('', 'root-id', 'directory', ''))])
         # Add a minimal base content
-<<<<<<< HEAD
         (_, actions_base) = self._get_actions(self._actions_base)()
         builder.build_snapshot('base', ['start'], actions_base)
         # Modify the base content in branch
@@ -357,16 +303,6 @@
         builder.build_snapshot('other', ['base'], actions_other)
         # Modify the base content in trunk
         (self._this_args,
-=======
-        _, _, actions_base = self._get_actions(self._actions_base)()
-        builder.build_snapshot('base', ['start'], actions_base)
-        # Modify the base content in branch
-        (self._other_path, self._other_id,
-         actions_other) = self._get_actions(self._actions_other)()
-        builder.build_snapshot('other', ['base'], actions_other)
-        # Modify the base content in trunk
-        (self._this_path, self._this_id,
->>>>>>> f05b7dba
          actions_this) = self._get_actions(self._actions_this)()
         builder.build_snapshot('this', ['base'], actions_this)
         # builder.get_branch() tip is now 'this'
@@ -381,7 +317,6 @@
         return getattr(self, 'check_%s' % name)
 
     def do_nothing(self):
-<<<<<<< HEAD
         return ([], [])
 
     def _merge_other_into_this(self):
@@ -406,30 +341,6 @@
         # Check that we don't have any conflicts nor unknown left
         self.assertLength(0, wt.conflicts())
         self.assertLength(0, list(wt.unknowns()))
-=======
-        return (None, None, [])
-
-    def do_create_file(self):
-        return ('file', 'file-id',
-                [('add', ('file', 'file-id', 'file', 'trunk content\n'))])
-
-    def do_create_file_a(self):
-        return ('file', 'file-a-id',
-                [('add', ('file', 'file-a-id', 'file', 'file a content\n'))])
-
-    def check_file_content_a(self):
-        self.assertFileEqual('file a content\n', 'branch/file')
-
-    def do_create_file_b(self):
-        return ('file', 'file-b-id',
-                [('add', ('file', 'file-b-id', 'file', 'file b content\n'))])
-
-    def check_file_content_b(self):
-        self.assertFileEqual('file b content\n', 'branch/file')
-
-    def do_create_dir(self):
-        return ('dir', 'dir-id', [('add', ('dir', 'dir-id', 'directory', ''))])
->>>>>>> f05b7dba
 
     def test_resolve_taking_this(self):
         wt = self._merge_other_into_this()
@@ -472,27 +383,18 @@
                 [('add', ('file', 'file-id', 'file', 'trunk content\n'))])
 
     def do_modify_file(self):
-<<<<<<< HEAD
         return (['file', 'file-id'],
-=======
-        return ('file', 'file-id',
->>>>>>> f05b7dba
                 [('modify', ('file-id', 'trunk content\nmore content\n'))])
 
     def check_file_has_more_content(self):
         self.assertFileEqual('trunk content\nmore content\n', 'branch/file')
 
     def do_delete_file(self):
-<<<<<<< HEAD
         return (['file', 'file-id'], [('unversion', 'file-id')])
-=======
-        return ('file', 'file-id', [('unversion', 'file-id')])
->>>>>>> f05b7dba
 
     def check_file_doesnt_exist(self):
         self.failIfExists('branch/file')
 
-<<<<<<< HEAD
     def _get_resolve_path_arg(self, wt, action):
         tpath, tfile_id = self._this_args
         opath, ofile_id = self._other_args
@@ -546,99 +448,29 @@
              for_dir),
         ]
         return klass.mirror_scenarios(base_scenarios)
-=======
+
+    def do_create_file(self):
+        return (['file', 'file-id'],
+                [('add', ('file', 'file-id', 'file', 'trunk content\n'))])
+
+    def do_create_dir(self):
+        return (['dir', 'dir-id'],
+                [('add', ('dir', 'dir-id', 'directory', ''))])
+
     def do_rename_file(self):
-        return ('new-file', 'file-id', [('rename', ('file', 'new-file'))])
+        return (['new-file', 'file-id'], [('rename', ('file', 'new-file'))])
 
     def check_file_renamed(self):
         self.failIfExists('branch/file')
         self.failUnlessExists('branch/new-file')
 
     def do_rename_file2(self):
-        return ('new-file2', 'file-id', [('rename', ('file', 'new-file2'))])
+        return (['new-file2', 'file-id'], [('rename', ('file', 'new-file2'))])
 
     def check_file_renamed2(self):
         self.failIfExists('branch/file')
         self.failUnlessExists('branch/new-file2')
 
-    def do_rename_dir(self):
-        return ('new-dir', 'dir-id', [('rename', ('dir', 'new-dir'))])
->>>>>>> f05b7dba
-
-    def do_create_file(self):
-        return (['file', 'file-id'],
-                [('add', ('file', 'file-id', 'file', 'trunk content\n'))])
-
-<<<<<<< HEAD
-    def do_create_dir(self):
-        return (['dir', 'dir-id'],
-                [('add', ('dir', 'dir-id', 'directory', ''))])
-=======
-    def do_rename_dir2(self):
-        return ('new-dir2', 'dir-id', [('rename', ('dir', 'new-dir2'))])
-
-    def check_dir_renamed2(self):
-        self.failIfExists('branch/dir')
-        self.failUnlessExists('branch/new-dir2')
-
-    def do_delete_dir(self):
-        return ('<deleted>', 'dir-id', [('unversion', 'dir-id')])
->>>>>>> f05b7dba
-
-    def do_rename_file(self):
-        return (['new-file', 'file-id'], [('rename', ('file', 'new-file'))])
-
-<<<<<<< HEAD
-    def check_file_renamed(self):
-        self.failIfExists('branch/file')
-        self.failUnlessExists('branch/new-file')
-
-    def do_rename_file2(self):
-        return (['new-file2', 'file-id'], [('rename', ('file', 'new-file2'))])
-=======
-    def _merge_other_into_this(self):
-        b = self.builder.get_branch()
-        wt = b.bzrdir.sprout('branch').open_workingtree()
-        wt.merge_from_branch(b, 'other')
-        return wt
-
-    def assertConflict(self, wt):
-        confs = wt.conflicts()
-        self.assertLength(1, confs)
-        c = confs[0]
-        self.assertIsInstance(c, self._conflict_type)
-        self._assert_conflict(wt, c)
-
-    def _get_resolve_path_arg(self, wt, action):
-        return self._item_path
-
-    def check_resolved(self, wt, action):
-        path = self._get_resolve_path_arg(wt, action)
-        conflicts.resolve(wt, [path], action=action)
-        # Check that we don't have any conflicts nor unknown left
-        self.assertLength(0, wt.conflicts())
-        self.assertLength(0, list(wt.unknowns()))
-
-    def test_resolve_taking_this(self):
-        wt = self._merge_other_into_this()
-        self.assertConflict(wt)
-        self.check_resolved(wt, 'take_this')
-        check_this = self._get_check(self._check_this)
-        check_this()
-
-    def test_resolve_taking_other(self):
-        wt = self._merge_other_into_this()
-        self.assertConflict(wt)
-        self.check_resolved(wt, 'take_other')
-        check_other = self._get_check(self._check_other)
-        check_other()
->>>>>>> f05b7dba
-
-    def check_file_renamed2(self):
-        self.failIfExists('branch/file')
-        self.failUnlessExists('branch/new-file2')
-
-<<<<<<< HEAD
     def do_rename_dir(self):
         return (['new-dir', 'dir-id'], [('rename', ('dir', 'new-dir'))])
 
@@ -683,73 +515,6 @@
         self.assertEqual(tfile_id, c.file_id)
         self.assertEqual(tpath, c.path)
         self.assertEqual(opath, c.conflict_path)
-=======
-class TestResolveContentsConflict(TestParametrizedResolveConflicts):
-
-    _conflict_type = conflicts.ContentsConflict,
-    @classmethod
-    def scenarios(klass):
-        base_scenarios = [
-            (('file_modified', dict(actions='modify_file',
-                                   check='file_has_more_content')),
-             ('file_deleted', dict(actions='delete_file',
-                                   check='file_doesnt_exist')),
-             dict(_actions_base='create_file', _item_path='file')),
-            ]
-        return klass.mirror_scenarios(base_scenarios)
-
-    def assertContentsConflict(self, wt, c):
-        self.assertEqual(self._other_id, c.file_id)
-        self.assertEqual(self._other_path, c.path)
-    _assert_conflict = assertContentsConflict
-
-
-
-class TestResolvePathConflict(TestParametrizedResolveConflicts):
-
-    _conflict_type = conflicts.PathConflict,
-
-    @classmethod
-    def scenarios(klass):
-        for_file = dict(_actions_base='create_file',
-                  _item_path='new-file', _item_id='file-id',)
-        for_dir = dict(_actions_base='create_dir',
-                        _item_path='new-dir', _item_id='dir-id',)
-        base_scenarios = [
-            (('file_renamed',
-              dict(actions='rename_file', check='file_renamed')),
-             ('file_deleted',
-              dict(actions='delete_file', check='file_doesnt_exist')),
-             for_file),
-            (('file_renamed',
-              dict(actions='rename_file', check='file_renamed')),
-             ('file_renamed2',
-              dict(actions='rename_file2', check='file_renamed2')),
-             for_file),
-            (('dir_renamed',
-              dict(actions='rename_dir', check='dir_renamed')),
-             ('dir_deleted',
-              dict(actions='delete_dir', check='dir_doesnt_exist')),
-             for_dir),
-            (('dir_renamed',
-              dict(actions='rename_dir', check='dir_renamed')),
-             ('dir_renamed2',
-              dict(actions='rename_dir2', check='dir_renamed2')),
-             for_dir),
-        ]
-        return klass.mirror_scenarios(base_scenarios)
-
-    def do_delete_file(self):
-        sup = super(TestResolvePathConflict, self).do_delete_file()
-        # PathConflicts handle deletion differently and requires a special
-        # hard-coded value
-        return ('<deleted>',) + sup[1:]
-
-    def assertPathConflict(self, wt, c):
-        self.assertEqual(self._item_id, c.file_id)
-        self.assertEqual(self._this_path, c.path)
-        self.assertEqual(self._other_path, c.conflict_path)
->>>>>>> f05b7dba
     _assert_conflict = assertPathConflict
 
 
@@ -763,17 +528,12 @@
         # compatibility code.
         old_c = conflicts.PathConflict('<deleted>', self._item_path,
                                        file_id=None)
-<<<<<<< HEAD
         wt.set_conflicts(conflicts.ConflictList([c]))
-=======
-        wt.set_conflicts(conflicts.ConflictList([old_c]))
->>>>>>> f05b7dba
 
 
 class TestResolveDuplicateEntry(TestParametrizedResolveConflicts):
 
     _conflict_type = conflicts.DuplicateEntry,
-<<<<<<< HEAD
 
     # Both args are a list containing:
     # - path involved
@@ -781,8 +541,6 @@
     _this_args = None
     _other_args = None
 
-=======
->>>>>>> f05b7dba
     @classmethod
     def scenarios(klass):
         base_scenarios = [
@@ -790,7 +548,6 @@
                                     check='file_content_a')),
              ('fileb_created', dict(actions='create_file_b',
                                    check='file_content_b')),
-<<<<<<< HEAD
              dict(_actions_base='nothing')),
             ]
         return klass.mirror_scenarios(base_scenarios)
@@ -820,16 +577,6 @@
         self.assertEqual(tfile_id, c.file_id)
         self.assertEqual(tpath + '.moved', c.path)
         self.assertEqual(tpath, c.conflict_path)
-=======
-             dict(_actions_base='nothing', _item_path='file')),
-            ]
-        return klass.mirror_scenarios(base_scenarios)
-
-    def assertDuplicateEntry(self, wt, c):
-        self.assertEqual(self._this_id, c.file_id)
-        self.assertEqual(self._item_path + '.moved', c.path)
-        self.assertEqual(self._item_path, c.conflict_path)
->>>>>>> f05b7dba
     _assert_conflict = assertDuplicateEntry
 
 
@@ -1003,7 +750,6 @@
 class TestResolveParentLoop(TestParametrizedResolveConflicts):
 
     _conflict_type = conflicts.ParentLoop,
-<<<<<<< HEAD
 
     # Both args are a list containing:
     # dir_id: the directory being moved
@@ -1013,8 +759,6 @@
     _this_args = None
     _other_args = None
 
-=======
->>>>>>> f05b7dba
     @classmethod
     def scenarios(klass):
         base_scenarios = [
@@ -1032,47 +776,29 @@
         return klass.mirror_scenarios(base_scenarios)
 
     def do_create_dir1_dir2(self):
-<<<<<<< HEAD
         return ([None, None, False],
-=======
-        return (None, None,
->>>>>>> f05b7dba
                 [('add', ('dir1', 'dir1-id', 'directory', '')),
                  ('add', ('dir2', 'dir2-id', 'directory', '')),
                  ])
 
     def do_move_dir1_into_dir2(self):
-<<<<<<< HEAD
         return (['dir1-id', 'dir2-id', False],
                 [('rename', ('dir1', 'dir2/dir1'))])
-=======
-        # The arguments are the file-id to move and the targeted file-id dir.
-        return ('dir1-id', 'dir2-id', [('rename', ('dir1', 'dir2/dir1'))])
->>>>>>> f05b7dba
 
     def check_dir1_moved(self):
         self.failIfExists('branch/dir1')
         self.failUnlessExists('branch/dir2/dir1')
 
     def do_move_dir2_into_dir1(self):
-<<<<<<< HEAD
         return (['dir2-id', 'dir1-id', False],
                 [('rename', ('dir2', 'dir1/dir2'))])
-=======
-        # The arguments are the file-id to move and the targeted file-id dir.
-        return ('dir2-id', 'dir1-id', [('rename', ('dir2', 'dir1/dir2'))])
->>>>>>> f05b7dba
 
     def check_dir2_moved(self):
         self.failIfExists('branch/dir2')
         self.failUnlessExists('branch/dir1/dir2')
 
     def do_create_dir1_4(self):
-<<<<<<< HEAD
         return ([None, None, False],
-=======
-        return (None, None,
->>>>>>> f05b7dba
                 [('add', ('dir1', 'dir1-id', 'directory', '')),
                  ('add', ('dir1/dir2', 'dir2-id', 'directory', '')),
                  ('add', ('dir3', 'dir3-id', 'directory', '')),
@@ -1080,12 +806,7 @@
                  ])
 
     def do_move_dir1_into_dir4(self):
-<<<<<<< HEAD
         return (['dir1-id', 'dir4-id', True],
-=======
-        # The arguments are the file-id to move and the targeted file-id dir.
-        return ('dir1-id', 'dir4-id',
->>>>>>> f05b7dba
                 [('rename', ('dir1', 'dir3/dir4/dir1'))])
 
     def check_dir1_2_moved(self):
@@ -1094,12 +815,7 @@
         self.failUnlessExists('branch/dir3/dir4/dir1/dir2')
 
     def do_move_dir3_into_dir2(self):
-<<<<<<< HEAD
         return (['dir3-id', 'dir2-id', True],
-=======
-        # The arguments are the file-id to move and the targeted file-id dir.
-        return ('dir3-id', 'dir2-id',
->>>>>>> f05b7dba
                 [('rename', ('dir3', 'dir1/dir2/dir3'))])
 
     def check_dir3_4_moved(self):
@@ -1112,7 +828,6 @@
         # moving <conflict_path> into <path>.  Cancelled move.
         # But since <path> doesn't exist in the working tree, we need to use
         # <conflict_path> instead
-<<<<<<< HEAD
         odir_id, otarget_id, oxfail = self._other_args
         path = wt.id2path(odir_id)
         return path
@@ -1128,77 +843,6 @@
             raise tests.KnownFailure(
                 "ParentLoop doesn't carry enough info to resolve --take-other")
     _assert_conflict = assertParentLoop
-=======
-        path = wt.id2path(self._other_id)
-        return path
-
-    def assertParentLoop(self, wt, c):
-        if 'taking_other(' in self.id() and 'dir4' in self.id():
-            raise tests.KnownFailure(
-                "ParentLoop doesn't carry enough info to resolve")
-        # The relevant file-ids are other_args swapped (which is the main
-        # reason why they should be renamed other_args instead of Other_path
-        # and other_id). In the conflict object, they represent:
-        # c.file_id: the directory being moved
-        # c.conflict_id_id: The target directory
-        self.assertEqual(self._other_path, c.file_id)
-        self.assertEqual(self._other_id, c.conflict_file_id)
-        # The conflict paths are irrelevant (they are deterministic but not
-        # worth checking since they don't provide the needed information
-        # anyway)
-    _assert_conflict = assertParentLoop
-
-
-class OldTestResolveParentLoop(TestResolveConflicts):
-
-    preamble = """
-$ bzr init trunk
-$ cd trunk
-$ bzr mkdir dir1
-$ bzr mkdir dir2
-$ bzr commit -m 'Create trunk'
-
-$ bzr mv dir2 dir1
-$ bzr commit -m 'Moved dir2 into dir1'
-
-$ bzr branch . -r 1 ../branch
-$ cd ../branch
-$ bzr mv dir1 dir2
-$ bzr commit -m 'Moved dir1 into dir2'
-
-$ bzr merge ../trunk
-2>Conflict moving dir2 into dir2/dir1. Cancelled move.
-2>1 conflicts encountered.
-"""
-
-    def test_take_this(self):
-        self.run_script("""
-$ bzr resolve dir2
-$ bzr commit --strict -m 'No more conflicts nor unknown files'
-""")
-
-    def test_take_other(self):
-        self.run_script("""
-$ bzr mv dir2/dir1 dir1
-$ bzr mv dir2 dir1
-$ bzr resolve dir2
-$ bzr commit --strict -m 'No more conflicts nor unknown files'
-""")
-
-    def test_resolve_taking_this(self):
-        self.run_script("""
-$ bzr resolve --take-this dir2
-$ bzr commit --strict -m 'No more conflicts nor unknown files'
-""")
-        self.failUnlessExists('dir2')
-
-    def test_resolve_taking_other(self):
-        self.run_script("""
-$ bzr resolve --take-other dir2
-$ bzr commit --strict -m 'No more conflicts nor unknown files'
-""")
-        self.failUnlessExists('dir1')
->>>>>>> f05b7dba
 
 
 class TestResolveNonDirectoryParent(TestResolveConflicts):
