--- conflicted
+++ resolved
@@ -427,9 +427,6 @@
               dict(actions='modify_file', check='file_has_more_content')),
              ('file_deleted',
               dict(actions='delete_file', check='file_doesnt_exist')),),
-<<<<<<< HEAD
-            ])
-=======
             # File modified/deleted in dir
             (dict(_base_actions='create_file_in_dir',
                   _path='dir/file', _file_id='file-id'),
@@ -439,9 +436,7 @@
              ('file_deleted_in_dir',
               dict(actions='delete_file',
                    check='file_in_dir_doesnt_exist')),),
-            ]
-        return mirror_scenarios(base_scenarios)
->>>>>>> ca2acf2e
+            ])
 
     def do_create_file(self):
         return [('add', ('file', 'file-id', 'file', 'trunk content\n'))]
