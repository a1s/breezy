# (C) 2005 Canonical Ltd

# This program is free software; you can redistribute it and/or modify
# it under the terms of the GNU General Public License as published by
# the Free Software Foundation; either version 2 of the License, or
# (at your option) any later version.

# This program is distributed in the hope that it will be useful,
# but WITHOUT ANY WARRANTY; without even the implied warranty of
# MERCHANTABILITY or FITNESS FOR A PARTICULAR PURPOSE.  See the
# GNU General Public License for more details.

# You should have received a copy of the GNU General Public License
# along with this program; if not, write to the Free Software
# Foundation, Inc., 59 Temple Place, Suite 330, Boston, MA  02111-1307  USA

from bzrlib.selftest import TestCaseInTempDir


<<<<<<< HEAD
class TestAppendRevisions(InTempDir):
=======
class TestAppendRevisions(TestCaseInTempDir):
>>>>>>> 29018c72
    """Test appending more than one revision"""
    def test_append_revisions(self):
        from bzrlib.branch import Branch
        br = Branch(".", init=True)
        br.append_revision("rev1")
        self.assertEquals(br.revision_history(), ["rev1",])
        br.append_revision("rev2", "rev3")
        self.assertEquals(br.revision_history(), ["rev1", "rev2", "rev3"])


# TODO: rewrite this as a regular unittest, without relying on the displayed output        
#         >>> from bzrlib.commit import commit
#         >>> bzrlib.trace.silent = True
#         >>> br1 = ScratchBranch(files=['foo', 'bar'])
#         >>> br1.add('foo')
#         >>> br1.add('bar')
#         >>> commit(br1, "lala!", rev_id="REVISION-ID-1", verbose=False)
#         >>> br2 = ScratchBranch()
#         >>> br2.update_revisions(br1)
#         Added 2 texts.
#         Added 1 inventories.
#         Added 1 revisions.
#         >>> br2.revision_history()
#         [u'REVISION-ID-1']
#         >>> br2.update_revisions(br1)
#         Added 0 revisions.
#         >>> br1.text_store.total_size() == br2.text_store.total_size()
#         True<|MERGE_RESOLUTION|>--- conflicted
+++ resolved
@@ -17,11 +17,7 @@
 from bzrlib.selftest import TestCaseInTempDir
 
 
-<<<<<<< HEAD
-class TestAppendRevisions(InTempDir):
-=======
 class TestAppendRevisions(TestCaseInTempDir):
->>>>>>> 29018c72
     """Test appending more than one revision"""
     def test_append_revisions(self):
         from bzrlib.branch import Branch
