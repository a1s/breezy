# Copyright (C) 2005 by Canonical Ltd

# This program is free software; you can redistribute it and/or modify
# it under the terms of the GNU General Public License as published by
# the Free Software Foundation; either version 2 of the License, or
# (at your option) any later version.

# This program is distributed in the hope that it will be useful,
# but WITHOUT ANY WARRANTY; without even the implied warranty of
# MERCHANTABILITY or FITNESS FOR A PARTICULAR PURPOSE.  See the
# GNU General Public License for more details.

# You should have received a copy of the GNU General Public License
# along with this program; if not, write to the Free Software
# Foundation, Inc., 59 Temple Place, Suite 330, Boston, MA  02111-1307  USA

from cStringIO import StringIO
import os

from bzrlib.branch import Branch
from bzrlib.clone import copy_branch
import bzrlib.errors as errors
from bzrlib.diff import internal_diff
from bzrlib.inventory import Inventory, ROOT_ID
import bzrlib.inventory as inventory
from bzrlib.osutils import has_symlinks, rename
from bzrlib.selftest import TestCase, TestCaseInTempDir


class TestInventory(TestCase):

    def test_is_within(self):
        from bzrlib.osutils import is_inside_any

        SRC_FOO_C = os.path.join('src', 'foo.c')
        for dirs, fn in [(['src', 'doc'], SRC_FOO_C),
                         (['src'], SRC_FOO_C),
                         (['src'], 'src'),
                         ]:
            self.assert_(is_inside_any(dirs, fn))
            
        for dirs, fn in [(['src'], 'srccontrol'),
                         (['src'], 'srccontrol/foo')]:
            self.assertFalse(is_inside_any(dirs, fn))
            
    def test_ids(self):
        """Test detection of files within selected directories."""
        inv = Inventory()
        
        for args in [('src', 'directory', 'src-id'), 
                     ('doc', 'directory', 'doc-id'), 
                     ('src/hello.c', 'file'),
                     ('src/bye.c', 'file', 'bye-id'),
                     ('Makefile', 'file')]:
            inv.add_path(*args)
            
        self.assertEqual(inv.path2id('src'), 'src-id')
        self.assertEqual(inv.path2id('src/bye.c'), 'bye-id')
        
        self.assert_('src-id' in inv)


    def test_version(self):
        """Inventory remembers the text's version."""
        inv = Inventory()
        ie = inv.add_path('foo.txt', 'file')
        ## XXX


class TestInventoryEntry(TestCase):

    def test_file_kind_character(self):
        file = inventory.InventoryFile('123', 'hello.c', ROOT_ID)
        self.assertEqual(file.kind_character(), '')

    def test_dir_kind_character(self):
        dir = inventory.InventoryDirectory('123', 'hello.c', ROOT_ID)
        self.assertEqual(dir.kind_character(), '/')

    def test_link_kind_character(self):
        dir = inventory.InventoryLink('123', 'hello.c', ROOT_ID)
        self.assertEqual(dir.kind_character(), '')

    def test_dir_detect_changes(self):
        left = inventory.InventoryDirectory('123', 'hello.c', ROOT_ID)
        left.text_sha1 = 123
        left.executable = True
        left.symlink_target='foo'
        right = inventory.InventoryDirectory('123', 'hello.c', ROOT_ID)
        right.text_sha1 = 321
        right.symlink_target='bar'
        self.assertEqual((False, False), left.detect_changes(right))
        self.assertEqual((False, False), right.detect_changes(left))

    def test_file_detect_changes(self):
        left = inventory.InventoryFile('123', 'hello.c', ROOT_ID)
        left.text_sha1 = 123
        right = inventory.InventoryFile('123', 'hello.c', ROOT_ID)
        right.text_sha1 = 123
        self.assertEqual((False, False), left.detect_changes(right))
        self.assertEqual((False, False), right.detect_changes(left))
        left.executable = True
        self.assertEqual((False, True), left.detect_changes(right))
        self.assertEqual((False, True), right.detect_changes(left))
        right.text_sha1 = 321
        self.assertEqual((True, True), left.detect_changes(right))
        self.assertEqual((True, True), right.detect_changes(left))

    def test_symlink_detect_changes(self):
        left = inventory.InventoryLink('123', 'hello.c', ROOT_ID)
        left.text_sha1 = 123
        left.executable = True
        left.symlink_target='foo'
        right = inventory.InventoryLink('123', 'hello.c', ROOT_ID)
        right.text_sha1 = 321
        right.symlink_target='foo'
        self.assertEqual((False, False), left.detect_changes(right))
        self.assertEqual((False, False), right.detect_changes(left))
        left.symlink_target = 'different'
        self.assertEqual((True, False), left.detect_changes(right))
        self.assertEqual((True, False), right.detect_changes(left))

    def test_file_has_text(self):
        file = inventory.InventoryFile('123', 'hello.c', ROOT_ID)
        self.failUnless(file.has_text())

    def test_directory_has_text(self):
        dir = inventory.InventoryDirectory('123', 'hello.c', ROOT_ID)
        self.failIf(dir.has_text())

    def test_link_has_text(self):
        link = inventory.InventoryLink('123', 'hello.c', ROOT_ID)
        self.failIf(link.has_text())


class TestEntryDiffing(TestCaseInTempDir):

    def setUp(self):
        super(TestEntryDiffing, self).setUp()
        self.branch = Branch.initialize('.')
        self.wt = self.branch.working_tree()
        print >> open('file', 'wb'), 'foo'
        self.branch.working_tree().add(['file'], ['fileid'])
        if has_symlinks():
            os.symlink('target1', 'symlink')
            self.branch.working_tree().add(['symlink'], ['linkid'])
        self.wt.commit('message_1', rev_id = '1')
        print >> open('file', 'wb'), 'bar'
        if has_symlinks():
            os.unlink('symlink')
            os.symlink('target2', 'symlink')
        self.tree_1 = self.branch.storage.revision_tree('1')
        self.inv_1 = self.branch.storage.get_inventory('1')
        self.file_1 = self.inv_1['fileid']
        self.tree_2 = self.branch.working_tree()
        self.inv_2 = self.tree_2.read_working_inventory()
        self.file_2 = self.inv_2['fileid']
        if has_symlinks():
            self.link_1 = self.inv_1['linkid']
            self.link_2 = self.inv_2['linkid']

    def test_file_diff_deleted(self):
        output = StringIO()
        self.file_1.diff(internal_diff, 
                          "old_label", self.tree_1,
                          "/dev/null", None, None,
                          output)
        self.assertEqual(output.getvalue(), "--- old_label\t\n"
                                            "+++ /dev/null\t\n"
                                            "@@ -1,1 +0,0 @@\n"
                                            "-foo\n"
                                            "\n")

    def test_file_diff_added(self):
        output = StringIO()
        self.file_1.diff(internal_diff, 
                          "new_label", self.tree_1,
                          "/dev/null", None, None,
                          output, reverse=True)
        self.assertEqual(output.getvalue(), "--- /dev/null\t\n"
                                            "+++ new_label\t\n"
                                            "@@ -0,0 +1,1 @@\n"
                                            "+foo\n"
                                            "\n")

    def test_file_diff_changed(self):
        output = StringIO()
        self.file_1.diff(internal_diff, 
                          "/dev/null", self.tree_1, 
                          "new_label", self.file_2, self.tree_2,
                          output)
        self.assertEqual(output.getvalue(), "--- /dev/null\t\n"
                                            "+++ new_label\t\n"
                                            "@@ -1,1 +1,1 @@\n"
                                            "-foo\n"
                                            "+bar\n"
                                            "\n")
        
    def test_link_diff_deleted(self):
        if not has_symlinks():
            return
        output = StringIO()
        self.link_1.diff(internal_diff, 
                          "old_label", self.tree_1,
                          "/dev/null", None, None,
                          output)
        self.assertEqual(output.getvalue(),
                         "=== target was 'target1'\n")

    def test_link_diff_added(self):
        if not has_symlinks():
            return
        output = StringIO()
        self.link_1.diff(internal_diff, 
                          "new_label", self.tree_1,
                          "/dev/null", None, None,
                          output, reverse=True)
        self.assertEqual(output.getvalue(),
                         "=== target is 'target1'\n")

    def test_link_diff_changed(self):
        if not has_symlinks():
            return
        output = StringIO()
        self.link_1.diff(internal_diff, 
                          "/dev/null", self.tree_1, 
                          "new_label", self.link_2, self.tree_2,
                          output)
        self.assertEqual(output.getvalue(),
                         "=== target changed 'target1' => 'target2'\n")


class TestSnapshot(TestCaseInTempDir):

    def setUp(self):
        # for full testing we'll need a branch
        # with a subdir to test parent changes.
        # and a file, link and dir under that.
        # but right now I only need one attribute
        # to change, and then test merge patterns
        # with fake parent entries.
        super(TestSnapshot, self).setUp()
        self.branch = Branch.initialize('.')
        self.build_tree(['subdir/', 'subdir/file'], line_endings='binary')
        self.branch.working_tree().add(['subdir', 'subdir/file'],
                                       ['dirid', 'fileid'])
        if has_symlinks():
            pass
        self.wt = self.branch.working_tree()
        self.wt.commit('message_1', rev_id = '1')
        self.tree_1 = self.branch.storage.revision_tree('1')
        self.inv_1 = self.branch.storage.get_inventory('1')
        self.file_1 = self.inv_1['fileid']
        self.work_tree = self.branch.working_tree()
        self.file_active = self.work_tree.inventory['fileid']

    def test_snapshot_new_revision(self):
        # This tests that a simple commit with no parents makes a new
        # revision value in the inventory entry
        self.file_active.snapshot('2', 'subdir/file', {}, self.work_tree, 
                                  self.branch.storage.weave_store,
                                  self.branch.get_transaction())
        # expected outcome - file_1 has a revision id of '2', and we can get
        # its text of 'file contents' out of the weave.
        self.assertEqual(self.file_1.revision, '1')
        self.assertEqual(self.file_active.revision, '2')
        # this should be a separate test probably, but lets check it once..
        lines = self.branch.storage.weave_store.get_lines('fileid','2',
            self.branch.get_transaction())
        self.assertEqual(lines, ['contents of subdir/file\n'])

    def test_snapshot_unchanged(self):
        #This tests that a simple commit does not make a new entry for
        # an unchanged inventory entry
        self.file_active.snapshot('2', 'subdir/file', {'1':self.file_1},
                                  self.work_tree, 
                                  self.branch.storage.weave_store,
                                  self.branch.get_transaction())
        self.assertEqual(self.file_1.revision, '1')
        self.assertEqual(self.file_active.revision, '1')
        self.assertRaises(errors.WeaveError,
                          self.branch.storage.weave_store.get_lines, 'fileid', 
                          '2', self.branch.get_transaction())

    def test_snapshot_merge_identical_different_revid(self):
        # This tests that a commit with two identical parents, one of which has
        # a different revision id, results in a new revision id in the entry.
        # 1->other, commit a merge of other against 1, results in 2.
        other_ie = inventory.InventoryFile('fileid', 'newname', self.file_1.parent_id)
        other_ie = inventory.InventoryFile('fileid', 'file', self.file_1.parent_id)
        other_ie.revision = '1'
        other_ie.text_sha1 = self.file_1.text_sha1
        other_ie.text_size = self.file_1.text_size
        self.assertEqual(self.file_1, other_ie)
        other_ie.revision = 'other'
        self.assertNotEqual(self.file_1, other_ie)
        self.branch.storage.weave_store.add_identical_text('fileid', '1', 
            'other', ['1'], self.branch.get_transaction())
        self.file_active.snapshot('2', 'subdir/file', 
                                  {'1':self.file_1, 'other':other_ie},
                                  self.work_tree, 
                                  self.branch.storage.weave_store,
                                  self.branch.get_transaction())
        self.assertEqual(self.file_active.revision, '2')

    def test_snapshot_changed(self):
        # This tests that a commit with one different parent results in a new
        # revision id in the entry.
        self.file_active.name='newname'
        rename('subdir/file', 'subdir/newname')
        self.file_active.snapshot('2', 'subdir/newname', {'1':self.file_1}, 
                                  self.work_tree, 
                                  self.branch.storage.weave_store,
                                  self.branch.get_transaction())
        # expected outcome - file_1 has a revision id of '2'
        self.assertEqual(self.file_active.revision, '2')


class TestPreviousHeads(TestCaseInTempDir):

    def setUp(self):
        # we want several inventories, that respectively
        # give use the following scenarios:
        # A) fileid not in any inventory (A),
        # B) fileid present in one inventory (B) and (A,B)
        # C) fileid present in two inventories, and they
        #   are not mutual descendents (B, C)
        # D) fileid present in two inventories and one is
        #   a descendent of the other. (B, D)
        super(TestPreviousHeads, self).setUp()
        self.build_tree(['file'])
        self.branch = Branch.initialize('.')
        self.wt = self.branch.working_tree()
        self.wt.commit('new branch', allow_pointless=True, rev_id='A')
<<<<<<< HEAD
        self.inv_A = self.branch.storage.get_inventory('A')
        self.branch.add(['file'], ['fileid'])
=======
        self.inv_A = self.branch.get_inventory('A')
        self.branch.working_tree().add(['file'], ['fileid'])
>>>>>>> 9a5d7d99
        self.wt.commit('add file', rev_id='B')
        self.inv_B = self.branch.storage.get_inventory('B')
        self.branch.put_controlfile('revision-history', 'A\n')
        self.assertEqual(self.branch.revision_history(), ['A'])
        self.wt.commit('another add of file', rev_id='C')
        self.inv_C = self.branch.storage.get_inventory('C')
        self.wt.add_pending_merge('B')
        self.wt.commit('merge in B', rev_id='D')
        self.inv_D = self.branch.storage.get_inventory('D')
        self.file_active = self.wt.inventory['fileid']
        self.weave = self.branch.storage.weave_store.get_weave('fileid',
            self.branch.get_transaction())
        
    def get_previous_heads(self, inventories):
        return self.file_active.find_previous_heads(inventories, self.weave)
        
    def test_fileid_in_no_inventory(self):
        self.assertEqual({}, self.get_previous_heads([self.inv_A]))

    def test_fileid_in_one_inventory(self):
        self.assertEqual({'B':self.inv_B['fileid']},
                         self.get_previous_heads([self.inv_B]))
        self.assertEqual({'B':self.inv_B['fileid']},
                         self.get_previous_heads([self.inv_A, self.inv_B]))
        self.assertEqual({'B':self.inv_B['fileid']},
                         self.get_previous_heads([self.inv_B, self.inv_A]))

    def test_fileid_in_two_inventories_gives_both_entries(self):
        self.assertEqual({'B':self.inv_B['fileid'],
                          'C':self.inv_C['fileid']},
                          self.get_previous_heads([self.inv_B, self.inv_C]))
        self.assertEqual({'B':self.inv_B['fileid'],
                          'C':self.inv_C['fileid']},
                          self.get_previous_heads([self.inv_C, self.inv_B]))

    def test_fileid_in_two_inventories_already_merged_gives_head(self):
        self.assertEqual({'D':self.inv_D['fileid']},
                         self.get_previous_heads([self.inv_B, self.inv_D]))
        self.assertEqual({'D':self.inv_D['fileid']},
                         self.get_previous_heads([self.inv_D, self.inv_B]))

    # TODO: test two inventories with the same file revision <|MERGE_RESOLUTION|>--- conflicted
+++ resolved
@@ -332,13 +332,8 @@
         self.branch = Branch.initialize('.')
         self.wt = self.branch.working_tree()
         self.wt.commit('new branch', allow_pointless=True, rev_id='A')
-<<<<<<< HEAD
         self.inv_A = self.branch.storage.get_inventory('A')
-        self.branch.add(['file'], ['fileid'])
-=======
-        self.inv_A = self.branch.get_inventory('A')
         self.branch.working_tree().add(['file'], ['fileid'])
->>>>>>> 9a5d7d99
         self.wt.commit('add file', rev_id='B')
         self.inv_B = self.branch.storage.get_inventory('B')
         self.branch.put_controlfile('revision-history', 'A\n')
