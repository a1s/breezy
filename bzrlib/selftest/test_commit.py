# Copyright (C) 2005 by Canonical Ltd

# This program is free software; you can redistribute it and/or modify
# it under the terms of the GNU General Public License as published by
# the Free Software Foundation; either version 2 of the License, or
# (at your option) any later version.

# This program is distributed in the hope that it will be useful,
# but WITHOUT ANY WARRANTY; without even the implied warranty of
# MERCHANTABILITY or FITNESS FOR A PARTICULAR PURPOSE.  See the
# GNU General Public License for more details.

# You should have received a copy of the GNU General Public License
# along with this program; if not, write to the Free Software
# Foundation, Inc., 59 Temple Place, Suite 330, Boston, MA  02111-1307  USA


import os

from bzrlib.selftest import TestCaseInTempDir
from bzrlib.branch import Branch
from bzrlib.workingtree import WorkingTree
from bzrlib.commit import Commit
from bzrlib.config import BranchConfig
from bzrlib.errors import PointlessCommit, BzrError, SigningFailed


# TODO: Test commit with some added, and added-but-missing files

class MustSignConfig(BranchConfig):

    def signature_needed(self):
        return True

    def gpg_signing_command(self):
        return ['cat', '-']


class TestCommit(TestCaseInTempDir):

    def test_simple_commit(self):
        """Commit and check two versions of a single file."""
        b = Branch.initialize('.')
        file('hello', 'w').write('hello world')
        b.add('hello')
        b.commit(message='add hello')
        file_id = b.working_tree().path2id('hello')

        file('hello', 'w').write('version 2')
        b.commit(message='commit 2')

        eq = self.assertEquals
        eq(b.revno(), 2)
        rh = b.revision_history()
        rev = b.get_revision(rh[0])
        eq(rev.message, 'add hello')

        tree1 = b.revision_tree(rh[0])
        text = tree1.get_file_text(file_id)
        eq(text, 'hello world')

        tree2 = b.revision_tree(rh[1])
        eq(tree2.get_file_text(file_id), 'version 2')

    def test_delete_commit(self):
        """Test a commit with a deleted file"""
        b = Branch.initialize('.')
        file('hello', 'w').write('hello world')
        b.add(['hello'], ['hello-id'])
        b.commit(message='add hello')

        os.remove('hello')
        b.commit('removed hello', rev_id='rev2')

        tree = b.revision_tree('rev2')
        self.assertFalse(tree.has_id('hello-id'))


    def test_pointless_commit(self):
        """Commit refuses unless there are changes or it's forced."""
        b = Branch.initialize('.')
        file('hello', 'w').write('hello')
        b.add(['hello'])
        b.commit(message='add hello')
        self.assertEquals(b.revno(), 1)
        self.assertRaises(PointlessCommit,
                          b.commit,
                          message='fails',
                          allow_pointless=False)
        self.assertEquals(b.revno(), 1)
        


    def test_commit_empty(self):
        """Commiting an empty tree works."""
        b = Branch.initialize('.')
        b.commit(message='empty tree', allow_pointless=True)
        self.assertRaises(PointlessCommit,
                          b.commit,
                          message='empty tree',
                          allow_pointless=False)
        b.commit(message='empty tree', allow_pointless=True)
        self.assertEquals(b.revno(), 2)


    def test_selective_delete(self):
        """Selective commit in tree with deletions"""
        b = Branch.initialize('.')
        file('hello', 'w').write('hello')
        file('buongia', 'w').write('buongia')
        b.add(['hello', 'buongia'],
              ['hello-id', 'buongia-id'])
        b.commit(message='add files',
                 rev_id='test@rev-1')
        
        os.remove('hello')
        file('buongia', 'w').write('new text')
        b.commit(message='update text',
                 specific_files=['buongia'],
                 allow_pointless=False,
                 rev_id='test@rev-2')

        b.commit(message='remove hello',
                 specific_files=['hello'],
                 allow_pointless=False,
                 rev_id='test@rev-3')

        eq = self.assertEquals
        eq(b.revno(), 3)

        tree2 = b.revision_tree('test@rev-2')
        self.assertTrue(tree2.has_filename('hello'))
        self.assertEquals(tree2.get_file_text('hello-id'), 'hello')
        self.assertEquals(tree2.get_file_text('buongia-id'), 'new text')
        
        tree3 = b.revision_tree('test@rev-3')
        self.assertFalse(tree3.has_filename('hello'))
        self.assertEquals(tree3.get_file_text('buongia-id'), 'new text')


    def test_commit_rename(self):
        """Test commit of a revision where a file is renamed."""
        b = Branch.initialize('.')
        self.build_tree(['hello'])
        b.add(['hello'], ['hello-id'])
        b.commit(message='one', rev_id='test@rev-1', allow_pointless=False)

        b.rename_one('hello', 'fruity')
        b.commit(message='renamed', rev_id='test@rev-2', allow_pointless=False)

        eq = self.assertEquals
        tree1 = b.revision_tree('test@rev-1')
        eq(tree1.id2path('hello-id'), 'hello')
        eq(tree1.get_file_text('hello-id'), 'contents of hello\n')
        self.assertFalse(tree1.has_filename('fruity'))
        self.check_inventory_shape(tree1.inventory, ['hello'])
        ie = tree1.inventory['hello-id']
        eq(ie.revision, 'test@rev-1')

        tree2 = b.revision_tree('test@rev-2')
        eq(tree2.id2path('hello-id'), 'fruity')
        eq(tree2.get_file_text('hello-id'), 'contents of hello\n')
        self.check_inventory_shape(tree2.inventory, ['fruity'])
        ie = tree2.inventory['hello-id']
        eq(ie.revision, 'test@rev-2')


    def test_reused_rev_id(self):
        """Test that a revision id cannot be reused in a branch"""
        b = Branch.initialize('.')
        b.commit('initial', rev_id='test@rev-1', allow_pointless=True)
        self.assertRaises(Exception,
                          b.commit,
                          message='reused id',
                          rev_id='test@rev-1',
                          allow_pointless=True)
                          


    def test_commit_move(self):
        """Test commit of revisions with moved files and directories"""
        eq = self.assertEquals
        b = Branch.initialize('.')
        r1 = 'test@rev-1'
        self.build_tree(['hello', 'a/', 'b/'])
        b.add(['hello', 'a', 'b'], ['hello-id', 'a-id', 'b-id'])
        b.commit('initial', rev_id=r1, allow_pointless=False)

        b.move(['hello'], 'a')
        r2 = 'test@rev-2'
        b.commit('two', rev_id=r2, allow_pointless=False)
        self.check_inventory_shape(b.inventory,
                                   ['a', 'a/hello', 'b'])

        b.move(['b'], 'a')
        r3 = 'test@rev-3'
        b.commit('three', rev_id=r3, allow_pointless=False)
        self.check_inventory_shape(b.inventory,
                                   ['a', 'a/hello', 'a/b'])
        self.check_inventory_shape(b.get_revision_inventory(r3),
                                   ['a', 'a/hello', 'a/b'])

        b.move([os.sep.join(['a', 'hello'])],
               os.sep.join(['a', 'b']))
        r4 = 'test@rev-4'
        b.commit('four', rev_id=r4, allow_pointless=False)
        self.check_inventory_shape(b.inventory,
                                   ['a', 'a/b/hello', 'a/b'])

        inv = b.get_revision_inventory(r4)
        eq(inv['hello-id'].revision, r4)
        eq(inv['a-id'].revision, r1)
        eq(inv['b-id'].revision, r3)

        
    def test_removed_commit(self):
        """Commit with a removed file"""
        b = Branch.initialize('.')
        wt = b.working_tree()
        file('hello', 'w').write('hello world')
        b.add(['hello'], ['hello-id'])
        b.commit(message='add hello')

        wt = b.working_tree()  # FIXME: kludge for aliasing of working inventory
        wt.remove('hello')
        b.commit('removed hello', rev_id='rev2')

        tree = b.revision_tree('rev2')
        self.assertFalse(tree.has_id('hello-id'))


    def test_committed_ancestry(self):
        """Test commit appends revisions to ancestry."""
        b = Branch.initialize('.')
        rev_ids = []
        for i in range(4):
            file('hello', 'w').write((str(i) * 4) + '\n')
            if i == 0:
                b.add(['hello'], ['hello-id'])
            rev_id = 'test@rev-%d' % (i+1)
            rev_ids.append(rev_id)
            b.commit(message='rev %d' % (i+1),
                     rev_id=rev_id)
        eq = self.assertEquals
        eq(b.revision_history(), rev_ids)
        for i in range(4):
            anc = b.get_ancestry(rev_ids[i])
            eq(anc, [None] + rev_ids[:i+1])

    def test_commit_new_subdir_child_selective(self):
        b = Branch.initialize('.')
        self.build_tree(['dir/', 'dir/file1', 'dir/file2'])
        b.add(['dir', 'dir/file1', 'dir/file2'],
              ['dirid', 'file1id', 'file2id'])
        b.commit('dir/file1', specific_files=['dir/file1'], rev_id='1')
        inv = b.get_inventory('1')
        self.assertEqual('1', inv['dirid'].revision)
        self.assertEqual('1', inv['file1id'].revision)
        # FIXME: This should raise a KeyError I think, rbc20051006
        self.assertRaises(BzrError, inv.__getitem__, 'file2id')

    def test_strict_commit(self):
        """Try and commit with unknown files and strict = True, should fail."""
        from bzrlib.errors import StrictCommitFailed
        b = Branch.initialize('.')
        file('hello', 'w').write('hello world')
        b.add('hello')
        file('goodbye', 'w').write('goodbye cruel world!')
        self.assertRaises(StrictCommitFailed, b.commit,
            message='add hello but not goodbye', strict=True)

    def test_nonstrict_commit(self):
        """Try and commit with unknown files and strict = False, should work."""
        b = Branch.initialize('.')
        file('hello', 'w').write('hello world')
        b.add('hello')
        file('goodbye', 'w').write('goodbye cruel world!')
<<<<<<< HEAD
        b.commit(message='add hello but not goodbye', strict=False)
=======
        b.commit(message='add hello but not goodbye', strict=False)

    def test_signed_commit(self):
        import bzrlib.gpg
        import bzrlib.commit as commit
        oldstrategy = bzrlib.gpg.GPGStrategy
        branch = Branch.initialize('.')
        branch.commit("base", allow_pointless=True, rev_id='A')
        self.failIf(branch.revision_store.has_id('A', 'sig'))
        try:
            from bzrlib.testament import Testament
            # monkey patch gpg signing mechanism
            bzrlib.gpg.GPGStrategy = bzrlib.gpg.LoopbackGPGStrategy
            commit.Commit(config=MustSignConfig(branch)).commit(branch, "base",
                                                      allow_pointless=True,
                                                      rev_id='B')
            self.assertEqual(Testament.from_revision(branch,'B').as_short_text(),
                             branch.revision_store.get('B', 'sig').read())
        finally:
            bzrlib.gpg.GPGStrategy = oldstrategy

    def test_commit_failed_signature(self):
        import bzrlib.gpg
        import bzrlib.commit as commit
        oldstrategy = bzrlib.gpg.GPGStrategy
        branch = Branch.initialize('.')
        branch.commit("base", allow_pointless=True, rev_id='A')
        self.failIf(branch.revision_store.has_id('A', 'sig'))
        try:
            from bzrlib.testament import Testament
            # monkey patch gpg signing mechanism
            bzrlib.gpg.GPGStrategy = bzrlib.gpg.DisabledGPGStrategy
            config = MustSignConfig(branch)
            self.assertRaises(SigningFailed,
                              commit.Commit(config=config).commit,
                              branch, "base",
                              allow_pointless=True,
                              rev_id='B')
            branch = Branch.open('.')
            self.assertEqual(branch.revision_history(), ['A'])
            self.failIf(branch.revision_store.has_id('B'))
        finally:
            bzrlib.gpg.GPGStrategy = oldstrategy
>>>>>>> 85d17181
<|MERGE_RESOLUTION|>--- conflicted
+++ resolved
@@ -275,9 +275,6 @@
         file('hello', 'w').write('hello world')
         b.add('hello')
         file('goodbye', 'w').write('goodbye cruel world!')
-<<<<<<< HEAD
-        b.commit(message='add hello but not goodbye', strict=False)
-=======
         b.commit(message='add hello but not goodbye', strict=False)
 
     def test_signed_commit(self):
@@ -320,5 +317,4 @@
             self.assertEqual(branch.revision_history(), ['A'])
             self.failIf(branch.revision_store.has_id('B'))
         finally:
-            bzrlib.gpg.GPGStrategy = oldstrategy
->>>>>>> 85d17181
+            bzrlib.gpg.GPGStrategy = oldstrategy