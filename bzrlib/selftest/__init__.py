# Copyright (C) 2005 by Canonical Ltd

# This program is free software; you can redistribute it and/or modify
# it under the terms of the GNU General Public License as published by
# the Free Software Foundation; either version 2 of the License, or
# (at your option) any later version.

# This program is distributed in the hope that it will be useful,
# but WITHOUT ANY WARRANTY; without even the implied warranty of
# MERCHANTABILITY or FITNESS FOR A PARTICULAR PURPOSE.  See the
# GNU General Public License for more details.

# You should have received a copy of the GNU General Public License
# along with this program; if not, write to the Free Software
# Foundation, Inc., 59 Temple Place, Suite 330, Boston, MA  02111-1307  USA


<<<<<<< HEAD
from testsweet import TestCase, run_suite, InTempDir, FunctionalTestCase
=======
import logging
import unittest
import tempfile
import os
import sys
import subprocess

from testsweet import run_suite
>>>>>>> 29018c72
import bzrlib.commands
import bzrlib.fetch
import bzrlib.selftest.teststore

import bzrlib.trace
import bzrlib.fetch


MODULES_TO_TEST = []
MODULES_TO_DOCTEST = []

from logging import debug, warning, error

class CommandFailed(Exception):
    pass

class TestCase(unittest.TestCase):
    """Base class for bzr unit tests.
    
    Tests that need access to disk resources should subclass 
    TestCaseInTempDir not TestCase.

    Error and debug log messages are redirected from their usual
    location into a temporary file, the contents of which can be
    retrieved by _get_log().
       
    There are also convenience functions to invoke bzr's command-line
    routine, and to build and check bzr trees."""

    BZRPATH = 'bzr'

    def setUp(self):
        # this replaces the default testsweet.TestCase; we don't want logging changed
        unittest.TestCase.setUp(self)
        bzrlib.trace.disable_default_logging()
        self._enable_file_logging()


    def _enable_file_logging(self):
        fileno, name = tempfile.mkstemp(suffix='.log', prefix='testbzr')

        self._log_file = os.fdopen(fileno, 'w+')

        hdlr = logging.StreamHandler(self._log_file)
        hdlr.setLevel(logging.DEBUG)
        hdlr.setFormatter(logging.Formatter('%(levelname)4.4s  %(message)s'))
        logging.getLogger('').addHandler(hdlr)
        logging.getLogger('').setLevel(logging.DEBUG)
        self._log_hdlr = hdlr
        debug('opened log file %s', name)
        
        self._log_file_name = name

        
    def tearDown(self):
        logging.getLogger('').removeHandler(self._log_hdlr)
        bzrlib.trace.enable_default_logging()
        logging.debug('%s teardown', self.id())
        self._log_file.close()
        unittest.TestCase.tearDown(self)


    def log(self, *args):
        logging.debug(*args)

    def _get_log(self):
        """Return as a string the log for this test"""
        return open(self._log_file_name).read()

    def run_bzr(self, *args, **kwargs):
        """Invoke bzr, as if it were run from the command line.

        This should be the main method for tests that want to exercise the
        overall behavior of the bzr application (rather than a unit test
        or a functional test of the library.)

        Much of the old code runs bzr by forking a new copy of Python, but
        that is slower, harder to debug, and generally not necessary.
        """
        retcode = kwargs.get('retcode', 0)
        result = self.apply_redirected(None, None, None,
                                       bzrlib.commands.run_bzr, args)
        self.assertEquals(result, retcode)
<<<<<<< HEAD
=======
        
        
    def check_inventory_shape(self, inv, shape):
        """
        Compare an inventory to a list of expected names.

        Fail if they are not precisely equal.
        """
        extras = []
        shape = list(shape)             # copy
        for path, ie in inv.entries():
            name = path.replace('\\', '/')
            if ie.kind == 'dir':
                name = name + '/'
            if name in shape:
                shape.remove(name)
            else:
                extras.append(name)
        if shape:
            self.fail("expected paths not found in inventory: %r" % shape)
        if extras:
            self.fail("unexpected paths found in inventory: %r" % extras)

    def apply_redirected(self, stdin=None, stdout=None, stderr=None,
                         a_callable=None, *args, **kwargs):
        """Call callable with redirected std io pipes.

        Returns the return code."""
        from StringIO import StringIO
        if not callable(a_callable):
            raise ValueError("a_callable must be callable.")
        if stdin is None:
            stdin = StringIO("")
        if stdout is None:
            stdout = self._log_file
        if stderr is None:
            stderr = self._log_file
        real_stdin = sys.stdin
        real_stdout = sys.stdout
        real_stderr = sys.stderr
        try:
            sys.stdout = stdout
            sys.stderr = stderr
            sys.stdin = stdin
            return a_callable(*args, **kwargs)
        finally:
            sys.stdout = real_stdout
            sys.stderr = real_stderr
            sys.stdin = real_stdin


BzrTestBase = TestCase

     
class TestCaseInTempDir(TestCase):
    """Derived class that runs a test within a temporary directory.

    This is useful for tests that need to create a branch, etc.

    The directory is created in a slightly complex way: for each
    Python invocation, a new temporary top-level directory is created.
    All test cases create their own directory within that.  If the
    tests complete successfully, the directory is removed.

    InTempDir is an old alias for FunctionalTestCase.
    """

    TEST_ROOT = None
    _TEST_NAME = 'test'
    OVERRIDE_PYTHON = 'python'

    def check_file_contents(self, filename, expect):
        self.log("check contents of file %s" % filename)
        contents = file(filename, 'r').read()
        if contents != expect:
            self.log("expected: %r" % expect)
            self.log("actually: %r" % contents)
            self.fail("contents of %s not as expected")

    def _make_test_root(self):
        import os
        import shutil
        import tempfile
>>>>>>> 29018c72
        
        if TestCaseInTempDir.TEST_ROOT is not None:
            return
        TestCaseInTempDir.TEST_ROOT = os.path.abspath(
                                 tempfile.mkdtemp(suffix='.tmp',
                                                  prefix=self._TEST_NAME + '-',
                                                  dir=os.curdir))
    
        # make a fake bzr directory there to prevent any tests propagating
        # up onto the source directory's real branch
        os.mkdir(os.path.join(TestCaseInTempDir.TEST_ROOT, '.bzr'))

<<<<<<< HEAD
=======
    def setUp(self):
        super(TestCaseInTempDir, self).setUp()
        import os
        self._make_test_root()
        self._currentdir = os.getcwdu()
        self.test_dir = os.path.join(self.TEST_ROOT, self.id())
        os.mkdir(self.test_dir)
        os.chdir(self.test_dir)
        
    def tearDown(self):
        import os
        os.chdir(self._currentdir)
        super(TestCaseInTempDir, self).tearDown()

    def _formcmd(self, cmd):
        if isinstance(cmd, basestring):
            cmd = cmd.split()
        if cmd[0] == 'bzr':
            cmd[0] = self.BZRPATH
            if self.OVERRIDE_PYTHON:
                cmd.insert(0, self.OVERRIDE_PYTHON)
        self.log('$ %r' % cmd)
        return cmd

    def runcmd(self, cmd, retcode=0):
        """Run one command and check the return code.

        Returns a tuple of (stdout,stderr) strings.

        If a single string is based, it is split into words.
        For commands that are not simple space-separated words, please
        pass a list instead."""
        cmd = self._formcmd(cmd)
        self.log('$ ' + ' '.join(cmd))
        actual_retcode = subprocess.call(cmd, stdout=self._log_file,
                                         stderr=self._log_file)
        if retcode != actual_retcode:
            raise CommandFailed("test failed: %r returned %d, expected %d"
                                % (cmd, actual_retcode, retcode))

    def backtick(self, cmd, retcode=0):
        """Run a command and return its output"""
        cmd = self._formcmd(cmd)
        child = subprocess.Popen(cmd, stdout=subprocess.PIPE, stderr=self._log_file)
        outd, errd = child.communicate()
        self.log(outd)
        actual_retcode = child.wait()

        outd = outd.replace('\r', '')

        if retcode != actual_retcode:
            raise CommandFailed("test failed: %r returned %d, expected %d"
                                % (cmd, actual_retcode, retcode))

        return outd



    def build_tree(self, shape):
        """Build a test tree according to a pattern.

        shape is a sequence of file specifications.  If the final
        character is '/', a directory is created.

        This doesn't add anything to a branch.
        """
        # XXX: It's OK to just create them using forward slashes on windows?
        import os
        for name in shape:
            assert isinstance(name, basestring)
            if name[-1] == '/':
                os.mkdir(name[:-1])
            else:
                f = file(name, 'wt')
                print >>f, "contents of", name
                f.close()
                


class MetaTestLog(TestCase):
    def test_logging(self):
        """Test logs are captured when a test fails."""
        logging.info('an info message')
        warning('something looks dodgy...')
        logging.debug('hello, test is running')
        ##assert 0


>>>>>>> 29018c72
def selftest(verbose=False, pattern=".*"):
    return run_suite(test_suite(), 'testbzr', verbose=verbose, pattern=pattern)


def test_suite():
    from bzrlib.selftest.TestUtil import TestLoader, TestSuite
    import bzrlib, bzrlib.store, bzrlib.inventory, bzrlib.branch
    import bzrlib.osutils, bzrlib.commands, bzrlib.merge3, bzrlib.plugin
    from doctest import DocTestSuite
    import os
    import shutil
    import time
    import sys

    global MODULES_TO_TEST, MODULES_TO_DOCTEST

    testmod_names = \
                  ['bzrlib.selftest.MetaTestLog',
                   'bzrlib.selftest.test_parent',
                   'bzrlib.selftest.testinv',
                   'bzrlib.selftest.testfetch',
                   'bzrlib.selftest.versioning',
                   'bzrlib.selftest.whitebox',
                   'bzrlib.selftest.testmerge3',
                   'bzrlib.selftest.testhashcache',
                   'bzrlib.selftest.teststatus',
                   'bzrlib.selftest.testlog',
                   'bzrlib.selftest.blackbox',
                   'bzrlib.selftest.testrevisionnamespaces',
                   'bzrlib.selftest.testbranch',
                   'bzrlib.selftest.testrevision',
                   'bzrlib.selftest.test_merge_core',
                   'bzrlib.selftest.test_smart_add',
                   'bzrlib.selftest.testdiff',
<<<<<<< HEAD
                   'bzrlib.fetch',
                   'bzrlib.selftest.teststore',
=======
                   'bzrlib.fetch'
>>>>>>> 29018c72
                   ]

    for m in (bzrlib.store, bzrlib.inventory, bzrlib.branch,
              bzrlib.osutils, bzrlib.commands, bzrlib.merge3):
        if m not in MODULES_TO_DOCTEST:
            MODULES_TO_DOCTEST.append(m)

    TestCase.BZRPATH = os.path.join(os.path.realpath(os.path.dirname(bzrlib.__path__[0])), 'bzr')
    print '%-30s %s' % ('bzr binary', TestCase.BZRPATH)
    print
    suite = TestSuite()
    suite.addTest(TestLoader().loadTestsFromNames(testmod_names))
    for m in MODULES_TO_TEST:
         suite.addTest(TestLoader().loadTestsFromModule(m))
    for m in (MODULES_TO_DOCTEST):
        suite.addTest(DocTestSuite(m))
    for p in bzrlib.plugin.all_plugins:
        if hasattr(p, 'test_suite'):
            suite.addTest(p.test_suite())
    return suite
<|MERGE_RESOLUTION|>--- conflicted
+++ resolved
@@ -15,9 +15,6 @@
 # Foundation, Inc., 59 Temple Place, Suite 330, Boston, MA  02111-1307  USA
 
 
-<<<<<<< HEAD
-from testsweet import TestCase, run_suite, InTempDir, FunctionalTestCase
-=======
 import logging
 import unittest
 import tempfile
@@ -26,10 +23,7 @@
 import subprocess
 
 from testsweet import run_suite
->>>>>>> 29018c72
 import bzrlib.commands
-import bzrlib.fetch
-import bzrlib.selftest.teststore
 
 import bzrlib.trace
 import bzrlib.fetch
@@ -110,8 +104,6 @@
         result = self.apply_redirected(None, None, None,
                                        bzrlib.commands.run_bzr, args)
         self.assertEquals(result, retcode)
-<<<<<<< HEAD
-=======
         
         
     def check_inventory_shape(self, inv, shape):
@@ -195,7 +187,6 @@
         import os
         import shutil
         import tempfile
->>>>>>> 29018c72
         
         if TestCaseInTempDir.TEST_ROOT is not None:
             return
@@ -208,8 +199,6 @@
         # up onto the source directory's real branch
         os.mkdir(os.path.join(TestCaseInTempDir.TEST_ROOT, '.bzr'))
 
-<<<<<<< HEAD
-=======
     def setUp(self):
         super(TestCaseInTempDir, self).setUp()
         import os
@@ -298,7 +287,6 @@
         ##assert 0
 
 
->>>>>>> 29018c72
 def selftest(verbose=False, pattern=".*"):
     return run_suite(test_suite(), 'testbzr', verbose=verbose, pattern=pattern)
 
@@ -333,12 +321,8 @@
                    'bzrlib.selftest.test_merge_core',
                    'bzrlib.selftest.test_smart_add',
                    'bzrlib.selftest.testdiff',
-<<<<<<< HEAD
                    'bzrlib.fetch',
                    'bzrlib.selftest.teststore',
-=======
-                   'bzrlib.fetch'
->>>>>>> 29018c72
                    ]
 
     for m in (bzrlib.store, bzrlib.inventory, bzrlib.branch,
