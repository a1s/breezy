# Copyright (C) 2005 by Canonical Ltd

# This program is free software; you can redistribute it and/or modify
# it under the terms of the GNU General Public License as published by
# the Free Software Foundation; either version 2 of the License, or
# (at your option) any later version.

# This program is distributed in the hope that it will be useful,
# but WITHOUT ANY WARRANTY; without even the implied warranty of
# MERCHANTABILITY or FITNESS FOR A PARTICULAR PURPOSE.  See the
# GNU General Public License for more details.

# You should have received a copy of the GNU General Public License
# along with this program; if not, write to the Free Software
# Foundation, Inc., 59 Temple Place, Suite 330, Boston, MA  02111-1307  USA


<<<<<<< HEAD
from testsweet import TestCase, run_suite, InTempDir, FunctionalTestCase
=======
from testsweet import TestCase, run_suite, InTempDir
>>>>>>> a6521733
import bzrlib.commands
import bzrlib.fetch

MODULES_TO_TEST = []
MODULES_TO_DOCTEST = []


class BzrTestBase(InTempDir):
    """bzr-specific test base class"""
    def run_bzr(self, *args, **kwargs):
        retcode = kwargs.get('retcode', 0)
        result = self.apply_redirected(None, None, None,
                                       bzrlib.commands.run_bzr, args)
        self.assertEquals(result, retcode)
        

def selftest(verbose=False, pattern=".*"):
    return run_suite(test_suite(), 'testbzr', verbose=verbose, pattern=pattern)


def test_suite():
    from bzrlib.selftest.TestUtil import TestLoader, TestSuite
    import bzrlib, bzrlib.store, bzrlib.inventory, bzrlib.branch
    import bzrlib.osutils, bzrlib.commands, bzrlib.merge3, bzrlib.plugin
    from doctest import DocTestSuite
    import os
    import shutil
    import time
    import sys
    import unittest

    global MODULES_TO_TEST, MODULES_TO_DOCTEST

    testmod_names = \
                  ['bzrlib.selftest.whitebox',
                   'bzrlib.selftest.versioning',
                   'bzrlib.selftest.testfetch',
                   'bzrlib.selftest.testinv',
                   'bzrlib.selftest.testmerge3',
                   'bzrlib.selftest.testhashcache',
                   'bzrlib.selftest.teststatus',
                   'bzrlib.selftest.testlog',
                   'bzrlib.selftest.blackbox',
                   'bzrlib.selftest.testrevisionnamespaces',
                   'bzrlib.selftest.testbranch',
                   'bzrlib.selftest.testrevision',
                   'bzrlib.selftest.test_merge_core',
                   'bzrlib.selftest.test_smart_add',
                   'bzrlib.selftest.testdiff',
                   'bzrlib.fetch'
                   ]

    for m in (bzrlib.store, bzrlib.inventory, bzrlib.branch,
              bzrlib.osutils, bzrlib.commands, bzrlib.merge3):
        if m not in MODULES_TO_DOCTEST:
            MODULES_TO_DOCTEST.append(m)

    TestCase.BZRPATH = os.path.join(os.path.realpath(os.path.dirname(bzrlib.__path__[0])), 'bzr')
    print '%-30s %s' % ('bzr binary', TestCase.BZRPATH)
<<<<<<< HEAD
=======

>>>>>>> a6521733
    print
    suite = TestSuite()
    suite.addTest(TestLoader().loadTestsFromNames(testmod_names))
    for m in MODULES_TO_TEST:
         suite.addTest(TestLoader().loadTestsFromModule(m))
    for m in (MODULES_TO_DOCTEST):
        suite.addTest(DocTestSuite(m))
    for p in bzrlib.plugin.all_plugins:
        if hasattr(p, 'test_suite'):
            suite.addTest(p.test_suite())
    return suite
<|MERGE_RESOLUTION|>--- conflicted
+++ resolved
@@ -15,11 +15,7 @@
 # Foundation, Inc., 59 Temple Place, Suite 330, Boston, MA  02111-1307  USA
 
 
-<<<<<<< HEAD
 from testsweet import TestCase, run_suite, InTempDir, FunctionalTestCase
-=======
-from testsweet import TestCase, run_suite, InTempDir
->>>>>>> a6521733
 import bzrlib.commands
 import bzrlib.fetch
 
@@ -79,10 +75,6 @@
 
     TestCase.BZRPATH = os.path.join(os.path.realpath(os.path.dirname(bzrlib.__path__[0])), 'bzr')
     print '%-30s %s' % ('bzr binary', TestCase.BZRPATH)
-<<<<<<< HEAD
-=======
-
->>>>>>> a6521733
     print
     suite = TestSuite()
     suite.addTest(TestLoader().loadTestsFromNames(testmod_names))
