--- conflicted
+++ resolved
@@ -33,22 +33,6 @@
     from unittest import TestLoader, TestSuite
     import bzrlib, bzrlib.store, bzrlib.inventory, bzrlib.branch
     import bzrlib.osutils, bzrlib.commands, bzrlib.merge3, bzrlib.plugin
-<<<<<<< HEAD
-=======
-    global MODULES_TO_TEST, MODULES_TO_DOCTEST
-
-    import bzrlib.selftest.whitebox
-    import bzrlib.selftest.blackbox
-    import bzrlib.selftest.versioning
-    import bzrlib.selftest.testmerge3
-    import bzrlib.selftest.testhashcache
-    import bzrlib.selftest.testrevisionnamespaces
-    import bzrlib.selftest.testbranch
-    import bzrlib.selftest.teststatus
-    import bzrlib.selftest.testinv
-    import bzrlib.selftest.testdiff
-    import bzrlib.merge_core
->>>>>>> 274e557c
     from doctest import DocTestSuite
     import os
     import shutil
@@ -69,6 +53,8 @@
                    'bzrlib.selftest.blackbox',
                    'bzrlib.selftest.testrevisionnamespaces',
                    'bzrlib.selftest.testbranch',
+                   'bzrlib.merge_core',
+                   'bzrlib.selftest.testdiff',
                    ]
 
     # XXX: should also test bzrlib.merge_core, but they seem to be out
@@ -78,26 +64,6 @@
               bzrlib.osutils, bzrlib.commands, bzrlib.merge3):
         if m not in MODULES_TO_DOCTEST:
             MODULES_TO_DOCTEST.append(m)
-<<<<<<< HEAD
-=======
-    
-    # ugly ugly!
-    for m in (bzrlib.selftest.whitebox,
-              bzrlib.selftest.versioning,
-              bzrlib.selftest.testinv,
-              bzrlib.selftest.testmerge3,
-              bzrlib.selftest.testhashcache,
-              bzrlib.selftest.teststatus,
-              bzrlib.selftest.blackbox,
-              bzrlib.selftest.testhashcache,
-              bzrlib.selftest.testrevisionnamespaces,
-              bzrlib.selftest.testbranch,
-              bzrlib.selftest.testdiff,
-              ):
-        if m not in MODULES_TO_TEST:
-            MODULES_TO_TEST.append(m)
-
->>>>>>> 274e557c
 
     
     TestBase.BZRPATH = os.path.join(os.path.realpath(os.path.dirname(bzrlib.__path__[0])), 'bzr')
@@ -107,11 +73,8 @@
 
     suite = TestSuite()
 
-<<<<<<< HEAD
     suite.addTest(TestLoader().loadTestsFromNames(testmod_names))
 
-=======
->>>>>>> 274e557c
     for m in MODULES_TO_TEST:
          suite.addTest(TestLoader().loadTestsFromModule(m))
 
