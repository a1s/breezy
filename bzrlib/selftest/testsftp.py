--- conflicted
+++ resolved
@@ -122,34 +122,6 @@
         url = self._sftp_url
         return SFTPTransport(url)
 
-<<<<<<< HEAD
-
-class FakeSFTPTransport (object):
-    _sftp = object()
-fake = FakeSFTPTransport()
-
-
-class SFTPNonServerTest (unittest.TestCase):
-    def test_parse_url(self):
-        from bzrlib.transport.sftp import SFTPTransport
-        s = SFTPTransport('sftp://simple.example.com/%2fhome/source', clone_from=fake)
-        self.assertEquals(s._host, 'simple.example.com')
-        self.assertEquals(s._port, 22)
-        self.assertEquals(s._path, '/home/source')
-        self.assert_(s._password is None)
-        
-        s = SFTPTransport('sftp://ro%62ey:h%40t@example.com:2222/relative', clone_from=fake)
-        self.assertEquals(s._host, 'example.com')
-        self.assertEquals(s._port, 2222)
-        self.assertEquals(s._username, 'robey')
-        self.assertEquals(s._password, 'h@t')
-        self.assertEquals(s._path, 'relative')
-        
-
-if not paramiko_loaded:
-    del SFTPTransportTest
-    del SFTPNonServerTest
-=======
     def test_sftp_locks(self):
         from bzrlib.errors import LockError
         t = self.get_transport()
@@ -175,6 +147,29 @@
         l.unlock()
         l2.unlock()
 
+
+class FakeSFTPTransport (object):
+    _sftp = object()
+fake = FakeSFTPTransport()
+
+
+class SFTPNonServerTest (unittest.TestCase):
+    def test_parse_url(self):
+        from bzrlib.transport.sftp import SFTPTransport
+        s = SFTPTransport('sftp://simple.example.com/%2fhome/source', clone_from=fake)
+        self.assertEquals(s._host, 'simple.example.com')
+        self.assertEquals(s._port, 22)
+        self.assertEquals(s._path, '/home/source')
+        self.assert_(s._password is None)
+        
+        s = SFTPTransport('sftp://ro%62ey:h%40t@example.com:2222/relative', clone_from=fake)
+        self.assertEquals(s._host, 'example.com')
+        self.assertEquals(s._port, 2222)
+        self.assertEquals(s._username, 'robey')
+        self.assertEquals(s._password, 'h@t')
+        self.assertEquals(s._path, 'relative')
+        
+
 class SFTPBranchTest(TestCaseWithSFTPServer):
     """Test some stuff when accessing a bzr Branch over sftp"""
 
@@ -197,5 +192,5 @@
 if not paramiko_loaded:
     # TODO: Skip these
     del SFTPTransportTest
-    del SFTPBranchTest
->>>>>>> f4029265
+    del SFTPNonServerTest
+    del SFTPBranchTest