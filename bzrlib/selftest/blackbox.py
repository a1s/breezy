--- conflicted
+++ resolved
@@ -1348,14 +1348,10 @@
         branch.working_tree().commit('add file', rev_id='A')
         url = self.get_remote_url('branch/file')
         output = self.capture('log %s' % url)
-<<<<<<< HEAD
         self.assertEqual(8, len(output.split('\n')))
         copy = copy_branch(branch, 'branch2')
         branch.working_tree().commit(message='empty commit')
         os.chdir('branch2')
         self.run_bzr('merge', '../branch')
         copy.working_tree().commit(message='merge')
-        output = self.capture('log')
-=======
-        self.assertEqual(8, len(output.split('\n')))
->>>>>>> 9a5d7d99
+        output = self.capture('log')