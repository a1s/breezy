# Copyright (C) 2005 by Canonical Ltd
# -*- coding: utf-8 -*-

# This program is free software; you can redistribute it and/or modify
# it under the terms of the GNU General Public License as published by
# the Free Software Foundation; either version 2 of the License, or
# (at your option) any later version.

# This program is distributed in the hope that it will be useful,
# but WITHOUT ANY WARRANTY; without even the implied warranty of
# MERCHANTABILITY or FITNESS FOR A PARTICULAR PURPOSE.  See the
# GNU General Public License for more details.

# You should have received a copy of the GNU General Public License
# along with this program; if not, write to the Free Software
# Foundation, Inc., 59 Temple Place, Suite 330, Boston, MA  02111-1307  USA


"""Black-box tests for bzr.

These check that it behaves properly when it's invoked through the regular
command-line interface.

This always reinvokes bzr through a new Python interpreter, which is a
bit inefficient but arguably tests in a way more representative of how
it's normally invoked.
"""

import sys
from bzrlib.selftest import InTempDir, BzrTestBase


class ExternalBase(InTempDir):

    def runbzr(self, args, retcode=0,backtick=False):
        try:
            import shutil
            from subprocess import call
        except ImportError, e:
            _need_subprocess()
            raise

        if isinstance(args, basestring):
            args = args.split()

        if backtick:
            return self.backtick(['python', self.BZRPATH,] + args,
                           retcode=retcode)
        else:
            return self.runcmd(['python', self.BZRPATH,] + args,
                           retcode=retcode)

class TestCommands(ExternalBase):

    def test_help_commands(self):
        self.runbzr('--help')
        self.runbzr('help')
        self.runbzr('help commands')
        self.runbzr('help help')
        self.runbzr('commit -h')

    def test_init_branch(self):
        import os
        self.runbzr(['init'])

    def test_whoami(self):
        # this should always identify something, if only "john@localhost"
        self.runbzr("whoami")
        self.runbzr("whoami --email")

        self.assertEquals(self.runbzr("whoami --email",
                                      backtick=True).count('@'), 1)
        
    def test_whoami_branch(self):
        """branch specific user identity works."""
        self.runbzr('init')
        f = file('.bzr/email', 'wt')
        f.write('Branch Identity <branch@identi.ty>')
        f.close()
        whoami = self.runbzr("whoami",backtick=True)
        whoami_email = self.runbzr("whoami --email",backtick=True)
        self.assertTrue(whoami.startswith('Branch Identity <branch@identi.ty>'))
        self.assertTrue(whoami_email.startswith('branch@identi.ty'))

    def test_invalid_commands(self):
        self.runbzr("pants", retcode=1)
        self.runbzr("--pants off", retcode=1)
        self.runbzr("diff --message foo", retcode=1)

    def test_empty_commit(self):
        self.runbzr("init")
        self.build_tree(['hello.txt'])
        self.runbzr("commit -m empty", retcode=1)
        self.runbzr("add hello.txt")
        self.runbzr("commit -m added")

    def test_ignore_patterns(self):
        from bzrlib.branch import Branch
        
        b = Branch('.', init=True)
        self.assertEquals(list(b.unknowns()), [])

        file('foo.tmp', 'wt').write('tmp files are ignored')
        self.assertEquals(list(b.unknowns()), [])
        assert self.backtick('bzr unknowns') == ''

        file('foo.c', 'wt').write('int main() {}')
        self.assertEquals(list(b.unknowns()), ['foo.c'])
        assert self.backtick('bzr unknowns') == 'foo.c\n'

        self.runbzr(['add', 'foo.c'])
        assert self.backtick('bzr unknowns') == ''

        # 'ignore' works when creating the .bzignore file
        file('foo.blah', 'wt').write('blah')
        self.assertEquals(list(b.unknowns()), ['foo.blah'])
        self.runbzr('ignore *.blah')
        self.assertEquals(list(b.unknowns()), [])
        assert file('.bzrignore', 'rb').read() == '*.blah\n'

        # 'ignore' works when then .bzrignore file already exists
        file('garh', 'wt').write('garh')
        self.assertEquals(list(b.unknowns()), ['garh'])
        assert self.backtick('bzr unknowns') == 'garh\n'
        self.runbzr('ignore garh')
        self.assertEquals(list(b.unknowns()), [])
        assert file('.bzrignore', 'rb').read() == '*.blah\ngarh\n'

    def test_revert(self):
        import os
        self.runbzr('init')

        file('hello', 'wt').write('foo')
        self.runbzr('add hello')
        self.runbzr('commit -m setup hello')

        file('goodbye', 'wt').write('baz')
        self.runbzr('add goodbye')
        self.runbzr('commit -m setup goodbye')
        
        file('hello', 'wt').write('bar')
        file('goodbye', 'wt').write('qux')
        self.runbzr('revert hello')
        self.check_file_contents('hello', 'foo')
        self.check_file_contents('goodbye', 'qux')
        self.runbzr('revert')
        self.check_file_contents('goodbye', 'baz')

        os.mkdir('revertdir')
        self.runbzr('add revertdir')
        self.runbzr('commit -m f')
        os.rmdir('revertdir')
        self.runbzr('revert')

    def skipped_test_mv_modes(self):
        """Test two modes of operation for mv"""
        from bzrlib.branch import Branch
        b = Branch('.', init=True)
        self.build_tree(['a', 'c', 'subdir/'])
        self.run_bzr('mv', 'a', 'b')
        self.run_bzr('mv', 'b', 'subdir')
        self.run_bzr('mv', 'subdir/b', 'a')
        self.run_bzr('mv', 'a', 'b', 'subdir')
        self.run_bzr('mv', 'subdir/a', 'subdir/newa')

    def test_main_version(self):
        """Check output from version command and master option is reasonable"""
        # output is intentionally passed through to stdout so that we
        # can see the version being tested
        output = self.runbzr('version', backtick=1)
        self.log('bzr version output:')
        self.log(output)
        self.assert_(output.startswith('bzr (bazaar-ng) '))
        self.assertNotEqual(output.index('Canonical'), -1)
        # make sure --version is consistent
        tmp_output = self.runbzr('--version', backtick=1)
        self.log('bzr --version output:')
        self.log(tmp_output)
        self.assertEquals(output, tmp_output)

    def example_branch(test):
        test.runbzr('init')
        file('hello', 'wt').write('foo')
        test.runbzr('add hello')
        test.runbzr('commit -m setup hello')
        file('goodbye', 'wt').write('baz')
        test.runbzr('add goodbye')
        test.runbzr('commit -m setup goodbye')

    def test_revert(self):
        self.example_branch()
        file('hello', 'wt').write('bar')
        file('goodbye', 'wt').write('qux')
        self.runbzr('revert hello')
        self.check_file_contents('hello', 'foo')
        self.check_file_contents('goodbye', 'qux')
        self.runbzr('revert')
        self.check_file_contents('goodbye', 'baz')

    def test_merge(self):
        from bzrlib.branch import Branch
        import os
        os.mkdir('a')
        os.chdir('a')
        self.example_branch()
        os.chdir('..')
        self.runbzr('branch a b')
        os.chdir('b')
        file('goodbye', 'wt').write('quux')
        self.runbzr(['commit',  '-m',  "more u's are always good"])

        os.chdir('../a')
        file('hello', 'wt').write('quuux')
        # We can't merge when there are in-tree changes
        self.runbzr('merge ../b', retcode=1)
        self.runbzr(['commit', '-m', "Like an epidemic of u's"])
        self.runbzr('merge ../b')
        self.check_file_contents('goodbye', 'quux')
        # Merging a branch pulls its revision into the tree
        a = Branch('.')
        b = Branch('../b')
        a.get_revision_xml(b.last_patch())
        print "Pending: %s" % a.pending_merges()
#        assert a.pending_merges() == [b.last_patch()], "Assertion %s %s" \
#        % (a.pending_merges(), b.last_patch())

class OldTests(ExternalBase):
    """old tests moved from ./testbzr."""

    def test_bzr(self):
        from os import chdir, mkdir
        from os.path import exists
        import os

        runbzr = self.runbzr
        backtick = self.backtick
        progress = self.log

        progress("basic branch creation")
        mkdir('branch1')
        chdir('branch1')
        runbzr('init')

        self.assertEquals(backtick('bzr root').rstrip(),
                          os.path.join(self.test_dir, 'branch1'))

        progress("status of new file")

        f = file('test.txt', 'wt')
        f.write('hello world!\n')
        f.close()

        out = backtick("bzr unknowns")
        self.assertEquals(out, 'test.txt\n')

        out = backtick("bzr status")
        assert out == 'unknown:\n  test.txt\n'

        out = backtick("bzr status --all")
        assert out == "unknown:\n  test.txt\n"

        out = backtick("bzr status test.txt --all")
        assert out == "unknown:\n  test.txt\n"

        f = file('test2.txt', 'wt')
        f.write('goodbye cruel world...\n')
        f.close()

        out = backtick("bzr status test.txt")
        assert out == "unknown:\n  test.txt\n"

        out = backtick("bzr status")
        assert out == ("unknown:\n"
                       "  test.txt\n"
                       "  test2.txt\n")

        os.unlink('test2.txt')

        progress("command aliases")
        out = backtick("bzr st --all")
        assert out == ("unknown:\n"
                       "  test.txt\n")

        out = backtick("bzr stat")
        assert out == ("unknown:\n"
                       "  test.txt\n")

        progress("command help")
        runbzr("help st")
        runbzr("help")
        runbzr("help commands")
        runbzr("help slartibartfast", 1)

        out = backtick("bzr help ci")
        out.index('aliases: ')

        progress("can't rename unversioned file")
        runbzr("rename test.txt new-test.txt", 1)

        progress("adding a file")

        runbzr("add test.txt")
        assert backtick("bzr unknowns") == ''
        assert backtick("bzr status --all") == ("added:\n"
                                                "  test.txt\n")

        progress("rename newly-added file")
        runbzr("rename test.txt hello.txt")
        assert os.path.exists("hello.txt")
        assert not os.path.exists("test.txt")

        assert backtick("bzr revno") == '0\n'

        progress("add first revision")
        runbzr(['commit', '-m', 'add first revision'])

        progress("more complex renames")
        os.mkdir("sub1")
        runbzr("rename hello.txt sub1", 1)
        runbzr("rename hello.txt sub1/hello.txt", 1)
        runbzr("move hello.txt sub1", 1)

        runbzr("add sub1")
        runbzr("rename sub1 sub2")
        runbzr("move hello.txt sub2")
        assert backtick("bzr relpath sub2/hello.txt") == os.path.join("sub2", "hello.txt\n")

        assert exists("sub2")
        assert exists("sub2/hello.txt")
        assert not exists("sub1")
        assert not exists("hello.txt")

        runbzr(['commit', '-m', 'commit with some things moved to subdirs'])

        mkdir("sub1")
        runbzr('add sub1')
        runbzr('move sub2/hello.txt sub1')
        assert not exists('sub2/hello.txt')
        assert exists('sub1/hello.txt')
        runbzr('move sub2 sub1')
        assert not exists('sub2')
        assert exists('sub1/sub2')

        runbzr(['commit', '-m', 'rename nested subdirectories'])

        chdir('sub1/sub2')
        self.assertEquals(backtick('bzr root')[:-1],
                          os.path.join(self.test_dir, 'branch1'))
        runbzr('move ../hello.txt .')
        assert exists('./hello.txt')
        assert backtick('bzr relpath hello.txt') == os.path.join('sub1', 'sub2', 'hello.txt\n')
        assert backtick('bzr relpath ../../sub1/sub2/hello.txt') == os.path.join('sub1', 'sub2', 'hello.txt\n')
        runbzr(['commit', '-m', 'move to parent directory'])
        chdir('..')
        assert backtick('bzr relpath sub2/hello.txt') == os.path.join('sub1', 'sub2', 'hello.txt\n')

        runbzr('move sub2/hello.txt .')
        assert exists('hello.txt')

        f = file('hello.txt', 'wt')
        f.write('some nice new content\n')
        f.close()

        f = file('msg.tmp', 'wt')
        f.write('this is my new commit\n')
        f.close()

        runbzr('commit -F msg.tmp')

        assert backtick('bzr revno') == '5\n'
        runbzr('export -r 5 export-5.tmp')
        runbzr('export export.tmp')

        runbzr('log')
        runbzr('log -v')
        runbzr('log -v --forward')
        runbzr('log -m', retcode=1)
        log_out = backtick('bzr log -m commit')
        assert "this is my new commit" in log_out
        assert "rename nested" not in log_out
        assert 'revision-id' not in log_out
        assert 'revision-id' in backtick('bzr log --show-ids -m commit')


        progress("file with spaces in name")
        mkdir('sub directory')
        file('sub directory/file with spaces ', 'wt').write('see how this works\n')
        runbzr('add .')
        runbzr('diff')
        runbzr('commit -m add-spaces')
        runbzr('check')

        runbzr('log')
        runbzr('log --forward')

        runbzr('info')
<<<<<<< HEAD




def example_branch(test):
    test.runbzr('init')

    file('hello', 'wt').write('foo')
    test.runbzr('add hello')
    test.runbzr('commit -m setup hello')

    file('goodbye', 'wt').write('baz')
    test.runbzr('add goodbye')
    test.runbzr('commit -m setup goodbye')


class RevertCommand(ExternalBase):
    def runTest(self):
        example_branch(self)
        file('hello', 'wt').write('bar')
        file('goodbye', 'wt').write('qux')
        self.runbzr('revert hello')
        self.check_file_contents('hello', 'foo')
        self.check_file_contents('goodbye', 'qux')
        self.runbzr('revert')
        self.check_file_contents('goodbye', 'baz')


class MergeCommand(ExternalBase):
    def runTest(self):
        from bzrlib.branch import Branch
        import os
        os.mkdir('a')
        os.chdir('a')
        example_branch(self)
        os.chdir('..')
        self.runbzr('branch a b')
        os.chdir('b')
        file('goodbye', 'wt').write('quux')
        self.runbzr(['commit',  '-m',  "more u's are always good"])

        os.chdir('../a')
        file('hello', 'wt').write('quuux')
        # We can't merge when there are in-tree changes
        self.runbzr('merge ../b', retcode=1)
        self.runbzr(['commit', '-m', "Like an epidemic of u's"])
        self.runbzr('merge ../b')
        self.check_file_contents('goodbye', 'quux')
        # Merging a branch pulls its revision into the tree
        a = Branch('.')
        b = Branch('../b')
        a.get_revision_xml(b.last_patch())
        assert a.pending_merges() == [b.last_patch()], "Assertion %s %s" \
        % (a.pending_merges(), b.last_patch())
        self.runbzr('revert hello')
        assert a.pending_merges() == [b.last_patch()], "Assertion %s %s" \
        % (a.pending_merges(), b.last_patch())
        self.runbzr('revert')
        assert a.pending_merges() == [], "Assertion %s %s" \
        % (a.pending_merges(), b.last_patch())
        self.runbzr('merge ../b -r2..3')
        assert a.pending_merges() == [b.last_patch()], "Assertion %s %s" \
        % (a.pending_merges(), b.last_patch())
        self.runbzr('revert')
        self.runbzr('merge ../b -r3..3')
        assert a.pending_merges() == [], "Assertion %s %s" \
        % (a.pending_merges(), b.last_patch())
        os.mkdir('revertdir')
        self.runbzr('add revertdir')
        self.runbzr('commit -m f')
        os.rmdir('revertdir')
        self.runbzr('revert')
=======
>>>>>>> 48f220e1
<|MERGE_RESOLUTION|>--- conflicted
+++ resolved
@@ -394,78 +394,3 @@
         runbzr('log --forward')
 
         runbzr('info')
-<<<<<<< HEAD
-
-
-
-
-def example_branch(test):
-    test.runbzr('init')
-
-    file('hello', 'wt').write('foo')
-    test.runbzr('add hello')
-    test.runbzr('commit -m setup hello')
-
-    file('goodbye', 'wt').write('baz')
-    test.runbzr('add goodbye')
-    test.runbzr('commit -m setup goodbye')
-
-
-class RevertCommand(ExternalBase):
-    def runTest(self):
-        example_branch(self)
-        file('hello', 'wt').write('bar')
-        file('goodbye', 'wt').write('qux')
-        self.runbzr('revert hello')
-        self.check_file_contents('hello', 'foo')
-        self.check_file_contents('goodbye', 'qux')
-        self.runbzr('revert')
-        self.check_file_contents('goodbye', 'baz')
-
-
-class MergeCommand(ExternalBase):
-    def runTest(self):
-        from bzrlib.branch import Branch
-        import os
-        os.mkdir('a')
-        os.chdir('a')
-        example_branch(self)
-        os.chdir('..')
-        self.runbzr('branch a b')
-        os.chdir('b')
-        file('goodbye', 'wt').write('quux')
-        self.runbzr(['commit',  '-m',  "more u's are always good"])
-
-        os.chdir('../a')
-        file('hello', 'wt').write('quuux')
-        # We can't merge when there are in-tree changes
-        self.runbzr('merge ../b', retcode=1)
-        self.runbzr(['commit', '-m', "Like an epidemic of u's"])
-        self.runbzr('merge ../b')
-        self.check_file_contents('goodbye', 'quux')
-        # Merging a branch pulls its revision into the tree
-        a = Branch('.')
-        b = Branch('../b')
-        a.get_revision_xml(b.last_patch())
-        assert a.pending_merges() == [b.last_patch()], "Assertion %s %s" \
-        % (a.pending_merges(), b.last_patch())
-        self.runbzr('revert hello')
-        assert a.pending_merges() == [b.last_patch()], "Assertion %s %s" \
-        % (a.pending_merges(), b.last_patch())
-        self.runbzr('revert')
-        assert a.pending_merges() == [], "Assertion %s %s" \
-        % (a.pending_merges(), b.last_patch())
-        self.runbzr('merge ../b -r2..3')
-        assert a.pending_merges() == [b.last_patch()], "Assertion %s %s" \
-        % (a.pending_merges(), b.last_patch())
-        self.runbzr('revert')
-        self.runbzr('merge ../b -r3..3')
-        assert a.pending_merges() == [], "Assertion %s %s" \
-        % (a.pending_merges(), b.last_patch())
-        os.mkdir('revertdir')
-        self.runbzr('add revertdir')
-        self.runbzr('commit -m f')
-        os.rmdir('revertdir')
-        self.runbzr('revert')
-=======
->>>>>>> 48f220e1
