# Copyright (C) 2005 by Canonical Ltd
# -*- coding: utf-8 -*-

# This program is free software; you can redistribute it and/or modify
# it under the terms of the GNU General Public License as published by
# the Free Software Foundation; either version 2 of the License, or
# (at your option) any later version.

# This program is distributed in the hope that it will be useful,
# but WITHOUT ANY WARRANTY; without even the implied warranty of
# MERCHANTABILITY or FITNESS FOR A PARTICULAR PURPOSE.  See the
# GNU General Public License for more details.

# You should have received a copy of the GNU General Public License
# along with this program; if not, write to the Free Software
# Foundation, Inc., 59 Temple Place, Suite 330, Boston, MA  02111-1307  USA


"""Black-box tests for bzr.

These check that it behaves properly when it's invoked through the regular
command-line interface.

This always reinvokes bzr through a new Python interpreter, which is a
bit inefficient but arguably tests in a way more representative of how
it's normally invoked.
"""

import sys
import os

from bzrlib.selftest import TestCaseInTempDir, BzrTestBase
from bzrlib.branch import Branch
from bzrlib.commands import run_bzr


class ExternalBase(TestCaseInTempDir):
    def runbzr(self, args, retcode=0,backtick=False):
        if isinstance(args, basestring):
            args = args.split()

        if backtick:
            return self.backtick(['python', self.BZRPATH,] + args,
                           retcode=retcode)
        else:
            return self.runcmd(['python', self.BZRPATH,] + args,
                           retcode=retcode)


class TestCommands(ExternalBase):

    def test_help_commands(self):
        self.runbzr('--help')
        self.runbzr('help')
        self.runbzr('help commands')
        self.runbzr('help help')
        self.runbzr('commit -h')

    def test_init_branch(self):
        self.runbzr(['init'])

    def test_whoami(self):
        # this should always identify something, if only "john@localhost"
        self.runbzr("whoami")
        self.runbzr("whoami --email")

        self.assertEquals(self.runbzr("whoami --email",
                                      backtick=True).count('@'), 1)
        
    def test_whoami_branch(self):
        """branch specific user identity works."""
        self.runbzr('init')
        f = file('.bzr/email', 'wt')
        f.write('Branch Identity <branch@identi.ty>')
        f.close()
        whoami = self.runbzr("whoami",backtick=True)
        whoami_email = self.runbzr("whoami --email",backtick=True)
        self.assertTrue(whoami.startswith('Branch Identity <branch@identi.ty>'))
        self.assertTrue(whoami_email.startswith('branch@identi.ty'))

    def test_invalid_commands(self):
        self.runbzr("pants", retcode=1)
        self.runbzr("--pants off", retcode=1)
        self.runbzr("diff --message foo", retcode=1)

    def test_empty_commit(self):
        self.runbzr("init")
        self.build_tree(['hello.txt'])
        self.runbzr("commit -m empty", retcode=1)
        self.runbzr("add hello.txt")
        self.runbzr("commit -m added")

    def test_ignore_patterns(self):
        from bzrlib.branch import Branch
        
        b = Branch('.', init=True)
        self.assertEquals(list(b.unknowns()), [])

        file('foo.tmp', 'wt').write('tmp files are ignored')
        self.assertEquals(list(b.unknowns()), [])
        assert self.backtick('bzr unknowns') == ''

        file('foo.c', 'wt').write('int main() {}')
        self.assertEquals(list(b.unknowns()), ['foo.c'])
        assert self.backtick('bzr unknowns') == 'foo.c\n'

        self.runbzr(['add', 'foo.c'])
        assert self.backtick('bzr unknowns') == ''

        # 'ignore' works when creating the .bzignore file
        file('foo.blah', 'wt').write('blah')
        self.assertEquals(list(b.unknowns()), ['foo.blah'])
        self.runbzr('ignore *.blah')
        self.assertEquals(list(b.unknowns()), [])
        assert file('.bzrignore', 'rb').read() == '*.blah\n'

        # 'ignore' works when then .bzrignore file already exists
        file('garh', 'wt').write('garh')
        self.assertEquals(list(b.unknowns()), ['garh'])
        assert self.backtick('bzr unknowns') == 'garh\n'
        self.runbzr('ignore garh')
        self.assertEquals(list(b.unknowns()), [])
        assert file('.bzrignore', 'rb').read() == '*.blah\ngarh\n'

    def test_revert(self):
        self.runbzr('init')

        file('hello', 'wt').write('foo')
        self.runbzr('add hello')
        self.runbzr('commit -m setup hello')

        file('goodbye', 'wt').write('baz')
        self.runbzr('add goodbye')
        self.runbzr('commit -m setup goodbye')
        
        file('hello', 'wt').write('bar')
        file('goodbye', 'wt').write('qux')
        self.runbzr('revert hello')
        self.check_file_contents('hello', 'foo')
        self.check_file_contents('goodbye', 'qux')
        self.runbzr('revert')
        self.check_file_contents('goodbye', 'baz')

        os.mkdir('revertdir')
        self.runbzr('add revertdir')
        self.runbzr('commit -m f')
        os.rmdir('revertdir')
        self.runbzr('revert')

    def skipped_test_mv_modes(self):
        """Test two modes of operation for mv"""
        from bzrlib.branch import Branch
        b = Branch('.', init=True)
        self.build_tree(['a', 'c', 'subdir/'])
        self.run_bzr('mv', 'a', 'b')
        self.run_bzr('mv', 'b', 'subdir')
        self.run_bzr('mv', 'subdir/b', 'a')
        self.run_bzr('mv', 'a', 'b', 'subdir')
        self.run_bzr('mv', 'subdir/a', 'subdir/newa')

    def test_main_version(self):
        """Check output from version command and master option is reasonable"""
        # output is intentionally passed through to stdout so that we
        # can see the version being tested
        output = self.runbzr('version', backtick=1)
        self.log('bzr version output:')
        self.log(output)
        self.assert_(output.startswith('bzr (bazaar-ng) '))
        self.assertNotEqual(output.index('Canonical'), -1)
        # make sure --version is consistent
        tmp_output = self.runbzr('--version', backtick=1)
        self.log('bzr --version output:')
        self.log(tmp_output)
        self.assertEquals(output, tmp_output)

    def example_branch(test):
        test.runbzr('init')
        file('hello', 'wt').write('foo')
        test.runbzr('add hello')
        test.runbzr('commit -m setup hello')
        file('goodbye', 'wt').write('baz')
        test.runbzr('add goodbye')
        test.runbzr('commit -m setup goodbye')

    def test_revert(self):
        self.example_branch()
        file('hello', 'wt').write('bar')
        file('goodbye', 'wt').write('qux')
        self.runbzr('revert hello')
        self.check_file_contents('hello', 'foo')
        self.check_file_contents('goodbye', 'qux')
        self.runbzr('revert')
        self.check_file_contents('goodbye', 'baz')

    def test_merge(self):
        from bzrlib.branch import Branch
        
        os.mkdir('a')
        os.chdir('a')
        self.example_branch()
        os.chdir('..')
        self.runbzr('branch a b')
        os.chdir('b')
        file('goodbye', 'wt').write('quux')
        self.runbzr(['commit',  '-m',  "more u's are always good"])

        os.chdir('../a')
        file('hello', 'wt').write('quuux')
        # We can't merge when there are in-tree changes
        self.runbzr('merge ../b', retcode=1)
        self.runbzr(['commit', '-m', "Like an epidemic of u's"])
        self.runbzr('merge ../b')
        self.check_file_contents('goodbye', 'quux')
        # Merging a branch pulls its revision into the tree
        a = Branch('.')
        b = Branch('../b')
        a.get_revision_xml(b.last_patch())
<<<<<<< HEAD
        print "Pending: %s" % a.pending_merges()
#        assert a.pending_merges() == [b.last_patch()], "Assertion %s %s" \
#        % (a.pending_merges(), b.last_patch())
=======

        self.log('pending merges: %s', a.pending_merges())
        #        assert a.pending_merges() == [b.last_patch()], "Assertion %s %s" \
        #        % (a.pending_merges(), b.last_patch())

    def test_pull(self):
        """Pull changes from one branch to another."""
        os.mkdir('a')
        os.chdir('a')

        self.example_branch()
        os.chdir('..')
        self.runbzr('branch a b')
        os.chdir('b')
        self.runbzr('commit -m blah --unchanged')
        os.chdir('../a')
        a = Branch('.')
        b = Branch('../b')
        assert a.revision_history() == b.revision_history()[:-1]
        self.runbzr('pull ../b')
        assert a.revision_history() == b.revision_history()
        self.runbzr('commit -m blah2 --unchanged')
        os.chdir('../b')
        self.runbzr('commit -m blah3 --unchanged')
        self.runbzr('pull ../a', retcode=1)
        os.chdir('../a')
        self.runbzr('merge ../b')
        self.runbzr('commit -m blah4 --unchanged')
        os.chdir('../b')
        self.runbzr('pull ../a')
        assert a.revision_history()[-1] == b.revision_history()[-1]
        

    def test_add_reports(self):
        """add command prints the names of added files."""
        b = Branch('.', init=True)
        self.build_tree(['top.txt', 'dir/', 'dir/sub.txt'])

        from cStringIO import StringIO
        out = StringIO()

        ret = self.apply_redirected(None, out, None,
                                    run_bzr,
                                    ['add'])
        self.assertEquals(ret, 0)

        # the ordering is not defined at the moment
        results = sorted(out.getvalue().rstrip('\n').split('\n'))
        self.assertEquals(['added dir',
                           'added dir/sub.txt',
                           'added top.txt',],
                          results)

>>>>>>> de135971

class OldTests(ExternalBase):
    """old tests moved from ./testbzr."""

    def test_bzr(self):
        from os import chdir, mkdir
        from os.path import exists

        runbzr = self.runbzr
        backtick = self.backtick
        progress = self.log

        progress("basic branch creation")
        mkdir('branch1')
        chdir('branch1')
        runbzr('init')

        self.assertEquals(backtick('bzr root').rstrip(),
                          os.path.join(self.test_dir, 'branch1'))

        progress("status of new file")

        f = file('test.txt', 'wt')
        f.write('hello world!\n')
        f.close()

        out = backtick("bzr unknowns")
        self.assertEquals(out, 'test.txt\n')

        out = backtick("bzr status")
        assert out == 'unknown:\n  test.txt\n'

        out = backtick("bzr status --all")
        assert out == "unknown:\n  test.txt\n"

        out = backtick("bzr status test.txt --all")
        assert out == "unknown:\n  test.txt\n"

        f = file('test2.txt', 'wt')
        f.write('goodbye cruel world...\n')
        f.close()

        out = backtick("bzr status test.txt")
        assert out == "unknown:\n  test.txt\n"

        out = backtick("bzr status")
        assert out == ("unknown:\n"
                       "  test.txt\n"
                       "  test2.txt\n")

        os.unlink('test2.txt')

        progress("command aliases")
        out = backtick("bzr st --all")
        assert out == ("unknown:\n"
                       "  test.txt\n")

        out = backtick("bzr stat")
        assert out == ("unknown:\n"
                       "  test.txt\n")

        progress("command help")
        runbzr("help st")
        runbzr("help")
        runbzr("help commands")
        runbzr("help slartibartfast", 1)

        out = backtick("bzr help ci")
        out.index('aliases: ')

        progress("can't rename unversioned file")
        runbzr("rename test.txt new-test.txt", 1)

        progress("adding a file")

        runbzr("add test.txt")
        assert backtick("bzr unknowns") == ''
        assert backtick("bzr status --all") == ("added:\n"
                                                "  test.txt\n")

        progress("rename newly-added file")
        runbzr("rename test.txt hello.txt")
        assert os.path.exists("hello.txt")
        assert not os.path.exists("test.txt")

        assert backtick("bzr revno") == '0\n'

        progress("add first revision")
        runbzr(['commit', '-m', 'add first revision'])

        progress("more complex renames")
        os.mkdir("sub1")
        runbzr("rename hello.txt sub1", 1)
        runbzr("rename hello.txt sub1/hello.txt", 1)
        runbzr("move hello.txt sub1", 1)

        runbzr("add sub1")
        runbzr("rename sub1 sub2")
        runbzr("move hello.txt sub2")
        assert backtick("bzr relpath sub2/hello.txt") == os.path.join("sub2", "hello.txt\n")

        assert exists("sub2")
        assert exists("sub2/hello.txt")
        assert not exists("sub1")
        assert not exists("hello.txt")

        runbzr(['commit', '-m', 'commit with some things moved to subdirs'])

        mkdir("sub1")
        runbzr('add sub1')
        runbzr('move sub2/hello.txt sub1')
        assert not exists('sub2/hello.txt')
        assert exists('sub1/hello.txt')
        runbzr('move sub2 sub1')
        assert not exists('sub2')
        assert exists('sub1/sub2')

        runbzr(['commit', '-m', 'rename nested subdirectories'])

        chdir('sub1/sub2')
        self.assertEquals(backtick('bzr root')[:-1],
                          os.path.join(self.test_dir, 'branch1'))
        runbzr('move ../hello.txt .')
        assert exists('./hello.txt')
        assert backtick('bzr relpath hello.txt') == os.path.join('sub1', 'sub2', 'hello.txt\n')
        assert backtick('bzr relpath ../../sub1/sub2/hello.txt') == os.path.join('sub1', 'sub2', 'hello.txt\n')
        runbzr(['commit', '-m', 'move to parent directory'])
        chdir('..')
        assert backtick('bzr relpath sub2/hello.txt') == os.path.join('sub1', 'sub2', 'hello.txt\n')

        runbzr('move sub2/hello.txt .')
        assert exists('hello.txt')

        f = file('hello.txt', 'wt')
        f.write('some nice new content\n')
        f.close()

        f = file('msg.tmp', 'wt')
        f.write('this is my new commit\n')
        f.close()

        runbzr('commit -F msg.tmp')

        assert backtick('bzr revno') == '5\n'
        runbzr('export -r 5 export-5.tmp')
        runbzr('export export.tmp')

        runbzr('log')
        runbzr('log -v')
        runbzr('log -v --forward')
        runbzr('log -m', retcode=1)
        log_out = backtick('bzr log -m commit')
        assert "this is my new commit" in log_out
        assert "rename nested" not in log_out
        assert 'revision-id' not in log_out
        assert 'revision-id' in backtick('bzr log --show-ids -m commit')


        progress("file with spaces in name")
        mkdir('sub directory')
        file('sub directory/file with spaces ', 'wt').write('see how this works\n')
        runbzr('add .')
        runbzr('diff')
        runbzr('commit -m add-spaces')
        runbzr('check')

        runbzr('log')
        runbzr('log --forward')

        runbzr('info')
<|MERGE_RESOLUTION|>--- conflicted
+++ resolved
@@ -215,12 +215,6 @@
         a = Branch('.')
         b = Branch('../b')
         a.get_revision_xml(b.last_patch())
-<<<<<<< HEAD
-        print "Pending: %s" % a.pending_merges()
-#        assert a.pending_merges() == [b.last_patch()], "Assertion %s %s" \
-#        % (a.pending_merges(), b.last_patch())
-=======
-
         self.log('pending merges: %s', a.pending_merges())
         #        assert a.pending_merges() == [b.last_patch()], "Assertion %s %s" \
         #        % (a.pending_merges(), b.last_patch())
@@ -273,7 +267,6 @@
                            'added top.txt',],
                           results)
 
->>>>>>> de135971
 
 class OldTests(ExternalBase):
     """old tests moved from ./testbzr."""
