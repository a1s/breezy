# Copyright (C) 2005, 2006 Canonical Ltd
#
# This program is free software; you can redistribute it and/or modify
# it under the terms of the GNU General Public License as published by
# the Free Software Foundation; either version 2 of the License, or
# (at your option) any later version.
#
# This program is distributed in the hope that it will be useful,
# but WITHOUT ANY WARRANTY; without even the implied warranty of
# MERCHANTABILITY or FITNESS FOR A PARTICULAR PURPOSE.  See the
# GNU General Public License for more details.
#
# You should have received a copy of the GNU General Public License
# along with this program; if not, write to the Free Software
# Foundation, Inc., 59 Temple Place, Suite 330, Boston, MA  02111-1307  USA

"""BzrDir logic. The BzrDir is the basic control directory used by bzr.

At format 7 this was split out into Branch, Repository and Checkout control
directories.
"""

# TODO: remove unittest dependency; put that stuff inside the test suite

# TODO: The Format probe_transport seems a bit redundant with just trying to
# open the bzrdir. -- mbp
#
# TODO: Can we move specific formats into separate modules to make this file
# smaller?

from cStringIO import StringIO
import os
import textwrap

from bzrlib.lazy_import import lazy_import
lazy_import(globals(), """
from copy import deepcopy
from stat import S_ISDIR
import unittest

import bzrlib
from bzrlib import (
    errors,
    lockable_files,
    lockdir,
    registry,
    revision as _mod_revision,
    repository as _mod_repository,
    symbol_versioning,
    urlutils,
    xml4,
    xml5,
    )
from bzrlib.osutils import (
    safe_unicode,
    sha_strings,
    sha_string,
    )
from bzrlib.store.revision.text import TextRevisionStore
from bzrlib.store.text import TextStore
from bzrlib.store.versioned import WeaveStore
from bzrlib.transactions import WriteTransaction
from bzrlib.transport import get_transport
from bzrlib.weave import Weave
""")

from bzrlib.trace import mutter
from bzrlib.transport.local import LocalTransport


class BzrDir(object):
    """A .bzr control diretory.
    
    BzrDir instances let you create or open any of the things that can be
    found within .bzr - checkouts, branches and repositories.
    
    transport
        the transport which this bzr dir is rooted at (i.e. file:///.../.bzr/)
    root_transport
        a transport connected to the directory this bzr was opened from.
    """

    def break_lock(self):
        """Invoke break_lock on the first object in the bzrdir.

        If there is a tree, the tree is opened and break_lock() called.
        Otherwise, branch is tried, and finally repository.
        """
        try:
            thing_to_unlock = self.open_workingtree()
        except (errors.NotLocalUrl, errors.NoWorkingTree):
            try:
                thing_to_unlock = self.open_branch()
            except errors.NotBranchError:
                try:
                    thing_to_unlock = self.open_repository()
                except errors.NoRepositoryPresent:
                    return
        thing_to_unlock.break_lock()

    def can_convert_format(self):
        """Return true if this bzrdir is one whose format we can convert from."""
        return True

    def check_conversion_target(self, target_format):
        target_repo_format = target_format.repository_format
        source_repo_format = self._format.repository_format
        source_repo_format.check_conversion_target(target_repo_format)

    @staticmethod
    def _check_supported(format, allow_unsupported):
        """Check whether format is a supported format.

        If allow_unsupported is True, this is a no-op.
        """
        if not allow_unsupported and not format.is_supported():
            # see open_downlevel to open legacy branches.
            raise errors.UnsupportedFormatError(format=format)

    def clone(self, url, revision_id=None, basis=None, force_new_repo=False):
        """Clone this bzrdir and its contents to url verbatim.

        If urls last component does not exist, it will be created.

        if revision_id is not None, then the clone operation may tune
            itself to download less data.
        :param force_new_repo: Do not use a shared repository for the target 
                               even if one is available.
        """
        self._make_tail(url)
        basis_repo, basis_branch, basis_tree = self._get_basis_components(basis)
        result = self._format.initialize(url)
        try:
            local_repo = self.find_repository()
        except errors.NoRepositoryPresent:
            local_repo = None
        if local_repo:
            # may need to copy content in
            if force_new_repo:
                result_repo = local_repo.clone(
                    result,
                    revision_id=revision_id,
                    basis=basis_repo)
                result_repo.set_make_working_trees(local_repo.make_working_trees())
            else:
                try:
                    result_repo = result.find_repository()
                    # fetch content this dir needs.
                    if basis_repo:
                        # XXX FIXME RBC 20060214 need tests for this when the basis
                        # is incomplete
                        result_repo.fetch(basis_repo, revision_id=revision_id)
                    result_repo.fetch(local_repo, revision_id=revision_id)
                except errors.NoRepositoryPresent:
                    # needed to make one anyway.
                    result_repo = local_repo.clone(
                        result,
                        revision_id=revision_id,
                        basis=basis_repo)
                    result_repo.set_make_working_trees(local_repo.make_working_trees())
        # 1 if there is a branch present
        #   make sure its content is available in the target repository
        #   clone it.
        try:
            self.open_branch().clone(result, revision_id=revision_id)
        except errors.NotBranchError:
            pass
        try:
            self.open_workingtree().clone(result, basis=basis_tree)
        except (errors.NoWorkingTree, errors.NotLocalUrl):
            pass
        return result

    def _get_basis_components(self, basis):
        """Retrieve the basis components that are available at basis."""
        if basis is None:
            return None, None, None
        try:
            basis_tree = basis.open_workingtree()
            basis_branch = basis_tree.branch
            basis_repo = basis_branch.repository
        except (errors.NoWorkingTree, errors.NotLocalUrl):
            basis_tree = None
            try:
                basis_branch = basis.open_branch()
                basis_repo = basis_branch.repository
            except errors.NotBranchError:
                basis_branch = None
                try:
                    basis_repo = basis.open_repository()
                except errors.NoRepositoryPresent:
                    basis_repo = None
        return basis_repo, basis_branch, basis_tree

    # TODO: This should be given a Transport, and should chdir up; otherwise
    # this will open a new connection.
    def _make_tail(self, url):
        head, tail = urlutils.split(url)
        if tail and tail != '.':
            t = get_transport(head)
            try:
                t.mkdir(tail)
            except errors.FileExists:
                pass

    # TODO: Should take a Transport
    @classmethod
    def create(cls, base, format=None):
        """Create a new BzrDir at the url 'base'.
        
        This will call the current default formats initialize with base
        as the only parameter.

        :param format: If supplied, the format of branch to create.  If not
            supplied, the default is used.
        """
        if cls is not BzrDir:
            raise AssertionError("BzrDir.create always creates the default"
                " format, not one of %r" % cls)
        head, tail = urlutils.split(base)
        if tail and tail != '.':
            t = get_transport(head)
            try:
                t.mkdir(tail)
            except errors.FileExists:
                pass
        if format is None:
            format = BzrDirFormat.get_default_format()
        return format.initialize(safe_unicode(base))

    def create_branch(self):
        """Create a branch in this BzrDir.

        The bzrdirs format will control what branch format is created.
        For more control see BranchFormatXX.create(a_bzrdir).
        """
        raise NotImplementedError(self.create_branch)

    @staticmethod
    def create_branch_and_repo(base, force_new_repo=False, format=None):
        """Create a new BzrDir, Branch and Repository at the url 'base'.

        This will use the current default BzrDirFormat, and use whatever 
        repository format that that uses via bzrdir.create_branch and
        create_repository. If a shared repository is available that is used
        preferentially.

        The created Branch object is returned.

        :param base: The URL to create the branch at.
        :param force_new_repo: If True a new repository is always created.
        """
        bzrdir = BzrDir.create(base, format)
        bzrdir._find_or_create_repository(force_new_repo)
        return bzrdir.create_branch()

    def _find_or_create_repository(self, force_new_repo):
        """Create a new repository if needed, returning the repository."""
        if force_new_repo:
            return self.create_repository()
        try:
            return self.find_repository()
        except errors.NoRepositoryPresent:
            return self.create_repository()
        
    @staticmethod
    def create_branch_convenience(base, force_new_repo=False,
                                  force_new_tree=None, format=None):
        """Create a new BzrDir, Branch and Repository at the url 'base'.

        This is a convenience function - it will use an existing repository
        if possible, can be told explicitly whether to create a working tree or
        not.

        This will use the current default BzrDirFormat, and use whatever 
        repository format that that uses via bzrdir.create_branch and
        create_repository. If a shared repository is available that is used
        preferentially. Whatever repository is used, its tree creation policy
        is followed.

        The created Branch object is returned.
        If a working tree cannot be made due to base not being a file:// url,
        no error is raised unless force_new_tree is True, in which case no 
        data is created on disk and NotLocalUrl is raised.

        :param base: The URL to create the branch at.
        :param force_new_repo: If True a new repository is always created.
        :param force_new_tree: If True or False force creation of a tree or 
                               prevent such creation respectively.
        :param format: Override for the for the bzrdir format to create
        """
        if force_new_tree:
            # check for non local urls
            t = get_transport(safe_unicode(base))
            if not isinstance(t, LocalTransport):
                raise errors.NotLocalUrl(base)
        bzrdir = BzrDir.create(base, format)
        repo = bzrdir._find_or_create_repository(force_new_repo)
        result = bzrdir.create_branch()
        if force_new_tree or (repo.make_working_trees() and 
                              force_new_tree is None):
            try:
                bzrdir.create_workingtree()
            except errors.NotLocalUrl:
                pass
        return result
        
    @staticmethod
    def create_repository(base, shared=False, format=None):
        """Create a new BzrDir and Repository at the url 'base'.

        If no format is supplied, this will default to the current default
        BzrDirFormat by default, and use whatever repository format that that
        uses for bzrdirformat.create_repository.

        :param shared: Create a shared repository rather than a standalone
                       repository.
        The Repository object is returned.

        This must be overridden as an instance method in child classes, where
        it should take no parameters and construct whatever repository format
        that child class desires.
        """
        bzrdir = BzrDir.create(base, format)
        return bzrdir.create_repository(shared)

    @staticmethod
    def create_standalone_workingtree(base, format=None):
        """Create a new BzrDir, WorkingTree, Branch and Repository at 'base'.

        'base' must be a local path or a file:// url.

        This will use the current default BzrDirFormat, and use whatever 
        repository format that that uses for bzrdirformat.create_workingtree,
        create_branch and create_repository.

        :return: The WorkingTree object.
        """
        t = get_transport(safe_unicode(base))
        if not isinstance(t, LocalTransport):
            raise errors.NotLocalUrl(base)
        bzrdir = BzrDir.create_branch_and_repo(safe_unicode(base),
                                               force_new_repo=True,
                                               format=format).bzrdir
        return bzrdir.create_workingtree()

    def create_workingtree(self, revision_id=None):
        """Create a working tree at this BzrDir.
        
        revision_id: create it as of this revision id.
        """
        raise NotImplementedError(self.create_workingtree)

    def destroy_workingtree(self):
        """Destroy the working tree at this BzrDir.

        Formats that do not support this may raise UnsupportedOperation.
        """
        raise NotImplementedError(self.destroy_workingtree)

    def destroy_workingtree_metadata(self):
        """Destroy the control files for the working tree at this BzrDir.

        The contents of working tree files are not affected.
        Formats that do not support this may raise UnsupportedOperation.
        """
        raise NotImplementedError(self.destroy_workingtree_metadata)

    def find_repository(self):
        """Find the repository that should be used for a_bzrdir.

        This does not require a branch as we use it to find the repo for
        new branches as well as to hook existing branches up to their
        repository.
        """
        try:
            return self.open_repository()
        except errors.NoRepositoryPresent:
            pass
        next_transport = self.root_transport.clone('..')
        while True:
            # find the next containing bzrdir
            try:
                found_bzrdir = BzrDir.open_containing_from_transport(
                    next_transport)[0]
            except errors.NotBranchError:
                # none found
                raise errors.NoRepositoryPresent(self)
            # does it have a repository ?
            try:
                repository = found_bzrdir.open_repository()
            except errors.NoRepositoryPresent:
                next_transport = found_bzrdir.root_transport.clone('..')
                if (found_bzrdir.root_transport.base == next_transport.base):
                    # top of the file system
                    break
                else:
                    continue
            if ((found_bzrdir.root_transport.base == 
                 self.root_transport.base) or repository.is_shared()):
                return repository
            else:
                raise errors.NoRepositoryPresent(self)
        raise errors.NoRepositoryPresent(self)

    def get_branch_transport(self, branch_format):
        """Get the transport for use by branch format in this BzrDir.

        Note that bzr dirs that do not support format strings will raise
        IncompatibleFormat if the branch format they are given has
        a format string, and vice versa.

        If branch_format is None, the transport is returned with no 
        checking. if it is not None, then the returned transport is
        guaranteed to point to an existing directory ready for use.
        """
        raise NotImplementedError(self.get_branch_transport)
        
    def get_repository_transport(self, repository_format):
        """Get the transport for use by repository format in this BzrDir.

        Note that bzr dirs that do not support format strings will raise
        IncompatibleFormat if the repository format they are given has
        a format string, and vice versa.

        If repository_format is None, the transport is returned with no 
        checking. if it is not None, then the returned transport is
        guaranteed to point to an existing directory ready for use.
        """
        raise NotImplementedError(self.get_repository_transport)
        
    def get_workingtree_transport(self, tree_format):
        """Get the transport for use by workingtree format in this BzrDir.

        Note that bzr dirs that do not support format strings will raise
        IncompatibleFormat if the workingtree format they are given has a
        format string, and vice versa.

        If workingtree_format is None, the transport is returned with no 
        checking. if it is not None, then the returned transport is
        guaranteed to point to an existing directory ready for use.
        """
        raise NotImplementedError(self.get_workingtree_transport)
        
    def __init__(self, _transport, _format):
        """Initialize a Bzr control dir object.
        
        Only really common logic should reside here, concrete classes should be
        made with varying behaviours.

        :param _format: the format that is creating this BzrDir instance.
        :param _transport: the transport this dir is based at.
        """
        self._format = _format
        self.transport = _transport.clone('.bzr')
        self.root_transport = _transport

    def is_control_filename(self, filename):
        """True if filename is the name of a path which is reserved for bzrdir's.
        
        :param filename: A filename within the root transport of this bzrdir.

        This is true IF and ONLY IF the filename is part of the namespace reserved
        for bzr control dirs. Currently this is the '.bzr' directory in the root
        of the root_transport. it is expected that plugins will need to extend
        this in the future - for instance to make bzr talk with svn working
        trees.
        """
        # this might be better on the BzrDirFormat class because it refers to 
        # all the possible bzrdir disk formats. 
        # This method is tested via the workingtree is_control_filename tests- 
        # it was extracted from WorkingTree.is_control_filename. If the methods
        # contract is extended beyond the current trivial  implementation please
        # add new tests for it to the appropriate place.
        return filename == '.bzr' or filename.startswith('.bzr/')

    def needs_format_conversion(self, format=None):
        """Return true if this bzrdir needs convert_format run on it.
        
        For instance, if the repository format is out of date but the 
        branch and working tree are not, this should return True.

        :param format: Optional parameter indicating a specific desired
                       format we plan to arrive at.
        """
        raise NotImplementedError(self.needs_format_conversion)

    @staticmethod
    def open_unsupported(base):
        """Open a branch which is not supported."""
        return BzrDir.open(base, _unsupported=True)
        
    @staticmethod
    def open(base, _unsupported=False):
        """Open an existing bzrdir, rooted at 'base' (url)
        
        _unsupported is a private parameter to the BzrDir class.
        """
        t = get_transport(base)
        return BzrDir.open_from_transport(t, _unsupported=_unsupported)

    @staticmethod
    def open_from_transport(transport, _unsupported=False):
        """Open a bzrdir within a particular directory.

        :param transport: Transport containing the bzrdir.
        :param _unsupported: private.
        """
        format = BzrDirFormat.find_format(transport)
        BzrDir._check_supported(format, _unsupported)
        return format.open(transport, _found=True)

    def open_branch(self, unsupported=False):
        """Open the branch object at this BzrDir if one is present.

        If unsupported is True, then no longer supported branch formats can
        still be opened.
        
        TODO: static convenience version of this?
        """
        raise NotImplementedError(self.open_branch)

    @staticmethod
    def open_containing(url):
        """Open an existing branch which contains url.
        
        :param url: url to search from.
        See open_containing_from_transport for more detail.
        """
        return BzrDir.open_containing_from_transport(get_transport(url))
    
    @staticmethod
    def open_containing_from_transport(a_transport):
        """Open an existing branch which contains a_transport.base

        This probes for a branch at a_transport, and searches upwards from there.

        Basically we keep looking up until we find the control directory or
        run into the root.  If there isn't one, raises NotBranchError.
        If there is one and it is either an unrecognised format or an unsupported 
        format, UnknownFormatError or UnsupportedFormatError are raised.
        If there is one, it is returned, along with the unused portion of url.

        :return: The BzrDir that contains the path, and a Unicode path 
                for the rest of the URL.
        """
        # this gets the normalised url back. I.e. '.' -> the full path.
        url = a_transport.base
        while True:
            try:
                result = BzrDir.open_from_transport(a_transport)
                return result, urlutils.unescape(a_transport.relpath(url))
            except errors.NotBranchError, e:
                pass
            new_t = a_transport.clone('..')
            if new_t.base == a_transport.base:
                # reached the root, whatever that may be
                raise errors.NotBranchError(path=url)
            a_transport = new_t

    def open_repository(self, _unsupported=False):
        """Open the repository object at this BzrDir if one is present.

        This will not follow the Branch object pointer - its strictly a direct
        open facility. Most client code should use open_branch().repository to
        get at a repository.

        _unsupported is a private parameter, not part of the api.
        TODO: static convenience version of this?
        """
        raise NotImplementedError(self.open_repository)

    def open_workingtree(self, _unsupported=False):
        """Open the workingtree object at this BzrDir if one is present.
        
        TODO: static convenience version of this?
        """
        raise NotImplementedError(self.open_workingtree)

    def has_branch(self):
        """Tell if this bzrdir contains a branch.
        
        Note: if you're going to open the branch, you should just go ahead
        and try, and not ask permission first.  (This method just opens the 
        branch and discards it, and that's somewhat expensive.) 
        """
        try:
            self.open_branch()
            return True
        except errors.NotBranchError:
            return False

    def has_workingtree(self):
        """Tell if this bzrdir contains a working tree.

        This will still raise an exception if the bzrdir has a workingtree that
        is remote & inaccessible.
        
        Note: if you're going to open the working tree, you should just go ahead
        and try, and not ask permission first.  (This method just opens the 
        workingtree and discards it, and that's somewhat expensive.) 
        """
        try:
            self.open_workingtree()
            return True
        except errors.NoWorkingTree:
            return False

    def cloning_metadir(self, basis=None):
        """Produce a metadir suitable for cloning with"""
        def related_repository(bzrdir):
            try:
                branch = bzrdir.open_branch()
                return branch.repository
            except errors.NotBranchError:
                source_branch = None
                return bzrdir.open_repository()
        result_format = self._format.__class__()
        try:
            try:
                source_repository = related_repository(self)
            except errors.NoRepositoryPresent:
                if basis is None:
                    raise
                source_repository = related_repository(self)
            result_format.repository_format = source_repository._format
        except errors.NoRepositoryPresent:
            pass
        return result_format

    def sprout(self, url, revision_id=None, basis=None, force_new_repo=False):
        """Create a copy of this bzrdir prepared for use as a new line of
        development.

        If urls last component does not exist, it will be created.

        Attributes related to the identity of the source branch like
        branch nickname will be cleaned, a working tree is created
        whether one existed before or not; and a local branch is always
        created.

        if revision_id is not None, then the clone operation may tune
            itself to download less data.
        """
        self._make_tail(url)
        cloning_format = self.cloning_metadir(basis)
        result = cloning_format.initialize(url)
        basis_repo, basis_branch, basis_tree = self._get_basis_components(basis)
        try:
            source_branch = self.open_branch()
            source_repository = source_branch.repository
        except errors.NotBranchError:
            source_branch = None
            try:
                source_repository = self.open_repository()
            except errors.NoRepositoryPresent:
                # copy the entire basis one if there is one
                # but there is no repository.
                source_repository = basis_repo
        if force_new_repo:
            result_repo = None
        else:
            try:
                result_repo = result.find_repository()
            except errors.NoRepositoryPresent:
                result_repo = None
        if source_repository is None and result_repo is not None:
            pass
        elif source_repository is None and result_repo is None:
            # no repo available, make a new one
            result.create_repository()
        elif source_repository is not None and result_repo is None:
            # have source, and want to make a new target repo
            # we don't clone the repo because that preserves attributes
            # like is_shared(), and we have not yet implemented a 
            # repository sprout().
            result_repo = result.create_repository()
        if result_repo is not None:
            # fetch needed content into target.
            if basis_repo:
                # XXX FIXME RBC 20060214 need tests for this when the basis
                # is incomplete
                result_repo.fetch(basis_repo, revision_id=revision_id)
            if source_repository is not None:
                result_repo.fetch(source_repository, revision_id=revision_id)
        if source_branch is not None:
            source_branch.sprout(result, revision_id=revision_id)
        else:
            result.create_branch()
        # TODO: jam 20060426 we probably need a test in here in the
        #       case that the newly sprouted branch is a remote one
        if result_repo is None or result_repo.make_working_trees():
            wt = result.create_workingtree()
            if wt.inventory.root is None:
                try:
                    wt.set_root_id(self.open_workingtree.get_root_id())
                except errors.NoWorkingTree:
                    pass
        return result


class BzrDirPreSplitOut(BzrDir):
    """A common class for the all-in-one formats."""

    def __init__(self, _transport, _format):
        """See BzrDir.__init__."""
        super(BzrDirPreSplitOut, self).__init__(_transport, _format)
        assert self._format._lock_class == lockable_files.TransportLock
        assert self._format._lock_file_name == 'branch-lock'
        self._control_files = lockable_files.LockableFiles(
                                            self.get_branch_transport(None),
                                            self._format._lock_file_name,
                                            self._format._lock_class)

    def break_lock(self):
        """Pre-splitout bzrdirs do not suffer from stale locks."""
        raise NotImplementedError(self.break_lock)

    def clone(self, url, revision_id=None, basis=None, force_new_repo=False):
        """See BzrDir.clone()."""
        from bzrlib.workingtree import WorkingTreeFormat2
        self._make_tail(url)
        result = self._format._initialize_for_clone(url)
        basis_repo, basis_branch, basis_tree = self._get_basis_components(basis)
        self.open_repository().clone(result, revision_id=revision_id, basis=basis_repo)
        from_branch = self.open_branch()
        from_branch.clone(result, revision_id=revision_id)
        try:
            self.open_workingtree().clone(result, basis=basis_tree)
        except errors.NotLocalUrl:
            # make a new one, this format always has to have one.
            try:
                WorkingTreeFormat2().initialize(result)
            except errors.NotLocalUrl:
                # but we cannot do it for remote trees.
                to_branch = result.open_branch()
                WorkingTreeFormat2().stub_initialize_remote(to_branch.control_files)
        return result

    def create_branch(self):
        """See BzrDir.create_branch."""
        return self.open_branch()

    def create_repository(self, shared=False):
        """See BzrDir.create_repository."""
        if shared:
            raise errors.IncompatibleFormat('shared repository', self._format)
        return self.open_repository()

    def create_workingtree(self, revision_id=None):
        """See BzrDir.create_workingtree."""
        # this looks buggy but is not -really-
        # clone and sprout will have set the revision_id
        # and that will have set it for us, its only
        # specific uses of create_workingtree in isolation
        # that can do wonky stuff here, and that only
        # happens for creating checkouts, which cannot be 
        # done on this format anyway. So - acceptable wart.
        result = self.open_workingtree()
        if revision_id is not None:
            if revision_id == _mod_revision.NULL_REVISION:
                result.set_parent_ids([])
            else:
                result.set_parent_ids([revision_id])
        return result

    def destroy_workingtree(self):
        """See BzrDir.destroy_workingtree."""
        raise errors.UnsupportedOperation(self.destroy_workingtree, self)

    def destroy_workingtree_metadata(self):
        """See BzrDir.destroy_workingtree_metadata."""
        raise errors.UnsupportedOperation(self.destroy_workingtree_metadata, 
                                          self)

    def get_branch_transport(self, branch_format):
        """See BzrDir.get_branch_transport()."""
        if branch_format is None:
            return self.transport
        try:
            branch_format.get_format_string()
        except NotImplementedError:
            return self.transport
        raise errors.IncompatibleFormat(branch_format, self._format)

    def get_repository_transport(self, repository_format):
        """See BzrDir.get_repository_transport()."""
        if repository_format is None:
            return self.transport
        try:
            repository_format.get_format_string()
        except NotImplementedError:
            return self.transport
        raise errors.IncompatibleFormat(repository_format, self._format)

    def get_workingtree_transport(self, workingtree_format):
        """See BzrDir.get_workingtree_transport()."""
        if workingtree_format is None:
            return self.transport
        try:
            workingtree_format.get_format_string()
        except NotImplementedError:
            return self.transport
        raise errors.IncompatibleFormat(workingtree_format, self._format)

    def needs_format_conversion(self, format=None):
        """See BzrDir.needs_format_conversion()."""
        # if the format is not the same as the system default,
        # an upgrade is needed.
        if format is None:
            format = BzrDirFormat.get_default_format()
        return not isinstance(self._format, format.__class__)

    def open_branch(self, unsupported=False):
        """See BzrDir.open_branch."""
        from bzrlib.branch import BzrBranchFormat4
        format = BzrBranchFormat4()
        self._check_supported(format, unsupported)
        return format.open(self, _found=True)

    def sprout(self, url, revision_id=None, basis=None, force_new_repo=False):
        """See BzrDir.sprout()."""
        from bzrlib.workingtree import WorkingTreeFormat2
        self._make_tail(url)
        result = self._format._initialize_for_clone(url)
        basis_repo, basis_branch, basis_tree = self._get_basis_components(basis)
        try:
            self.open_repository().clone(result, revision_id=revision_id, basis=basis_repo)
        except errors.NoRepositoryPresent:
            pass
        try:
            self.open_branch().sprout(result, revision_id=revision_id)
        except errors.NotBranchError:
            pass
        # we always want a working tree
        WorkingTreeFormat2().initialize(result)
        return result


class BzrDir4(BzrDirPreSplitOut):
    """A .bzr version 4 control object.
    
    This is a deprecated format and may be removed after sept 2006.
    """

    def create_repository(self, shared=False):
        """See BzrDir.create_repository."""
        return self._format.repository_format.initialize(self, shared)

    def needs_format_conversion(self, format=None):
        """Format 4 dirs are always in need of conversion."""
        return True

    def open_repository(self):
        """See BzrDir.open_repository."""
        from bzrlib.repository import RepositoryFormat4
        return RepositoryFormat4().open(self, _found=True)


class BzrDir5(BzrDirPreSplitOut):
    """A .bzr version 5 control object.

    This is a deprecated format and may be removed after sept 2006.
    """

    def open_repository(self):
        """See BzrDir.open_repository."""
        from bzrlib.repository import RepositoryFormat5
        return RepositoryFormat5().open(self, _found=True)

    def open_workingtree(self, _unsupported=False):
        """See BzrDir.create_workingtree."""
        from bzrlib.workingtree import WorkingTreeFormat2
        return WorkingTreeFormat2().open(self, _found=True)


class BzrDir6(BzrDirPreSplitOut):
    """A .bzr version 6 control object.

    This is a deprecated format and may be removed after sept 2006.
    """

    def open_repository(self):
        """See BzrDir.open_repository."""
        from bzrlib.repository import RepositoryFormat6
        return RepositoryFormat6().open(self, _found=True)

    def open_workingtree(self, _unsupported=False):
        """See BzrDir.create_workingtree."""
        from bzrlib.workingtree import WorkingTreeFormat2
        return WorkingTreeFormat2().open(self, _found=True)


class BzrDirMeta1(BzrDir):
    """A .bzr meta version 1 control object.
    
    This is the first control object where the 
    individual aspects are really split out: there are separate repository,
    workingtree and branch subdirectories and any subset of the three can be
    present within a BzrDir.
    """

    def can_convert_format(self):
        """See BzrDir.can_convert_format()."""
        return True

    def create_branch(self):
        """See BzrDir.create_branch."""
        from bzrlib.branch import BranchFormat
        return BranchFormat.get_default_format().initialize(self)

    def create_repository(self, shared=False):
        """See BzrDir.create_repository."""
        return self._format.repository_format.initialize(self, shared)

    def create_workingtree(self, revision_id=None):
        """See BzrDir.create_workingtree."""
        from bzrlib.workingtree import WorkingTreeFormat
        return self._format.workingtree_format.initialize(self, revision_id)

    def destroy_workingtree(self):
        """See BzrDir.destroy_workingtree."""
        wt = self.open_workingtree()
        repository = wt.branch.repository
        empty = repository.revision_tree(_mod_revision.NULL_REVISION)
        wt.revert([], old_tree=empty)
        self.destroy_workingtree_metadata()

    def destroy_workingtree_metadata(self):
        self.transport.delete_tree('checkout')

    def _get_mkdir_mode(self):
        """Figure out the mode to use when creating a bzrdir subdir."""
        temp_control = lockable_files.LockableFiles(self.transport, '',
                                     lockable_files.TransportLock)
        return temp_control._dir_mode

    def get_branch_transport(self, branch_format):
        """See BzrDir.get_branch_transport()."""
        if branch_format is None:
            return self.transport.clone('branch')
        try:
            branch_format.get_format_string()
        except NotImplementedError:
            raise errors.IncompatibleFormat(branch_format, self._format)
        try:
            self.transport.mkdir('branch', mode=self._get_mkdir_mode())
        except errors.FileExists:
            pass
        return self.transport.clone('branch')

    def get_repository_transport(self, repository_format):
        """See BzrDir.get_repository_transport()."""
        if repository_format is None:
            return self.transport.clone('repository')
        try:
            repository_format.get_format_string()
        except NotImplementedError:
            raise errors.IncompatibleFormat(repository_format, self._format)
        try:
            self.transport.mkdir('repository', mode=self._get_mkdir_mode())
        except errors.FileExists:
            pass
        return self.transport.clone('repository')

    def get_workingtree_transport(self, workingtree_format):
        """See BzrDir.get_workingtree_transport()."""
        if workingtree_format is None:
            return self.transport.clone('checkout')
        try:
            workingtree_format.get_format_string()
        except NotImplementedError:
            raise errors.IncompatibleFormat(workingtree_format, self._format)
        try:
            self.transport.mkdir('checkout', mode=self._get_mkdir_mode())
        except errors.FileExists:
            pass
        return self.transport.clone('checkout')

    def needs_format_conversion(self, format=None):
        """See BzrDir.needs_format_conversion()."""
        if format is None:
            format = BzrDirFormat.get_default_format()
        if not isinstance(self._format, format.__class__):
            # it is not a meta dir format, conversion is needed.
            return True
        # we might want to push this down to the repository?
        try:
            if not isinstance(self.open_repository()._format,
                              format.repository_format.__class__):
                # the repository needs an upgrade.
                return True
        except errors.NoRepositoryPresent:
            pass
        # currently there are no other possible conversions for meta1 formats.
        return False

    def open_branch(self, unsupported=False):
        """See BzrDir.open_branch."""
        from bzrlib.branch import BranchFormat
        format = BranchFormat.find_format(self)
        self._check_supported(format, unsupported)
        return format.open(self, _found=True)

    def open_repository(self, unsupported=False):
        """See BzrDir.open_repository."""
        from bzrlib.repository import RepositoryFormat
        format = RepositoryFormat.find_format(self)
        self._check_supported(format, unsupported)
        return format.open(self, _found=True)

    def open_workingtree(self, unsupported=False):
        """See BzrDir.open_workingtree."""
        from bzrlib.workingtree import WorkingTreeFormat
        format = WorkingTreeFormat.find_format(self)
        self._check_supported(format, unsupported)
        return format.open(self, _found=True)


class BzrDirFormat(object):
    """An encapsulation of the initialization and open routines for a format.

    Formats provide three things:
     * An initialization routine,
     * a format string,
     * an open routine.

    Formats are placed in an dict by their format string for reference 
    during bzrdir opening. These should be subclasses of BzrDirFormat
    for consistency.

    Once a format is deprecated, just deprecate the initialize and open
    methods on the format class. Do not deprecate the object, as the 
    object will be created every system load.
    """

    _default_format = None
    """The default format used for new .bzr dirs."""

    _formats = {}
    """The known formats."""

    _control_formats = []
    """The registered control formats - .bzr, ....
    
    This is a list of BzrDirFormat objects.
    """

    _lock_file_name = 'branch-lock'

    # _lock_class must be set in subclasses to the lock type, typ.
    # TransportLock or LockDir

    @classmethod
    def find_format(klass, transport):
        """Return the format present at transport."""
        for format in klass._control_formats:
            try:
                return format.probe_transport(transport)
            except errors.NotBranchError:
                # this format does not find a control dir here.
                pass
        raise errors.NotBranchError(path=transport.base)

    @classmethod
    def probe_transport(klass, transport):
        """Return the .bzrdir style transport present at URL."""
        try:
            format_string = transport.get(".bzr/branch-format").read()
        except errors.NoSuchFile:
            raise errors.NotBranchError(path=transport.base)

        try:
            return klass._formats[format_string]
        except KeyError:
            raise errors.UnknownFormatError(format=format_string)

    @classmethod
    def get_default_format(klass):
        """Return the current default format."""
        return klass._default_format

    def get_format_string(self):
        """Return the ASCII format string that identifies this format."""
        raise NotImplementedError(self.get_format_string)

    def get_format_description(self):
        """Return the short description for this format."""
        raise NotImplementedError(self.get_format_description)

    def get_converter(self, format=None):
        """Return the converter to use to convert bzrdirs needing converts.

        This returns a bzrlib.bzrdir.Converter object.

        This should return the best upgrader to step this format towards the
        current default format. In the case of plugins we can/should provide
        some means for them to extend the range of returnable converters.

        :param format: Optional format to override the default format of the 
                       library.
        """
        raise NotImplementedError(self.get_converter)

    def initialize(self, url):
        """Create a bzr control dir at this url and return an opened copy.
        
        Subclasses should typically override initialize_on_transport
        instead of this method.
        """
        return self.initialize_on_transport(get_transport(url))

    def initialize_on_transport(self, transport):
        """Initialize a new bzrdir in the base directory of a Transport."""
        # Since we don't have a .bzr directory, inherit the
        # mode from the root directory
        temp_control = lockable_files.LockableFiles(transport,
                            '', lockable_files.TransportLock)
        temp_control._transport.mkdir('.bzr',
                                      # FIXME: RBC 20060121 don't peek under
                                      # the covers
                                      mode=temp_control._dir_mode)
        file_mode = temp_control._file_mode
        del temp_control
        mutter('created control directory in ' + transport.base)
        control = transport.clone('.bzr')
        utf8_files = [('README', 
                       "This is a Bazaar-NG control directory.\n"
                       "Do not change any files in this directory.\n"),
                      ('branch-format', self.get_format_string()),
                      ]
        # NB: no need to escape relative paths that are url safe.
        control_files = lockable_files.LockableFiles(control,
                            self._lock_file_name, self._lock_class)
        control_files.create_lock()
        control_files.lock_write()
        try:
            for file, content in utf8_files:
                control_files.put_utf8(file, content)
        finally:
            control_files.unlock()
        return self.open(transport, _found=True)

    def is_supported(self):
        """Is this format supported?

        Supported formats must be initializable and openable.
        Unsupported formats may not support initialization or committing or 
        some other features depending on the reason for not being supported.
        """
        return True

    def same_model(self, target_format):
        return (self.repository_format.rich_root_data == 
            target_format.rich_root_data)

    @classmethod
    def known_formats(klass):
        """Return all the known formats.
        
        Concrete formats should override _known_formats.
        """
        # There is double indirection here to make sure that control 
        # formats used by more than one dir format will only be probed 
        # once. This can otherwise be quite expensive for remote connections.
        result = set()
        for format in klass._control_formats:
            result.update(format._known_formats())
        return result
    
    @classmethod
    def _known_formats(klass):
        """Return the known format instances for this control format."""
        return set(klass._formats.values())

    def open(self, transport, _found=False):
        """Return an instance of this format for the dir transport points at.
        
        _found is a private parameter, do not use it.
        """
        if not _found:
            found_format = BzrDirFormat.find_format(transport)
            if not isinstance(found_format, self.__class__):
                raise AssertionError("%s was asked to open %s, but it seems to need "
                        "format %s" 
                        % (self, transport, found_format))
        return self._open(transport)

    def _open(self, transport):
        """Template method helper for opening BzrDirectories.

        This performs the actual open and any additional logic or parameter
        passing.
        """
        raise NotImplementedError(self._open)

    @classmethod
    def register_format(klass, format):
        klass._formats[format.get_format_string()] = format

    @classmethod
    def register_control_format(klass, format):
        """Register a format that does not use '.bzrdir' for its control dir.

        TODO: This should be pulled up into a 'ControlDirFormat' base class
        which BzrDirFormat can inherit from, and renamed to register_format 
        there. It has been done without that for now for simplicity of
        implementation.
        """
        klass._control_formats.append(format)

    @classmethod
    @symbol_versioning.deprecated_method(symbol_versioning.zero_fourteen)
    def set_default_format(klass, format):
        klass._set_default_format(format)

    @classmethod
    def _set_default_format(klass, format):
        """Set default format (for testing behavior of defaults only)"""
        klass._default_format = format

    def __str__(self):
        return self.get_format_string()[:-1]

    @classmethod
    def unregister_format(klass, format):
        assert klass._formats[format.get_format_string()] is format
        del klass._formats[format.get_format_string()]

    @classmethod
    def unregister_control_format(klass, format):
        klass._control_formats.remove(format)


# register BzrDirFormat as a control format
BzrDirFormat.register_control_format(BzrDirFormat)


class BzrDirFormat4(BzrDirFormat):
    """Bzr dir format 4.

    This format is a combined format for working tree, branch and repository.
    It has:
     - Format 1 working trees [always]
     - Format 4 branches [always]
     - Format 4 repositories [always]

    This format is deprecated: it indexes texts using a text it which is
    removed in format 5; write support for this format has been removed.
    """

    _lock_class = lockable_files.TransportLock

    def get_format_string(self):
        """See BzrDirFormat.get_format_string()."""
        return "Bazaar-NG branch, format 0.0.4\n"

    def get_format_description(self):
        """See BzrDirFormat.get_format_description()."""
        return "All-in-one format 4"

    def get_converter(self, format=None):
        """See BzrDirFormat.get_converter()."""
        # there is one and only one upgrade path here.
        return ConvertBzrDir4To5()
        
    def initialize_on_transport(self, transport):
        """Format 4 branches cannot be created."""
        raise errors.UninitializableFormat(self)

    def is_supported(self):
        """Format 4 is not supported.

        It is not supported because the model changed from 4 to 5 and the
        conversion logic is expensive - so doing it on the fly was not 
        feasible.
        """
        return False

    def _open(self, transport):
        """See BzrDirFormat._open."""
        return BzrDir4(transport, self)

    def __return_repository_format(self):
        """Circular import protection."""
        from bzrlib.repository import RepositoryFormat4
        return RepositoryFormat4()
    repository_format = property(__return_repository_format)


class BzrDirFormat5(BzrDirFormat):
    """Bzr control format 5.

    This format is a combined format for working tree, branch and repository.
    It has:
     - Format 2 working trees [always] 
     - Format 4 branches [always] 
     - Format 5 repositories [always]
       Unhashed stores in the repository.
    """

    _lock_class = lockable_files.TransportLock

    def get_format_string(self):
        """See BzrDirFormat.get_format_string()."""
        return "Bazaar-NG branch, format 5\n"

    def get_format_description(self):
        """See BzrDirFormat.get_format_description()."""
        return "All-in-one format 5"

    def get_converter(self, format=None):
        """See BzrDirFormat.get_converter()."""
        # there is one and only one upgrade path here.
        return ConvertBzrDir5To6()

    def _initialize_for_clone(self, url):
        return self.initialize_on_transport(get_transport(url), _cloning=True)
        
    def initialize_on_transport(self, transport, _cloning=False):
        """Format 5 dirs always have working tree, branch and repository.
        
        Except when they are being cloned.
        """
        from bzrlib.branch import BzrBranchFormat4
        from bzrlib.repository import RepositoryFormat5
        from bzrlib.workingtree import WorkingTreeFormat2
        result = (super(BzrDirFormat5, self).initialize_on_transport(transport))
        RepositoryFormat5().initialize(result, _internal=True)
        if not _cloning:
            branch = BzrBranchFormat4().initialize(result)
            try:
                WorkingTreeFormat2().initialize(result)
            except errors.NotLocalUrl:
                # Even though we can't access the working tree, we need to
                # create its control files.
                WorkingTreeFormat2().stub_initialize_remote(branch.control_files)
        return result

    def _open(self, transport):
        """See BzrDirFormat._open."""
        return BzrDir5(transport, self)

    def __return_repository_format(self):
        """Circular import protection."""
        from bzrlib.repository import RepositoryFormat5
        return RepositoryFormat5()
    repository_format = property(__return_repository_format)


class BzrDirFormat6(BzrDirFormat):
    """Bzr control format 6.

    This format is a combined format for working tree, branch and repository.
    It has:
     - Format 2 working trees [always] 
     - Format 4 branches [always] 
     - Format 6 repositories [always]
    """

    _lock_class = lockable_files.TransportLock

    def get_format_string(self):
        """See BzrDirFormat.get_format_string()."""
        return "Bazaar-NG branch, format 6\n"

    def get_format_description(self):
        """See BzrDirFormat.get_format_description()."""
        return "All-in-one format 6"

    def get_converter(self, format=None):
        """See BzrDirFormat.get_converter()."""
        # there is one and only one upgrade path here.
        return ConvertBzrDir6ToMeta()
        
    def _initialize_for_clone(self, url):
        return self.initialize_on_transport(get_transport(url), _cloning=True)

    def initialize_on_transport(self, transport, _cloning=False):
        """Format 6 dirs always have working tree, branch and repository.
        
        Except when they are being cloned.
        """
        from bzrlib.branch import BzrBranchFormat4
        from bzrlib.repository import RepositoryFormat6
        from bzrlib.workingtree import WorkingTreeFormat2
        result = super(BzrDirFormat6, self).initialize_on_transport(transport)
        RepositoryFormat6().initialize(result, _internal=True)
        if not _cloning:
            branch = BzrBranchFormat4().initialize(result)
            try:
                WorkingTreeFormat2().initialize(result)
            except errors.NotLocalUrl:
                # Even though we can't access the working tree, we need to
                # create its control files.
                WorkingTreeFormat2().stub_initialize_remote(branch.control_files)
        return result

    def _open(self, transport):
        """See BzrDirFormat._open."""
        return BzrDir6(transport, self)

    def __return_repository_format(self):
        """Circular import protection."""
        from bzrlib.repository import RepositoryFormat6
        return RepositoryFormat6()
    repository_format = property(__return_repository_format)


class BzrDirMetaFormat1(BzrDirFormat):
    """Bzr meta control format 1

    This is the first format with split out working tree, branch and repository
    disk storage.
    It has:
     - Format 3 working trees [optional]
     - Format 5 branches [optional]
     - Format 7 repositories [optional]
    """

    _lock_class = lockdir.LockDir

    def __init__(self):
        self._workingtree_format = None

    def __eq__(self, other):
        if other.__class__ is not self.__class__:
            return False
        if other.repository_format != self.repository_format:
            return False
        if other.workingtree_format != self.workingtree_format:
            return False
        return True

    def get_converter(self, format=None):
        """See BzrDirFormat.get_converter()."""
        if format is None:
            format = BzrDirFormat.get_default_format()
        if not isinstance(self, format.__class__):
            # converting away from metadir is not implemented
            raise NotImplementedError(self.get_converter)
        return ConvertMetaToMeta(format)

    def get_format_string(self):
        """See BzrDirFormat.get_format_string()."""
        return "Bazaar-NG meta directory, format 1\n"

    def get_format_description(self):
        """See BzrDirFormat.get_format_description()."""
        return "Meta directory format 1"

    def _open(self, transport):
        """See BzrDirFormat._open."""
        return BzrDirMeta1(transport, self)

    def __return_repository_format(self):
        """Circular import protection."""
        if getattr(self, '_repository_format', None):
            return self._repository_format
        from bzrlib.repository import RepositoryFormat
        return RepositoryFormat.get_default_format()

    def __set_repository_format(self, value):
        """Allow changint the repository format for metadir formats."""
        self._repository_format = value

    repository_format = property(__return_repository_format, __set_repository_format)

    def __get_workingtree_format(self):
        if self._workingtree_format is None:
            from bzrlib.workingtree import WorkingTreeFormat
            self._workingtree_format = WorkingTreeFormat.get_default_format()
        return self._workingtree_format

    def __set_workingtree_format(self, wt_format):
        self._workingtree_format = wt_format

    workingtree_format = property(__get_workingtree_format,
                                  __set_workingtree_format)


BzrDirFormat.register_format(BzrDirFormat4())
BzrDirFormat.register_format(BzrDirFormat5())
BzrDirFormat.register_format(BzrDirFormat6())
__default_format = BzrDirMetaFormat1()
BzrDirFormat.register_format(__default_format)
BzrDirFormat._default_format = __default_format


class BzrDirTestProviderAdapter(object):
    """A tool to generate a suite testing multiple bzrdir formats at once.

    This is done by copying the test once for each transport and injecting
    the transport_server, transport_readonly_server, and bzrdir_format
    classes into each copy. Each copy is also given a new id() to make it
    easy to identify.
    """

    def __init__(self, transport_server, transport_readonly_server, formats):
        self._transport_server = transport_server
        self._transport_readonly_server = transport_readonly_server
        self._formats = formats
    
    def adapt(self, test):
        result = unittest.TestSuite()
        for format in self._formats:
            new_test = deepcopy(test)
            new_test.transport_server = self._transport_server
            new_test.transport_readonly_server = self._transport_readonly_server
            new_test.bzrdir_format = format
            def make_new_test_id():
                new_id = "%s(%s)" % (new_test.id(), format.__class__.__name__)
                return lambda: new_id
            new_test.id = make_new_test_id()
            result.addTest(new_test)
        return result


class Converter(object):
    """Converts a disk format object from one format to another."""

    def convert(self, to_convert, pb):
        """Perform the conversion of to_convert, giving feedback via pb.

        :param to_convert: The disk object to convert.
        :param pb: a progress bar to use for progress information.
        """

    def step(self, message):
        """Update the pb by a step."""
        self.count +=1
        self.pb.update(message, self.count, self.total)


class ConvertBzrDir4To5(Converter):
    """Converts format 4 bzr dirs to format 5."""

    def __init__(self):
        super(ConvertBzrDir4To5, self).__init__()
        self.converted_revs = set()
        self.absent_revisions = set()
        self.text_count = 0
        self.revisions = {}
        
    def convert(self, to_convert, pb):
        """See Converter.convert()."""
        self.bzrdir = to_convert
        self.pb = pb
        self.pb.note('starting upgrade from format 4 to 5')
        if isinstance(self.bzrdir.transport, LocalTransport):
            self.bzrdir.get_workingtree_transport(None).delete('stat-cache')
        self._convert_to_weaves()
        return BzrDir.open(self.bzrdir.root_transport.base)

    def _convert_to_weaves(self):
        self.pb.note('note: upgrade may be faster if all store files are ungzipped first')
        try:
            # TODO permissions
            stat = self.bzrdir.transport.stat('weaves')
            if not S_ISDIR(stat.st_mode):
                self.bzrdir.transport.delete('weaves')
                self.bzrdir.transport.mkdir('weaves')
        except errors.NoSuchFile:
            self.bzrdir.transport.mkdir('weaves')
        # deliberately not a WeaveFile as we want to build it up slowly.
        self.inv_weave = Weave('inventory')
        # holds in-memory weaves for all files
        self.text_weaves = {}
        self.bzrdir.transport.delete('branch-format')
        self.branch = self.bzrdir.open_branch()
        self._convert_working_inv()
        rev_history = self.branch.revision_history()
        # to_read is a stack holding the revisions we still need to process;
        # appending to it adds new highest-priority revisions
        self.known_revisions = set(rev_history)
        self.to_read = rev_history[-1:]
        while self.to_read:
            rev_id = self.to_read.pop()
            if (rev_id not in self.revisions
                and rev_id not in self.absent_revisions):
                self._load_one_rev(rev_id)
        self.pb.clear()
        to_import = self._make_order()
        for i, rev_id in enumerate(to_import):
            self.pb.update('converting revision', i, len(to_import))
            self._convert_one_rev(rev_id)
        self.pb.clear()
        self._write_all_weaves()
        self._write_all_revs()
        self.pb.note('upgraded to weaves:')
        self.pb.note('  %6d revisions and inventories', len(self.revisions))
        self.pb.note('  %6d revisions not present', len(self.absent_revisions))
        self.pb.note('  %6d texts', self.text_count)
        self._cleanup_spare_files_after_format4()
        self.branch.control_files.put_utf8('branch-format', BzrDirFormat5().get_format_string())

    def _cleanup_spare_files_after_format4(self):
        # FIXME working tree upgrade foo.
        for n in 'merged-patches', 'pending-merged-patches':
            try:
                ## assert os.path.getsize(p) == 0
                self.bzrdir.transport.delete(n)
            except errors.NoSuchFile:
                pass
        self.bzrdir.transport.delete_tree('inventory-store')
        self.bzrdir.transport.delete_tree('text-store')

    def _convert_working_inv(self):
        inv = xml4.serializer_v4.read_inventory(
                    self.branch.control_files.get('inventory'))
        new_inv_xml = xml5.serializer_v5.write_inventory_to_string(inv)
        # FIXME inventory is a working tree change.
        self.branch.control_files.put('inventory', StringIO(new_inv_xml))

    def _write_all_weaves(self):
        controlweaves = WeaveStore(self.bzrdir.transport, prefixed=False)
        weave_transport = self.bzrdir.transport.clone('weaves')
        weaves = WeaveStore(weave_transport, prefixed=False)
        transaction = WriteTransaction()

        try:
            i = 0
            for file_id, file_weave in self.text_weaves.items():
                self.pb.update('writing weave', i, len(self.text_weaves))
                weaves._put_weave(file_id, file_weave, transaction)
                i += 1
            self.pb.update('inventory', 0, 1)
            controlweaves._put_weave('inventory', self.inv_weave, transaction)
            self.pb.update('inventory', 1, 1)
        finally:
            self.pb.clear()

    def _write_all_revs(self):
        """Write all revisions out in new form."""
        self.bzrdir.transport.delete_tree('revision-store')
        self.bzrdir.transport.mkdir('revision-store')
        revision_transport = self.bzrdir.transport.clone('revision-store')
        # TODO permissions
        _revision_store = TextRevisionStore(TextStore(revision_transport,
                                                      prefixed=False,
                                                      compressed=True))
        try:
            transaction = WriteTransaction()
            for i, rev_id in enumerate(self.converted_revs):
                self.pb.update('write revision', i, len(self.converted_revs))
                _revision_store.add_revision(self.revisions[rev_id], transaction)
        finally:
            self.pb.clear()
            
    def _load_one_rev(self, rev_id):
        """Load a revision object into memory.

        Any parents not either loaded or abandoned get queued to be
        loaded."""
        self.pb.update('loading revision',
                       len(self.revisions),
                       len(self.known_revisions))
        if not self.branch.repository.has_revision(rev_id):
            self.pb.clear()
            self.pb.note('revision {%s} not present in branch; '
                         'will be converted as a ghost',
                         rev_id)
            self.absent_revisions.add(rev_id)
        else:
            rev = self.branch.repository._revision_store.get_revision(rev_id,
                self.branch.repository.get_transaction())
            for parent_id in rev.parent_ids:
                self.known_revisions.add(parent_id)
                self.to_read.append(parent_id)
            self.revisions[rev_id] = rev

    def _load_old_inventory(self, rev_id):
        assert rev_id not in self.converted_revs
        old_inv_xml = self.branch.repository.inventory_store.get(rev_id).read()
        inv = xml4.serializer_v4.read_inventory_from_string(old_inv_xml)
        inv.revision_id = rev_id
        rev = self.revisions[rev_id]
        if rev.inventory_sha1:
            assert rev.inventory_sha1 == sha_string(old_inv_xml), \
                'inventory sha mismatch for {%s}' % rev_id
        return inv

    def _load_updated_inventory(self, rev_id):
        assert rev_id in self.converted_revs
        inv_xml = self.inv_weave.get_text(rev_id)
        inv = xml5.serializer_v5.read_inventory_from_string(inv_xml)
        return inv

    def _convert_one_rev(self, rev_id):
        """Convert revision and all referenced objects to new format."""
        rev = self.revisions[rev_id]
        inv = self._load_old_inventory(rev_id)
        present_parents = [p for p in rev.parent_ids
                           if p not in self.absent_revisions]
        self._convert_revision_contents(rev, inv, present_parents)
        self._store_new_weave(rev, inv, present_parents)
        self.converted_revs.add(rev_id)

    def _store_new_weave(self, rev, inv, present_parents):
        # the XML is now updated with text versions
        if __debug__:
            entries = inv.iter_entries()
            entries.next()
            for path, ie in entries:
                assert getattr(ie, 'revision', None) is not None, \
                    'no revision on {%s} in {%s}' % \
                    (file_id, rev.revision_id)
        new_inv_xml = xml5.serializer_v5.write_inventory_to_string(inv)
        new_inv_sha1 = sha_string(new_inv_xml)
        self.inv_weave.add_lines(rev.revision_id, 
                                 present_parents,
                                 new_inv_xml.splitlines(True))
        rev.inventory_sha1 = new_inv_sha1

    def _convert_revision_contents(self, rev, inv, present_parents):
        """Convert all the files within a revision.

        Also upgrade the inventory to refer to the text revision ids."""
        rev_id = rev.revision_id
        mutter('converting texts of revision {%s}',
               rev_id)
        parent_invs = map(self._load_updated_inventory, present_parents)
        entries = inv.iter_entries()
        entries.next()
        for path, ie in entries:
            self._convert_file_version(rev, ie, parent_invs)

    def _convert_file_version(self, rev, ie, parent_invs):
        """Convert one version of one file.

        The file needs to be added into the weave if it is a merge
        of >=2 parents or if it's changed from its parent.
        """
        file_id = ie.file_id
        rev_id = rev.revision_id
        w = self.text_weaves.get(file_id)
        if w is None:
            w = Weave(file_id)
            self.text_weaves[file_id] = w
        text_changed = False
        previous_entries = ie.find_previous_heads(parent_invs,
                                                  None,
                                                  None,
                                                  entry_vf=w)
        for old_revision in previous_entries:
                # if this fails, its a ghost ?
                assert old_revision in self.converted_revs, \
                    "Revision {%s} not in converted_revs" % old_revision
        self.snapshot_ie(previous_entries, ie, w, rev_id)
        del ie.text_id
        assert getattr(ie, 'revision', None) is not None

    def snapshot_ie(self, previous_revisions, ie, w, rev_id):
        # TODO: convert this logic, which is ~= snapshot to
        # a call to:. This needs the path figured out. rather than a work_tree
        # a v4 revision_tree can be given, or something that looks enough like
        # one to give the file content to the entry if it needs it.
        # and we need something that looks like a weave store for snapshot to 
        # save against.
        #ie.snapshot(rev, PATH, previous_revisions, REVISION_TREE, InMemoryWeaveStore(self.text_weaves))
        if len(previous_revisions) == 1:
            previous_ie = previous_revisions.values()[0]
            if ie._unchanged(previous_ie):
                ie.revision = previous_ie.revision
                return
        if ie.has_text():
            text = self.branch.repository.text_store.get(ie.text_id)
            file_lines = text.readlines()
            assert sha_strings(file_lines) == ie.text_sha1
            assert sum(map(len, file_lines)) == ie.text_size
            w.add_lines(rev_id, previous_revisions, file_lines)
            self.text_count += 1
        else:
            w.add_lines(rev_id, previous_revisions, [])
        ie.revision = rev_id

    def _make_order(self):
        """Return a suitable order for importing revisions.

        The order must be such that an revision is imported after all
        its (present) parents.
        """
        todo = set(self.revisions.keys())
        done = self.absent_revisions.copy()
        order = []
        while todo:
            # scan through looking for a revision whose parents
            # are all done
            for rev_id in sorted(list(todo)):
                rev = self.revisions[rev_id]
                parent_ids = set(rev.parent_ids)
                if parent_ids.issubset(done):
                    # can take this one now
                    order.append(rev_id)
                    todo.remove(rev_id)
                    done.add(rev_id)
        return order


class ConvertBzrDir5To6(Converter):
    """Converts format 5 bzr dirs to format 6."""

    def convert(self, to_convert, pb):
        """See Converter.convert()."""
        self.bzrdir = to_convert
        self.pb = pb
        self.pb.note('starting upgrade from format 5 to 6')
        self._convert_to_prefixed()
        return BzrDir.open(self.bzrdir.root_transport.base)

    def _convert_to_prefixed(self):
        from bzrlib.store import TransportStore
        self.bzrdir.transport.delete('branch-format')
        for store_name in ["weaves", "revision-store"]:
            self.pb.note("adding prefixes to %s" % store_name)
            store_transport = self.bzrdir.transport.clone(store_name)
            store = TransportStore(store_transport, prefixed=True)
            for urlfilename in store_transport.list_dir('.'):
                filename = urlutils.unescape(urlfilename)
                if (filename.endswith(".weave") or
                    filename.endswith(".gz") or
                    filename.endswith(".sig")):
                    file_id = os.path.splitext(filename)[0]
                else:
                    file_id = filename
                prefix_dir = store.hash_prefix(file_id)
                # FIXME keep track of the dirs made RBC 20060121
                try:
                    store_transport.move(filename, prefix_dir + '/' + filename)
                except errors.NoSuchFile: # catches missing dirs strangely enough
                    store_transport.mkdir(prefix_dir)
                    store_transport.move(filename, prefix_dir + '/' + filename)
        self.bzrdir._control_files.put_utf8('branch-format', BzrDirFormat6().get_format_string())


class ConvertBzrDir6ToMeta(Converter):
    """Converts format 6 bzr dirs to metadirs."""

    def convert(self, to_convert, pb):
        """See Converter.convert()."""
        from bzrlib.branch import BzrBranchFormat5
        self.bzrdir = to_convert
        self.pb = pb
        self.count = 0
        self.total = 20 # the steps we know about
        self.garbage_inventories = []

        self.pb.note('starting upgrade from format 6 to metadir')
        self.bzrdir._control_files.put_utf8('branch-format', "Converting to format 6")
        # its faster to move specific files around than to open and use the apis...
        # first off, nuke ancestry.weave, it was never used.
        try:
            self.step('Removing ancestry.weave')
            self.bzrdir.transport.delete('ancestry.weave')
        except errors.NoSuchFile:
            pass
        # find out whats there
        self.step('Finding branch files')
        last_revision = self.bzrdir.open_branch().last_revision()
        bzrcontents = self.bzrdir.transport.list_dir('.')
        for name in bzrcontents:
            if name.startswith('basis-inventory.'):
                self.garbage_inventories.append(name)
        # create new directories for repository, working tree and branch
        self.dir_mode = self.bzrdir._control_files._dir_mode
        self.file_mode = self.bzrdir._control_files._file_mode
        repository_names = [('inventory.weave', True),
                            ('revision-store', True),
                            ('weaves', True)]
        self.step('Upgrading repository  ')
        self.bzrdir.transport.mkdir('repository', mode=self.dir_mode)
        self.make_lock('repository')
        # we hard code the formats here because we are converting into
        # the meta format. The meta format upgrader can take this to a 
        # future format within each component.
        self.put_format('repository', _mod_repository.RepositoryFormat7())
        for entry in repository_names:
            self.move_entry('repository', entry)

        self.step('Upgrading branch      ')
        self.bzrdir.transport.mkdir('branch', mode=self.dir_mode)
        self.make_lock('branch')
        self.put_format('branch', BzrBranchFormat5())
        branch_files = [('revision-history', True),
                        ('branch-name', True),
                        ('parent', False)]
        for entry in branch_files:
            self.move_entry('branch', entry)

        checkout_files = [('pending-merges', True),
                          ('inventory', True),
                          ('stat-cache', False)]
        # If a mandatory checkout file is not present, the branch does not have
        # a functional checkout. Do not create a checkout in the converted
        # branch.
        for name, mandatory in checkout_files:
            if mandatory and name not in bzrcontents:
                has_checkout = False
                break
        else:
            has_checkout = True
        if not has_checkout:
            self.pb.note('No working tree.')
            # If some checkout files are there, we may as well get rid of them.
            for name, mandatory in checkout_files:
                if name in bzrcontents:
                    self.bzrdir.transport.delete(name)
        else:
            from bzrlib.workingtree import WorkingTreeFormat3
            self.step('Upgrading working tree')
            self.bzrdir.transport.mkdir('checkout', mode=self.dir_mode)
            self.make_lock('checkout')
            self.put_format(
                'checkout', WorkingTreeFormat3())
            self.bzrdir.transport.delete_multi(
                self.garbage_inventories, self.pb)
            for entry in checkout_files:
                self.move_entry('checkout', entry)
            if last_revision is not None:
                self.bzrdir._control_files.put_utf8(
                    'checkout/last-revision', last_revision)
        self.bzrdir._control_files.put_utf8(
            'branch-format', BzrDirMetaFormat1().get_format_string())
        return BzrDir.open(self.bzrdir.root_transport.base)

    def make_lock(self, name):
        """Make a lock for the new control dir name."""
        self.step('Make %s lock' % name)
        ld = lockdir.LockDir(self.bzrdir.transport,
                             '%s/lock' % name,
                             file_modebits=self.file_mode,
                             dir_modebits=self.dir_mode)
        ld.create()

    def move_entry(self, new_dir, entry):
        """Move then entry name into new_dir."""
        name = entry[0]
        mandatory = entry[1]
        self.step('Moving %s' % name)
        try:
            self.bzrdir.transport.move(name, '%s/%s' % (new_dir, name))
        except errors.NoSuchFile:
            if mandatory:
                raise

    def put_format(self, dirname, format):
        self.bzrdir._control_files.put_utf8('%s/format' % dirname, format.get_format_string())


class ConvertMetaToMeta(Converter):
    """Converts the components of metadirs."""

    def __init__(self, target_format):
        """Create a metadir to metadir converter.

        :param target_format: The final metadir format that is desired.
        """
        self.target_format = target_format

    def convert(self, to_convert, pb):
        """See Converter.convert()."""
        self.bzrdir = to_convert
        self.pb = pb
        self.count = 0
        self.total = 1
        self.step('checking repository format')
        try:
            repo = self.bzrdir.open_repository()
        except errors.NoRepositoryPresent:
            pass
        else:
            if not isinstance(repo._format, self.target_format.repository_format.__class__):
                from bzrlib.repository import CopyConverter
                self.pb.note('starting repository conversion')
                converter = CopyConverter(self.target_format.repository_format)
                converter.convert(repo, pb)
        return to_convert


<<<<<<< HEAD
def get_knit1_format():
    from bzrlib import repository
    format = BzrDirMetaFormat1()
    format.repository_format = repository.RepositoryFormatKnit1()
    return format


def get_knit2_format():
    from bzrlib import repository
    format = BzrDirMetaFormat1()
    format.repository_format = repository.RepositoryFormatKnit2()
    return format

def get_knit3_format():
    from bzrlib import repository, workingtree
    format = BzrDirMetaFormat1()
    format.repository_format = repository.RepositoryFormatKnit2()
    format.workingtree_format = workingtree.WorkingTreeFormat4()
    return format
=======
class BzrDirFormatInfo(object):

    def __init__(self, native, deprecated):
        self.deprecated = deprecated
        self.native = native


class BzrDirFormatRegistry(registry.Registry):
    """Registry of user-selectable BzrDir subformats.
    
    Differs from BzrDirFormat._control_formats in that it provides sub-formats,
    e.g. BzrDirMeta1 with weave repository.  Also, it's more user-oriented.
    """

    def register_metadir(self, key, repo, help, native=True, deprecated=False):
        """Register a metadir subformat.
        
        repo is the repository format name as a string.
        """
        # This should be expanded to support setting WorkingTree and Branch
        # formats, once BzrDirMetaFormat1 supports that.
        def helper():
            import bzrlib.repository
            repo_format = getattr(bzrlib.repository, repo)
            bd = BzrDirMetaFormat1()
            bd.repository_format = repo_format()
            return bd
        self.register(key, helper, help, native, deprecated)

    def register(self, key, factory, help, native=True, deprecated=False):
        """Register a BzrDirFormat factory.
        
        The factory must be a callable that takes one parameter: the key.
        It must produce an instance of the BzrDirFormat when called.

        This function mainly exists to prevent the info object from being
        supplied directly.
        """
        registry.Registry.register(self, key, factory, help, 
            BzrDirFormatInfo(native, deprecated))

    def register_lazy(self, key, module_name, member_name, help, native=True,
                      deprecated=False):
        registry.Registry.register_lazy(self, key, module_name, member_name, 
            help, BzrDirFormatInfo(native, deprecated))

    def set_default(self, key):
        """Set the 'default' key to be a clone of the supplied key.
        
        This method must be called once and only once.
        """
        registry.Registry.register(self, 'default', self.get(key), 
            self.get_help(key), info=self.get_info(key))

    def set_default_repository(self, key):
        """Set the FormatRegistry default and Repository default.
        
        This is a transitional method while Repository.set_default_format
        is deprecated.
        """
        if 'default' in self:
            self.remove('default')
        self.set_default(key)
        format = self.get('default')()
        assert isinstance(format, BzrDirMetaFormat1)
        from bzrlib import repository
        repository.RepositoryFormat._set_default_format(
            format.repository_format)

    def make_bzrdir(self, key):
        return self.get(key)()

    def help_topic(self, topic):
        output = textwrap.dedent("""\
            Bazaar directory formats
            ------------------------

            These formats can be used for creating branches, working trees, and
            repositories.

            """)
        default_help = self.get_help('default')
        help_pairs = []
        for key in self.keys():
            if key == 'default':
                continue
            help = self.get_help(key)
            if help == default_help:
                default_realkey = key
            else:
                help_pairs.append((key, help))

        def wrapped(key, help, info):
            if info.native:
                help = '(native) ' + help
            return '  %s:\n%s\n\n' % (key, 
                    textwrap.fill(help, initial_indent='    ', 
                    subsequent_indent='    '))
        output += wrapped('%s/default' % default_realkey, default_help,
                          self.get_info('default'))
        deprecated_pairs = []
        for key, help in help_pairs:
            info = self.get_info(key)
            if info.deprecated:
                deprecated_pairs.append((key, help))
            else:
                output += wrapped(key, help, info)
        if len(deprecated_pairs) > 0:
            output += "Deprecated formats\n------------------\n\n"
            for key, help in deprecated_pairs:
                info = self.get_info(key)
                output += wrapped(key, help, info)

        return output


format_registry = BzrDirFormatRegistry()
format_registry.register('weave', BzrDirFormat6,
    'Pre-0.8 format.  Slower than knit and does not'
    ' support checkouts or shared repositories.', deprecated=True)
format_registry.register_metadir('knit', 'RepositoryFormatKnit1',
    'Format using knits.  Recommended.')
format_registry.set_default('knit')
format_registry.register_metadir('metaweave', 'RepositoryFormat7',
    'Transitional format in 0.8.  Slower than knit.',
    deprecated=True)
format_registry.register_metadir('experimental-knit2', 'RepositoryFormatKnit2',
    'Experimental successor to knit.  Use at your own risk.')
>>>>>>> 92c60f88
<|MERGE_RESOLUTION|>--- conflicted
+++ resolved
@@ -1977,7 +1977,6 @@
         return to_convert
 
 
-<<<<<<< HEAD
 def get_knit1_format():
     from bzrlib import repository
     format = BzrDirMetaFormat1()
@@ -1997,7 +1996,8 @@
     format.repository_format = repository.RepositoryFormatKnit2()
     format.workingtree_format = workingtree.WorkingTreeFormat4()
     return format
-=======
+
+
 class BzrDirFormatInfo(object):
 
     def __init__(self, native, deprecated):
@@ -2125,5 +2125,4 @@
     'Transitional format in 0.8.  Slower than knit.',
     deprecated=True)
 format_registry.register_metadir('experimental-knit2', 'RepositoryFormatKnit2',
-    'Experimental successor to knit.  Use at your own risk.')
->>>>>>> 92c60f88
+    'Experimental successor to knit.  Use at your own risk.')