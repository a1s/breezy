--- conflicted
+++ resolved
@@ -1459,212 +1459,6 @@
         controldir.network_format_registry.remove(format.get_format_string())
 
 
-<<<<<<< HEAD
-=======
-class BzrDirFormat4(BzrDirFormat):
-    """Bzr dir format 4.
-
-    This format is a combined format for working tree, branch and repository.
-    It has:
-     - Format 1 working trees [always]
-     - Format 4 branches [always]
-     - Format 4 repositories [always]
-
-    This format is deprecated: it indexes texts using a text it which is
-    removed in format 5; write support for this format has been removed.
-    """
-
-    _lock_class = lockable_files.TransportLock
-
-    def get_format_string(self):
-        """See BzrDirFormat.get_format_string()."""
-        return "Bazaar-NG branch, format 0.0.4\n"
-
-    def get_format_description(self):
-        """See BzrDirFormat.get_format_description()."""
-        return "All-in-one format 4"
-
-    def get_converter(self, format=None):
-        """See BzrDirFormat.get_converter()."""
-        # there is one and only one upgrade path here.
-        return ConvertBzrDir4To5()
-
-    def initialize_on_transport(self, transport):
-        """Format 4 branches cannot be created."""
-        raise errors.UninitializableFormat(self)
-
-    def is_supported(self):
-        """Format 4 is not supported.
-
-        It is not supported because the model changed from 4 to 5 and the
-        conversion logic is expensive - so doing it on the fly was not
-        feasible.
-        """
-        return False
-
-    def network_name(self):
-        return self.get_format_string()
-
-    def _open(self, transport):
-        """See BzrDirFormat._open."""
-        return BzrDir4(transport, self)
-
-    def __return_repository_format(self):
-        """Circular import protection."""
-        from bzrlib.repofmt.weaverepo import RepositoryFormat4
-        return RepositoryFormat4()
-    repository_format = property(__return_repository_format)
-
-
-class BzrDirFormatAllInOne(BzrDirFormat):
-    """Common class for formats before meta-dirs."""
-
-    def initialize_on_transport_ex(self, transport, use_existing_dir=False,
-        create_prefix=False, force_new_repo=False, stacked_on=None,
-        stack_on_pwd=None, repo_format_name=None, make_working_trees=None,
-        shared_repo=False):
-        """See BzrDirFormat.initialize_on_transport_ex."""
-        require_stacking = (stacked_on is not None)
-        # Format 5 cannot stack, but we've been asked to - actually init
-        # a Meta1Dir
-        if require_stacking:
-            format = BzrDirMetaFormat1()
-            return format.initialize_on_transport_ex(transport,
-                use_existing_dir=use_existing_dir, create_prefix=create_prefix,
-                force_new_repo=force_new_repo, stacked_on=stacked_on,
-                stack_on_pwd=stack_on_pwd, repo_format_name=repo_format_name,
-                make_working_trees=make_working_trees, shared_repo=shared_repo)
-        return BzrDirFormat.initialize_on_transport_ex(self, transport,
-            use_existing_dir=use_existing_dir, create_prefix=create_prefix,
-            force_new_repo=force_new_repo, stacked_on=stacked_on,
-            stack_on_pwd=stack_on_pwd, repo_format_name=repo_format_name,
-            make_working_trees=make_working_trees, shared_repo=shared_repo)
-
-
-class BzrDirFormat5(BzrDirFormatAllInOne):
-    """Bzr control format 5.
-
-    This format is a combined format for working tree, branch and repository.
-    It has:
-     - Format 2 working trees [always]
-     - Format 4 branches [always]
-     - Format 5 repositories [always]
-       Unhashed stores in the repository.
-    """
-
-    _lock_class = lockable_files.TransportLock
-
-    def get_format_string(self):
-        """See BzrDirFormat.get_format_string()."""
-        return "Bazaar-NG branch, format 5\n"
-
-    def get_branch_format(self):
-        from bzrlib import branch
-        return branch.BzrBranchFormat4()
-
-    def get_format_description(self):
-        """See BzrDirFormat.get_format_description()."""
-        return "All-in-one format 5"
-
-    def get_converter(self, format=None):
-        """See BzrDirFormat.get_converter()."""
-        # there is one and only one upgrade path here.
-        return ConvertBzrDir5To6()
-
-    def _initialize_for_clone(self, url):
-        return self.initialize_on_transport(
-            _mod_transport.get_transport(url), _cloning=True)
-
-    def initialize_on_transport(self, transport, _cloning=False):
-        """Format 5 dirs always have working tree, branch and repository.
-
-        Except when they are being cloned.
-        """
-        from bzrlib.branch import BzrBranchFormat4
-        from bzrlib.repofmt.weaverepo import RepositoryFormat5
-        result = (super(BzrDirFormat5, self).initialize_on_transport(transport))
-        RepositoryFormat5().initialize(result, _internal=True)
-        if not _cloning:
-            branch = BzrBranchFormat4().initialize(result)
-            result._init_workingtree()
-        return result
-
-    def network_name(self):
-        return self.get_format_string()
-
-    def _open(self, transport):
-        """See BzrDirFormat._open."""
-        return BzrDir5(transport, self)
-
-    def __return_repository_format(self):
-        """Circular import protection."""
-        from bzrlib.repofmt.weaverepo import RepositoryFormat5
-        return RepositoryFormat5()
-    repository_format = property(__return_repository_format)
-
-
-class BzrDirFormat6(BzrDirFormatAllInOne):
-    """Bzr control format 6.
-
-    This format is a combined format for working tree, branch and repository.
-    It has:
-     - Format 2 working trees [always]
-     - Format 4 branches [always]
-     - Format 6 repositories [always]
-    """
-
-    _lock_class = lockable_files.TransportLock
-
-    def get_format_string(self):
-        """See BzrDirFormat.get_format_string()."""
-        return "Bazaar-NG branch, format 6\n"
-
-    def get_format_description(self):
-        """See BzrDirFormat.get_format_description()."""
-        return "All-in-one format 6"
-
-    def get_branch_format(self):
-        from bzrlib import branch
-        return branch.BzrBranchFormat4()
-
-    def get_converter(self, format=None):
-        """See BzrDirFormat.get_converter()."""
-        # there is one and only one upgrade path here.
-        return ConvertBzrDir6ToMeta()
-
-    def _initialize_for_clone(self, url):
-        return self.initialize_on_transport(
-            _mod_transport.get_transport(url), _cloning=True)
-
-    def initialize_on_transport(self, transport, _cloning=False):
-        """Format 6 dirs always have working tree, branch and repository.
-
-        Except when they are being cloned.
-        """
-        from bzrlib.branch import BzrBranchFormat4
-        from bzrlib.repofmt.weaverepo import RepositoryFormat6
-        result = super(BzrDirFormat6, self).initialize_on_transport(transport)
-        RepositoryFormat6().initialize(result, _internal=True)
-        if not _cloning:
-            branch = BzrBranchFormat4().initialize(result)
-            result._init_workingtree()
-        return result
-
-    def network_name(self):
-        return self.get_format_string()
-
-    def _open(self, transport):
-        """See BzrDirFormat._open."""
-        return BzrDir6(transport, self)
-
-    def __return_repository_format(self):
-        """Circular import protection."""
-        from bzrlib.repofmt.weaverepo import RepositoryFormat6
-        return RepositoryFormat6()
-    repository_format = property(__return_repository_format)
-
-
->>>>>>> 8a7ada8e
 class BzrDirMetaFormat1(BzrDirFormat):
     """Bzr meta control format 1
 
