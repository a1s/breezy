--- conflicted
+++ resolved
@@ -1572,18 +1572,12 @@
     def _store_new_weave(self, rev, inv, present_parents):
         # the XML is now updated with text versions
         if __debug__:
-<<<<<<< HEAD
-            for file_id in inv:
-                if inv.is_root(file_id):
-                    continue
-                ie = inv[file_id]
-                assert hasattr(ie, 'revision'), \
-=======
             entries = inv.iter_entries()
             entries.next()
             for path, ie in entries:
+                if inv.is_root(ie.file_id):
+                    continue
                 assert getattr(ie, 'revision', None) is not None, \
->>>>>>> 13ec04df
                     'no revision on {%s} in {%s}' % \
                     (file_id, rev.revision_id)
         new_inv_xml = bzrlib.xml5.serializer_v5.write_inventory_to_string(inv)
