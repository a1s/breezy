--- conflicted
+++ resolved
@@ -947,11 +947,7 @@
 
     def sprout(self, url, revision_id=None, force_new_repo=False,
                recurse='down', possible_transports=None,
-<<<<<<< HEAD
-               accelerator_tree=None, hardlink=False, shallow=False):
-=======
                accelerator_tree=None, hardlink=False, stacked=False):
->>>>>>> 5c5181c2
         """Create a copy of this bzrdir prepared for use as a new line of
         development.
 
@@ -970,31 +966,16 @@
             content is different.
         :param hardlink: If true, hard-link files from accelerator_tree,
             where possible.
-<<<<<<< HEAD
-        :param shallow: If true, create a shallow branch referring to the
-=======
         :param stacked: If true, create a stacked branch referring to the
->>>>>>> 5c5181c2
             location of this control directory.
         """
         target_transport = get_transport(url, possible_transports)
         target_transport.ensure_base()
         cloning_format = self.cloning_metadir()
         result = cloning_format.initialize_on_transport(target_transport)
-        shallow_branch_url = None
         try:
             source_branch = self.open_branch()
             source_repository = source_branch.repository
-<<<<<<< HEAD
-            if shallow:
-                shallow_branch_url = self.root_transport.base
-            else:
-                try:
-                    shallow_branch_url = source_branch.get_stacked_on()
-                except (errors.NotStacked, errors.UnstackableBranchFormat,
-                    errors.UnstackableRepositoryFormat):
-                    shallow_branch_url = None
-=======
             if stacked:
                 stacked_branch_url = self.root_transport.base
             else:
@@ -1003,7 +984,6 @@
                 except (errors.NotStacked, errors.UnstackableBranchFormat,
                     errors.UnstackableRepositoryFormat):
                     stacked_branch_url = None
->>>>>>> 5c5181c2
         except errors.NotBranchError:
             source_branch = None
             try:
@@ -1018,17 +998,6 @@
                 result_repo = result.find_repository()
             except errors.NoRepositoryPresent:
                 result_repo = None
-<<<<<<< HEAD
-        if source_repository is None and result_repo is not None:
-            pass
-        elif source_repository is None and result_repo is None:
-            # no repo available, make a new one
-            result.create_repository()
-        elif shallow_branch_url:
-            if result_repo is None:
-                result_repo = source_repository._format.initialize(result)
-            stacked_dir = BzrDir.open(shallow_branch_url)
-=======
 
         # Create/update the result repository as required
         if source_repository is None:
@@ -1039,18 +1008,13 @@
             if result_repo is None:
                 result_repo = source_repository._format.initialize(result)
             stacked_dir = BzrDir.open(stacked_branch_url)
->>>>>>> 5c5181c2
             try:
                 stacked_repo = stacked_dir.open_branch().repository
             except errors.NotBranchError:
                 stacked_repo = stacked_dir.open_repository()
             result_repo.add_fallback_repository(stacked_repo)
             result_repo.fetch(source_repository, revision_id=revision_id)
-<<<<<<< HEAD
-        elif source_repository is not None and result_repo is None:
-=======
         elif result_repo is None:
->>>>>>> 5c5181c2
             # have source, and want to make a new target repo
             result_repo = source_repository.sprout(result,
                                                    revision_id=revision_id)
@@ -1064,13 +1028,6 @@
 
         # Create/update the result branch
         if source_branch is not None:
-<<<<<<< HEAD
-            result_branch = source_branch.sprout(result, revision_id=revision_id)
-        else:
-            result_branch = result.create_branch()
-        if shallow_branch_url:
-            result_branch.set_stacked_on(shallow_branch_url)
-=======
             result_branch = source_branch.sprout(result,
                 revision_id=revision_id)
         else:
@@ -1079,7 +1036,6 @@
             result_branch.set_stacked_on(stacked_branch_url)
 
         # Create/update the result working tree
->>>>>>> 5c5181c2
         if isinstance(target_transport, LocalTransport) and (
             result_repo is None or result_repo.make_working_trees()):
             wt = result.create_workingtree(accelerator_tree=accelerator_tree,
@@ -1254,15 +1210,9 @@
 
     def sprout(self, url, revision_id=None, force_new_repo=False,
                possible_transports=None, accelerator_tree=None,
-<<<<<<< HEAD
-               hardlink=False, shallow=False):
-        """See BzrDir.sprout()."""
-        if shallow:
-=======
                hardlink=False, stacked=False):
         """See BzrDir.sprout()."""
         if stacked:
->>>>>>> 5c5181c2
             raise errors.UnstackableBranchFormat(
                 self._format, self.root_transport.base)
         from bzrlib.workingtree import WorkingTreeFormat2
@@ -2942,11 +2892,7 @@
     )
 format_registry.register_metadir('development1',
     'bzrlib.repofmt.pack_repo.RepositoryFormatPackDevelopment1',
-<<<<<<< HEAD
-    help='A branch and pack based repository that support stacking. '
-=======
     help='A branch and pack based repository that supports stacking. '
->>>>>>> 5c5181c2
         'Please read '
         'http://doc.bazaar-vcs.org/latest/developers/development-repo.html '
         'before use.',
@@ -2957,11 +2903,7 @@
     )
 format_registry.register_metadir('development1-subtree',
     'bzrlib.repofmt.pack_repo.RepositoryFormatPackDevelopment1Subtree',
-<<<<<<< HEAD
-    help='A branch and pack based repository that support stacking. '
-=======
     help='A branch and pack based repository that supports stacking. '
->>>>>>> 5c5181c2
         'Please read '
         'http://doc.bazaar-vcs.org/latest/developers/development-repo.html '
         'before use.',
