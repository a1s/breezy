--- conflicted
+++ resolved
@@ -68,14 +68,10 @@
 from bzrlib.weave import Weave
 """)
 
-<<<<<<< HEAD
 from bzrlib.trace import (
     mutter,
     note,
     )
-=======
-from bzrlib.trace import mutter, note
->>>>>>> 00ad75d2
 from bzrlib.transport.local import LocalTransport
 
 
