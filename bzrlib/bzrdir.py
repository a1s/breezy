# Copyright (C) 2005, 2006, 2007 Canonical Ltd
#
# This program is free software; you can redistribute it and/or modify
# it under the terms of the GNU General Public License as published by
# the Free Software Foundation; either version 2 of the License, or
# (at your option) any later version.
#
# This program is distributed in the hope that it will be useful,
# but WITHOUT ANY WARRANTY; without even the implied warranty of
# MERCHANTABILITY or FITNESS FOR A PARTICULAR PURPOSE.  See the
# GNU General Public License for more details.
#
# You should have received a copy of the GNU General Public License
# along with this program; if not, write to the Free Software
# Foundation, Inc., 59 Temple Place, Suite 330, Boston, MA  02111-1307  USA

"""BzrDir logic. The BzrDir is the basic control directory used by bzr.

At format 7 this was split out into Branch, Repository and Checkout control
directories.
"""

# TODO: remove unittest dependency; put that stuff inside the test suite

# TODO: Can we move specific formats into separate modules to make this file
# smaller?

from cStringIO import StringIO
import os
import textwrap

from bzrlib.lazy_import import lazy_import
lazy_import(globals(), """
from copy import deepcopy
from stat import S_ISDIR
import unittest

import bzrlib
from bzrlib import (
    errors,
    lockable_files,
    lockdir,
    registry,
    remote,
    revision as _mod_revision,
    symbol_versioning,
    ui,
    urlutils,
    xml4,
    xml5,
    workingtree,
    workingtree_4,
    )
from bzrlib.osutils import (
    safe_unicode,
    sha_strings,
    sha_string,
    )
<<<<<<< HEAD
from bzrlib.smart.client import SmartClient
=======
from bzrlib.smart.client import _SmartClient
>>>>>>> a46a2263
from bzrlib.store.revision.text import TextRevisionStore
from bzrlib.store.text import TextStore
from bzrlib.store.versioned import WeaveStore
from bzrlib.transactions import WriteTransaction
from bzrlib.transport import (
    do_catching_redirections,
    get_transport,
    )
from bzrlib.weave import Weave
""")

from bzrlib.trace import (
    mutter,
    note,
    )
from bzrlib.transport.local import LocalTransport


class BzrDir(object):
    """A .bzr control diretory.
    
    BzrDir instances let you create or open any of the things that can be
    found within .bzr - checkouts, branches and repositories.
    
    transport
        the transport which this bzr dir is rooted at (i.e. file:///.../.bzr/)
    root_transport
        a transport connected to the directory this bzr was opened from.
    """

    def break_lock(self):
        """Invoke break_lock on the first object in the bzrdir.

        If there is a tree, the tree is opened and break_lock() called.
        Otherwise, branch is tried, and finally repository.
        """
        # XXX: This seems more like a UI function than something that really
        # belongs in this class.
        try:
            thing_to_unlock = self.open_workingtree()
        except (errors.NotLocalUrl, errors.NoWorkingTree):
            try:
                thing_to_unlock = self.open_branch()
            except errors.NotBranchError:
                try:
                    thing_to_unlock = self.open_repository()
                except errors.NoRepositoryPresent:
                    return
        thing_to_unlock.break_lock()

    def can_convert_format(self):
        """Return true if this bzrdir is one whose format we can convert from."""
        return True

    def check_conversion_target(self, target_format):
        target_repo_format = target_format.repository_format
        source_repo_format = self._format.repository_format
        source_repo_format.check_conversion_target(target_repo_format)

    @staticmethod
    def _check_supported(format, allow_unsupported,
        recommend_upgrade=True,
        basedir=None):
        """Give an error or warning on old formats.

        :param format: may be any kind of format - workingtree, branch, 
        or repository.

        :param allow_unsupported: If true, allow opening 
        formats that are strongly deprecated, and which may 
        have limited functionality.

        :param recommend_upgrade: If true (default), warn
        the user through the ui object that they may wish
        to upgrade the object.
        """
        # TODO: perhaps move this into a base Format class; it's not BzrDir
        # specific. mbp 20070323
        if not allow_unsupported and not format.is_supported():
            # see open_downlevel to open legacy branches.
            raise errors.UnsupportedFormatError(format=format)
        if recommend_upgrade \
            and getattr(format, 'upgrade_recommended', False):
            ui.ui_factory.recommend_upgrade(
                format.get_format_description(),
                basedir)

    def clone(self, url, revision_id=None, force_new_repo=False):
        """Clone this bzrdir and its contents to url verbatim.

        If urls last component does not exist, it will be created.

        if revision_id is not None, then the clone operation may tune
            itself to download less data.
        :param force_new_repo: Do not use a shared repository for the target 
                               even if one is available.
        """
        self._make_tail(url)
        result = self._format.initialize(url)
        try:
            local_repo = self.find_repository()
        except errors.NoRepositoryPresent:
            local_repo = None
        if local_repo:
            # may need to copy content in
            if force_new_repo:
                result_repo = local_repo.clone(
                    result,
                    revision_id=revision_id)
                result_repo.set_make_working_trees(local_repo.make_working_trees())
            else:
                try:
                    result_repo = result.find_repository()
                    # fetch content this dir needs.
                    result_repo.fetch(local_repo, revision_id=revision_id)
                except errors.NoRepositoryPresent:
                    # needed to make one anyway.
                    result_repo = local_repo.clone(
                        result,
                        revision_id=revision_id)
                    result_repo.set_make_working_trees(local_repo.make_working_trees())
        # 1 if there is a branch present
        #   make sure its content is available in the target repository
        #   clone it.
        try:
            self.open_branch().clone(result, revision_id=revision_id)
        except errors.NotBranchError:
            pass
        try:
            self.open_workingtree().clone(result)
        except (errors.NoWorkingTree, errors.NotLocalUrl):
            pass
        return result

    # TODO: This should be given a Transport, and should chdir up; otherwise
    # this will open a new connection.
    def _make_tail(self, url):
        head, tail = urlutils.split(url)
        if tail and tail != '.':
            t = get_transport(head)
            try:
                t.mkdir(tail)
            except errors.FileExists:
                pass

    # TODO: Should take a Transport
    @classmethod
    def create(cls, base, format=None):
        """Create a new BzrDir at the url 'base'.
        
        This will call the current default formats initialize with base
        as the only parameter.

        :param format: If supplied, the format of branch to create.  If not
            supplied, the default is used.
        """
        if cls is not BzrDir:
            raise AssertionError("BzrDir.create always creates the default"
                " format, not one of %r" % cls)
        head, tail = urlutils.split(base)
        if tail and tail != '.':
            t = get_transport(head)
            try:
                t.mkdir(tail)
            except errors.FileExists:
                pass
        if format is None:
            format = BzrDirFormat.get_default_format()
        return format.initialize(safe_unicode(base))

    def create_branch(self):
        """Create a branch in this BzrDir.

        The bzrdirs format will control what branch format is created.
        For more control see BranchFormatXX.create(a_bzrdir).
        """
        raise NotImplementedError(self.create_branch)

    @staticmethod
    def create_branch_and_repo(base, force_new_repo=False, format=None):
        """Create a new BzrDir, Branch and Repository at the url 'base'.

        This will use the current default BzrDirFormat, and use whatever 
        repository format that that uses via bzrdir.create_branch and
        create_repository. If a shared repository is available that is used
        preferentially.

        The created Branch object is returned.

        :param base: The URL to create the branch at.
        :param force_new_repo: If True a new repository is always created.
        """
        bzrdir = BzrDir.create(base, format)
        bzrdir._find_or_create_repository(force_new_repo)
        return bzrdir.create_branch()

    def _find_or_create_repository(self, force_new_repo):
        """Create a new repository if needed, returning the repository."""
        if force_new_repo:
            return self.create_repository()
        try:
            return self.find_repository()
        except errors.NoRepositoryPresent:
            return self.create_repository()
        
    @staticmethod
    def create_branch_convenience(base, force_new_repo=False,
                                  force_new_tree=None, format=None):
        """Create a new BzrDir, Branch and Repository at the url 'base'.

        This is a convenience function - it will use an existing repository
        if possible, can be told explicitly whether to create a working tree or
        not.

        This will use the current default BzrDirFormat, and use whatever 
        repository format that that uses via bzrdir.create_branch and
        create_repository. If a shared repository is available that is used
        preferentially. Whatever repository is used, its tree creation policy
        is followed.

        The created Branch object is returned.
        If a working tree cannot be made due to base not being a file:// url,
        no error is raised unless force_new_tree is True, in which case no 
        data is created on disk and NotLocalUrl is raised.

        :param base: The URL to create the branch at.
        :param force_new_repo: If True a new repository is always created.
        :param force_new_tree: If True or False force creation of a tree or 
                               prevent such creation respectively.
        :param format: Override for the for the bzrdir format to create
        """
        if force_new_tree:
            # check for non local urls
            t = get_transport(safe_unicode(base))
            if not isinstance(t, LocalTransport):
                raise errors.NotLocalUrl(base)
        bzrdir = BzrDir.create(base, format)
        repo = bzrdir._find_or_create_repository(force_new_repo)
        result = bzrdir.create_branch()
        if force_new_tree or (repo.make_working_trees() and 
                              force_new_tree is None):
            try:
                bzrdir.create_workingtree()
            except errors.NotLocalUrl:
                pass
        return result
        
    @staticmethod
    def create_repository(base, shared=False, format=None):
        """Create a new BzrDir and Repository at the url 'base'.

        If no format is supplied, this will default to the current default
        BzrDirFormat by default, and use whatever repository format that that
        uses for bzrdirformat.create_repository.

        :param shared: Create a shared repository rather than a standalone
                       repository.
        The Repository object is returned.

        This must be overridden as an instance method in child classes, where
        it should take no parameters and construct whatever repository format
        that child class desires.
        """
        bzrdir = BzrDir.create(base, format)
        return bzrdir.create_repository(shared)

    @staticmethod
    def create_standalone_workingtree(base, format=None):
        """Create a new BzrDir, WorkingTree, Branch and Repository at 'base'.

        'base' must be a local path or a file:// url.

        This will use the current default BzrDirFormat, and use whatever 
        repository format that that uses for bzrdirformat.create_workingtree,
        create_branch and create_repository.

        :return: The WorkingTree object.
        """
        t = get_transport(safe_unicode(base))
        if not isinstance(t, LocalTransport):
            raise errors.NotLocalUrl(base)
        bzrdir = BzrDir.create_branch_and_repo(safe_unicode(base),
                                               force_new_repo=True,
                                               format=format).bzrdir
        return bzrdir.create_workingtree()

    def create_workingtree(self, revision_id=None):
        """Create a working tree at this BzrDir.
        
        revision_id: create it as of this revision id.
        """
        raise NotImplementedError(self.create_workingtree)

    def retire_bzrdir(self):
        """Permanently disable the bzrdir.

        This is done by renaming it to give the user some ability to recover
        if there was a problem.

        This will have horrible consequences if anyone has anything locked or
        in use.
        """
        for i in xrange(10000):
            try:
                to_path = '.bzr.retired.%d' % i
                self.root_transport.rename('.bzr', to_path)
                note("renamed %s to %s"
                    % (self.root_transport.abspath('.bzr'), to_path))
                break
            except (errors.TransportError, IOError, errors.PathError):
                pass

    def destroy_workingtree(self):
        """Destroy the working tree at this BzrDir.

        Formats that do not support this may raise UnsupportedOperation.
        """
        raise NotImplementedError(self.destroy_workingtree)

    def destroy_workingtree_metadata(self):
        """Destroy the control files for the working tree at this BzrDir.

        The contents of working tree files are not affected.
        Formats that do not support this may raise UnsupportedOperation.
        """
        raise NotImplementedError(self.destroy_workingtree_metadata)

    def find_repository(self):
        """Find the repository that should be used for a_bzrdir.

        This does not require a branch as we use it to find the repo for
        new branches as well as to hook existing branches up to their
        repository.
        """
        try:
            return self.open_repository()
        except errors.NoRepositoryPresent:
            pass
        next_transport = self.root_transport.clone('..')
        while True:
            # find the next containing bzrdir
            try:
                found_bzrdir = BzrDir.open_containing_from_transport(
                    next_transport)[0]
            except errors.NotBranchError:
                # none found
                raise errors.NoRepositoryPresent(self)
            # does it have a repository ?
            try:
                repository = found_bzrdir.open_repository()
            except errors.NoRepositoryPresent:
                next_transport = found_bzrdir.root_transport.clone('..')
                if (found_bzrdir.root_transport.base == next_transport.base):
                    # top of the file system
                    break
                else:
                    continue
            if ((found_bzrdir.root_transport.base ==
                 self.root_transport.base) or repository.is_shared()):
                return repository
            else:
                raise errors.NoRepositoryPresent(self)
        raise errors.NoRepositoryPresent(self)

    def get_branch_reference(self):
        """Return the referenced URL for the branch in this bzrdir.

        :raises NotBranchError: If there is no Branch.
        :return: The URL the branch in this bzrdir references if it is a
            reference branch, or None for regular branches.
        """
        return None

    def get_branch_transport(self, branch_format):
        """Get the transport for use by branch format in this BzrDir.

        Note that bzr dirs that do not support format strings will raise
        IncompatibleFormat if the branch format they are given has
        a format string, and vice versa.

        If branch_format is None, the transport is returned with no 
        checking. if it is not None, then the returned transport is
        guaranteed to point to an existing directory ready for use.
        """
        raise NotImplementedError(self.get_branch_transport)
        
    def get_repository_transport(self, repository_format):
        """Get the transport for use by repository format in this BzrDir.

        Note that bzr dirs that do not support format strings will raise
        IncompatibleFormat if the repository format they are given has
        a format string, and vice versa.

        If repository_format is None, the transport is returned with no 
        checking. if it is not None, then the returned transport is
        guaranteed to point to an existing directory ready for use.
        """
        raise NotImplementedError(self.get_repository_transport)
        
    def get_workingtree_transport(self, tree_format):
        """Get the transport for use by workingtree format in this BzrDir.

        Note that bzr dirs that do not support format strings will raise
        IncompatibleFormat if the workingtree format they are given has a
        format string, and vice versa.

        If workingtree_format is None, the transport is returned with no 
        checking. if it is not None, then the returned transport is
        guaranteed to point to an existing directory ready for use.
        """
        raise NotImplementedError(self.get_workingtree_transport)
        
    def __init__(self, _transport, _format):
        """Initialize a Bzr control dir object.
        
        Only really common logic should reside here, concrete classes should be
        made with varying behaviours.

        :param _format: the format that is creating this BzrDir instance.
        :param _transport: the transport this dir is based at.
        """
        self._format = _format
        self.transport = _transport.clone('.bzr')
        self.root_transport = _transport

    def is_control_filename(self, filename):
        """True if filename is the name of a path which is reserved for bzrdir's.
        
        :param filename: A filename within the root transport of this bzrdir.

        This is true IF and ONLY IF the filename is part of the namespace reserved
        for bzr control dirs. Currently this is the '.bzr' directory in the root
        of the root_transport. it is expected that plugins will need to extend
        this in the future - for instance to make bzr talk with svn working
        trees.
        """
        # this might be better on the BzrDirFormat class because it refers to 
        # all the possible bzrdir disk formats. 
        # This method is tested via the workingtree is_control_filename tests- 
        # it was extracted from WorkingTree.is_control_filename. If the methods
        # contract is extended beyond the current trivial  implementation please
        # add new tests for it to the appropriate place.
        return filename == '.bzr' or filename.startswith('.bzr/')

    def needs_format_conversion(self, format=None):
        """Return true if this bzrdir needs convert_format run on it.
        
        For instance, if the repository format is out of date but the 
        branch and working tree are not, this should return True.

        :param format: Optional parameter indicating a specific desired
                       format we plan to arrive at.
        """
        raise NotImplementedError(self.needs_format_conversion)

    @staticmethod
    def open_unsupported(base):
        """Open a branch which is not supported."""
        return BzrDir.open(base, _unsupported=True)
        
    @staticmethod
    def open(base, _unsupported=False):
        """Open an existing bzrdir, rooted at 'base' (url)
        
        _unsupported is a private parameter to the BzrDir class.
        """
        t = get_transport(base)
        return BzrDir.open_from_transport(t, _unsupported=_unsupported)

    @staticmethod
    def open_from_transport(transport, _unsupported=False,
                            _server_formats=True):
        """Open a bzrdir within a particular directory.

        :param transport: Transport containing the bzrdir.
        :param _unsupported: private.
        """
        base = transport.base

        def find_format(transport):
            return transport, BzrDirFormat.find_format(
                transport, _server_formats=_server_formats)

        def redirected(transport, e, redirection_notice):
            qualified_source = e.get_source_url()
            relpath = transport.relpath(qualified_source)
            if not e.target.endswith(relpath):
                # Not redirected to a branch-format, not a branch
                raise errors.NotBranchError(path=e.target)
            target = e.target[:-len(relpath)]
            note('%s is%s redirected to %s',
                 transport.base, e.permanently, target)
            # Let's try with a new transport
            qualified_target = e.get_target_url()[:-len(relpath)]
            # FIXME: If 'transport' has a qualifier, this should
            # be applied again to the new transport *iff* the
            # schemes used are the same. It's a bit tricky to
            # verify, so I'll punt for now
            # -- vila20070212
            return get_transport(target)

        try:
            transport, format = do_catching_redirections(find_format,
                                                         transport,
                                                         redirected)
        except errors.TooManyRedirections:
            raise errors.NotBranchError(base)

        BzrDir._check_supported(format, _unsupported)
        return format.open(transport, _found=True)

    def open_branch(self, unsupported=False):
        """Open the branch object at this BzrDir if one is present.

        If unsupported is True, then no longer supported branch formats can
        still be opened.
        
        TODO: static convenience version of this?
        """
        raise NotImplementedError(self.open_branch)

    @staticmethod
    def open_containing(url):
        """Open an existing branch which contains url.
        
        :param url: url to search from.
        See open_containing_from_transport for more detail.
        """
        return BzrDir.open_containing_from_transport(get_transport(url))
    
    @staticmethod
    def open_containing_from_transport(a_transport):
        """Open an existing branch which contains a_transport.base

        This probes for a branch at a_transport, and searches upwards from there.

        Basically we keep looking up until we find the control directory or
        run into the root.  If there isn't one, raises NotBranchError.
        If there is one and it is either an unrecognised format or an unsupported 
        format, UnknownFormatError or UnsupportedFormatError are raised.
        If there is one, it is returned, along with the unused portion of url.

        :return: The BzrDir that contains the path, and a Unicode path 
                for the rest of the URL.
        """
        # this gets the normalised url back. I.e. '.' -> the full path.
        url = a_transport.base
        while True:
            try:
                result = BzrDir.open_from_transport(a_transport)
                return result, urlutils.unescape(a_transport.relpath(url))
            except errors.NotBranchError, e:
                pass
            try:
                new_t = a_transport.clone('..')
            except errors.InvalidURLJoin:
                # reached the root, whatever that may be
                raise errors.NotBranchError(path=url)
            if new_t.base == a_transport.base:
                # reached the root, whatever that may be
                raise errors.NotBranchError(path=url)
            a_transport = new_t

    @classmethod
    def open_containing_tree_or_branch(klass, location):
        """Return the branch and working tree contained by a location.

        Returns (tree, branch, relpath).
        If there is no tree at containing the location, tree will be None.
        If there is no branch containing the location, an exception will be
        raised
        relpath is the portion of the path that is contained by the branch.
        """
        bzrdir, relpath = klass.open_containing(location)
        try:
            tree = bzrdir.open_workingtree()
        except (errors.NoWorkingTree, errors.NotLocalUrl):
            tree = None
            branch = bzrdir.open_branch()
        else:
            branch = tree.branch
        return tree, branch, relpath

    def open_repository(self, _unsupported=False):
        """Open the repository object at this BzrDir if one is present.

        This will not follow the Branch object pointer - its strictly a direct
        open facility. Most client code should use open_branch().repository to
        get at a repository.

        _unsupported is a private parameter, not part of the api.
        TODO: static convenience version of this?
        """
        raise NotImplementedError(self.open_repository)

    def open_workingtree(self, _unsupported=False,
            recommend_upgrade=True):
        """Open the workingtree object at this BzrDir if one is present.

        :param recommend_upgrade: Optional keyword parameter, when True (the
            default), emit through the ui module a recommendation that the user
            upgrade the working tree when the workingtree being opened is old
            (but still fully supported).
        """
        raise NotImplementedError(self.open_workingtree)

    def has_branch(self):
        """Tell if this bzrdir contains a branch.
        
        Note: if you're going to open the branch, you should just go ahead
        and try, and not ask permission first.  (This method just opens the 
        branch and discards it, and that's somewhat expensive.) 
        """
        try:
            self.open_branch()
            return True
        except errors.NotBranchError:
            return False

    def has_workingtree(self):
        """Tell if this bzrdir contains a working tree.

        This will still raise an exception if the bzrdir has a workingtree that
        is remote & inaccessible.
        
        Note: if you're going to open the working tree, you should just go ahead
        and try, and not ask permission first.  (This method just opens the 
        workingtree and discards it, and that's somewhat expensive.) 
        """
        try:
            self.open_workingtree(recommend_upgrade=False)
            return True
        except errors.NoWorkingTree:
            return False

    def _cloning_metadir(self):
        """Produce a metadir suitable for cloning with"""
        result_format = self._format.__class__()
        try:
            try:
                branch = self.open_branch()
                source_repository = branch.repository
            except errors.NotBranchError:
                source_branch = None
                source_repository = self.open_repository()
        except errors.NoRepositoryPresent:
            source_repository = None
        else:
            # XXX TODO: This isinstance is here because we have not implemented
            # the fix recommended in bug # 103195 - to delegate this choice the
            # repository itself.
            repo_format = source_repository._format
            if not isinstance(repo_format, remote.RemoteRepositoryFormat):
                result_format.repository_format = repo_format
        try:
            # TODO: Couldn't we just probe for the format in these cases,
            # rather than opening the whole tree?  It would be a little
            # faster. mbp 20070401
            tree = self.open_workingtree(recommend_upgrade=False)
        except (errors.NoWorkingTree, errors.NotLocalUrl):
            result_format.workingtree_format = None
        else:
            result_format.workingtree_format = tree._format.__class__()
        return result_format, source_repository

    def cloning_metadir(self):
        """Produce a metadir suitable for cloning or sprouting with.

        These operations may produce workingtrees (yes, even though they're
        "cloning" something that doesn't have a tree, so a viable workingtree
        format must be selected.
        """
        format, repository = self._cloning_metadir()
        if format._workingtree_format is None:
            if repository is None:
                return format
            tree_format = repository._format._matchingbzrdir.workingtree_format
            format.workingtree_format = tree_format.__class__()
        return format

    def checkout_metadir(self):
        return self.cloning_metadir()

    def sprout(self, url, revision_id=None, force_new_repo=False,
               recurse='down'):
        """Create a copy of this bzrdir prepared for use as a new line of
        development.

        If urls last component does not exist, it will be created.

        Attributes related to the identity of the source branch like
        branch nickname will be cleaned, a working tree is created
        whether one existed before or not; and a local branch is always
        created.

        if revision_id is not None, then the clone operation may tune
            itself to download less data.
        """
        self._make_tail(url)
        cloning_format = self.cloning_metadir()
        result = cloning_format.initialize(url)
        try:
            source_branch = self.open_branch()
            source_repository = source_branch.repository
        except errors.NotBranchError:
            source_branch = None
            try:
                source_repository = self.open_repository()
            except errors.NoRepositoryPresent:
                source_repository = None
        if force_new_repo:
            result_repo = None
        else:
            try:
                result_repo = result.find_repository()
            except errors.NoRepositoryPresent:
                result_repo = None
        if source_repository is None and result_repo is not None:
            pass
        elif source_repository is None and result_repo is None:
            # no repo available, make a new one
            result.create_repository()
        elif source_repository is not None and result_repo is None:
            # have source, and want to make a new target repo
            # we don't clone the repo because that preserves attributes
            # like is_shared(), and we have not yet implemented a 
            # repository sprout().
            result_repo = result.create_repository()
        if result_repo is not None:
            # fetch needed content into target.
            if source_repository is not None:
                # would rather do 
                # source_repository.copy_content_into(result_repo, revision_id=revision_id)
                # so we can override the copy method
                result_repo.fetch(source_repository, revision_id=revision_id)
        if source_branch is not None:
            source_branch.sprout(result, revision_id=revision_id)
        else:
            result.create_branch()
        # TODO: jam 20060426 we probably need a test in here in the
        #       case that the newly sprouted branch is a remote one
        if result_repo is None or result_repo.make_working_trees():
            wt = result.create_workingtree()
            wt.lock_write()
            try:
                if wt.path2id('') is None:
                    try:
                        wt.set_root_id(self.open_workingtree.get_root_id())
                    except errors.NoWorkingTree:
                        pass
            finally:
                wt.unlock()
        else:
            wt = None
        if recurse == 'down':
            if wt is not None:
                basis = wt.basis_tree()
                basis.lock_read()
                subtrees = basis.iter_references()
                recurse_branch = wt.branch
            elif source_branch is not None:
                basis = source_branch.basis_tree()
                basis.lock_read()
                subtrees = basis.iter_references()
                recurse_branch = source_branch
            else:
                subtrees = []
                basis = None
            try:
                for path, file_id in subtrees:
                    target = urlutils.join(url, urlutils.escape(path))
                    sublocation = source_branch.reference_parent(file_id, path)
                    sublocation.bzrdir.sprout(target,
                        basis.get_reference_revision(file_id, path),
                        force_new_repo=force_new_repo, recurse=recurse)
            finally:
                if basis is not None:
                    basis.unlock()
        return result


class BzrDirPreSplitOut(BzrDir):
    """A common class for the all-in-one formats."""

    def __init__(self, _transport, _format):
        """See BzrDir.__init__."""
        super(BzrDirPreSplitOut, self).__init__(_transport, _format)
        assert self._format._lock_class == lockable_files.TransportLock
        assert self._format._lock_file_name == 'branch-lock'
        self._control_files = lockable_files.LockableFiles(
                                            self.get_branch_transport(None),
                                            self._format._lock_file_name,
                                            self._format._lock_class)

    def break_lock(self):
        """Pre-splitout bzrdirs do not suffer from stale locks."""
        raise NotImplementedError(self.break_lock)

    def clone(self, url, revision_id=None, force_new_repo=False):
        """See BzrDir.clone()."""
        from bzrlib.workingtree import WorkingTreeFormat2
        self._make_tail(url)
        result = self._format._initialize_for_clone(url)
        self.open_repository().clone(result, revision_id=revision_id)
        from_branch = self.open_branch()
        from_branch.clone(result, revision_id=revision_id)
        try:
            self.open_workingtree().clone(result)
        except errors.NotLocalUrl:
            # make a new one, this format always has to have one.
            try:
                WorkingTreeFormat2().initialize(result)
            except errors.NotLocalUrl:
                # but we cannot do it for remote trees.
                to_branch = result.open_branch()
                WorkingTreeFormat2().stub_initialize_remote(to_branch.control_files)
        return result

    def create_branch(self):
        """See BzrDir.create_branch."""
        return self.open_branch()

    def create_repository(self, shared=False):
        """See BzrDir.create_repository."""
        if shared:
            raise errors.IncompatibleFormat('shared repository', self._format)
        return self.open_repository()

    def create_workingtree(self, revision_id=None):
        """See BzrDir.create_workingtree."""
        # this looks buggy but is not -really-
        # because this format creates the workingtree when the bzrdir is
        # created
        # clone and sprout will have set the revision_id
        # and that will have set it for us, its only
        # specific uses of create_workingtree in isolation
        # that can do wonky stuff here, and that only
        # happens for creating checkouts, which cannot be 
        # done on this format anyway. So - acceptable wart.
        result = self.open_workingtree(recommend_upgrade=False)
        if revision_id is not None:
            if revision_id == _mod_revision.NULL_REVISION:
                result.set_parent_ids([])
            else:
                result.set_parent_ids([revision_id])
        return result

    def destroy_workingtree(self):
        """See BzrDir.destroy_workingtree."""
        raise errors.UnsupportedOperation(self.destroy_workingtree, self)

    def destroy_workingtree_metadata(self):
        """See BzrDir.destroy_workingtree_metadata."""
        raise errors.UnsupportedOperation(self.destroy_workingtree_metadata, 
                                          self)

    def get_branch_transport(self, branch_format):
        """See BzrDir.get_branch_transport()."""
        if branch_format is None:
            return self.transport
        try:
            branch_format.get_format_string()
        except NotImplementedError:
            return self.transport
        raise errors.IncompatibleFormat(branch_format, self._format)

    def get_repository_transport(self, repository_format):
        """See BzrDir.get_repository_transport()."""
        if repository_format is None:
            return self.transport
        try:
            repository_format.get_format_string()
        except NotImplementedError:
            return self.transport
        raise errors.IncompatibleFormat(repository_format, self._format)

    def get_workingtree_transport(self, workingtree_format):
        """See BzrDir.get_workingtree_transport()."""
        if workingtree_format is None:
            return self.transport
        try:
            workingtree_format.get_format_string()
        except NotImplementedError:
            return self.transport
        raise errors.IncompatibleFormat(workingtree_format, self._format)

    def needs_format_conversion(self, format=None):
        """See BzrDir.needs_format_conversion()."""
        # if the format is not the same as the system default,
        # an upgrade is needed.
        if format is None:
            format = BzrDirFormat.get_default_format()
        return not isinstance(self._format, format.__class__)

    def open_branch(self, unsupported=False):
        """See BzrDir.open_branch."""
        from bzrlib.branch import BzrBranchFormat4
        format = BzrBranchFormat4()
        self._check_supported(format, unsupported)
        return format.open(self, _found=True)

    def sprout(self, url, revision_id=None, force_new_repo=False):
        """See BzrDir.sprout()."""
        from bzrlib.workingtree import WorkingTreeFormat2
        self._make_tail(url)
        result = self._format._initialize_for_clone(url)
        try:
            self.open_repository().clone(result, revision_id=revision_id)
        except errors.NoRepositoryPresent:
            pass
        try:
            self.open_branch().sprout(result, revision_id=revision_id)
        except errors.NotBranchError:
            pass
        # we always want a working tree
        WorkingTreeFormat2().initialize(result)
        return result


class BzrDir4(BzrDirPreSplitOut):
    """A .bzr version 4 control object.
    
    This is a deprecated format and may be removed after sept 2006.
    """

    def create_repository(self, shared=False):
        """See BzrDir.create_repository."""
        return self._format.repository_format.initialize(self, shared)

    def needs_format_conversion(self, format=None):
        """Format 4 dirs are always in need of conversion."""
        return True

    def open_repository(self):
        """See BzrDir.open_repository."""
        from bzrlib.repofmt.weaverepo import RepositoryFormat4
        return RepositoryFormat4().open(self, _found=True)


class BzrDir5(BzrDirPreSplitOut):
    """A .bzr version 5 control object.

    This is a deprecated format and may be removed after sept 2006.
    """

    def open_repository(self):
        """See BzrDir.open_repository."""
        from bzrlib.repofmt.weaverepo import RepositoryFormat5
        return RepositoryFormat5().open(self, _found=True)

    def open_workingtree(self, _unsupported=False,
            recommend_upgrade=True):
        """See BzrDir.create_workingtree."""
        from bzrlib.workingtree import WorkingTreeFormat2
        wt_format = WorkingTreeFormat2()
        # we don't warn here about upgrades; that ought to be handled for the
        # bzrdir as a whole
        return wt_format.open(self, _found=True)


class BzrDir6(BzrDirPreSplitOut):
    """A .bzr version 6 control object.

    This is a deprecated format and may be removed after sept 2006.
    """

    def open_repository(self):
        """See BzrDir.open_repository."""
        from bzrlib.repofmt.weaverepo import RepositoryFormat6
        return RepositoryFormat6().open(self, _found=True)

    def open_workingtree(self, _unsupported=False,
        recommend_upgrade=True):
        """See BzrDir.create_workingtree."""
        # we don't warn here about upgrades; that ought to be handled for the
        # bzrdir as a whole
        from bzrlib.workingtree import WorkingTreeFormat2
        return WorkingTreeFormat2().open(self, _found=True)


class BzrDirMeta1(BzrDir):
    """A .bzr meta version 1 control object.
    
    This is the first control object where the 
    individual aspects are really split out: there are separate repository,
    workingtree and branch subdirectories and any subset of the three can be
    present within a BzrDir.
    """

    def can_convert_format(self):
        """See BzrDir.can_convert_format()."""
        return True

    def create_branch(self):
        """See BzrDir.create_branch."""
        return self._format.get_branch_format().initialize(self)

    def create_repository(self, shared=False):
        """See BzrDir.create_repository."""
        return self._format.repository_format.initialize(self, shared)

    def create_workingtree(self, revision_id=None):
        """See BzrDir.create_workingtree."""
        from bzrlib.workingtree import WorkingTreeFormat
        return self._format.workingtree_format.initialize(self, revision_id)

    def destroy_workingtree(self):
        """See BzrDir.destroy_workingtree."""
        wt = self.open_workingtree(recommend_upgrade=False)
        repository = wt.branch.repository
        empty = repository.revision_tree(_mod_revision.NULL_REVISION)
        wt.revert([], old_tree=empty)
        self.destroy_workingtree_metadata()

    def destroy_workingtree_metadata(self):
        self.transport.delete_tree('checkout')

    def find_branch_format(self):
        """Find the branch 'format' for this bzrdir.

        This might be a synthetic object for e.g. RemoteBranch and SVN.
        """
        from bzrlib.branch import BranchFormat
        return BranchFormat.find_format(self)

    def _get_mkdir_mode(self):
        """Figure out the mode to use when creating a bzrdir subdir."""
        temp_control = lockable_files.LockableFiles(self.transport, '',
                                     lockable_files.TransportLock)
        return temp_control._dir_mode

    def get_branch_reference(self):
        """See BzrDir.get_branch_reference()."""
        from bzrlib.branch import BranchFormat
        format = BranchFormat.find_format(self)
        return format.get_reference(self)

    def get_branch_transport(self, branch_format):
        """See BzrDir.get_branch_transport()."""
        if branch_format is None:
            return self.transport.clone('branch')
        try:
            branch_format.get_format_string()
        except NotImplementedError:
            raise errors.IncompatibleFormat(branch_format, self._format)
        try:
            self.transport.mkdir('branch', mode=self._get_mkdir_mode())
        except errors.FileExists:
            pass
        return self.transport.clone('branch')

    def get_repository_transport(self, repository_format):
        """See BzrDir.get_repository_transport()."""
        if repository_format is None:
            return self.transport.clone('repository')
        try:
            repository_format.get_format_string()
        except NotImplementedError:
            raise errors.IncompatibleFormat(repository_format, self._format)
        try:
            self.transport.mkdir('repository', mode=self._get_mkdir_mode())
        except errors.FileExists:
            pass
        return self.transport.clone('repository')

    def get_workingtree_transport(self, workingtree_format):
        """See BzrDir.get_workingtree_transport()."""
        if workingtree_format is None:
            return self.transport.clone('checkout')
        try:
            workingtree_format.get_format_string()
        except NotImplementedError:
            raise errors.IncompatibleFormat(workingtree_format, self._format)
        try:
            self.transport.mkdir('checkout', mode=self._get_mkdir_mode())
        except errors.FileExists:
            pass
        return self.transport.clone('checkout')

    def needs_format_conversion(self, format=None):
        """See BzrDir.needs_format_conversion()."""
        if format is None:
            format = BzrDirFormat.get_default_format()
        if not isinstance(self._format, format.__class__):
            # it is not a meta dir format, conversion is needed.
            return True
        # we might want to push this down to the repository?
        try:
            if not isinstance(self.open_repository()._format,
                              format.repository_format.__class__):
                # the repository needs an upgrade.
                return True
        except errors.NoRepositoryPresent:
            pass
        try:
            if not isinstance(self.open_branch()._format,
                              format.get_branch_format().__class__):
                # the branch needs an upgrade.
                return True
        except errors.NotBranchError:
            pass
        try:
            my_wt = self.open_workingtree(recommend_upgrade=False)
            if not isinstance(my_wt._format,
                              format.workingtree_format.__class__):
                # the workingtree needs an upgrade.
                return True
        except (errors.NoWorkingTree, errors.NotLocalUrl):
            pass
        return False

    def open_branch(self, unsupported=False):
        """See BzrDir.open_branch."""
        format = self.find_branch_format()
        self._check_supported(format, unsupported)
        return format.open(self, _found=True)

    def open_repository(self, unsupported=False):
        """See BzrDir.open_repository."""
        from bzrlib.repository import RepositoryFormat
        format = RepositoryFormat.find_format(self)
        self._check_supported(format, unsupported)
        return format.open(self, _found=True)

    def open_workingtree(self, unsupported=False,
            recommend_upgrade=True):
        """See BzrDir.open_workingtree."""
        from bzrlib.workingtree import WorkingTreeFormat
        format = WorkingTreeFormat.find_format(self)
        self._check_supported(format, unsupported,
            recommend_upgrade,
            basedir=self.root_transport.base)
        return format.open(self, _found=True)


class BzrDirFormat(object):
    """An encapsulation of the initialization and open routines for a format.

    Formats provide three things:
     * An initialization routine,
     * a format string,
     * an open routine.

    Formats are placed in an dict by their format string for reference 
    during bzrdir opening. These should be subclasses of BzrDirFormat
    for consistency.

    Once a format is deprecated, just deprecate the initialize and open
    methods on the format class. Do not deprecate the object, as the 
    object will be created every system load.
    """

    _default_format = None
    """The default format used for new .bzr dirs."""

    _formats = {}
    """The known formats."""

    _control_formats = []
    """The registered control formats - .bzr, ....
    
    This is a list of BzrDirFormat objects.
    """

    _control_server_formats = []
    """The registered control server formats, e.g. RemoteBzrDirs.

    This is a list of BzrDirFormat objects.
    """

    _lock_file_name = 'branch-lock'

    # _lock_class must be set in subclasses to the lock type, typ.
    # TransportLock or LockDir

    @classmethod
    def find_format(klass, transport, _server_formats=True):
        """Return the format present at transport."""
        if _server_formats:
            formats = klass._control_server_formats + klass._control_formats
        else:
            formats = klass._control_formats
        for format in formats:
            try:
                return format.probe_transport(transport)
            except errors.NotBranchError:
                # this format does not find a control dir here.
                pass
        raise errors.NotBranchError(path=transport.base)

    @classmethod
    def probe_transport(klass, transport):
        """Return the .bzrdir style format present in a directory."""
        try:
            format_string = transport.get(".bzr/branch-format").read()
        except errors.NoSuchFile:
            raise errors.NotBranchError(path=transport.base)

        try:
            return klass._formats[format_string]
        except KeyError:
            raise errors.UnknownFormatError(format=format_string)

    @classmethod
    def get_default_format(klass):
        """Return the current default format."""
        return klass._default_format

    def get_format_string(self):
        """Return the ASCII format string that identifies this format."""
        raise NotImplementedError(self.get_format_string)

    def get_format_description(self):
        """Return the short description for this format."""
        raise NotImplementedError(self.get_format_description)

    def get_converter(self, format=None):
        """Return the converter to use to convert bzrdirs needing converts.

        This returns a bzrlib.bzrdir.Converter object.

        This should return the best upgrader to step this format towards the
        current default format. In the case of plugins we can/should provide
        some means for them to extend the range of returnable converters.

        :param format: Optional format to override the default format of the 
                       library.
        """
        raise NotImplementedError(self.get_converter)

    def initialize(self, url):
        """Create a bzr control dir at this url and return an opened copy.
        
        Subclasses should typically override initialize_on_transport
        instead of this method.
        """
        return self.initialize_on_transport(get_transport(url))

    def initialize_on_transport(self, transport):
        """Initialize a new bzrdir in the base directory of a Transport."""
        # Since we don't have a .bzr directory, inherit the
        # mode from the root directory
        temp_control = lockable_files.LockableFiles(transport,
                            '', lockable_files.TransportLock)
        temp_control._transport.mkdir('.bzr',
                                      # FIXME: RBC 20060121 don't peek under
                                      # the covers
                                      mode=temp_control._dir_mode)
        file_mode = temp_control._file_mode
        del temp_control
        mutter('created control directory in ' + transport.base)
        control = transport.clone('.bzr')
        utf8_files = [('README', 
                       "This is a Bazaar-NG control directory.\n"
                       "Do not change any files in this directory.\n"),
                      ('branch-format', self.get_format_string()),
                      ]
        # NB: no need to escape relative paths that are url safe.
        control_files = lockable_files.LockableFiles(control,
                            self._lock_file_name, self._lock_class)
        control_files.create_lock()
        control_files.lock_write()
        try:
            for file, content in utf8_files:
                control_files.put_utf8(file, content)
        finally:
            control_files.unlock()
        return self.open(transport, _found=True)

    def is_supported(self):
        """Is this format supported?

        Supported formats must be initializable and openable.
        Unsupported formats may not support initialization or committing or 
        some other features depending on the reason for not being supported.
        """
        return True

    def same_model(self, target_format):
        return (self.repository_format.rich_root_data == 
            target_format.rich_root_data)

    @classmethod
    def known_formats(klass):
        """Return all the known formats.
        
        Concrete formats should override _known_formats.
        """
        # There is double indirection here to make sure that control 
        # formats used by more than one dir format will only be probed 
        # once. This can otherwise be quite expensive for remote connections.
        result = set()
        for format in klass._control_formats:
            result.update(format._known_formats())
        return result
    
    @classmethod
    def _known_formats(klass):
        """Return the known format instances for this control format."""
        return set(klass._formats.values())

    def open(self, transport, _found=False):
        """Return an instance of this format for the dir transport points at.
        
        _found is a private parameter, do not use it.
        """
        if not _found:
            found_format = BzrDirFormat.find_format(transport)
            if not isinstance(found_format, self.__class__):
                raise AssertionError("%s was asked to open %s, but it seems to need "
                        "format %s" 
                        % (self, transport, found_format))
        return self._open(transport)

    def _open(self, transport):
        """Template method helper for opening BzrDirectories.

        This performs the actual open and any additional logic or parameter
        passing.
        """
        raise NotImplementedError(self._open)

    @classmethod
    def register_format(klass, format):
        klass._formats[format.get_format_string()] = format

    @classmethod
    def register_control_format(klass, format):
        """Register a format that does not use '.bzr' for its control dir.

        TODO: This should be pulled up into a 'ControlDirFormat' base class
        which BzrDirFormat can inherit from, and renamed to register_format 
        there. It has been done without that for now for simplicity of
        implementation.
        """
        klass._control_formats.append(format)

    @classmethod
    def register_control_server_format(klass, format):
        """Register a control format for client-server environments.

        These formats will be tried before ones registered with
        register_control_format.  This gives implementations that decide to the
        chance to grab it before anything looks at the contents of the format
        file.
        """
        klass._control_server_formats.append(format)

    @classmethod
    @symbol_versioning.deprecated_method(symbol_versioning.zero_fourteen)
    def set_default_format(klass, format):
        klass._set_default_format(format)

    @classmethod
    def _set_default_format(klass, format):
        """Set default format (for testing behavior of defaults only)"""
        klass._default_format = format

    def __str__(self):
        return self.get_format_string()[:-1]

    @classmethod
    def unregister_format(klass, format):
        assert klass._formats[format.get_format_string()] is format
        del klass._formats[format.get_format_string()]

    @classmethod
    def unregister_control_format(klass, format):
        klass._control_formats.remove(format)


class BzrDirFormat4(BzrDirFormat):
    """Bzr dir format 4.

    This format is a combined format for working tree, branch and repository.
    It has:
     - Format 1 working trees [always]
     - Format 4 branches [always]
     - Format 4 repositories [always]

    This format is deprecated: it indexes texts using a text it which is
    removed in format 5; write support for this format has been removed.
    """

    _lock_class = lockable_files.TransportLock

    def get_format_string(self):
        """See BzrDirFormat.get_format_string()."""
        return "Bazaar-NG branch, format 0.0.4\n"

    def get_format_description(self):
        """See BzrDirFormat.get_format_description()."""
        return "All-in-one format 4"

    def get_converter(self, format=None):
        """See BzrDirFormat.get_converter()."""
        # there is one and only one upgrade path here.
        return ConvertBzrDir4To5()
        
    def initialize_on_transport(self, transport):
        """Format 4 branches cannot be created."""
        raise errors.UninitializableFormat(self)

    def is_supported(self):
        """Format 4 is not supported.

        It is not supported because the model changed from 4 to 5 and the
        conversion logic is expensive - so doing it on the fly was not 
        feasible.
        """
        return False

    def _open(self, transport):
        """See BzrDirFormat._open."""
        return BzrDir4(transport, self)

    def __return_repository_format(self):
        """Circular import protection."""
        from bzrlib.repofmt.weaverepo import RepositoryFormat4
        return RepositoryFormat4()
    repository_format = property(__return_repository_format)


class BzrDirFormat5(BzrDirFormat):
    """Bzr control format 5.

    This format is a combined format for working tree, branch and repository.
    It has:
     - Format 2 working trees [always] 
     - Format 4 branches [always] 
     - Format 5 repositories [always]
       Unhashed stores in the repository.
    """

    _lock_class = lockable_files.TransportLock

    def get_format_string(self):
        """See BzrDirFormat.get_format_string()."""
        return "Bazaar-NG branch, format 5\n"

    def get_format_description(self):
        """See BzrDirFormat.get_format_description()."""
        return "All-in-one format 5"

    def get_converter(self, format=None):
        """See BzrDirFormat.get_converter()."""
        # there is one and only one upgrade path here.
        return ConvertBzrDir5To6()

    def _initialize_for_clone(self, url):
        return self.initialize_on_transport(get_transport(url), _cloning=True)
        
    def initialize_on_transport(self, transport, _cloning=False):
        """Format 5 dirs always have working tree, branch and repository.
        
        Except when they are being cloned.
        """
        from bzrlib.branch import BzrBranchFormat4
        from bzrlib.repofmt.weaverepo import RepositoryFormat5
        from bzrlib.workingtree import WorkingTreeFormat2
        result = (super(BzrDirFormat5, self).initialize_on_transport(transport))
        RepositoryFormat5().initialize(result, _internal=True)
        if not _cloning:
            branch = BzrBranchFormat4().initialize(result)
            try:
                WorkingTreeFormat2().initialize(result)
            except errors.NotLocalUrl:
                # Even though we can't access the working tree, we need to
                # create its control files.
                WorkingTreeFormat2().stub_initialize_remote(branch.control_files)
        return result

    def _open(self, transport):
        """See BzrDirFormat._open."""
        return BzrDir5(transport, self)

    def __return_repository_format(self):
        """Circular import protection."""
        from bzrlib.repofmt.weaverepo import RepositoryFormat5
        return RepositoryFormat5()
    repository_format = property(__return_repository_format)


class BzrDirFormat6(BzrDirFormat):
    """Bzr control format 6.

    This format is a combined format for working tree, branch and repository.
    It has:
     - Format 2 working trees [always] 
     - Format 4 branches [always] 
     - Format 6 repositories [always]
    """

    _lock_class = lockable_files.TransportLock

    def get_format_string(self):
        """See BzrDirFormat.get_format_string()."""
        return "Bazaar-NG branch, format 6\n"

    def get_format_description(self):
        """See BzrDirFormat.get_format_description()."""
        return "All-in-one format 6"

    def get_converter(self, format=None):
        """See BzrDirFormat.get_converter()."""
        # there is one and only one upgrade path here.
        return ConvertBzrDir6ToMeta()
        
    def _initialize_for_clone(self, url):
        return self.initialize_on_transport(get_transport(url), _cloning=True)

    def initialize_on_transport(self, transport, _cloning=False):
        """Format 6 dirs always have working tree, branch and repository.
        
        Except when they are being cloned.
        """
        from bzrlib.branch import BzrBranchFormat4
        from bzrlib.repofmt.weaverepo import RepositoryFormat6
        from bzrlib.workingtree import WorkingTreeFormat2
        result = super(BzrDirFormat6, self).initialize_on_transport(transport)
        RepositoryFormat6().initialize(result, _internal=True)
        if not _cloning:
            branch = BzrBranchFormat4().initialize(result)
            try:
                WorkingTreeFormat2().initialize(result)
            except errors.NotLocalUrl:
                # Even though we can't access the working tree, we need to
                # create its control files.
                WorkingTreeFormat2().stub_initialize_remote(branch.control_files)
        return result

    def _open(self, transport):
        """See BzrDirFormat._open."""
        return BzrDir6(transport, self)

    def __return_repository_format(self):
        """Circular import protection."""
        from bzrlib.repofmt.weaverepo import RepositoryFormat6
        return RepositoryFormat6()
    repository_format = property(__return_repository_format)


class BzrDirMetaFormat1(BzrDirFormat):
    """Bzr meta control format 1

    This is the first format with split out working tree, branch and repository
    disk storage.
    It has:
     - Format 3 working trees [optional]
     - Format 5 branches [optional]
     - Format 7 repositories [optional]
    """

    _lock_class = lockdir.LockDir

    def __init__(self):
        self._workingtree_format = None
        self._branch_format = None

    def __eq__(self, other):
        if other.__class__ is not self.__class__:
            return False
        if other.repository_format != self.repository_format:
            return False
        if other.workingtree_format != self.workingtree_format:
            return False
        return True

    def __ne__(self, other):
        return not self == other

    def get_branch_format(self):
        if self._branch_format is None:
            from bzrlib.branch import BranchFormat
            self._branch_format = BranchFormat.get_default_format()
        return self._branch_format

    def set_branch_format(self, format):
        self._branch_format = format

    def get_converter(self, format=None):
        """See BzrDirFormat.get_converter()."""
        if format is None:
            format = BzrDirFormat.get_default_format()
        if not isinstance(self, format.__class__):
            # converting away from metadir is not implemented
            raise NotImplementedError(self.get_converter)
        return ConvertMetaToMeta(format)

    def get_format_string(self):
        """See BzrDirFormat.get_format_string()."""
        return "Bazaar-NG meta directory, format 1\n"

    def get_format_description(self):
        """See BzrDirFormat.get_format_description()."""
        return "Meta directory format 1"

    def _open(self, transport):
        """See BzrDirFormat._open."""
        return BzrDirMeta1(transport, self)

    def __return_repository_format(self):
        """Circular import protection."""
        if getattr(self, '_repository_format', None):
            return self._repository_format
        from bzrlib.repository import RepositoryFormat
        return RepositoryFormat.get_default_format()

    def __set_repository_format(self, value):
        """Allow changint the repository format for metadir formats."""
        self._repository_format = value

    repository_format = property(__return_repository_format, __set_repository_format)

    def __get_workingtree_format(self):
        if self._workingtree_format is None:
            from bzrlib.workingtree import WorkingTreeFormat
            self._workingtree_format = WorkingTreeFormat.get_default_format()
        return self._workingtree_format

    def __set_workingtree_format(self, wt_format):
        self._workingtree_format = wt_format

    workingtree_format = property(__get_workingtree_format,
                                  __set_workingtree_format)


# Register bzr control format
BzrDirFormat.register_control_format(BzrDirFormat)

# Register bzr formats
BzrDirFormat.register_format(BzrDirFormat4())
BzrDirFormat.register_format(BzrDirFormat5())
BzrDirFormat.register_format(BzrDirFormat6())
__default_format = BzrDirMetaFormat1()
BzrDirFormat.register_format(__default_format)
BzrDirFormat._default_format = __default_format


class BzrDirTestProviderAdapter(object):
    """A tool to generate a suite testing multiple bzrdir formats at once.

    This is done by copying the test once for each transport and injecting
    the transport_server, transport_readonly_server, and bzrdir_format
    classes into each copy. Each copy is also given a new id() to make it
    easy to identify.
    """

    def __init__(self, vfs_factory, transport_server, transport_readonly_server,
        formats):
        """Create an object to adapt tests.

        :param vfs_server: A factory to create a Transport Server which has
            all the VFS methods working, and is writable.
        """
        self._vfs_factory = vfs_factory
        self._transport_server = transport_server
        self._transport_readonly_server = transport_readonly_server
        self._formats = formats
    
    def adapt(self, test):
        result = unittest.TestSuite()
        for format in self._formats:
            new_test = deepcopy(test)
            new_test.vfs_transport_factory = self._vfs_factory
            new_test.transport_server = self._transport_server
            new_test.transport_readonly_server = self._transport_readonly_server
            new_test.bzrdir_format = format
            def make_new_test_id():
                new_id = "%s(%s)" % (new_test.id(), format.__class__.__name__)
                return lambda: new_id
            new_test.id = make_new_test_id()
            result.addTest(new_test)
        return result


class Converter(object):
    """Converts a disk format object from one format to another."""

    def convert(self, to_convert, pb):
        """Perform the conversion of to_convert, giving feedback via pb.

        :param to_convert: The disk object to convert.
        :param pb: a progress bar to use for progress information.
        """

    def step(self, message):
        """Update the pb by a step."""
        self.count +=1
        self.pb.update(message, self.count, self.total)


class ConvertBzrDir4To5(Converter):
    """Converts format 4 bzr dirs to format 5."""

    def __init__(self):
        super(ConvertBzrDir4To5, self).__init__()
        self.converted_revs = set()
        self.absent_revisions = set()
        self.text_count = 0
        self.revisions = {}
        
    def convert(self, to_convert, pb):
        """See Converter.convert()."""
        self.bzrdir = to_convert
        self.pb = pb
        self.pb.note('starting upgrade from format 4 to 5')
        if isinstance(self.bzrdir.transport, LocalTransport):
            self.bzrdir.get_workingtree_transport(None).delete('stat-cache')
        self._convert_to_weaves()
        return BzrDir.open(self.bzrdir.root_transport.base)

    def _convert_to_weaves(self):
        self.pb.note('note: upgrade may be faster if all store files are ungzipped first')
        try:
            # TODO permissions
            stat = self.bzrdir.transport.stat('weaves')
            if not S_ISDIR(stat.st_mode):
                self.bzrdir.transport.delete('weaves')
                self.bzrdir.transport.mkdir('weaves')
        except errors.NoSuchFile:
            self.bzrdir.transport.mkdir('weaves')
        # deliberately not a WeaveFile as we want to build it up slowly.
        self.inv_weave = Weave('inventory')
        # holds in-memory weaves for all files
        self.text_weaves = {}
        self.bzrdir.transport.delete('branch-format')
        self.branch = self.bzrdir.open_branch()
        self._convert_working_inv()
        rev_history = self.branch.revision_history()
        # to_read is a stack holding the revisions we still need to process;
        # appending to it adds new highest-priority revisions
        self.known_revisions = set(rev_history)
        self.to_read = rev_history[-1:]
        while self.to_read:
            rev_id = self.to_read.pop()
            if (rev_id not in self.revisions
                and rev_id not in self.absent_revisions):
                self._load_one_rev(rev_id)
        self.pb.clear()
        to_import = self._make_order()
        for i, rev_id in enumerate(to_import):
            self.pb.update('converting revision', i, len(to_import))
            self._convert_one_rev(rev_id)
        self.pb.clear()
        self._write_all_weaves()
        self._write_all_revs()
        self.pb.note('upgraded to weaves:')
        self.pb.note('  %6d revisions and inventories', len(self.revisions))
        self.pb.note('  %6d revisions not present', len(self.absent_revisions))
        self.pb.note('  %6d texts', self.text_count)
        self._cleanup_spare_files_after_format4()
        self.branch.control_files.put_utf8('branch-format', BzrDirFormat5().get_format_string())

    def _cleanup_spare_files_after_format4(self):
        # FIXME working tree upgrade foo.
        for n in 'merged-patches', 'pending-merged-patches':
            try:
                ## assert os.path.getsize(p) == 0
                self.bzrdir.transport.delete(n)
            except errors.NoSuchFile:
                pass
        self.bzrdir.transport.delete_tree('inventory-store')
        self.bzrdir.transport.delete_tree('text-store')

    def _convert_working_inv(self):
        inv = xml4.serializer_v4.read_inventory(
                    self.branch.control_files.get('inventory'))
        new_inv_xml = xml5.serializer_v5.write_inventory_to_string(inv)
        # FIXME inventory is a working tree change.
        self.branch.control_files.put('inventory', StringIO(new_inv_xml))

    def _write_all_weaves(self):
        controlweaves = WeaveStore(self.bzrdir.transport, prefixed=False)
        weave_transport = self.bzrdir.transport.clone('weaves')
        weaves = WeaveStore(weave_transport, prefixed=False)
        transaction = WriteTransaction()

        try:
            i = 0
            for file_id, file_weave in self.text_weaves.items():
                self.pb.update('writing weave', i, len(self.text_weaves))
                weaves._put_weave(file_id, file_weave, transaction)
                i += 1
            self.pb.update('inventory', 0, 1)
            controlweaves._put_weave('inventory', self.inv_weave, transaction)
            self.pb.update('inventory', 1, 1)
        finally:
            self.pb.clear()

    def _write_all_revs(self):
        """Write all revisions out in new form."""
        self.bzrdir.transport.delete_tree('revision-store')
        self.bzrdir.transport.mkdir('revision-store')
        revision_transport = self.bzrdir.transport.clone('revision-store')
        # TODO permissions
        _revision_store = TextRevisionStore(TextStore(revision_transport,
                                                      prefixed=False,
                                                      compressed=True))
        try:
            transaction = WriteTransaction()
            for i, rev_id in enumerate(self.converted_revs):
                self.pb.update('write revision', i, len(self.converted_revs))
                _revision_store.add_revision(self.revisions[rev_id], transaction)
        finally:
            self.pb.clear()
            
    def _load_one_rev(self, rev_id):
        """Load a revision object into memory.

        Any parents not either loaded or abandoned get queued to be
        loaded."""
        self.pb.update('loading revision',
                       len(self.revisions),
                       len(self.known_revisions))
        if not self.branch.repository.has_revision(rev_id):
            self.pb.clear()
            self.pb.note('revision {%s} not present in branch; '
                         'will be converted as a ghost',
                         rev_id)
            self.absent_revisions.add(rev_id)
        else:
            rev = self.branch.repository._revision_store.get_revision(rev_id,
                self.branch.repository.get_transaction())
            for parent_id in rev.parent_ids:
                self.known_revisions.add(parent_id)
                self.to_read.append(parent_id)
            self.revisions[rev_id] = rev

    def _load_old_inventory(self, rev_id):
        assert rev_id not in self.converted_revs
        old_inv_xml = self.branch.repository.inventory_store.get(rev_id).read()
        inv = xml4.serializer_v4.read_inventory_from_string(old_inv_xml)
        inv.revision_id = rev_id
        rev = self.revisions[rev_id]
        if rev.inventory_sha1:
            assert rev.inventory_sha1 == sha_string(old_inv_xml), \
                'inventory sha mismatch for {%s}' % rev_id
        return inv

    def _load_updated_inventory(self, rev_id):
        assert rev_id in self.converted_revs
        inv_xml = self.inv_weave.get_text(rev_id)
        inv = xml5.serializer_v5.read_inventory_from_string(inv_xml)
        return inv

    def _convert_one_rev(self, rev_id):
        """Convert revision and all referenced objects to new format."""
        rev = self.revisions[rev_id]
        inv = self._load_old_inventory(rev_id)
        present_parents = [p for p in rev.parent_ids
                           if p not in self.absent_revisions]
        self._convert_revision_contents(rev, inv, present_parents)
        self._store_new_weave(rev, inv, present_parents)
        self.converted_revs.add(rev_id)

    def _store_new_weave(self, rev, inv, present_parents):
        # the XML is now updated with text versions
        if __debug__:
            entries = inv.iter_entries()
            entries.next()
            for path, ie in entries:
                assert getattr(ie, 'revision', None) is not None, \
                    'no revision on {%s} in {%s}' % \
                    (file_id, rev.revision_id)
        new_inv_xml = xml5.serializer_v5.write_inventory_to_string(inv)
        new_inv_sha1 = sha_string(new_inv_xml)
        self.inv_weave.add_lines(rev.revision_id, 
                                 present_parents,
                                 new_inv_xml.splitlines(True))
        rev.inventory_sha1 = new_inv_sha1

    def _convert_revision_contents(self, rev, inv, present_parents):
        """Convert all the files within a revision.

        Also upgrade the inventory to refer to the text revision ids."""
        rev_id = rev.revision_id
        mutter('converting texts of revision {%s}',
               rev_id)
        parent_invs = map(self._load_updated_inventory, present_parents)
        entries = inv.iter_entries()
        entries.next()
        for path, ie in entries:
            self._convert_file_version(rev, ie, parent_invs)

    def _convert_file_version(self, rev, ie, parent_invs):
        """Convert one version of one file.

        The file needs to be added into the weave if it is a merge
        of >=2 parents or if it's changed from its parent.
        """
        file_id = ie.file_id
        rev_id = rev.revision_id
        w = self.text_weaves.get(file_id)
        if w is None:
            w = Weave(file_id)
            self.text_weaves[file_id] = w
        text_changed = False
        previous_entries = ie.find_previous_heads(parent_invs,
                                                  None,
                                                  None,
                                                  entry_vf=w)
        for old_revision in previous_entries:
                # if this fails, its a ghost ?
                assert old_revision in self.converted_revs, \
                    "Revision {%s} not in converted_revs" % old_revision
        self.snapshot_ie(previous_entries, ie, w, rev_id)
        del ie.text_id
        assert getattr(ie, 'revision', None) is not None

    def snapshot_ie(self, previous_revisions, ie, w, rev_id):
        # TODO: convert this logic, which is ~= snapshot to
        # a call to:. This needs the path figured out. rather than a work_tree
        # a v4 revision_tree can be given, or something that looks enough like
        # one to give the file content to the entry if it needs it.
        # and we need something that looks like a weave store for snapshot to 
        # save against.
        #ie.snapshot(rev, PATH, previous_revisions, REVISION_TREE, InMemoryWeaveStore(self.text_weaves))
        if len(previous_revisions) == 1:
            previous_ie = previous_revisions.values()[0]
            if ie._unchanged(previous_ie):
                ie.revision = previous_ie.revision
                return
        if ie.has_text():
            text = self.branch.repository.text_store.get(ie.text_id)
            file_lines = text.readlines()
            assert sha_strings(file_lines) == ie.text_sha1
            assert sum(map(len, file_lines)) == ie.text_size
            w.add_lines(rev_id, previous_revisions, file_lines)
            self.text_count += 1
        else:
            w.add_lines(rev_id, previous_revisions, [])
        ie.revision = rev_id

    def _make_order(self):
        """Return a suitable order for importing revisions.

        The order must be such that an revision is imported after all
        its (present) parents.
        """
        todo = set(self.revisions.keys())
        done = self.absent_revisions.copy()
        order = []
        while todo:
            # scan through looking for a revision whose parents
            # are all done
            for rev_id in sorted(list(todo)):
                rev = self.revisions[rev_id]
                parent_ids = set(rev.parent_ids)
                if parent_ids.issubset(done):
                    # can take this one now
                    order.append(rev_id)
                    todo.remove(rev_id)
                    done.add(rev_id)
        return order


class ConvertBzrDir5To6(Converter):
    """Converts format 5 bzr dirs to format 6."""

    def convert(self, to_convert, pb):
        """See Converter.convert()."""
        self.bzrdir = to_convert
        self.pb = pb
        self.pb.note('starting upgrade from format 5 to 6')
        self._convert_to_prefixed()
        return BzrDir.open(self.bzrdir.root_transport.base)

    def _convert_to_prefixed(self):
        from bzrlib.store import TransportStore
        self.bzrdir.transport.delete('branch-format')
        for store_name in ["weaves", "revision-store"]:
            self.pb.note("adding prefixes to %s" % store_name)
            store_transport = self.bzrdir.transport.clone(store_name)
            store = TransportStore(store_transport, prefixed=True)
            for urlfilename in store_transport.list_dir('.'):
                filename = urlutils.unescape(urlfilename)
                if (filename.endswith(".weave") or
                    filename.endswith(".gz") or
                    filename.endswith(".sig")):
                    file_id = os.path.splitext(filename)[0]
                else:
                    file_id = filename
                prefix_dir = store.hash_prefix(file_id)
                # FIXME keep track of the dirs made RBC 20060121
                try:
                    store_transport.move(filename, prefix_dir + '/' + filename)
                except errors.NoSuchFile: # catches missing dirs strangely enough
                    store_transport.mkdir(prefix_dir)
                    store_transport.move(filename, prefix_dir + '/' + filename)
        self.bzrdir._control_files.put_utf8('branch-format', BzrDirFormat6().get_format_string())


class ConvertBzrDir6ToMeta(Converter):
    """Converts format 6 bzr dirs to metadirs."""

    def convert(self, to_convert, pb):
        """See Converter.convert()."""
        from bzrlib.repofmt.weaverepo import RepositoryFormat7
        from bzrlib.branch import BzrBranchFormat5
        self.bzrdir = to_convert
        self.pb = pb
        self.count = 0
        self.total = 20 # the steps we know about
        self.garbage_inventories = []

        self.pb.note('starting upgrade from format 6 to metadir')
        self.bzrdir._control_files.put_utf8('branch-format', "Converting to format 6")
        # its faster to move specific files around than to open and use the apis...
        # first off, nuke ancestry.weave, it was never used.
        try:
            self.step('Removing ancestry.weave')
            self.bzrdir.transport.delete('ancestry.weave')
        except errors.NoSuchFile:
            pass
        # find out whats there
        self.step('Finding branch files')
        last_revision = self.bzrdir.open_branch().last_revision()
        bzrcontents = self.bzrdir.transport.list_dir('.')
        for name in bzrcontents:
            if name.startswith('basis-inventory.'):
                self.garbage_inventories.append(name)
        # create new directories for repository, working tree and branch
        self.dir_mode = self.bzrdir._control_files._dir_mode
        self.file_mode = self.bzrdir._control_files._file_mode
        repository_names = [('inventory.weave', True),
                            ('revision-store', True),
                            ('weaves', True)]
        self.step('Upgrading repository  ')
        self.bzrdir.transport.mkdir('repository', mode=self.dir_mode)
        self.make_lock('repository')
        # we hard code the formats here because we are converting into
        # the meta format. The meta format upgrader can take this to a 
        # future format within each component.
        self.put_format('repository', RepositoryFormat7())
        for entry in repository_names:
            self.move_entry('repository', entry)

        self.step('Upgrading branch      ')
        self.bzrdir.transport.mkdir('branch', mode=self.dir_mode)
        self.make_lock('branch')
        self.put_format('branch', BzrBranchFormat5())
        branch_files = [('revision-history', True),
                        ('branch-name', True),
                        ('parent', False)]
        for entry in branch_files:
            self.move_entry('branch', entry)

        checkout_files = [('pending-merges', True),
                          ('inventory', True),
                          ('stat-cache', False)]
        # If a mandatory checkout file is not present, the branch does not have
        # a functional checkout. Do not create a checkout in the converted
        # branch.
        for name, mandatory in checkout_files:
            if mandatory and name not in bzrcontents:
                has_checkout = False
                break
        else:
            has_checkout = True
        if not has_checkout:
            self.pb.note('No working tree.')
            # If some checkout files are there, we may as well get rid of them.
            for name, mandatory in checkout_files:
                if name in bzrcontents:
                    self.bzrdir.transport.delete(name)
        else:
            from bzrlib.workingtree import WorkingTreeFormat3
            self.step('Upgrading working tree')
            self.bzrdir.transport.mkdir('checkout', mode=self.dir_mode)
            self.make_lock('checkout')
            self.put_format(
                'checkout', WorkingTreeFormat3())
            self.bzrdir.transport.delete_multi(
                self.garbage_inventories, self.pb)
            for entry in checkout_files:
                self.move_entry('checkout', entry)
            if last_revision is not None:
                self.bzrdir._control_files.put_utf8(
                    'checkout/last-revision', last_revision)
        self.bzrdir._control_files.put_utf8(
            'branch-format', BzrDirMetaFormat1().get_format_string())
        return BzrDir.open(self.bzrdir.root_transport.base)

    def make_lock(self, name):
        """Make a lock for the new control dir name."""
        self.step('Make %s lock' % name)
        ld = lockdir.LockDir(self.bzrdir.transport,
                             '%s/lock' % name,
                             file_modebits=self.file_mode,
                             dir_modebits=self.dir_mode)
        ld.create()

    def move_entry(self, new_dir, entry):
        """Move then entry name into new_dir."""
        name = entry[0]
        mandatory = entry[1]
        self.step('Moving %s' % name)
        try:
            self.bzrdir.transport.move(name, '%s/%s' % (new_dir, name))
        except errors.NoSuchFile:
            if mandatory:
                raise

    def put_format(self, dirname, format):
        self.bzrdir._control_files.put_utf8('%s/format' % dirname, format.get_format_string())


class ConvertMetaToMeta(Converter):
    """Converts the components of metadirs."""

    def __init__(self, target_format):
        """Create a metadir to metadir converter.

        :param target_format: The final metadir format that is desired.
        """
        self.target_format = target_format

    def convert(self, to_convert, pb):
        """See Converter.convert()."""
        self.bzrdir = to_convert
        self.pb = pb
        self.count = 0
        self.total = 1
        self.step('checking repository format')
        try:
            repo = self.bzrdir.open_repository()
        except errors.NoRepositoryPresent:
            pass
        else:
            if not isinstance(repo._format, self.target_format.repository_format.__class__):
                from bzrlib.repository import CopyConverter
                self.pb.note('starting repository conversion')
                converter = CopyConverter(self.target_format.repository_format)
                converter.convert(repo, pb)
        try:
            branch = self.bzrdir.open_branch()
        except errors.NotBranchError:
            pass
        else:
            # TODO: conversions of Branch and Tree should be done by
            # InterXFormat lookups
            # Avoid circular imports
            from bzrlib import branch as _mod_branch
            if (branch._format.__class__ is _mod_branch.BzrBranchFormat5 and
                self.target_format.get_branch_format().__class__ is
                _mod_branch.BzrBranchFormat6):
                branch_converter = _mod_branch.Converter5to6()
                branch_converter.convert(branch)
        try:
            tree = self.bzrdir.open_workingtree(recommend_upgrade=False)
        except (errors.NoWorkingTree, errors.NotLocalUrl):
            pass
        else:
            # TODO: conversions of Branch and Tree should be done by
            # InterXFormat lookups
            if (isinstance(tree, workingtree.WorkingTree3) and
                not isinstance(tree, workingtree_4.WorkingTree4) and
                isinstance(self.target_format.workingtree_format,
                    workingtree_4.WorkingTreeFormat4)):
                workingtree_4.Converter3to4().convert(tree)
        return to_convert


# This is not in remote.py because it's small, and needs to be registered.
# Putting it in remote.py creates a circular import problem.
# we can make it a lazy object if the control formats is turned into something
# like a registry.
class RemoteBzrDirFormat(BzrDirMetaFormat1):
    """Format representing bzrdirs accessed via a smart server"""

    def get_format_description(self):
        return 'bzr remote bzrdir'
    
    @classmethod
    def probe_transport(klass, transport):
        """Return a RemoteBzrDirFormat object if it looks possible."""
        try:
            transport.get_smart_client()
        except (NotImplementedError, AttributeError,
                errors.TransportNotPossible):
            # no smart server, so not a branch for this format type.
            raise errors.NotBranchError(path=transport.base)
        else:
            return klass()

    def initialize_on_transport(self, transport):
        try:
            # hand off the request to the smart server
            medium = transport.get_smart_medium()
        except errors.NoSmartMedium:
            # TODO: lookup the local format from a server hint.
            local_dir_format = BzrDirMetaFormat1()
            return local_dir_format.initialize_on_transport(transport)
<<<<<<< HEAD
        client = SmartClient(medium)
        path = client.remote_path_from_transport(transport)
        response = SmartClient(medium).call('BzrDirFormat.initialize', path)
=======
        client = _SmartClient(medium)
        path = client.remote_path_from_transport(transport)
        response = _SmartClient(medium).call('BzrDirFormat.initialize', path)
>>>>>>> a46a2263
        assert response[0] in ('ok', ), 'unexpected response code %s' % (response,)
        return remote.RemoteBzrDir(transport)

    def _open(self, transport):
        return remote.RemoteBzrDir(transport)

    def __eq__(self, other):
        if not isinstance(other, RemoteBzrDirFormat):
            return False
        return self.get_format_description() == other.get_format_description()


<<<<<<< HEAD
# We can't use register_control_format because it adds it at a lower priority
# than the existing branches, whereas this should take priority.
BzrDirFormat._control_formats.insert(0, RemoteBzrDirFormat)
=======
BzrDirFormat.register_control_server_format(RemoteBzrDirFormat)
>>>>>>> a46a2263


class BzrDirFormatInfo(object):

    def __init__(self, native, deprecated, hidden):
        self.deprecated = deprecated
        self.native = native
        self.hidden = hidden


class BzrDirFormatRegistry(registry.Registry):
    """Registry of user-selectable BzrDir subformats.
    
    Differs from BzrDirFormat._control_formats in that it provides sub-formats,
    e.g. BzrDirMeta1 with weave repository.  Also, it's more user-oriented.
    """

    def register_metadir(self, key,
             repository_format, help, native=True, deprecated=False,
             branch_format=None,
             tree_format=None,
             hidden=False):
        """Register a metadir subformat.

        These all use a BzrDirMetaFormat1 bzrdir, but can be parameterized
        by the Repository format.

        :param repository_format: The fully-qualified repository format class
            name as a string.
        :param branch_format: Fully-qualified branch format class name as
            a string.
        :param tree_format: Fully-qualified tree format class name as
            a string.
        """
        # This should be expanded to support setting WorkingTree and Branch
        # formats, once BzrDirMetaFormat1 supports that.
        def _load(full_name):
            mod_name, factory_name = full_name.rsplit('.', 1)
            try:
                mod = __import__(mod_name, globals(), locals(),
                        [factory_name])
            except ImportError, e:
                raise ImportError('failed to load %s: %s' % (full_name, e))
            try:
                factory = getattr(mod, factory_name)
            except AttributeError:
                raise AttributeError('no factory %s in module %r'
                    % (full_name, mod))
            return factory()

        def helper():
            bd = BzrDirMetaFormat1()
            if branch_format is not None:
                bd.set_branch_format(_load(branch_format))
            if tree_format is not None:
                bd.workingtree_format = _load(tree_format)
            if repository_format is not None:
                bd.repository_format = _load(repository_format)
            return bd
        self.register(key, helper, help, native, deprecated, hidden)

    def register(self, key, factory, help, native=True, deprecated=False,
                 hidden=False):
        """Register a BzrDirFormat factory.
        
        The factory must be a callable that takes one parameter: the key.
        It must produce an instance of the BzrDirFormat when called.

        This function mainly exists to prevent the info object from being
        supplied directly.
        """
        registry.Registry.register(self, key, factory, help, 
            BzrDirFormatInfo(native, deprecated, hidden))

    def register_lazy(self, key, module_name, member_name, help, native=True,
                      deprecated=False, hidden=False):
        registry.Registry.register_lazy(self, key, module_name, member_name, 
            help, BzrDirFormatInfo(native, deprecated, hidden))

    def set_default(self, key):
        """Set the 'default' key to be a clone of the supplied key.
        
        This method must be called once and only once.
        """
        registry.Registry.register(self, 'default', self.get(key), 
            self.get_help(key), info=self.get_info(key))

    def set_default_repository(self, key):
        """Set the FormatRegistry default and Repository default.
        
        This is a transitional method while Repository.set_default_format
        is deprecated.
        """
        if 'default' in self:
            self.remove('default')
        self.set_default(key)
        format = self.get('default')()
        assert isinstance(format, BzrDirMetaFormat1)

    def make_bzrdir(self, key):
        return self.get(key)()

    def help_topic(self, topic):
        output = textwrap.dedent("""\
            Bazaar directory formats
            ------------------------

            These formats can be used for creating branches, working trees, and
            repositories.

            """)
        default_help = self.get_help('default')
        help_pairs = []
        for key in self.keys():
            if key == 'default':
                continue
            help = self.get_help(key)
            if help == default_help:
                default_realkey = key
            else:
                help_pairs.append((key, help))

        def wrapped(key, help, info):
            if info.native:
                help = '(native) ' + help
            return '  %s:\n%s\n\n' % (key, 
                    textwrap.fill(help, initial_indent='    ', 
                    subsequent_indent='    '))
        output += wrapped('%s/default' % default_realkey, default_help,
                          self.get_info('default'))
        deprecated_pairs = []
        for key, help in help_pairs:
            info = self.get_info(key)
            if info.hidden:
                continue
            elif info.deprecated:
                deprecated_pairs.append((key, help))
            else:
                output += wrapped(key, help, info)
        if len(deprecated_pairs) > 0:
            output += "Deprecated formats\n------------------\n\n"
            for key, help in deprecated_pairs:
                info = self.get_info(key)
                output += wrapped(key, help, info)

        return output


format_registry = BzrDirFormatRegistry()
format_registry.register('weave', BzrDirFormat6,
    'Pre-0.8 format.  Slower than knit and does not'
    ' support checkouts or shared repositories.',
    deprecated=True)
format_registry.register_metadir('knit',
    'bzrlib.repofmt.knitrepo.RepositoryFormatKnit1',
    'Format using knits.  Recommended for interoperation with bzr <= 0.14.',
    branch_format='bzrlib.branch.BzrBranchFormat5',
    tree_format='bzrlib.workingtree.WorkingTreeFormat3')
format_registry.register_metadir('metaweave',
    'bzrlib.repofmt.weaverepo.RepositoryFormat7',
    'Transitional format in 0.8.  Slower than knit.',
    branch_format='bzrlib.branch.BzrBranchFormat5',
    tree_format='bzrlib.workingtree.WorkingTreeFormat3',
    deprecated=True)
format_registry.register_metadir('dirstate',
    'bzrlib.repofmt.knitrepo.RepositoryFormatKnit1',
    help='New in 0.15: Fast local operations. Compatible with bzr 0.8 and '
        'above when accessed over the network.',
    branch_format='bzrlib.branch.BzrBranchFormat5',
    # this uses bzrlib.workingtree.WorkingTreeFormat4 because importing
    # directly from workingtree_4 triggers a circular import.
    tree_format='bzrlib.workingtree.WorkingTreeFormat4',
    )
format_registry.register_metadir('dirstate-tags',
    'bzrlib.repofmt.knitrepo.RepositoryFormatKnit1',
    help='New in 0.15: Fast local operations and improved scaling for '
        'network operations. Additionally adds support for tags.'
        ' Incompatible with bzr < 0.15.',
    branch_format='bzrlib.branch.BzrBranchFormat6',
    tree_format='bzrlib.workingtree.WorkingTreeFormat4',
    )
format_registry.register_metadir('dirstate-with-subtree',
    'bzrlib.repofmt.knitrepo.RepositoryFormatKnit3',
    help='New in 0.15: Fast local operations and improved scaling for '
        'network operations. Additionally adds support for versioning nested '
        'bzr branches. Incompatible with bzr < 0.15.',
    branch_format='bzrlib.branch.BzrBranchFormat6',
    tree_format='bzrlib.workingtree.WorkingTreeFormat4',
    hidden=True,
    )
format_registry.set_default('dirstate')<|MERGE_RESOLUTION|>--- conflicted
+++ resolved
@@ -56,11 +56,7 @@
     sha_strings,
     sha_string,
     )
-<<<<<<< HEAD
-from bzrlib.smart.client import SmartClient
-=======
 from bzrlib.smart.client import _SmartClient
->>>>>>> a46a2263
 from bzrlib.store.revision.text import TextRevisionStore
 from bzrlib.store.text import TextStore
 from bzrlib.store.versioned import WeaveStore
@@ -2255,15 +2251,9 @@
             # TODO: lookup the local format from a server hint.
             local_dir_format = BzrDirMetaFormat1()
             return local_dir_format.initialize_on_transport(transport)
-<<<<<<< HEAD
-        client = SmartClient(medium)
-        path = client.remote_path_from_transport(transport)
-        response = SmartClient(medium).call('BzrDirFormat.initialize', path)
-=======
         client = _SmartClient(medium)
         path = client.remote_path_from_transport(transport)
         response = _SmartClient(medium).call('BzrDirFormat.initialize', path)
->>>>>>> a46a2263
         assert response[0] in ('ok', ), 'unexpected response code %s' % (response,)
         return remote.RemoteBzrDir(transport)
 
@@ -2276,13 +2266,7 @@
         return self.get_format_description() == other.get_format_description()
 
 
-<<<<<<< HEAD
-# We can't use register_control_format because it adds it at a lower priority
-# than the existing branches, whereas this should take priority.
-BzrDirFormat._control_formats.insert(0, RemoteBzrDirFormat)
-=======
 BzrDirFormat.register_control_server_format(RemoteBzrDirFormat)
->>>>>>> a46a2263
 
 
 class BzrDirFormatInfo(object):
