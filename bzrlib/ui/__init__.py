--- conflicted
+++ resolved
@@ -197,7 +197,6 @@
         # as opposed to 'my password is empty' -- does it matter?
         return self.get_non_echoed_password()
 
-<<<<<<< HEAD
     def get_username(self, prompt, **kwargs):
         """Prompt the user for a password.
 
@@ -208,16 +207,11 @@
         :return: The username string, return None if the user
                  canceled the request.
         """
-        self.clear_term()
         prompt += ': '
-        prompt = (prompt % kwargs)
-        self.prompt(prompt.encode(self.stdout.encoding, 'replace'))
+        self.prompt(prompt, **kwargs)
         return self.stdin.readline().rstrip("\n")
 
-    def prompt(self, prompt):
-=======
     def prompt(self, prompt, **kwargs):
->>>>>>> 062a2972
         """Emit prompt on the CLI."""
         prompt = prompt % kwargs
         prompt = prompt.encode(osutils.get_terminal_encoding(), 'replace')
@@ -241,14 +235,10 @@
     def get_password(self, prompt='', **kwargs):
         return None
 
-<<<<<<< HEAD
     def get_username(self, prompt='', **kwargs):
         return None
 
-    def prompt(self, prompt):
-=======
     def prompt(self, prompt, **kwargs):
->>>>>>> 062a2972
         pass
 
     def note(self, msg):
