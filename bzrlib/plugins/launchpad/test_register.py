# Copyright (C) 2006 Canonical Ltd
#
# This program is free software; you can redistribute it and/or modify
# it under the terms of the GNU General Public License as published by
# the Free Software Foundation; either version 2 of the License, or
# (at your option) any later version.
#
# This program is distributed in the hope that it will be useful,
# but WITHOUT ANY WARRANTY; without even the implied warranty of
# MERCHANTABILITY or FITNESS FOR A PARTICULAR PURPOSE.  See the
# GNU General Public License for more details.
#
# You should have received a copy of the GNU General Public License
# along with this program; if not, write to the Free Software
# Foundation, Inc., 59 Temple Place, Suite 330, Boston, MA  02111-1307  USA

import base64
import os
from StringIO import StringIO
import urlparse
import xmlrpclib

from bzrlib import (
    config,
    osutils,
    tests,
    ui,
    )
from bzrlib.tests import TestCase, TestSkipped

# local import
from bzrlib.plugins.launchpad.lp_registration import (
        BaseRequest,
        BranchBugLinkRequest,
        BranchRegistrationRequest,
        ResolveLaunchpadPathRequest,
        LaunchpadService,
        )


# TODO: Test that the command-line client, making sure that it'll pass the
# request through to a dummy transport, and that the transport will validate
# the results passed in.  Not sure how to get the transport object back out to
# validate that its OK - may not be necessary.

# TODO: Add test for (and implement) other command-line options to set
# project, author_email, description.

# TODO: project_id is not properly handled -- must be passed in rpc or path.

class InstrumentedXMLRPCConnection(object):
    """Stands in place of an http connection for the purposes of testing"""

    def __init__(self, testcase):
        self.testcase = testcase

    def getreply(self):
        """Fake the http reply.

        :returns: (errcode, errmsg, headers)
        """
        return (200, 'OK', [])

    def getfile(self):
        """Return a fake file containing the response content."""
        return StringIO('''\
<?xml version="1.0" ?>
<methodResponse>
    <params>
        <param>
            <value>
                <string>victoria dock</string>
            </value>
        </param>
    </params>
</methodResponse>''')



class InstrumentedXMLRPCTransport(xmlrpclib.Transport):

    # Python 2.5's xmlrpclib looks for this.
    _use_datetime = False

    def __init__(self, testcase, expect_auth):
        self.testcase = testcase
        self.expect_auth = expect_auth

    def make_connection(self, host):
        host, http_headers, x509 = self.get_host_info(host)
        test = self.testcase
        self.connected_host = host
        if self.expect_auth:
            auth_hdrs = [v for k,v in http_headers if k == 'Authorization']
            assert len(auth_hdrs) == 1
            authinfo = auth_hdrs[0]
            expected_auth = 'testuser@launchpad.net:testpassword'
            test.assertEquals(authinfo,
                    'Basic ' + base64.encodestring(expected_auth).strip())
        else:
            assert not http_headers
        return InstrumentedXMLRPCConnection(test)

    def send_request(self, connection, handler_path, request_body):
        test = self.testcase
        self.got_request = True

    def send_host(self, conn, host):
        pass

    def send_user_agent(self, conn):
        # TODO: send special user agent string, including bzrlib version
        # number
        pass

    def send_content(self, conn, request_body):
        unpacked, method = xmlrpclib.loads(request_body)
        assert None not in unpacked, \
                "xmlrpc result %r shouldn't contain None" % (unpacked,)
        self.sent_params = unpacked


class MockLaunchpadService(LaunchpadService):

    def send_request(self, method_name, method_params, authenticated):
        """Stash away the method details rather than sending them to a real server"""
        self.called_method_name = method_name
        self.called_method_params = method_params
        self.called_authenticated = authenticated


class TestBranchRegistration(TestCase):
    SAMPLE_URL = 'http://bazaar-vcs.org/bzr/bzr.dev/'
    SAMPLE_OWNER = 'jhacker@foo.com'
    SAMPLE_BRANCH_ID = 'bzr.dev'

    def setUp(self):
        super(TestBranchRegistration, self).setUp()
        # make sure we have a reproducible standard environment
        self._captureVar('BZR_LP_XMLRPC_URL', None)

    def test_register_help(self):
        """register-branch accepts --help"""
        out, err = self.run_bzr(['register-branch', '--help'])
        self.assertContainsRe(out, r'Register a branch')

    def test_register_no_url(self):
        """register-branch command requires parameters"""
        self.run_bzr('register-branch', retcode=3)

    def test_register_dry_run(self):
        out, err = self.run_bzr(['register-branch',
                                'http://test-server.com/bzr/branch',
                                '--dry-run'])
        self.assertEquals(out, 'Branch registered.\n')

    def test_onto_transport(self):
        """Test how the request is sent by transmitting across a mock Transport"""
        # use a real transport, but intercept at the http/xml layer
        transport = InstrumentedXMLRPCTransport(self, expect_auth=True)
        service = LaunchpadService(transport)
        service.registrant_email = 'testuser@launchpad.net'
        service.registrant_password = 'testpassword'
        rego = BranchRegistrationRequest('http://test-server.com/bzr/branch',
                'branch-id',
                'my test branch',
                'description',
                'author@launchpad.net',
                'product')
        rego.submit(service)
        self.assertEquals(transport.connected_host, 'xmlrpc.launchpad.net')
        self.assertEquals(len(transport.sent_params), 6)
        self.assertEquals(transport.sent_params,
                ('http://test-server.com/bzr/branch',  # branch_url
                 'branch-id',                          # branch_name
                 'my test branch',                     # branch_title
                 'description',
                 'author@launchpad.net',
                 'product'))
        self.assertTrue(transport.got_request)

    def test_onto_transport_unauthenticated(self):
        """Test how an unauthenticated request is transmitted across a mock Transport"""
        transport = InstrumentedXMLRPCTransport(self, expect_auth=False)
        service = LaunchpadService(transport)
        resolve = ResolveLaunchpadPathRequest('bzr')
        resolve.submit(service)
        self.assertEquals(transport.connected_host, 'xmlrpc.launchpad.net')
        self.assertEquals(len(transport.sent_params), 1)
        self.assertEquals(transport.sent_params, ('bzr', ))
        self.assertTrue(transport.got_request)

    def test_subclass_request(self):
        """Define a new type of xmlrpc request"""
        class DummyRequest(BaseRequest):
            _methodname = 'dummy_request'
            def _request_params(self):
                return (42,)

        service = MockLaunchpadService()
        service.registrant_email = 'test@launchpad.net'
        service.registrant_password = ''
        request = DummyRequest()
        request.submit(service)
        self.assertEquals(service.called_method_name, 'dummy_request')
        self.assertEquals(service.called_method_params, (42,))

    def test_mock_server_registration(self):
        """Send registration to mock server"""
        test_case = self
        class MockRegistrationService(MockLaunchpadService):
            def send_request(self, method_name, method_params, authenticated):
                test_case.assertEquals(method_name, "register_branch")
                test_case.assertEquals(list(method_params),
                        ['url', 'name', 'title', 'description', 'email', 'name'])
                test_case.assertEquals(authenticated, True)
                return 'result'
        service = MockRegistrationService()
        rego = BranchRegistrationRequest('url', 'name', 'title',
                        'description', 'email', 'name')
        result = rego.submit(service)
        self.assertEquals(result, 'result')

    def test_mock_server_registration_with_defaults(self):
        """Send registration to mock server"""
        test_case = self
        class MockRegistrationService(MockLaunchpadService):
            def send_request(self, method_name, method_params, authenticated):
                test_case.assertEquals(method_name, "register_branch")
                test_case.assertEquals(list(method_params),
                        ['http://server/branch', 'branch', '', '', '', ''])
                test_case.assertEquals(authenticated, True)
                return 'result'
        service = MockRegistrationService()
        rego = BranchRegistrationRequest('http://server/branch')
        result = rego.submit(service)
        self.assertEquals(result, 'result')

    def test_mock_bug_branch_link(self):
        """Send bug-branch link to mock server"""
        test_case = self
        class MockService(MockLaunchpadService):
            def send_request(self, method_name, method_params, authenticated):
                test_case.assertEquals(method_name, "link_branch_to_bug")
                test_case.assertEquals(list(method_params),
                        ['http://server/branch', 1234, ''])
                test_case.assertEquals(authenticated, True)
                return 'http://launchpad.net/bug/1234'
        service = MockService()
        rego = BranchBugLinkRequest('http://server/branch', 1234)
        result = rego.submit(service)
        self.assertEquals(result, 'http://launchpad.net/bug/1234')

<<<<<<< HEAD

class TestGatherUserCredentials(tests.TestCaseInTempDir):

    def setUp(self):
        super(TestGatherUserCredentials, self).setUp()
        # make sure we have a reproducible standard environment
        self._captureVar('BZR_LP_XMLRPC_URL', None)

    def test_gather_user_credentials_has_password(self):
        service = LaunchpadService()
        service.registrant_password = 'mypassword'
        # This should be a basic no-op, since we already have the password
        service.gather_user_credentials()
        self.assertEqual('mypassword', service.registrant_password)

    def test_gather_user_credentials_from_auth_conf(self):
        auth_path = config.authentication_config_filename()
        service = LaunchpadService()
        g_conf = config.GlobalConfig()
        g_conf.set_user_option('email', 'Test User <test@user.com>')
        f = open(auth_path, 'wb')
        try:
            scheme, hostinfo = urlparse.urlsplit(service.service_url)[:2]
            f.write('[section]\n'
                    'scheme=%s\n'
                    'host=%s\n'
                    'user=test@user.com\n'
                    'password=testpass\n'
                    % (scheme, hostinfo))
        finally:
            f.close()
        self.assertIs(None, service.registrant_password)
        service.gather_user_credentials()
        self.assertEqual('test@user.com', service.registrant_email)
        self.assertEqual('testpass', service.registrant_password)

    def test_gather_user_credentials_prompts(self):
        service = LaunchpadService()
        self.assertIs(None, service.registrant_password)
        g_conf = config.GlobalConfig()
        g_conf.set_user_option('email', 'Test User <test@user.com>')
        stdout = tests.StringIOWrapper()
        ui.ui_factory = tests.TestUIFactory(stdin='userpass\n',
                                            stdout=stdout)
        self.assertIs(None, service.registrant_password)
        service.gather_user_credentials()
        self.assertEqual('test@user.com', service.registrant_email)
        self.assertEqual('userpass', service.registrant_password)
        self.assertContainsRe(stdout.getvalue(),
                             'launchpad.net password for test@user\\.com')
=======
    def test_mock_resolve_lp_url(self):
        test_case = self
        class MockService(MockLaunchpadService):
            def send_request(self, method_name, method_params, authenticated):
                test_case.assertEquals(method_name, "resolve_lp_path")
                test_case.assertEquals(list(method_params), ['bzr'])
                test_case.assertEquals(authenticated, False)
                return dict(urls=[
                        'bzr+ssh://bazaar.launchpad.net~bzr/bzr/trunk',
                        'sftp://bazaar.launchpad.net~bzr/bzr/trunk',
                        'bzr+http://bazaar.launchpad.net~bzr/bzr/trunk',
                        'http://bazaar.launchpad.net~bzr/bzr/trunk'])
        service = MockService()
        resolve = ResolveLaunchpadPathRequest('bzr')
        result = resolve.submit(service)
        self.assertTrue('urls' in result)
        self.assertEquals(result['urls'], [
                'bzr+ssh://bazaar.launchpad.net~bzr/bzr/trunk',
                'sftp://bazaar.launchpad.net~bzr/bzr/trunk',
                'bzr+http://bazaar.launchpad.net~bzr/bzr/trunk',
                'http://bazaar.launchpad.net~bzr/bzr/trunk'])
>>>>>>> 5537c972
<|MERGE_RESOLUTION|>--- conflicted
+++ resolved
@@ -251,58 +251,6 @@
         result = rego.submit(service)
         self.assertEquals(result, 'http://launchpad.net/bug/1234')
 
-<<<<<<< HEAD
-
-class TestGatherUserCredentials(tests.TestCaseInTempDir):
-
-    def setUp(self):
-        super(TestGatherUserCredentials, self).setUp()
-        # make sure we have a reproducible standard environment
-        self._captureVar('BZR_LP_XMLRPC_URL', None)
-
-    def test_gather_user_credentials_has_password(self):
-        service = LaunchpadService()
-        service.registrant_password = 'mypassword'
-        # This should be a basic no-op, since we already have the password
-        service.gather_user_credentials()
-        self.assertEqual('mypassword', service.registrant_password)
-
-    def test_gather_user_credentials_from_auth_conf(self):
-        auth_path = config.authentication_config_filename()
-        service = LaunchpadService()
-        g_conf = config.GlobalConfig()
-        g_conf.set_user_option('email', 'Test User <test@user.com>')
-        f = open(auth_path, 'wb')
-        try:
-            scheme, hostinfo = urlparse.urlsplit(service.service_url)[:2]
-            f.write('[section]\n'
-                    'scheme=%s\n'
-                    'host=%s\n'
-                    'user=test@user.com\n'
-                    'password=testpass\n'
-                    % (scheme, hostinfo))
-        finally:
-            f.close()
-        self.assertIs(None, service.registrant_password)
-        service.gather_user_credentials()
-        self.assertEqual('test@user.com', service.registrant_email)
-        self.assertEqual('testpass', service.registrant_password)
-
-    def test_gather_user_credentials_prompts(self):
-        service = LaunchpadService()
-        self.assertIs(None, service.registrant_password)
-        g_conf = config.GlobalConfig()
-        g_conf.set_user_option('email', 'Test User <test@user.com>')
-        stdout = tests.StringIOWrapper()
-        ui.ui_factory = tests.TestUIFactory(stdin='userpass\n',
-                                            stdout=stdout)
-        self.assertIs(None, service.registrant_password)
-        service.gather_user_credentials()
-        self.assertEqual('test@user.com', service.registrant_email)
-        self.assertEqual('userpass', service.registrant_password)
-        self.assertContainsRe(stdout.getvalue(),
-                             'launchpad.net password for test@user\\.com')
-=======
     def test_mock_resolve_lp_url(self):
         test_case = self
         class MockService(MockLaunchpadService):
@@ -324,4 +272,54 @@
                 'sftp://bazaar.launchpad.net~bzr/bzr/trunk',
                 'bzr+http://bazaar.launchpad.net~bzr/bzr/trunk',
                 'http://bazaar.launchpad.net~bzr/bzr/trunk'])
->>>>>>> 5537c972
+
+
+class TestGatherUserCredentials(tests.TestCaseInTempDir):
+
+    def setUp(self):
+        super(TestGatherUserCredentials, self).setUp()
+        # make sure we have a reproducible standard environment
+        self._captureVar('BZR_LP_XMLRPC_URL', None)
+
+    def test_gather_user_credentials_has_password(self):
+        service = LaunchpadService()
+        service.registrant_password = 'mypassword'
+        # This should be a basic no-op, since we already have the password
+        service.gather_user_credentials()
+        self.assertEqual('mypassword', service.registrant_password)
+
+    def test_gather_user_credentials_from_auth_conf(self):
+        auth_path = config.authentication_config_filename()
+        service = LaunchpadService()
+        g_conf = config.GlobalConfig()
+        g_conf.set_user_option('email', 'Test User <test@user.com>')
+        f = open(auth_path, 'wb')
+        try:
+            scheme, hostinfo = urlparse.urlsplit(service.service_url)[:2]
+            f.write('[section]\n'
+                    'scheme=%s\n'
+                    'host=%s\n'
+                    'user=test@user.com\n'
+                    'password=testpass\n'
+                    % (scheme, hostinfo))
+        finally:
+            f.close()
+        self.assertIs(None, service.registrant_password)
+        service.gather_user_credentials()
+        self.assertEqual('test@user.com', service.registrant_email)
+        self.assertEqual('testpass', service.registrant_password)
+
+    def test_gather_user_credentials_prompts(self):
+        service = LaunchpadService()
+        self.assertIs(None, service.registrant_password)
+        g_conf = config.GlobalConfig()
+        g_conf.set_user_option('email', 'Test User <test@user.com>')
+        stdout = tests.StringIOWrapper()
+        ui.ui_factory = tests.TestUIFactory(stdin='userpass\n',
+                                            stdout=stdout)
+        self.assertIs(None, service.registrant_password)
+        service.gather_user_credentials()
+        self.assertEqual('test@user.com', service.registrant_email)
+        self.assertEqual('userpass', service.registrant_password)
+        self.assertContainsRe(stdout.getvalue(),
+                             'launchpad.net password for test@user\\.com')
