import os.path

import changeset
from changeset import Inventory, apply_changeset, invert_dict
<<<<<<< HEAD
import os.path
from osutils import backup_file, rename
from merge3 import Merge3
=======
from bzrlib.osutils import backup_file, rename
from bzrlib.merge3 import Merge3
import bzrlib
>>>>>>> 8cf6e7d4

class ApplyMerge3:
    """Contents-change wrapper around merge3.Merge3"""
    def __init__(self, file_id, base, other):
        self.file_id = file_id
        self.base = base
        self.other = other
 
    def __eq__(self, other):
        if not isinstance(other, ApplyMerge3):
            return False
        return (self.base == other.base and 
                self.other == other.other and self.file_id == other.file_id)

    def __ne__(self, other):
        return not (self == other)


    def apply(self, filename, conflict_handler, reverse=False):
        new_file = filename+".new" 
        if not reverse:
            base = self.base
            other = self.other
        else:
            base = self.other
            other = self.base
        def get_lines(tree):
            if self.file_id not in tree:
                raise Exception("%s not in tree" % self.file_id)
                return ()
            return tree.get_file(self.file_id).readlines()
        base_lines = get_lines(base)
        other_lines = get_lines(other)
        m3 = Merge3(base_lines, file(filename, "rb").readlines(), other_lines)

        new_conflicts = False
        output_file = file(new_file, "wb")
        start_marker = "!START OF MERGE CONFLICT!" + "I HOPE THIS IS UNIQUE"
        for line in m3.merge_lines(name_a = "TREE", name_b = "MERGE-SOURCE", 
                       start_marker=start_marker):
            if line.startswith(start_marker):
                new_conflicts = True
                output_file.write(line.replace(start_marker, '<' * 7))
            else:
                output_file.write(line)
        output_file.close()
        if not new_conflicts:
            os.chmod(new_file, os.stat(filename).st_mode)
            rename(new_file, filename)
            return
        else:
            conflict_handler.merge_conflict(new_file, filename, base_lines,
                                            other_lines)


class BackupBeforeChange:
    """Contents-change wrapper to back up file first"""
    def __init__(self, contents_change):
        self.contents_change = contents_change
 
    def __eq__(self, other):
        if not isinstance(other, BackupBeforeChange):
            return False
        return (self.contents_change == other.contents_change)

    def __ne__(self, other):
        return not (self == other)

    def apply(self, filename, conflict_handler, reverse=False):
        backup_file(filename)
        self.contents_change.apply(filename, conflict_handler, reverse)


def invert_invent(inventory):
    invert_invent = {}
    for file_id in inventory:
        path = inventory.id2path(file_id)
        if path == '':
            path = './.'
        else:
            path = './' + path
        invert_invent[file_id] = path
    return invert_invent


def merge_flex(this, base, other, changeset_function, inventory_function,
               conflict_handler, merge_factory, interesting_ids):
    cset = changeset_function(base, other, interesting_ids)
    new_cset = make_merge_changeset(cset, this, base, other, 
                                    conflict_handler, merge_factory)
    result = apply_changeset(new_cset, invert_invent(this.tree.inventory),
                             this.root, conflict_handler, False)
    conflict_handler.finalize()
    return result

    

def make_merge_changeset(cset, this, base, other, 
                         conflict_handler, merge_factory):
    new_cset = changeset.Changeset()
    def get_this_contents(id):
        path = this.readonly_path(id)
        if os.path.isdir(path):
            return changeset.dir_create
        else:
            return changeset.FileCreate(file(path, "rb").read())

    for entry in cset.entries.itervalues():
        if entry.is_boring():
            new_cset.add_entry(entry)
        else:
            new_entry = make_merged_entry(entry, this, base, other, 
                                          conflict_handler)
            new_contents = make_merged_contents(entry, this, base, other, 
                                                conflict_handler,
                                                merge_factory)
            new_entry.contents_change = new_contents
            new_entry.metadata_change = make_merged_metadata(entry, base, other)
            new_cset.add_entry(new_entry)

    return new_cset

class ThreeWayConflict(Exception):
    def __init__(self, this, base, other):
        self.this = this
        self.base = base
        self.other = other
        msg = "Conflict merging %s %s and %s" % (this, base, other)
        Exception.__init__(self, msg)

def threeway_select(this, base, other):
    """Returns a value selected by the three-way algorithm.
    Raises ThreewayConflict if the algorithm yields a conflict"""
    if base == other:
        return this
    elif base == this:
        return other
    elif other == this:
        return this
    else:
        raise ThreeWayConflict(this, base, other)


def make_merged_entry(entry, this, base, other, conflict_handler):
    from bzrlib.trace import mutter
    def entry_data(file_id, tree):
        assert hasattr(tree, "__contains__"), "%s" % tree
        if not tree.has_or_had_id(file_id):
            return (None, None, "")
        entry = tree.tree.inventory[file_id]
        my_dir = tree.id2path(entry.parent_id)
        if my_dir is None:
            my_dir = ""
        return entry.name, entry.parent_id, my_dir 
    this_name, this_parent, this_dir = entry_data(entry.id, this)
    base_name, base_parent, base_dir = entry_data(entry.id, base)
    other_name, other_parent, other_dir = entry_data(entry.id, other)
    mutter("Dirs: this, base, other %r %r %r" % (this_dir, base_dir, other_dir))
    mutter("Names: this, base, other %r %r %r" % (this_name, base_name, other_name))
    old_name = this_name
    try:
        new_name = threeway_select(this_name, base_name, other_name)
    except ThreeWayConflict:
        new_name = conflict_handler.rename_conflict(entry.id, this_name, 
                                                    base_name, other_name)

    old_parent = this_parent
    try:
        new_parent = threeway_select(this_parent, base_parent, other_parent)
    except ThreeWayConflict:
        new_parent = conflict_handler.move_conflict(entry.id, this_dir,
                                                    base_dir, other_dir)
    def get_path(name, parent):
        if name is not None:
            if name == "":
                assert parent is None
                return './.'
            parent_dir = {this_parent: this_dir, other_parent: other_dir, 
                          base_parent: base_dir}
            directory = parent_dir[parent]
            return os.path.join(directory, name)
        else:
            assert parent is None
            return None

    old_path = get_path(old_name, old_parent)
        
    new_entry = changeset.ChangesetEntry(entry.id, old_parent, old_path)
    new_entry.new_path = get_path(new_name, new_parent)
    new_entry.new_parent = new_parent
    mutter(repr(new_entry))
    return new_entry


def get_contents(entry, tree):
    return get_id_contents(entry.id, tree)

def get_id_contents(file_id, tree):
    """Get a contents change element suitable for use with ReplaceContents
    """
    tree_entry = tree.tree.inventory[file_id]
    if tree_entry.kind == "file":
        return changeset.FileCreate(tree.get_file(file_id).read())
    elif tree_entry.kind == "symlink":
        return changeset.SymlinkCreate(tree.get_symlink_target(file_id))
    else:
        assert tree_entry.kind in ("root_directory", "directory")
        return changeset.dir_create


def make_merged_contents(entry, this, base, other, conflict_handler,
                         merge_factory):
    contents = entry.contents_change
    if contents is None:
        return None
    this_path = this.readonly_path(entry.id)
    def make_merge():
        if this_path is None:
            return conflict_handler.missing_for_merge(entry.id, 
                                                      other.id2path(entry.id))
        return merge_factory(entry.id, base, other)

    if isinstance(contents, changeset.ReplaceContents):
        if contents.old_contents is None and contents.new_contents is None:
            return None
        if contents.new_contents is None:
            this_contents = get_contents(entry, this)
            if this_path is not None and bzrlib.osutils.lexists(this_path):
                if this_contents != contents.old_contents:
                    return conflict_handler.rem_contents_conflict(this_path, 
                        this_contents, contents.old_contents)
                return contents
            else:
                return None
        elif contents.old_contents is None:
            if this_path is None or not bzrlib.osutils.lexists(this_path):
                return contents
            else:
                this_contents = get_contents(entry, this)
                if this_contents == contents.new_contents:
                    return None
                else:
                    other_path = other.readonly_path(entry.id)    
                    conflict_handler.new_contents_conflict(this_path, 
                                                           other_path)
        elif isinstance(contents.old_contents, changeset.FileCreate) and \
            isinstance(contents.new_contents, changeset.FileCreate):
            return make_merge()
        else:
            raise Exception("Unhandled merge scenario")

def make_merged_metadata(entry, base, other):
    metadata = entry.metadata_change
    if metadata is None:
        return None
    if isinstance(metadata, changeset.ChangeUnixPermissions):
        if metadata.new_mode is None:
            return None
        elif metadata.old_mode is None:
            return metadata
        else:
            base_path = base.readonly_path(entry.id)
            other_path = other.readonly_path(entry.id)    
            return PermissionsMerge(base_path, other_path)
    

class PermissionsMerge(object):
    def __init__(self, base_path, other_path):
        self.base_path = base_path
        self.other_path = other_path

    def apply(self, filename, conflict_handler, reverse=False):
        if not reverse:
            base = self.base_path
            other = self.other_path
        else:
            base = self.other_path
            other = self.base_path
        base_stat = os.stat(base).st_mode
        other_stat = os.stat(other).st_mode
        this_stat = os.stat(filename).st_mode
        if base_stat &0777 == other_stat &0777:
            return
        elif this_stat &0777 == other_stat &0777:
            return
        elif this_stat &0777 == base_stat &0777:
            os.chmod(filename, other_stat)
        else:
            conflict_handler.permission_conflict(filename, base, other)<|MERGE_RESOLUTION|>--- conflicted
+++ resolved
@@ -2,15 +2,9 @@
 
 import changeset
 from changeset import Inventory, apply_changeset, invert_dict
-<<<<<<< HEAD
-import os.path
-from osutils import backup_file, rename
-from merge3 import Merge3
-=======
 from bzrlib.osutils import backup_file, rename
 from bzrlib.merge3 import Merge3
 import bzrlib
->>>>>>> 8cf6e7d4
 
 class ApplyMerge3:
     """Contents-change wrapper around merge3.Merge3"""
