# Copyright (C) 2004, 2005 by Canonical Ltd

# This program is free software; you can redistribute it and/or modify
# it under the terms of the GNU General Public License as published by
# the Free Software Foundation; either version 2 of the License, or
# (at your option) any later version.

# This program is distributed in the hope that it will be useful,
# but WITHOUT ANY WARRANTY; without even the implied warranty of
# MERCHANTABILITY or FITNESS FOR A PARTICULAR PURPOSE.  See the
# GNU General Public License for more details.

# You should have received a copy of the GNU General Public License
# along with this program; if not, write to the Free Software
# Foundation, Inc., 59 Temple Place, Suite 330, Boston, MA  02111-1307  USA


# TODO: probably should say which arguments are candidates for glob
# expansion on windows and do that at the command level.

# TODO: Help messages for options.

# TODO: Define arguments by objects, rather than just using names.
# Those objects can specify the expected type of the argument, which
# would help with validation and shell completion.


# TODO: Help messages for options.

# TODO: Define arguments by objects, rather than just using names.
# Those objects can specify the expected type of the argument, which
# would help with validation and shell completion.



import sys
import os
from warnings import warn
from inspect import getdoc

import bzrlib
import bzrlib.trace
from bzrlib.trace import mutter, note, log_error, warning
from bzrlib.errors import BzrError, BzrCheckError, BzrCommandError, NotBranchError
from bzrlib.revisionspec import RevisionSpec
from bzrlib import BZRDIR

plugin_cmds = {}


def register_command(cmd):
    "Utility function to help register a command"
    global plugin_cmds
    k = cmd.__name__
    if k.startswith("cmd_"):
        k_unsquished = _unsquish_command_name(k)
    else:
        k_unsquished = k
    if not plugin_cmds.has_key(k_unsquished):
        plugin_cmds[k_unsquished] = cmd
        mutter('registered plugin command %s', k_unsquished)      
    else:
        log_error('Two plugins defined the same command: %r' % k)
        log_error('Not loading the one in %r' % sys.modules[cmd.__module__])


def _squish_command_name(cmd):
    return 'cmd_' + cmd.replace('-', '_')


def _unsquish_command_name(cmd):
    assert cmd.startswith("cmd_")
    return cmd[4:].replace('_','-')


def _parse_revision_str(revstr):
    """This handles a revision string -> revno.

    This always returns a list.  The list will have one element for
    each revision.

    >>> _parse_revision_str('234')
    [<RevisionSpec_int 234>]
    >>> _parse_revision_str('234..567')
    [<RevisionSpec_int 234>, <RevisionSpec_int 567>]
    >>> _parse_revision_str('..')
    [<RevisionSpec None>, <RevisionSpec None>]
    >>> _parse_revision_str('..234')
    [<RevisionSpec None>, <RevisionSpec_int 234>]
    >>> _parse_revision_str('234..')
    [<RevisionSpec_int 234>, <RevisionSpec None>]
    >>> _parse_revision_str('234..456..789') # Maybe this should be an error
    [<RevisionSpec_int 234>, <RevisionSpec_int 456>, <RevisionSpec_int 789>]
    >>> _parse_revision_str('234....789') # Error?
    [<RevisionSpec_int 234>, <RevisionSpec None>, <RevisionSpec_int 789>]
    >>> _parse_revision_str('revid:test@other.com-234234')
    [<RevisionSpec_revid revid:test@other.com-234234>]
    >>> _parse_revision_str('revid:test@other.com-234234..revid:test@other.com-234235')
    [<RevisionSpec_revid revid:test@other.com-234234>, <RevisionSpec_revid revid:test@other.com-234235>]
    >>> _parse_revision_str('revid:test@other.com-234234..23')
    [<RevisionSpec_revid revid:test@other.com-234234>, <RevisionSpec_int 23>]
    >>> _parse_revision_str('date:2005-04-12')
    [<RevisionSpec_date date:2005-04-12>]
    >>> _parse_revision_str('date:2005-04-12 12:24:33')
    [<RevisionSpec_date date:2005-04-12 12:24:33>]
    >>> _parse_revision_str('date:2005-04-12T12:24:33')
    [<RevisionSpec_date date:2005-04-12T12:24:33>]
    >>> _parse_revision_str('date:2005-04-12,12:24:33')
    [<RevisionSpec_date date:2005-04-12,12:24:33>]
    >>> _parse_revision_str('-5..23')
    [<RevisionSpec_int -5>, <RevisionSpec_int 23>]
    >>> _parse_revision_str('-5')
    [<RevisionSpec_int -5>]
    >>> _parse_revision_str('123a')
    Traceback (most recent call last):
      ...
    BzrError: No namespace registered for string: '123a'
    >>> _parse_revision_str('abc')
    Traceback (most recent call last):
      ...
    BzrError: No namespace registered for string: 'abc'
    """
    import re
    old_format_re = re.compile('\d*:\d*')
    m = old_format_re.match(revstr)
    revs = []
    if m:
        warning('Colon separator for revision numbers is deprecated.'
                ' Use .. instead')
        for rev in revstr.split(':'):
            if rev:
                revs.append(RevisionSpec(int(rev)))
            else:
                revs.append(RevisionSpec(None))
    else:
        for x in revstr.split('..'):
            if not x:
                revs.append(RevisionSpec(None))
            else:
                revs.append(RevisionSpec(x))
    return revs


def get_merge_type(typestring):
    """Attempt to find the merge class/factory associated with a string."""
    from merge import merge_types
    try:
        return merge_types[typestring][0]
    except KeyError:
        templ = '%s%%7s: %%s' % (' '*12)
        lines = [templ % (f[0], f[1][1]) for f in merge_types.iteritems()]
        type_list = '\n'.join(lines)
        msg = "No known merge type %s. Supported types are:\n%s" %\
            (typestring, type_list)
        raise BzrCommandError(msg)
<<<<<<< HEAD
    
=======

>>>>>>> eccbd0e5

def _builtin_commands():
    import bzrlib.builtins
    r = {}
    builtins = bzrlib.builtins.__dict__
    for name in builtins:
        if name.startswith("cmd_"):
            real_name = _unsquish_command_name(name)        
            r[real_name] = builtins[name]
    return r

            

def builtin_command_names():
    """Return list of builtin command names."""
    return _builtin_commands().keys()
    

def plugin_command_names():
    return plugin_cmds.keys()


def _get_cmd_dict(plugins_override=True):
    """Return name->class mapping for all commands."""
    d = _builtin_commands()
    if plugins_override:
        d.update(plugin_cmds)
    return d

    
def get_all_cmds(plugins_override=True):
    """Return canonical name and class for all registered commands."""
    for k, v in _get_cmd_dict(plugins_override=plugins_override).iteritems():
        yield k,v


def get_cmd_object(cmd_name, plugins_override=True):
    """Return the canonical name and command class for a command.

    plugins_override
        If true, plugin commands can override builtins.
    """
    from bzrlib.externalcommand import ExternalCommand

    cmd_name = str(cmd_name)            # not unicode

    # first look up this command under the specified name
    cmds = _get_cmd_dict(plugins_override=plugins_override)
    try:
        return cmds[cmd_name]()
    except KeyError:
        pass

    # look for any command which claims this as an alias
    for real_cmd_name, cmd_class in cmds.iteritems():
        if cmd_name in cmd_class.aliases:
            return cmd_class()

    cmd_obj = ExternalCommand.find_command(cmd_name)
    if cmd_obj:
        return cmd_obj

    raise BzrCommandError("unknown command %r" % cmd_name)


class Command(object):
    """Base class for commands.

    Commands are the heart of the command-line bzr interface.

    The command object mostly handles the mapping of command-line
    parameters into one or more bzrlib operations, and of the results
    into textual output.

    Commands normally don't have any state.  All their arguments are
    passed in to the run method.  (Subclasses may take a different
    policy if the behaviour of the instance needs to depend on e.g. a
    shell plugin and not just its Python class.)

    The docstring for an actual command should give a single-line
    summary, then a complete description of the command.  A grammar
    description will be inserted.

    aliases
        Other accepted names for this command.

    takes_args
        List of argument forms, marked with whether they are optional,
        repeated, etc.

    takes_options
        List of options that may be given for this command.

    hidden
        If true, this command isn't advertised.  This is typically
        for commands intended for expert users.
    """
    aliases = []
    
    takes_args = []
    takes_options = []

    hidden = False
    
    def __init__(self):
        """Construct an instance of this command."""
        if self.__doc__ == Command.__doc__:
            warn("No help message set for %r" % self)


    def run_argv(self, argv):
        """Parse command line and run."""
        args, opts = parse_args(argv)

        if 'help' in opts:  # e.g. bzr add --help
            from bzrlib.help import help_on_command
            help_on_command(self.name())
            return 0

        # check options are reasonable
        allowed = self.takes_options
        for oname in opts:
            if oname not in allowed:
                raise BzrCommandError("option '--%s' is not allowed for command %r"
                                      % (oname, self.name()))

        # mix arguments and options into one dictionary
        cmdargs = _match_argform(self.name(), self.takes_args, args)
        cmdopts = {}
        for k, v in opts.items():
            cmdopts[k.replace('-', '_')] = v

        all_cmd_args = cmdargs.copy()
        all_cmd_args.update(cmdopts)

        return self.run(**all_cmd_args)

    
    def run(self):
        """Actually run the command.

        This is invoked with the options and arguments bound to
        keyword parameters.

        Return 0 or None if the command was successful, or a non-zero
        shell error code if not.  It's OK for this method to allow
        an exception to raise up.
        """
        raise NotImplementedError()


    def help(self):
        """Return help message for this class."""
        if self.__doc__ is Command.__doc__:
            return None
        return getdoc(self)

    def name(self):
        return _unsquish_command_name(self.__class__.__name__)


def parse_spec(spec):
    """
    >>> parse_spec(None)
    [None, None]
    >>> parse_spec("./")
    ['./', None]
    >>> parse_spec("../@")
    ['..', -1]
    >>> parse_spec("../f/@35")
    ['../f', 35]
    >>> parse_spec('./@revid:john@arbash-meinel.com-20050711044610-3ca0327c6a222f67')
    ['.', 'revid:john@arbash-meinel.com-20050711044610-3ca0327c6a222f67']
    """
    if spec is None:
        return [None, None]
    if '/@' in spec:
        parsed = spec.split('/@')
        assert len(parsed) == 2
        if parsed[1] == "":
            parsed[1] = -1
        else:
            try:
                parsed[1] = int(parsed[1])
            except ValueError:
                pass # We can allow stuff like ./@revid:blahblahblah
            else:
                assert parsed[1] >=0
    else:
        parsed = [spec, None]
    return parsed


# list of all available options; the rhs can be either None for an
# option that takes no argument, or a constructor function that checks
# the type.
OPTIONS = {
    'all':                    None,
    'diff-options':           str,
    'help':                   None,
    'file':                   unicode,
    'force':                  None,
    'format':                 unicode,
    'forward':                None,
    'message':                unicode,
    'no-recurse':             None,
    'profile':                None,
    'revision':               _parse_revision_str,
    'short':                  None,
    'show-ids':               None,
    'timezone':               str,
    'verbose':                None,
    'version':                None,
    'email':                  None,
    'unchanged':              None,
    'update':                 None,
    'long':                   None,
    'root':                   str,
    'no-backup':              None,
    'merge-type':             get_merge_type,
    'pattern':                str,
    }

SHORT_OPTIONS = {
    'F':                      'file', 
    'h':                      'help',
    'm':                      'message',
    'r':                      'revision',
    'v':                      'verbose',
    'l':                      'long',
}


def parse_args(argv):
    """Parse command line.
    
    Arguments and options are parsed at this level before being passed
    down to specific command handlers.  This routine knows, from a
    lookup table, something about the available options, what optargs
    they take, and which commands will accept them.

    >>> parse_args('--help'.split())
    ([], {'help': True})
    >>> parse_args('help -- --invalidcmd'.split())
    (['help', '--invalidcmd'], {})
    >>> parse_args('--version'.split())
    ([], {'version': True})
    >>> parse_args('status --all'.split())
    (['status'], {'all': True})
    >>> parse_args('commit --message=biter'.split())
    (['commit'], {'message': u'biter'})
    >>> parse_args('log -r 500'.split())
    (['log'], {'revision': [<RevisionSpec_int 500>]})
    >>> parse_args('log -r500..600'.split())
    (['log'], {'revision': [<RevisionSpec_int 500>, <RevisionSpec_int 600>]})
    >>> parse_args('log -vr500..600'.split())
    (['log'], {'verbose': True, 'revision': [<RevisionSpec_int 500>, <RevisionSpec_int 600>]})
    >>> parse_args('log -rrevno:500..600'.split()) #the r takes an argument
    (['log'], {'revision': [<RevisionSpec_revno revno:500>, <RevisionSpec_int 600>]})
    """
    args = []
    opts = {}

    argsover = False
    while argv:
        a = argv.pop(0)
        if not argsover and a[0] == '-':
            # option names must not be unicode
            a = str(a)
            optarg = None
            if a[1] == '-':
                if a == '--':
                    # We've received a standalone -- No more flags
                    argsover = True
                    continue
                mutter("  got option %r" % a)
                if '=' in a:
                    optname, optarg = a[2:].split('=', 1)
                else:
                    optname = a[2:]
                if optname not in OPTIONS:
                    raise BzrError('unknown long option %r' % a)
            else:
                shortopt = a[1:]
                if shortopt in SHORT_OPTIONS:
                    # Multi-character options must have a space to delimit
                    # their value
                    optname = SHORT_OPTIONS[shortopt]
                else:
                    # Single character short options, can be chained,
                    # and have their value appended to their name
                    shortopt = a[1:2]
                    if shortopt not in SHORT_OPTIONS:
                        # We didn't find the multi-character name, and we
                        # didn't find the single char name
                        raise BzrError('unknown short option %r' % a)
                    optname = SHORT_OPTIONS[shortopt]

                    if a[2:]:
                        # There are extra things on this option
                        # see if it is the value, or if it is another
                        # short option
                        optargfn = OPTIONS[optname]
                        if optargfn is None:
                            # This option does not take an argument, so the
                            # next entry is another short option, pack it back
                            # into the list
                            argv.insert(0, '-' + a[2:])
                        else:
                            # This option takes an argument, so pack it
                            # into the array
                            optarg = a[2:]
            
            if optname in opts:
                # XXX: Do we ever want to support this, e.g. for -r?
                raise BzrError('repeated option %r' % a)
                
            optargfn = OPTIONS[optname]
            if optargfn:
                if optarg == None:
                    if not argv:
                        raise BzrError('option %r needs an argument' % a)
                    else:
                        optarg = argv.pop(0)
                opts[optname] = optargfn(optarg)
            else:
                if optarg != None:
                    raise BzrError('option %r takes no argument' % optname)
                opts[optname] = True
        else:
            args.append(a)

    return args, opts




def _match_argform(cmd, takes_args, args):
    argdict = {}

    # step through args and takes_args, allowing appropriate 0-many matches
    for ap in takes_args:
        argname = ap[:-1]
        if ap[-1] == '?':
            if args:
                argdict[argname] = args.pop(0)
        elif ap[-1] == '*': # all remaining arguments
            if args:
                argdict[argname + '_list'] = args[:]
                args = []
            else:
                argdict[argname + '_list'] = None
        elif ap[-1] == '+':
            if not args:
                raise BzrCommandError("command %r needs one or more %s"
                        % (cmd, argname.upper()))
            else:
                argdict[argname + '_list'] = args[:]
                args = []
        elif ap[-1] == '$': # all but one
            if len(args) < 2:
                raise BzrCommandError("command %r needs one or more %s"
                        % (cmd, argname.upper()))
            argdict[argname + '_list'] = args[:-1]
            args[:-1] = []                
        else:
            # just a plain arg
            argname = ap
            if not args:
                raise BzrCommandError("command %r requires argument %s"
                        % (cmd, argname.upper()))
            else:
                argdict[argname] = args.pop(0)
            
    if args:
        raise BzrCommandError("extra argument to command %s: %s"
                              % (cmd, args[0]))

    return argdict



def apply_profiled(the_callable, *args, **kwargs):
    import hotshot
    import tempfile
    pffileno, pfname = tempfile.mkstemp()
    try:
        prof = hotshot.Profile(pfname)
        try:
            ret = prof.runcall(the_callable, *args, **kwargs) or 0
        finally:
            prof.close()

        import hotshot.stats
        stats = hotshot.stats.load(pfname)
        #stats.strip_dirs()
        stats.sort_stats('time')
        ## XXX: Might like to write to stderr or the trace file instead but
        ## print_stats seems hardcoded to stdout
        stats.print_stats(20)

        return ret
    finally:
        os.close(pffileno)
        os.remove(pfname)


def run_bzr(argv):
    """Execute a command.

    This is similar to main(), but without all the trappings for
    logging and error handling.  
    
    argv
       The command-line arguments, without the program name from argv[0]
    
    Returns a command status or raises an exception.

    Special master options: these must come before the command because
    they control how the command is interpreted.

    --no-plugins
        Do not load plugin modules at all

    --builtin
        Only use builtin commands.  (Plugins are still allowed to change
        other behaviour.)

    --profile
        Run under the Python profiler.
    """
    
    argv = [a.decode(bzrlib.user_encoding) for a in argv]

    opt_profile = opt_no_plugins = opt_builtin = False

    # --no-plugins is handled specially at a very early stage. We need
    # to load plugins before doing other command parsing so that they
    # can override commands, but this needs to happen first.

    for a in argv:
        if a == '--profile':
            opt_profile = True
        elif a == '--no-plugins':
            opt_no_plugins = True
        elif a == '--builtin':
            opt_builtin = True
        else:
            break
        argv.remove(a)

    if (not argv) or (argv[0] == '--help'):
        from bzrlib.help import help
        if len(argv) > 1:
            help(argv[1])
        else:
            help()
        return 0

    if argv[0] == '--version':
        from bzrlib.builtins import show_version
        show_version()
        return 0
        
    if not opt_no_plugins:
        from bzrlib.plugin import load_plugins
        load_plugins()

    cmd = str(argv.pop(0))

    cmd_obj = get_cmd_object(cmd, plugins_override=not opt_builtin)

    if opt_profile:
        ret = apply_profiled(cmd_obj.run_argv, argv)
    else:
        ret = cmd_obj.run_argv(argv)
    return ret or 0


def main(argv):
    import bzrlib.ui
    bzrlib.trace.log_startup(argv)
    bzrlib.ui.ui_factory = bzrlib.ui.TextUIFactory()

    return run_bzr_catch_errors(argv[1:])


def run_bzr_catch_errors(argv):
    try:
        try:
            try:
                return run_bzr(argv)
            finally:
                # do this here inside the exception wrappers to catch EPIPE
                sys.stdout.flush()
        #wrap common errors as CommandErrors.
        except (NotBranchError,), e:
            raise BzrCommandError(str(e))
    except BzrCommandError, e:
        # command line syntax error, etc
        log_error(str(e))
        return 1
    except BzrError, e:
        bzrlib.trace.log_exception()
        return 1
    except AssertionError, e:
        bzrlib.trace.log_exception('assertion failed: ' + str(e))
        return 3
    except KeyboardInterrupt, e:
        bzrlib.trace.log_exception('interrupted')
        return 2
    except Exception, e:
        import errno
        if (isinstance(e, IOError) 
            and hasattr(e, 'errno')
            and e.errno == errno.EPIPE):
            bzrlib.trace.note('broken pipe')
            return 2
        else:
            bzrlib.trace.log_exception()
            return 2


if __name__ == '__main__':
    sys.exit(main(sys.argv))<|MERGE_RESOLUTION|>--- conflicted
+++ resolved
@@ -141,24 +141,6 @@
     return revs
 
 
-def get_merge_type(typestring):
-    """Attempt to find the merge class/factory associated with a string."""
-    from merge import merge_types
-    try:
-        return merge_types[typestring][0]
-    except KeyError:
-        templ = '%s%%7s: %%s' % (' '*12)
-        lines = [templ % (f[0], f[1][1]) for f in merge_types.iteritems()]
-        type_list = '\n'.join(lines)
-        msg = "No known merge type %s. Supported types are:\n%s" %\
-            (typestring, type_list)
-        raise BzrCommandError(msg)
-<<<<<<< HEAD
-    
-=======
-
->>>>>>> eccbd0e5
-
 def _builtin_commands():
     import bzrlib.builtins
     r = {}
@@ -377,7 +359,6 @@
     'long':                   None,
     'root':                   str,
     'no-backup':              None,
-    'merge-type':             get_merge_type,
     'pattern':                str,
     }
 
