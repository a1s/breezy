# Copyright (C) 2004, 2005 by Canonical Ltd

# This program is free software; you can redistribute it and/or modify
# it under the terms of the GNU General Public License as published by
# the Free Software Foundation; either version 2 of the License, or
# (at your option) any later version.

# This program is distributed in the hope that it will be useful,
# but WITHOUT ANY WARRANTY; without even the implied warranty of
# MERCHANTABILITY or FITNESS FOR A PARTICULAR PURPOSE.  See the
# GNU General Public License for more details.

# You should have received a copy of the GNU General Public License
# along with this program; if not, write to the Free Software
# Foundation, Inc., 59 Temple Place, Suite 330, Boston, MA  02111-1307  USA


# TODO: probably should say which arguments are candidates for glob
# expansion on windows and do that at the command level.

# TODO: Help messages for options.

# TODO: Define arguments by objects, rather than just using names.
# Those objects can specify the expected type of the argument, which
# would help with validation and shell completion.

# TODO: "--profile=cum", to change sort order.  Is there any value in leaving
# the profile output behind so it can be interactively examined?

import sys
import os
from warnings import warn
from inspect import getdoc
import errno

import bzrlib
import bzrlib.trace
from bzrlib.trace import mutter, note, log_error, warning, be_quiet
from bzrlib.errors import (BzrError, 
                           BzrCheckError,
                           BzrCommandError,
                           BzrOptionError,
                           NotBranchError)
from bzrlib.revisionspec import RevisionSpec
from bzrlib import BZRDIR
from bzrlib.option import Option

plugin_cmds = {}


def register_command(cmd, decorate=False):
    "Utility function to help register a command"
    global plugin_cmds
    k = cmd.__name__
    if k.startswith("cmd_"):
        k_unsquished = _unsquish_command_name(k)
    else:
        k_unsquished = k
    if not plugin_cmds.has_key(k_unsquished):
        plugin_cmds[k_unsquished] = cmd
        mutter('registered plugin command %s', k_unsquished)      
        if decorate and k_unsquished in builtin_command_names():
            return _builtin_commands()[k_unsquished]
    elif decorate:
        result = plugin_cmds[k_unsquished]
        plugin_cmds[k_unsquished] = cmd
        return result
    else:
        log_error('Two plugins defined the same command: %r' % k)
        log_error('Not loading the one in %r' % sys.modules[cmd.__module__])


def _squish_command_name(cmd):
    return 'cmd_' + cmd.replace('-', '_')


def _unsquish_command_name(cmd):
    assert cmd.startswith("cmd_")
    return cmd[4:].replace('_','-')


def _builtin_commands():
    import bzrlib.builtins
    r = {}
    builtins = bzrlib.builtins.__dict__
    for name in builtins:
        if name.startswith("cmd_"):
            real_name = _unsquish_command_name(name)        
            r[real_name] = builtins[name]
    return r

            

def builtin_command_names():
    """Return list of builtin command names."""
    return _builtin_commands().keys()
    

def plugin_command_names():
    return plugin_cmds.keys()


def _get_cmd_dict(plugins_override=True):
    """Return name->class mapping for all commands."""
    d = _builtin_commands()
    if plugins_override:
        d.update(plugin_cmds)
    return d

    
def get_all_cmds(plugins_override=True):
    """Return canonical name and class for all registered commands."""
    for k, v in _get_cmd_dict(plugins_override=plugins_override).iteritems():
        yield k,v


def get_cmd_object(cmd_name, plugins_override=True):
    """Return the canonical name and command class for a command.

    plugins_override
        If true, plugin commands can override builtins.
    """
    from bzrlib.externalcommand import ExternalCommand

    cmd_name = str(cmd_name)            # not unicode

    # first look up this command under the specified name
    cmds = _get_cmd_dict(plugins_override=plugins_override)
    try:
        return cmds[cmd_name]()
    except KeyError:
        pass

    # look for any command which claims this as an alias
    for real_cmd_name, cmd_class in cmds.iteritems():
        if cmd_name in cmd_class.aliases:
            return cmd_class()

    cmd_obj = ExternalCommand.find_command(cmd_name)
    if cmd_obj:
        return cmd_obj

    raise BzrCommandError("unknown command %r" % cmd_name)


class Command(object):
    """Base class for commands.

    Commands are the heart of the command-line bzr interface.

    The command object mostly handles the mapping of command-line
    parameters into one or more bzrlib operations, and of the results
    into textual output.

    Commands normally don't have any state.  All their arguments are
    passed in to the run method.  (Subclasses may take a different
    policy if the behaviour of the instance needs to depend on e.g. a
    shell plugin and not just its Python class.)

    The docstring for an actual command should give a single-line
    summary, then a complete description of the command.  A grammar
    description will be inserted.

    aliases
        Other accepted names for this command.

    takes_args
        List of argument forms, marked with whether they are optional,
        repeated, etc.

                Examples:

                ['to_location', 'from_branch?', 'file*']

                'to_location' is required
                'from_branch' is optional
                'file' can be specified 0 or more times

    takes_options
        List of options that may be given for this command.  These can
        be either strings, referring to globally-defined options,
        or option objects.  Retrieve through options().

    hidden
        If true, this command isn't advertised.  This is typically
        for commands intended for expert users.
    """
    aliases = []
    takes_args = []
    takes_options = []

    hidden = False
    
    def __init__(self):
        """Construct an instance of this command."""
        if self.__doc__ == Command.__doc__:
            warn("No help message set for %r" % self)

    def options(self):
        """Return dict of valid options for this command.

        Maps from long option name to option object."""
        r = dict()
        r['help'] = Option.OPTIONS['help']
        for o in self.takes_options:
            if not isinstance(o, Option):
                o = Option.OPTIONS[o]
            r[o.name] = o
        return r

    def run_argv(self, argv):
        """Parse command line and run."""
        args, opts = parse_args(self, argv)
        if 'help' in opts:  # e.g. bzr add --help
            from bzrlib.help import help_on_command
            help_on_command(self.name())
            return 0
        # XXX: This should be handled by the parser
        allowed_names = self.options().keys()
        for oname in opts:
            if oname not in allowed_names:
                raise BzrCommandError("option '--%s' is not allowed for command %r"
                                      % (oname, self.name()))
        # mix arguments and options into one dictionary
        cmdargs = _match_argform(self.name(), self.takes_args, args)
        cmdopts = {}
        for k, v in opts.items():
            cmdopts[k.replace('-', '_')] = v

        all_cmd_args = cmdargs.copy()
        all_cmd_args.update(cmdopts)

        return self.run(**all_cmd_args)
    
    def run(self):
        """Actually run the command.

        This is invoked with the options and arguments bound to
        keyword parameters.

        Return 0 or None if the command was successful, or a non-zero
        shell error code if not.  It's OK for this method to allow
        an exception to raise up.
        """
        raise NotImplementedError()


    def help(self):
        """Return help message for this class."""
        if self.__doc__ is Command.__doc__:
            return None
        return getdoc(self)

    def name(self):
        return _unsquish_command_name(self.__class__.__name__)


def parse_spec(spec):
    """
    >>> parse_spec(None)
    [None, None]
    >>> parse_spec("./")
    ['./', None]
    >>> parse_spec("../@")
    ['..', -1]
    >>> parse_spec("../f/@35")
    ['../f', 35]
    >>> parse_spec('./@revid:john@arbash-meinel.com-20050711044610-3ca0327c6a222f67')
    ['.', 'revid:john@arbash-meinel.com-20050711044610-3ca0327c6a222f67']
    """
    if spec is None:
        return [None, None]
    if '/@' in spec:
        parsed = spec.split('/@')
        assert len(parsed) == 2
        if parsed[1] == "":
            parsed[1] = -1
        else:
            try:
                parsed[1] = int(parsed[1])
            except ValueError:
                pass # We can allow stuff like ./@revid:blahblahblah
            else:
                assert parsed[1] >=0
    else:
        parsed = [spec, None]
    return parsed

def parse_args(command, argv):
    """Parse command line.
    
    Arguments and options are parsed at this level before being passed
    down to specific command handlers.  This routine knows, from a
    lookup table, something about the available options, what optargs
    they take, and which commands will accept them.
    """
    # TODO: chop up this beast; make it a method of the Command
    args = []
    opts = {}

    cmd_options = command.options()
    argsover = False
    while argv:
        a = argv.pop(0)
        if argsover:
            args.append(a)
            continue
        elif a == '--':
            # We've received a standalone -- No more flags
            argsover = True
            continue
        if a[0] == '-':
            # option names must not be unicode
            a = str(a)
            optarg = None
            if a[1] == '-':
                mutter("  got option %r", a)
                if '=' in a:
                    optname, optarg = a[2:].split('=', 1)
                else:
                    optname = a[2:]
                if optname not in cmd_options:
                    raise BzrOptionError('unknown long option %r for command %s'
                        % (a, command.name()))
            else:
                shortopt = a[1:]
                if shortopt in Option.SHORT_OPTIONS:
                    # Multi-character options must have a space to delimit
                    # their value
                    # ^^^ what does this mean? mbp 20051014
                    optname = Option.SHORT_OPTIONS[shortopt].name
                else:
                    # Single character short options, can be chained,
                    # and have their value appended to their name
                    shortopt = a[1:2]
                    if shortopt not in Option.SHORT_OPTIONS:
                        # We didn't find the multi-character name, and we
                        # didn't find the single char name
                        raise BzrError('unknown short option %r' % a)
                    optname = Option.SHORT_OPTIONS[shortopt].name

                    if a[2:]:
                        # There are extra things on this option
                        # see if it is the value, or if it is another
                        # short option
                        optargfn = Option.OPTIONS[optname].type
                        if optargfn is None:
                            # This option does not take an argument, so the
                            # next entry is another short option, pack it back
                            # into the list
                            argv.insert(0, '-' + a[2:])
                        else:
                            # This option takes an argument, so pack it
                            # into the array
                            optarg = a[2:]
            
                if optname not in cmd_options:
                    raise BzrOptionError('unknown short option %r for command'
                        ' %s' % (shortopt, command.name()))
            if optname in opts:
                # XXX: Do we ever want to support this, e.g. for -r?
                raise BzrError('repeated option %r' % a)
                
            option_obj = cmd_options[optname]
            optargfn = option_obj.type
            if optargfn:
                if optarg == None:
                    if not argv:
                        raise BzrError('option %r needs an argument' % a)
                    else:
                        optarg = argv.pop(0)
                opts[optname] = optargfn(optarg)
            else:
                if optarg != None:
                    raise BzrError('option %r takes no argument' % optname)
                opts[optname] = True
        else:
            args.append(a)
    return args, opts


def _match_argform(cmd, takes_args, args):
    argdict = {}

    # step through args and takes_args, allowing appropriate 0-many matches
    for ap in takes_args:
        argname = ap[:-1]
        if ap[-1] == '?':
            if args:
                argdict[argname] = args.pop(0)
        elif ap[-1] == '*': # all remaining arguments
            if args:
                argdict[argname + '_list'] = args[:]
                args = []
            else:
                argdict[argname + '_list'] = None
        elif ap[-1] == '+':
            if not args:
                raise BzrCommandError("command %r needs one or more %s"
                        % (cmd, argname.upper()))
            else:
                argdict[argname + '_list'] = args[:]
                args = []
        elif ap[-1] == '$': # all but one
            if len(args) < 2:
                raise BzrCommandError("command %r needs one or more %s"
                        % (cmd, argname.upper()))
            argdict[argname + '_list'] = args[:-1]
            args[:-1] = []                
        else:
            # just a plain arg
            argname = ap
            if not args:
                raise BzrCommandError("command %r requires argument %s"
                        % (cmd, argname.upper()))
            else:
                argdict[argname] = args.pop(0)
            
    if args:
        raise BzrCommandError("extra argument to command %s: %s"
                              % (cmd, args[0]))

    return argdict



def apply_profiled(the_callable, *args, **kwargs):
    import hotshot
    import tempfile
    import hotshot.stats
    pffileno, pfname = tempfile.mkstemp()
    try:
        prof = hotshot.Profile(pfname)
        try:
            ret = prof.runcall(the_callable, *args, **kwargs) or 0
        finally:
            prof.close()
        stats = hotshot.stats.load(pfname)
        stats.strip_dirs()
        stats.sort_stats('cum')   # 'time'
        ## XXX: Might like to write to stderr or the trace file instead but
        ## print_stats seems hardcoded to stdout
        stats.print_stats(20)
        return ret
    finally:
        os.close(pffileno)
        os.remove(pfname)


def apply_lsprofiled(filename, the_callable, *args, **kwargs):
    from bzrlib.lsprof import profile
    import cPickle
    ret, stats = profile(the_callable, *args, **kwargs)
    stats.sort()
    if filename is None:
        stats.pprint()
    else:
        stats.freeze()
        cPickle.dump(stats, open(filename, 'w'), 2)
        print 'Profile data written to %r.' % filename
    return ret

def get_alias(cmd):
    """if an alias for cmd exists, returns the expanded command
       else returns [cmd]"""
    import bzrlib.config
    alias = bzrlib.config.AliasConfig().get_alias(cmd)
    if (alias):
        return alias.split(' ')
    return [cmd]

def run_bzr(argv):
    """Execute a command.

    This is similar to main(), but without all the trappings for
    logging and error handling.  
    
    argv
       The command-line arguments, without the program name from argv[0]
    
    Returns a command status or raises an exception.

    Special master options: these must come before the command because
    they control how the command is interpreted.

    --no-plugins
        Do not load plugin modules at all

    --no-aliases
        Do not allow aliases

    --builtin
        Only use builtin commands.  (Plugins are still allowed to change
        other behaviour.)

    --profile
        Run under the Python hotshot profiler.

    --lsprof
        Run under the Python lsprof profiler.
    """
    argv = [a.decode(bzrlib.user_encoding) for a in argv]

<<<<<<< HEAD
    opt_lsprof = opt_profile = opt_no_plugins = opt_builtin =  \
                opt_no_aliases = False
=======
    opt_lsprof = opt_profile = opt_no_plugins = opt_builtin = False
    opt_lsprof_file = None
>>>>>>> cf3649a3

    # --no-plugins is handled specially at a very early stage. We need
    # to load plugins before doing other command parsing so that they
    # can override commands, but this needs to happen first.

    argv_copy = []
    i = 0
    while i < len(argv):
        a = argv[i]
        if a == '--profile':
            opt_profile = True
        elif a == '--lsprof':
            opt_lsprof = True
        elif a == '--lsprof-file':
            opt_lsprof_file = argv[i + 1]
            i += 1
        elif a == '--no-plugins':
            opt_no_plugins = True
        elif a == '--no-aliases':
            opt_no_aliases = True
        elif a == '--builtin':
            opt_builtin = True
        elif a in ('--quiet', '-q'):
            be_quiet()
        else:
            argv_copy.append(a)
        i += 1

    argv = argv_copy
    if (not argv) or (argv[0] == '--help'):
        from bzrlib.help import help
        if len(argv) > 1:
            help(argv[1])
        else:
            help()
        return 0

    if argv[0] == '--version':
        from bzrlib.builtins import show_version
        show_version()
        return 0
        
    if not opt_no_plugins:
        from bzrlib.plugin import load_plugins
        load_plugins()
    else:
        from bzrlib.plugin import disable_plugins
        disable_plugins()

    if not opt_no_aliases:
        args = get_alias(argv.pop(0))
        argv = args + argv

    cmd = str(argv.pop(0))

    cmd_obj = get_cmd_object(cmd, plugins_override=not opt_builtin)

    try:
        if opt_lsprof:
            ret = apply_lsprofiled(opt_lsprof_file, cmd_obj.run_argv, argv)
        elif opt_profile:
            ret = apply_profiled(cmd_obj.run_argv, argv)
        else:
            ret = cmd_obj.run_argv(argv)
        return ret or 0
    finally:
        # reset, in case we may do other commands later within the same process
        be_quiet(False)

def display_command(func):
    """Decorator that suppresses pipe/interrupt errors."""
    def ignore_pipe(*args, **kwargs):
        try:
            result = func(*args, **kwargs)
            sys.stdout.flush()
            return result
        except IOError, e:
            if not hasattr(e, 'errno'):
                raise
            if e.errno != errno.EPIPE:
                raise
            pass
        except KeyboardInterrupt:
            pass
    return ignore_pipe


def main(argv):
    import bzrlib.ui
    from bzrlib.ui.text import TextUIFactory
    ## bzrlib.trace.enable_default_logging()
    bzrlib.trace.log_startup(argv)
    bzrlib.ui.ui_factory = TextUIFactory()
    ret = run_bzr_catch_errors(argv[1:])
    mutter("return code %d", ret)
    return ret


def run_bzr_catch_errors(argv):
    try:
        try:
            return run_bzr(argv)
        finally:
            # do this here inside the exception wrappers to catch EPIPE
            sys.stdout.flush()
    except Exception, e:
        # used to handle AssertionError and KeyboardInterrupt
        # specially here, but hopefully they're handled ok by the logger now
        import errno
        if (isinstance(e, IOError) 
            and hasattr(e, 'errno')
            and e.errno == errno.EPIPE):
            bzrlib.trace.note('broken pipe')
            return 3
        else:
            bzrlib.trace.log_exception()
            if os.environ.get('BZR_PDB'):
                print '**** entering debugger'
                import pdb
                pdb.post_mortem(sys.exc_traceback)
            return 3

if __name__ == '__main__':
    sys.exit(main(sys.argv))<|MERGE_RESOLUTION|>--- conflicted
+++ resolved
@@ -501,13 +501,9 @@
     """
     argv = [a.decode(bzrlib.user_encoding) for a in argv]
 
-<<<<<<< HEAD
     opt_lsprof = opt_profile = opt_no_plugins = opt_builtin =  \
                 opt_no_aliases = False
-=======
-    opt_lsprof = opt_profile = opt_no_plugins = opt_builtin = False
     opt_lsprof_file = None
->>>>>>> cf3649a3
 
     # --no-plugins is handled specially at a very early stage. We need
     # to load plugins before doing other command parsing so that they
