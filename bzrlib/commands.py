# Copyright (C) 2004, 2005 by Canonical Ltd

# This program is free software; you can redistribute it and/or modify
# it under the terms of the GNU General Public License as published by
# the Free Software Foundation; either version 2 of the License, or
# (at your option) any later version.

# This program is distributed in the hope that it will be useful,
# but WITHOUT ANY WARRANTY; without even the implied warranty of
# MERCHANTABILITY or FITNESS FOR A PARTICULAR PURPOSE.  See the
# GNU General Public License for more details.

# You should have received a copy of the GNU General Public License
# along with this program; if not, write to the Free Software
# Foundation, Inc., 59 Temple Place, Suite 330, Boston, MA  02111-1307  USA


# TODO: probably should say which arguments are candidates for glob
# expansion on windows and do that at the command level.

# TODO: Help messages for options.

# TODO: Define arguments by objects, rather than just using names.
# Those objects can specify the expected type of the argument, which
# would help with validation and shell completion.


# TODO: Help messages for options.

# TODO: Define arguments by objects, rather than just using names.
# Those objects can specify the expected type of the argument, which
# would help with validation and shell completion.



import sys
import os
from warnings import warn
from inspect import getdoc

import bzrlib
import bzrlib.trace
from bzrlib.trace import mutter, note, log_error, warning
from bzrlib.errors import BzrError, BzrCheckError, BzrCommandError, NotBranchError
from bzrlib.branch import find_branch
from bzrlib import BZRDIR

plugin_cmds = {}


def register_command(cmd):
    "Utility function to help register a command"
    global plugin_cmds
    k = cmd.__name__
    if k.startswith("cmd_"):
        k_unsquished = _unsquish_command_name(k)
    else:
        k_unsquished = k
    if not plugin_cmds.has_key(k_unsquished):
        plugin_cmds[k_unsquished] = cmd
        mutter('registered plugin command %s', k_unsquished)      
    else:
        log_error('Two plugins defined the same command: %r' % k)
        log_error('Not loading the one in %r' % sys.modules[cmd.__module__])


def _squish_command_name(cmd):
    return 'cmd_' + cmd.replace('-', '_')


def _unsquish_command_name(cmd):
    assert cmd.startswith("cmd_")
    return cmd[4:].replace('_','-')


def _parse_revision_str(revstr):
    """This handles a revision string -> revno.

    This always returns a list.  The list will have one element for 

    It supports integers directly, but everything else it
    defers for passing to Branch.get_revision_info()

    >>> _parse_revision_str('234')
    [234]
    >>> _parse_revision_str('234..567')
    [234, 567]
    >>> _parse_revision_str('..')
    [None, None]
    >>> _parse_revision_str('..234')
    [None, 234]
    >>> _parse_revision_str('234..')
    [234, None]
    >>> _parse_revision_str('234..456..789') # Maybe this should be an error
    [234, 456, 789]
    >>> _parse_revision_str('234....789') # Error?
    [234, None, 789]
    >>> _parse_revision_str('revid:test@other.com-234234')
    ['revid:test@other.com-234234']
    >>> _parse_revision_str('revid:test@other.com-234234..revid:test@other.com-234235')
    ['revid:test@other.com-234234', 'revid:test@other.com-234235']
    >>> _parse_revision_str('revid:test@other.com-234234..23')
    ['revid:test@other.com-234234', 23]
    >>> _parse_revision_str('date:2005-04-12')
    ['date:2005-04-12']
    >>> _parse_revision_str('date:2005-04-12 12:24:33')
    ['date:2005-04-12 12:24:33']
    >>> _parse_revision_str('date:2005-04-12T12:24:33')
    ['date:2005-04-12T12:24:33']
    >>> _parse_revision_str('date:2005-04-12,12:24:33')
    ['date:2005-04-12,12:24:33']
    >>> _parse_revision_str('-5..23')
    [-5, 23]
    >>> _parse_revision_str('-5')
    [-5]
    >>> _parse_revision_str('123a')
    ['123a']
    >>> _parse_revision_str('abc')
    ['abc']
    """
    import re
    old_format_re = re.compile('\d*:\d*')
    m = old_format_re.match(revstr)
    if m:
        warning('Colon separator for revision numbers is deprecated.'
                ' Use .. instead')
        revs = []
        for rev in revstr.split(':'):
            if rev:
                revs.append(int(rev))
            else:
                revs.append(None)
        return revs
    revs = []
    for x in revstr.split('..'):
        if not x:
            revs.append(None)
        else:
            try:
                revs.append(int(x))
            except ValueError:
                revs.append(x)
    return revs


def get_merge_type(typestring):
    """Attempt to find the merge class/factory associated with a string."""
    from merge import merge_types
    try:
        return merge_types[typestring][0]
    except KeyError:
        templ = '%s%%7s: %%s' % (' '*12)
        lines = [templ % (f[0], f[1][1]) for f in merge_types.iteritems()]
        type_list = '\n'.join(lines)
        msg = "No known merge type %s. Supported types are:\n%s" %\
            (typestring, type_list)
        raise BzrCommandError(msg)


def _builtin_commands():
    import bzrlib.builtins
    r = {}
    builtins = bzrlib.builtins.__dict__
    for name in builtins:
        if name.startswith("cmd_"):
            real_name = _unsquish_command_name(name)        
            r[real_name] = builtins[name]
    return r

            

def builtin_command_names():
    """Return list of builtin command names."""
    return _builtin_commands().keys()
    

def plugin_command_names():
    return plugin_cmds.keys()


def _get_cmd_dict(plugins_override=True):
    """Return name->class mapping for all commands."""
    d = _builtin_commands()
    if plugins_override:
        d.update(plugin_cmds)
    return d

    
def get_all_cmds(plugins_override=True):
    """Return canonical name and class for all registered commands."""
    for k, v in _get_cmd_dict(plugins_override=plugins_override).iteritems():
        yield k,v


def get_cmd_object(cmd_name, plugins_override=True):
    """Return the canonical name and command class for a command.

    plugins_override
        If true, plugin commands can override builtins.
    """
    from bzrlib.externalcommand import ExternalCommand

    cmd_name = str(cmd_name)            # not unicode

    # first look up this command under the specified name
    cmds = _get_cmd_dict(plugins_override=plugins_override)
    try:
        return cmds[cmd_name]()
    except KeyError:
        pass

    # look for any command which claims this as an alias
    for real_cmd_name, cmd_class in cmds.iteritems():
        if cmd_name in cmd_class.aliases:
            return cmd_class()

    cmd_obj = ExternalCommand.find_command(cmd_name)
    if cmd_obj:
        return cmd_obj

    raise BzrCommandError("unknown command %r" % cmd_name)


class Command(object):
    """Base class for commands.

    Commands are the heart of the command-line bzr interface.

    The command object mostly handles the mapping of command-line
    parameters into one or more bzrlib operations, and of the results
    into textual output.

    Commands normally don't have any state.  All their arguments are
    passed in to the run method.  (Subclasses may take a different
    policy if the behaviour of the instance needs to depend on e.g. a
    shell plugin and not just its Python class.)

    The docstring for an actual command should give a single-line
    summary, then a complete description of the command.  A grammar
    description will be inserted.

    aliases
        Other accepted names for this command.

    takes_args
        List of argument forms, marked with whether they are optional,
        repeated, etc.

    takes_options
        List of options that may be given for this command.

    hidden
        If true, this command isn't advertised.  This is typically
        for commands intended for expert users.
    """
    aliases = []
    
    takes_args = []
    takes_options = []

    hidden = False
    
<<<<<<< HEAD
    def __init__(self):
        """Construct an instance of this command."""
        if self.__doc__ == Command.__doc__:
            warn("No help message set for %r" % self)
=======
    def __init__(self, options, arguments):
        """Construct and run the command.

        Sets self.status to the return value of run()."""
        assert isinstance(options, dict)
        assert isinstance(arguments, dict)
        cmdargs = options.copy()
        cmdargs.update(arguments)
        assert self.__doc__ != Command.__doc__, \
               ("No help message set for %r" % self)
        self.status = self.run(**cmdargs)

    
    def run(self):
        """Override this in sub-classes.

        This is invoked with the options and arguments bound to
        keyword parameters.

        Return 0 or None if the command was successful, or a shell
        error code if not.
        """
        return 0


class ExternalCommand(Command):
    """Class to wrap external commands.

    We cheat a little here, when get_cmd_class() calls us we actually give it back
    an object we construct that has the appropriate path, help, options etc for the
    specified command.

    When run_bzr() tries to instantiate that 'class' it gets caught by the __call__
    method, which we override to call the Command.__init__ method. That then calls
    our run method which is pretty straight forward.

    The only wrinkle is that we have to map bzr's dictionary of options and arguments
    back into command line options and arguments for the script.
    """

    def find_command(cls, cmd):
        import os.path
        bzrpath = os.environ.get('BZRPATH', '')

        for dir in bzrpath.split(os.pathsep):
            path = os.path.join(dir, cmd)
            if os.path.isfile(path):
                return ExternalCommand(path)

        return None

    find_command = classmethod(find_command)

    def __init__(self, path):
        self.path = path

        pipe = os.popen('%s --bzr-usage' % path, 'r')
        self.takes_options = pipe.readline().split()

        for opt in self.takes_options:
            if not opt in OPTIONS:
                raise BzrError("Unknown option '%s' returned by external command %s"
                               % (opt, path))

        # TODO: Is there any way to check takes_args is valid here?
        self.takes_args = pipe.readline().split()

        if pipe.close() is not None:
            raise BzrError("Failed funning '%s --bzr-usage'" % path)

        pipe = os.popen('%s --bzr-help' % path, 'r')
        self.__doc__ = pipe.read()
        if pipe.close() is not None:
            raise BzrError("Failed funning '%s --bzr-help'" % path)

    def __call__(self, options, arguments):
        Command.__init__(self, options, arguments)
        return self

    def run(self, **kargs):
        opts = []
        args = []

        keys = kargs.keys()
        keys.sort()
        for name in keys:
            optname = name.replace('_','-')
            value = kargs[name]
            if OPTIONS.has_key(optname):
                # it's an option
                opts.append('--%s' % optname)
                if value is not None and value is not True:
                    opts.append(str(value))
            else:
                # it's an arg, or arg list
                if type(value) is not list:
                    value = [value]
                for v in value:
                    if v is not None:
                        args.append(str(v))

        self.status = os.spawnv(os.P_WAIT, self.path, [self.path] + opts + args)
        return self.status


class cmd_status(Command):
    """Display status summary.

    This reports on versioned and unknown files, reporting them
    grouped by state.  Possible states are:

    added
        Versioned in the working copy but not in the previous revision.

    removed
        Versioned in the previous revision but removed or deleted
        in the working copy.

    renamed
        Path of this file changed from the previous revision;
        the text may also have changed.  This includes files whose
        parent directory was renamed.

    modified
        Text has changed since the previous revision.

    unchanged
        Nothing about this file has changed since the previous revision.
        Only shown with --all.

    unknown
        Not versioned and not matching an ignore pattern.

    To see ignored files use 'bzr ignored'.  For details in the
    changes to file texts, use 'bzr diff'.

    If no arguments are specified, the status of the entire working
    directory is shown.  Otherwise, only the status of the specified
    files or directories is reported.  If a directory is given, status
    is reported for everything inside that directory.
    """
    takes_args = ['file*']
    takes_options = ['all', 'show-ids']
    aliases = ['st', 'stat']
    
    def run(self, all=False, show_ids=False, file_list=None):
        if file_list:
            b = find_branch(file_list[0])
            file_list = [b.relpath(x) for x in file_list]
            # special case: only one path was given and it's the root
            # of the branch
            if file_list == ['']:
                file_list = None
        else:
            b = find_branch('.')
        import status
        status.show_status(b, show_unchanged=all, show_ids=show_ids,
                           specific_files=file_list)


class cmd_cat_revision(Command):
    """Write out metadata for a revision."""

    hidden = True
    takes_args = ['revision_id']
    
    def run(self, revision_id):
        from bzrlib.xml import pack_xml
        pack_xml(find_branch('.').get_revision(revision_id), sys.stdout)


class cmd_revno(Command):
    """Show current revision number.

    This is equal to the number of revisions on this branch."""
    def run(self):
        print find_branch('.').revno()

class cmd_revision_info(Command):
    """Show revision number and revision id for a given revision identifier.
    """
    hidden = True
    takes_args = ['revision_info*']
    takes_options = ['revision']
    def run(self, revision=None, revision_info_list=None):
        from bzrlib.branch import find_branch

        revs = []
        if revision is not None:
            revs.extend(revision)
        if revision_info_list is not None:
            revs.extend(revision_info_list)
        if len(revs) == 0:
            raise BzrCommandError('You must supply a revision identifier')

        b = find_branch('.')

        for rev in revs:
            print '%4d %s' % b.get_revision_info(rev)

    
class cmd_add(Command):
    """Add specified files or directories.

    In non-recursive mode, all the named items are added, regardless
    of whether they were previously ignored.  A warning is given if
    any of the named files are already versioned.

    In recursive mode (the default), files are treated the same way
    but the behaviour for directories is different.  Directories that
    are already versioned do not give a warning.  All directories,
    whether already versioned or not, are searched for files or
    subdirectories that are neither versioned or ignored, and these
    are added.  This search proceeds recursively into versioned
    directories.

    Therefore simply saying 'bzr add .' will version all files that
    are currently unknown.

    TODO: Perhaps adding a file whose directly is not versioned should
    recursively add that parent, rather than giving an error?
    """
    takes_args = ['file+']
    takes_options = ['verbose', 'no-recurse']
    
    def run(self, file_list, verbose=False, no_recurse=False):
        from bzrlib.add import smart_add
        smart_add(file_list, verbose, not no_recurse)



class cmd_mkdir(Command):
    """Create a new versioned directory.

    This is equivalent to creating the directory and then adding it.
    """
    takes_args = ['dir+']

    def run(self, dir_list):
        b = None
        
        for d in dir_list:
            os.mkdir(d)
            if not b:
                b = find_branch(d)
            b.add([d], verbose=True)


class cmd_relpath(Command):
    """Show path of a file relative to root"""
    takes_args = ['filename']
    hidden = True
    
    def run(self, filename):
        print find_branch(filename).relpath(filename)



class cmd_inventory(Command):
    """Show inventory of the current working copy or a revision."""
    takes_options = ['revision', 'show-ids']
    
    def run(self, revision=None, show_ids=False):
        b = find_branch('.')
        if revision == None:
            inv = b.read_working_inventory()
        else:
            if len(revision) > 1:
                raise BzrCommandError('bzr inventory --revision takes'
                    ' exactly one revision identifier')
            inv = b.get_revision_inventory(b.lookup_revision(revision[0]))

        for path, entry in inv.entries():
            if show_ids:
                print '%-50s %s' % (path, entry.file_id)
            else:
                print path


class cmd_move(Command):
    """Move files to a different directory.

    examples:
        bzr move *.txt doc

    The destination must be a versioned directory in the same branch.
    """
    takes_args = ['source$', 'dest']
    def run(self, source_list, dest):
        b = find_branch('.')

        b.move([b.relpath(s) for s in source_list], b.relpath(dest))


class cmd_rename(Command):
    """Change the name of an entry.

    examples:
      bzr rename frob.c frobber.c
      bzr rename src/frob.c lib/frob.c

    It is an error if the destination name exists.

    See also the 'move' command, which moves files into a different
    directory without changing their name.

    TODO: Some way to rename multiple files without invoking bzr for each
    one?"""
    takes_args = ['from_name', 'to_name']
    
    def run(self, from_name, to_name):
        b = find_branch('.')
        b.rename_one(b.relpath(from_name), b.relpath(to_name))





class cmd_pull(Command):
    """Pull any changes from another branch into the current one.

    If the location is omitted, the last-used location will be used.
    Both the revision history and the working directory will be
    updated.

    This command only works on branches that have not diverged.  Branches are
    considered diverged if both branches have had commits without first
    pulling from the other.

    If branches have diverged, you can use 'bzr merge' to pull the text changes
    from one into the other.
    """
    takes_args = ['location?']
    takes_options = ['revision']

    def run(self, location=None, revision=None):
        from bzrlib.merge import merge
        from bzrlib.transport import NoSuchFile
        import errno
        
        br_to = find_branch('.')
        stored_loc = None
        try:
            stored_loc = br_to.controlfile("x-pull", "rb").read().rstrip('\n')
        except NoSuchFile:
            pass
        if location is None:
            if stored_loc is None:
                raise BzrCommandError("No pull location known or specified.")
            else:
                print "Using last location: %s" % stored_loc
                location = stored_loc

        if revision is None:
            revision = [None]
        else:
            if len(revision) > 1:
                raise BzrCommandError('bzr pull --revision takes exactly 1 revision value')

        from bzrlib.branch import DivergedBranches
        br_from = find_branch(location)
        location = br_from.base
        old_revno = br_to.revno()
        try:
            revno, rev_id = br_from.get_revision_info(revision[0])
            if revno == 0:
                revno = None
            try:
                br_to.update_revisions(br_from, stop_revision=revno)
            except DivergedBranches:
                raise BzrCommandError("These branches have diverged."
                    "  Try merge.")
                    
            merge(('.', -1), ('.', old_revno), check_clean=False)
            if location != stored_loc:
                br_to.put_controlfile('x-pull', location+'\n')
        finally:
            if br_from.cache_root is not None:
                import shutil
                shutil.rmtree(br_from.cache_root)
                br_from.cache_root = None


class cmd_branch(Command):
    """Create a new copy of a branch.

    If the TO_LOCATION is omitted, the last component of the FROM_LOCATION will
    be used.  In other words, "branch ../foo/bar" will attempt to create ./bar.

    To retrieve the branch as of a particular revision, supply the --revision
    parameter, as in "branch foo/bar -r 5".
    """
    takes_args = ['from_location', 'to_location?']
    takes_options = ['revision']

    def run(self, from_location, to_location=None, revision=None):
        import errno
        from shutil import rmtree
        from bzrlib.merge import merge
        from bzrlib.branch import DivergedBranches, NoSuchRevision, \
             find_branch

        if revision is None:
            revision = [None]
        else:
            if len(revision) > 1:
                raise BzrCommandError('bzr branch --revision takes exactly 1 revision value')

        br_from = None
        try:
            try:
                br_from = find_branch(from_location)
            except OSError, e:
                if e.errno == errno.ENOENT:
                    raise BzrCommandError('Source location "%s" does not'
                                          ' exist.' % to_location)
                else:
                    raise

            if to_location is None:
                to_location = os.path.basename(from_location.rstrip("/\\"))

            try:
                os.mkdir(to_location)
            except OSError, e:
                if e.errno == errno.EEXIST:
                    raise BzrCommandError('Target directory "%s" already'
                                          ' exists.' % to_location)
                if e.errno == errno.ENOENT:
                    raise BzrCommandError('Parent of "%s" does not exist.' %
                                          to_location)
                else:
                    raise
            br_to = find_branch(to_location, init=True)

            revno, rev_id = br_from.get_revision_info(revision[0])
            if revno == 0:
                revno = None
            try:
                br_to.update_revisions(br_from, stop_revision=revno)
            except NoSuchRevision:
                rmtree(to_location)
                msg = "The branch %s has no revision %s." % (from_location,
                                                             revno)
                raise BzrCommandError(msg)
            merge((to_location, -1), (to_location, 0), this_dir=to_location,
                  check_clean=False, ignore_zero=True)
            from_location = br_from.base
            br_to.put_controlfile('x-pull', from_location+'\n')
        finally:
            if br_from and br_from.cache_root is not None:
                rmtree(br_from.cache_root)
                br_from.cache_root = None


class cmd_renames(Command):
    """Show list of renamed files.

    TODO: Option to show renames between two historical versions.

    TODO: Only show renames under dir, rather than in the whole branch.
    """
    takes_args = ['dir?']

    def run(self, dir='.'):
        b = find_branch(dir)
        old_inv = b.basis_tree().inventory
        new_inv = b.read_working_inventory()

        renames = list(bzrlib.tree.find_renames(old_inv, new_inv))
        renames.sort()
        for old_name, new_name in renames:
            print "%s => %s" % (old_name, new_name)        


class cmd_info(Command):
    """Show statistical information about a branch."""
    takes_args = ['branch?']
    
    def run(self, branch=None):
        import info

        b = find_branch(branch)
        info.show_info(b)


class cmd_remove(Command):
    """Make a file unversioned.

    This makes bzr stop tracking changes to a versioned file.  It does
    not delete the working copy.
    """
    takes_args = ['file+']
    takes_options = ['verbose']
    
    def run(self, file_list, verbose=False):
        b = find_branch(file_list[0])
        b.remove([b.relpath(f) for f in file_list], verbose=verbose)


class cmd_file_id(Command):
    """Print file_id of a particular file or directory.

    The file_id is assigned when the file is first added and remains the
    same through all revisions where the file exists, even when it is
    moved or renamed.
    """
    hidden = True
    takes_args = ['filename']
    def run(self, filename):
        b = find_branch(filename)
        i = b.inventory.path2id(b.relpath(filename))
        if i == None:
            raise BzrError("%r is not a versioned file" % filename)
        else:
            print i


class cmd_file_path(Command):
    """Print path of file_ids to a file or directory.

    This prints one line for each directory down to the target,
    starting at the branch root."""
    hidden = True
    takes_args = ['filename']
    def run(self, filename):
        b = find_branch(filename)
        inv = b.inventory
        fid = inv.path2id(b.relpath(filename))
        if fid == None:
            raise BzrError("%r is not a versioned file" % filename)
        for fip in inv.get_idpath(fid):
            print fip


class cmd_revision_history(Command):
    """Display list of revision ids on this branch."""
    hidden = True
    def run(self):
        for patchid in find_branch('.').revision_history():
            print patchid


class cmd_directories(Command):
    """Display list of versioned directories in this branch."""
    def run(self):
        for name, ie in find_branch('.').read_working_inventory().directories():
            if name == '':
                print '.'
            else:
                print name


class cmd_init(Command):
    """Make a directory into a versioned branch.

    Use this to create an empty branch, or before importing an
    existing project.

    Recipe for importing a tree of files:
        cd ~/project
        bzr init
        bzr add -v .
        bzr status
        bzr commit -m 'imported project'
    """
    def run(self):
        from bzrlib.branch import find_branch
        find_branch('.', init=True)


class cmd_diff(Command):
    """Show differences in working tree.
    
    If files are listed, only the changes in those files are listed.
    Otherwise, all changes for the tree are listed.

    TODO: Given two revision arguments, show the difference between them.

    TODO: Allow diff across branches.

    TODO: Option to use external diff command; could be GNU diff, wdiff,
          or a graphical diff.

    TODO: Python difflib is not exactly the same as unidiff; should
          either fix it up or prefer to use an external diff.

    TODO: If a directory is given, diff everything under that.

    TODO: Selected-file diff is inefficient and doesn't show you
          deleted files.

    TODO: This probably handles non-Unix newlines poorly.
    """
    
    takes_args = ['file*']
    takes_options = ['revision', 'diff-options']
    aliases = ['di', 'dif']

    def run(self, revision=None, file_list=None, diff_options=None):
        from bzrlib.diff import show_diff

        if file_list:
            b = find_branch(file_list[0])
            file_list = [b.relpath(f) for f in file_list]
            if file_list == ['']:
                # just pointing to top-of-tree
                file_list = None
        else:
            b = find_branch('.')

        # TODO: Make show_diff support taking 2 arguments
        base_rev = None
        if revision is not None:
            if len(revision) != 1:
                raise BzrCommandError('bzr diff --revision takes exactly one revision identifier')
            base_rev = revision[0]
    
        show_diff(b, base_rev, specific_files=file_list,
                  external_diff_options=diff_options)


        


class cmd_deleted(Command):
    """List files deleted in the working tree.

    TODO: Show files deleted since a previous revision, or between two revisions.
    """
    def run(self, show_ids=False):
        b = find_branch('.')
        old = b.basis_tree()
        new = b.working_tree()

        ## TODO: Much more efficient way to do this: read in new
        ## directories with readdir, rather than stating each one.  Same
        ## level of effort but possibly much less IO.  (Or possibly not,
        ## if the directories are very large...)

        for path, ie in old.inventory.iter_entries():
            if not new.has_id(ie.file_id):
                if show_ids:
                    print '%-50s %s' % (path, ie.file_id)
                else:
                    print path


class cmd_modified(Command):
    """List files modified in working tree."""
    hidden = True
    def run(self):
        from bzrlib.diff import compare_trees

        b = find_branch('.')
        td = compare_trees(b.basis_tree(), b.working_tree())

        for path, id, kind in td.modified:
            print path



class cmd_added(Command):
    """List files added in working tree."""
    hidden = True
    def run(self):
        b = find_branch('.')
        wt = b.working_tree()
        basis_inv = b.basis_tree().inventory
        inv = wt.inventory
        for file_id in inv:
            if file_id in basis_inv:
                continue
            path = inv.id2path(file_id)
            if not os.access(b.abspath(path), os.F_OK):
                continue
            print path
                
        

class cmd_root(Command):
    """Show the tree root directory.

    The root is the nearest enclosing directory with a .bzr control
    directory."""
    takes_args = ['filename?']
    def run(self, filename=None):
        """Print the branch root."""
        b = find_branch(filename)
        print b.base


class cmd_log(Command):
    """Show log of this branch.

    To request a range of logs, you can use the command -r begin:end
    -r revision requests a specific revision, -r :end or -r begin: are
    also valid.

    --message allows you to give a regular expression, which will be evaluated
    so that only matching entries will be displayed.

    TODO: Make --revision support uuid: and hash: [future tag:] notation.
  
    """

    takes_args = ['filename?']
    takes_options = ['forward', 'timezone', 'verbose', 'show-ids', 'revision','long', 'message']
    
    def run(self, filename=None, timezone='original',
            verbose=False,
            show_ids=False,
            forward=False,
            revision=None,
            message=None,
            long=False):
        from bzrlib.branch import find_branch
        from bzrlib.log import log_formatter, show_log
        import codecs

        direction = (forward and 'forward') or 'reverse'
        
        if filename:
            b = find_branch(filename)
            fp = b.relpath(filename)
            if fp:
                file_id = b.read_working_inventory().path2id(fp)
            else:
                file_id = None  # points to branch root
        else:
            b = find_branch('.')
            file_id = None

        if revision is None:
            rev1 = None
            rev2 = None
        elif len(revision) == 1:
            rev1 = rev2 = b.get_revision_info(revision[0])[0]
        elif len(revision) == 2:
            rev1 = b.get_revision_info(revision[0])[0]
            rev2 = b.get_revision_info(revision[1])[0]
        else:
            raise BzrCommandError('bzr log --revision takes one or two values.')

        if rev1 == 0:
            rev1 = None
        if rev2 == 0:
            rev2 = None

        mutter('encoding log as %r' % bzrlib.user_encoding)

        # use 'replace' so that we don't abort if trying to write out
        # in e.g. the default C locale.
        outf = codecs.getwriter(bzrlib.user_encoding)(sys.stdout, errors='replace')

        if long:
            log_format = 'long'
        else:
            log_format = 'short'
        lf = log_formatter(log_format,
                           show_ids=show_ids,
                           to_file=outf,
                           show_timezone=timezone)

        show_log(b,
                 lf,
                 file_id,
                 verbose=verbose,
                 direction=direction,
                 start_revision=rev1,
                 end_revision=rev2,
                 search=message)



class cmd_touching_revisions(Command):
    """Return revision-ids which affected a particular file.

    A more user-friendly interface is "bzr log FILE"."""
    hidden = True
    takes_args = ["filename"]
    def run(self, filename):
        b = find_branch(filename)
        inv = b.read_working_inventory()
        file_id = inv.path2id(b.relpath(filename))
        for revno, revision_id, what in bzrlib.log.find_touching_revisions(b, file_id):
            print "%6d %s" % (revno, what)


class cmd_ls(Command):
    """List files in a tree.

    TODO: Take a revision or remote path and list that tree instead.
    """
    hidden = True
    def run(self, revision=None, verbose=False):
        b = find_branch('.')
        if revision == None:
            tree = b.working_tree()
        else:
            tree = b.revision_tree(b.lookup_revision(revision))

        for fp, fc, kind, fid in tree.list_files():
            if verbose:
                if kind == 'directory':
                    kindch = '/'
                elif kind == 'file':
                    kindch = ''
                else:
                    kindch = '???'

                print '%-8s %s%s' % (fc, fp, kindch)
            else:
                print fp



class cmd_unknowns(Command):
    """List unknown files."""
    def run(self):
        from bzrlib.osutils import quotefn
        for f in find_branch('.').unknowns():
            print quotefn(f)

>>>>>>> 2a8b59ed


    def run_argv(self, argv):
        """Parse command line and run."""
        args, opts = parse_args(argv)

        if 'help' in opts:  # e.g. bzr add --help
            from bzrlib.help import help_on_command
            help_on_command(self.name())
            return 0

        # check options are reasonable
        allowed = self.takes_options
        for oname in opts:
            if oname not in allowed:
                raise BzrCommandError("option '--%s' is not allowed for command %r"
                                      % (oname, self.name()))

        # mix arguments and options into one dictionary
        cmdargs = _match_argform(self.name(), self.takes_args, args)
        cmdopts = {}
        for k, v in opts.items():
            cmdopts[k.replace('-', '_')] = v

        all_cmd_args = cmdargs.copy()
        all_cmd_args.update(cmdopts)

        return self.run(**all_cmd_args)

    
    def run(self):
        """Actually run the command.

        This is invoked with the options and arguments bound to
        keyword parameters.

        Return 0 or None if the command was successful, or a non-zero
        shell error code if not.  It's OK for this method to allow
        an exception to raise up.
        """
        raise NotImplementedError()


    def help(self):
        """Return help message for this class."""
        if self.__doc__ is Command.__doc__:
            return None
        return getdoc(self)

    def name(self):
        return _unsquish_command_name(self.__class__.__name__)


def parse_spec(spec):
    """
    >>> parse_spec(None)
    [None, None]
    >>> parse_spec("./")
    ['./', None]
    >>> parse_spec("../@")
    ['..', -1]
    >>> parse_spec("../f/@35")
    ['../f', 35]
    >>> parse_spec('./@revid:john@arbash-meinel.com-20050711044610-3ca0327c6a222f67')
    ['.', 'revid:john@arbash-meinel.com-20050711044610-3ca0327c6a222f67']
    """
    if spec is None:
        return [None, None]
    if '/@' in spec:
        parsed = spec.split('/@')
        assert len(parsed) == 2
        if parsed[1] == "":
            parsed[1] = -1
        else:
            try:
                parsed[1] = int(parsed[1])
            except ValueError:
                pass # We can allow stuff like ./@revid:blahblahblah
            else:
                assert parsed[1] >=0
    else:
        parsed = [spec, None]
    return parsed


<<<<<<< HEAD
=======

class cmd_merge(Command):
    """Perform a three-way merge of trees.
    
    The SPEC parameters are working tree or revision specifiers.  Working trees
    are specified using standard paths or urls.  No component of a directory
    path may begin with '@'.
    
    Working tree examples: '.', '..', 'foo@', but NOT 'foo/@bar'

    Revisions are specified using a dirname/@revno pair, where dirname is the
    branch directory and revno is the revision within that branch.  If no revno
    is specified, the latest revision is used.

    Revision examples: './@127', 'foo/@', '../@1'

    The OTHER_SPEC parameter is required.  If the BASE_SPEC parameter is
    not supplied, the common ancestor of OTHER_SPEC the current branch is used
    as the BASE.

    merge refuses to run if there are any uncommitted changes, unless
    --force is given.
    """
    takes_args = ['other_spec', 'base_spec?']
    takes_options = ['force']

    def run(self, other_spec, base_spec=None, force=False):
        from bzrlib.merge import merge
        merge(parse_spec(other_spec), parse_spec(base_spec),
              check_clean=(not force))



class cmd_revert(Command):
    """Restore selected files from a previous revision.
    """
    takes_args = ['file+']
    def run(self, file_list):
        from bzrlib.branch import find_branch
        
        if not file_list:
            file_list = ['.']
            
        b = find_branch(file_list[0])

        b.revert([b.relpath(f) for f in file_list])


class cmd_merge_revert(Command):
    """Reverse all changes since the last commit.

    Only versioned files are affected.

    TODO: Store backups of any files that will be reverted, so
          that the revert can be undone.          
    """
    takes_options = ['revision']

    def run(self, revision=None):
        from bzrlib.merge import merge
        if revision is None:
            revision = -1
        elif len(revision) != 1:
            raise BzrCommandError('bzr merge-revert --revision takes exactly 1 argument')
        merge(('.', revision[0]), parse_spec('.'),
              check_clean=False,
              ignore_zero=True)


class cmd_assert_fail(Command):
    """Test reporting of assertion failures"""
    hidden = True
    def run(self):
        assert False, "always fails"


class cmd_help(Command):
    """Show help on a command or other topic.

    For a list of all available commands, say 'bzr help commands'."""
    takes_args = ['topic?']
    aliases = ['?']
    
    def run(self, topic=None):
        import help
        help.help(topic)




class cmd_plugins(Command):
    """List plugins"""
    hidden = True
    def run(self):
        import bzrlib.plugin
        from inspect import getdoc
        from pprint import pprint
        for plugin in bzrlib.plugin.all_plugins:
            print plugin.__path__[0]
            d = getdoc(plugin)
            if d:
                print '\t', d.split('\n')[0]

        #pprint(bzrlib.plugin.all_plugins)



>>>>>>> 2a8b59ed
# list of all available options; the rhs can be either None for an
# option that takes no argument, or a constructor function that checks
# the type.
OPTIONS = {
    'all':                    None,
    'diff-options':           str,
    'help':                   None,
    'file':                   unicode,
    'force':                  None,
    'format':                 unicode,
    'forward':                None,
    'message':                unicode,
    'no-recurse':             None,
    'profile':                None,
    'revision':               _parse_revision_str,
    'short':                  None,
    'show-ids':               None,
    'timezone':               str,
    'verbose':                None,
    'version':                None,
    'email':                  None,
    'unchanged':              None,
    'update':                 None,
    'long':                   None,
    'root':                   str,
    'no-backup':              None,
    'merge-type':             get_merge_type,
    'pattern':                str,
    }

SHORT_OPTIONS = {
    'F':                      'file', 
    'h':                      'help',
    'm':                      'message',
    'r':                      'revision',
    'v':                      'verbose',
    'l':                      'long',
}


def parse_args(argv):
    """Parse command line.
    
    Arguments and options are parsed at this level before being passed
    down to specific command handlers.  This routine knows, from a
    lookup table, something about the available options, what optargs
    they take, and which commands will accept them.

    >>> parse_args('--help'.split())
    ([], {'help': True})
    >>> parse_args('help -- --invalidcmd'.split())
    (['help', '--invalidcmd'], {})
    >>> parse_args('--version'.split())
    ([], {'version': True})
    >>> parse_args('status --all'.split())
    (['status'], {'all': True})
    >>> parse_args('commit --message=biter'.split())
    (['commit'], {'message': u'biter'})
    >>> parse_args('log -r 500'.split())
    (['log'], {'revision': [500]})
    >>> parse_args('log -r500..600'.split())
    (['log'], {'revision': [500, 600]})
    >>> parse_args('log -vr500..600'.split())
    (['log'], {'verbose': True, 'revision': [500, 600]})
    >>> parse_args('log -rv500..600'.split()) #the r takes an argument
    (['log'], {'revision': ['v500', 600]})
    """
    args = []
    opts = {}

    argsover = False
    while argv:
        a = argv.pop(0)
        if not argsover and a[0] == '-':
            # option names must not be unicode
            a = str(a)
            optarg = None
            if a[1] == '-':
                if a == '--':
                    # We've received a standalone -- No more flags
                    argsover = True
                    continue
                mutter("  got option %r" % a)
                if '=' in a:
                    optname, optarg = a[2:].split('=', 1)
                else:
                    optname = a[2:]
                if optname not in OPTIONS:
                    raise BzrError('unknown long option %r' % a)
            else:
                shortopt = a[1:]
                if shortopt in SHORT_OPTIONS:
                    # Multi-character options must have a space to delimit
                    # their value
                    optname = SHORT_OPTIONS[shortopt]
                else:
                    # Single character short options, can be chained,
                    # and have their value appended to their name
                    shortopt = a[1:2]
                    if shortopt not in SHORT_OPTIONS:
                        # We didn't find the multi-character name, and we
                        # didn't find the single char name
                        raise BzrError('unknown short option %r' % a)
                    optname = SHORT_OPTIONS[shortopt]

                    if a[2:]:
                        # There are extra things on this option
                        # see if it is the value, or if it is another
                        # short option
                        optargfn = OPTIONS[optname]
                        if optargfn is None:
                            # This option does not take an argument, so the
                            # next entry is another short option, pack it back
                            # into the list
                            argv.insert(0, '-' + a[2:])
                        else:
                            # This option takes an argument, so pack it
                            # into the array
                            optarg = a[2:]
            
            if optname in opts:
                # XXX: Do we ever want to support this, e.g. for -r?
                raise BzrError('repeated option %r' % a)
                
            optargfn = OPTIONS[optname]
            if optargfn:
                if optarg == None:
                    if not argv:
                        raise BzrError('option %r needs an argument' % a)
                    else:
                        optarg = argv.pop(0)
                opts[optname] = optargfn(optarg)
            else:
                if optarg != None:
                    raise BzrError('option %r takes no argument' % optname)
                opts[optname] = True
        else:
            args.append(a)

    return args, opts




def _match_argform(cmd, takes_args, args):
    argdict = {}

    # step through args and takes_args, allowing appropriate 0-many matches
    for ap in takes_args:
        argname = ap[:-1]
        if ap[-1] == '?':
            if args:
                argdict[argname] = args.pop(0)
        elif ap[-1] == '*': # all remaining arguments
            if args:
                argdict[argname + '_list'] = args[:]
                args = []
            else:
                argdict[argname + '_list'] = None
        elif ap[-1] == '+':
            if not args:
                raise BzrCommandError("command %r needs one or more %s"
                        % (cmd, argname.upper()))
            else:
                argdict[argname + '_list'] = args[:]
                args = []
        elif ap[-1] == '$': # all but one
            if len(args) < 2:
                raise BzrCommandError("command %r needs one or more %s"
                        % (cmd, argname.upper()))
            argdict[argname + '_list'] = args[:-1]
            args[:-1] = []                
        else:
            # just a plain arg
            argname = ap
            if not args:
                raise BzrCommandError("command %r requires argument %s"
                        % (cmd, argname.upper()))
            else:
                argdict[argname] = args.pop(0)
            
    if args:
        raise BzrCommandError("extra argument to command %s: %s"
                              % (cmd, args[0]))

    return argdict



def apply_profiled(the_callable, *args, **kwargs):
    import hotshot
    import tempfile
    pffileno, pfname = tempfile.mkstemp()
    try:
        prof = hotshot.Profile(pfname)
        try:
            ret = prof.runcall(the_callable, *args, **kwargs) or 0
        finally:
            prof.close()

        import hotshot.stats
        stats = hotshot.stats.load(pfname)
        #stats.strip_dirs()
        stats.sort_stats('time')
        ## XXX: Might like to write to stderr or the trace file instead but
        ## print_stats seems hardcoded to stdout
        stats.print_stats(20)

        return ret
    finally:
        os.close(pffileno)
        os.remove(pfname)


def run_bzr(argv):
    """Execute a command.

    This is similar to main(), but without all the trappings for
    logging and error handling.  
    
    argv
       The command-line arguments, without the program name from argv[0]
    
    Returns a command status or raises an exception.

    Special master options: these must come before the command because
    they control how the command is interpreted.

    --no-plugins
        Do not load plugin modules at all

    --builtin
        Only use builtin commands.  (Plugins are still allowed to change
        other behaviour.)

    --profile
        Run under the Python profiler.
    """
<<<<<<< HEAD
=======
    import bzrlib
    argv = [a.decode(bzrlib.user_encoding) for a in argv]

    # Load all of the transport methods
    import bzrlib.local_transport, bzrlib.http_transport
>>>>>>> 2a8b59ed
    
    argv = [a.decode(bzrlib.user_encoding) for a in argv]

    opt_profile = opt_no_plugins = opt_builtin = False

    # --no-plugins is handled specially at a very early stage. We need
    # to load plugins before doing other command parsing so that they
    # can override commands, but this needs to happen first.

    for a in argv:
        if a == '--profile':
            opt_profile = True
        elif a == '--no-plugins':
            opt_no_plugins = True
        elif a == '--builtin':
            opt_builtin = True
        else:
            break
        argv.remove(a)

    if (not argv) or (argv[0] == '--help'):
        from bzrlib.help import help
        if len(argv) > 1:
            help(argv[1])
        else:
            help()
        return 0

    if argv[0] == '--version':
        from bzrlib.builtins import show_version
        show_version()
        return 0
        
    if not opt_no_plugins:
        from bzrlib.plugin import load_plugins
        load_plugins()

    cmd = str(argv.pop(0))

    cmd_obj = get_cmd_object(cmd, plugins_override=not opt_builtin)

    if opt_profile:
        ret = apply_profiled(cmd_obj.run_argv, argv)
    else:
        ret = cmd_obj.run_argv(argv)
    return ret or 0


def main(argv):
    import bzrlib.ui
    bzrlib.trace.log_startup(argv)
    bzrlib.ui.ui_factory = bzrlib.ui.TextUIFactory()

    try:
        try:
            try:
                return run_bzr(argv[1:])
            finally:
                # do this here inside the exception wrappers to catch EPIPE
                sys.stdout.flush()
<<<<<<< HEAD
        #wrap common errors as CommandErrors.
        except (NotBranchError,), e:
            raise BzrCommandError(str(e))
    except BzrCommandError, e:
        # command line syntax error, etc
        log_error(str(e))
        return 1
    except BzrError, e:
        bzrlib.trace.log_exception()
        return 1
    except AssertionError, e:
        bzrlib.trace.log_exception('assertion failed: ' + str(e))
        return 3
    except KeyboardInterrupt, e:
        bzrlib.trace.note('interrupted')
        return 2
    except Exception, e:
        import errno
        if (isinstance(e, IOError) 
            and hasattr(e, 'errno')
            and e.errno == errno.EPIPE):
            bzrlib.trace.note('broken pipe')
            return 2
        else:
            bzrlib.trace.log_exception()
=======
        #except BzrError, e:
        #    quiet = isinstance(e, (BzrCommandError))
        #    _report_exception('error: ' + e.args[0], quiet=quiet)
        #    if len(e.args) > 1:
        #        for h in e.args[1]:
        #            # some explanation or hints
        #            log_error('  ' + h)
        #    return 1
        #except AssertionError, e:
        #    msg = 'assertion failed'
        #    if str(e):
        #        msg += ': ' + str(e)
        #    _report_exception(msg)
        #    return 2
        #except KeyboardInterrupt, e:
        #    _report_exception('interrupted', quiet=True)
        #    return 2
        except Exception, e:
            raise
            import errno
            quiet = False
            if (isinstance(e, IOError) 
                and hasattr(e, 'errno')
                and e.errno == errno.EPIPE):
                quiet = True
                msg = 'broken pipe'
            else:
                msg = str(e).rstrip('\n')
            _report_exception(msg, quiet)
>>>>>>> 2a8b59ed
            return 2


if __name__ == '__main__':
    sys.exit(main(sys.argv))<|MERGE_RESOLUTION|>--- conflicted
+++ resolved
@@ -260,837 +260,10 @@
 
     hidden = False
     
-<<<<<<< HEAD
     def __init__(self):
         """Construct an instance of this command."""
         if self.__doc__ == Command.__doc__:
             warn("No help message set for %r" % self)
-=======
-    def __init__(self, options, arguments):
-        """Construct and run the command.
-
-        Sets self.status to the return value of run()."""
-        assert isinstance(options, dict)
-        assert isinstance(arguments, dict)
-        cmdargs = options.copy()
-        cmdargs.update(arguments)
-        assert self.__doc__ != Command.__doc__, \
-               ("No help message set for %r" % self)
-        self.status = self.run(**cmdargs)
-
-    
-    def run(self):
-        """Override this in sub-classes.
-
-        This is invoked with the options and arguments bound to
-        keyword parameters.
-
-        Return 0 or None if the command was successful, or a shell
-        error code if not.
-        """
-        return 0
-
-
-class ExternalCommand(Command):
-    """Class to wrap external commands.
-
-    We cheat a little here, when get_cmd_class() calls us we actually give it back
-    an object we construct that has the appropriate path, help, options etc for the
-    specified command.
-
-    When run_bzr() tries to instantiate that 'class' it gets caught by the __call__
-    method, which we override to call the Command.__init__ method. That then calls
-    our run method which is pretty straight forward.
-
-    The only wrinkle is that we have to map bzr's dictionary of options and arguments
-    back into command line options and arguments for the script.
-    """
-
-    def find_command(cls, cmd):
-        import os.path
-        bzrpath = os.environ.get('BZRPATH', '')
-
-        for dir in bzrpath.split(os.pathsep):
-            path = os.path.join(dir, cmd)
-            if os.path.isfile(path):
-                return ExternalCommand(path)
-
-        return None
-
-    find_command = classmethod(find_command)
-
-    def __init__(self, path):
-        self.path = path
-
-        pipe = os.popen('%s --bzr-usage' % path, 'r')
-        self.takes_options = pipe.readline().split()
-
-        for opt in self.takes_options:
-            if not opt in OPTIONS:
-                raise BzrError("Unknown option '%s' returned by external command %s"
-                               % (opt, path))
-
-        # TODO: Is there any way to check takes_args is valid here?
-        self.takes_args = pipe.readline().split()
-
-        if pipe.close() is not None:
-            raise BzrError("Failed funning '%s --bzr-usage'" % path)
-
-        pipe = os.popen('%s --bzr-help' % path, 'r')
-        self.__doc__ = pipe.read()
-        if pipe.close() is not None:
-            raise BzrError("Failed funning '%s --bzr-help'" % path)
-
-    def __call__(self, options, arguments):
-        Command.__init__(self, options, arguments)
-        return self
-
-    def run(self, **kargs):
-        opts = []
-        args = []
-
-        keys = kargs.keys()
-        keys.sort()
-        for name in keys:
-            optname = name.replace('_','-')
-            value = kargs[name]
-            if OPTIONS.has_key(optname):
-                # it's an option
-                opts.append('--%s' % optname)
-                if value is not None and value is not True:
-                    opts.append(str(value))
-            else:
-                # it's an arg, or arg list
-                if type(value) is not list:
-                    value = [value]
-                for v in value:
-                    if v is not None:
-                        args.append(str(v))
-
-        self.status = os.spawnv(os.P_WAIT, self.path, [self.path] + opts + args)
-        return self.status
-
-
-class cmd_status(Command):
-    """Display status summary.
-
-    This reports on versioned and unknown files, reporting them
-    grouped by state.  Possible states are:
-
-    added
-        Versioned in the working copy but not in the previous revision.
-
-    removed
-        Versioned in the previous revision but removed or deleted
-        in the working copy.
-
-    renamed
-        Path of this file changed from the previous revision;
-        the text may also have changed.  This includes files whose
-        parent directory was renamed.
-
-    modified
-        Text has changed since the previous revision.
-
-    unchanged
-        Nothing about this file has changed since the previous revision.
-        Only shown with --all.
-
-    unknown
-        Not versioned and not matching an ignore pattern.
-
-    To see ignored files use 'bzr ignored'.  For details in the
-    changes to file texts, use 'bzr diff'.
-
-    If no arguments are specified, the status of the entire working
-    directory is shown.  Otherwise, only the status of the specified
-    files or directories is reported.  If a directory is given, status
-    is reported for everything inside that directory.
-    """
-    takes_args = ['file*']
-    takes_options = ['all', 'show-ids']
-    aliases = ['st', 'stat']
-    
-    def run(self, all=False, show_ids=False, file_list=None):
-        if file_list:
-            b = find_branch(file_list[0])
-            file_list = [b.relpath(x) for x in file_list]
-            # special case: only one path was given and it's the root
-            # of the branch
-            if file_list == ['']:
-                file_list = None
-        else:
-            b = find_branch('.')
-        import status
-        status.show_status(b, show_unchanged=all, show_ids=show_ids,
-                           specific_files=file_list)
-
-
-class cmd_cat_revision(Command):
-    """Write out metadata for a revision."""
-
-    hidden = True
-    takes_args = ['revision_id']
-    
-    def run(self, revision_id):
-        from bzrlib.xml import pack_xml
-        pack_xml(find_branch('.').get_revision(revision_id), sys.stdout)
-
-
-class cmd_revno(Command):
-    """Show current revision number.
-
-    This is equal to the number of revisions on this branch."""
-    def run(self):
-        print find_branch('.').revno()
-
-class cmd_revision_info(Command):
-    """Show revision number and revision id for a given revision identifier.
-    """
-    hidden = True
-    takes_args = ['revision_info*']
-    takes_options = ['revision']
-    def run(self, revision=None, revision_info_list=None):
-        from bzrlib.branch import find_branch
-
-        revs = []
-        if revision is not None:
-            revs.extend(revision)
-        if revision_info_list is not None:
-            revs.extend(revision_info_list)
-        if len(revs) == 0:
-            raise BzrCommandError('You must supply a revision identifier')
-
-        b = find_branch('.')
-
-        for rev in revs:
-            print '%4d %s' % b.get_revision_info(rev)
-
-    
-class cmd_add(Command):
-    """Add specified files or directories.
-
-    In non-recursive mode, all the named items are added, regardless
-    of whether they were previously ignored.  A warning is given if
-    any of the named files are already versioned.
-
-    In recursive mode (the default), files are treated the same way
-    but the behaviour for directories is different.  Directories that
-    are already versioned do not give a warning.  All directories,
-    whether already versioned or not, are searched for files or
-    subdirectories that are neither versioned or ignored, and these
-    are added.  This search proceeds recursively into versioned
-    directories.
-
-    Therefore simply saying 'bzr add .' will version all files that
-    are currently unknown.
-
-    TODO: Perhaps adding a file whose directly is not versioned should
-    recursively add that parent, rather than giving an error?
-    """
-    takes_args = ['file+']
-    takes_options = ['verbose', 'no-recurse']
-    
-    def run(self, file_list, verbose=False, no_recurse=False):
-        from bzrlib.add import smart_add
-        smart_add(file_list, verbose, not no_recurse)
-
-
-
-class cmd_mkdir(Command):
-    """Create a new versioned directory.
-
-    This is equivalent to creating the directory and then adding it.
-    """
-    takes_args = ['dir+']
-
-    def run(self, dir_list):
-        b = None
-        
-        for d in dir_list:
-            os.mkdir(d)
-            if not b:
-                b = find_branch(d)
-            b.add([d], verbose=True)
-
-
-class cmd_relpath(Command):
-    """Show path of a file relative to root"""
-    takes_args = ['filename']
-    hidden = True
-    
-    def run(self, filename):
-        print find_branch(filename).relpath(filename)
-
-
-
-class cmd_inventory(Command):
-    """Show inventory of the current working copy or a revision."""
-    takes_options = ['revision', 'show-ids']
-    
-    def run(self, revision=None, show_ids=False):
-        b = find_branch('.')
-        if revision == None:
-            inv = b.read_working_inventory()
-        else:
-            if len(revision) > 1:
-                raise BzrCommandError('bzr inventory --revision takes'
-                    ' exactly one revision identifier')
-            inv = b.get_revision_inventory(b.lookup_revision(revision[0]))
-
-        for path, entry in inv.entries():
-            if show_ids:
-                print '%-50s %s' % (path, entry.file_id)
-            else:
-                print path
-
-
-class cmd_move(Command):
-    """Move files to a different directory.
-
-    examples:
-        bzr move *.txt doc
-
-    The destination must be a versioned directory in the same branch.
-    """
-    takes_args = ['source$', 'dest']
-    def run(self, source_list, dest):
-        b = find_branch('.')
-
-        b.move([b.relpath(s) for s in source_list], b.relpath(dest))
-
-
-class cmd_rename(Command):
-    """Change the name of an entry.
-
-    examples:
-      bzr rename frob.c frobber.c
-      bzr rename src/frob.c lib/frob.c
-
-    It is an error if the destination name exists.
-
-    See also the 'move' command, which moves files into a different
-    directory without changing their name.
-
-    TODO: Some way to rename multiple files without invoking bzr for each
-    one?"""
-    takes_args = ['from_name', 'to_name']
-    
-    def run(self, from_name, to_name):
-        b = find_branch('.')
-        b.rename_one(b.relpath(from_name), b.relpath(to_name))
-
-
-
-
-
-class cmd_pull(Command):
-    """Pull any changes from another branch into the current one.
-
-    If the location is omitted, the last-used location will be used.
-    Both the revision history and the working directory will be
-    updated.
-
-    This command only works on branches that have not diverged.  Branches are
-    considered diverged if both branches have had commits without first
-    pulling from the other.
-
-    If branches have diverged, you can use 'bzr merge' to pull the text changes
-    from one into the other.
-    """
-    takes_args = ['location?']
-    takes_options = ['revision']
-
-    def run(self, location=None, revision=None):
-        from bzrlib.merge import merge
-        from bzrlib.transport import NoSuchFile
-        import errno
-        
-        br_to = find_branch('.')
-        stored_loc = None
-        try:
-            stored_loc = br_to.controlfile("x-pull", "rb").read().rstrip('\n')
-        except NoSuchFile:
-            pass
-        if location is None:
-            if stored_loc is None:
-                raise BzrCommandError("No pull location known or specified.")
-            else:
-                print "Using last location: %s" % stored_loc
-                location = stored_loc
-
-        if revision is None:
-            revision = [None]
-        else:
-            if len(revision) > 1:
-                raise BzrCommandError('bzr pull --revision takes exactly 1 revision value')
-
-        from bzrlib.branch import DivergedBranches
-        br_from = find_branch(location)
-        location = br_from.base
-        old_revno = br_to.revno()
-        try:
-            revno, rev_id = br_from.get_revision_info(revision[0])
-            if revno == 0:
-                revno = None
-            try:
-                br_to.update_revisions(br_from, stop_revision=revno)
-            except DivergedBranches:
-                raise BzrCommandError("These branches have diverged."
-                    "  Try merge.")
-                    
-            merge(('.', -1), ('.', old_revno), check_clean=False)
-            if location != stored_loc:
-                br_to.put_controlfile('x-pull', location+'\n')
-        finally:
-            if br_from.cache_root is not None:
-                import shutil
-                shutil.rmtree(br_from.cache_root)
-                br_from.cache_root = None
-
-
-class cmd_branch(Command):
-    """Create a new copy of a branch.
-
-    If the TO_LOCATION is omitted, the last component of the FROM_LOCATION will
-    be used.  In other words, "branch ../foo/bar" will attempt to create ./bar.
-
-    To retrieve the branch as of a particular revision, supply the --revision
-    parameter, as in "branch foo/bar -r 5".
-    """
-    takes_args = ['from_location', 'to_location?']
-    takes_options = ['revision']
-
-    def run(self, from_location, to_location=None, revision=None):
-        import errno
-        from shutil import rmtree
-        from bzrlib.merge import merge
-        from bzrlib.branch import DivergedBranches, NoSuchRevision, \
-             find_branch
-
-        if revision is None:
-            revision = [None]
-        else:
-            if len(revision) > 1:
-                raise BzrCommandError('bzr branch --revision takes exactly 1 revision value')
-
-        br_from = None
-        try:
-            try:
-                br_from = find_branch(from_location)
-            except OSError, e:
-                if e.errno == errno.ENOENT:
-                    raise BzrCommandError('Source location "%s" does not'
-                                          ' exist.' % to_location)
-                else:
-                    raise
-
-            if to_location is None:
-                to_location = os.path.basename(from_location.rstrip("/\\"))
-
-            try:
-                os.mkdir(to_location)
-            except OSError, e:
-                if e.errno == errno.EEXIST:
-                    raise BzrCommandError('Target directory "%s" already'
-                                          ' exists.' % to_location)
-                if e.errno == errno.ENOENT:
-                    raise BzrCommandError('Parent of "%s" does not exist.' %
-                                          to_location)
-                else:
-                    raise
-            br_to = find_branch(to_location, init=True)
-
-            revno, rev_id = br_from.get_revision_info(revision[0])
-            if revno == 0:
-                revno = None
-            try:
-                br_to.update_revisions(br_from, stop_revision=revno)
-            except NoSuchRevision:
-                rmtree(to_location)
-                msg = "The branch %s has no revision %s." % (from_location,
-                                                             revno)
-                raise BzrCommandError(msg)
-            merge((to_location, -1), (to_location, 0), this_dir=to_location,
-                  check_clean=False, ignore_zero=True)
-            from_location = br_from.base
-            br_to.put_controlfile('x-pull', from_location+'\n')
-        finally:
-            if br_from and br_from.cache_root is not None:
-                rmtree(br_from.cache_root)
-                br_from.cache_root = None
-
-
-class cmd_renames(Command):
-    """Show list of renamed files.
-
-    TODO: Option to show renames between two historical versions.
-
-    TODO: Only show renames under dir, rather than in the whole branch.
-    """
-    takes_args = ['dir?']
-
-    def run(self, dir='.'):
-        b = find_branch(dir)
-        old_inv = b.basis_tree().inventory
-        new_inv = b.read_working_inventory()
-
-        renames = list(bzrlib.tree.find_renames(old_inv, new_inv))
-        renames.sort()
-        for old_name, new_name in renames:
-            print "%s => %s" % (old_name, new_name)        
-
-
-class cmd_info(Command):
-    """Show statistical information about a branch."""
-    takes_args = ['branch?']
-    
-    def run(self, branch=None):
-        import info
-
-        b = find_branch(branch)
-        info.show_info(b)
-
-
-class cmd_remove(Command):
-    """Make a file unversioned.
-
-    This makes bzr stop tracking changes to a versioned file.  It does
-    not delete the working copy.
-    """
-    takes_args = ['file+']
-    takes_options = ['verbose']
-    
-    def run(self, file_list, verbose=False):
-        b = find_branch(file_list[0])
-        b.remove([b.relpath(f) for f in file_list], verbose=verbose)
-
-
-class cmd_file_id(Command):
-    """Print file_id of a particular file or directory.
-
-    The file_id is assigned when the file is first added and remains the
-    same through all revisions where the file exists, even when it is
-    moved or renamed.
-    """
-    hidden = True
-    takes_args = ['filename']
-    def run(self, filename):
-        b = find_branch(filename)
-        i = b.inventory.path2id(b.relpath(filename))
-        if i == None:
-            raise BzrError("%r is not a versioned file" % filename)
-        else:
-            print i
-
-
-class cmd_file_path(Command):
-    """Print path of file_ids to a file or directory.
-
-    This prints one line for each directory down to the target,
-    starting at the branch root."""
-    hidden = True
-    takes_args = ['filename']
-    def run(self, filename):
-        b = find_branch(filename)
-        inv = b.inventory
-        fid = inv.path2id(b.relpath(filename))
-        if fid == None:
-            raise BzrError("%r is not a versioned file" % filename)
-        for fip in inv.get_idpath(fid):
-            print fip
-
-
-class cmd_revision_history(Command):
-    """Display list of revision ids on this branch."""
-    hidden = True
-    def run(self):
-        for patchid in find_branch('.').revision_history():
-            print patchid
-
-
-class cmd_directories(Command):
-    """Display list of versioned directories in this branch."""
-    def run(self):
-        for name, ie in find_branch('.').read_working_inventory().directories():
-            if name == '':
-                print '.'
-            else:
-                print name
-
-
-class cmd_init(Command):
-    """Make a directory into a versioned branch.
-
-    Use this to create an empty branch, or before importing an
-    existing project.
-
-    Recipe for importing a tree of files:
-        cd ~/project
-        bzr init
-        bzr add -v .
-        bzr status
-        bzr commit -m 'imported project'
-    """
-    def run(self):
-        from bzrlib.branch import find_branch
-        find_branch('.', init=True)
-
-
-class cmd_diff(Command):
-    """Show differences in working tree.
-    
-    If files are listed, only the changes in those files are listed.
-    Otherwise, all changes for the tree are listed.
-
-    TODO: Given two revision arguments, show the difference between them.
-
-    TODO: Allow diff across branches.
-
-    TODO: Option to use external diff command; could be GNU diff, wdiff,
-          or a graphical diff.
-
-    TODO: Python difflib is not exactly the same as unidiff; should
-          either fix it up or prefer to use an external diff.
-
-    TODO: If a directory is given, diff everything under that.
-
-    TODO: Selected-file diff is inefficient and doesn't show you
-          deleted files.
-
-    TODO: This probably handles non-Unix newlines poorly.
-    """
-    
-    takes_args = ['file*']
-    takes_options = ['revision', 'diff-options']
-    aliases = ['di', 'dif']
-
-    def run(self, revision=None, file_list=None, diff_options=None):
-        from bzrlib.diff import show_diff
-
-        if file_list:
-            b = find_branch(file_list[0])
-            file_list = [b.relpath(f) for f in file_list]
-            if file_list == ['']:
-                # just pointing to top-of-tree
-                file_list = None
-        else:
-            b = find_branch('.')
-
-        # TODO: Make show_diff support taking 2 arguments
-        base_rev = None
-        if revision is not None:
-            if len(revision) != 1:
-                raise BzrCommandError('bzr diff --revision takes exactly one revision identifier')
-            base_rev = revision[0]
-    
-        show_diff(b, base_rev, specific_files=file_list,
-                  external_diff_options=diff_options)
-
-
-        
-
-
-class cmd_deleted(Command):
-    """List files deleted in the working tree.
-
-    TODO: Show files deleted since a previous revision, or between two revisions.
-    """
-    def run(self, show_ids=False):
-        b = find_branch('.')
-        old = b.basis_tree()
-        new = b.working_tree()
-
-        ## TODO: Much more efficient way to do this: read in new
-        ## directories with readdir, rather than stating each one.  Same
-        ## level of effort but possibly much less IO.  (Or possibly not,
-        ## if the directories are very large...)
-
-        for path, ie in old.inventory.iter_entries():
-            if not new.has_id(ie.file_id):
-                if show_ids:
-                    print '%-50s %s' % (path, ie.file_id)
-                else:
-                    print path
-
-
-class cmd_modified(Command):
-    """List files modified in working tree."""
-    hidden = True
-    def run(self):
-        from bzrlib.diff import compare_trees
-
-        b = find_branch('.')
-        td = compare_trees(b.basis_tree(), b.working_tree())
-
-        for path, id, kind in td.modified:
-            print path
-
-
-
-class cmd_added(Command):
-    """List files added in working tree."""
-    hidden = True
-    def run(self):
-        b = find_branch('.')
-        wt = b.working_tree()
-        basis_inv = b.basis_tree().inventory
-        inv = wt.inventory
-        for file_id in inv:
-            if file_id in basis_inv:
-                continue
-            path = inv.id2path(file_id)
-            if not os.access(b.abspath(path), os.F_OK):
-                continue
-            print path
-                
-        
-
-class cmd_root(Command):
-    """Show the tree root directory.
-
-    The root is the nearest enclosing directory with a .bzr control
-    directory."""
-    takes_args = ['filename?']
-    def run(self, filename=None):
-        """Print the branch root."""
-        b = find_branch(filename)
-        print b.base
-
-
-class cmd_log(Command):
-    """Show log of this branch.
-
-    To request a range of logs, you can use the command -r begin:end
-    -r revision requests a specific revision, -r :end or -r begin: are
-    also valid.
-
-    --message allows you to give a regular expression, which will be evaluated
-    so that only matching entries will be displayed.
-
-    TODO: Make --revision support uuid: and hash: [future tag:] notation.
-  
-    """
-
-    takes_args = ['filename?']
-    takes_options = ['forward', 'timezone', 'verbose', 'show-ids', 'revision','long', 'message']
-    
-    def run(self, filename=None, timezone='original',
-            verbose=False,
-            show_ids=False,
-            forward=False,
-            revision=None,
-            message=None,
-            long=False):
-        from bzrlib.branch import find_branch
-        from bzrlib.log import log_formatter, show_log
-        import codecs
-
-        direction = (forward and 'forward') or 'reverse'
-        
-        if filename:
-            b = find_branch(filename)
-            fp = b.relpath(filename)
-            if fp:
-                file_id = b.read_working_inventory().path2id(fp)
-            else:
-                file_id = None  # points to branch root
-        else:
-            b = find_branch('.')
-            file_id = None
-
-        if revision is None:
-            rev1 = None
-            rev2 = None
-        elif len(revision) == 1:
-            rev1 = rev2 = b.get_revision_info(revision[0])[0]
-        elif len(revision) == 2:
-            rev1 = b.get_revision_info(revision[0])[0]
-            rev2 = b.get_revision_info(revision[1])[0]
-        else:
-            raise BzrCommandError('bzr log --revision takes one or two values.')
-
-        if rev1 == 0:
-            rev1 = None
-        if rev2 == 0:
-            rev2 = None
-
-        mutter('encoding log as %r' % bzrlib.user_encoding)
-
-        # use 'replace' so that we don't abort if trying to write out
-        # in e.g. the default C locale.
-        outf = codecs.getwriter(bzrlib.user_encoding)(sys.stdout, errors='replace')
-
-        if long:
-            log_format = 'long'
-        else:
-            log_format = 'short'
-        lf = log_formatter(log_format,
-                           show_ids=show_ids,
-                           to_file=outf,
-                           show_timezone=timezone)
-
-        show_log(b,
-                 lf,
-                 file_id,
-                 verbose=verbose,
-                 direction=direction,
-                 start_revision=rev1,
-                 end_revision=rev2,
-                 search=message)
-
-
-
-class cmd_touching_revisions(Command):
-    """Return revision-ids which affected a particular file.
-
-    A more user-friendly interface is "bzr log FILE"."""
-    hidden = True
-    takes_args = ["filename"]
-    def run(self, filename):
-        b = find_branch(filename)
-        inv = b.read_working_inventory()
-        file_id = inv.path2id(b.relpath(filename))
-        for revno, revision_id, what in bzrlib.log.find_touching_revisions(b, file_id):
-            print "%6d %s" % (revno, what)
-
-
-class cmd_ls(Command):
-    """List files in a tree.
-
-    TODO: Take a revision or remote path and list that tree instead.
-    """
-    hidden = True
-    def run(self, revision=None, verbose=False):
-        b = find_branch('.')
-        if revision == None:
-            tree = b.working_tree()
-        else:
-            tree = b.revision_tree(b.lookup_revision(revision))
-
-        for fp, fc, kind, fid in tree.list_files():
-            if verbose:
-                if kind == 'directory':
-                    kindch = '/'
-                elif kind == 'file':
-                    kindch = ''
-                else:
-                    kindch = '???'
-
-                print '%-8s %s%s' % (fc, fp, kindch)
-            else:
-                print fp
-
-
-
-class cmd_unknowns(Command):
-    """List unknown files."""
-    def run(self):
-        from bzrlib.osutils import quotefn
-        for f in find_branch('.').unknowns():
-            print quotefn(f)
-
->>>>>>> 2a8b59ed
 
 
     def run_argv(self, argv):
@@ -1176,116 +349,6 @@
     return parsed
 
 
-<<<<<<< HEAD
-=======
-
-class cmd_merge(Command):
-    """Perform a three-way merge of trees.
-    
-    The SPEC parameters are working tree or revision specifiers.  Working trees
-    are specified using standard paths or urls.  No component of a directory
-    path may begin with '@'.
-    
-    Working tree examples: '.', '..', 'foo@', but NOT 'foo/@bar'
-
-    Revisions are specified using a dirname/@revno pair, where dirname is the
-    branch directory and revno is the revision within that branch.  If no revno
-    is specified, the latest revision is used.
-
-    Revision examples: './@127', 'foo/@', '../@1'
-
-    The OTHER_SPEC parameter is required.  If the BASE_SPEC parameter is
-    not supplied, the common ancestor of OTHER_SPEC the current branch is used
-    as the BASE.
-
-    merge refuses to run if there are any uncommitted changes, unless
-    --force is given.
-    """
-    takes_args = ['other_spec', 'base_spec?']
-    takes_options = ['force']
-
-    def run(self, other_spec, base_spec=None, force=False):
-        from bzrlib.merge import merge
-        merge(parse_spec(other_spec), parse_spec(base_spec),
-              check_clean=(not force))
-
-
-
-class cmd_revert(Command):
-    """Restore selected files from a previous revision.
-    """
-    takes_args = ['file+']
-    def run(self, file_list):
-        from bzrlib.branch import find_branch
-        
-        if not file_list:
-            file_list = ['.']
-            
-        b = find_branch(file_list[0])
-
-        b.revert([b.relpath(f) for f in file_list])
-
-
-class cmd_merge_revert(Command):
-    """Reverse all changes since the last commit.
-
-    Only versioned files are affected.
-
-    TODO: Store backups of any files that will be reverted, so
-          that the revert can be undone.          
-    """
-    takes_options = ['revision']
-
-    def run(self, revision=None):
-        from bzrlib.merge import merge
-        if revision is None:
-            revision = -1
-        elif len(revision) != 1:
-            raise BzrCommandError('bzr merge-revert --revision takes exactly 1 argument')
-        merge(('.', revision[0]), parse_spec('.'),
-              check_clean=False,
-              ignore_zero=True)
-
-
-class cmd_assert_fail(Command):
-    """Test reporting of assertion failures"""
-    hidden = True
-    def run(self):
-        assert False, "always fails"
-
-
-class cmd_help(Command):
-    """Show help on a command or other topic.
-
-    For a list of all available commands, say 'bzr help commands'."""
-    takes_args = ['topic?']
-    aliases = ['?']
-    
-    def run(self, topic=None):
-        import help
-        help.help(topic)
-
-
-
-
-class cmd_plugins(Command):
-    """List plugins"""
-    hidden = True
-    def run(self):
-        import bzrlib.plugin
-        from inspect import getdoc
-        from pprint import pprint
-        for plugin in bzrlib.plugin.all_plugins:
-            print plugin.__path__[0]
-            d = getdoc(plugin)
-            if d:
-                print '\t', d.split('\n')[0]
-
-        #pprint(bzrlib.plugin.all_plugins)
-
-
-
->>>>>>> 2a8b59ed
 # list of all available options; the rhs can be either None for an
 # option that takes no argument, or a constructor function that checks
 # the type.
@@ -1524,14 +587,8 @@
     --profile
         Run under the Python profiler.
     """
-<<<<<<< HEAD
-=======
-    import bzrlib
-    argv = [a.decode(bzrlib.user_encoding) for a in argv]
-
     # Load all of the transport methods
-    import bzrlib.local_transport, bzrlib.http_transport
->>>>>>> 2a8b59ed
+    import bzrlib.transport.local, bzrlib.transport.http
     
     argv = [a.decode(bzrlib.user_encoding) for a in argv]
 
@@ -1592,7 +649,6 @@
             finally:
                 # do this here inside the exception wrappers to catch EPIPE
                 sys.stdout.flush()
-<<<<<<< HEAD
         #wrap common errors as CommandErrors.
         except (NotBranchError,), e:
             raise BzrCommandError(str(e))
@@ -1618,39 +674,7 @@
             return 2
         else:
             bzrlib.trace.log_exception()
-=======
-        #except BzrError, e:
-        #    quiet = isinstance(e, (BzrCommandError))
-        #    _report_exception('error: ' + e.args[0], quiet=quiet)
-        #    if len(e.args) > 1:
-        #        for h in e.args[1]:
-        #            # some explanation or hints
-        #            log_error('  ' + h)
-        #    return 1
-        #except AssertionError, e:
-        #    msg = 'assertion failed'
-        #    if str(e):
-        #        msg += ': ' + str(e)
-        #    _report_exception(msg)
-        #    return 2
-        #except KeyboardInterrupt, e:
-        #    _report_exception('interrupted', quiet=True)
-        #    return 2
-        except Exception, e:
-            raise
-            import errno
-            quiet = False
-            if (isinstance(e, IOError) 
-                and hasattr(e, 'errno')
-                and e.errno == errno.EPIPE):
-                quiet = True
-                msg = 'broken pipe'
-            else:
-                msg = str(e).rstrip('\n')
-            _report_exception(msg, quiet)
->>>>>>> 2a8b59ed
             return 2
-
 
 if __name__ == '__main__':
     sys.exit(main(sys.argv))