# Copyright (C) 2004, 2005 by Canonical Ltd

# This program is free software; you can redistribute it and/or modify
# it under the terms of the GNU General Public License as published by
# the Free Software Foundation; either version 2 of the License, or
# (at your option) any later version.

# This program is distributed in the hope that it will be useful,
# but WITHOUT ANY WARRANTY; without even the implied warranty of
# MERCHANTABILITY or FITNESS FOR A PARTICULAR PURPOSE.  See the
# GNU General Public License for more details.

# You should have received a copy of the GNU General Public License
# along with this program; if not, write to the Free Software
# Foundation, Inc., 59 Temple Place, Suite 330, Boston, MA  02111-1307  USA


# TODO: probably should say which arguments are candidates for glob
# expansion on windows and do that at the command level.

# TODO: Help messages for options.

# TODO: Define arguments by objects, rather than just using names.
# Those objects can specify the expected type of the argument, which
# would help with validation and shell completion.

# TODO: "--profile=cum", to change sort order.  Is there any value in leaving
# the profile output behind so it can be interactively examined?

import sys
import os
from warnings import warn
from inspect import getdoc
import errno
import codecs

import bzrlib
from bzrlib.errors import (BzrError, 
                           BzrCheckError,
                           BzrCommandError,
                           BzrOptionError,
                           NotBranchError)
from bzrlib.option import Option
from bzrlib.revisionspec import RevisionSpec
from bzrlib.symbol_versioning import *
import bzrlib.trace
from bzrlib.trace import mutter, note, log_error, warning, be_quiet

plugin_cmds = {}


def register_command(cmd, decorate=False):
    "Utility function to help register a command"
    global plugin_cmds
    k = cmd.__name__
    if k.startswith("cmd_"):
        k_unsquished = _unsquish_command_name(k)
    else:
        k_unsquished = k
    if not plugin_cmds.has_key(k_unsquished):
        plugin_cmds[k_unsquished] = cmd
        mutter('registered plugin command %s', k_unsquished)      
        if decorate and k_unsquished in builtin_command_names():
            return _builtin_commands()[k_unsquished]
    elif decorate:
        result = plugin_cmds[k_unsquished]
        plugin_cmds[k_unsquished] = cmd
        return result
    else:
        log_error('Two plugins defined the same command: %r' % k)
        log_error('Not loading the one in %r' % sys.modules[cmd.__module__])


def _squish_command_name(cmd):
    return 'cmd_' + cmd.replace('-', '_')


def _unsquish_command_name(cmd):
    assert cmd.startswith("cmd_")
    return cmd[4:].replace('_','-')


def _builtin_commands():
    import bzrlib.builtins
    r = {}
    builtins = bzrlib.builtins.__dict__
    for name in builtins:
        if name.startswith("cmd_"):
            real_name = _unsquish_command_name(name)        
            r[real_name] = builtins[name]
    return r

            

def builtin_command_names():
    """Return list of builtin command names."""
    return _builtin_commands().keys()
    

def plugin_command_names():
    return plugin_cmds.keys()


def _get_cmd_dict(plugins_override=True):
    """Return name->class mapping for all commands."""
    d = _builtin_commands()
    if plugins_override:
        d.update(plugin_cmds)
    return d

    
def get_all_cmds(plugins_override=True):
    """Return canonical name and class for all registered commands."""
    for k, v in _get_cmd_dict(plugins_override=plugins_override).iteritems():
        yield k,v


def get_cmd_object(cmd_name, plugins_override=True):
    """Return the canonical name and command class for a command.

    plugins_override
        If true, plugin commands can override builtins.
    """
    from bzrlib.externalcommand import ExternalCommand

    cmd_name = str(cmd_name)            # not unicode

    # first look up this command under the specified name
    cmds = _get_cmd_dict(plugins_override=plugins_override)
    try:
        return cmds[cmd_name]()
    except KeyError:
        pass

    # look for any command which claims this as an alias
    for real_cmd_name, cmd_class in cmds.iteritems():
        if cmd_name in cmd_class.aliases:
            return cmd_class()

    cmd_obj = ExternalCommand.find_command(cmd_name)
    if cmd_obj:
        return cmd_obj

    raise BzrCommandError("unknown command %r" % cmd_name)


class Command(object):
    """Base class for commands.

    Commands are the heart of the command-line bzr interface.

    The command object mostly handles the mapping of command-line
    parameters into one or more bzrlib operations, and of the results
    into textual output.

    Commands normally don't have any state.  All their arguments are
    passed in to the run method.  (Subclasses may take a different
    policy if the behaviour of the instance needs to depend on e.g. a
    shell plugin and not just its Python class.)

    The docstring for an actual command should give a single-line
    summary, then a complete description of the command.  A grammar
    description will be inserted.

    aliases
        Other accepted names for this command.

    takes_args
        List of argument forms, marked with whether they are optional,
        repeated, etc.

                Examples:

                ['to_location', 'from_branch?', 'file*']

                'to_location' is required
                'from_branch' is optional
                'file' can be specified 0 or more times

    takes_options
        List of options that may be given for this command.  These can
        be either strings, referring to globally-defined options,
        or option objects.  Retrieve through options().

    hidden
        If true, this command isn't advertised.  This is typically
        for commands intended for expert users.

    encoding_type
        Command objects will get a 'outf' attribute, which has been
        setup to properly handle encoding of unicode strings.
        encoding_type determines what will happen when characters cannot
        be encoded
            strict - abort if we cannot decode
            replace - put in a bogus character (typically '?')
            exact - do not encode sys.stdout

    """
    aliases = []
    takes_args = []
    takes_options = []
    encoding_type = 'strict'

    hidden = False
    
    def __init__(self):
        """Construct an instance of this command."""
        if self.__doc__ == Command.__doc__:
            warn("No help message set for %r" % self)

    def options(self):
        """Return dict of valid options for this command.

        Maps from long option name to option object."""
        r = dict()
        r['help'] = Option.OPTIONS['help']
        for o in self.takes_options:
            if not isinstance(o, Option):
                o = Option.OPTIONS[o]
            r[o.name] = o
        return r

<<<<<<< HEAD
    def _setup_stdout(self):
        """Return a file linked to stdout, which has proper encoding."""
        assert self.encoding_type in ['strict', 'exact', 'replace']

        # Originally I was using self.stdout, but that looks
        # *way* too much like sys.stdout
        if self.encoding_type == 'exact':
            self.outf = sys.stdout
            return

        output_encoding = getattr(sys.stdout, 'encoding', None)
        if not output_encoding:
            output_encoding = bzrlib.user_encoding
            mutter('encoding stdout bzrlib.user_encoding %r', output_encoding)
        else:
            mutter('encoding stdout log as sys.stdout encoding %r', output_encoding)

        # use 'replace' so that we don't abort if trying to write out
        # in e.g. the default C locale.
        self.outf = codecs.getwriter(output_encoding)(sys.stdout, errors=self.encoding_type)

=======
    @deprecated_method(zero_eight)
>>>>>>> e56abb45
    def run_argv(self, argv):
        """Parse command line and run.
        
        See run_argv_aliases for the 0.8 and beyond api.
        """
        return self.run_argv_aliases(argv)

    def run_argv_aliases(self, argv, alias_argv=None):
        """Parse the command line and run with extra aliases in alias_argv."""
        args, opts = parse_args(self, argv, alias_argv)
        if 'help' in opts:  # e.g. bzr add --help
            from bzrlib.help import help_on_command
            help_on_command(self.name())
            return 0
        # XXX: This should be handled by the parser
        allowed_names = self.options().keys()
        for oname in opts:
            if oname not in allowed_names:
                raise BzrCommandError("option '--%s' is not allowed for"
                                      " command %r" % (oname, self.name()))
        # mix arguments and options into one dictionary
        cmdargs = _match_argform(self.name(), self.takes_args, args)
        cmdopts = {}
        for k, v in opts.items():
            cmdopts[k.replace('-', '_')] = v

        all_cmd_args = cmdargs.copy()
        all_cmd_args.update(cmdopts)

        self._setup_stdout()

        return self.run(**all_cmd_args)
    
    def run(self):
        """Actually run the command.

        This is invoked with the options and arguments bound to
        keyword parameters.

        Return 0 or None if the command was successful, or a non-zero
        shell error code if not.  It's OK for this method to allow
        an exception to raise up.
        """
        raise NotImplementedError()


    def help(self):
        """Return help message for this class."""
        if self.__doc__ is Command.__doc__:
            return None
        return getdoc(self)

    def name(self):
        return _unsquish_command_name(self.__class__.__name__)


def parse_spec(spec):
    """
    >>> parse_spec(None)
    [None, None]
    >>> parse_spec("./")
    ['./', None]
    >>> parse_spec("../@")
    ['..', -1]
    >>> parse_spec("../f/@35")
    ['../f', 35]
    >>> parse_spec('./@revid:john@arbash-meinel.com-20050711044610-3ca0327c6a222f67')
    ['.', 'revid:john@arbash-meinel.com-20050711044610-3ca0327c6a222f67']
    """
    if spec is None:
        return [None, None]
    if '/@' in spec:
        parsed = spec.split('/@')
        assert len(parsed) == 2
        if parsed[1] == "":
            parsed[1] = -1
        else:
            try:
                parsed[1] = int(parsed[1])
            except ValueError:
                pass # We can allow stuff like ./@revid:blahblahblah
            else:
                assert parsed[1] >=0
    else:
        parsed = [spec, None]
    return parsed

def parse_args(command, argv, alias_argv=None):
    """Parse command line.
    
    Arguments and options are parsed at this level before being passed
    down to specific command handlers.  This routine knows, from a
    lookup table, something about the available options, what optargs
    they take, and which commands will accept them.
    """
    # TODO: chop up this beast; make it a method of the Command
    args = []
    opts = {}
    alias_opts = {}

    cmd_options = command.options()
    argsover = False
    proc_aliasarg = True # Are we processing alias_argv now?
    for proc_argv in alias_argv, argv:
        while proc_argv:
            a = proc_argv.pop(0)
            if argsover:
                args.append(a)
                continue
            elif a == '--':
                # We've received a standalone -- No more flags
                argsover = True
                continue
            if a[0] == '-':
                # option names must not be unicode
                a = str(a)
                optarg = None
                if a[1] == '-':
                    mutter("  got option %r", a)
                    if '=' in a:
                        optname, optarg = a[2:].split('=', 1)
                    else:
                        optname = a[2:]
                    if optname not in cmd_options:
                        raise BzrOptionError('unknown long option %r for'
                                             ' command %s' % 
                                             (a, command.name()))
                else:
                    shortopt = a[1:]
                    if shortopt in Option.SHORT_OPTIONS:
                        # Multi-character options must have a space to delimit
                        # their value
                        # ^^^ what does this mean? mbp 20051014
                        optname = Option.SHORT_OPTIONS[shortopt].name
                    else:
                        # Single character short options, can be chained,
                        # and have their value appended to their name
                        shortopt = a[1:2]
                        if shortopt not in Option.SHORT_OPTIONS:
                            # We didn't find the multi-character name, and we
                            # didn't find the single char name
                            raise BzrError('unknown short option %r' % a)
                        optname = Option.SHORT_OPTIONS[shortopt].name

                        if a[2:]:
                            # There are extra things on this option
                            # see if it is the value, or if it is another
                            # short option
                            optargfn = Option.OPTIONS[optname].type
                            if optargfn is None:
                                # This option does not take an argument, so the
                                # next entry is another short option, pack it
                                # back into the list
                                proc_argv.insert(0, '-' + a[2:])
                            else:
                                # This option takes an argument, so pack it
                                # into the array
                                optarg = a[2:]
                
                    if optname not in cmd_options:
                        raise BzrOptionError('unknown short option %r for'
                                             ' command %s' % 
                                             (shortopt, command.name()))
                if optname in opts:
                    # XXX: Do we ever want to support this, e.g. for -r?
                    if proc_aliasarg:
                        raise BzrError('repeated option %r' % a)
                    elif optname in alias_opts:
                        # Replace what's in the alias with what's in the real
                        # argument
                        del alias_opts[optname]
                        del opts[optname]
                        proc_argv.insert(0, a)
                        continue
                    else:
                        raise BzrError('repeated option %r' % a)
                    
                option_obj = cmd_options[optname]
                optargfn = option_obj.type
                if optargfn:
                    if optarg == None:
                        if not proc_argv:
                            raise BzrError('option %r needs an argument' % a)
                        else:
                            optarg = proc_argv.pop(0)
                    opts[optname] = optargfn(optarg)
                    if proc_aliasarg:
                        alias_opts[optname] = optargfn(optarg)
                else:
                    if optarg != None:
                        raise BzrError('option %r takes no argument' % optname)
                    opts[optname] = True
                    if proc_aliasarg:
                        alias_opts[optname] = True
            else:
                args.append(a)
        proc_aliasarg = False # Done with alias argv
    return args, opts


def _match_argform(cmd, takes_args, args):
    argdict = {}

    # step through args and takes_args, allowing appropriate 0-many matches
    for ap in takes_args:
        argname = ap[:-1]
        if ap[-1] == '?':
            if args:
                argdict[argname] = args.pop(0)
        elif ap[-1] == '*': # all remaining arguments
            if args:
                argdict[argname + '_list'] = args[:]
                args = []
            else:
                argdict[argname + '_list'] = None
        elif ap[-1] == '+':
            if not args:
                raise BzrCommandError("command %r needs one or more %s"
                        % (cmd, argname.upper()))
            else:
                argdict[argname + '_list'] = args[:]
                args = []
        elif ap[-1] == '$': # all but one
            if len(args) < 2:
                raise BzrCommandError("command %r needs one or more %s"
                        % (cmd, argname.upper()))
            argdict[argname + '_list'] = args[:-1]
            args[:-1] = []                
        else:
            # just a plain arg
            argname = ap
            if not args:
                raise BzrCommandError("command %r requires argument %s"
                        % (cmd, argname.upper()))
            else:
                argdict[argname] = args.pop(0)
            
    if args:
        raise BzrCommandError("extra argument to command %s: %s"
                              % (cmd, args[0]))

    return argdict



def apply_profiled(the_callable, *args, **kwargs):
    import hotshot
    import tempfile
    import hotshot.stats
    pffileno, pfname = tempfile.mkstemp()
    try:
        prof = hotshot.Profile(pfname)
        try:
            ret = prof.runcall(the_callable, *args, **kwargs) or 0
        finally:
            prof.close()
        stats = hotshot.stats.load(pfname)
        stats.strip_dirs()
        stats.sort_stats('cum')   # 'time'
        ## XXX: Might like to write to stderr or the trace file instead but
        ## print_stats seems hardcoded to stdout
        stats.print_stats(20)
        return ret
    finally:
        os.close(pffileno)
        os.remove(pfname)


def apply_lsprofiled(filename, the_callable, *args, **kwargs):
    from bzrlib.lsprof import profile
    import cPickle
    ret, stats = profile(the_callable, *args, **kwargs)
    stats.sort()
    if filename is None:
        stats.pprint()
    else:
        stats.freeze()
        cPickle.dump(stats, open(filename, 'w'), 2)
        print 'Profile data written to %r.' % filename
    return ret


def get_alias(cmd):
    """Return an expanded alias, or None if no alias exists"""
    import bzrlib.config
    alias = bzrlib.config.GlobalConfig().get_alias(cmd)
    if (alias):
        return alias.split(' ')
    return None


def run_bzr(argv):
    """Execute a command.

    This is similar to main(), but without all the trappings for
    logging and error handling.  
    
    argv
       The command-line arguments, without the program name from argv[0]
       These should already be decoded. All library/test code calling
       run_bzr should be passing valid strings (don't need decoding).
    
    Returns a command status or raises an exception.

    Special master options: these must come before the command because
    they control how the command is interpreted.

    --no-plugins
        Do not load plugin modules at all

    --no-aliases
        Do not allow aliases

    --builtin
        Only use builtin commands.  (Plugins are still allowed to change
        other behaviour.)

    --profile
        Run under the Python hotshot profiler.

    --lsprof
        Run under the Python lsprof profiler.
    """
    argv = list(argv)

    opt_lsprof = opt_profile = opt_no_plugins = opt_builtin =  \
                opt_no_aliases = False
    opt_lsprof_file = None

    # --no-plugins is handled specially at a very early stage. We need
    # to load plugins before doing other command parsing so that they
    # can override commands, but this needs to happen first.

    argv_copy = []
    i = 0
    while i < len(argv):
        a = argv[i]
        if a == '--profile':
            opt_profile = True
        elif a == '--lsprof':
            opt_lsprof = True
        elif a == '--lsprof-file':
            opt_lsprof_file = argv[i + 1]
            i += 1
        elif a == '--no-plugins':
            opt_no_plugins = True
        elif a == '--no-aliases':
            opt_no_aliases = True
        elif a == '--builtin':
            opt_builtin = True
        elif a in ('--quiet', '-q'):
            be_quiet()
        else:
            argv_copy.append(a)
        i += 1

    argv = argv_copy
    if (not argv) or (argv[0] == '--help'):
        from bzrlib.help import help
        if len(argv) > 1:
            help(argv[1])
        else:
            help()
        return 0

    if argv[0] == '--version':
        from bzrlib.builtins import show_version
        show_version()
        return 0
        
    if not opt_no_plugins:
        from bzrlib.plugin import load_plugins
        load_plugins()
    else:
        from bzrlib.plugin import disable_plugins
        disable_plugins()

    alias_argv = None

    if not opt_no_aliases:
        alias_argv = get_alias(argv[0])
        if alias_argv:
            alias_argv = [a.decode(bzrlib.user_encoding) for a in alias_argv]
            argv[0] = alias_argv.pop(0)

    cmd = str(argv.pop(0))

    cmd_obj = get_cmd_object(cmd, plugins_override=not opt_builtin)
    if not getattr(cmd_obj.run_argv, 'is_deprecated', False):
        run = cmd_obj.run_argv
        run_argv = [argv]
    else:
        run = cmd_obj.run_argv_aliases
        run_argv = [argv, alias_argv]

    try:
        if opt_lsprof:
            ret = apply_lsprofiled(opt_lsprof_file, run, *run_argv)
        elif opt_profile:
            ret = apply_profiled(run, *run_argv)
        else:
            ret = run(*run_argv)
        return ret or 0
    finally:
        # reset, in case we may do other commands later within the same process
        be_quiet(False)

def display_command(func):
    """Decorator that suppresses pipe/interrupt errors."""
    def ignore_pipe(*args, **kwargs):
        try:
            result = func(*args, **kwargs)
            sys.stdout.flush()
            return result
        except IOError, e:
            if not hasattr(e, 'errno'):
                raise
            if e.errno != errno.EPIPE:
                raise
            pass
        except KeyboardInterrupt:
            pass
    return ignore_pipe


def main(argv):
    import bzrlib.ui
    from bzrlib.ui.text import TextUIFactory
    ## bzrlib.trace.enable_default_logging()
    bzrlib.trace.log_startup(argv)
    bzrlib.ui.ui_factory = TextUIFactory()

    argv = [a.decode(bzrlib.user_encoding) for a in argv[1:]]
    ret = run_bzr_catch_errors(argv)
    mutter("return code %d", ret)
    return ret


def run_bzr_catch_errors(argv):
    try:
        try:
            return run_bzr(argv)
        finally:
            # do this here inside the exception wrappers to catch EPIPE
            sys.stdout.flush()
    except Exception, e:
        # used to handle AssertionError and KeyboardInterrupt
        # specially here, but hopefully they're handled ok by the logger now
        import errno
        if (isinstance(e, IOError) 
            and hasattr(e, 'errno')
            and e.errno == errno.EPIPE):
            bzrlib.trace.note('broken pipe')
            return 3
        else:
            bzrlib.trace.log_exception()
            if os.environ.get('BZR_PDB'):
                print '**** entering debugger'
                import pdb
                pdb.post_mortem(sys.exc_traceback)
            return 3

if __name__ == '__main__':
    sys.exit(main(sys.argv))<|MERGE_RESOLUTION|>--- conflicted
+++ resolved
@@ -220,7 +220,6 @@
             r[o.name] = o
         return r
 
-<<<<<<< HEAD
     def _setup_stdout(self):
         """Return a file linked to stdout, which has proper encoding."""
         assert self.encoding_type in ['strict', 'exact', 'replace']
@@ -242,9 +241,7 @@
         # in e.g. the default C locale.
         self.outf = codecs.getwriter(output_encoding)(sys.stdout, errors=self.encoding_type)
 
-=======
     @deprecated_method(zero_eight)
->>>>>>> e56abb45
     def run_argv(self, argv):
         """Parse command line and run.
         
