--- conflicted
+++ resolved
@@ -1523,11 +1523,7 @@
             merge_type = ApplyMerge3
 
         if revision is None or len(revision) < 1:
-<<<<<<< HEAD
-            base = (None, "auto")
-=======
             base = [None, None]
->>>>>>> a0daf412
             other = (branch, -1)
         else:
             if len(revision) == 1:
