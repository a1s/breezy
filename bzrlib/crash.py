# Copyright (C) 2009, 2010 Canonical Ltd
#
# This program is free software; you can redistribute it and/or modify
# it under the terms of the GNU General Public License as published by
# the Free Software Foundation; either version 2 of the License, or
# (at your option) any later version.
#
# This program is distributed in the hope that it will be useful,
# but WITHOUT ANY WARRANTY; without even the implied warranty of
# MERCHANTABILITY or FITNESS FOR A PARTICULAR PURPOSE.  See the
# GNU General Public License for more details.
#
# You should have received a copy of the GNU General Public License
# along with this program; if not, write to the Free Software
# Foundation, Inc., 51 Franklin Street, Fifth Floor, Boston, MA 02110-1301 USA


"""Handling and reporting crashes.

A crash is an exception propagated up almost to the top level of Bazaar.

If we have apport <https://launchpad.net/apport/>, we store a report of the
crash using apport into it's /var/crash spool directory, from where the user
can either manually send it to Launchpad.  In some cases (at least Ubuntu
development releases), Apport may pop up a window asking if they want
to send it.

Without apport, we just write a crash report to stderr and the user can report
this manually if the wish.

We never send crash data across the network without user opt-in.

In principle apport can run on any platform though as of Feb 2010 there seem
to be some portability bugs.

To force this off in bzr turn set APPORT_DISABLE in the environment or 
-Dno_apport.
"""

# for interactive testing, try the 'bzr assert-fail' command 
# or see http://code.launchpad.net/~mbp/bzr/bzr-fail
#
# to test with apport it's useful to set
# export APPORT_IGNORE_OBSOLETE_PACKAGES=1

import os
import platform
import pprint
import sys
import time
from StringIO import StringIO

import bzrlib
from bzrlib import (
    config,
    debug,
    osutils,
    plugin,
    trace,
    )


def report_bug(exc_info, stderr):
    if ('no_apport' in debug.debug_flags) or \
        os.environ.get('APPORT_DISABLE', None):
        return report_bug_legacy(exc_info, stderr)
    try:
        if report_bug_to_apport(exc_info, stderr):
            # wrote a file; if None then report the old way
            return
    except ImportError, e:
        trace.mutter("couldn't find apport bug-reporting library: %s" % e)
        pass
    except Exception, e:
        # this should only happen if apport is installed but it didn't
        # work, eg because of an io error writing the crash file
        stderr.write("bzr: failed to report crash using apport:\n "
            "    %r\n" % e)
        pass
    return report_bug_legacy(exc_info, stderr)


def report_bug_legacy(exc_info, err_file):
    """Report a bug by just printing a message to the user."""
    trace.print_exception(exc_info, err_file)
    err_file.write('\n')
    err_file.write('bzr %s on python %s (%s)\n' % \
                       (bzrlib.__version__,
                        bzrlib._format_version_tuple(sys.version_info),
                        platform.platform(aliased=1)))
    err_file.write('arguments: %r\n' % sys.argv)
    err_file.write(
        'encoding: %r, fsenc: %r, lang: %r\n' % (
            osutils.get_user_encoding(), sys.getfilesystemencoding(),
            os.environ.get('LANG')))
    err_file.write("plugins:\n")
    err_file.write(_format_plugin_list())
    err_file.write(
        "\n\n"
        "*** Bazaar has encountered an internal error.  This probably indicates a\n"
        "    bug in Bazaar.  You can help us fix it by filing a bug report at\n"
        "        https://bugs.launchpad.net/bzr/+filebug\n"
        "    including this traceback and a description of the problem.\n"
        )


def report_bug_to_apport(exc_info, stderr):
    """Report a bug to apport for optional automatic filing.

    :returns: The name of the crash file, or None if we didn't write one.
    """
    # this function is based on apport_package_hook.py, but omitting some of the
    # Ubuntu-specific policy about what to report and when

    # if the import fails, the exception will be caught at a higher level and
    # we'll report the error by other means
    import apport

    crash_filename = _write_apport_report_to_file(exc_info)

    if crash_filename is None:
        stderr.write("\n"
            "apport is set to ignore crashes in this version of bzr.\n"
            )
    else:
        trace.print_exception(exc_info, stderr)
        stderr.write("\n"
            "You can report this problem to Bazaar's developers by running\n"
            "    apport-bug %s\n"
            "if a bug-reporting window does not automatically appear.\n"
            % (crash_filename))
        # XXX: on Windows, Mac, and other platforms where we might have the
        # apport libraries but not have an apport always running, we could
        # synchronously file now

    return crash_filename


def _write_apport_report_to_file(exc_info):
    import traceback
    from apport.report import Report

    exc_type, exc_object, exc_tb = exc_info

    pr = Report()
<<<<<<< HEAD
    # add_proc_info gives you the memory map of the process, which is not so
    # useful for Bazaar but does tell you what binary libraries are loaded.
    # More importantly it sets the ExecutablePath, InterpreterPath, etc.
=======
    # add_proc_info gets the executable and interpreter path, which is needed,
    # plus some less useful stuff like the memory map
>>>>>>> d14b799d
    pr.add_proc_info()
    pr.add_user_info()

    # Package and SourcePackage are needed so that apport will report about even
    # non-packaged versions of bzr; also this reports on their packaged
    # dependencies which is useful.
    pr['SourcePackage'] = 'bzr'
    pr['Package'] = 'bzr'

    pr['CommandLine'] = pprint.pformat(sys.argv)
    pr['BzrVersion'] = bzrlib.__version__
    pr['PythonVersion'] = bzrlib._format_version_tuple(sys.version_info)
    pr['Platform'] = platform.platform(aliased=1)
    pr['UserEncoding'] = osutils.get_user_encoding()
    pr['FileSystemEncoding'] = sys.getfilesystemencoding()
    pr['Locale'] = os.environ.get('LANG')
    pr['BzrPlugins'] = _format_plugin_list()
    pr['PythonLoadedModules'] = _format_module_list()
    pr['BzrDebugFlags'] = pprint.pformat(debug.debug_flags)

    # actually we'd rather file directly against the upstream product, but
    # apport does seem to count on there being one in there; we might need to
    # redirect it elsewhere anyhow
    pr['SourcePackage'] = 'bzr'
    pr['Package'] = 'bzr'

    # tell apport to file directly against the bzr package using 
    # <https://bugs.edge.launchpad.net/bzr/+bug/391015>
    #
    # XXX: unfortunately apport may crash later if the crashdb definition
    # file isn't present
    pr['CrashDb'] = 'bzr'

    tb_file = StringIO()
    traceback.print_exception(exc_type, exc_object, exc_tb, file=tb_file)
    pr['Traceback'] = tb_file.getvalue()

    _attach_log_tail(pr)

    # We want to use the 'bzr' crashdb so that it gets sent directly upstream,
    # which is a reasonable default for most internal errors.  However, if we
    # set it here then apport will crash later if it doesn't know about that
    # crashdb.  Instead, we rely on the bzr package installing both a
    # source hook telling crashes to go to this crashdb, and a crashdb
    # configuration describing it.

    # these may contain some sensitive info (smtp_passwords)
    # TODO: strip that out and attach the rest
    #
    #attach_file_if_exists(report,
    #   os.path.join(dot_bzr, 'bazaar.conf', 'BzrConfig')
    #attach_file_if_exists(report,
    #   os.path.join(dot_bzr, 'locations.conf', 'BzrLocations')
    
    # strip username, hostname, etc
    pr.anonymize()

    if pr.check_ignored():
        # eg configured off in ~/.apport-ignore.xml
        return None
    else:
        crash_file_name, crash_file = _open_crash_file()
        pr.write(crash_file)
        crash_file.close()
        return crash_file_name


def _attach_log_tail(pr):
    try:
        bzr_log = open(trace._get_bzr_log_filename(), 'rt')
    except (IOError, OSError), e:
        pr['BzrLogTail'] = repr(e)
        return
    try:
        lines = bzr_log.readlines()
        pr['BzrLogTail'] = ''.join(lines[-40:])
    finally:
        bzr_log.close()


def _open_crash_file():
    crash_dir = config.crash_dir()
    if not osutils.isdir(crash_dir):
        # on unix this should be /var/crash and should already exist; on
        # Windows or if it's manually configured it might need to be created,
        # and then it should be private
        os.makedirs(crash_dir, mode=0600)
    date_string = time.strftime('%Y-%m-%dT%H:%M', time.gmtime())
    # XXX: getuid doesn't work on win32, but the crash directory is per-user
    if sys.platform == 'win32':
        user_part = ''
    else:
        user_part = '.%d' % os.getuid()
    filename = osutils.pathjoin(
        crash_dir,
        'bzr%s.%s.crash' % (
            user_part,
            date_string))
    # be careful here that people can't play tmp-type symlink mischief in the
    # world-writable directory
    return filename, os.fdopen(
        os.open(filename, 
            os.O_WRONLY|os.O_CREAT|os.O_EXCL,
            0600),
        'w')


def _format_plugin_list():
    plugin_lines = []
    for name, a_plugin in sorted(plugin.plugins().items()):
        plugin_lines.append("  %-20s %s [%s]" %
            (name, a_plugin.path(), a_plugin.__version__))
    return '\n'.join(plugin_lines)


def _format_module_list():
    return pprint.pformat(sys.modules)<|MERGE_RESOLUTION|>--- conflicted
+++ resolved
@@ -143,14 +143,9 @@
     exc_type, exc_object, exc_tb = exc_info
 
     pr = Report()
-<<<<<<< HEAD
     # add_proc_info gives you the memory map of the process, which is not so
     # useful for Bazaar but does tell you what binary libraries are loaded.
     # More importantly it sets the ExecutablePath, InterpreterPath, etc.
-=======
-    # add_proc_info gets the executable and interpreter path, which is needed,
-    # plus some less useful stuff like the memory map
->>>>>>> d14b799d
     pr.add_proc_info()
     pr.add_user_info()
 
