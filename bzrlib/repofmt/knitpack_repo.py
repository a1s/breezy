--- conflicted
+++ resolved
@@ -23,21 +23,15 @@
 
 from bzrlib import (
     bzrdir,
-<<<<<<< HEAD
     debug,
     errors,
+    knit,
     osutils,
     pack,
     revision as _mod_revision,
     trace,
     tsort,
     ui,
-=======
-    knit,
-    osutils,
-    revision as _mod_revision,
-    tsort,
->>>>>>> 6bb14bf4
     xml5,
     xml6,
     xml7,
