# Copyright (C) 2005, 2006, 2007 Canonical Ltd
#
# This program is free software; you can redistribute it and/or modify
# it under the terms of the GNU General Public License as published by
# the Free Software Foundation; either version 2 of the License, or
# (at your option) any later version.
#
# This program is distributed in the hope that it will be useful,
# but WITHOUT ANY WARRANTY; without even the implied warranty of
# MERCHANTABILITY or FITNESS FOR A PARTICULAR PURPOSE.  See the
# GNU General Public License for more details.
#
# You should have received a copy of the GNU General Public License
# along with this program; if not, write to the Free Software
# Foundation, Inc., 59 Temple Place, Suite 330, Boston, MA  02111-1307  USA

from bzrlib.lazy_import import lazy_import
lazy_import(globals(), """
from bzrlib import (
        file_names,
        )
from bzrlib.index import InMemoryGraphIndex, GraphIndex, CombinedGraphIndex
from bzrlib.knit import KnitGraphIndex
from bzrlib.store import revision
""")
from bzrlib import (
    bzrdir,
    deprecated_graph,
    errors,
    knit,
    lockable_files,
    lockdir,
    osutils,
    transactions,
    xml5,
    xml7,
    )

from bzrlib.decorators import needs_read_lock, needs_write_lock
from bzrlib.repository import (
    MetaDirRepository,
    MetaDirRepositoryFormat,
    RepositoryFormat,
    RootCommitBuilder,
    )
import bzrlib.revision as _mod_revision
from bzrlib.store.revision.knit import KnitRevisionStore
from bzrlib.store.versioned import VersionedFileStore
from bzrlib.trace import mutter, note, warning


class _KnitParentsProvider(object):

    def __init__(self, knit):
        self._knit = knit

    def __repr__(self):
        return 'KnitParentsProvider(%r)' % self._knit

    def get_parents(self, revision_ids):
        parents_list = []
        for revision_id in revision_ids:
            if revision_id == _mod_revision.NULL_REVISION:
                parents = []
            else:
                try:
                    parents = self._knit.get_parents_with_ghosts(revision_id)
                except errors.RevisionNotPresent:
                    parents = None
                else:
                    if len(parents) == 0:
                        parents = [_mod_revision.NULL_REVISION]
            parents_list.append(parents)
        return parents_list


class KnitRepository(MetaDirRepository):
    """Knit format repository."""

    _serializer = xml5.serializer_v5

    def _warn_if_deprecated(self):
        # This class isn't deprecated
        pass

    def _inventory_add_lines(self, inv_vf, revid, parents, lines):
        inv_vf.add_lines_with_ghosts(revid, parents, lines)

    @needs_read_lock
    def _all_revision_ids(self):
        """See Repository.all_revision_ids()."""
        # Knits get the revision graph from the index of the revision knit, so
        # it's always possible even if they're on an unlistable transport.
        return self._revision_store.all_revision_ids(self.get_transaction())

    def fileid_involved_between_revs(self, from_revid, to_revid):
        """Find file_id(s) which are involved in the changes between revisions.

        This determines the set of revisions which are involved, and then
        finds all file ids affected by those revisions.
        """
        from_revid = osutils.safe_revision_id(from_revid)
        to_revid = osutils.safe_revision_id(to_revid)
        vf = self._get_revision_vf()
        from_set = set(vf.get_ancestry(from_revid))
        to_set = set(vf.get_ancestry(to_revid))
        changed = to_set.difference(from_set)
        return self._fileid_involved_by_set(changed)

    def fileid_involved(self, last_revid=None):
        """Find all file_ids modified in the ancestry of last_revid.

        :param last_revid: If None, last_revision() will be used.
        """
        if not last_revid:
            changed = set(self.all_revision_ids())
        else:
            changed = set(self.get_ancestry(last_revid))
        if None in changed:
            changed.remove(None)
        return self._fileid_involved_by_set(changed)

    @needs_read_lock
    def get_ancestry(self, revision_id, topo_sorted=True):
        """Return a list of revision-ids integrated by a revision.
        
        This is topologically sorted, unless 'topo_sorted' is specified as
        False.
        """
        if _mod_revision.is_null(revision_id):
            return [None]
        revision_id = osutils.safe_revision_id(revision_id)
        vf = self._get_revision_vf()
        try:
            return [None] + vf.get_ancestry(revision_id, topo_sorted)
        except errors.RevisionNotPresent:
            raise errors.NoSuchRevision(self, revision_id)

    @needs_read_lock
    def get_revision(self, revision_id):
        """Return the Revision object for a named revision"""
        revision_id = osutils.safe_revision_id(revision_id)
        return self.get_revision_reconcile(revision_id)

    @needs_read_lock
    def get_revision_graph(self, revision_id=None):
        """Return a dictionary containing the revision graph.

        :param revision_id: The revision_id to get a graph from. If None, then
        the entire revision graph is returned. This is a deprecated mode of
        operation and will be removed in the future.
        :return: a dictionary of revision_id->revision_parents_list.
        """
        # special case NULL_REVISION
        if revision_id == _mod_revision.NULL_REVISION:
            return {}
        revision_id = osutils.safe_revision_id(revision_id)
        a_weave = self._get_revision_vf()
        if revision_id is None:
            return a_weave.get_graph()
        entire_graph = a_weave.get_graph()
        if revision_id not in a_weave:
            raise errors.NoSuchRevision(self, revision_id)
        else:
<<<<<<< HEAD
            return a_weave.get_graph([revision_id])
=======
            # add what can be reached from revision_id
            result = {}
            pending = set([revision_id])
            while len(pending) > 0:
                node = pending.pop()
                result[node] = tuple(a_weave.get_parents(node))
                for revision_id in result[node]:
                    if revision_id not in result:
                        pending.add(revision_id)
            return result
>>>>>>> 8194fed4

    @needs_read_lock
    def get_revision_graph_with_ghosts(self, revision_ids=None):
        """Return a graph of the revisions with ghosts marked as applicable.

        :param revision_ids: an iterable of revisions to graph or None for all.
        :return: a Graph object with the graph reachable from revision_ids.
        """
        result = deprecated_graph.Graph()
        vf = self._get_revision_vf()
        versions = set(vf.versions())
        if not revision_ids:
            pending = set(self.all_revision_ids())
            required = set([])
        else:
            pending = set(osutils.safe_revision_id(r) for r in revision_ids)
            # special case NULL_REVISION
            if _mod_revision.NULL_REVISION in pending:
                pending.remove(_mod_revision.NULL_REVISION)
            required = set(pending)
        done = set([])
        while len(pending):
            revision_id = pending.pop()
            if not revision_id in versions:
                if revision_id in required:
                    raise errors.NoSuchRevision(self, revision_id)
                # a ghost
                result.add_ghost(revision_id)
                # mark it as done so we don't try for it again.
                done.add(revision_id)
                continue
            parent_ids = vf.get_parents_with_ghosts(revision_id)
            for parent_id in parent_ids:
                # is this queued or done ?
                if (parent_id not in pending and
                    parent_id not in done):
                    # no, queue it.
                    pending.add(parent_id)
            result.add_node(revision_id, parent_ids)
            done.add(revision_id)
        return result

    def _get_revision_vf(self):
        """:return: a versioned file containing the revisions."""
        vf = self._revision_store.get_revision_file(self.get_transaction())
        return vf

    def _get_history_vf(self):
        """Get a versionedfile whose history graph reflects all revisions.

        For knit repositories, this is the revision knit.
        """
        return self._get_revision_vf()

    @needs_write_lock
    def reconcile(self, other=None, thorough=False):
        """Reconcile this repository."""
        from bzrlib.reconcile import KnitReconciler
        reconciler = KnitReconciler(self, thorough=thorough)
        reconciler.reconcile()
        return reconciler
    
    def revision_parents(self, revision_id):
        revision_id = osutils.safe_revision_id(revision_id)
        return self._get_revision_vf().get_parents(revision_id)

    def _make_parents_provider(self):
        return _KnitParentsProvider(self._get_revision_vf())


class KnitRepository3(KnitRepository):

    def __init__(self, _format, a_bzrdir, control_files, _revision_store,
                 control_store, text_store):
        KnitRepository.__init__(self, _format, a_bzrdir, control_files,
                              _revision_store, control_store, text_store)
        self._serializer = xml7.serializer_v7

    def deserialise_inventory(self, revision_id, xml):
        """Transform the xml into an inventory object. 

        :param revision_id: The expected revision id of the inventory.
        :param xml: A serialised inventory.
        """
        result = self._serializer.read_inventory_from_string(xml)
        assert result.root.revision is not None
        return result

    def serialise_inventory(self, inv):
        """Transform the inventory object into XML text.

        :param revision_id: The expected revision id of the inventory.
        :param xml: A serialised inventory.
        """
        assert inv.revision_id is not None
        assert inv.root.revision is not None
        return KnitRepository.serialise_inventory(self, inv)

    def get_commit_builder(self, branch, parents, config, timestamp=None,
                           timezone=None, committer=None, revprops=None,
                           revision_id=None):
        """Obtain a CommitBuilder for this repository.
        
        :param branch: Branch to commit to.
        :param parents: Revision ids of the parents of the new revision.
        :param config: Configuration to use.
        :param timestamp: Optional timestamp recorded for commit.
        :param timezone: Optional timezone for timestamp.
        :param committer: Optional committer to set for commit.
        :param revprops: Optional dictionary of revision properties.
        :param revision_id: Optional revision id.
        """
        revision_id = osutils.safe_revision_id(revision_id)
        result = RootCommitBuilder(self, parents, config, timestamp, timezone,
                                 committer, revprops, revision_id)
        self.start_write_group()
        return result


class GraphKnitRevisionStore(KnitRevisionStore):
    """An object to adapt access from RevisionStore's to use GraphKnits.

    This should not live through to production: by production time we should
    have fully integrated the new indexing and have new data for the
    repository classes; also we may choose not to do a Knit1 compatible
    new repository, just a Knit3 one. If neither of these happen, this 
    should definately be cleaned up before merging.

    This class works by replacing the original RevisionStore.
    We need to do this because the GraphKnitRevisionStore is less
    isolated in its layering - it uses services from the repo.

    DEFECTS:
     - unlock writes an index even on error. This is fine while we are writing
       data to knits, but we really should not use unlock to trigger writes,
       rather operations should finish explicitly.
    """

    def __init__(self, repo, revisionstore):
        """Create a GraphKnitRevisionStore on repo with revisionstore.

        This will store its state in the Repository, use the
        revision-indices FileNames to provide a KnitGraphIndex,
        and at the end of transactions write new indices.
        """
        KnitRevisionStore.__init__(self, revisionstore.versioned_file_store)
        self.repo = repo
        self._serializer = revisionstore._serializer

    def _ensure_names_loaded(self):
        if self.repo._revision_indices is None:
            index_transport = self.get_indices_transport()
            self.repo._revision_indices = file_names.FileNames(
                index_transport, 'index')
            self.repo._revision_indices.load()

    def get_indices_transport(self):
        return self.versioned_file_store._transport.clone('indices')

    def get_revision_file(self, transaction):
        """Get the revision versioned file object."""
        if getattr(self.repo, '_revision_knit', None) is not None:
            return self.repo._revision_knit
        index_transport = self.get_indices_transport()
        indices = []
        self._ensure_names_loaded()
        def _cmp(x, y): return cmp(int(x), int(y))
        for name in sorted(self.repo._revision_indices.names(), cmp=_cmp, reverse=True):
            # TODO: maybe this should expose size to us  to allow
            # sorting of the indices for better performance ?
            index_name = self.name_to_revision_index_name(name)
            indices.append(GraphIndex(index_transport, index_name))
        if self.repo.is_in_write_group():
            # allow writing: queue writes to a new index
            indices.append(self.repo._revision_write_index)
            add_callback = self.repo._revision_write_index.add_nodes
        else:
            add_callback = None # no data-adding permitted.
        self.repo._revision_all_indices = CombinedGraphIndex(indices)
        knit_index = KnitGraphIndex(self.repo._revision_all_indices,
            add_callback=add_callback)
        self.repo._revision_knit = knit.KnitVersionedFile(
            'revisions', index_transport.clone('..'),
            self.repo.control_files._file_mode,
            create=False, access_mode=self.repo.control_files._lock_mode,
            index=knit_index, delta=False, factory=knit.KnitPlainFactory())
        return self.repo._revision_knit

    def get_signature_file(self, transaction):
        """Get the signature versioned file object."""
        if getattr(self.repo, '_signature_knit', None) is not None:
            return self.repo._signature_knit
        index_transport = self.get_indices_transport()
        indices = []
        self._ensure_names_loaded()
        def _cmp(x, y): return cmp(int(x), int(y))
        for name in sorted(self.repo._revision_indices.names(), cmp=_cmp, reverse=True):
            # TODO: maybe this should expose size to us  to allow
            # sorting of the indices for better performance ?
            index_name = self.name_to_signature_index_name(name)
            indices.append(GraphIndex(index_transport, index_name))
        if self.repo.is_in_write_group():
            # allow writing: queue writes to a new index
            indices.append(self.repo._signature_write_index)
            add_callback = self.repo._signature_write_index.add_nodes
        else:
            add_callback = None # no data-adding permitted.
        self.repo._signature_all_indices = CombinedGraphIndex(indices)
        knit_index = KnitGraphIndex(self.repo._signature_all_indices,
            add_callback=add_callback, parents=False)
        self.repo._signature_knit = knit.KnitVersionedFile(
            'signatures', index_transport.clone('..'),
            self.repo.control_files._file_mode,
            create=False, access_mode=self.repo.control_files._lock_mode,
            index=knit_index, delta=False, factory=knit.KnitPlainFactory())
        return self.repo._signature_knit

    def flush(self):
        """Write out pending indices."""
        # if any work has been done, allocate a new name
        if (getattr(self.repo, '_revision_knit', None) is not None or
            getattr(self.repo, '_signature_knit', None) is not None):
            new_name = self.repo._revision_indices.allocate()
            self.repo._revision_indices.save()
        else:
            # no knits actually accessed
            return
        index_transport = self.get_indices_transport()
        # write a revision index (might be empty)
        new_index_name = self.name_to_revision_index_name(new_name)
        index_transport.put_file(new_index_name,
            self.repo._revision_write_index.finish())
        self.repo._revision_write_index = None
        if self.repo._revision_all_indices is not None:
            # revisions 'knit' accessed : update it.
            self.repo._revision_all_indices.insert_index(0,
                GraphIndex(index_transport, new_index_name))
            # remove the write buffering index. XXX: API break
            # - clearly we need a remove_index call too.
            del self.repo._revision_all_indices._indices[-1]
        # write a signatures index (might be empty)
        new_index_name = self.name_to_signature_index_name(new_name)
        index_transport.put_file(new_index_name,
            self.repo._signature_write_index.finish())
        self.repo._signature_write_index = None
        if self.repo._signature_all_indices is not None:
            # sigatures 'knit' accessed : update it.
            self.repo._signature_all_indices.insert_index(0,
                GraphIndex(index_transport, new_index_name))
            # remove the write buffering index. XXX: API break
            # - clearly we need a remove_index call too.
            del self.repo._signature_all_indices._indices[-1]

    def name_to_revision_index_name(self, name):
        """The revision index is the name + .rix."""
        return name + '.rix'

    def name_to_signature_index_name(self, name):
        """The signature index is the name + .six."""
        return name + '.six'

    def reset(self):
        """Clear all cached data."""
        # the packs that exist
        self.repo._revision_indices = None
        # cached revision data
        self.repo._revision_knit = None
        self.repo._revision_write_index = None
        self.repo._revision_all_indices = None
        # cached signature data
        self.repo._signature_knit = None
        self.repo._signature_write_index = None
        self.repo._signature_all_indices = None

    def setup(self):
        # setup in-memory indices to accumulate data.
        if self.repo.control_files._lock_mode != 'w':
            raise errors.NotWriteLocked(self)
        self.repo._revision_write_index = InMemoryGraphIndex(1)
        self.repo._signature_write_index = InMemoryGraphIndex(0)
        # if knit indices have been handed out, add a mutable
        # index to them
        if self.repo._revision_knit is not None:
            self.repo._revision_all_indices.insert_index(0, self.repo._revision_write_index)
            self.repo._revision_knit._index._add_callback = self.repo._revision_write_index.add_nodes
        if self.repo._signature_knit is not None:
            self.repo._signature_all_indices.insert_index(0, self.repo._signature_write_index)
            self.repo._signature_knit._index._add_callback = self.repo._signature_write_index.add_nodes


class GraphKnitRepository1(KnitRepository):
    """Experimental graph-knit using repository."""

    def __init__(self, _format, a_bzrdir, control_files, _revision_store,
                 control_store, text_store):
        KnitRepository.__init__(self, _format, a_bzrdir, control_files,
                              _revision_store, control_store, text_store)
        self._revision_store = GraphKnitRevisionStore(self, self._revision_store)

    def _abort_write_group(self):
        # FIXME: just drop the transient index.
        self._revision_store.reset()

    def _refresh_data(self):
        if self.control_files._lock_count==1:
            self._revision_store.reset()

    def _start_write_group(self):
        self._revision_store.setup()

    def _commit_write_group(self):
        self._revision_store.flush()
        self._revision_store.reset()


class GraphKnitRepository3(KnitRepository3):
    """Experimental graph-knit using subtrees repository."""

    def __init__(self, _format, a_bzrdir, control_files, _revision_store,
                 control_store, text_store):
        KnitRepository3.__init__(self, _format, a_bzrdir, control_files,
                              _revision_store, control_store, text_store)
        self._revision_store = GraphKnitRevisionStore(self, self._revision_store)

    def _abort_write_group(self):
        # FIXME: just drop the transient index.
        self._revision_store.reset()

    def _refresh_data(self):
        if self.control_files._lock_count==1:
            self._revision_store.reset()

    def _start_write_group(self):
        self._revision_store.setup()

    def _commit_write_group(self):
        self._revision_store.flush()
        self._revision_store.reset()


class RepositoryFormatKnit(MetaDirRepositoryFormat):
    """Bzr repository knit format (generalized). 

    This repository format has:
     - knits for file texts and inventory
     - hash subdirectory based stores.
     - knits for revisions and signatures
     - TextStores for revisions and signatures.
     - a format marker of its own
     - an optional 'shared-storage' flag
     - an optional 'no-working-trees' flag
     - a LockDir lock
    """

    def _get_control_store(self, repo_transport, control_files):
        """Return the control store for this repository."""
        return VersionedFileStore(
            repo_transport,
            prefixed=False,
            file_mode=control_files._file_mode,
            versionedfile_class=knit.KnitVersionedFile,
            versionedfile_kwargs={'factory':knit.KnitPlainFactory()},
            )

    def _get_revision_store(self, repo_transport, control_files):
        """See RepositoryFormat._get_revision_store()."""
        versioned_file_store = VersionedFileStore(
            repo_transport,
            file_mode=control_files._file_mode,
            prefixed=False,
            precious=True,
            versionedfile_class=knit.KnitVersionedFile,
            versionedfile_kwargs={'delta':False,
                                  'factory':knit.KnitPlainFactory(),
                                 },
            escaped=True,
            )
        return KnitRevisionStore(versioned_file_store)

    def _get_text_store(self, transport, control_files):
        """See RepositoryFormat._get_text_store()."""
        return self._get_versioned_file_store('knits',
                                  transport,
                                  control_files,
                                  versionedfile_class=knit.KnitVersionedFile,
                                  versionedfile_kwargs={
                                      'create_parent_dir':True,
                                      'delay_create':True,
                                      'dir_mode':control_files._dir_mode,
                                  },
                                  escaped=True)

    def initialize(self, a_bzrdir, shared=False):
        """Create a knit format 1 repository.

        :param a_bzrdir: bzrdir to contain the new repository; must already
            be initialized.
        :param shared: If true the repository will be initialized as a shared
                       repository.
        """
        mutter('creating repository in %s.', a_bzrdir.transport.base)
        dirs = ['revision-store', 'knits']
        files = []
        utf8_files = [('format', self.get_format_string())]
        
        self._upload_blank_content(a_bzrdir, dirs, files, utf8_files, shared)
        repo_transport = a_bzrdir.get_repository_transport(None)
        control_files = lockable_files.LockableFiles(repo_transport,
                                'lock', lockdir.LockDir)
        control_store = self._get_control_store(repo_transport, control_files)
        transaction = transactions.WriteTransaction()
        # trigger a write of the inventory store.
        control_store.get_weave_or_empty('inventory', transaction)
        _revision_store = self._get_revision_store(repo_transport, control_files)
        # the revision id here is irrelevant: it will not be stored, and cannot
        # already exist.
        _revision_store.has_revision_id('A', transaction)
        _revision_store.get_signature_file(transaction)
        return self.open(a_bzrdir=a_bzrdir, _found=True)

    def open(self, a_bzrdir, _found=False, _override_transport=None):
        """See RepositoryFormat.open().
        
        :param _override_transport: INTERNAL USE ONLY. Allows opening the
                                    repository at a slightly different url
                                    than normal. I.e. during 'upgrade'.
        """
        if not _found:
            format = RepositoryFormat.find_format(a_bzrdir)
            assert format.__class__ ==  self.__class__
        if _override_transport is not None:
            repo_transport = _override_transport
        else:
            repo_transport = a_bzrdir.get_repository_transport(None)
        control_files = lockable_files.LockableFiles(repo_transport,
                                'lock', lockdir.LockDir)
        text_store = self._get_text_store(repo_transport, control_files)
        control_store = self._get_control_store(repo_transport, control_files)
        _revision_store = self._get_revision_store(repo_transport, control_files)
        return self.repository_class(_format=self,
                              a_bzrdir=a_bzrdir,
                              control_files=control_files,
                              _revision_store=_revision_store,
                              control_store=control_store,
                              text_store=text_store)


class RepositoryFormatKnit1(RepositoryFormatKnit):
    """Bzr repository knit format 1.

    This repository format has:
     - knits for file texts and inventory
     - hash subdirectory based stores.
     - knits for revisions and signatures
     - TextStores for revisions and signatures.
     - a format marker of its own
     - an optional 'shared-storage' flag
     - an optional 'no-working-trees' flag
     - a LockDir lock

    This format was introduced in bzr 0.8.
    """

    repository_class = KnitRepository

    def __ne__(self, other):
        return self.__class__ is not other.__class__

    def get_format_string(self):
        """See RepositoryFormat.get_format_string()."""
        return "Bazaar-NG Knit Repository Format 1"

    def get_format_description(self):
        """See RepositoryFormat.get_format_description()."""
        return "Knit repository format 1"

    def check_conversion_target(self, target_format):
        pass


class RepositoryFormatKnit3(RepositoryFormatKnit):
    """Bzr repository knit format 2.

    This repository format has:
     - knits for file texts and inventory
     - hash subdirectory based stores.
     - knits for revisions and signatures
     - TextStores for revisions and signatures.
     - a format marker of its own
     - an optional 'shared-storage' flag
     - an optional 'no-working-trees' flag
     - a LockDir lock
     - support for recording full info about the tree root
     - support for recording tree-references
    """

    repository_class = KnitRepository3
    rich_root_data = True
    supports_tree_reference = True

    def _get_matching_bzrdir(self):
        return bzrdir.format_registry.make_bzrdir('dirstate-with-subtree')

    def _ignore_setting_bzrdir(self, format):
        pass

    _matchingbzrdir = property(_get_matching_bzrdir, _ignore_setting_bzrdir)

    def check_conversion_target(self, target_format):
        if not target_format.rich_root_data:
            raise errors.BadConversionTarget(
                'Does not support rich root data.', target_format)
        if not getattr(target_format, 'supports_tree_reference', False):
            raise errors.BadConversionTarget(
                'Does not support nested trees', target_format)
            
    def get_format_string(self):
        """See RepositoryFormat.get_format_string()."""
        return "Bazaar Knit Repository Format 3 (bzr 0.15)\n"

    def get_format_description(self):
        """See RepositoryFormat.get_format_description()."""
        return "Knit repository format 3"


class RepositoryFormatGraphKnit1(RepositoryFormatKnit):
    """Experimental repository with knit1 style data.

    This repository format has:
     - knits for file texts and inventory
     - hash subdirectory based stores.
     - knits for revisions and signatures
     - uses a GraphKnitIndex for revisions.knit.
     - TextStores for revisions and signatures.
     - a format marker of its own
     - an optional 'shared-storage' flag
     - an optional 'no-working-trees' flag
     - a LockDir lock

    This format was introduced in bzr.dev.
    """

    repository_class = GraphKnitRepository1

    def _get_matching_bzrdir(self):
        return bzrdir.format_registry.make_bzrdir('experimental')

    def _ignore_setting_bzrdir(self, format):
        pass

    _matchingbzrdir = property(_get_matching_bzrdir, _ignore_setting_bzrdir)

    def __ne__(self, other):
        return self.__class__ is not other.__class__

    def get_format_string(self):
        """See RepositoryFormat.get_format_string()."""
        return "Bazaar Experimental no-subtrees\n"

    def get_format_description(self):
        """See RepositoryFormat.get_format_description()."""
        return "Experimental no-subtrees"

    def check_conversion_target(self, target_format):
        pass

    def initialize(self, a_bzrdir, shared=False):
        """Create an experimental repository.

        :param a_bzrdir: bzrdir to contain the new repository; must already
            be initialized.
        :param shared: If true the repository will be initialized as a shared
                       repository.
        """
        # setup a basic Knit1 repository.
        result = RepositoryFormatKnit.initialize(self, a_bzrdir, shared)
        _knit_to_experimental(result, a_bzrdir)
        return result


def _knit_to_experimental(result, a_bzrdir):
    """Convert a knit1/3 repo to an experimental layout repo."""
    # and adapt it to a GraphKnit repo
    mutter('changing to GraphKnit1 repository in %s.', a_bzrdir.transport.base)
    repo_transport = a_bzrdir.get_repository_transport(None)
    repo_transport.mkdir('indices')
    names = file_names.FileNames(
        repo_transport.clone('indices'), 'index')
    names.initialise()
    names.save()
    repo_transport.delete('revisions.kndx')
    repo_transport.delete('signatures.kndx')


class RepositoryFormatGraphKnit3(RepositoryFormatKnit3):
    """Experimental repository with knit3 style data.

    This repository format has:
     - knits for file texts and inventory
     - hash subdirectory based stores.
     - knits for revisions and signatures
     - uses a GraphKnitIndex for revisions.knit.
     - TextStores for revisions and signatures.
     - a format marker of its own
     - an optional 'shared-storage' flag
     - an optional 'no-working-trees' flag
     - a LockDir lock
     - support for recording full info about the tree root
     - support for recording tree-references
    """

    repository_class = GraphKnitRepository3

    def _get_matching_bzrdir(self):
        return bzrdir.format_registry.make_bzrdir('experimental-subtree')

    def _ignore_setting_bzrdir(self, format):
        pass

    _matchingbzrdir = property(_get_matching_bzrdir, _ignore_setting_bzrdir)

    def get_format_string(self):
        """See RepositoryFormat.get_format_string()."""
        return "Bazaar Experimental subtrees\n"

    def get_format_description(self):
        """See RepositoryFormat.get_format_description()."""
        return "Experimental no-subtrees\n"

    def initialize(self, a_bzrdir, shared=False):
        """Create an experimental repository.

        :param a_bzrdir: bzrdir to contain the new repository; must already
            be initialized.
        :param shared: If true the repository will be initialized as a shared
                       repository.
        """
        # setup a basic Knit1 repository.
        result = RepositoryFormatKnit.initialize(self, a_bzrdir, shared)
        _knit_to_experimental(result, a_bzrdir)
        return result<|MERGE_RESOLUTION|>--- conflicted
+++ resolved
@@ -158,24 +158,10 @@
         a_weave = self._get_revision_vf()
         if revision_id is None:
             return a_weave.get_graph()
-        entire_graph = a_weave.get_graph()
         if revision_id not in a_weave:
             raise errors.NoSuchRevision(self, revision_id)
         else:
-<<<<<<< HEAD
             return a_weave.get_graph([revision_id])
-=======
-            # add what can be reached from revision_id
-            result = {}
-            pending = set([revision_id])
-            while len(pending) > 0:
-                node = pending.pop()
-                result[node] = tuple(a_weave.get_parents(node))
-                for revision_id in result[node]:
-                    if revision_id not in result:
-                        pending.add(revision_id)
-            return result
->>>>>>> 8194fed4
 
     @needs_read_lock
     def get_revision_graph_with_ghosts(self, revision_ids=None):
