--- conflicted
+++ resolved
@@ -817,11 +817,7 @@
         # iteration interface offered at all for repositories. We could make
         # _iter_inventory_xmls be part of the contract, even if kept private.
         inv_to_str = self._serializer.write_inventory_to_string
-<<<<<<< HEAD
-        for inv in self.iter_inventories(revision_ids, ordering):
-=======
         for inv in self.iter_inventories(revision_ids, ordering=ordering):
->>>>>>> 768ad800
             yield inv_to_str(inv), inv.revision_id
 
     def _find_present_inventory_keys(self, revision_keys):
