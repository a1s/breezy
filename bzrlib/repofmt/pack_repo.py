--- conflicted
+++ resolved
@@ -1655,167 +1655,18 @@
         self.repo._text_knit = None
 
 
-<<<<<<< HEAD
-=======
-class KnitPackRevisionStore(KnitRevisionStore):
-    """An object to adapt access from RevisionStore's to use KnitPacks.
-
-    This class works by replacing the original RevisionStore.
-    We need to do this because the KnitPackRevisionStore is less
-    isolated in its layering - it uses services from the repo.
-    """
-
-    def __init__(self, repo, transport, revisionstore):
-        """Create a KnitPackRevisionStore on repo with revisionstore.
-
-        This will store its state in the Repository, use the
-        indices to provide a KnitGraphIndex,
-        and at the end of transactions write new indices.
-        """
-        KnitRevisionStore.__init__(self, revisionstore.versioned_file_store)
-        self.repo = repo
-        self._serializer = revisionstore._serializer
-        self.transport = transport
-
-    def get_revision_file(self, transaction):
-        """Get the revision versioned file object."""
-        if getattr(self.repo, '_revision_knit', None) is not None:
-            return self.repo._revision_knit
-        self.repo._pack_collection.ensure_loaded()
-        add_callback = self.repo._pack_collection.revision_index.add_callback
-        # setup knit specific objects
-        knit_index = KnitGraphIndex(
-            self.repo._pack_collection.revision_index.combined_index,
-            add_callback=add_callback)
-        self.repo._revision_knit = knit.KnitVersionedFile(
-            'revisions', self.transport.clone('..'),
-            self.repo.bzrdir._get_file_mode(),
-            create=False,
-            index=knit_index, delta=False, factory=knit.KnitPlainFactory(),
-            access_method=self.repo._pack_collection.revision_index.knit_access)
-        return self.repo._revision_knit
-
-    def get_signature_file(self, transaction):
-        """Get the signature versioned file object."""
-        if getattr(self.repo, '_signature_knit', None) is not None:
-            return self.repo._signature_knit
-        self.repo._pack_collection.ensure_loaded()
-        add_callback = self.repo._pack_collection.signature_index.add_callback
-        # setup knit specific objects
-        knit_index = KnitGraphIndex(
-            self.repo._pack_collection.signature_index.combined_index,
-            add_callback=add_callback, parents=False)
-        self.repo._signature_knit = knit.KnitVersionedFile(
-            'signatures', self.transport.clone('..'),
-            self.repo.bzrdir._get_file_mode(),
-            create=False,
-            index=knit_index, delta=False, factory=knit.KnitPlainFactory(),
-            access_method=self.repo._pack_collection.signature_index.knit_access)
-        return self.repo._signature_knit
-
-
-class KnitPackTextStore(VersionedFileStore):
-    """Presents a TextStore abstraction on top of packs.
-
-    This class works by replacing the original VersionedFileStore.
-    We need to do this because the KnitPackRevisionStore is less
-    isolated in its layering - it uses services from the repo and shares them
-    with all the data written in a single write group.
-    """
-
-    def __init__(self, repo, transport, weavestore):
-        """Create a KnitPackTextStore on repo with weavestore.
-
-        This will store its state in the Repository, use the
-        indices FileNames to provide a KnitGraphIndex,
-        and at the end of transactions write new indices.
-        """
-        # don't call base class constructor - it's not suitable.
-        # no transient data stored in the transaction
-        # cache.
-        self._precious = False
-        self.repo = repo
-        self.transport = transport
-        self.weavestore = weavestore
-        # XXX for check() which isn't updated yet
-        self._transport = weavestore._transport
-
-    def get_weave_or_empty(self, file_id, transaction):
-        """Get a 'Knit' backed by the .tix indices.
-
-        The transaction parameter is ignored.
-        """
-        self.repo._pack_collection.ensure_loaded()
-        add_callback = self.repo._pack_collection.text_index.add_callback
-        # setup knit specific objects
-        file_id_index = GraphIndexPrefixAdapter(
-            self.repo._pack_collection.text_index.combined_index,
-            (file_id, ), 1, add_nodes_callback=add_callback)
-        knit_index = KnitGraphIndex(file_id_index,
-            add_callback=file_id_index.add_nodes,
-            deltas=True, parents=True)
-        return knit.KnitVersionedFile('text:' + file_id,
-            self.transport.clone('..'),
-            None,
-            index=knit_index,
-            access_method=self.repo._pack_collection.text_index.knit_access,
-            factory=knit.KnitPlainFactory())
-
-    get_weave = get_weave_or_empty
-
-    def __iter__(self):
-        """Generate a list of the fileids inserted, for use by check."""
-        self.repo._pack_collection.ensure_loaded()
-        ids = set()
-        for index, key, value, refs in \
-            self.repo._pack_collection.text_index.combined_index.iter_all_entries():
-            ids.add(key[0])
-        return iter(ids)
-
-
-class InventoryKnitThunk(object):
-    """An object to manage thunking get_inventory_weave to pack based knits."""
-
-    def __init__(self, repo, transport):
-        """Create an InventoryKnitThunk for repo at transport.
-
-        This will store its state in the Repository, use the
-        indices FileNames to provide a KnitGraphIndex,
-        and at the end of transactions write a new index..
-        """
-        self.repo = repo
-        self.transport = transport
-
-    def get_weave(self):
-        """Get a 'Knit' that contains inventory data."""
-        self.repo._pack_collection.ensure_loaded()
-        add_callback = self.repo._pack_collection.inventory_index.add_callback
-        # setup knit specific objects
-        knit_index = KnitGraphIndex(
-            self.repo._pack_collection.inventory_index.combined_index,
-            add_callback=add_callback, deltas=True, parents=True)
-        return knit.KnitVersionedFile(
-            'inventory', self.transport.clone('..'),
-            self.repo.bzrdir._get_file_mode(),
-            create=False,
-            index=knit_index, delta=True, factory=knit.KnitPlainFactory(),
-            access_method=self.repo._pack_collection.inventory_index.knit_access)
-
-
->>>>>>> aab45b76
 class KnitPackRepository(KnitRepository):
     """Repository with knit objects stored inside pack containers."""
 
-<<<<<<< HEAD
     def __init__(self, _format, a_bzrdir, control_files, _commit_builder_class,
         _serializer):
-        index_transport = control_files._transport.clone('indices')
-        self._pack_collection = RepositoryPackCollection(self, control_files._transport,
-            index_transport,
-            control_files._transport.clone('upload'),
-            control_files._transport.clone('packs'))
         KnitRepository.__init__(self, _format, a_bzrdir, control_files,
             _commit_builder_class, _serializer)
+        index_transport = self._transport.clone('indices')
+        self._pack_collection = RepositoryPackCollection(self, self._transport,
+            index_transport,
+            self._transport.clone('upload'),
+            self._transport.clone('packs'))
         self.inventories = KnitVersionedFiles(
             _KnitGraphIndex(self._pack_collection.inventory_index.combined_index,
                 add_callback=self._pack_collection.inventory_index.add_callback,
@@ -1840,22 +1691,6 @@
                 deltas=True, parents=True, is_locked=self.is_locked),
             data_access=self._pack_collection.text_index.data_access,
             max_delta_chain=200)
-=======
-    def __init__(self, _format, a_bzrdir, control_files, _revision_store,
-        control_store, text_store, _commit_builder_class, _serializer):
-        KnitRepository.__init__(self, _format, a_bzrdir, control_files,
-            _revision_store, control_store, text_store, _commit_builder_class,
-            _serializer)
-        index_transport = self._transport.clone('indices')
-        self._pack_collection = RepositoryPackCollection(self,
-            self._transport,
-            index_transport,
-            self._transport.clone('upload'),
-            self._transport.clone('packs'))
-        self._revision_store = KnitPackRevisionStore(self, index_transport, self._revision_store)
-        self.weave_store = KnitPackTextStore(self, index_transport, self.weave_store)
-        self._inv_thunk = InventoryKnitThunk(self, index_transport)
->>>>>>> aab45b76
         # True when the repository object is 'write locked' (as opposed to the
         # physical lock only taken out around changes to the pack-names list.) 
         # Another way to represent this would be a decorator around the control
@@ -2103,14 +1938,7 @@
         else:
             repo_transport = a_bzrdir.get_repository_transport(None)
         control_files = lockable_files.LockableFiles(repo_transport,
-<<<<<<< HEAD
                                 'lock', lockdir.LockDir)
-=======
-            'lock', lockdir.LockDir)
-        text_store = self._get_text_store(repo_transport, control_files)
-        control_store = self._get_control_store(repo_transport, control_files)
-        _revision_store = self._get_revision_store(repo_transport, control_files)
->>>>>>> aab45b76
         return self.repository_class(_format=self,
                               a_bzrdir=a_bzrdir,
                               control_files=control_files,
