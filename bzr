--- conflicted
+++ resolved
@@ -1,10 +1,6 @@
 #! /usr/bin/env python
 
-<<<<<<< HEAD
-# Copyright (C) 2005, 2006, 2007, 2008, 2009 Canonical Ltd
-=======
 # Copyright (C) 2005, 2006, 2007, 2008, 2009, 2010 Canonical Ltd
->>>>>>> d6de82d6
 #
 # This program is free software; you can redistribute it and/or modify
 # it under the terms of the GNU General Public License as published by
@@ -142,11 +138,7 @@
 
 
 if __name__ == '__main__':
-<<<<<<< HEAD
-    bzrlib.trace.enable_default_logging()
-=======
     bzrlib.initialize()
->>>>>>> d6de82d6
     exit_val = bzrlib.commands.main()
 
     if profiling:
