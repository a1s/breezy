--- conflicted
+++ resolved
@@ -1185,7 +1185,6 @@
                 isinstance(target, GitWorkingTree))
 
     def _iter_git_changes(self, want_unchanged=False, specific_files=None,
-<<<<<<< HEAD
             require_versioned=False, include_root=False, extra_trees=None):
         trees = [self.source]
         if extra_trees is not None:
@@ -1194,14 +1193,6 @@
             specific_files = self.target.find_related_paths_across_trees(
                     specific_files, trees,
                     require_versioned=require_versioned)
-=======
-            require_versioned=False, include_root=False):
-        if require_versioned and specific_files is not None:
->>>>>>> 2c2cf89d
-            for path in specific_files:
-                if (not self.source.is_versioned(path) and
-                    not self.target.is_versioned(path)):
-                    raise errors.PathsNotVersionedError(path)
         # TODO(jelmer): Restrict to specific_files, for performance reasons.
         with self.lock_read():
             return changes_between_git_tree_and_working_copy(
