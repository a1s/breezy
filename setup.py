#! /usr/bin/env python3

"""Installation script for brz.
Run it with
 './setup.py install', or
 './setup.py --help' for more options
"""

import os
import os.path
import sys
import glob

try:
    import setuptools
except ModuleNotFoundError as e:
    sys.stderr.write("[ERROR] Please install setuptools (%s)\n" % e)
    sys.exit(1)

try:
    from setuptools_rust import Binding, RustExtension, Strip
except ModuleNotFoundError as e:
    sys.stderr.write("[ERROR] Please install setuptools_rust (%s)\n" % e)
    sys.exit(1)


try:
    import setuptools_gettext
except ModuleNotFoundError as e:
    sys.stderr.write("[ERROR] Please install setuptools_gettext (%s)\n" % e)
    sys.exit(1)

I18N_FILES = []
for filepath in glob.glob("breezy/locale/*/LC_MESSAGES/*.mo"):
    langfile = filepath[len("breezy/locale/"):]
    targetpath = os.path.dirname(os.path.join("share/locale", langfile))
    I18N_FILES.append((targetpath, [filepath]))


from setuptools import setup
try:
    from packaging.version import Version
except ImportError:
    from distutils.version import LooseVersion as Version
from distutils.command.install import install
from distutils.command.install_data import install_data
from distutils.command.install_scripts import install_scripts
from setuptools import Command
from distutils.command.build_scripts import build_scripts

###############################
# Overridden distutils actions
###############################

class brz_build_scripts(build_scripts):
    """Fixup Rust extension binary files to live under scripts."""

    def run(self):
        build_scripts.run(self)

        self.run_command('build_ext')
        build_ext = self.get_finalized_command("build_ext")

        for ext in self.distribution.rust_extensions:
            if ext.binding == Binding.Exec:
                # GZ 2021-08-19: Not handling multiple binaries yet.
                os.replace(
                    os.path.join(build_ext.build_lib, ext.name),
                    os.path.join(self.build_dir, ext.name))


class build_man(Command):
    """Generate brz.1.
    """

    def initialize_options(self):
        pass

    def finalize_options(self):
        pass

    def run(self):
        from tools import generate_docs
        generate_docs.main(argv=["brz", "man"])


########################
## Setup
########################

from setuptools.command.build import build
build.sub_commands.append(('build_mo', lambda _: True))

command_classes = {
    'build_man': build_man,
<<<<<<< HEAD
    'build_scripts': brz_build_scripts,
=======
    'install': brz_install,
>>>>>>> e99a8edc
}

from distutils import log
from distutils.errors import CCompilerError, DistutilsPlatformError
from distutils.extension import Extension
ext_modules = []
try:
    from Cython.Distutils import build_ext
    from Cython.Compiler.Version import version as cython_version
except ModuleNotFoundError:
    have_cython = False
    # try to build the extension from the prior generated source.
    print("")
    print("The python package 'Cython' is not available."
          " If the .c files are available,")
    print("they will be built,"
          " but modifying the .pyx files will not rebuild them.")
    print("")
    from distutils.command.build_ext import build_ext
else:
    minimum_cython_version = '0.29'
    cython_version_info = Version(cython_version)
    if cython_version_info < Version(minimum_cython_version):
        print("Version of Cython is too old. "
              "Current is %s, need at least %s."
              % (cython_version, minimum_cython_version))
        print("If the .c files are available, they will be built,"
              " but modifying the .pyx files will not rebuild them.")
        have_cython = False
    else:
        have_cython = True


# Override the build_ext if we have Cython available
command_classes['build_ext'] = build_ext
unavailable_files = []


def add_cython_extension(module_name, libraries=None, extra_source=[]):
    """Add a cython module to build.

    This will use Cython to auto-generate the .c file if it is available.
    Otherwise it will fall back on the .c file. If the .c file is not
    available, it will warn, and not add anything.

    You can pass any extra options to Extension through kwargs. One example is
    'libraries = []'.

    :param module_name: The python path to the module. This will be used to
        determine the .pyx and .c files to use.
    """
    path = module_name.replace('.', '/')
    cython_name = path + '.pyx'
    c_name = path + '.c'
    define_macros = []
    if sys.platform == 'win32':
        # cython uses the macro WIN32 to detect the platform, even though it
        # should be using something like _WIN32 or MS_WINDOWS, oh well, we can
        # give it the right value.
        define_macros.append(('WIN32', None))
    if have_cython:
        source = [cython_name]
    else:
        if not os.path.isfile(c_name):
            unavailable_files.append(c_name)
            return
        else:
            source = [c_name]
    source.extend(extra_source)
    include_dirs = ['breezy']
    ext_modules.append(
        Extension(
            module_name, source, define_macros=define_macros,
            libraries=libraries, include_dirs=include_dirs,
            optional=os.environ.get('CIBUILDWHEEL', '0') != '1'))


add_cython_extension('breezy.bzr._simple_set_pyx')
ext_modules.append(Extension('breezy.bzr._static_tuple_c',
                             ['breezy/bzr/_static_tuple_c.c']))
add_cython_extension('breezy._annotator_pyx')
add_cython_extension('breezy._chunks_to_lines_pyx')
add_cython_extension('breezy.bzr._groupcompress_pyx',
                     extra_source=['breezy/bzr/diff-delta.c'])
add_cython_extension('breezy.bzr._knit_load_data_pyx')
add_cython_extension('breezy._known_graph_pyx')
add_cython_extension('breezy.bzr._rio_pyx')
if sys.platform == 'win32':
    add_cython_extension('breezy.bzr._dirstate_helpers_pyx',
                         libraries=['Ws2_32'])
    add_cython_extension('breezy._walkdirs_win32')
else:
    add_cython_extension('breezy.bzr._dirstate_helpers_pyx')
    add_cython_extension('breezy._readdir_pyx')
add_cython_extension('breezy.bzr._chk_map_pyx')
add_cython_extension('breezy.bzr._btree_serializer_pyx')


if unavailable_files:
    print('C extension(s) not found:')
    print(('   %s' % ('\n  '.join(unavailable_files),)))
    print('The python versions will be used instead.')
    print("")


if 'editable_wheel' not in sys.argv:
    command_classes['build_scripts'] = brz_build_scripts


# ad-hoc for easy_install
DATA_FILES = []
if ('bdist_egg' not in sys.argv and 'bdist_wheel' not in sys.argv
        and 'editable_wheel' not in sys.argv):
    # generate and install brz.1 only with plain install, not the
    # easy_install one
    build.sub_commands.append(('build_man', lambda _: True))
    DATA_FILES = [('man/man1', ['brz.1', 'breezy/git/git-remote-bzr.1'])]

DATA_FILES = DATA_FILES + I18N_FILES

import site
site.ENABLE_USER_SITE = "--user" in sys.argv

rust_extensions = [
    RustExtension("breezy.bzr._rio_rs", "lib-rio/Cargo.toml", binding=Binding.PyO3),
]
entry_points = {}

if os.environ.get('CIBUILDWHEEL', '0') == '0':
    rust_extensions.append(
        RustExtension("brz", binding=Binding.Exec, strip=Strip.All))
else:
    # Fall back to python main on cibuildwheels, since it doesn't provide
    # -lpython3.7 to link binaries against
    entry_points.setdefault('console_scripts', []).append('brz=breezy.__main__:main')

# std setup
setup(
    scripts=[# TODO(jelmer): Only install the git scripts if
             # Dulwich was found.
             'breezy/git/git-remote-bzr',
             'breezy/git/bzr-receive-pack',
             'breezy/git/bzr-upload-pack'],
    data_files=DATA_FILES,
    cmdclass=command_classes,
    ext_modules=ext_modules,
    entry_points=entry_points,
    rust_extensions=rust_extensions,
)<|MERGE_RESOLUTION|>--- conflicted
+++ resolved
@@ -93,11 +93,7 @@
 
 command_classes = {
     'build_man': build_man,
-<<<<<<< HEAD
-    'build_scripts': brz_build_scripts,
-=======
     'install': brz_install,
->>>>>>> e99a8edc
 }
 
 from distutils import log
