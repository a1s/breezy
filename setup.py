--- conflicted
+++ resolved
@@ -29,83 +29,6 @@
 # start of the path, so this should find the right one...
 import breezy
 
-<<<<<<< HEAD
-def get_long_description():
-    dirname = os.path.dirname(__file__)
-    readme = os.path.join(dirname, 'README.rst')
-    with open(readme, 'r') as f:
-        return f.read()
-
-
-##
-# META INFORMATION FOR SETUP
-# see http://docs.python.org/dist/meta-data.html
-META_INFO = {
-    'name': 'breezy',
-    'version': breezy.__version__,
-    'maintainer': 'Breezy Developers',
-    'maintainer_email': 'team@breezy-vcs.org',
-    'url': 'https://www.breezy-vcs.org/',
-    'description': 'Friendly distributed version control system',
-    'license': 'GNU GPL v2',
-    'download_url': 'https://launchpad.net/brz/+download',
-    'long_description': get_long_description(),
-    # rust extensions are not zip safe, just like C-extensions.
-    'zip_safe': False,
-    'classifiers': [
-        'Development Status :: 6 - Mature',
-        'Environment :: Console',
-        'Intended Audience :: Developers',
-        'Intended Audience :: System Administrators',
-        'License :: OSI Approved :: GNU General Public License (GPL)',
-        'Operating System :: OS Independent',
-        'Operating System :: POSIX',
-        'Programming Language :: Python',
-        'Programming Language :: C',
-        'Topic :: Software Development :: Version Control',
-        ],
-    'install_requires': [
-        'configobj',
-        'fastbencode',
-        'patiencediff',
-        # Technically, Breezy works without these two dependencies too. But there's
-        # no way to enable them by default and let users opt out.
-        'dulwich>=0.20.23',
-        ],
-    'extras_require': {
-        'cext': ['cython>=0.29'],
-        'fastimport': ['fastimport'],
-        'git': ['dulwich>=0.20.23'],
-        'launchpad': ['launchpadlib>=1.6.3'],
-        'workspace': ['pyinotify'],
-        'doc': ['setuptools', 'sphinx', 'sphinx_epytext'],
-        },
-    'rust_extensions': [RustExtension("brz", binding=Binding.Exec, strip=Strip.All)],
-    'tests_require': [
-        'testtools',
-        'python-subunit',
-        'dulwich>=0.20.29',
-    ],
-    'python_requires': '>=3.7',
-}
-
-# The list of packages is automatically generated later. Add other things
-# that are part of BREEZY here.
-BREEZY = {}
-
-PKG_DATA = {
-    # install files from selftest suite
-    'package_data': {'breezy': ['doc/api/*.txt',
-                                'tests/test_patches_data/*',
-                                'help_topics/en/*.txt',
-                                'tests/ssl_certs/ca.crt',
-                                'tests/ssl_certs/server_without_pass.key',
-                                'tests/ssl_certs/server_with_pass.key',
-                                'tests/ssl_certs/server.crt',
-                                ]},
-    }
-=======
->>>>>>> 8481df97
 I18N_FILES = []
 for filepath in glob.glob("breezy/locale/*/LC_MESSAGES/*.mo"):
     langfile = filepath[len("breezy/locale/"):]
