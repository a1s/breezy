#! /usr/bin/env python

"""Installation script for bzr.
Run it with
 './setup.py install', or
 './setup.py --help' for more options
"""

import os
import os.path
import sys
import copy

if sys.version_info < (2, 4):
    sys.stderr.write("[ERROR] Not a supported Python version. Need 2.4+\n")
    sys.exit(1)

# NOTE: The directory containing setup.py, whether run by 'python setup.py' or
# './setup.py' or the equivalent with another path, should always be at the
# start of the path, so this should find the right one...
import bzrlib

def get_long_description():
    dirname = os.path.dirname(__file__)
    readme = os.path.join(dirname, 'README')
    f = open(readme, 'rb')
    try:
        return f.read()
    finally:
        f.close()


##
# META INFORMATION FOR SETUP
# see http://docs.python.org/dist/meta-data.html
META_INFO = {
    'name':         'bzr',
    'version':      bzrlib.__version__,
    'author':       'Canonical Ltd',
    'author_email': 'bazaar@lists.canonical.com',
    'url':          'http://bazaar.canonical.com/',
    'description':  'Friendly distributed version control system',
    'license':      'GNU GPL v2',
    'download_url': 'https://launchpad.net/bzr/+download',
    'long_description': get_long_description(),
    'classifiers': [
        'Development Status :: 6 - Mature',
        'Environment :: Console',
        'Intended Audience :: Developers',
        'Intended Audience :: System Administrators',
        'License :: OSI Approved :: GNU General Public License (GPL)',
        'Operating System :: Microsoft :: Windows',
        'Operating System :: OS Independent',
        'Operating System :: POSIX',
        'Programming Language :: Python',
        'Programming Language :: C',
        'Topic :: Software Development :: Version Control',
        ],
    }

# The list of packages is automatically generated later. Add other things
# that are part of BZRLIB here.
BZRLIB = {}

PKG_DATA = {# install files from selftest suite
            'package_data': {'bzrlib': ['doc/api/*.txt',
                                        'tests/test_patches_data/*',
                                        'help_topics/en/*.txt',
                                        'tests/ssl_certs/ca.crt',
                                        'tests/ssl_certs/server_without_pass.key',
                                        'tests/ssl_certs/server_with_pass.key',
                                        'tests/ssl_certs/server.crt'
                                       ]},
           }


def get_bzrlib_packages():
    """Recurse through the bzrlib directory, and extract the package names"""

    packages = []
    base_path = os.path.dirname(os.path.abspath(bzrlib.__file__))
    for root, dirs, files in os.walk(base_path):
        if '__init__.py' in files:
            assert root.startswith(base_path)
            # Get just the path below bzrlib
            package_path = root[len(base_path):]
            # Remove leading and trailing slashes
            package_path = package_path.strip('\\/')
            if not package_path:
                package_name = 'bzrlib'
            else:
                package_name = ('bzrlib.' +
                            package_path.replace('/', '.').replace('\\', '.'))
            packages.append(package_name)
    return sorted(packages)


BZRLIB['packages'] = get_bzrlib_packages()


from distutils import log
from distutils.core import setup
from distutils.command.install_scripts import install_scripts
from distutils.command.install_data import install_data
from distutils.command.build import build

###############################
# Overridden distutils actions
###############################

class my_install_scripts(install_scripts):
    """ Customized install_scripts distutils action.
    Create bzr.bat for win32.
    """
    def run(self):
        install_scripts.run(self)   # standard action

        if sys.platform == "win32":
            try:
                scripts_dir = os.path.join(sys.prefix, 'Scripts')
                script_path = self._quoted_path(os.path.join(scripts_dir,
                                                             "bzr"))
                python_exe = self._quoted_path(sys.executable)
                args = self._win_batch_args()
                batch_str = "@%s %s %s" % (python_exe, script_path, args)
                batch_path = os.path.join(self.install_dir, "bzr.bat")
                f = file(batch_path, "w")
                f.write(batch_str)
                f.close()
                print("Created: %s" % batch_path)
            except Exception:
                e = sys.exc_info()[1]
                print("ERROR: Unable to create %s: %s" % (batch_path, e))

    def _quoted_path(self, path):
        if ' ' in path:
            return '"' + path + '"'
        else:
            return path

    def _win_batch_args(self):
        from bzrlib.win32utils import winver
        if winver == 'Windows NT':
            return '%*'
        else:
            return '%1 %2 %3 %4 %5 %6 %7 %8 %9'
#/class my_install_scripts


class bzr_build(build):
    """Customized build distutils action.
    Generate bzr.1.
    """

    def run(self):
        build.run(self)

        from tools import generate_docs
        generate_docs.main(argv=["bzr", "man"])


########################
## Setup
########################

command_classes = {'install_scripts': my_install_scripts,
                   'build': bzr_build}
from distutils import log
from distutils.errors import CCompilerError, DistutilsPlatformError
from distutils.extension import Extension
ext_modules = []
try:
    try:
        from Pyrex.Distutils import build_ext
        from Pyrex.Compiler.Version import version as pyrex_version
    except ImportError:
        print("No Pyrex, trying Cython...")
        from Cython.Distutils import build_ext
        from Cython.Compiler.Version import version as pyrex_version
except ImportError:
    have_pyrex = False
    # try to build the extension from the prior generated source.
    print("")
    print("The python package 'Pyrex' is not available."
          " If the .c files are available,")
    print("they will be built,"
          " but modifying the .pyx files will not rebuild them.")
    print("")
    from distutils.command.build_ext import build_ext
else:
    have_pyrex = True
    pyrex_version_info = tuple(map(int, pyrex_version.split('.')))


class build_ext_if_possible(build_ext):

    user_options = build_ext.user_options + [
        ('allow-python-fallback', None,
         "When an extension cannot be built, allow falling"
         " back to the pure-python implementation.")
        ]

    def initialize_options(self):
        build_ext.initialize_options(self)
        self.allow_python_fallback = False

    def run(self):
        try:
            build_ext.run(self)
        except DistutilsPlatformError:
            e = sys.exc_info()[1]
            if not self.allow_python_fallback:
                log.warn('\n  Cannot build extensions.\n'
                         '  Use "build_ext --allow-python-fallback" to use'
                         ' slower python implementations instead.\n')
                raise
            log.warn(str(e))
            log.warn('\n  Extensions cannot be built.\n'
                     '  Using the slower Python implementations instead.\n')

    def build_extension(self, ext):
        try:
            build_ext.build_extension(self, ext)
        except CCompilerError:
            if not self.allow_python_fallback:
                log.warn('\n  Cannot build extension "%s".\n'
                         '  Use "build_ext --allow-python-fallback" to use'
                         ' slower python implementations instead.\n'
                         % (ext.name,))
                raise
            log.warn('\n  Building of "%s" extension failed.\n'
                     '  Using the slower Python implementation instead.'
                     % (ext.name,))


# Override the build_ext if we have Pyrex available
command_classes['build_ext'] = build_ext_if_possible
unavailable_files = []


def add_pyrex_extension(module_name, libraries=None, extra_source=[]):
    """Add a pyrex module to build.

    This will use Pyrex to auto-generate the .c file if it is available.
    Otherwise it will fall back on the .c file. If the .c file is not
    available, it will warn, and not add anything.

    You can pass any extra options to Extension through kwargs. One example is
    'libraries = []'.

    :param module_name: The python path to the module. This will be used to
        determine the .pyx and .c files to use.
    """
    path = module_name.replace('.', '/')
    pyrex_name = path + '.pyx'
    c_name = path + '.c'
    define_macros = []
    if sys.platform == 'win32':
        # pyrex uses the macro WIN32 to detect the platform, even though it
        # should be using something like _WIN32 or MS_WINDOWS, oh well, we can
        # give it the right value.
        define_macros.append(('WIN32', None))
    if have_pyrex:
        source = [pyrex_name]
    else:
        if not os.path.isfile(c_name):
            unavailable_files.append(c_name)
            return
        else:
            source = [c_name]
    source.extend(extra_source)
    ext_modules.append(Extension(module_name, source,
        define_macros=define_macros, libraries=libraries))


add_pyrex_extension('bzrlib._annotator_pyx')
add_pyrex_extension('bzrlib._bencode_pyx')
add_pyrex_extension('bzrlib._chunks_to_lines_pyx')
add_pyrex_extension('bzrlib._groupcompress_pyx',
                    extra_source=['bzrlib/diff-delta.c'])
add_pyrex_extension('bzrlib._knit_load_data_pyx')
add_pyrex_extension('bzrlib._known_graph_pyx')
add_pyrex_extension('bzrlib._rio_pyx')
if sys.platform == 'win32':
    add_pyrex_extension('bzrlib._dirstate_helpers_pyx',
                        libraries=['Ws2_32'])
    add_pyrex_extension('bzrlib._walkdirs_win32')
else:
    if have_pyrex and pyrex_version_info[:3] == (0,9,4):
        # Pyrex 0.9.4.1 fails to compile this extension correctly
        # The code it generates re-uses a "local" pointer and
        # calls "PY_DECREF" after having set it to NULL. (It mixes PY_XDECREF
        # which is NULL safe with PY_DECREF which is not.)
<<<<<<< HEAD
        # <https://bugs.edge.launchpad.net/bzr/+bug/449372>
        # <https://bugs.edge.launchpad.net/bzr/+bug/276868>
        print('Cannot build extension "bzrlib._dirstate_helpers_pyx" using')
        print('your version of pyrex "%s". Please upgrade your pyrex' % (
            pyrex_version,))
        print('install. For now, the non-compiled (python) version will')
        print('be used instead.')
=======
        # <https://bugs.launchpad.net/bzr/+bug/449372>
        # <https://bugs.launchpad.net/bzr/+bug/276868>
        print 'Cannot build extension "bzrlib._dirstate_helpers_pyx" using'
        print 'your version of pyrex "%s". Please upgrade your pyrex' % (
            pyrex_version,)
        print 'install. For now, the non-compiled (python) version will'
        print 'be used instead.'
>>>>>>> 23de037e
    else:
        add_pyrex_extension('bzrlib._dirstate_helpers_pyx')
    add_pyrex_extension('bzrlib._readdir_pyx')
add_pyrex_extension('bzrlib._chk_map_pyx')
ext_modules.append(Extension('bzrlib._patiencediff_c',
                             ['bzrlib/_patiencediff_c.c']))
if have_pyrex and pyrex_version_info < (0, 9, 6, 3):
    print("")
    print('Your Pyrex/Cython version %s is too old to build the simple_set' % (
        pyrex_version))
    print('and static_tuple extensions.')
    print('Please upgrade to at least Pyrex 0.9.6.3')
    print("")
    # TODO: Should this be a fatal error?
else:
    # We only need 0.9.6.3 to build _simple_set_pyx, but static_tuple depends
    # on simple_set
    add_pyrex_extension('bzrlib._simple_set_pyx')
    ext_modules.append(Extension('bzrlib._static_tuple_c',
                                 ['bzrlib/_static_tuple_c.c']))
add_pyrex_extension('bzrlib._btree_serializer_pyx')


if unavailable_files:
    print('C extension(s) not found:')
    print('   %s' % ('\n  '.join(unavailable_files),))
    print('The python versions will be used instead.')
    print("")


def get_tbzr_py2exe_info(includes, excludes, packages, console_targets,
                         gui_targets, data_files):
    packages.append('tbzrcommands')

    # ModuleFinder can't handle runtime changes to __path__, but
    # win32com uses them.  Hook this in so win32com.shell is found.
    import modulefinder
    import win32com
    import cPickle as pickle
    for p in win32com.__path__[1:]:
        modulefinder.AddPackagePath("win32com", p)
    for extra in ["win32com.shell"]:
        __import__(extra)
        m = sys.modules[extra]
        for p in m.__path__[1:]:
            modulefinder.AddPackagePath(extra, p)

    # TBZR points to the TBZR directory
    tbzr_root = os.environ["TBZR"]

    # Ensure tbzrlib itself is on sys.path
    sys.path.append(tbzr_root)

    packages.append("tbzrlib")

    # collect up our icons.
    cwd = os.getcwd()
    ico_root = os.path.join(tbzr_root, 'tbzrlib', 'resources')
    icos = [] # list of (path_root, relative_ico_path)
    # First always bzr's icon and its in the root of the bzr tree.
    icos.append(('', 'bzr.ico'))
    for root, dirs, files in os.walk(ico_root):
        icos.extend([(ico_root, os.path.join(root, f)[len(ico_root)+1:])
                     for f in files if f.endswith('.ico')])
    # allocate an icon ID for each file and the full path to the ico
    icon_resources = [(rid, os.path.join(ico_dir, ico_name))
                      for rid, (ico_dir, ico_name) in enumerate(icos)]
    # create a string resource with the mapping.  Might as well save the
    # runtime some effort and write a pickle.
    # Runtime expects unicode objects with forward-slash seps.
    fse = sys.getfilesystemencoding()
    map_items = [(f.replace('\\', '/').decode(fse), rid)
                 for rid, (_, f) in enumerate(icos)]
    ico_map = dict(map_items)
    # Create a new resource type of 'ICON_MAP', and use ID=1
    other_resources = [ ("ICON_MAP", 1, pickle.dumps(ico_map))]

    excludes.extend("""pywin pywin.dialogs pywin.dialogs.list
                       win32ui crawler.Crawler""".split())

    # tbzrcache executables - a "console" version for debugging and a
    # GUI version that is generally used.
    tbzrcache = dict(
        script = os.path.join(tbzr_root, "scripts", "tbzrcache.py"),
        icon_resources = icon_resources,
        other_resources = other_resources,
    )
    console_targets.append(tbzrcache)

    # Make a windows version which is the same except for the base name.
    tbzrcachew = tbzrcache.copy()
    tbzrcachew["dest_base"]="tbzrcachew"
    gui_targets.append(tbzrcachew)

    # ditto for the tbzrcommand tool
    tbzrcommand = dict(
        script = os.path.join(tbzr_root, "scripts", "tbzrcommand.py"),
        icon_resources = [(0,'bzr.ico')],
    )
    console_targets.append(tbzrcommand)
    tbzrcommandw = tbzrcommand.copy()
    tbzrcommandw["dest_base"]="tbzrcommandw"
    gui_targets.append(tbzrcommandw)
    
    # A utility to see python output from both C++ and Python based shell
    # extensions
    tracer = dict(script=os.path.join(tbzr_root, "scripts", "tbzrtrace.py"))
    console_targets.append(tracer)

    # The C++ implemented shell extensions.
    dist_dir = os.path.join(tbzr_root, "shellext", "build")
    data_files.append(('', [os.path.join(dist_dir, 'tbzrshellext_x86.dll')]))
    data_files.append(('', [os.path.join(dist_dir, 'tbzrshellext_x64.dll')]))


def get_qbzr_py2exe_info(includes, excludes, packages, data_files):
    # PyQt4 itself still escapes the plugin detection code for some reason...
    includes.append('PyQt4.QtCore')
    includes.append('PyQt4.QtGui')
    includes.append('sip') # extension module required for Qt.
    packages.append('pygments') # colorizer for qbzr
    packages.append('docutils') # html formatting
    includes.append('win32event')  # for qsubprocess stuff
    # the qt binaries might not be on PATH...
    # They seem to install to a place like C:\Python25\PyQt4\*
    # Which is not the same as C:\Python25\Lib\site-packages\PyQt4
    pyqt_dir = os.path.join(sys.prefix, "PyQt4")
    pyqt_bin_dir = os.path.join(pyqt_dir, "bin")
    if os.path.isdir(pyqt_bin_dir):
        path = os.environ.get("PATH", "")
        if pyqt_bin_dir.lower() not in [p.lower() for p in path.split(os.pathsep)]:
            os.environ["PATH"] = path + os.pathsep + pyqt_bin_dir
    # also add all imageformat plugins to distribution
    # We will look in 2 places, dirname(PyQt4.__file__) and pyqt_dir
    base_dirs_to_check = []
    if os.path.isdir(pyqt_dir):
        base_dirs_to_check.append(pyqt_dir)
    try:
        import PyQt4
    except ImportError:
        pass
    else:
        pyqt4_base_dir = os.path.dirname(PyQt4.__file__)
        if pyqt4_base_dir != pyqt_dir:
            base_dirs_to_check.append(pyqt4_base_dir)
    if not base_dirs_to_check:
        log.warn("Can't find PyQt4 installation -> not including imageformat"
                 " plugins")
    else:
        files = []
        for base_dir in base_dirs_to_check:
            plug_dir = os.path.join(base_dir, 'plugins', 'imageformats')
            if os.path.isdir(plug_dir):
                for fname in os.listdir(plug_dir):
                    # Include plugin dlls, but not debugging dlls
                    fullpath = os.path.join(plug_dir, fname)
                    if fname.endswith('.dll') and not fname.endswith('d4.dll'):
                        files.append(fullpath)
        if files:
            data_files.append(('imageformats', files))
        else:
            log.warn('PyQt4 was found, but we could not find any imageformat'
                     ' plugins. Are you sure your configuration is correct?')


def get_svn_py2exe_info(includes, excludes, packages):
    packages.append('subvertpy')
    packages.append('sqlite3')


if 'bdist_wininst' in sys.argv:
    def find_docs():
        docs = []
        for root, dirs, files in os.walk('doc'):
            r = []
            for f in files:
                if (os.path.splitext(f)[1] in ('.html','.css','.png','.pdf')
                    or f == 'quick-start-summary.svg'):
                    r.append(os.path.join(root, f))
            if r:
                relative = root[4:]
                if relative:
                    target = os.path.join('Doc\\Bazaar', relative)
                else:
                    target = 'Doc\\Bazaar'
                docs.append((target, r))
        return docs

    # python's distutils-based win32 installer
    ARGS = {'scripts': ['bzr', 'tools/win32/bzr-win32-bdist-postinstall.py'],
            'ext_modules': ext_modules,
            # help pages
            'data_files': find_docs(),
            # for building pyrex extensions
            'cmdclass': {'build_ext': build_ext_if_possible},
           }

    ARGS.update(META_INFO)
    ARGS.update(BZRLIB)
    ARGS.update(PKG_DATA)
    
    setup(**ARGS)

elif 'py2exe' in sys.argv:
    import glob
    # py2exe setup
    import py2exe

    # pick real bzr version
    import bzrlib

    version_number = []
    for i in bzrlib.version_info[:4]:
        try:
            i = int(i)
        except ValueError:
            i = 0
        version_number.append(str(i))
    version_str = '.'.join(version_number)

    # An override to install_data used only by py2exe builds, which arranges
    # to byte-compile any .py files in data_files (eg, our plugins)
    # Necessary as we can't rely on the user having the relevant permissions
    # to the "Program Files" directory to generate them on the fly.
    class install_data_with_bytecompile(install_data):
        def run(self):
            from distutils.util import byte_compile

            install_data.run(self)

            py2exe = self.distribution.get_command_obj('py2exe', False)
            # GZ 2010-04-19: Setup has py2exe.optimize as 2, but give plugins
            #                time before living with docstring stripping
            optimize = 1
            compile_names = [f for f in self.outfiles if f.endswith('.py')]
            # Round mtime to nearest even second so that installing on a FAT
            # filesystem bytecode internal and script timestamps will match
            for f in compile_names:
                mtime = os.stat(f).st_mtime
                remainder = mtime % 2
                if remainder:
                    mtime -= remainder
                    os.utime(f, (mtime, mtime))
            byte_compile(compile_names,
                         optimize=optimize,
                         force=self.force, prefix=self.install_dir,
                         dry_run=self.dry_run)
            self.outfiles.extend([f + 'o' for f in compile_names])
    # end of class install_data_with_bytecompile

    target = py2exe.build_exe.Target(script = "bzr",
                                     dest_base = "bzr",
                                     icon_resources = [(0,'bzr.ico')],
                                     name = META_INFO['name'],
                                     version = version_str,
                                     description = META_INFO['description'],
                                     author = META_INFO['author'],
                                     copyright = "(c) Canonical Ltd, 2005-2010",
                                     company_name = "Canonical Ltd.",
                                     comments = META_INFO['description'],
                                    )
    gui_target = copy.copy(target)
    gui_target.dest_base = "bzrw"

    packages = BZRLIB['packages']
    packages.remove('bzrlib')
    packages = [i for i in packages if not i.startswith('bzrlib.plugins')]
    includes = []
    for i in glob.glob('bzrlib\\*.py'):
        module = i[:-3].replace('\\', '.')
        if module.endswith('__init__'):
            module = module[:-len('__init__')]
        includes.append(module)

    additional_packages = set()
    if sys.version.startswith('2.4'):
        # adding elementtree package
        additional_packages.add('elementtree')
    elif sys.version.startswith('2.6') or sys.version.startswith('2.5'):
        additional_packages.add('xml.etree')
    else:
        import warnings
        warnings.warn('Unknown Python version.\n'
                      'Please check setup.py script for compatibility.')

    # Although we currently can't enforce it, we consider it an error for
    # py2exe to report any files are "missing".  Such modules we know aren't
    # used should be listed here.
    excludes = """Tkinter psyco ElementPath r_hmac
                  ImaginaryModule cElementTree elementtree.ElementTree
                  Crypto.PublicKey._fastmath
                  medusa medusa.filesys medusa.ftp_server
                  tools
                  resource validate""".split()
    dll_excludes = []

    # email package from std python library use lazy import,
    # so we need to explicitly add all package
    additional_packages.add('email')
    # And it uses funky mappings to conver to 'Oldname' to 'newname'.  As
    # a result, packages like 'email.Parser' show as missing.  Tell py2exe
    # to exclude them.
    import email
    for oldname in getattr(email, '_LOWERNAMES', []):
        excludes.append("email." + oldname)
    for oldname in getattr(email, '_MIMENAMES', []):
        excludes.append("email.MIME" + oldname)

    # text files for help topis
    text_topics = glob.glob('bzrlib/help_topics/en/*.txt')
    topics_files = [('lib/help_topics/en', text_topics)]

    # built-in plugins
    plugins_files = []
    # XXX - should we consider having the concept of an 'official' build,
    # which hard-codes the list of plugins, gets more upset if modules are
    # missing, etc?
    plugins = None # will be a set after plugin sniffing...
    for root, dirs, files in os.walk('bzrlib/plugins'):
        if root == 'bzrlib/plugins':
            plugins = set(dirs)
            # We ship plugins as normal files on the file-system - however,
            # the build process can cause *some* of these plugin files to end
            # up in library.zip. Thus, we saw (eg) "plugins/svn/test" in
            # library.zip, and then saw import errors related to that as the
            # rest of the svn plugin wasn't. So we tell py2exe to leave the
            # plugins out of the .zip file
            excludes.extend(["bzrlib.plugins." + d for d in dirs])
        x = []
        for i in files:
            # Throw away files we don't want packaged. Note that plugins may
            # have data files with all sorts of extensions so we need to
            # be conservative here about what we ditch.
            ext = os.path.splitext(i)[1]
            if ext.endswith('~') or ext in [".pyc", ".swp"]:
                continue
            if i == '__init__.py' and root == 'bzrlib/plugins':
                continue
            x.append(os.path.join(root, i))
        if x:
            target_dir = root[len('bzrlib/'):]  # install to 'plugins/...'
            plugins_files.append((target_dir, x))
    # find modules for built-in plugins
    import tools.package_mf
    mf = tools.package_mf.CustomModuleFinder()
    mf.run_package('bzrlib/plugins')
    packs, mods = mf.get_result()
    additional_packages.update(packs)
    includes.extend(mods)

    console_targets = [target,
                       'tools/win32/bzr_postinstall.py',
                       ]
    gui_targets = [gui_target]
    data_files = topics_files + plugins_files

    if 'qbzr' in plugins:
        get_qbzr_py2exe_info(includes, excludes, packages, data_files)

    if 'svn' in plugins:
        get_svn_py2exe_info(includes, excludes, packages)

    if "TBZR" in os.environ:
        # TORTOISE_OVERLAYS_MSI_WIN32 must be set to the location of the
        # TortoiseOverlays MSI installer file. It is in the TSVN svn repo and
        # can be downloaded from (username=guest, blank password):
        # http://tortoisesvn.tigris.org/svn/tortoisesvn/TortoiseOverlays
        # look for: version-1.0.4/bin/TortoiseOverlays-1.0.4.11886-win32.msi
        # Ditto for TORTOISE_OVERLAYS_MSI_X64, pointing at *-x64.msi.
        for needed in ('TORTOISE_OVERLAYS_MSI_WIN32',
                       'TORTOISE_OVERLAYS_MSI_X64'):
            url = ('http://guest:@tortoisesvn.tigris.org/svn/tortoisesvn'
                   '/TortoiseOverlays')
            if not os.path.isfile(os.environ.get(needed, '<nofile>')):
                raise RuntimeError(
                    "\nPlease set %s to the location of the relevant"
                    "\nTortoiseOverlays .msi installer file."
                    " The installers can be found at"
                    "\n  %s"
                    "\ncheck in the version-X.Y.Z/bin/ subdir" % (needed, url))
        get_tbzr_py2exe_info(includes, excludes, packages, console_targets,
                             gui_targets, data_files)
    else:
        # print this warning to stderr as output is redirected, so it is seen
        # at build time.  Also to stdout so it appears in the log
        for f in (sys.stderr, sys.stdout):
            f.write("Skipping TBZR binaries - "
                "please set TBZR to a directory to enable\n")

    # MSWSOCK.dll is a system-specific library, which py2exe accidentally pulls
    # in on Vista.
    dll_excludes.extend(["MSWSOCK.dll",
                         "MSVCP60.dll",
                         "MSVCP90.dll",
                         "powrprof.dll"])
    options_list = {"py2exe": {"packages": packages + list(additional_packages),
                               "includes": includes,
                               "excludes": excludes,
                               "dll_excludes": dll_excludes,
                               "dist_dir": "win32_bzr.exe",
                               "optimize": 2,
                               "custom_boot_script":
                                        "tools/win32/py2exe_boot_common.py",
                              },
                   }

    # We want the libaray.zip to have optimize = 2, but the exe to have
    # optimize = 1, so that .py files that get compilied at run time
    # (e.g. user installed plugins) dont have their doc strings removed.
    class py2exe_no_oo_exe(py2exe.build_exe.py2exe):
        def build_executable(self, *args, **kwargs):
            self.optimize = 1
            py2exe.build_exe.py2exe.build_executable(self, *args, **kwargs)
            self.optimize = 2

    if __name__ == '__main__':
        setup(options=options_list,
              console=console_targets,
              windows=gui_targets,
              zipfile='lib/library.zip',
              data_files=data_files,
              cmdclass={'install_data': install_data_with_bytecompile,
                        'py2exe': py2exe_no_oo_exe},
              )

else:
    # ad-hoc for easy_install
    DATA_FILES = []
    if not 'bdist_egg' in sys.argv:
        # generate and install bzr.1 only with plain install, not the
        # easy_install one
        DATA_FILES = [('man/man1', ['bzr.1'])]

    if sys.platform != 'win32':
        # see https://wiki.kubuntu.org/Apport/DeveloperHowTo
        #
        # checking the paths and hardcoding the check for root is a bit gross,
        # but I don't see a cleaner way to find out the locations in a way
        # that's going to align with the hardcoded paths in apport.
        if os.geteuid() == 0:
            DATA_FILES += [
                ('/usr/share/apport/package-hooks',
                    ['apport/source_bzr.py']),
                ('/etc/apport/crashdb.conf.d/',
                    ['apport/bzr-crashdb.conf']),]

    # std setup
    ARGS = {'scripts': ['bzr'],
            'data_files': DATA_FILES,
            'cmdclass': command_classes,
            'ext_modules': ext_modules,
           }

    ARGS.update(META_INFO)
    ARGS.update(BZRLIB)
    ARGS.update(PKG_DATA)

    if __name__ == '__main__':
        setup(**ARGS)<|MERGE_RESOLUTION|>--- conflicted
+++ resolved
@@ -291,23 +291,13 @@
         # The code it generates re-uses a "local" pointer and
         # calls "PY_DECREF" after having set it to NULL. (It mixes PY_XDECREF
         # which is NULL safe with PY_DECREF which is not.)
-<<<<<<< HEAD
-        # <https://bugs.edge.launchpad.net/bzr/+bug/449372>
-        # <https://bugs.edge.launchpad.net/bzr/+bug/276868>
+        # <https://bugs.launchpad.net/bzr/+bug/449372>
+        # <https://bugs.launchpad.net/bzr/+bug/276868>
         print('Cannot build extension "bzrlib._dirstate_helpers_pyx" using')
-        print('your version of pyrex "%s". Please upgrade your pyrex' % (
-            pyrex_version,))
+        print('your version of pyrex "%s". Please upgrade your pyrex'
+              % (pyrex_version,))
         print('install. For now, the non-compiled (python) version will')
         print('be used instead.')
-=======
-        # <https://bugs.launchpad.net/bzr/+bug/449372>
-        # <https://bugs.launchpad.net/bzr/+bug/276868>
-        print 'Cannot build extension "bzrlib._dirstate_helpers_pyx" using'
-        print 'your version of pyrex "%s". Please upgrade your pyrex' % (
-            pyrex_version,)
-        print 'install. For now, the non-compiled (python) version will'
-        print 'be used instead.'
->>>>>>> 23de037e
     else:
         add_pyrex_extension('bzrlib._dirstate_helpers_pyx')
     add_pyrex_extension('bzrlib._readdir_pyx')
