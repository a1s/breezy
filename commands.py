# Copyright (C) 2006-2009 Canonical Ltd

# Authors: Robert Collins <robert.collins@canonical.com>
#          Jelmer Vernooij <jelmer@samba.org>
#          John Carr <john.carr@unrouted.co.uk>
#
# This program is free software; you can redistribute it and/or modify
# it under the terms of the GNU General Public License as published by
# the Free Software Foundation; either version 2 of the License, or
# (at your option) any later version.
#
# This program is distributed in the hope that it will be useful,
# but WITHOUT ANY WARRANTY; without even the implied warranty of
# MERCHANTABILITY or FITNESS FOR A PARTICULAR PURPOSE.  See the
# GNU General Public License for more details.
#
# You should have received a copy of the GNU General Public License
# along with this program; if not, write to the Free Software
# Foundation, Inc., 59 Temple Place, Suite 330, Boston, MA  02111-1307  USA


"""Git-specific subcommands for Bazaar."""

from bzrlib.commands import Command
from bzrlib.option import Option

class cmd_git_serve(Command):
    """Provide access to a Bazaar branch using the git protocol.

    This command is experimental and doesn't do much yet.
    """
    takes_options = [
        Option('directory',
               help='serve contents of directory',
               type=unicode)
    ]

    def run(self, directory=None):
        lazy_check_versions()
        from dulwich.server import TCPGitServer
        from bzrlib.plugins.git.server import BzrBackend
        from bzrlib.trace import warning
        import os

        warning("server support in bzr-git is experimental.")

        if directory is None:
            directory = os.getcwd()

        backend = BzrBackend(directory)

        server = TCPGitServer(backend, 'localhost')
        server.serve_forever()

class cmd_git_import(Command):
    """Import all branches from a git repository.

    """

    takes_args = ["src_location", "dest_location?"]

    def run(self, src_location, dest_location=None):
        from bzrlib.bzrdir import BzrDir, format_registry
        from bzrlib.errors import (
            BzrCommandError,
            NoRepositoryPresent,
            NotBranchError,
            )
        from bzrlib.repository import Repository
        import os
        from bzrlib.plugins.git.repository import GitRepository

        if dest_location is None:
            dest_location = os.path.basename(src_location.rstrip("/\\"))

        source_repo = Repository.open(src_location)
<<<<<<< HEAD
        if not isinstance(source_repo, GitRepository):
            raise BzrCommandError("%r is not a git repository" % src_location)
        format = format_registry.make_bzrdir('rich-root-pack')
=======
        format = format_registry.make_bzrdir("1.9-rich-root")
>>>>>>> b1e8b536
        try:
            target_bzrdir = BzrDir.open(dest_location)
        except NotBranchError:
            target_bzrdir = BzrDir.create(dest_location, format=format)
        try:
            target_repo = target_bzrdir.open_repository()
        except NoRepositoryPresent:
            target_repo = target_bzrdir.create_repository(shared=True)

        target_repo.fetch(source_repo)
        for name, ref in source_repo._git.heads().iteritems():
            head_loc = os.path.join(dest_location, name)
            try:
                head_bzrdir = BzrDir.open(head_loc)
            except NotBranchError:
                head_bzrdir = BzrDir.create(head_loc, format=format)
            try:
                head_branch = head_bzrdir.open_branch()
            except NotBranchError:
                head_branch = head_bzrdir.create_branch()
            head_branch.generate_revision_history(source_repo.get_mapping().revision_id_foreign_to_bzr(ref))
<|MERGE_RESOLUTION|>--- conflicted
+++ resolved
@@ -74,13 +74,9 @@
             dest_location = os.path.basename(src_location.rstrip("/\\"))
 
         source_repo = Repository.open(src_location)
-<<<<<<< HEAD
         if not isinstance(source_repo, GitRepository):
             raise BzrCommandError("%r is not a git repository" % src_location)
-        format = format_registry.make_bzrdir('rich-root-pack')
-=======
         format = format_registry.make_bzrdir("1.9-rich-root")
->>>>>>> b1e8b536
         try:
             target_bzrdir = BzrDir.open(dest_location)
         except NotBranchError:
