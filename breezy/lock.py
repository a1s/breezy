--- conflicted
+++ resolved
@@ -155,316 +155,6 @@
         raise errors.LockNotHeld(locked_object)
 
 
-<<<<<<< HEAD
-=======
-try:
-    import fcntl
-    have_fcntl = True
-except ModuleNotFoundError:
-    have_fcntl = False
-
-have_ctypes_win32 = False
-if sys.platform == 'win32':
-    import msvcrt
-    try:
-        import ctypes
-        have_ctypes_win32 = True
-    except ImportError:
-        pass
-
-
-class _OSLock:
-
-    def __init__(self):
-        self.f = None
-        self.filename = None
-
-    def _open(self, filename, filemode):
-        self.filename = osutils.realpath(filename)
-        try:
-            self.f = open(self.filename, filemode)
-            return self.f
-        except PermissionError as e:
-            raise errors.LockFailed(self.filename, str(e))
-        except FileNotFoundError:
-            # maybe this is an old branch (before may 2005)
-            trace.mutter("trying to create missing lock %r", self.filename)
-
-            self.f = open(self.filename, 'wb+')
-            return self.f
-
-    def _clear_f(self):
-        """Clear the self.f attribute cleanly."""
-        if self.f:
-            self.f.close()
-            self.f = None
-
-    def unlock(self):
-        raise NotImplementedError()
-
-
-_lock_classes: List[Tuple[str, Any, Any]] = []
-
-
-if have_fcntl:
-
-    class _fcntl_FileLock(_OSLock):
-
-        def _unlock(self):
-            fcntl.lockf(self.f, fcntl.LOCK_UN)
-            self._clear_f()
-
-    class _fcntl_WriteLock(_fcntl_FileLock):
-
-        _open_locks: Set[str] = set()
-
-        def __init__(self, filename):
-            super().__init__()
-            # Check we can grab a lock before we actually open the file.
-            self.filename = osutils.realpath(filename)
-            if self.filename in _fcntl_WriteLock._open_locks:
-                self._clear_f()
-                raise errors.LockContention(self.filename)
-            if self.filename in _fcntl_ReadLock._open_locks:
-                if 'strict_locks' in debug.debug_flags:
-                    self._clear_f()
-                    raise errors.LockContention(self.filename)
-                else:
-                    trace.mutter('Write lock taken w/ an open read lock on: %s'
-                                 % (self.filename,))
-
-            self._open(self.filename, 'rb+')
-            # reserve a slot for this lock - even if the lockf call fails,
-            # at this point unlock() will be called, because self.f is set.
-            # TODO: make this fully threadsafe, if we decide we care.
-            _fcntl_WriteLock._open_locks.add(self.filename)
-            try:
-                # LOCK_NB will cause IOError to be raised if we can't grab a
-                # lock right away.
-                fcntl.lockf(self.f, fcntl.LOCK_EX | fcntl.LOCK_NB)
-            except OSError as e:
-                if e.errno in (errno.EAGAIN, errno.EACCES):
-                    # We couldn't grab the lock
-                    self.unlock()
-                # we should be more precise about whats a locking
-                # error and whats a random-other error
-                raise errors.LockContention(self.filename, e)
-
-        def unlock(self):
-            _fcntl_WriteLock._open_locks.remove(self.filename)
-            self._unlock()
-
-    class _fcntl_ReadLock(_fcntl_FileLock):
-
-        _open_locks: Dict[str, int] = {}
-
-        def __init__(self, filename):
-            super().__init__()
-            self.filename = osutils.realpath(filename)
-            if self.filename in _fcntl_WriteLock._open_locks:
-                if 'strict_locks' in debug.debug_flags:
-                    # We raise before calling _open so we don't need to
-                    # _clear_f
-                    raise errors.LockContention(self.filename)
-                else:
-                    trace.mutter('Read lock taken w/ an open write lock on: %s'
-                                 % (self.filename,))
-            _fcntl_ReadLock._open_locks.setdefault(self.filename, 0)
-            _fcntl_ReadLock._open_locks[self.filename] += 1
-            self._open(filename, 'rb')
-            try:
-                # LOCK_NB will cause IOError to be raised if we can't grab a
-                # lock right away.
-                fcntl.lockf(self.f, fcntl.LOCK_SH | fcntl.LOCK_NB)
-            except OSError as e:
-                # we should be more precise about whats a locking
-                # error and whats a random-other error
-                raise errors.LockContention(self.filename, e)
-
-        def unlock(self):
-            count = _fcntl_ReadLock._open_locks[self.filename]
-            if count == 1:
-                del _fcntl_ReadLock._open_locks[self.filename]
-            else:
-                _fcntl_ReadLock._open_locks[self.filename] = count - 1
-            self._unlock()
-
-        def temporary_write_lock(self):
-            """Try to grab a write lock on the file.
-
-            On platforms that support it, this will upgrade to a write lock
-            without unlocking the file.
-            Otherwise, this will release the read lock, and try to acquire a
-            write lock.
-
-            :return: A token which can be used to switch back to a read lock.
-            """
-            if self.filename in _fcntl_WriteLock._open_locks:
-                raise AssertionError(f'file already locked: {self.filename!r}')
-            try:
-                wlock = _fcntl_TemporaryWriteLock(self)
-            except errors.LockError:
-                # We didn't unlock, so we can just return 'self'
-                return False, self
-            return True, wlock
-
-    class _fcntl_TemporaryWriteLock(_OSLock):
-        """A token used when grabbing a temporary_write_lock.
-
-        Call restore_read_lock() when you are done with the write lock.
-        """
-
-        def __init__(self, read_lock):
-            super().__init__()
-            self._read_lock = read_lock
-            self.filename = read_lock.filename
-
-            count = _fcntl_ReadLock._open_locks[self.filename]
-            if count > 1:
-                # Something else also has a read-lock, so we cannot grab a
-                # write lock.
-                raise errors.LockContention(self.filename)
-
-            if self.filename in _fcntl_WriteLock._open_locks:
-                raise AssertionError(f'file already locked: {self.filename!r}')
-
-            # See if we can open the file for writing. Another process might
-            # have a read lock. We don't use self._open() because we don't want
-            # to create the file if it exists. That would have already been
-            # done by _fcntl_ReadLock
-            try:
-                new_f = open(self.filename, 'rb+')
-            except PermissionError as e:
-                raise errors.LockFailed(self.filename, str(e))
-            try:
-                # LOCK_NB will cause IOError to be raised if we can't grab a
-                # lock right away.
-                fcntl.lockf(new_f, fcntl.LOCK_EX | fcntl.LOCK_NB)
-            except OSError as e:
-                # TODO: Raise a more specific error based on the type of error
-                raise errors.LockContention(self.filename, e)
-            _fcntl_WriteLock._open_locks.add(self.filename)
-
-            self.f = new_f
-
-        def restore_read_lock(self):
-            """Restore the original ReadLock."""
-            # For fcntl, since we never released the read lock, just release
-            # the write lock, and return the original lock.
-            fcntl.lockf(self.f, fcntl.LOCK_UN)
-            self._clear_f()
-            _fcntl_WriteLock._open_locks.remove(self.filename)
-            # Avoid reference cycles
-            read_lock = self._read_lock
-            self._read_lock = None
-            return read_lock
-
-    _lock_classes.append(('fcntl', _fcntl_WriteLock, _fcntl_ReadLock))
-
-
-if have_ctypes_win32:
-    import ctypes
-    from ctypes.wintypes import DWORD, LPWSTR
-    LPSECURITY_ATTRIBUTES = ctypes.c_void_p  # used as NULL no need to declare
-    HANDLE = ctypes.c_int  # rather than unsigned as in ctypes.wintypes
-    _function_name = "CreateFileW"
-
-    # CreateFile <http://msdn.microsoft.com/en-us/library/aa363858.aspx>
-    _CreateFile = ctypes.WINFUNCTYPE(   # type: ignore
-        HANDLE,                # return value
-        LPWSTR,                # lpFileName
-        DWORD,                 # dwDesiredAccess
-        DWORD,                 # dwShareMode
-        LPSECURITY_ATTRIBUTES,  # lpSecurityAttributes
-        DWORD,                 # dwCreationDisposition
-        DWORD,                 # dwFlagsAndAttributes
-        HANDLE                 # hTemplateFile
-     )((_function_name, ctypes.windll.kernel32))  # type: ignore
-
-    INVALID_HANDLE_VALUE = -1
-
-    GENERIC_READ = 0x80000000
-    GENERIC_WRITE = 0x40000000
-    FILE_SHARE_READ = 1
-    OPEN_ALWAYS = 4
-    FILE_ATTRIBUTE_NORMAL = 128
-
-    ERROR_ACCESS_DENIED = 5
-    ERROR_SHARING_VIOLATION = 32
-
-    class _ctypes_FileLock(_OSLock):
-
-        def _open(self, filename, access, share, cflags, pymode):
-            self.filename = osutils.realpath(filename)
-            handle = _CreateFile(filename, access, share, None, OPEN_ALWAYS,
-                                 FILE_ATTRIBUTE_NORMAL, 0)
-            if handle in (INVALID_HANDLE_VALUE, 0):
-                e = ctypes.WinError()
-                if e.args[0] == ERROR_ACCESS_DENIED:
-                    raise errors.LockFailed(filename, e)
-                if e.args[0] == ERROR_SHARING_VIOLATION:
-                    raise errors.LockContention(filename, e)
-                raise e
-            fd = msvcrt.open_osfhandle(handle, cflags)
-            self.f = os.fdopen(fd, pymode)
-            return self.f
-
-        def unlock(self):
-            self._clear_f()
-
-    class _ctypes_ReadLock(_ctypes_FileLock):
-        def __init__(self, filename):
-            super().__init__()
-            self._open(filename, GENERIC_READ, FILE_SHARE_READ, os.O_RDONLY,
-                       "rb")
-
-        def temporary_write_lock(self):
-            """Try to grab a write lock on the file.
-
-            On platforms that support it, this will upgrade to a write lock
-            without unlocking the file.
-            Otherwise, this will release the read lock, and try to acquire a
-            write lock.
-
-            :return: A token which can be used to switch back to a read lock.
-            """
-            # I can't find a way to upgrade a read lock to a write lock without
-            # unlocking first. So here, we do just that.
-            self.unlock()
-            try:
-                wlock = _ctypes_WriteLock(self.filename)
-            except errors.LockError:
-                return False, _ctypes_ReadLock(self.filename)
-            return True, wlock
-
-    class _ctypes_WriteLock(_ctypes_FileLock):
-        def __init__(self, filename):
-            super().__init__()
-            self._open(filename, GENERIC_READ | GENERIC_WRITE, 0, os.O_RDWR,
-                       "rb+")
-
-        def restore_read_lock(self):
-            """Restore the original ReadLock."""
-            # For win32 we had to completely let go of the original lock, so we
-            # just unlock and create a new read lock.
-            self.unlock()
-            return _ctypes_ReadLock(self.filename)
-
-    _lock_classes.append(('ctypes', _ctypes_WriteLock, _ctypes_ReadLock))
-
-
-if len(_lock_classes) == 0:
-    raise NotImplementedError(
-        "We must have one of fcntl or ctypes available"
-        " to support OS locking."
-        )
-
-
-# We default to using the first available lock class.
-_lock_type, WriteLock, ReadLock = _lock_classes[0]
-
-
->>>>>>> e68ed9fa
 class _RelockDebugMixin:
     """Mixin support for -Drelock flag.
 
