# Copyright (C) 2005, 2006, 2007, 2009, 2010 Canonical Ltd
#
# This program is free software; you can redistribute it and/or modify
# it under the terms of the GNU General Public License as published by
# the Free Software Foundation; either version 2 of the License, or
# (at your option) any later version.
#
# This program is distributed in the hope that it will be useful,
# but WITHOUT ANY WARRANTY; without even the implied warranty of
# MERCHANTABILITY or FITNESS FOR A PARTICULAR PURPOSE.  See the
# GNU General Public License for more details.
#
# You should have received a copy of the GNU General Public License
# along with this program; if not, write to the Free Software
# Foundation, Inc., 51 Franklin Street, Fifth Floor, Boston, MA 02110-1301 USA

"""Serializer factory for reading and writing bundles.
"""

from __future__ import absolute_import

import base64
import re

from ... import (
    errors,
    registry,
    )
from ...diff import internal_diff
from ...revision import NULL_REVISION
from ...sixish import (
    BytesIO,
    )
# For backwards-compatibility
from ...timestamp import unpack_highres_date, format_highres_date


# New bundles should try to use this header format
BUNDLE_HEADER = b'# Bazaar revision bundle v'
BUNDLE_HEADER_RE = re.compile(
    br'^# Bazaar revision bundle v(?P<version>\d+[\w.]*)(?P<lineending>\r?)\n$')
CHANGESET_OLD_HEADER_RE = re.compile(
    br'^# Bazaar-NG changeset v(?P<version>\d+[\w.]*)(?P<lineending>\r?)\n$')


serializer_registry = registry.Registry()

<<<<<<< HEAD
v4_string = '4'
=======
>>>>>>> 5b75b89a

def _get_bundle_header(version):
    return b''.join([BUNDLE_HEADER, version.encode('ascii'), b'\n'])

def _get_filename(f):
    return getattr(f, 'name', '<unknown>')


def read_bundle(f):
    """Read in a bundle from a filelike object.

    :param f: A file-like object
    :return: A list of Bundle objects
    """
    version = None
    for line in f:
        m = BUNDLE_HEADER_RE.match(line)
        if m:
            if m.group('lineending') != b'':
                raise errors.UnsupportedEOLMarker()
            version = m.group('version')
            break
        elif line.startswith(BUNDLE_HEADER):
            raise errors.MalformedHeader(
                'Extra characters after version number')
        m = CHANGESET_OLD_HEADER_RE.match(line)
        if m:
            version = m.group('version')
            raise errors.BundleNotSupported(version,
                'old format bundles not supported')

    if version is None:
        raise errors.NotABundle('Did not find an opening header')

<<<<<<< HEAD
    version = version.decode('ascii')

    # Now we have a version, to figure out how to read the bundle
    if version not in _serializers:
        raise errors.BundleNotSupported(version,
            'version not listed in known versions')

    serializer = _serializers[version](version)

    return serializer.read(f)
=======
    return get_serializer(version).read(f)
>>>>>>> 5b75b89a


def get_serializer(version):
    try:
        serializer = serializer_registry.get(version)
    except KeyError:
        raise errors.BundleNotSupported(version,
            'unknown bundle format')

    return serializer(version)


def write(source, revision_ids, f, version=None, forced_bases={}):
    """Serialize a list of bundles to a filelike object.

    :param source: A source for revision information
    :param revision_ids: The list of revision ids to serialize
    :param f: The file to output to
    :param version: [optional] target serialization version
    """

    with source.lock_read():
        return get_serializer(version).write(source, revision_ids,
                                             forced_bases, f)


def write_bundle(repository, revision_id, base_revision_id, out, format=None):
    """Write a bundle of revisions.

    :param repository: Repository containing revisions to serialize.
    :param revision_id: Head revision_id of the bundle.
    :param base_revision_id: Revision assumed to be present in repositories
         applying the bundle.
    :param out: Output file.
    """
    with repository.lock_read():
        return get_serializer(format).write_bundle(repository, revision_id,
                                                   base_revision_id, out)


class BundleSerializer(object):
    """The base class for Serializers.

    Common functionality should be included here.
    """
    def __init__(self, version):
        self.version = version

    def read(self, f):
        """Read the rest of the bundles from the supplied file.

        :param f: The file to read from
        :return: A list of bundle trees
        """
        raise NotImplementedError

    def write_bundle(self, repository, target, base, fileobj):
        """Write the bundle to the supplied file.

        :param repository: The repository to retrieve revision data from
        :param target: The revision to provide data for
        :param base: The most recent of ancestor of the revision that does not
            need to be included in the bundle
        :param fileobj: The file to output to
        """
        raise NotImplementedError

    def _write_bundle(self, repository, revision_id, base_revision_id, out):
        """Helper function for translating write_bundle to write"""
        forced_bases = {revision_id:base_revision_id}
        if base_revision_id is NULL_REVISION:
            base_revision_id = None
        graph = repository.get_graph()
        revision_ids = graph.find_unique_ancestors(revision_id,
            [base_revision_id])
        revision_ids = list(repository.get_graph().iter_topo_order(
            revision_ids))
        revision_ids.reverse()
        self.write(repository, revision_ids, forced_bases, out)
        return revision_ids


def binary_diff(old_filename, old_lines, new_filename, new_lines, to_file):
    temp = BytesIO()
    internal_diff(old_filename, old_lines, new_filename, new_lines, temp,
                  allow_binary=True)
    temp.seek(0)
    base64.encode(temp, to_file)
    to_file.write('\n')

serializer_registry.register_lazy('0.8', 'breezy.bundle.serializer.v08', 'BundleSerializerV08')
serializer_registry.register_lazy('0.9', 'breezy.bundle.serializer.v09', 'BundleSerializerV09')
serializer_registry.register_lazy('4', 'breezy.bundle.serializer.v4',
              'BundleSerializerV4')
serializer_registry.default_key = '4'<|MERGE_RESOLUTION|>--- conflicted
+++ resolved
@@ -45,10 +45,6 @@
 
 serializer_registry = registry.Registry()
 
-<<<<<<< HEAD
-v4_string = '4'
-=======
->>>>>>> 5b75b89a
 
 def _get_bundle_header(version):
     return b''.join([BUNDLE_HEADER, version.encode('ascii'), b'\n'])
@@ -83,20 +79,7 @@
     if version is None:
         raise errors.NotABundle('Did not find an opening header')
 
-<<<<<<< HEAD
-    version = version.decode('ascii')
-
-    # Now we have a version, to figure out how to read the bundle
-    if version not in _serializers:
-        raise errors.BundleNotSupported(version,
-            'version not listed in known versions')
-
-    serializer = _serializers[version](version)
-
-    return serializer.read(f)
-=======
-    return get_serializer(version).read(f)
->>>>>>> 5b75b89a
+    return get_serializer(version.decode('ascii')).read(f)
 
 
 def get_serializer(version):
