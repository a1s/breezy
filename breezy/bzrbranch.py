# Copyright (C) 2005-2012 Canonical Ltd
# Copyright (C) 2017 Breezy Developers
#
# This program is free software; you can redistribute it and/or modify
# it under the terms of the GNU General Public License as published by
# the Free Software Foundation; either version 2 of the License, or
# (at your option) any later version.
#
# This program is distributed in the hope that it will be useful,
# but WITHOUT ANY WARRANTY; without even the implied warranty of
# MERCHANTABILITY or FITNESS FOR A PARTICULAR PURPOSE.  See the
# GNU General Public License for more details.
#
# You should have received a copy of the GNU General Public License
# along with this program; if not, write to the Free Software
# Foundation, Inc., 51 Franklin Street, Fifth Floor, Boston, MA 02110-1301 USA

from __future__ import absolute_import

from .lazy_import import lazy_import
lazy_import(globals(), """
from breezy import (
    cache_utf8,
    config as _mod_config,
    lockable_files,
    lockdir,
    rio,
    shelf,
    tag as _mod_tag,
    )
""")

from . import (
    bzrdir,
    controldir,
    errors,
    revision as _mod_revision,
    urlutils,
    )
from .branch import (
    Branch,
    BranchFormat,
    BranchWriteLockResult,
    format_registry,
    )
from .decorators import (
    needs_read_lock,
    needs_write_lock,
    only_raises,
    )
from .lock import _RelockDebugMixin, LogicalLockResult
from .sixish import (
    BytesIO,
    viewitems,
    )
from .trace import (
    mutter,
    )


class BzrBranch(Branch, _RelockDebugMixin):
    """A branch stored in the actual filesystem.

    Note that it's "local" in the context of the filesystem; it doesn't
    really matter if it's on an nfs/smb/afs/coda/... share, as long as
    it's writable, and can be accessed via the normal filesystem API.

    :ivar _transport: Transport for file operations on this branch's
        control files, typically pointing to the .bzr/branch directory.
    :ivar repository: Repository for this branch.
    :ivar base: The url of the base directory for this branch; the one
        containing the .bzr directory.
    :ivar name: Optional colocated branch name as it exists in the control
        directory.
    """

    def __init__(self, _format=None,
                 _control_files=None, a_controldir=None, name=None,
                 _repository=None, ignore_fallbacks=False,
                 possible_transports=None):
        """Create new branch object at a particular location."""
        if a_controldir is None:
            raise ValueError('a_controldir must be supplied')
        if name is None:
            raise ValueError('name must be supplied')
        self.controldir = a_controldir
        self._user_transport = self.controldir.transport.clone('..')
        if name != "":
            self._user_transport.set_segment_parameter(
                "branch", urlutils.escape(name))
        self._base = self._user_transport.base
        self.name = name
        self._format = _format
        if _control_files is None:
            raise ValueError('BzrBranch _control_files is None')
        self.control_files = _control_files
        self._transport = _control_files._transport
        self.repository = _repository
        self.conf_store = None
        Branch.__init__(self, possible_transports)

    def __str__(self):
        return '%s(%s)' % (self.__class__.__name__, self.user_url)

    __repr__ = __str__

    def _get_base(self):
        """Returns the directory containing the control directory."""
        return self._base

    base = property(_get_base, doc="The URL for the root of this branch.")

    @property
    def user_transport(self):
        return self._user_transport

    def _get_config(self):
        return _mod_config.TransportConfig(self._transport, 'branch.conf')

    def _get_config_store(self):
        if self.conf_store is None:
            self.conf_store =  _mod_config.BranchStore(self)
        return self.conf_store

    def _uncommitted_branch(self):
        """Return the branch that may contain uncommitted changes."""
        master = self.get_master_branch()
        if master is not None:
            return master
        else:
            return self

    def store_uncommitted(self, creator):
        """Store uncommitted changes from a ShelfCreator.

        :param creator: The ShelfCreator containing uncommitted changes, or
            None to delete any stored changes.
        :raises: ChangesAlreadyStored if the branch already has changes.
        """
        branch = self._uncommitted_branch()
        if creator is None:
            branch._transport.delete('stored-transform')
            return
        if branch._transport.has('stored-transform'):
            raise errors.ChangesAlreadyStored
        transform = BytesIO()
        creator.write_shelf(transform)
        transform.seek(0)
        branch._transport.put_file('stored-transform', transform)

    def get_unshelver(self, tree):
        """Return a shelf.Unshelver for this branch and tree.

        :param tree: The tree to use to construct the Unshelver.
        :return: an Unshelver or None if no changes are stored.
        """
        branch = self._uncommitted_branch()
        try:
            transform = branch._transport.get('stored-transform')
        except errors.NoSuchFile:
            return None
        return shelf.Unshelver.from_tree_and_shelf(tree, transform)

    def is_locked(self):
        return self.control_files.is_locked()

    def lock_write(self, token=None):
        """Lock the branch for write operations.

        :param token: A token to permit reacquiring a previously held and
            preserved lock.
        :return: A BranchWriteLockResult.
        """
        if not self.is_locked():
            self._note_lock('w')
            self.repository._warn_if_deprecated(self)
            self.repository.lock_write()
            took_lock = True
        else:
            took_lock = False
        try:
            return BranchWriteLockResult(self.unlock,
                self.control_files.lock_write(token=token))
        except:
            if took_lock:
                self.repository.unlock()
            raise

    def lock_read(self):
        """Lock the branch for read operations.

        :return: A breezy.lock.LogicalLockResult.
        """
        if not self.is_locked():
            self._note_lock('r')
            self.repository._warn_if_deprecated(self)
            self.repository.lock_read()
            took_lock = True
        else:
            took_lock = False
        try:
            self.control_files.lock_read()
            return LogicalLockResult(self.unlock)
        except:
            if took_lock:
                self.repository.unlock()
            raise

    @only_raises(errors.LockNotHeld, errors.LockBroken)
    def unlock(self):
        if self.control_files._lock_count == 1 and self.conf_store is not None:
            self.conf_store.save_changes()
        try:
            self.control_files.unlock()
        finally:
            if not self.control_files.is_locked():
                self.repository.unlock()
                # we just released the lock
                self._clear_cached_state()

    def peek_lock_mode(self):
        if self.control_files._lock_count == 0:
            return None
        else:
            return self.control_files._lock_mode

    def get_physical_lock_status(self):
        return self.control_files.get_physical_lock_status()

    @needs_read_lock
    def print_file(self, file, revision_id):
        """See Branch.print_file."""
        return self.repository.print_file(file, revision_id)

    @needs_write_lock
    def set_last_revision_info(self, revno, revision_id):
        if not revision_id or not isinstance(revision_id, basestring):
            raise errors.InvalidRevisionId(revision_id=revision_id, branch=self)
        revision_id = _mod_revision.ensure_null(revision_id)
        old_revno, old_revid = self.last_revision_info()
        if self.get_append_revisions_only():
            self._check_history_violation(revision_id)
        self._run_pre_change_branch_tip_hooks(revno, revision_id)
        self._write_last_revision_info(revno, revision_id)
        self._clear_cached_state()
        self._last_revision_info_cache = revno, revision_id
        self._run_post_change_branch_tip_hooks(old_revno, old_revid)

    def basis_tree(self):
        """See Branch.basis_tree."""
        return self.repository.revision_tree(self.last_revision())

    def _get_parent_location(self):
        _locs = ['parent', 'pull', 'x-pull']
        for l in _locs:
            try:
                return self._transport.get_bytes(l).strip('\n')
            except errors.NoSuchFile:
                pass
        return None

    def get_stacked_on_url(self):
        raise errors.UnstackableBranchFormat(self._format, self.user_url)

    def set_push_location(self, location):
        """See Branch.set_push_location."""
        self.get_config().set_user_option(
            'push_location', location,
            store=_mod_config.STORE_LOCATION_NORECURSE)

    def _set_parent_location(self, url):
        if url is None:
            self._transport.delete('parent')
        else:
            self._transport.put_bytes('parent', url + '\n',
                mode=self.controldir._get_file_mode())

    @needs_write_lock
    def unbind(self):
        """If bound, unbind"""
        return self.set_bound_location(None)

    @needs_write_lock
    def bind(self, other):
        """Bind this branch to the branch other.

        This does not push or pull data between the branches, though it does
        check for divergence to raise an error when the branches are not
        either the same, or one a prefix of the other. That behaviour may not
        be useful, so that check may be removed in future.

        :param other: The branch to bind to
        :type other: Branch
        """
        # TODO: jam 20051230 Consider checking if the target is bound
        #       It is debatable whether you should be able to bind to
        #       a branch which is itself bound.
        #       Committing is obviously forbidden,
        #       but binding itself may not be.
        #       Since we *have* to check at commit time, we don't
        #       *need* to check here

        # we want to raise diverged if:
        # last_rev is not in the other_last_rev history, AND
        # other_last_rev is not in our history, and do it without pulling
        # history around
        self.set_bound_location(other.base)

    def get_bound_location(self):
        try:
            return self._transport.get_bytes('bound')[:-1]
        except errors.NoSuchFile:
            return None

    @needs_read_lock
    def get_master_branch(self, possible_transports=None):
        """Return the branch we are bound to.

        :return: Either a Branch, or None
        """
        if self._master_branch_cache is None:
            self._master_branch_cache = self._get_master_branch(
                possible_transports)
        return self._master_branch_cache

    def _get_master_branch(self, possible_transports):
        bound_loc = self.get_bound_location()
        if not bound_loc:
            return None
        try:
            return Branch.open(bound_loc,
                               possible_transports=possible_transports)
        except (errors.NotBranchError, errors.ConnectionError) as e:
            raise errors.BoundBranchConnectionFailure(
                    self, bound_loc, e)

    @needs_write_lock
    def set_bound_location(self, location):
        """Set the target where this branch is bound to.

        :param location: URL to the target branch
        """
        self._master_branch_cache = None
        if location:
            self._transport.put_bytes('bound', location+'\n',
                mode=self.controldir._get_file_mode())
        else:
            try:
                self._transport.delete('bound')
            except errors.NoSuchFile:
                return False
            return True

    @needs_write_lock
    def update(self, possible_transports=None):
        """Synchronise this branch with the master branch if any.

        :return: None or the last_revision that was pivoted out during the
                 update.
        """
        master = self.get_master_branch(possible_transports)
        if master is not None:
            old_tip = _mod_revision.ensure_null(self.last_revision())
            self.pull(master, overwrite=True)
            if self.repository.get_graph().is_ancestor(old_tip,
                _mod_revision.ensure_null(self.last_revision())):
                return None
            return old_tip
        return None

    def _read_last_revision_info(self):
        revision_string = self._transport.get_bytes('last-revision')
        revno, revision_id = revision_string.rstrip(b'\n').split(b' ', 1)
        revision_id = cache_utf8.get_cached_utf8(revision_id)
        revno = int(revno)
        return revno, revision_id

    def _write_last_revision_info(self, revno, revision_id):
        """Simply write out the revision id, with no checks.

        Use set_last_revision_info to perform this safely.

        Does not update the revision_history cache.
        """
        revision_id = _mod_revision.ensure_null(revision_id)
        out_string = '%d %s\n' % (revno, revision_id)
        self._transport.put_bytes('last-revision', out_string,
            mode=self.controldir._get_file_mode())

    @needs_write_lock
    def update_feature_flags(self, updated_flags):
        """Update the feature flags for this branch.

        :param updated_flags: Dictionary mapping feature names to necessities
            A necessity can be None to indicate the feature should be removed
        """
        self._format._update_feature_flags(updated_flags)
        self.control_transport.put_bytes('format', self._format.as_string())


class BzrBranch8(BzrBranch):
    """A branch that stores tree-reference locations."""

    def _open_hook(self, possible_transports=None):
        if self._ignore_fallbacks:
            return
        if possible_transports is None:
            possible_transports = [self.controldir.root_transport]
        try:
            url = self.get_stacked_on_url()
        except (errors.UnstackableRepositoryFormat, errors.NotStacked,
            errors.UnstackableBranchFormat):
            pass
        else:
            for hook in Branch.hooks['transform_fallback_location']:
                url = hook(self, url)
                if url is None:
                    hook_name = Branch.hooks.get_hook_name(hook)
                    raise AssertionError(
                        "'transform_fallback_location' hook %s returned "
                        "None, not a URL." % hook_name)
            self._activate_fallback_location(url,
                possible_transports=possible_transports)

    def __init__(self, *args, **kwargs):
        self._ignore_fallbacks = kwargs.get('ignore_fallbacks', False)
        super(BzrBranch8, self).__init__(*args, **kwargs)
        self._last_revision_info_cache = None
        self._reference_info = None

    def _clear_cached_state(self):
        super(BzrBranch8, self)._clear_cached_state()
        self._last_revision_info_cache = None
        self._reference_info = None

    def _check_history_violation(self, revision_id):
        current_revid = self.last_revision()
        last_revision = _mod_revision.ensure_null(current_revid)
        if _mod_revision.is_null(last_revision):
            return
        graph = self.repository.get_graph()
        for lh_ancestor in graph.iter_lefthand_ancestry(revision_id):
            if lh_ancestor == current_revid:
                return
        raise errors.AppendRevisionsOnlyViolation(self.user_url)

    def _gen_revision_history(self):
        """Generate the revision history from last revision
        """
        last_revno, last_revision = self.last_revision_info()
        self._extend_partial_history(stop_index=last_revno-1)
        return list(reversed(self._partial_revision_history_cache))

    @needs_write_lock
    def _set_parent_location(self, url):
        """Set the parent branch"""
        self._set_config_location('parent_location', url, make_relative=True)

    @needs_read_lock
    def _get_parent_location(self):
        """Set the parent branch"""
        return self._get_config_location('parent_location')

    @needs_write_lock
    def _set_all_reference_info(self, info_dict):
        """Replace all reference info stored in a branch.

        :param info_dict: A dict of {file_id: (tree_path, branch_location)}
        """
        s = BytesIO()
        writer = rio.RioWriter(s)
        for key, (tree_path, branch_location) in viewitems(info_dict):
            stanza = rio.Stanza(file_id=key, tree_path=tree_path,
                                branch_location=branch_location)
            writer.write_stanza(stanza)
        self._transport.put_bytes('references', s.getvalue())
        self._reference_info = info_dict

    @needs_read_lock
    def _get_all_reference_info(self):
        """Return all the reference info stored in a branch.

        :return: A dict of {file_id: (tree_path, branch_location)}
        """
        if self._reference_info is not None:
            return self._reference_info
        rio_file = self._transport.get('references')
        try:
            stanzas = rio.read_stanzas(rio_file)
            info_dict = dict((s['file_id'], (s['tree_path'],
                             s['branch_location'])) for s in stanzas)
        finally:
            rio_file.close()
        self._reference_info = info_dict
        return info_dict

    def set_reference_info(self, file_id, tree_path, branch_location):
        """Set the branch location to use for a tree reference.

        :param file_id: The file-id of the tree reference.
        :param tree_path: The path of the tree reference in the tree.
        :param branch_location: The location of the branch to retrieve tree
            references from.
        """
        info_dict = self._get_all_reference_info()
        info_dict[file_id] = (tree_path, branch_location)
        if None in (tree_path, branch_location):
            if tree_path is not None:
                raise ValueError('tree_path must be None when branch_location'
                                 ' is None.')
            if branch_location is not None:
                raise ValueError('branch_location must be None when tree_path'
                                 ' is None.')
            del info_dict[file_id]
        self._set_all_reference_info(info_dict)

    def get_reference_info(self, file_id):
        """Get the tree_path and branch_location for a tree reference.

        :return: a tuple of (tree_path, branch_location)
        """
        return self._get_all_reference_info().get(file_id, (None, None))

    def reference_parent(self, file_id, path, possible_transports=None):
        """Return the parent branch for a tree-reference file_id.

        :param file_id: The file_id of the tree reference
        :param path: The path of the file_id in the tree
        :return: A branch associated with the file_id
        """
        branch_location = self.get_reference_info(file_id)[1]
        if branch_location is None:
            return Branch.reference_parent(self, file_id, path,
                                           possible_transports)
        branch_location = urlutils.join(self.user_url, branch_location)
        return Branch.open(branch_location,
                           possible_transports=possible_transports)

    def set_push_location(self, location):
        """See Branch.set_push_location."""
        self._set_config_location('push_location', location)

    def set_bound_location(self, location):
        """See Branch.set_push_location."""
        self._master_branch_cache = None
        result = None
        conf = self.get_config_stack()
        if location is None:
            if not conf.get('bound'):
                return False
            else:
                conf.set('bound', 'False')
                return True
        else:
            self._set_config_location('bound_location', location,
                                      config=conf)
            conf.set('bound', 'True')
        return True

    def _get_bound_location(self, bound):
        """Return the bound location in the config file.

        Return None if the bound parameter does not match"""
        conf = self.get_config_stack()
        if conf.get('bound') != bound:
            return None
        return self._get_config_location('bound_location', config=conf)

    def get_bound_location(self):
        """See Branch.get_bound_location."""
        return self._get_bound_location(True)

    def get_old_bound_location(self):
        """See Branch.get_old_bound_location"""
        return self._get_bound_location(False)

    def get_stacked_on_url(self):
        # you can always ask for the URL; but you might not be able to use it
        # if the repo can't support stacking.
        ## self._check_stackable_repo()
        # stacked_on_location is only ever defined in branch.conf, so don't
        # waste effort reading the whole stack of config files.
        conf = _mod_config.BranchOnlyStack(self)
        stacked_url = self._get_config_location('stacked_on_location',
                                                config=conf)
        if stacked_url is None:
            raise errors.NotStacked(self)
        return stacked_url.encode('utf-8')

    @needs_read_lock
    def get_rev_id(self, revno, history=None):
        """Find the revision id of the specified revno."""
        if revno == 0:
            return _mod_revision.NULL_REVISION

        last_revno, last_revision_id = self.last_revision_info()
        if revno <= 0 or revno > last_revno:
            raise errors.NoSuchRevision(self, revno)

        if history is not None:
            return history[revno - 1]

        index = last_revno - revno
        if len(self._partial_revision_history_cache) <= index:
            self._extend_partial_history(stop_index=index)
        if len(self._partial_revision_history_cache) > index:
            return self._partial_revision_history_cache[index]
        else:
            raise errors.NoSuchRevision(self, revno)

    @needs_read_lock
    def revision_id_to_revno(self, revision_id):
        """Given a revision id, return its revno"""
        if _mod_revision.is_null(revision_id):
            return 0
        try:
            index = self._partial_revision_history_cache.index(revision_id)
        except ValueError:
            try:
                self._extend_partial_history(stop_revision=revision_id)
            except errors.RevisionNotPresent as e:
                raise errors.GhostRevisionsHaveNoRevno(revision_id, e.revision_id)
            index = len(self._partial_revision_history_cache) - 1
            if index < 0:
                raise errors.NoSuchRevision(self, revision_id)
            if self._partial_revision_history_cache[index] != revision_id:
                raise errors.NoSuchRevision(self, revision_id)
        return self.revno() - index


class BzrBranch7(BzrBranch8):
    """A branch with support for a fallback repository."""

    def set_reference_info(self, file_id, tree_path, branch_location):
        Branch.set_reference_info(self, file_id, tree_path, branch_location)

    def get_reference_info(self, file_id):
        Branch.get_reference_info(self, file_id)

    def reference_parent(self, file_id, path, possible_transports=None):
        return Branch.reference_parent(self, file_id, path,
                                       possible_transports)


class BzrBranch6(BzrBranch7):
    """See BzrBranchFormat6 for the capabilities of this branch.

    This subclass of BzrBranch7 disables the new features BzrBranch7 added,
    i.e. stacking.
    """

    def get_stacked_on_url(self):
        raise errors.UnstackableBranchFormat(self._format, self.user_url)


class BranchFormatMetadir(bzrdir.BzrFormat, BranchFormat):
    """Base class for branch formats that live in meta directories.
    """

    def __init__(self):
        BranchFormat.__init__(self)
        bzrdir.BzrFormat.__init__(self)

    @classmethod
    def find_format(klass, controldir, name=None):
        """Return the format for the branch object in controldir."""
        try:
            transport = controldir.get_branch_transport(None, name=name)
        except errors.NoSuchFile:
            raise errors.NotBranchError(path=name, controldir=controldir)
        try:
            format_string = transport.get_bytes("format")
            # GZ 2017-06-09: Where should format strings get decoded...
            format_text = format_string.decode("ascii")
        except errors.NoSuchFile:
<<<<<<< HEAD
            raise errors.NotBranchError(path=transport.base, controldir=controldir)
        return klass._find_format(format_registry, 'branch', format_string)
=======
            raise errors.NotBranchError(path=transport.base, bzrdir=controldir)
        return klass._find_format(format_registry, 'branch', format_text)
>>>>>>> 95b1a8c9

    def _branch_class(self):
        """What class to instantiate on open calls."""
        raise NotImplementedError(self._branch_class)

    def _get_initial_config(self, append_revisions_only=None):
        if append_revisions_only:
            return b"append_revisions_only = True\n"
        else:
            # Avoid writing anything if append_revisions_only is disabled,
            # as that is the default.
            return b""

    def _initialize_helper(self, a_controldir, utf8_files, name=None,
                           repository=None):
        """Initialize a branch in a control dir, with specified files

        :param a_controldir: The bzrdir to initialize the branch in
        :param utf8_files: The files to create as a list of
            (filename, content) tuples
        :param name: Name of colocated branch to create, if any
        :return: a branch in this format
        """
        if name is None:
            name = a_controldir._get_selected_branch()
        mutter('creating branch %r in %s', self, a_controldir.user_url)
        branch_transport = a_controldir.get_branch_transport(self, name=name)
        control_files = lockable_files.LockableFiles(branch_transport,
            'lock', lockdir.LockDir)
        control_files.create_lock()
        control_files.lock_write()
        try:
            utf8_files += [('format', self.as_string())]
            for (filename, content) in utf8_files:
                branch_transport.put_bytes(
                    filename, content,
                    mode=a_controldir._get_file_mode())
        finally:
            control_files.unlock()
        branch = self.open(a_controldir, name, _found=True,
                found_repository=repository)
        self._run_post_branch_init_hooks(a_controldir, name, branch)
        return branch

    def open(self, a_controldir, name=None, _found=False, ignore_fallbacks=False,
            found_repository=None, possible_transports=None):
        """See BranchFormat.open()."""
        if name is None:
            name = a_controldir._get_selected_branch()
        if not _found:
            format = BranchFormatMetadir.find_format(a_controldir, name=name)
            if format.__class__ != self.__class__:
                raise AssertionError("wrong format %r found for %r" %
                    (format, self))
        transport = a_controldir.get_branch_transport(None, name=name)
        try:
            control_files = lockable_files.LockableFiles(transport, 'lock',
                                                         lockdir.LockDir)
            if found_repository is None:
                found_repository = a_controldir.find_repository()
            return self._branch_class()(_format=self,
                              _control_files=control_files,
                              name=name,
                              a_controldir=a_controldir,
                              _repository=found_repository,
                              ignore_fallbacks=ignore_fallbacks,
                              possible_transports=possible_transports)
        except errors.NoSuchFile:
            raise errors.NotBranchError(path=transport.base, controldir=a_controldir)

    @property
    def _matchingbzrdir(self):
        ret = bzrdir.BzrDirMetaFormat1()
        ret.set_branch_format(self)
        return ret

    def supports_tags(self):
        return True

    def supports_leaving_lock(self):
        return True

    def check_support_status(self, allow_unsupported, recommend_upgrade=True,
            basedir=None):
        BranchFormat.check_support_status(self,
            allow_unsupported=allow_unsupported, recommend_upgrade=recommend_upgrade,
            basedir=basedir)
        bzrdir.BzrFormat.check_support_status(self, allow_unsupported=allow_unsupported,
            recommend_upgrade=recommend_upgrade, basedir=basedir)


class BzrBranchFormat6(BranchFormatMetadir):
    """Branch format with last-revision and tags.

    Unlike previous formats, this has no explicit revision history. Instead,
    this just stores the last-revision, and the left-hand history leading
    up to there is the history.

    This format was introduced in bzr 0.15
    and became the default in 0.91.
    """

    def _branch_class(self):
        return BzrBranch6

    @classmethod
    def get_format_string(cls):
        """See BranchFormat.get_format_string()."""
        return "Bazaar Branch Format 6 (bzr 0.15)\n"

    def get_format_description(self):
        """See BranchFormat.get_format_description()."""
        return "Branch format 6"

    def initialize(self, a_controldir, name=None, repository=None,
                   append_revisions_only=None):
        """Create a branch of this format in a_controldir."""
        utf8_files = [('last-revision', '0 null:\n'),
                      ('branch.conf',
                          self._get_initial_config(append_revisions_only)),
                      ('tags', ''),
                      ]
        return self._initialize_helper(a_controldir, utf8_files, name, repository)

    def make_tags(self, branch):
        """See breezy.branch.BranchFormat.make_tags()."""
        return _mod_tag.BasicTags(branch)

    def supports_set_append_revisions_only(self):
        return True


class BzrBranchFormat8(BranchFormatMetadir):
    """Metadir format supporting storing locations of subtree branches."""

    def _branch_class(self):
        return BzrBranch8

    @classmethod
    def get_format_string(cls):
        """See BranchFormat.get_format_string()."""
        return "Bazaar Branch Format 8 (needs bzr 1.15)\n"

    def get_format_description(self):
        """See BranchFormat.get_format_description()."""
        return "Branch format 8"

    def initialize(self, a_controldir, name=None, repository=None,
                   append_revisions_only=None):
        """Create a branch of this format in a_controldir."""
        utf8_files = [('last-revision', '0 null:\n'),
                      ('branch.conf',
                          self._get_initial_config(append_revisions_only)),
                      ('tags', ''),
                      ('references', '')
                      ]
        return self._initialize_helper(a_controldir, utf8_files, name, repository)

    def make_tags(self, branch):
        """See breezy.branch.BranchFormat.make_tags()."""
        return _mod_tag.BasicTags(branch)

    def supports_set_append_revisions_only(self):
        return True

    def supports_stacking(self):
        return True

    supports_reference_locations = True


class BzrBranchFormat7(BranchFormatMetadir):
    """Branch format with last-revision, tags, and a stacked location pointer.

    The stacked location pointer is passed down to the repository and requires
    a repository format with supports_external_lookups = True.

    This format was introduced in bzr 1.6.
    """

    def initialize(self, a_controldir, name=None, repository=None,
                   append_revisions_only=None):
<<<<<<< HEAD
        """Create a branch of this format in a_controldir."""
        utf8_files = [('last-revision', '0 null:\n'),
=======
        """Create a branch of this format in a_bzrdir."""
        utf8_files = [('last-revision', b'0 null:\n'),
>>>>>>> 95b1a8c9
                      ('branch.conf',
                          self._get_initial_config(append_revisions_only)),
                      ('tags', b''),
                      ]
        return self._initialize_helper(a_controldir, utf8_files, name, repository)

    def _branch_class(self):
        return BzrBranch7

    @classmethod
    def get_format_string(cls):
        """See BranchFormat.get_format_string()."""
        return "Bazaar Branch Format 7 (needs bzr 1.6)\n"

    def get_format_description(self):
        """See BranchFormat.get_format_description()."""
        return "Branch format 7"

    def supports_set_append_revisions_only(self):
        return True

    def supports_stacking(self):
        return True

    def make_tags(self, branch):
        """See breezy.branch.BranchFormat.make_tags()."""
        return _mod_tag.BasicTags(branch)

    supports_reference_locations = False


class BranchReferenceFormat(BranchFormatMetadir):
    """Bzr branch reference format.

    Branch references are used in implementing checkouts, they
    act as an alias to the real branch which is at some other url.

    This format has:
     - A location file
     - a format string
    """

    @classmethod
    def get_format_string(cls):
        """See BranchFormat.get_format_string()."""
        return "Bazaar-NG Branch Reference Format 1\n"

    def get_format_description(self):
        """See BranchFormat.get_format_description()."""
        return "Checkout reference format 1"

    def get_reference(self, a_controldir, name=None):
        """See BranchFormat.get_reference()."""
        transport = a_controldir.get_branch_transport(None, name=name)
        return transport.get_bytes('location')

    def set_reference(self, a_controldir, name, to_branch):
        """See BranchFormat.set_reference()."""
        transport = a_controldir.get_branch_transport(None, name=name)
        location = transport.put_bytes('location', to_branch.base)

    def initialize(self, a_controldir, name=None, target_branch=None,
            repository=None, append_revisions_only=None):
        """Create a branch of this format in a_controldir."""
        if target_branch is None:
            # this format does not implement branch itself, thus the implicit
            # creation contract must see it as uninitializable
            raise errors.UninitializableFormat(self)
        mutter('creating branch reference in %s', a_controldir.user_url)
        if a_controldir._format.fixed_components:
            raise errors.IncompatibleFormat(self, a_controldir._format)
        if name is None:
            name = a_controldir._get_selected_branch()
        branch_transport = a_controldir.get_branch_transport(self, name=name)
        branch_transport.put_bytes('location',
            target_branch.user_url)
        branch_transport.put_bytes('format', self.as_string())
        branch = self.open(a_controldir, name, _found=True,
            possible_transports=[target_branch.controldir.root_transport])
        self._run_post_branch_init_hooks(a_controldir, name, branch)
        return branch

    def _make_reference_clone_function(format, a_branch):
        """Create a clone() routine for a branch dynamically."""
        def clone(to_bzrdir, revision_id=None,
            repository_policy=None):
            """See Branch.clone()."""
            return format.initialize(to_bzrdir, target_branch=a_branch)
            # cannot obey revision_id limits when cloning a reference ...
            # FIXME RBC 20060210 either nuke revision_id for clone, or
            # emit some sort of warning/error to the caller ?!
        return clone

    def open(self, a_controldir, name=None, _found=False, location=None,
             possible_transports=None, ignore_fallbacks=False,
             found_repository=None):
        """Return the branch that the branch reference in a_controldir points at.

        :param a_controldir: A BzrDir that contains a branch.
        :param name: Name of colocated branch to open, if any
        :param _found: a private parameter, do not use it. It is used to
            indicate if format probing has already be done.
        :param ignore_fallbacks: when set, no fallback branches will be opened
            (if there are any).  Default is to open fallbacks.
        :param location: The location of the referenced branch.  If
            unspecified, this will be determined from the branch reference in
            a_controldir.
        :param possible_transports: An optional reusable transports list.
        """
        if name is None:
            name = a_controldir._get_selected_branch()
        if not _found:
            format = BranchFormatMetadir.find_format(a_controldir, name=name)
            if format.__class__ != self.__class__:
                raise AssertionError("wrong format %r found for %r" %
                    (format, self))
        if location is None:
            location = self.get_reference(a_controldir, name)
        real_bzrdir = controldir.ControlDir.open(
            location, possible_transports=possible_transports)
        result = real_bzrdir.open_branch(ignore_fallbacks=ignore_fallbacks,
            possible_transports=possible_transports)
        # this changes the behaviour of result.clone to create a new reference
        # rather than a copy of the content of the branch.
        # I did not use a proxy object because that needs much more extensive
        # testing, and we are only changing one behaviour at the moment.
        # If we decide to alter more behaviours - i.e. the implicit nickname
        # then this should be refactored to introduce a tested proxy branch
        # and a subclass of that for use in overriding clone() and ....
        # - RBC 20060210
        result.clone = self._make_reference_clone_function(result)
        return result


class Converter5to6(object):
    """Perform an in-place upgrade of format 5 to format 6"""

    def convert(self, branch):
        # Data for 5 and 6 can peacefully coexist.
        format = BzrBranchFormat6()
        new_branch = format.open(branch.controldir, _found=True)

        # Copy source data into target
        new_branch._write_last_revision_info(*branch.last_revision_info())
        new_branch.lock_write()
        try:
            new_branch.set_parent(branch.get_parent())
            new_branch.set_bound_location(branch.get_bound_location())
            new_branch.set_push_location(branch.get_push_location())
        finally:
            new_branch.unlock()

        # New branch has no tags by default
        new_branch.tags._set_tag_dict({})

        # Copying done; now update target format
        new_branch._transport.put_bytes('format',
            format.as_string(),
            mode=new_branch.controldir._get_file_mode())

        # Clean up old files
        new_branch._transport.delete('revision-history')
        branch.lock_write()
        try:
            try:
                branch.set_parent(None)
            except errors.NoSuchFile:
                pass
            branch.set_bound_location(None)
        finally:
            branch.unlock()


class Converter6to7(object):
    """Perform an in-place upgrade of format 6 to format 7"""

    def convert(self, branch):
        format = BzrBranchFormat7()
        branch._set_config_location('stacked_on_location', '')
        # update target format
        branch._transport.put_bytes('format', format.as_string())


class Converter7to8(object):
    """Perform an in-place upgrade of format 7 to format 8"""

    def convert(self, branch):
        format = BzrBranchFormat8()
        branch._transport.put_bytes('references', '')
        # update target format
        branch._transport.put_bytes('format', format.as_string())


<|MERGE_RESOLUTION|>--- conflicted
+++ resolved
@@ -673,13 +673,9 @@
             # GZ 2017-06-09: Where should format strings get decoded...
             format_text = format_string.decode("ascii")
         except errors.NoSuchFile:
-<<<<<<< HEAD
-            raise errors.NotBranchError(path=transport.base, controldir=controldir)
-        return klass._find_format(format_registry, 'branch', format_string)
-=======
-            raise errors.NotBranchError(path=transport.base, bzrdir=controldir)
+            raise errors.NotBranchError(
+                path=transport.base, controldir=controldir)
         return klass._find_format(format_registry, 'branch', format_text)
->>>>>>> 95b1a8c9
 
     def _branch_class(self):
         """What class to instantiate on open calls."""
@@ -862,13 +858,8 @@
 
     def initialize(self, a_controldir, name=None, repository=None,
                    append_revisions_only=None):
-<<<<<<< HEAD
         """Create a branch of this format in a_controldir."""
-        utf8_files = [('last-revision', '0 null:\n'),
-=======
-        """Create a branch of this format in a_bzrdir."""
         utf8_files = [('last-revision', b'0 null:\n'),
->>>>>>> 95b1a8c9
                       ('branch.conf',
                           self._get_initial_config(append_revisions_only)),
                       ('tags', b''),
