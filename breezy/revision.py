# Copyright (C) 2005-2011 Canonical Ltd
#
# This program is free software; you can redistribute it and/or modify
# it under the terms of the GNU General Public License as published by
# the Free Software Foundation; either version 2 of the License, or
# (at your option) any later version.
#
# This program is distributed in the hope that it will be useful,
# but WITHOUT ANY WARRANTY; without even the implied warranty of
# MERCHANTABILITY or FITNESS FOR A PARTICULAR PURPOSE.  See the
# GNU General Public License for more details.
#
# You should have received a copy of the GNU General Public License
# along with this program; if not, write to the Free Software
# Foundation, Inc., 51 Franklin Street, Fifth Floor, Boston, MA 02110-1301 USA

# TODO: Some kind of command-line display of revision properties:
# perhaps show them in log -v and allow them as options to the commit command.

__docformat__ = "google"

<<<<<<< HEAD
from typing import Dict, List, Tuple

from . import errors
from ._bzr_rs import (  # noqa: F401
    CURRENT_REVISION,
    NULL_REVISION,
    Revision,
    check_not_reserved_id,
    is_null,
    is_reserved_id,
)
=======
from typing import Optional

from . import errors, osutils
>>>>>>> ca07defc

RevisionID = bytes


def iter_bugs(rev):
    """Iterate over the bugs associated with this revision."""
    from . import bugtracker

    return bugtracker.decode_bug_urls(rev.bug_urls())


def get_history(repository, current_revision):
    """Return the canonical line-of-history for this revision.

    If ghosts are present this may differ in result from a ghost-free
    repository.
    """
<<<<<<< HEAD
    reversed_result = []
    while current_revision is not None:
        reversed_result.append(current_revision.revision_id)
        if not len(current_revision.parent_ids):
            reversed_result.append(None)
            current_revision = None
=======

    parent_ids: list[RevisionID]
    revision_id: RevisionID
    parent_sha1s: list[str]
    committer: Optional[str]
    message: str
    properties: dict[str, bytes]
    inventory_sha1: str
    timestamp: float
    timezone: int

    def __init__(self, revision_id: RevisionID, properties=None, **args) -> None:
        self.revision_id = revision_id
        if properties is None:
            self.properties = {}
        else:
            self.properties = properties
            self._check_properties()
        self.committer = None
        self.parent_ids = []
        self.parent_sha1s = []
        # Not used anymore - legacy from for 4.
        self.__dict__.update(args)

    def __repr__(self):
        return "<Revision id {}>".format(self.revision_id)

    def datetime(self):
        import datetime

        # TODO: Handle timezone.
        return datetime.datetime.fromtimestamp(self.timestamp)

    def __eq__(self, other):
        if not isinstance(other, Revision):
            return False
        return (
            self.inventory_sha1 == other.inventory_sha1
            and self.revision_id == other.revision_id
            and self.timestamp == other.timestamp
            and self.message == other.message
            and self.timezone == other.timezone
            and self.committer == other.committer
            and self.properties == other.properties
            and self.parent_ids == other.parent_ids
        )

    def __ne__(self, other):
        return not self.__eq__(other)

    def _check_properties(self):
        """Verify that all revision properties are OK."""
        for name, value in self.properties.items():
            # GZ 2017-06-10: What sort of string are properties exactly?
            not_text = not isinstance(name, str)
            if not_text or osutils.contains_whitespace(name):
                raise ValueError("invalid property name {!r}".format(name))
            if not isinstance(value, (str, bytes)):
                raise ValueError(
                    "invalid property value {!r} for {!r}".format(value, name)
                )

    def get_history(self, repository):
        """Return the canonical line-of-history for this revision.

        If ghosts are present this may differ in result from a ghost-free
        repository.
        """
        current_revision = self
        reversed_result = []
        while current_revision is not None:
            reversed_result.append(current_revision.revision_id)
            if not len(current_revision.parent_ids):
                reversed_result.append(None)
                current_revision = None
            else:
                next_revision_id = current_revision.parent_ids[0]
                current_revision = repository.get_revision(next_revision_id)
        reversed_result.reverse()
        return reversed_result

    def get_summary(self):
        """Get the first line of the log message for this revision.

        Return an empty string if message is None.
        """
        if self.message:
            return self.message.lstrip().split("\n", 1)[0]
        else:
            return ""

    def get_apparent_authors(self):
        """Return the apparent authors of this revision.

        If the revision properties contain the names of the authors,
        return them. Otherwise return the committer name.

        The return value will be a list containing at least one element.
        """
        authors = self.properties.get("authors", None)
        if authors is None:
            author = self.properties.get("author", self.committer)
            if author is None:
                return []
            return [author]
>>>>>>> ca07defc
        else:
            next_revision_id = current_revision.parent_ids[0]
            current_revision = repository.get_revision(next_revision_id)
    reversed_result.reverse()
    return reversed_result

<<<<<<< HEAD

=======
    def iter_bugs(self):
        """Iterate over the bugs associated with this revision."""
        bug_property = self.properties.get("bugs", None)
        if bug_property is None:
            return iter([])
        from . import bugtracker

        return bugtracker.decode_bug_urls(bug_property)


>>>>>>> ca07defc
def iter_ancestors(
    revision_id: RevisionID, revision_source, only_present: bool = False
):
    ancestors = [revision_id]
    distance = 0
    while len(ancestors) > 0:
        new_ancestors: list[bytes] = []
        for ancestor in ancestors:
            if not only_present:
                yield ancestor, distance
            try:
                revision = revision_source.get_revision(ancestor)
            except errors.NoSuchRevision as e:
                if e.revision == revision_id:
                    raise
                else:
                    continue
            if only_present:
                yield ancestor, distance
            new_ancestors.extend(revision.parent_ids)
        ancestors = new_ancestors
        distance += 1


def find_present_ancestors(
    revision_id: RevisionID, revision_source
<<<<<<< HEAD
) -> Dict[RevisionID, Tuple[int, int]]:
=======
) -> dict[RevisionID, tuple[int, int]]:
>>>>>>> ca07defc
    """Return the ancestors of a revision present in a branch.

    It's possible that a branch won't have the complete ancestry of
    one of its revisions.
    """
<<<<<<< HEAD
    found_ancestors: Dict[RevisionID, Tuple[int, int]] = {}
=======
    found_ancestors: dict[RevisionID, tuple[int, int]] = {}
>>>>>>> ca07defc
    anc_iter = enumerate(
        iter_ancestors(revision_id, revision_source, only_present=True)
    )
    for anc_order, (anc_id, anc_distance) in anc_iter:
        if anc_id not in found_ancestors:
            found_ancestors[anc_id] = (anc_order, anc_distance)
<<<<<<< HEAD
    return found_ancestors
=======
    return found_ancestors


def __get_closest(intersection):
    intersection.sort()
    matches = []
    for entry in intersection:
        if entry[0] == intersection[0][0]:
            matches.append(entry[2])
    return matches


def is_reserved_id(revision_id: RevisionID) -> bool:
    """Determine whether a revision id is reserved.

    Returns:
      True if the revision is reserved, False otherwise
    """
    return isinstance(revision_id, bytes) and revision_id.endswith(b":")


def check_not_reserved_id(revision_id: RevisionID) -> None:
    """Raise ReservedId if the supplied revision_id is reserved."""
    if is_reserved_id(revision_id):
        raise errors.ReservedId(revision_id)


def is_null(revision_id: RevisionID) -> bool:
    if revision_id is None:
        raise ValueError(
            "NULL_REVISION should be used for the null revision instead of None."
        )
    return revision_id == NULL_REVISION
>>>>>>> ca07defc
<|MERGE_RESOLUTION|>--- conflicted
+++ resolved
@@ -19,9 +19,6 @@
 
 __docformat__ = "google"
 
-<<<<<<< HEAD
-from typing import Dict, List, Tuple
-
 from . import errors
 from ._bzr_rs import (  # noqa: F401
     CURRENT_REVISION,
@@ -31,11 +28,6 @@
     is_null,
     is_reserved_id,
 )
-=======
-from typing import Optional
-
-from . import errors, osutils
->>>>>>> ca07defc
 
 RevisionID = bytes
 
@@ -53,140 +45,19 @@
     If ghosts are present this may differ in result from a ghost-free
     repository.
     """
-<<<<<<< HEAD
     reversed_result = []
     while current_revision is not None:
         reversed_result.append(current_revision.revision_id)
         if not len(current_revision.parent_ids):
             reversed_result.append(None)
             current_revision = None
-=======
-
-    parent_ids: list[RevisionID]
-    revision_id: RevisionID
-    parent_sha1s: list[str]
-    committer: Optional[str]
-    message: str
-    properties: dict[str, bytes]
-    inventory_sha1: str
-    timestamp: float
-    timezone: int
-
-    def __init__(self, revision_id: RevisionID, properties=None, **args) -> None:
-        self.revision_id = revision_id
-        if properties is None:
-            self.properties = {}
-        else:
-            self.properties = properties
-            self._check_properties()
-        self.committer = None
-        self.parent_ids = []
-        self.parent_sha1s = []
-        # Not used anymore - legacy from for 4.
-        self.__dict__.update(args)
-
-    def __repr__(self):
-        return "<Revision id {}>".format(self.revision_id)
-
-    def datetime(self):
-        import datetime
-
-        # TODO: Handle timezone.
-        return datetime.datetime.fromtimestamp(self.timestamp)
-
-    def __eq__(self, other):
-        if not isinstance(other, Revision):
-            return False
-        return (
-            self.inventory_sha1 == other.inventory_sha1
-            and self.revision_id == other.revision_id
-            and self.timestamp == other.timestamp
-            and self.message == other.message
-            and self.timezone == other.timezone
-            and self.committer == other.committer
-            and self.properties == other.properties
-            and self.parent_ids == other.parent_ids
-        )
-
-    def __ne__(self, other):
-        return not self.__eq__(other)
-
-    def _check_properties(self):
-        """Verify that all revision properties are OK."""
-        for name, value in self.properties.items():
-            # GZ 2017-06-10: What sort of string are properties exactly?
-            not_text = not isinstance(name, str)
-            if not_text or osutils.contains_whitespace(name):
-                raise ValueError("invalid property name {!r}".format(name))
-            if not isinstance(value, (str, bytes)):
-                raise ValueError(
-                    "invalid property value {!r} for {!r}".format(value, name)
-                )
-
-    def get_history(self, repository):
-        """Return the canonical line-of-history for this revision.
-
-        If ghosts are present this may differ in result from a ghost-free
-        repository.
-        """
-        current_revision = self
-        reversed_result = []
-        while current_revision is not None:
-            reversed_result.append(current_revision.revision_id)
-            if not len(current_revision.parent_ids):
-                reversed_result.append(None)
-                current_revision = None
-            else:
-                next_revision_id = current_revision.parent_ids[0]
-                current_revision = repository.get_revision(next_revision_id)
-        reversed_result.reverse()
-        return reversed_result
-
-    def get_summary(self):
-        """Get the first line of the log message for this revision.
-
-        Return an empty string if message is None.
-        """
-        if self.message:
-            return self.message.lstrip().split("\n", 1)[0]
-        else:
-            return ""
-
-    def get_apparent_authors(self):
-        """Return the apparent authors of this revision.
-
-        If the revision properties contain the names of the authors,
-        return them. Otherwise return the committer name.
-
-        The return value will be a list containing at least one element.
-        """
-        authors = self.properties.get("authors", None)
-        if authors is None:
-            author = self.properties.get("author", self.committer)
-            if author is None:
-                return []
-            return [author]
->>>>>>> ca07defc
         else:
             next_revision_id = current_revision.parent_ids[0]
             current_revision = repository.get_revision(next_revision_id)
     reversed_result.reverse()
     return reversed_result
 
-<<<<<<< HEAD
 
-=======
-    def iter_bugs(self):
-        """Iterate over the bugs associated with this revision."""
-        bug_property = self.properties.get("bugs", None)
-        if bug_property is None:
-            return iter([])
-        from . import bugtracker
-
-        return bugtracker.decode_bug_urls(bug_property)
-
-
->>>>>>> ca07defc
 def iter_ancestors(
     revision_id: RevisionID, revision_source, only_present: bool = False
 ):
@@ -213,61 +84,17 @@
 
 def find_present_ancestors(
     revision_id: RevisionID, revision_source
-<<<<<<< HEAD
-) -> Dict[RevisionID, Tuple[int, int]]:
-=======
 ) -> dict[RevisionID, tuple[int, int]]:
->>>>>>> ca07defc
     """Return the ancestors of a revision present in a branch.
 
     It's possible that a branch won't have the complete ancestry of
     one of its revisions.
     """
-<<<<<<< HEAD
-    found_ancestors: Dict[RevisionID, Tuple[int, int]] = {}
-=======
     found_ancestors: dict[RevisionID, tuple[int, int]] = {}
->>>>>>> ca07defc
     anc_iter = enumerate(
         iter_ancestors(revision_id, revision_source, only_present=True)
     )
     for anc_order, (anc_id, anc_distance) in anc_iter:
         if anc_id not in found_ancestors:
             found_ancestors[anc_id] = (anc_order, anc_distance)
-<<<<<<< HEAD
-    return found_ancestors
-=======
-    return found_ancestors
-
-
-def __get_closest(intersection):
-    intersection.sort()
-    matches = []
-    for entry in intersection:
-        if entry[0] == intersection[0][0]:
-            matches.append(entry[2])
-    return matches
-
-
-def is_reserved_id(revision_id: RevisionID) -> bool:
-    """Determine whether a revision id is reserved.
-
-    Returns:
-      True if the revision is reserved, False otherwise
-    """
-    return isinstance(revision_id, bytes) and revision_id.endswith(b":")
-
-
-def check_not_reserved_id(revision_id: RevisionID) -> None:
-    """Raise ReservedId if the supplied revision_id is reserved."""
-    if is_reserved_id(revision_id):
-        raise errors.ReservedId(revision_id)
-
-
-def is_null(revision_id: RevisionID) -> bool:
-    if revision_id is None:
-        raise ValueError(
-            "NULL_REVISION should be used for the null revision instead of None."
-        )
-    return revision_id == NULL_REVISION
->>>>>>> ca07defc
+    return found_ancestors