# Copyright (C) 2005-2014 Canonical Ltd.
#
# This program is free software; you can redistribute it and/or modify
# it under the terms of the GNU General Public License as published by
# the Free Software Foundation; either version 2 of the License, or
# (at your option) any later version.
#
# This program is distributed in the hope that it will be useful,
# but WITHOUT ANY WARRANTY; without even the implied warranty of
# MERCHANTABILITY or FITNESS FOR A PARTICULAR PURPOSE.  See the
# GNU General Public License for more details.
#
# You should have received a copy of the GNU General Public License
# along with this program; if not, write to the Free Software
# Foundation, Inc., 51 Franklin Street, Fifth Floor, Boston, MA 02110-1301 USA

from __future__ import absolute_import

import difflib
import os
import re
import sys

from .lazy_import import lazy_import
lazy_import(globals(), """
import errno
import patiencediff
import subprocess
import tempfile

from breezy import (
<<<<<<< HEAD
    cleanup,
    cmdline,
=======
>>>>>>> a0acb84f
    controldir,
    errors,
    osutils,
    textfile,
    timestamp,
    views,
    )

from breezy.workingtree import WorkingTree
from breezy.i18n import gettext
""")

from .registry import (
    Registry,
    )
from .sixish import text_type
from .trace import mutter, note, warning
from .tree import FileTimestampUnavailable


DEFAULT_CONTEXT_AMOUNT = 3


# TODO: Rather than building a changeset object, we should probably
# invoke callbacks on an object.  That object can either accumulate a
# list, write them out directly, etc etc.


class _PrematchedMatcher(difflib.SequenceMatcher):
    """Allow SequenceMatcher operations to use predetermined blocks"""

    def __init__(self, matching_blocks):
        difflib.SequenceMatcher(self, None, None)
        self.matching_blocks = matching_blocks
        self.opcodes = None


def internal_diff(old_label, oldlines, new_label, newlines, to_file,
                  allow_binary=False, sequence_matcher=None,
                  path_encoding='utf8', context_lines=DEFAULT_CONTEXT_AMOUNT):
    # FIXME: difflib is wrong if there is no trailing newline.
    # The syntax used by patch seems to be "\ No newline at
    # end of file" following the last diff line from that
    # file.  This is not trivial to insert into the
    # unified_diff output and it might be better to just fix
    # or replace that function.

    # In the meantime we at least make sure the patch isn't
    # mangled.

    if allow_binary is False:
        textfile.check_text_lines(oldlines)
        textfile.check_text_lines(newlines)

    if sequence_matcher is None:
        sequence_matcher = patiencediff.PatienceSequenceMatcher
    ud = unified_diff_bytes(
        oldlines, newlines,
        fromfile=old_label.encode(path_encoding, 'replace'),
        tofile=new_label.encode(path_encoding, 'replace'),
        n=context_lines, sequencematcher=sequence_matcher)

    ud = list(ud)
    if len(ud) == 0:  # Identical contents, nothing to do
        return
    # work-around for difflib being too smart for its own good
    # if /dev/null is "1,0", patch won't recognize it as /dev/null
    if not oldlines:
        ud[2] = ud[2].replace(b'-1,0', b'-0,0')
    elif not newlines:
        ud[2] = ud[2].replace(b'+1,0', b'+0,0')

    for line in ud:
        to_file.write(line)
        if not line.endswith(b'\n'):
            to_file.write(b"\n\\ No newline at end of file\n")
    to_file.write(b'\n')


def unified_diff_bytes(a, b, fromfile=b'', tofile=b'', fromfiledate=b'',
                       tofiledate=b'', n=3, lineterm=b'\n', sequencematcher=None):
    r"""
    Compare two sequences of lines; generate the delta as a unified diff.

    Unified diffs are a compact way of showing line changes and a few
    lines of context.  The number of context lines is set by 'n' which
    defaults to three.

    By default, the diff control lines (those with ---, +++, or @@) are
    created with a trailing newline.  This is helpful so that inputs
    created from file.readlines() result in diffs that are suitable for
    file.writelines() since both the inputs and outputs have trailing
    newlines.

    For inputs that do not have trailing newlines, set the lineterm
    argument to "" so that the output will be uniformly newline free.

    The unidiff format normally has a header for filenames and modification
    times.  Any or all of these may be specified using strings for
    'fromfile', 'tofile', 'fromfiledate', and 'tofiledate'.  The modification
    times are normally expressed in the format returned by time.ctime().

    Example:

    >>> for line in bytes_unified_diff(b'one two three four'.split(),
    ...             b'zero one tree four'.split(), b'Original', b'Current',
    ...             b'Sat Jan 26 23:30:50 1991', b'Fri Jun 06 10:20:52 2003',
    ...             lineterm=b''):
    ...     print line
    --- Original Sat Jan 26 23:30:50 1991
    +++ Current Fri Jun 06 10:20:52 2003
    @@ -1,4 +1,4 @@
    +zero
     one
    -two
    -three
    +tree
     four
    """
    if sequencematcher is None:
        sequencematcher = difflib.SequenceMatcher

    if fromfiledate:
        fromfiledate = b'\t' + bytes(fromfiledate)
    if tofiledate:
        tofiledate = b'\t' + bytes(tofiledate)

    started = False
    for group in sequencematcher(None, a, b).get_grouped_opcodes(n):
        if not started:
            yield b'--- %s%s%s' % (fromfile, fromfiledate, lineterm)
            yield b'+++ %s%s%s' % (tofile, tofiledate, lineterm)
            started = True
        i1, i2, j1, j2 = group[0][1], group[-1][2], group[0][3], group[-1][4]
        yield b"@@ -%d,%d +%d,%d @@%s" % (i1 + 1, i2 - i1, j1 + 1, j2 - j1, lineterm)
        for tag, i1, i2, j1, j2 in group:
            if tag == 'equal':
                for line in a[i1:i2]:
                    yield b' ' + line
                continue
            if tag == 'replace' or tag == 'delete':
                for line in a[i1:i2]:
                    yield b'-' + line
            if tag == 'replace' or tag == 'insert':
                for line in b[j1:j2]:
                    yield b'+' + line


def _spawn_external_diff(diffcmd, capture_errors=True):
    """Spawn the external diff process, and return the child handle.

    :param diffcmd: The command list to spawn
    :param capture_errors: Capture stderr as well as setting LANG=C
        and LC_ALL=C. This lets us read and understand the output of diff,
        and respond to any errors.
    :return: A Popen object.
    """
    if capture_errors:
        # construct minimal environment
        env = {}
        path = os.environ.get('PATH')
        if path is not None:
            env['PATH'] = path
        env['LANGUAGE'] = 'C'   # on win32 only LANGUAGE has effect
        env['LANG'] = 'C'
        env['LC_ALL'] = 'C'
        stderr = subprocess.PIPE
    else:
        env = None
        stderr = None

    try:
        pipe = subprocess.Popen(diffcmd,
                                stdin=subprocess.PIPE,
                                stdout=subprocess.PIPE,
                                stderr=stderr,
                                env=env)
    except OSError as e:
        if e.errno == errno.ENOENT:
            raise errors.NoDiff(str(e))
        raise

    return pipe


# diff style options as of GNU diff v3.2
style_option_list = ['-c', '-C', '--context',
                     '-e', '--ed',
                     '-f', '--forward-ed',
                     '-q', '--brief',
                     '--normal',
                     '-n', '--rcs',
                     '-u', '-U', '--unified',
                     '-y', '--side-by-side',
                     '-D', '--ifdef']


def default_style_unified(diff_opts):
    """Default to unified diff style if alternative not specified in diff_opts.

        diff only allows one style to be specified; they don't override.
        Note that some of these take optargs, and the optargs can be
        directly appended to the options.
        This is only an approximate parser; it doesn't properly understand
        the grammar.

    :param diff_opts: List of options for external (GNU) diff.
    :return: List of options with default style=='unified'.
    """
    for s in style_option_list:
        for j in diff_opts:
            if j.startswith(s):
                break
        else:
            continue
        break
    else:
        diff_opts.append('-u')
    return diff_opts


def external_diff(old_label, oldlines, new_label, newlines, to_file,
                  diff_opts):
    """Display a diff by calling out to the external diff program."""
    # make sure our own output is properly ordered before the diff
    to_file.flush()

    oldtmp_fd, old_abspath = tempfile.mkstemp(prefix='brz-diff-old-')
    newtmp_fd, new_abspath = tempfile.mkstemp(prefix='brz-diff-new-')
    oldtmpf = os.fdopen(oldtmp_fd, 'wb')
    newtmpf = os.fdopen(newtmp_fd, 'wb')

    try:
        # TODO: perhaps a special case for comparing to or from the empty
        # sequence; can just use /dev/null on Unix

        # TODO: if either of the files being compared already exists as a
        # regular named file (e.g. in the working directory) then we can
        # compare directly to that, rather than copying it.

        oldtmpf.writelines(oldlines)
        newtmpf.writelines(newlines)

        oldtmpf.close()
        newtmpf.close()

        if not diff_opts:
            diff_opts = []
        if sys.platform == 'win32':
            # Popen doesn't do the proper encoding for external commands
            # Since we are dealing with an ANSI api, use mbcs encoding
            old_label = old_label.encode('mbcs')
            new_label = new_label.encode('mbcs')
        diffcmd = ['diff',
                   '--label', old_label,
                   old_abspath,
                   '--label', new_label,
                   new_abspath,
                   '--binary',
                   ]

        diff_opts = default_style_unified(diff_opts)

        if diff_opts:
            diffcmd.extend(diff_opts)

        pipe = _spawn_external_diff(diffcmd, capture_errors=True)
        out, err = pipe.communicate()
        rc = pipe.returncode

        # internal_diff() adds a trailing newline, add one here for consistency
        out += b'\n'
        if rc == 2:
            # 'diff' gives retcode == 2 for all sorts of errors
            # one of those is 'Binary files differ'.
            # Bad options could also be the problem.
            # 'Binary files' is not a real error, so we suppress that error.
            lang_c_out = out

            # Since we got here, we want to make sure to give an i18n error
            pipe = _spawn_external_diff(diffcmd, capture_errors=False)
            out, err = pipe.communicate()

            # Write out the new i18n diff response
            to_file.write(out + b'\n')
            if pipe.returncode != 2:
                raise errors.BzrError(
                    'external diff failed with exit code 2'
                    ' when run with LANG=C and LC_ALL=C,'
                    ' but not when run natively: %r' % (diffcmd,))

            first_line = lang_c_out.split(b'\n', 1)[0]
            # Starting with diffutils 2.8.4 the word "binary" was dropped.
            m = re.match(b'^(binary )?files.*differ$', first_line, re.I)
            if m is None:
                raise errors.BzrError('external diff failed with exit code 2;'
                                      ' command: %r' % (diffcmd,))
            else:
                # Binary files differ, just return
                return

        # If we got to here, we haven't written out the output of diff
        # do so now
        to_file.write(out)
        if rc not in (0, 1):
            # returns 1 if files differ; that's OK
            if rc < 0:
                msg = 'signal %d' % (-rc)
            else:
                msg = 'exit code %d' % rc

            raise errors.BzrError('external diff failed with %s; command: %r'
                                  % (msg, diffcmd))

    finally:
        oldtmpf.close()                 # and delete
        newtmpf.close()

        def cleanup(path):
            # Warn in case the file couldn't be deleted (in case windows still
            # holds the file open, but not if the files have already been
            # deleted)
            try:
                os.remove(path)
            except OSError as e:
                if e.errno not in (errno.ENOENT,):
                    warning('Failed to delete temporary file: %s %s', path, e)

        cleanup(old_abspath)
        cleanup(new_abspath)


def get_trees_and_branches_to_diff_locked(
        path_list, revision_specs, old_url, new_url, exit_stack, apply_view=True):
    """Get the trees and specific files to diff given a list of paths.

    This method works out the trees to be diff'ed and the files of
    interest within those trees.

    :param path_list:
        the list of arguments passed to the diff command
    :param revision_specs:
        Zero, one or two RevisionSpecs from the diff command line,
        saying what revisions to compare.
    :param old_url:
        The url of the old branch or tree. If None, the tree to use is
        taken from the first path, if any, or the current working tree.
    :param new_url:
        The url of the new branch or tree. If None, the tree to use is
        taken from the first path, if any, or the current working tree.
    :param exit_stack:
        an ExitStack object. get_trees_and_branches_to_diff
        will register cleanups that must be run to unlock the trees, etc.
    :param apply_view:
        if True and a view is set, apply the view or check that the paths
        are within it
    :returns:
        a tuple of (old_tree, new_tree, old_branch, new_branch,
        specific_files, extra_trees) where extra_trees is a sequence of
        additional trees to search in for file-ids.  The trees and branches
        will be read-locked until the cleanups registered via the exit_stack
        param are run.
    """
    # Get the old and new revision specs
    old_revision_spec = None
    new_revision_spec = None
    if revision_specs is not None:
        if len(revision_specs) > 0:
            old_revision_spec = revision_specs[0]
            if old_url is None:
                old_url = old_revision_spec.get_branch()
        if len(revision_specs) > 1:
            new_revision_spec = revision_specs[1]
            if new_url is None:
                new_url = new_revision_spec.get_branch()

    other_paths = []
    make_paths_wt_relative = True
    consider_relpath = True
    if path_list is None or len(path_list) == 0:
        # If no path is given, the current working tree is used
        default_location = u'.'
        consider_relpath = False
    elif old_url is not None and new_url is not None:
        other_paths = path_list
        make_paths_wt_relative = False
    else:
        default_location = path_list[0]
        other_paths = path_list[1:]

    def lock_tree_or_branch(wt, br):
        if wt is not None:
            exit_stack.enter_context(wt.lock_read())
        elif br is not None:
            exit_stack.enter_context(br.lock_read())

    # Get the old location
    specific_files = []
    if old_url is None:
        old_url = default_location
    working_tree, branch, relpath = \
        controldir.ControlDir.open_containing_tree_or_branch(old_url)
    lock_tree_or_branch(working_tree, branch)
    if consider_relpath and relpath != '':
        if working_tree is not None and apply_view:
            views.check_path_in_view(working_tree, relpath)
        specific_files.append(relpath)
    old_tree = _get_tree_to_diff(old_revision_spec, working_tree, branch)
    old_branch = branch

    # Get the new location
    if new_url is None:
        new_url = default_location
    if new_url != old_url:
        working_tree, branch, relpath = \
            controldir.ControlDir.open_containing_tree_or_branch(new_url)
        lock_tree_or_branch(working_tree, branch)
        if consider_relpath and relpath != '':
            if working_tree is not None and apply_view:
                views.check_path_in_view(working_tree, relpath)
            specific_files.append(relpath)
    new_tree = _get_tree_to_diff(new_revision_spec, working_tree, branch,
                                 basis_is_default=working_tree is None)
    new_branch = branch

    # Get the specific files (all files is None, no files is [])
    if make_paths_wt_relative and working_tree is not None:
        other_paths = working_tree.safe_relpath_files(
            other_paths,
            apply_view=apply_view)
    specific_files.extend(other_paths)
    if len(specific_files) == 0:
        specific_files = None
        if (working_tree is not None and working_tree.supports_views() and
                apply_view):
            view_files = working_tree.views.lookup_view()
            if view_files:
                specific_files = view_files
                view_str = views.view_display_str(view_files)
                note(gettext("*** Ignoring files outside view. View is %s") % view_str)

    # Get extra trees that ought to be searched for file-ids
    extra_trees = None
    if working_tree is not None and working_tree not in (old_tree, new_tree):
        extra_trees = (working_tree,)
    return (old_tree, new_tree, old_branch, new_branch,
            specific_files, extra_trees)


def _get_tree_to_diff(spec, tree=None, branch=None, basis_is_default=True):
    if branch is None and tree is not None:
        branch = tree.branch
    if spec is None or spec.spec is None:
        if basis_is_default:
            if tree is not None:
                return tree.basis_tree()
            else:
                return branch.basis_tree()
        else:
            return tree
    return spec.as_tree(branch)


def show_diff_trees(old_tree, new_tree, to_file, specific_files=None,
                    external_diff_options=None,
                    old_label='a/', new_label='b/',
                    extra_trees=None,
                    path_encoding='utf8',
                    using=None,
                    format_cls=None,
                    context=DEFAULT_CONTEXT_AMOUNT):
    """Show in text form the changes from one tree to another.

    :param to_file: The output stream.
    :param specific_files: Include only changes to these files - None for all
        changes.
    :param external_diff_options: If set, use an external GNU diff and pass
        these options.
    :param extra_trees: If set, more Trees to use for looking up file ids
    :param path_encoding: If set, the path will be encoded as specified,
        otherwise is supposed to be utf8
    :param format_cls: Formatter class (DiffTree subclass)
    """
    if context is None:
        context = DEFAULT_CONTEXT_AMOUNT
    if format_cls is None:
        format_cls = DiffTree
    with cleanup.ExitStack() as exit_stack:
        exit_stack.enter_context(old_tree.lock_read())
        if extra_trees is not None:
            for tree in extra_trees:
                exit_stack.enter_context(tree.lock_read())
        exit_stack.enter_context(new_tree.lock_read())
        differ = format_cls.from_trees_options(old_tree, new_tree, to_file,
                                               path_encoding,
                                               external_diff_options,
                                               old_label, new_label, using,
                                               context_lines=context)
        return differ.show_diff(specific_files, extra_trees)


def _patch_header_date(tree, path):
    """Returns a timestamp suitable for use in a patch header."""
    try:
        mtime = tree.get_file_mtime(path)
    except FileTimestampUnavailable:
        mtime = 0
    return timestamp.format_patch_date(mtime)


def get_executable_change(old_is_x, new_is_x):
    descr = {True: b"+x", False: b"-x", None: b"??"}
    if old_is_x != new_is_x:
        return [b"%s to %s" % (descr[old_is_x], descr[new_is_x],)]
    else:
        return []


class DiffPath(object):
    """Base type for command object that compare files"""

    # The type or contents of the file were unsuitable for diffing
    CANNOT_DIFF = 'CANNOT_DIFF'
    # The file has changed in a semantic way
    CHANGED = 'CHANGED'
    # The file content may have changed, but there is no semantic change
    UNCHANGED = 'UNCHANGED'

    def __init__(self, old_tree, new_tree, to_file, path_encoding='utf-8'):
        """Constructor.

        :param old_tree: The tree to show as the old tree in the comparison
        :param new_tree: The tree to show as new in the comparison
        :param to_file: The file to write comparison data to
        :param path_encoding: The character encoding to write paths in
        """
        self.old_tree = old_tree
        self.new_tree = new_tree
        self.to_file = to_file
        self.path_encoding = path_encoding

    def finish(self):
        pass

    @classmethod
    def from_diff_tree(klass, diff_tree):
        return klass(diff_tree.old_tree, diff_tree.new_tree,
                     diff_tree.to_file, diff_tree.path_encoding)

    @staticmethod
    def _diff_many(differs, old_path, new_path, old_kind, new_kind):
        for file_differ in differs:
            result = file_differ.diff(old_path, new_path, old_kind, new_kind)
            if result is not DiffPath.CANNOT_DIFF:
                return result
        else:
            return DiffPath.CANNOT_DIFF


class DiffKindChange(object):
    """Special differ for file kind changes.

    Represents kind change as deletion + creation.  Uses the other differs
    to do this.
    """

    def __init__(self, differs):
        self.differs = differs

    def finish(self):
        pass

    @classmethod
    def from_diff_tree(klass, diff_tree):
        return klass(diff_tree.differs)

    def diff(self, old_path, new_path, old_kind, new_kind):
        """Perform comparison

        :param old_path: Path of the file in the old tree
        :param new_path: Path of the file in the new tree
        :param old_kind: Old file-kind of the file
        :param new_kind: New file-kind of the file
        """
        if None in (old_kind, new_kind):
            return DiffPath.CANNOT_DIFF
        result = DiffPath._diff_many(
            self.differs, old_path, new_path, old_kind, None)
        if result is DiffPath.CANNOT_DIFF:
            return result
        return DiffPath._diff_many(
            self.differs, old_path, new_path, None, new_kind)


class DiffTreeReference(DiffPath):

    def diff(self, old_path, new_path, old_kind, new_kind):
        """Perform comparison between two tree references.  (dummy)

        """
        if 'tree-reference' not in (old_kind, new_kind):
            return self.CANNOT_DIFF
        if old_kind not in ('tree-reference', None):
            return self.CANNOT_DIFF
        if new_kind not in ('tree-reference', None):
            return self.CANNOT_DIFF
        return self.CHANGED


class DiffDirectory(DiffPath):

    def diff(self, old_path, new_path, old_kind, new_kind):
        """Perform comparison between two directories.  (dummy)

        """
        if 'directory' not in (old_kind, new_kind):
            return self.CANNOT_DIFF
        if old_kind not in ('directory', None):
            return self.CANNOT_DIFF
        if new_kind not in ('directory', None):
            return self.CANNOT_DIFF
        return self.CHANGED


class DiffSymlink(DiffPath):

    def diff(self, old_path, new_path, old_kind, new_kind):
        """Perform comparison between two symlinks

        :param old_path: Path of the file in the old tree
        :param new_path: Path of the file in the new tree
        :param old_kind: Old file-kind of the file
        :param new_kind: New file-kind of the file
        """
        if 'symlink' not in (old_kind, new_kind):
            return self.CANNOT_DIFF
        if old_kind == 'symlink':
            old_target = self.old_tree.get_symlink_target(old_path)
        elif old_kind is None:
            old_target = None
        else:
            return self.CANNOT_DIFF
        if new_kind == 'symlink':
            new_target = self.new_tree.get_symlink_target(new_path)
        elif new_kind is None:
            new_target = None
        else:
            return self.CANNOT_DIFF
        return self.diff_symlink(old_target, new_target)

    def diff_symlink(self, old_target, new_target):
        if old_target is None:
            self.to_file.write(b'=== target is \'%s\'\n' %
                               new_target.encode(self.path_encoding, 'replace'))
        elif new_target is None:
            self.to_file.write(b'=== target was \'%s\'\n' %
                               old_target.encode(self.path_encoding, 'replace'))
        else:
            self.to_file.write(b'=== target changed \'%s\' => \'%s\'\n' %
                               (old_target.encode(self.path_encoding, 'replace'),
                                new_target.encode(self.path_encoding, 'replace')))
        return self.CHANGED


class DiffText(DiffPath):

    # GNU Patch uses the epoch date to detect files that are being added
    # or removed in a diff.
    EPOCH_DATE = '1970-01-01 00:00:00 +0000'

    def __init__(self, old_tree, new_tree, to_file, path_encoding='utf-8',
                 old_label='', new_label='', text_differ=internal_diff,
                 context_lines=DEFAULT_CONTEXT_AMOUNT):
        DiffPath.__init__(self, old_tree, new_tree, to_file, path_encoding)
        self.text_differ = text_differ
        self.old_label = old_label
        self.new_label = new_label
        self.path_encoding = path_encoding
        self.context_lines = context_lines

    def diff(self, old_path, new_path, old_kind, new_kind):
        """Compare two files in unified diff format

        :param old_path: Path of the file in the old tree
        :param new_path: Path of the file in the new tree
        :param old_kind: Old file-kind of the file
        :param new_kind: New file-kind of the file
        """
        if 'file' not in (old_kind, new_kind):
            return self.CANNOT_DIFF
        if old_kind == 'file':
            old_date = _patch_header_date(self.old_tree, old_path)
        elif old_kind is None:
            old_date = self.EPOCH_DATE
        else:
            return self.CANNOT_DIFF
        if new_kind == 'file':
            new_date = _patch_header_date(self.new_tree, new_path)
        elif new_kind is None:
            new_date = self.EPOCH_DATE
        else:
            return self.CANNOT_DIFF
        from_label = '%s%s\t%s' % (self.old_label, old_path,
                                   old_date)
        to_label = '%s%s\t%s' % (self.new_label, new_path,
                                 new_date)
        return self.diff_text(old_path, new_path, from_label, to_label)

    def diff_text(self, from_path, to_path, from_label, to_label):
        """Diff the content of given files in two trees

        :param from_path: The path in the from tree. If None,
            the file is not present in the from tree.
        :param to_path: The path in the to tree. This may refer
            to a different file from from_path.  If None,
            the file is not present in the to tree.
        """
        def _get_text(tree, path):
            if path is None:
                return []
            try:
                return tree.get_file_lines(path)
            except errors.NoSuchFile:
                return []
        try:
            from_text = _get_text(self.old_tree, from_path)
            to_text = _get_text(self.new_tree, to_path)
            self.text_differ(from_label, from_text, to_label, to_text,
                             self.to_file, path_encoding=self.path_encoding,
                             context_lines=self.context_lines)
        except errors.BinaryFile:
            self.to_file.write(
                ("Binary files %s%s and %s%s differ\n" %
                 (self.old_label, from_path, self.new_label, to_path)).encode(self.path_encoding, 'replace'))
        return self.CHANGED


class DiffFromTool(DiffPath):

    def __init__(self, command_template, old_tree, new_tree, to_file,
                 path_encoding='utf-8'):
        DiffPath.__init__(self, old_tree, new_tree, to_file, path_encoding)
        self.command_template = command_template
        self._root = osutils.mkdtemp(prefix='brz-diff-')

    @classmethod
    def from_string(klass, command_template, old_tree, new_tree, to_file,
                    path_encoding='utf-8'):
        return klass(command_template, old_tree, new_tree, to_file,
                     path_encoding)

    @classmethod
    def make_from_diff_tree(klass, command_string, external_diff_options=None):
        def from_diff_tree(diff_tree):
            full_command_string = [command_string]
            if external_diff_options is not None:
                full_command_string += ' ' + external_diff_options
            return klass.from_string(full_command_string, diff_tree.old_tree,
                                     diff_tree.new_tree, diff_tree.to_file)
        return from_diff_tree

    def _get_command(self, old_path, new_path):
        my_map = {'old_path': old_path, 'new_path': new_path}
        command = [t.format(**my_map) for t in
                   self.command_template]
        if sys.platform == 'win32':  # Popen doesn't accept unicode on win32
            command_encoded = []
            for c in command:
                if isinstance(c, text_type):
                    command_encoded.append(c.encode('mbcs'))
                else:
                    command_encoded.append(c)
            return command_encoded
        else:
            return command

    def _execute(self, old_path, new_path):
        command = self._get_command(old_path, new_path)
        try:
            proc = subprocess.Popen(command, stdout=subprocess.PIPE,
                                    cwd=self._root)
        except OSError as e:
            if e.errno == errno.ENOENT:
                raise errors.ExecutableMissing(command[0])
            else:
                raise
        self.to_file.write(proc.stdout.read())
        proc.stdout.close()
        return proc.wait()

    def _try_symlink_root(self, tree, prefix):
        if (getattr(tree, 'abspath', None) is None or
                not osutils.host_os_dereferences_symlinks()):
            return False
        try:
            os.symlink(tree.abspath(''), osutils.pathjoin(self._root, prefix))
        except OSError as e:
            if e.errno != errno.EEXIST:
                raise
        return True

    @staticmethod
    def _fenc():
        """Returns safe encoding for passing file path to diff tool"""
        if sys.platform == 'win32':
            return 'mbcs'
        else:
            # Don't fallback to 'utf-8' because subprocess may not be able to
            # handle utf-8 correctly when locale is not utf-8.
            return sys.getfilesystemencoding() or 'ascii'

    def _is_safepath(self, path):
        """Return true if `path` may be able to pass to subprocess."""
        fenc = self._fenc()
        try:
            return path == path.encode(fenc).decode(fenc)
        except UnicodeError:
            return False

    def _safe_filename(self, prefix, relpath):
        """Replace unsafe character in `relpath` then join `self._root`,
        `prefix` and `relpath`."""
        fenc = self._fenc()
        # encoded_str.replace('?', '_') may break multibyte char.
        # So we should encode, decode, then replace(u'?', u'_')
        relpath_tmp = relpath.encode(fenc, 'replace').decode(fenc, 'replace')
        relpath_tmp = relpath_tmp.replace(u'?', u'_')
        return osutils.pathjoin(self._root, prefix, relpath_tmp)

    def _write_file(self, relpath, tree, prefix, force_temp=False,
                    allow_write=False):
        if not force_temp and isinstance(tree, WorkingTree):
            full_path = tree.abspath(relpath)
            if self._is_safepath(full_path):
                return full_path

        full_path = self._safe_filename(prefix, relpath)
        if not force_temp and self._try_symlink_root(tree, prefix):
            return full_path
        parent_dir = osutils.dirname(full_path)
        try:
            os.makedirs(parent_dir)
        except OSError as e:
            if e.errno != errno.EEXIST:
                raise
        with tree.get_file(relpath) as source, \
                open(full_path, 'wb') as target:
            osutils.pumpfile(source, target)
        try:
            mtime = tree.get_file_mtime(relpath)
        except FileTimestampUnavailable:
            pass
        else:
            os.utime(full_path, (mtime, mtime))
        if not allow_write:
            osutils.make_readonly(full_path)
        return full_path

    def _prepare_files(self, old_path, new_path, force_temp=False,
                       allow_write_new=False):
        old_disk_path = self._write_file(
            old_path, self.old_tree, 'old', force_temp)
        new_disk_path = self._write_file(
            new_path, self.new_tree, 'new', force_temp,
            allow_write=allow_write_new)
        return old_disk_path, new_disk_path

    def finish(self):
        try:
            osutils.rmtree(self._root)
        except OSError as e:
            if e.errno != errno.ENOENT:
                mutter("The temporary directory \"%s\" was not "
                       "cleanly removed: %s." % (self._root, e))

    def diff(self, old_path, new_path, old_kind, new_kind):
        if (old_kind, new_kind) != ('file', 'file'):
            return DiffPath.CANNOT_DIFF
        (old_disk_path, new_disk_path) = self._prepare_files(
            old_path, new_path)
        self._execute(old_disk_path, new_disk_path)

    def edit_file(self, old_path, new_path):
        """Use this tool to edit a file.

        A temporary copy will be edited, and the new contents will be
        returned.

        :return: The new contents of the file.
        """
        old_abs_path, new_abs_path = self._prepare_files(
            old_path, new_path, allow_write_new=True, force_temp=True)
        command = self._get_command(old_abs_path, new_abs_path)
        subprocess.call(command, cwd=self._root)
        with open(new_abs_path, 'rb') as new_file:
            return new_file.read()


class DiffTree(object):
    """Provides textual representations of the difference between two trees.

    A DiffTree examines two trees and where a file-id has altered
    between them, generates a textual representation of the difference.
    DiffTree uses a sequence of DiffPath objects which are each
    given the opportunity to handle a given altered fileid. The list
    of DiffPath objects can be extended globally by appending to
    DiffTree.diff_factories, or for a specific diff operation by
    supplying the extra_factories option to the appropriate method.
    """

    # list of factories that can provide instances of DiffPath objects
    # may be extended by plugins.
    diff_factories = [DiffSymlink.from_diff_tree,
                      DiffDirectory.from_diff_tree,
                      DiffTreeReference.from_diff_tree]

    def __init__(self, old_tree, new_tree, to_file, path_encoding='utf-8',
                 diff_text=None, extra_factories=None):
        """Constructor

        :param old_tree: Tree to show as old in the comparison
        :param new_tree: Tree to show as new in the comparison
        :param to_file: File to write comparision to
        :param path_encoding: Character encoding to write paths in
        :param diff_text: DiffPath-type object to use as a last resort for
            diffing text files.
        :param extra_factories: Factories of DiffPaths to try before any other
            DiffPaths"""
        if diff_text is None:
            diff_text = DiffText(old_tree, new_tree, to_file, path_encoding,
                                 '', '', internal_diff)
        self.old_tree = old_tree
        self.new_tree = new_tree
        self.to_file = to_file
        self.path_encoding = path_encoding
        self.differs = []
        if extra_factories is not None:
            self.differs.extend(f(self) for f in extra_factories)
        self.differs.extend(f(self) for f in self.diff_factories)
        self.differs.extend([diff_text, DiffKindChange.from_diff_tree(self)])

    @classmethod
    def from_trees_options(klass, old_tree, new_tree, to_file,
                           path_encoding, external_diff_options, old_label,
                           new_label, using, context_lines):
        """Factory for producing a DiffTree.

        Designed to accept options used by show_diff_trees.

        :param old_tree: The tree to show as old in the comparison
        :param new_tree: The tree to show as new in the comparison
        :param to_file: File to write comparisons to
        :param path_encoding: Character encoding to use for writing paths
        :param external_diff_options: If supplied, use the installed diff
            binary to perform file comparison, using supplied options.
        :param old_label: Prefix to use for old file labels
        :param new_label: Prefix to use for new file labels
        :param using: Commandline to use to invoke an external diff tool
        """
        if using is not None:
            extra_factories = [DiffFromTool.make_from_diff_tree(
                using, external_diff_options)]
        else:
            extra_factories = []
        if external_diff_options:
            opts = external_diff_options.split()

            def diff_file(olab, olines, nlab, nlines, to_file, path_encoding=None, context_lines=None):
                """:param path_encoding: not used but required
                        to match the signature of internal_diff.
                """
                external_diff(olab, olines, nlab, nlines, to_file, opts)
        else:
            diff_file = internal_diff
        diff_text = DiffText(old_tree, new_tree, to_file, path_encoding,
                             old_label, new_label, diff_file, context_lines=context_lines)
        return klass(old_tree, new_tree, to_file, path_encoding, diff_text,
                     extra_factories)

    def show_diff(self, specific_files, extra_trees=None):
        """Write tree diff to self.to_file

        :param specific_files: the specific files to compare (recursive)
        :param extra_trees: extra trees to use for mapping paths to file_ids
        """
        try:
            return self._show_diff(specific_files, extra_trees)
        finally:
            for differ in self.differs:
                differ.finish()

    def _show_diff(self, specific_files, extra_trees):
        # TODO: Generation of pseudo-diffs for added/deleted files could
        # be usefully made into a much faster special case.
        iterator = self.new_tree.iter_changes(self.old_tree,
                                              specific_files=specific_files,
                                              extra_trees=extra_trees,
                                              require_versioned=True)
        has_changes = 0

        def changes_key(change):
            old_path, new_path = change[1]
            path = new_path
            if path is None:
                path = old_path
            return path

        def get_encoded_path(path):
            if path is not None:
                return path.encode(self.path_encoding, "replace")
        for change in sorted(iterator, key=changes_key):
            # The root does not get diffed, and items with no known kind (that
            # is, missing) in both trees are skipped as well.
            if change.parent_id == (None, None) or change.kind == (None, None):
                continue
            if change.kind[0] == 'symlink' and not self.new_tree.supports_symlinks():
                warning(
                    'Ignoring "%s" as symlinks are not '
                    'supported on this filesystem.' % (change.path[0],))
                continue
            oldpath, newpath = change.path
            oldpath_encoded = get_encoded_path(change.path[0])
            newpath_encoded = get_encoded_path(change.path[1])
            old_present = (change.kind[0] is not None and change.versioned[0])
            new_present = (change.kind[1] is not None and change.versioned[1])
            executable = change.executable
            kind = change.kind
            renamed = (change.parent_id[0], change.name[0]) != (change.parent_id[1], change.name[1])

            properties_changed = []
            properties_changed.extend(
                get_executable_change(executable[0], executable[1]))

            if properties_changed:
                prop_str = b" (properties changed: %s)" % (
                    b", ".join(properties_changed),)
            else:
                prop_str = b""

            if (old_present, new_present) == (True, False):
                self.to_file.write(b"=== removed %s '%s'\n" %
                                   (kind[0].encode('ascii'), oldpath_encoded))
                newpath = oldpath
            elif (old_present, new_present) == (False, True):
                self.to_file.write(b"=== added %s '%s'\n" %
                                   (kind[1].encode('ascii'), newpath_encoded))
                oldpath = newpath
            elif renamed:
                self.to_file.write(b"=== renamed %s '%s' => '%s'%s\n" %
                                   (kind[0].encode('ascii'), oldpath_encoded, newpath_encoded, prop_str))
            else:
                # if it was produced by iter_changes, it must be
                # modified *somehow*, either content or execute bit.
                self.to_file.write(b"=== modified %s '%s'%s\n" % (kind[0].encode('ascii'),
                                                                  newpath_encoded, prop_str))
            if change.changed_content:
                self._diff(oldpath, newpath, kind[0], kind[1])
                has_changes = 1
            if renamed:
                has_changes = 1
        return has_changes

    def diff(self, old_path, new_path):
        """Perform a diff of a single file

        :param old_path: The path of the file in the old tree
        :param new_path: The path of the file in the new tree
        """
        if old_path is None:
            old_kind = None
        else:
            old_kind = self.old_tree.kind(old_path)
        if new_path is None:
            new_kind = None
        else:
            new_kind = self.new_tree.kind(new_path)
        self._diff(old_path, new_path, old_kind, new_kind)

    def _diff(self, old_path, new_path, old_kind, new_kind):
        result = DiffPath._diff_many(
            self.differs, old_path, new_path, old_kind, new_kind)
        if result is DiffPath.CANNOT_DIFF:
            error_path = new_path
            if error_path is None:
                error_path = old_path
            raise errors.NoDiffFound(error_path)


format_registry = Registry()
format_registry.register('default', DiffTree)<|MERGE_RESOLUTION|>--- conflicted
+++ resolved
@@ -29,11 +29,7 @@
 import tempfile
 
 from breezy import (
-<<<<<<< HEAD
     cleanup,
-    cmdline,
-=======
->>>>>>> a0acb84f
     controldir,
     errors,
     osutils,
