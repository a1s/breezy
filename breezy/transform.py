--- conflicted
+++ resolved
@@ -606,973 +606,6 @@
     invalid='warning')
 
 
-<<<<<<< HEAD
-class TreeTransform(DiskTreeTransform):
-    """Represent a tree transformation.
-
-    This object is designed to support incremental generation of the transform,
-    in any order.
-
-    However, it gives optimum performance when parent directories are created
-    before their contents.  The transform is then able to put child files
-    directly in their parent directory, avoiding later renames.
-
-    It is easy to produce malformed transforms, but they are generally
-    harmless.  Attempting to apply a malformed transform will cause an
-    exception to be raised before any modifications are made to the tree.
-
-    Many kinds of malformed transforms can be corrected with the
-    resolve_conflicts function.  The remaining ones indicate programming error,
-    such as trying to create a file with no path.
-
-    Two sets of file creation methods are supplied.  Convenience methods are:
-     * new_file
-     * new_directory
-     * new_symlink
-
-    These are composed of the low-level methods:
-     * create_path
-     * create_file or create_directory or create_symlink
-     * version_file
-     * set_executability
-
-    Transform/Transaction ids
-    -------------------------
-    trans_ids are temporary ids assigned to all files involved in a transform.
-    It's possible, even common, that not all files in the Tree have trans_ids.
-
-    trans_ids are used because filenames and file_ids are not good enough
-    identifiers; filenames change, and not all files have file_ids.  File-ids
-    are also associated with trans-ids, so that moving a file moves its
-    file-id.
-
-    trans_ids are only valid for the TreeTransform that generated them.
-
-    Limbo
-    -----
-    Limbo is a temporary directory use to hold new versions of files.
-    Files are added to limbo by create_file, create_directory, create_symlink,
-    and their convenience variants (new_*).  Files may be removed from limbo
-    using cancel_creation.  Files are renamed from limbo into their final
-    location as part of TreeTransform.apply
-
-    Limbo must be cleaned up, by either calling TreeTransform.apply or
-    calling TreeTransform.finalize.
-
-    Files are placed into limbo inside their parent directories, where
-    possible.  This reduces subsequent renames, and makes operations involving
-    lots of files faster.  This optimization is only possible if the parent
-    directory is created *before* creating any of its children, so avoid
-    creating children before parents, where possible.
-
-    Pending-deletion
-    ----------------
-    This temporary directory is used by _FileMover for storing files that are
-    about to be deleted.  In case of rollback, the files will be restored.
-    FileMover does not delete files until it is sure that a rollback will not
-    happen.
-    """
-
-    def __init__(self, tree, pb=None):
-        """Note: a tree_write lock is taken on the tree.
-
-        Use TreeTransform.finalize() to release the lock (can be omitted if
-        TreeTransform.apply() called).
-        """
-        tree.lock_tree_write()
-        try:
-            limbodir = urlutils.local_path_from_url(
-                tree._transport.abspath('limbo'))
-            osutils.ensure_empty_directory_exists(
-                limbodir,
-                errors.ExistingLimbo)
-            deletiondir = urlutils.local_path_from_url(
-                tree._transport.abspath('pending-deletion'))
-            osutils.ensure_empty_directory_exists(
-                deletiondir,
-                errors.ExistingPendingDeletion)
-        except BaseException:
-            tree.unlock()
-            raise
-
-        DiskTreeTransform.__init__(self, tree, limbodir, pb,
-                                   tree.case_sensitive)
-        self._deletiondir = deletiondir
-
-    def canonical_path(self, path):
-        return self._tree.get_canonical_path(path)
-
-    def tree_kind(self, trans_id):
-        """Determine the file kind in the working tree.
-
-        :returns: The file kind or None if the file does not exist
-        """
-        path = self._tree_id_paths.get(trans_id)
-        if path is None:
-            return None
-        try:
-            return file_kind(self._tree.abspath(path))
-        except errors.NoSuchFile:
-            return None
-
-    def _set_mode(self, trans_id, mode_id, typefunc):
-        """Set the mode of new file contents.
-        The mode_id is the existing file to get the mode from (often the same
-        as trans_id).  The operation is only performed if there's a mode match
-        according to typefunc.
-        """
-        if mode_id is None:
-            mode_id = trans_id
-        try:
-            old_path = self._tree_id_paths[mode_id]
-        except KeyError:
-            return
-        try:
-            mode = os.stat(self._tree.abspath(old_path)).st_mode
-        except OSError as e:
-            if e.errno in (errno.ENOENT, errno.ENOTDIR):
-                # Either old_path doesn't exist, or the parent of the
-                # target is not a directory (but will be one eventually)
-                # Either way, we know it doesn't exist *right now*
-                # See also bug #248448
-                return
-            else:
-                raise
-        if typefunc(mode):
-            osutils.chmod_if_possible(self._limbo_name(trans_id), mode)
-
-    def iter_tree_children(self, parent_id):
-        """Iterate through the entry's tree children, if any"""
-        try:
-            path = self._tree_id_paths[parent_id]
-        except KeyError:
-            return
-        try:
-            children = os.listdir(self._tree.abspath(path))
-        except OSError as e:
-            if not (osutils._is_error_enotdir(e) or
-                    e.errno in (errno.ENOENT, errno.ESRCH)):
-                raise
-            return
-
-        for child in children:
-            childpath = joinpath(path, child)
-            if self._tree.is_control_filename(childpath):
-                continue
-            yield self.trans_id_tree_path(childpath)
-
-    def _generate_limbo_path(self, trans_id):
-        """Generate a limbo path using the final path if possible.
-
-        This optimizes the performance of applying the tree transform by
-        avoiding renames.  These renames can be avoided only when the parent
-        directory is already scheduled for creation.
-
-        If the final path cannot be used, falls back to using the trans_id as
-        the relpath.
-        """
-        parent = self._new_parent.get(trans_id)
-        # if the parent directory is already in limbo (e.g. when building a
-        # tree), choose a limbo name inside the parent, to reduce further
-        # renames.
-        use_direct_path = False
-        if self._new_contents.get(parent) == 'directory':
-            filename = self._new_name.get(trans_id)
-            if filename is not None:
-                if parent not in self._limbo_children:
-                    self._limbo_children[parent] = set()
-                    self._limbo_children_names[parent] = {}
-                    use_direct_path = True
-                # the direct path can only be used if no other file has
-                # already taken this pathname, i.e. if the name is unused, or
-                # if it is already associated with this trans_id.
-                elif self._case_sensitive_target:
-                    if (self._limbo_children_names[parent].get(filename)
-                            in (trans_id, None)):
-                        use_direct_path = True
-                else:
-                    for l_filename, l_trans_id in viewitems(
-                            self._limbo_children_names[parent]):
-                        if l_trans_id == trans_id:
-                            continue
-                        if l_filename.lower() == filename.lower():
-                            break
-                    else:
-                        use_direct_path = True
-
-        if not use_direct_path:
-            return DiskTreeTransform._generate_limbo_path(self, trans_id)
-
-        limbo_name = pathjoin(self._limbo_files[parent], filename)
-        self._limbo_children[parent].add(trans_id)
-        self._limbo_children_names[parent][filename] = trans_id
-        return limbo_name
-
-    def apply(self, no_conflicts=False, precomputed_delta=None, _mover=None):
-        """Apply all changes to the inventory and filesystem.
-
-        If filesystem or inventory conflicts are present, MalformedTransform
-        will be thrown.
-
-        If apply succeeds, finalize is not necessary.
-
-        :param no_conflicts: if True, the caller guarantees there are no
-            conflicts, so no check is made.
-        :param precomputed_delta: An inventory delta to use instead of
-            calculating one.
-        :param _mover: Supply an alternate FileMover, for testing
-        """
-        for hook in MutableTree.hooks['pre_transform']:
-            hook(self._tree, self)
-        if not no_conflicts:
-            self._check_malformed()
-        with ui.ui_factory.nested_progress_bar() as child_pb:
-            if precomputed_delta is None:
-                child_pb.update(gettext('Apply phase'), 0, 2)
-                inventory_delta = self._generate_inventory_delta()
-                offset = 1
-            else:
-                inventory_delta = precomputed_delta
-                offset = 0
-            if _mover is None:
-                mover = _FileMover()
-            else:
-                mover = _mover
-            try:
-                child_pb.update(gettext('Apply phase'), 0 + offset, 2 + offset)
-                self._apply_removals(mover)
-                child_pb.update(gettext('Apply phase'), 1 + offset, 2 + offset)
-                modified_paths = self._apply_insertions(mover)
-            except BaseException:
-                mover.rollback()
-                raise
-            else:
-                mover.apply_deletions()
-        if self.final_file_id(self.root) is None:
-            inventory_delta = [e for e in inventory_delta if e[0] != '']
-        self._tree.apply_inventory_delta(inventory_delta)
-        self._apply_observed_sha1s()
-        self._done = True
-        self.finalize()
-        return _TransformResults(modified_paths, self.rename_count)
-
-    def _generate_inventory_delta(self):
-        """Generate an inventory delta for the current transform."""
-        inventory_delta = []
-        new_paths = self._inventory_altered()
-        total_entries = len(new_paths) + len(self._removed_id)
-        with ui.ui_factory.nested_progress_bar() as child_pb:
-            for num, trans_id in enumerate(self._removed_id):
-                if (num % 10) == 0:
-                    child_pb.update(gettext('removing file'),
-                                    num, total_entries)
-                if trans_id == self._new_root:
-                    file_id = self._tree.path2id('')
-                else:
-                    file_id = self.tree_file_id(trans_id)
-                # File-id isn't really being deleted, just moved
-                if file_id in self._r_new_id:
-                    continue
-                path = self._tree_id_paths[trans_id]
-                inventory_delta.append((path, None, file_id, None))
-            new_path_file_ids = dict((t, self.final_file_id(t)) for p, t in
-                                     new_paths)
-            for num, (path, trans_id) in enumerate(new_paths):
-                if (num % 10) == 0:
-                    child_pb.update(gettext('adding file'),
-                                    num + len(self._removed_id), total_entries)
-                file_id = new_path_file_ids[trans_id]
-                if file_id is None:
-                    continue
-                kind = self.final_kind(trans_id)
-                if kind is None:
-                    kind = self._tree.stored_kind(self._tree.id2path(file_id))
-                parent_trans_id = self.final_parent(trans_id)
-                parent_file_id = new_path_file_ids.get(parent_trans_id)
-                if parent_file_id is None:
-                    parent_file_id = self.final_file_id(parent_trans_id)
-                if trans_id in self._new_reference_revision:
-                    new_entry = inventory.TreeReference(
-                        file_id,
-                        self._new_name[trans_id],
-                        self.final_file_id(self._new_parent[trans_id]),
-                        None, self._new_reference_revision[trans_id])
-                else:
-                    new_entry = inventory.make_entry(kind,
-                                                     self.final_name(trans_id),
-                                                     parent_file_id, file_id)
-                try:
-                    old_path = self._tree.id2path(new_entry.file_id)
-                except errors.NoSuchId:
-                    old_path = None
-                new_executability = self._new_executability.get(trans_id)
-                if new_executability is not None:
-                    new_entry.executable = new_executability
-                inventory_delta.append(
-                    (old_path, path, new_entry.file_id, new_entry))
-        return inventory_delta
-
-    def _apply_removals(self, mover):
-        """Perform tree operations that remove directory/inventory names.
-
-        That is, delete files that are to be deleted, and put any files that
-        need renaming into limbo.  This must be done in strict child-to-parent
-        order.
-
-        If inventory_delta is None, no inventory delta generation is performed.
-        """
-        tree_paths = sorted(viewitems(self._tree_path_ids), reverse=True)
-        with ui.ui_factory.nested_progress_bar() as child_pb:
-            for num, (path, trans_id) in enumerate(tree_paths):
-                # do not attempt to move root into a subdirectory of itself.
-                if path == '':
-                    continue
-                child_pb.update(gettext('removing file'), num, len(tree_paths))
-                full_path = self._tree.abspath(path)
-                if trans_id in self._removed_contents:
-                    delete_path = os.path.join(self._deletiondir, trans_id)
-                    mover.pre_delete(full_path, delete_path)
-                elif (trans_id in self._new_name or
-                      trans_id in self._new_parent):
-                    try:
-                        mover.rename(full_path, self._limbo_name(trans_id))
-                    except errors.TransformRenameFailed as e:
-                        if e.errno != errno.ENOENT:
-                            raise
-                    else:
-                        self.rename_count += 1
-
-    def _apply_insertions(self, mover):
-        """Perform tree operations that insert directory/inventory names.
-
-        That is, create any files that need to be created, and restore from
-        limbo any files that needed renaming.  This must be done in strict
-        parent-to-child order.
-
-        If inventory_delta is None, no inventory delta is calculated, and
-        no list of modified paths is returned.
-        """
-        new_paths = self.new_paths(filesystem_only=True)
-        modified_paths = []
-        with ui.ui_factory.nested_progress_bar() as child_pb:
-            for num, (path, trans_id) in enumerate(new_paths):
-                if (num % 10) == 0:
-                    child_pb.update(gettext('adding file'),
-                                    num, len(new_paths))
-                full_path = self._tree.abspath(path)
-                if trans_id in self._needs_rename:
-                    try:
-                        mover.rename(self._limbo_name(trans_id), full_path)
-                    except errors.TransformRenameFailed as e:
-                        # We may be renaming a dangling inventory id
-                        if e.errno != errno.ENOENT:
-                            raise
-                    else:
-                        self.rename_count += 1
-                    # TODO: if trans_id in self._observed_sha1s, we should
-                    #       re-stat the final target, since ctime will be
-                    #       updated by the change.
-                if (trans_id in self._new_contents
-                        or self.path_changed(trans_id)):
-                    if trans_id in self._new_contents:
-                        modified_paths.append(full_path)
-                if trans_id in self._new_executability:
-                    self._set_executability(path, trans_id)
-                if trans_id in self._observed_sha1s:
-                    o_sha1, o_st_val = self._observed_sha1s[trans_id]
-                    st = osutils.lstat(full_path)
-                    self._observed_sha1s[trans_id] = (o_sha1, st)
-        for path, trans_id in new_paths:
-            # new_paths includes stuff like workingtree conflicts. Only the
-            # stuff in new_contents actually comes from limbo.
-            if trans_id in self._limbo_files:
-                del self._limbo_files[trans_id]
-        self._new_contents.clear()
-        return modified_paths
-
-    def _apply_observed_sha1s(self):
-        """After we have finished renaming everything, update observed sha1s
-
-        This has to be done after self._tree.apply_inventory_delta, otherwise
-        it doesn't know anything about the files we are updating. Also, we want
-        to do this as late as possible, so that most entries end up cached.
-        """
-        # TODO: this doesn't update the stat information for directories. So
-        #       the first 'bzr status' will still need to rewrite
-        #       .bzr/checkout/dirstate. However, we at least don't need to
-        #       re-read all of the files.
-        # TODO: If the operation took a while, we could do a time.sleep(3) here
-        #       to allow the clock to tick over and ensure we won't have any
-        #       problems. (we could observe start time, and finish time, and if
-        #       it is less than eg 10% overhead, add a sleep call.)
-        paths = FinalPaths(self)
-        for trans_id, observed in viewitems(self._observed_sha1s):
-            path = paths.get_path(trans_id)
-            self._tree._observed_sha1(path, observed)
-
-
-class TransformPreview(DiskTreeTransform):
-    """A TreeTransform for generating preview trees.
-
-    Unlike TreeTransform, this version works when the input tree is a
-    RevisionTree, rather than a WorkingTree.  As a result, it tends to ignore
-    unversioned files in the input tree.
-    """
-
-    def __init__(self, tree, pb=None, case_sensitive=True):
-        tree.lock_read()
-        limbodir = osutils.mkdtemp(prefix='bzr-limbo-')
-        DiskTreeTransform.__init__(self, tree, limbodir, pb, case_sensitive)
-
-    def canonical_path(self, path):
-        return path
-
-    def tree_kind(self, trans_id):
-        path = self._tree_id_paths.get(trans_id)
-        if path is None:
-            return None
-        kind = self._tree.path_content_summary(path)[0]
-        if kind == 'missing':
-            kind = None
-        return kind
-
-    def _set_mode(self, trans_id, mode_id, typefunc):
-        """Set the mode of new file contents.
-        The mode_id is the existing file to get the mode from (often the same
-        as trans_id).  The operation is only performed if there's a mode match
-        according to typefunc.
-        """
-        # is it ok to ignore this?  probably
-        pass
-
-    def iter_tree_children(self, parent_id):
-        """Iterate through the entry's tree children, if any"""
-        try:
-            path = self._tree_id_paths[parent_id]
-        except KeyError:
-            return
-        try:
-            entry = next(self._tree.iter_entries_by_dir(
-                specific_files=[path]))[1]
-        except StopIteration:
-            return
-        children = getattr(entry, 'children', {})
-        for child in children:
-            childpath = joinpath(path, child)
-            yield self.trans_id_tree_path(childpath)
-
-    def new_orphan(self, trans_id, parent_id):
-        raise NotImplementedError(self.new_orphan)
-
-
-class _PreviewTree(inventorytree.InventoryTree):
-    """Partial implementation of Tree to support show_diff_trees"""
-
-    def __init__(self, transform):
-        self._transform = transform
-        self._final_paths = FinalPaths(transform)
-        self.__by_parent = None
-        self._parent_ids = []
-        self._all_children_cache = {}
-        self._path2trans_id_cache = {}
-        self._final_name_cache = {}
-        self._iter_changes_cache = dict((c.file_id, c) for c in
-                                        self._transform.iter_changes())
-
-    def supports_tree_reference(self):
-        # TODO(jelmer): Support tree references in _PreviewTree.
-        # return self._transform._tree.supports_tree_reference()
-        return False
-
-    def _content_change(self, file_id):
-        """Return True if the content of this file changed"""
-        changes = self._iter_changes_cache.get(file_id)
-        return (changes is not None and changes.changed_content)
-
-    def _get_repository(self):
-        repo = getattr(self._transform._tree, '_repository', None)
-        if repo is None:
-            repo = self._transform._tree.branch.repository
-        return repo
-
-    def _iter_parent_trees(self):
-        for revision_id in self.get_parent_ids():
-            try:
-                yield self.revision_tree(revision_id)
-            except errors.NoSuchRevisionInTree:
-                yield self._get_repository().revision_tree(revision_id)
-
-    def _get_file_revision(self, path, file_id, vf, tree_revision):
-        parent_keys = [
-            (file_id, t.get_file_revision(t.id2path(file_id)))
-            for t in self._iter_parent_trees()]
-        vf.add_lines((file_id, tree_revision), parent_keys,
-                     self.get_file_lines(path))
-        repo = self._get_repository()
-        base_vf = repo.texts
-        if base_vf not in vf.fallback_versionedfiles:
-            vf.fallback_versionedfiles.append(base_vf)
-        return tree_revision
-
-    def _stat_limbo_file(self, trans_id):
-        name = self._transform._limbo_name(trans_id)
-        return os.lstat(name)
-
-    @property
-    def _by_parent(self):
-        if self.__by_parent is None:
-            self.__by_parent = self._transform.by_parent()
-        return self.__by_parent
-
-    def _comparison_data(self, entry, path):
-        kind, size, executable, link_or_sha1 = self.path_content_summary(path)
-        if kind == 'missing':
-            kind = None
-            executable = False
-        else:
-            file_id = self._transform.final_file_id(self._path2trans_id(path))
-            executable = self.is_executable(path)
-        return kind, executable, None
-
-    def is_locked(self):
-        return False
-
-    def lock_read(self):
-        # Perhaps in theory, this should lock the TreeTransform?
-        return lock.LogicalLockResult(self.unlock)
-
-    def unlock(self):
-        pass
-
-    @property
-    def root_inventory(self):
-        """This Tree does not use inventory as its backing data."""
-        raise NotImplementedError(_PreviewTree.root_inventory)
-
-    def all_file_ids(self):
-        tree_ids = set(self._transform._tree.all_file_ids())
-        tree_ids.difference_update(self._transform.tree_file_id(t)
-                                   for t in self._transform._removed_id)
-        tree_ids.update(viewvalues(self._transform._new_id))
-        return tree_ids
-
-    def all_versioned_paths(self):
-        tree_paths = set(self._transform._tree.all_versioned_paths())
-
-        tree_paths.difference_update(
-            self._transform.trans_id_tree_path(t)
-            for t in self._transform._removed_id)
-
-        tree_paths.update(
-            self._final_paths._determine_path(t)
-            for t in self._transform._new_id)
-
-        return tree_paths
-
-    def _path2trans_id(self, path):
-        # We must not use None here, because that is a valid value to store.
-        trans_id = self._path2trans_id_cache.get(path, object)
-        if trans_id is not object:
-            return trans_id
-        segments = splitpath(path)
-        cur_parent = self._transform.root
-        for cur_segment in segments:
-            for child in self._all_children(cur_parent):
-                final_name = self._final_name_cache.get(child)
-                if final_name is None:
-                    final_name = self._transform.final_name(child)
-                    self._final_name_cache[child] = final_name
-                if final_name == cur_segment:
-                    cur_parent = child
-                    break
-            else:
-                self._path2trans_id_cache[path] = None
-                return None
-        self._path2trans_id_cache[path] = cur_parent
-        return cur_parent
-
-    def path2id(self, path):
-        if isinstance(path, list):
-            if path == []:
-                path = [""]
-            path = osutils.pathjoin(*path)
-        return self._transform.final_file_id(self._path2trans_id(path))
-
-    def id2path(self, file_id, recurse='down'):
-        trans_id = self._transform.trans_id_file_id(file_id)
-        try:
-            return self._final_paths._determine_path(trans_id)
-        except NoFinalPath:
-            raise errors.NoSuchId(self, file_id)
-
-    def _all_children(self, trans_id):
-        children = self._all_children_cache.get(trans_id)
-        if children is not None:
-            return children
-        children = set(self._transform.iter_tree_children(trans_id))
-        # children in the _new_parent set are provided by _by_parent.
-        children.difference_update(self._transform._new_parent)
-        children.update(self._by_parent.get(trans_id, []))
-        self._all_children_cache[trans_id] = children
-        return children
-
-    def extras(self):
-        possible_extras = set(self._transform.trans_id_tree_path(p) for p
-                              in self._transform._tree.extras())
-        possible_extras.update(self._transform._new_contents)
-        possible_extras.update(self._transform._removed_id)
-        for trans_id in possible_extras:
-            if self._transform.final_file_id(trans_id) is None:
-                yield self._final_paths._determine_path(trans_id)
-
-    def _make_inv_entries(self, ordered_entries, specific_files=None):
-        for trans_id, parent_file_id in ordered_entries:
-            file_id = self._transform.final_file_id(trans_id)
-            if file_id is None:
-                continue
-            if (specific_files is not None
-                    and self._final_paths.get_path(trans_id) not in specific_files):
-                continue
-            kind = self._transform.final_kind(trans_id)
-            if kind is None:
-                kind = self._transform._tree.stored_kind(
-                    self._transform._tree.id2path(file_id))
-            new_entry = inventory.make_entry(
-                kind,
-                self._transform.final_name(trans_id),
-                parent_file_id, file_id)
-            yield new_entry, trans_id
-
-    def _list_files_by_dir(self):
-        todo = [ROOT_PARENT]
-        ordered_ids = []
-        while len(todo) > 0:
-            parent = todo.pop()
-            parent_file_id = self._transform.final_file_id(parent)
-            children = list(self._all_children(parent))
-            paths = dict(zip(children, self._final_paths.get_paths(children)))
-            children.sort(key=paths.get)
-            todo.extend(reversed(children))
-            for trans_id in children:
-                ordered_ids.append((trans_id, parent_file_id))
-        return ordered_ids
-
-    def iter_child_entries(self, path):
-        trans_id = self._path2trans_id(path)
-        if trans_id is None:
-            raise errors.NoSuchFile(path)
-        todo = [(child_trans_id, trans_id) for child_trans_id in
-                self._all_children(trans_id)]
-        for entry, trans_id in self._make_inv_entries(todo):
-            yield entry
-
-    def iter_entries_by_dir(self, specific_files=None, recurse_nested=False):
-        if recurse_nested:
-            raise NotImplementedError(
-                'follow tree references not yet supported')
-
-        # This may not be a maximally efficient implementation, but it is
-        # reasonably straightforward.  An implementation that grafts the
-        # TreeTransform changes onto the tree's iter_entries_by_dir results
-        # might be more efficient, but requires tricky inferences about stack
-        # position.
-        ordered_ids = self._list_files_by_dir()
-        for entry, trans_id in self._make_inv_entries(ordered_ids,
-                                                      specific_files):
-            yield self._final_paths.get_path(trans_id), entry
-
-    def _iter_entries_for_dir(self, dir_path):
-        """Return path, entry for items in a directory without recursing down."""
-        ordered_ids = []
-        dir_trans_id = self._path2trans_id(dir_path)
-        dir_id = self._transform.final_file_id(dir_trans_id)
-        for child_trans_id in self._all_children(dir_trans_id):
-            ordered_ids.append((child_trans_id, dir_id))
-        path_entries = []
-        for entry, trans_id in self._make_inv_entries(ordered_ids):
-            path_entries.append((self._final_paths.get_path(trans_id), entry))
-        path_entries.sort()
-        return path_entries
-
-    def list_files(self, include_root=False, from_dir=None, recursive=True,
-                   recurse_nested=False):
-        """See WorkingTree.list_files."""
-        if recurse_nested:
-            raise NotImplementedError(
-                'follow tree references not yet supported')
-
-        # XXX This should behave like WorkingTree.list_files, but is really
-        # more like RevisionTree.list_files.
-        if from_dir == '.':
-            from_dir = None
-        if recursive:
-            prefix = None
-            if from_dir:
-                prefix = from_dir + '/'
-            entries = self.iter_entries_by_dir()
-            for path, entry in entries:
-                if entry.name == '' and not include_root:
-                    continue
-                if prefix:
-                    if not path.startswith(prefix):
-                        continue
-                    path = path[len(prefix):]
-                yield path, 'V', entry.kind, entry
-        else:
-            if from_dir is None and include_root is True:
-                root_entry = inventory.make_entry(
-                    'directory', '', ROOT_PARENT, self.path2id(''))
-                yield '', 'V', 'directory', root_entry
-            entries = self._iter_entries_for_dir(from_dir or '')
-            for path, entry in entries:
-                yield path, 'V', entry.kind, entry
-
-    def kind(self, path):
-        trans_id = self._path2trans_id(path)
-        if trans_id is None:
-            raise errors.NoSuchFile(path)
-        return self._transform.final_kind(trans_id)
-
-    def stored_kind(self, path):
-        trans_id = self._path2trans_id(path)
-        if trans_id is None:
-            raise errors.NoSuchFile(path)
-        try:
-            return self._transform._new_contents[trans_id]
-        except KeyError:
-            return self._transform._tree.stored_kind(path)
-
-    def get_file_mtime(self, path):
-        """See Tree.get_file_mtime"""
-        file_id = self.path2id(path)
-        if file_id is None:
-            raise errors.NoSuchFile(path)
-        if not self._content_change(file_id):
-            return self._transform._tree.get_file_mtime(
-                self._transform._tree.id2path(file_id))
-        trans_id = self._path2trans_id(path)
-        return self._stat_limbo_file(trans_id).st_mtime
-
-    def get_file_size(self, path):
-        """See Tree.get_file_size"""
-        trans_id = self._path2trans_id(path)
-        if trans_id is None:
-            raise errors.NoSuchFile(path)
-        kind = self._transform.final_kind(trans_id)
-        if kind != 'file':
-            return None
-        if trans_id in self._transform._new_contents:
-            return self._stat_limbo_file(trans_id).st_size
-        if self.kind(path) == 'file':
-            return self._transform._tree.get_file_size(path)
-        else:
-            return None
-
-    def get_file_verifier(self, path, stat_value=None):
-        trans_id = self._path2trans_id(path)
-        if trans_id is None:
-            raise errors.NoSuchFile(path)
-        kind = self._transform._new_contents.get(trans_id)
-        if kind is None:
-            return self._transform._tree.get_file_verifier(path)
-        if kind == 'file':
-            with self.get_file(path) as fileobj:
-                return ("SHA1", sha_file(fileobj))
-
-    def get_file_sha1(self, path, stat_value=None):
-        trans_id = self._path2trans_id(path)
-        if trans_id is None:
-            raise errors.NoSuchFile(path)
-        kind = self._transform._new_contents.get(trans_id)
-        if kind is None:
-            return self._transform._tree.get_file_sha1(path)
-        if kind == 'file':
-            with self.get_file(path) as fileobj:
-                return sha_file(fileobj)
-
-    def get_reference_revision(self, path):
-        trans_id = self._path2trans_id(path)
-        if trans_id is None:
-            raise errors.NoSuchFile(path)
-        reference_revision = self._transform._new_reference_revision.get(trans_id)
-        if reference_revision is None:
-            return self._transform._tree.get_reference_revision(path)
-        return reference_revision
-
-    def is_executable(self, path):
-        trans_id = self._path2trans_id(path)
-        if trans_id is None:
-            return False
-        try:
-            return self._transform._new_executability[trans_id]
-        except KeyError:
-            try:
-                return self._transform._tree.is_executable(path)
-            except OSError as e:
-                if e.errno == errno.ENOENT:
-                    return False
-                raise
-            except errors.NoSuchFile:
-                return False
-
-    def has_filename(self, path):
-        trans_id = self._path2trans_id(path)
-        if trans_id in self._transform._new_contents:
-            return True
-        elif trans_id in self._transform._removed_contents:
-            return False
-        else:
-            return self._transform._tree.has_filename(path)
-
-    def path_content_summary(self, path):
-        trans_id = self._path2trans_id(path)
-        tt = self._transform
-        tree_path = tt._tree_id_paths.get(trans_id)
-        kind = tt._new_contents.get(trans_id)
-        if kind is None:
-            if tree_path is None or trans_id in tt._removed_contents:
-                return 'missing', None, None, None
-            summary = tt._tree.path_content_summary(tree_path)
-            kind, size, executable, link_or_sha1 = summary
-        else:
-            link_or_sha1 = None
-            limbo_name = tt._limbo_name(trans_id)
-            if trans_id in tt._new_reference_revision:
-                kind = 'tree-reference'
-            if kind == 'file':
-                statval = os.lstat(limbo_name)
-                size = statval.st_size
-                if not tt._limbo_supports_executable():
-                    executable = False
-                else:
-                    executable = statval.st_mode & S_IEXEC
-            else:
-                size = None
-                executable = None
-            if kind == 'symlink':
-                link_or_sha1 = os.readlink(limbo_name)
-                if not isinstance(link_or_sha1, text_type):
-                    link_or_sha1 = link_or_sha1.decode(osutils._fs_enc)
-        executable = tt._new_executability.get(trans_id, executable)
-        return kind, size, executable, link_or_sha1
-
-    def iter_changes(self, from_tree, include_unchanged=False,
-                     specific_files=None, pb=None, extra_trees=None,
-                     require_versioned=True, want_unversioned=False):
-        """See InterTree.iter_changes.
-
-        This has a fast path that is only used when the from_tree matches
-        the transform tree, and no fancy options are supplied.
-        """
-        if (from_tree is not self._transform._tree or include_unchanged
-                or specific_files or want_unversioned):
-            from .bzr.inventorytree import InterInventoryTree
-            return InterInventoryTree(from_tree, self).iter_changes(
-                include_unchanged=include_unchanged,
-                specific_files=specific_files,
-                pb=pb,
-                extra_trees=extra_trees,
-                require_versioned=require_versioned,
-                want_unversioned=want_unversioned)
-        if want_unversioned:
-            raise ValueError('want_unversioned is not supported')
-        return self._transform.iter_changes()
-
-    def get_file(self, path):
-        """See Tree.get_file"""
-        file_id = self.path2id(path)
-        if not self._content_change(file_id):
-            return self._transform._tree.get_file(path)
-        trans_id = self._path2trans_id(path)
-        name = self._transform._limbo_name(trans_id)
-        return open(name, 'rb')
-
-    def get_file_with_stat(self, path):
-        return self.get_file(path), None
-
-    def annotate_iter(self, path,
-                      default_revision=_mod_revision.CURRENT_REVISION):
-        file_id = self.path2id(path)
-        changes = self._iter_changes_cache.get(file_id)
-        if changes is None:
-            get_old = True
-        else:
-            changed_content, versioned, kind = (
-                changes.changed_content, changes.versioned, changes.kind)
-            if kind[1] is None:
-                return None
-            get_old = (kind[0] == 'file' and versioned[0])
-        if get_old:
-            old_annotation = self._transform._tree.annotate_iter(
-                path, default_revision=default_revision)
-        else:
-            old_annotation = []
-        if changes is None:
-            return old_annotation
-        if not changed_content:
-            return old_annotation
-        # TODO: This is doing something similar to what WT.annotate_iter is
-        #       doing, however it fails slightly because it doesn't know what
-        #       the *other* revision_id is, so it doesn't know how to give the
-        #       other as the origin for some lines, they all get
-        #       'default_revision'
-        #       It would be nice to be able to use the new Annotator based
-        #       approach, as well.
-        return annotate.reannotate([old_annotation],
-                                   self.get_file(path).readlines(),
-                                   default_revision)
-
-    def get_symlink_target(self, path):
-        """See Tree.get_symlink_target"""
-        file_id = self.path2id(path)
-        if not self._content_change(file_id):
-            return self._transform._tree.get_symlink_target(path)
-        trans_id = self._path2trans_id(path)
-        name = self._transform._limbo_name(trans_id)
-        return osutils.readlink(name)
-
-    def walkdirs(self, prefix=''):
-        pending = [self._transform.root]
-        while len(pending) > 0:
-            parent_id = pending.pop()
-            children = []
-            subdirs = []
-            prefix = prefix.rstrip('/')
-            parent_path = self._final_paths.get_path(parent_id)
-            parent_file_id = self._transform.final_file_id(parent_id)
-            for child_id in self._all_children(parent_id):
-                path_from_root = self._final_paths.get_path(child_id)
-                basename = self._transform.final_name(child_id)
-                file_id = self._transform.final_file_id(child_id)
-                kind = self._transform.final_kind(child_id)
-                if kind is not None:
-                    versioned_kind = kind
-                else:
-                    kind = 'unknown'
-                    versioned_kind = self._transform._tree.stored_kind(
-                        self._transform._tree.id2path(file_id))
-                if versioned_kind == 'directory':
-                    subdirs.append(child_id)
-                children.append((path_from_root, basename, kind, None,
-                                 file_id, versioned_kind))
-            children.sort()
-            if parent_path.startswith(prefix):
-                yield (parent_path, parent_file_id), children
-            pending.extend(sorted(subdirs, key=self._final_paths.get_path,
-                                  reverse=True))
-
-    def get_parent_ids(self):
-        return self._parent_ids
-
-    def set_parent_ids(self, parent_ids):
-        self._parent_ids = parent_ids
-
-    def get_revision_tree(self, revision_id):
-        return self._transform._tree.get_revision_tree(revision_id)
-
-
-=======
->>>>>>> b7b13666
 def joinpath(parent, child):
     """Join tree-relative paths, handling the tree root specially"""
     if parent is None or parent == "":
