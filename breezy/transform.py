# Copyright (C) 2006-2011 Canonical Ltd
#
# This program is free software; you can redistribute it and/or modify
# it under the terms of the GNU General Public License as published by
# the Free Software Foundation; either version 2 of the License, or
# (at your option) any later version.
#
# This program is distributed in the hope that it will be useful,
# but WITHOUT ANY WARRANTY; without even the implied warranty of
# MERCHANTABILITY or FITNESS FOR A PARTICULAR PURPOSE.  See the
# GNU General Public License for more details.
#
# You should have received a copy of the GNU General Public License
# along with this program; if not, write to the Free Software
# Foundation, Inc., 51 Franklin Street, Fifth Floor, Boston, MA 02110-1301 USA

from __future__ import absolute_import

import os
import errno
from stat import S_ISREG, S_IEXEC
import time

from . import (
    config as _mod_config,
    errors,
    lazy_import,
    registry,
    trace,
    tree,
    )
lazy_import.lazy_import(globals(), """
from breezy import (
    annotate,
    bencode,
    controldir,
    commit,
    conflicts,
    delta,
    lock,
    multiparent,
    osutils,
    revision as _mod_revision,
    ui,
    urlutils,
    )
from breezy.bzr import (
    inventory,
    inventorytree,
    )
from breezy.i18n import gettext
""")
from .errors import (DuplicateKey, MalformedTransform,
                     ReusingTransform, CantMoveRoot,
                     ImmortalLimbo, NoFinalPath,
                     UnableCreateSymlink)
from .filters import filtered_output_bytes, ContentFilterContext
from .mutabletree import MutableTree
from .osutils import (
    delete_any,
    file_kind,
    has_symlinks,
    pathjoin,
    sha_file,
    splitpath,
    )
from .progress import ProgressPhase
from .sixish import (
    viewitems,
    viewvalues,
    )
from .tree import (
    find_previous_path,
    )


ROOT_PARENT = "root-parent"

def unique_add(map, key, value):
    if key in map:
        raise DuplicateKey(key=key)
    map[key] = value



class _TransformResults(object):
    def __init__(self, modified_paths, rename_count):
        object.__init__(self)
        self.modified_paths = modified_paths
        self.rename_count = rename_count


class TreeTransformBase(object):
    """The base class for TreeTransform and its kin."""

    def __init__(self, tree, pb=None, case_sensitive=True):
        """Constructor.

        :param tree: The tree that will be transformed, but not necessarily
            the output tree.
        :param pb: ignored
        :param case_sensitive: If True, the target of the transform is
            case sensitive, not just case preserving.
        """
        object.__init__(self)
        self._tree = tree
        self._id_number = 0
        # mapping of trans_id -> new basename
        self._new_name = {}
        # mapping of trans_id -> new parent trans_id
        self._new_parent = {}
        # mapping of trans_id with new contents -> new file_kind
        self._new_contents = {}
        # mapping of trans_id => (sha1 of content, stat_value)
        self._observed_sha1s = {}
        # Set of trans_ids whose contents will be removed
        self._removed_contents = set()
        # Mapping of trans_id -> new execute-bit value
        self._new_executability = {}
        # Mapping of trans_id -> new tree-reference value
        self._new_reference_revision = {}
        # Mapping of trans_id -> new file_id
        self._new_id = {}
        # Mapping of old file-id -> trans_id
        self._non_present_ids = {}
        # Mapping of new file_id -> trans_id
        self._r_new_id = {}
        # Set of trans_ids that will be removed
        self._removed_id = set()
        # Mapping of path in old tree -> trans_id
        self._tree_path_ids = {}
        # Mapping trans_id -> path in old tree
        self._tree_id_paths = {}
        # The trans_id that will be used as the tree root
        root_id = tree.get_root_id()
        if root_id is not None:
            self._new_root = self.trans_id_tree_path('')
        else:
            self._new_root = None
        # Indicator of whether the transform has been applied
        self._done = False
        # A progress bar
        self._pb = pb
        # Whether the target is case sensitive
        self._case_sensitive_target = case_sensitive
        # A counter of how many files have been renamed
        self.rename_count = 0

    def __enter__(self):
        """Support Context Manager API."""
        return self

    def __exit__(self, exc_type, exc_val, exc_tb):
        """Support Context Manager API."""
        self.finalize()

    def finalize(self):
        """Release the working tree lock, if held.

        This is required if apply has not been invoked, but can be invoked
        even after apply.
        """
        if self._tree is None:
            return
        for hook in MutableTree.hooks['post_transform']:
            hook(self._tree, self)
        self._tree.unlock()
        self._tree = None

    def __get_root(self):
        return self._new_root

    root = property(__get_root)

    def _assign_id(self):
        """Produce a new tranform id"""
        new_id = "new-%s" % self._id_number
        self._id_number +=1
        return new_id

    def create_path(self, name, parent):
        """Assign a transaction id to a new path"""
        trans_id = self._assign_id()
        unique_add(self._new_name, trans_id, name)
        unique_add(self._new_parent, trans_id, parent)
        return trans_id

    def adjust_path(self, name, parent, trans_id):
        """Change the path that is assigned to a transaction id."""
        if parent is None:
            raise ValueError("Parent trans-id may not be None")
        if trans_id == self._new_root:
            raise CantMoveRoot
        self._new_name[trans_id] = name
        self._new_parent[trans_id] = parent

    def adjust_root_path(self, name, parent):
        """Emulate moving the root by moving all children, instead.

        We do this by undoing the association of root's transaction id with the
        current tree.  This allows us to create a new directory with that
        transaction id.  We unversion the root directory and version the
        physically new directory, and hope someone versions the tree root
        later.
        """
        old_root = self._new_root
        old_root_file_id = self.final_file_id(old_root)
        # force moving all children of root
        for child_id in self.iter_tree_children(old_root):
            if child_id != parent:
                self.adjust_path(self.final_name(child_id),
                                 self.final_parent(child_id), child_id)
            file_id = self.final_file_id(child_id)
            if file_id is not None:
                self.unversion_file(child_id)
            self.version_file(file_id, child_id)

        # the physical root needs a new transaction id
        self._tree_path_ids.pop("")
        self._tree_id_paths.pop(old_root)
        self._new_root = self.trans_id_tree_path('')
        if parent == old_root:
            parent = self._new_root
        self.adjust_path(name, parent, old_root)
        self.create_directory(old_root)
        self.version_file(old_root_file_id, old_root)
        self.unversion_file(self._new_root)

    def fixup_new_roots(self):
        """Reinterpret requests to change the root directory

        Instead of creating a root directory, or moving an existing directory,
        all the attributes and children of the new root are applied to the
        existing root directory.

        This means that the old root trans-id becomes obsolete, so it is
        recommended only to invoke this after the root trans-id has become
        irrelevant.

        """
        new_roots = [k for k, v in viewitems(self._new_parent)
                     if v == ROOT_PARENT]
        if len(new_roots) < 1:
            return
        if len(new_roots) != 1:
            raise ValueError('A tree cannot have two roots!')
        if self._new_root is None:
            self._new_root = new_roots[0]
            return
        old_new_root = new_roots[0]
        # unversion the new root's directory.
        if self.final_kind(self._new_root) is None:
            file_id = self.final_file_id(old_new_root)
        else:
            file_id = self.final_file_id(self._new_root)
        if old_new_root in self._new_id:
            self.cancel_versioning(old_new_root)
        else:
            self.unversion_file(old_new_root)
        # if, at this stage, root still has an old file_id, zap it so we can
        # stick a new one in.
        if (self.tree_file_id(self._new_root) is not None and
            self._new_root not in self._removed_id):
            self.unversion_file(self._new_root)
        if file_id is not None:
            self.version_file(file_id, self._new_root)

        # Now move children of new root into old root directory.
        # Ensure all children are registered with the transaction, but don't
        # use directly-- some tree children have new parents
        list(self.iter_tree_children(old_new_root))
        # Move all children of new root into old root directory.
        for child in self.by_parent().get(old_new_root, []):
            self.adjust_path(self.final_name(child), self._new_root, child)

        # Ensure old_new_root has no directory.
        if old_new_root in self._new_contents:
            self.cancel_creation(old_new_root)
        else:
            self.delete_contents(old_new_root)

        # prevent deletion of root directory.
        if self._new_root in self._removed_contents:
            self.cancel_deletion(self._new_root)

        # destroy path info for old_new_root.
        del self._new_parent[old_new_root]
        del self._new_name[old_new_root]

    def trans_id_file_id(self, file_id):
        """Determine or set the transaction id associated with a file ID.
        A new id is only created for file_ids that were never present.  If
        a transaction has been unversioned, it is deliberately still returned.
        (this will likely lead to an unversioned parent conflict.)
        """
        if file_id is None:
            raise ValueError('None is not a valid file id')
        if file_id in self._r_new_id and self._r_new_id[file_id] is not None:
            return self._r_new_id[file_id]
        else:
            try:
                path = self._tree.id2path(file_id)
            except errors.NoSuchId:
                if file_id in self._non_present_ids:
                    return self._non_present_ids[file_id]
                else:
                    trans_id = self._assign_id()
                    self._non_present_ids[file_id] = trans_id
                    return trans_id
            else:
                return self.trans_id_tree_path(path)

    def trans_id_tree_path(self, path):
        """Determine (and maybe set) the transaction ID for a tree path."""
        path = self.canonical_path(path)
        if path not in self._tree_path_ids:
            self._tree_path_ids[path] = self._assign_id()
            self._tree_id_paths[self._tree_path_ids[path]] = path
        return self._tree_path_ids[path]

    def get_tree_parent(self, trans_id):
        """Determine id of the parent in the tree."""
        path = self._tree_id_paths[trans_id]
        if path == "":
            return ROOT_PARENT
        return self.trans_id_tree_path(os.path.dirname(path))

    def delete_contents(self, trans_id):
        """Schedule the contents of a path entry for deletion"""
        kind = self.tree_kind(trans_id)
        if kind is not None:
            self._removed_contents.add(trans_id)

    def cancel_deletion(self, trans_id):
        """Cancel a scheduled deletion"""
        self._removed_contents.remove(trans_id)

    def unversion_file(self, trans_id):
        """Schedule a path entry to become unversioned"""
        self._removed_id.add(trans_id)

    def delete_versioned(self, trans_id):
        """Delete and unversion a versioned file"""
        self.delete_contents(trans_id)
        self.unversion_file(trans_id)

    def set_executability(self, executability, trans_id):
        """Schedule setting of the 'execute' bit
        To unschedule, set to None
        """
        if executability is None:
            del self._new_executability[trans_id]
        else:
            unique_add(self._new_executability, trans_id, executability)

    def set_tree_reference(self, revision_id, trans_id):
        """Set the reference associated with a directory"""
        unique_add(self._new_reference_revision, trans_id, revision_id)

    def version_file(self, file_id, trans_id):
        """Schedule a file to become versioned."""
        if file_id is None:
            raise ValueError()
        unique_add(self._new_id, trans_id, file_id)
        unique_add(self._r_new_id, file_id, trans_id)

    def cancel_versioning(self, trans_id):
        """Undo a previous versioning of a file"""
        file_id = self._new_id[trans_id]
        del self._new_id[trans_id]
        del self._r_new_id[file_id]

    def new_paths(self, filesystem_only=False):
        """Determine the paths of all new and changed files.

        :param filesystem_only: if True, only calculate values for files
            that require renames or execute bit changes.
        """
        new_ids = set()
        if filesystem_only:
            stale_ids = self._needs_rename.difference(self._new_name)
            stale_ids.difference_update(self._new_parent)
            stale_ids.difference_update(self._new_contents)
            stale_ids.difference_update(self._new_id)
            needs_rename = self._needs_rename.difference(stale_ids)
            id_sets = (needs_rename, self._new_executability)
        else:
            id_sets = (self._new_name, self._new_parent, self._new_contents,
                       self._new_id, self._new_executability)
        for id_set in id_sets:
            new_ids.update(id_set)
        return sorted(FinalPaths(self).get_paths(new_ids))

    def _inventory_altered(self):
        """Determine which trans_ids need new Inventory entries.

        An new entry is needed when anything that would be reflected by an
        inventory entry changes, including file name, file_id, parent file_id,
        file kind, and the execute bit.

        Some care is taken to return entries with real changes, not cases
        where the value is deleted and then restored to its original value,
        but some actually unchanged values may be returned.

        :returns: A list of (path, trans_id) for all items requiring an
            inventory change. Ordered by path.
        """
        changed_ids = set()
        # Find entries whose file_ids are new (or changed).
        new_file_id = set(t for t in self._new_id
                          if self._new_id[t] != self.tree_file_id(t))
        for id_set in [self._new_name, self._new_parent, new_file_id,
                       self._new_executability]:
            changed_ids.update(id_set)
        # removing implies a kind change
        changed_kind = set(self._removed_contents)
        # so does adding
        changed_kind.intersection_update(self._new_contents)
        # Ignore entries that are already known to have changed.
        changed_kind.difference_update(changed_ids)
        #  to keep only the truly changed ones
        changed_kind = (t for t in changed_kind
                        if self.tree_kind(t) != self.final_kind(t))
        # all kind changes will alter the inventory
        changed_ids.update(changed_kind)
        # To find entries with changed parent_ids, find parents which existed,
        # but changed file_id.
        changed_file_id = set(t for t in new_file_id if t in self._removed_id)
        # Now add all their children to the set.
        for parent_trans_id in new_file_id:
            changed_ids.update(self.iter_tree_children(parent_trans_id))
        return sorted(FinalPaths(self).get_paths(changed_ids))

    def final_kind(self, trans_id):
        """Determine the final file kind, after any changes applied.

        :return: None if the file does not exist/has no contents.  (It is
            conceivable that a path would be created without the corresponding
            contents insertion command)
        """
        if trans_id in self._new_contents:
            return self._new_contents[trans_id]
        elif trans_id in self._removed_contents:
            return None
        else:
            return self.tree_kind(trans_id)

    def tree_path(self, trans_id):
        """Determine the tree path associated with the trans_id."""
        return self._tree_id_paths.get(trans_id)

    def tree_file_id(self, trans_id):
        """Determine the file id associated with the trans_id in the tree"""
        path = self.tree_path(trans_id)
        if path is None:
            return None
        # the file is old; the old id is still valid
        if self._new_root == trans_id:
            return self._tree.get_root_id()
        return self._tree.path2id(path)

    def final_file_id(self, trans_id):
        """Determine the file id after any changes are applied, or None.

        None indicates that the file will not be versioned after changes are
        applied.
        """
        try:
            return self._new_id[trans_id]
        except KeyError:
            if trans_id in self._removed_id:
                return None
        return self.tree_file_id(trans_id)

    def inactive_file_id(self, trans_id):
        """Return the inactive file_id associated with a transaction id.
        That is, the one in the tree or in non_present_ids.
        The file_id may actually be active, too.
        """
        file_id = self.tree_file_id(trans_id)
        if file_id is not None:
            return file_id
        for key, value in viewitems(self._non_present_ids):
            if value == trans_id:
                return key

    def final_parent(self, trans_id):
        """Determine the parent file_id, after any changes are applied.

        ROOT_PARENT is returned for the tree root.
        """
        try:
            return self._new_parent[trans_id]
        except KeyError:
            return self.get_tree_parent(trans_id)

    def final_name(self, trans_id):
        """Determine the final filename, after all changes are applied."""
        try:
            return self._new_name[trans_id]
        except KeyError:
            try:
                return os.path.basename(self._tree_id_paths[trans_id])
            except KeyError:
                raise NoFinalPath(trans_id, self)

    def by_parent(self):
        """Return a map of parent: children for known parents.

        Only new paths and parents of tree files with assigned ids are used.
        """
        by_parent = {}
        items = list(viewitems(self._new_parent))
        items.extend((t, self.final_parent(t))
            for t in list(self._tree_id_paths))
        for trans_id, parent_id in items:
            if parent_id not in by_parent:
                by_parent[parent_id] = set()
            by_parent[parent_id].add(trans_id)
        return by_parent

    def path_changed(self, trans_id):
        """Return True if a trans_id's path has changed."""
        return (trans_id in self._new_name) or (trans_id in self._new_parent)

    def new_contents(self, trans_id):
        return (trans_id in self._new_contents)

    def find_conflicts(self):
        """Find any violations of inventory or filesystem invariants"""
        if self._done is True:
            raise ReusingTransform()
        conflicts = []
        # ensure all children of all existent parents are known
        # all children of non-existent parents are known, by definition.
        self._add_tree_children()
        by_parent = self.by_parent()
        conflicts.extend(self._unversioned_parents(by_parent))
        conflicts.extend(self._parent_loops())
        conflicts.extend(self._duplicate_entries(by_parent))
        conflicts.extend(self._duplicate_ids())
        conflicts.extend(self._parent_type_conflicts(by_parent))
        conflicts.extend(self._improper_versioning())
        conflicts.extend(self._executability_conflicts())
        conflicts.extend(self._overwrite_conflicts())
        return conflicts

    def _check_malformed(self):
        conflicts = self.find_conflicts()
        if len(conflicts) != 0:
            raise MalformedTransform(conflicts=conflicts)

    def _add_tree_children(self):
        """Add all the children of all active parents to the known paths.

        Active parents are those which gain children, and those which are
        removed.  This is a necessary first step in detecting conflicts.
        """
        parents = list(self.by_parent())
        parents.extend([t for t in self._removed_contents if
                        self.tree_kind(t) == 'directory'])
        for trans_id in self._removed_id:
            path = self.tree_path(trans_id)
            if path is not None:
                if self._tree.stored_kind(path) == 'directory':
                    parents.append(trans_id)
            elif self.tree_kind(trans_id) == 'directory':
                parents.append(trans_id)

        for parent_id in parents:
            # ensure that all children are registered with the transaction
            list(self.iter_tree_children(parent_id))

    def _has_named_child(self, name, parent_id, known_children):
        """Does a parent already have a name child.

        :param name: The searched for name.

        :param parent_id: The parent for which the check is made.

        :param known_children: The already known children. This should have
            been recently obtained from `self.by_parent.get(parent_id)`
            (or will be if None is passed).
        """
        if known_children is None:
            known_children = self.by_parent().get(parent_id, [])
        for child in known_children:
            if self.final_name(child) == name:
                return True
        parent_path = self._tree_id_paths.get(parent_id, None)
        if parent_path is None:
            # No parent... no children
            return False
        child_path = joinpath(parent_path, name)
        child_id = self._tree_path_ids.get(child_path, None)
        if child_id is None:
            # Not known by the tree transform yet, check the filesystem
            return osutils.lexists(self._tree.abspath(child_path))
        else:
            raise AssertionError('child_id is missing: %s, %s, %s'
                                 % (name, parent_id, child_id))

    def _available_backup_name(self, name, target_id):
        """Find an available backup name.

        :param name: The basename of the file.

        :param target_id: The directory trans_id where the backup should 
            be placed.
        """
        known_children = self.by_parent().get(target_id, [])
        return osutils.available_backup_name(
            name,
            lambda base: self._has_named_child(
                base, target_id, known_children))

    def _parent_loops(self):
        """No entry should be its own ancestor"""
        conflicts = []
        for trans_id in self._new_parent:
            seen = set()
            parent_id = trans_id
            while parent_id != ROOT_PARENT:
                seen.add(parent_id)
                try:
                    parent_id = self.final_parent(parent_id)
                except KeyError:
                    break
                if parent_id == trans_id:
                    conflicts.append(('parent loop', trans_id))
                if parent_id in seen:
                    break
        return conflicts

    def _unversioned_parents(self, by_parent):
        """If parent directories are versioned, children must be versioned."""
        conflicts = []
        for parent_id, children in viewitems(by_parent):
            if parent_id == ROOT_PARENT:
                continue
            if self.final_file_id(parent_id) is not None:
                continue
            for child_id in children:
                if self.final_file_id(child_id) is not None:
                    conflicts.append(('unversioned parent', parent_id))
                    break;
        return conflicts

    def _improper_versioning(self):
        """Cannot version a file with no contents, or a bad type.

        However, existing entries with no contents are okay.
        """
        conflicts = []
        for trans_id in self._new_id:
            kind = self.final_kind(trans_id)
            if kind is None:
                conflicts.append(('versioning no contents', trans_id))
                continue
            if not inventory.InventoryEntry.versionable_kind(kind):
                conflicts.append(('versioning bad kind', trans_id, kind))
        return conflicts

    def _executability_conflicts(self):
        """Check for bad executability changes.

        Only versioned files may have their executability set, because
        1. only versioned entries can have executability under windows
        2. only files can be executable.  (The execute bit on a directory
           does not indicate searchability)
        """
        conflicts = []
        for trans_id in self._new_executability:
            if self.final_file_id(trans_id) is None:
                conflicts.append(('unversioned executability', trans_id))
            else:
                if self.final_kind(trans_id) != "file":
                    conflicts.append(('non-file executability', trans_id))
        return conflicts

    def _overwrite_conflicts(self):
        """Check for overwrites (not permitted on Win32)"""
        conflicts = []
        for trans_id in self._new_contents:
            if self.tree_kind(trans_id) is None:
                continue
            if trans_id not in self._removed_contents:
                conflicts.append(('overwrite', trans_id,
                                 self.final_name(trans_id)))
        return conflicts

    def _duplicate_entries(self, by_parent):
        """No directory may have two entries with the same name."""
        conflicts = []
        if (self._new_name, self._new_parent) == ({}, {}):
            return conflicts
        for children in viewvalues(by_parent):
            name_ids = []
            for child_tid in children:
                name = self.final_name(child_tid)
                if name is not None:
                    # Keep children only if they still exist in the end
                    if not self._case_sensitive_target:
                        name = name.lower()
                    name_ids.append((name, child_tid))
            name_ids.sort()
            last_name = None
            last_trans_id = None
            for name, trans_id in name_ids:
                kind = self.final_kind(trans_id)
                file_id = self.final_file_id(trans_id)
                if kind is None and file_id is None:
                    continue
                if name == last_name:
                    conflicts.append(('duplicate', last_trans_id, trans_id,
                    name))
                last_name = name
                last_trans_id = trans_id
        return conflicts

    def _duplicate_ids(self):
        """Each inventory id may only be used once"""
        conflicts = []
        removed_tree_ids = set((self.tree_file_id(trans_id) for trans_id in
                                self._removed_id))
        all_ids = self._tree.all_file_ids()
        active_tree_ids = all_ids.difference(removed_tree_ids)
        for trans_id, file_id in viewitems(self._new_id):
            if file_id in active_tree_ids:
                path = self._tree.id2path(file_id)
                old_trans_id = self.trans_id_tree_path(path)
                conflicts.append(('duplicate id', old_trans_id, trans_id))
        return conflicts

    def _parent_type_conflicts(self, by_parent):
        """Children must have a directory parent"""
        conflicts = []
        for parent_id, children in viewitems(by_parent):
            if parent_id == ROOT_PARENT:
                continue
            no_children = True
            for child_id in children:
                if self.final_kind(child_id) is not None:
                    no_children = False
                    break
            if no_children:
                continue
            # There is at least a child, so we need an existing directory to
            # contain it.
            kind = self.final_kind(parent_id)
            if kind is None:
                # The directory will be deleted
                conflicts.append(('missing parent', parent_id))
            elif kind != "directory":
                # Meh, we need a *directory* to put something in it
                conflicts.append(('non-directory parent', parent_id))
        return conflicts

    def _set_executability(self, path, trans_id):
        """Set the executability of versioned files """
        if self._tree._supports_executable():
            new_executability = self._new_executability[trans_id]
            abspath = self._tree.abspath(path)
            current_mode = os.stat(abspath).st_mode
            if new_executability:
                umask = os.umask(0)
                os.umask(umask)
                to_mode = current_mode | (0o100 & ~umask)
                # Enable x-bit for others only if they can read it.
                if current_mode & 0o004:
                    to_mode |= 0o001 & ~umask
                if current_mode & 0o040:
                    to_mode |= 0o010 & ~umask
            else:
                to_mode = current_mode & ~0o111
            osutils.chmod_if_possible(abspath, to_mode)

    def _new_entry(self, name, parent_id, file_id):
        """Helper function to create a new filesystem entry."""
        trans_id = self.create_path(name, parent_id)
        if file_id is not None:
            self.version_file(file_id, trans_id)
        return trans_id

    def new_file(self, name, parent_id, contents, file_id=None,
                 executable=None, sha1=None):
        """Convenience method to create files.

        name is the name of the file to create.
        parent_id is the transaction id of the parent directory of the file.
        contents is an iterator of bytestrings, which will be used to produce
        the file.
        :param file_id: The inventory ID of the file, if it is to be versioned.
        :param executable: Only valid when a file_id has been supplied.
        """
        trans_id = self._new_entry(name, parent_id, file_id)
        # TODO: rather than scheduling a set_executable call,
        # have create_file create the file with the right mode.
        self.create_file(contents, trans_id, sha1=sha1)
        if executable is not None:
            self.set_executability(executable, trans_id)
        return trans_id

    def new_directory(self, name, parent_id, file_id=None):
        """Convenience method to create directories.

        name is the name of the directory to create.
        parent_id is the transaction id of the parent directory of the
        directory.
        file_id is the inventory ID of the directory, if it is to be versioned.
        """
        trans_id = self._new_entry(name, parent_id, file_id)
        self.create_directory(trans_id)
        return trans_id

    def new_symlink(self, name, parent_id, target, file_id=None):
        """Convenience method to create symbolic link.

        name is the name of the symlink to create.
        parent_id is the transaction id of the parent directory of the symlink.
        target is a bytestring of the target of the symlink.
        file_id is the inventory ID of the file, if it is to be versioned.
        """
        trans_id = self._new_entry(name, parent_id, file_id)
        self.create_symlink(target, trans_id)
        return trans_id

    def new_orphan(self, trans_id, parent_id):
        """Schedule an item to be orphaned.

        When a directory is about to be removed, its children, if they are not
        versioned are moved out of the way: they don't have a parent anymore.

        :param trans_id: The trans_id of the existing item.
        :param parent_id: The parent trans_id of the item.
        """
        raise NotImplementedError(self.new_orphan)

    def _get_potential_orphans(self, dir_id):
        """Find the potential orphans in a directory.

        A directory can't be safely deleted if there are versioned files in it.
        If all the contained files are unversioned then they can be orphaned.

        The 'None' return value means that the directory contains at least one
        versioned file and should not be deleted.

        :param dir_id: The directory trans id.

        :return: A list of the orphan trans ids or None if at least one
             versioned file is present.
        """
        orphans = []
        # Find the potential orphans, stop if one item should be kept
        for child_tid in self.by_parent()[dir_id]:
            if child_tid in self._removed_contents:
                # The child is removed as part of the transform. Since it was
                # versioned before, it's not an orphan
                continue
            elif self.final_file_id(child_tid) is None:
                # The child is not versioned
                orphans.append(child_tid)
            else:
                # We have a versioned file here, searching for orphans is
                # meaningless.
                orphans = None
                break
        return orphans

    def _affected_ids(self):
        """Return the set of transform ids affected by the transform"""
        trans_ids = set(self._removed_id)
        trans_ids.update(self._new_id)
        trans_ids.update(self._removed_contents)
        trans_ids.update(self._new_contents)
        trans_ids.update(self._new_executability)
        trans_ids.update(self._new_name)
        trans_ids.update(self._new_parent)
        return trans_ids

    def _get_file_id_maps(self):
        """Return mapping of file_ids to trans_ids in the to and from states"""
        trans_ids = self._affected_ids()
        from_trans_ids = {}
        to_trans_ids = {}
        # Build up two dicts: trans_ids associated with file ids in the
        # FROM state, vs the TO state.
        for trans_id in trans_ids:
            from_file_id = self.tree_file_id(trans_id)
            if from_file_id is not None:
                from_trans_ids[from_file_id] = trans_id
            to_file_id = self.final_file_id(trans_id)
            if to_file_id is not None:
                to_trans_ids[to_file_id] = trans_id
        return from_trans_ids, to_trans_ids

    def _from_file_data(self, from_trans_id, from_versioned, file_id):
        """Get data about a file in the from (tree) state

        Return a (name, parent, kind, executable) tuple
        """
        from_path = self._tree_id_paths.get(from_trans_id)
        if from_versioned:
            # get data from working tree if versioned
            from_entry = self._tree.iter_entries_by_dir([file_id]).next()[1]
            from_name = from_entry.name
            from_parent = from_entry.parent_id
        else:
            from_entry = None
            if from_path is None:
                # File does not exist in FROM state
                from_name = None
                from_parent = None
            else:
                # File exists, but is not versioned.  Have to use path-
                # splitting stuff
                from_name = os.path.basename(from_path)
                tree_parent = self.get_tree_parent(from_trans_id)
                from_parent = self.tree_file_id(tree_parent)
        if from_path is not None:
            from_kind, from_executable, from_stats = \
                self._tree._comparison_data(from_entry, from_path)
        else:
            from_kind = None
            from_executable = False
        return from_name, from_parent, from_kind, from_executable

    def _to_file_data(self, to_trans_id, from_trans_id, from_executable):
        """Get data about a file in the to (target) state

        Return a (name, parent, kind, executable) tuple
        """
        to_name = self.final_name(to_trans_id)
        to_kind = self.final_kind(to_trans_id)
        to_parent = self.final_file_id(self.final_parent(to_trans_id))
        if to_trans_id in self._new_executability:
            to_executable = self._new_executability[to_trans_id]
        elif to_trans_id == from_trans_id:
            to_executable = from_executable
        else:
            to_executable = False
        return to_name, to_parent, to_kind, to_executable

    def iter_changes(self):
        """Produce output in the same format as Tree.iter_changes.

        Will produce nonsensical results if invoked while inventory/filesystem
        conflicts (as reported by TreeTransform.find_conflicts()) are present.

        This reads the Transform, but only reproduces changes involving a
        file_id.  Files that are not versioned in either of the FROM or TO
        states are not reflected.
        """
        final_paths = FinalPaths(self)
        from_trans_ids, to_trans_ids = self._get_file_id_maps()
        results = []
        # Now iterate through all active file_ids
        for file_id in set(from_trans_ids).union(to_trans_ids):
            modified = False
            from_trans_id = from_trans_ids.get(file_id)
            # find file ids, and determine versioning state
            if from_trans_id is None:
                from_versioned = False
                from_trans_id = to_trans_ids[file_id]
            else:
                from_versioned = True
            to_trans_id = to_trans_ids.get(file_id)
            if to_trans_id is None:
                to_versioned = False
                to_trans_id = from_trans_id
            else:
                to_versioned = True

            from_name, from_parent, from_kind, from_executable = \
                self._from_file_data(from_trans_id, from_versioned, file_id)

            to_name, to_parent, to_kind, to_executable = \
                self._to_file_data(to_trans_id, from_trans_id, from_executable)

            if not from_versioned:
                from_path = None
            else:
                from_path = self._tree_id_paths.get(from_trans_id)
            if not to_versioned:
                to_path = None
            else:
                to_path = final_paths.get_path(to_trans_id)
            if from_kind != to_kind:
                modified = True
            elif to_kind in ('file', 'symlink') and (
                to_trans_id != from_trans_id or
                to_trans_id in self._new_contents):
                modified = True
            if (not modified and from_versioned == to_versioned and
                from_parent==to_parent and from_name == to_name and
                from_executable == to_executable):
                continue
            results.append((file_id, (from_path, to_path), modified,
                   (from_versioned, to_versioned),
                   (from_parent, to_parent),
                   (from_name, to_name),
                   (from_kind, to_kind),
                   (from_executable, to_executable)))
        return iter(sorted(results, key=lambda x:x[1]))

    def get_preview_tree(self):
        """Return a tree representing the result of the transform.

        The tree is a snapshot, and altering the TreeTransform will invalidate
        it.
        """
        return _PreviewTree(self)

    def commit(self, branch, message, merge_parents=None, strict=False,
               timestamp=None, timezone=None, committer=None, authors=None,
               revprops=None, revision_id=None):
        """Commit the result of this TreeTransform to a branch.

        :param branch: The branch to commit to.
        :param message: The message to attach to the commit.
        :param merge_parents: Additional parent revision-ids specified by
            pending merges.
        :param strict: If True, abort the commit if there are unversioned
            files.
        :param timestamp: if not None, seconds-since-epoch for the time and
            date.  (May be a float.)
        :param timezone: Optional timezone for timestamp, as an offset in
            seconds.
        :param committer: Optional committer in email-id format.
            (e.g. "J Random Hacker <jrandom@example.com>")
        :param authors: Optional list of authors in email-id format.
        :param revprops: Optional dictionary of revision properties.
        :param revision_id: Optional revision id.  (Specifying a revision-id
            may reduce performance for some non-native formats.)
        :return: The revision_id of the revision committed.
        """
        self._check_malformed()
        if strict:
            unversioned = set(self._new_contents).difference(set(self._new_id))
            for trans_id in unversioned:
                if self.final_file_id(trans_id) is None:
                    raise errors.StrictCommitFailed()

        revno, last_rev_id = branch.last_revision_info()
        if last_rev_id == _mod_revision.NULL_REVISION:
            if merge_parents is not None:
                raise ValueError('Cannot supply merge parents for first'
                                 ' commit.')
            parent_ids = []
        else:
            parent_ids = [last_rev_id]
            if merge_parents is not None:
                parent_ids.extend(merge_parents)
        if self._tree.get_revision_id() != last_rev_id:
            raise ValueError('TreeTransform not based on branch basis: %s' %
                             self._tree.get_revision_id())
        revprops = commit.Commit.update_revprops(revprops, branch, authors)
        builder = branch.get_commit_builder(parent_ids,
                                            timestamp=timestamp,
                                            timezone=timezone,
                                            committer=committer,
                                            revprops=revprops,
                                            revision_id=revision_id)
        preview = self.get_preview_tree()
        list(builder.record_iter_changes(preview, last_rev_id,
                                         self.iter_changes()))
        builder.finish_inventory()
        revision_id = builder.commit(message)
        branch.set_last_revision_info(revno + 1, revision_id)
        return revision_id

    def _text_parent(self, trans_id):
        path = self.tree_path(trans_id)
        try:
            if path is None or self._tree.kind(path) != 'file':
                return None
        except errors.NoSuchFile:
            return None
        return path

    def _get_parents_texts(self, trans_id):
        """Get texts for compression parents of this file."""
        path = self._text_parent(trans_id)
        if path is None:
            return ()
        return (self._tree.get_file_text(path),)

    def _get_parents_lines(self, trans_id):
        """Get lines for compression parents of this file."""
        path = self._text_parent(trans_id)
        if path is None:
            return ()
        return (self._tree.get_file_lines(path),)

    def serialize(self, serializer):
        """Serialize this TreeTransform.

        :param serializer: A Serialiser like pack.ContainerSerializer.
        """
        new_name = dict((k, v.encode('utf-8')) for k, v in
                        viewitems(self._new_name))
        new_executability = dict((k, int(v)) for k, v in
                                 viewitems(self._new_executability))
        tree_path_ids = dict((k.encode('utf-8'), v)
                             for k, v in viewitems(self._tree_path_ids))
        attribs = {
            '_id_number': self._id_number,
            '_new_name': new_name,
            '_new_parent': self._new_parent,
            '_new_executability': new_executability,
            '_new_id': self._new_id,
            '_tree_path_ids': tree_path_ids,
            '_removed_id': list(self._removed_id),
            '_removed_contents': list(self._removed_contents),
            '_non_present_ids': self._non_present_ids,
            }
        yield serializer.bytes_record(bencode.bencode(attribs),
                                      (('attribs',),))
        for trans_id, kind in viewitems(self._new_contents):
            if kind == 'file':
                lines = osutils.chunks_to_lines(
                    self._read_file_chunks(trans_id))
                parents = self._get_parents_lines(trans_id)
                mpdiff = multiparent.MultiParent.from_lines(lines, parents)
                content = ''.join(mpdiff.to_patch())
            if kind == 'directory':
                content = ''
            if kind == 'symlink':
                content = self._read_symlink_target(trans_id)
            yield serializer.bytes_record(content, ((trans_id, kind),))

    def deserialize(self, records):
        """Deserialize a stored TreeTransform.

        :param records: An iterable of (names, content) tuples, as per
            pack.ContainerPushParser.
        """
        names, content = next(records)
        attribs = bencode.bdecode(content)
        self._id_number = attribs['_id_number']
        self._new_name = dict((k, v.decode('utf-8'))
                              for k, v in viewitems(attribs['_new_name']))
        self._new_parent = attribs['_new_parent']
        self._new_executability = dict((k, bool(v))
            for k, v in viewitems(attribs['_new_executability']))
        self._new_id = attribs['_new_id']
        self._r_new_id = dict((v, k) for k, v in viewitems(self._new_id))
        self._tree_path_ids = {}
        self._tree_id_paths = {}
        for bytepath, trans_id in viewitems(attribs['_tree_path_ids']):
            path = bytepath.decode('utf-8')
            self._tree_path_ids[path] = trans_id
            self._tree_id_paths[trans_id] = path
        self._removed_id = set(attribs['_removed_id'])
        self._removed_contents = set(attribs['_removed_contents'])
        self._non_present_ids = attribs['_non_present_ids']
        for ((trans_id, kind),), content in records:
            if kind == 'file':
                mpdiff = multiparent.MultiParent.from_patch(content)
                lines = mpdiff.to_lines(self._get_parents_texts(trans_id))
                self.create_file(lines, trans_id)
            if kind == 'directory':
                self.create_directory(trans_id)
            if kind == 'symlink':
                self.create_symlink(content.decode('utf-8'), trans_id)


class DiskTreeTransform(TreeTransformBase):
    """Tree transform storing its contents on disk."""

    def __init__(self, tree, limbodir, pb=None,
                 case_sensitive=True):
        """Constructor.
        :param tree: The tree that will be transformed, but not necessarily
            the output tree.
        :param limbodir: A directory where new files can be stored until
            they are installed in their proper places
        :param pb: ignored
        :param case_sensitive: If True, the target of the transform is
            case sensitive, not just case preserving.
        """
        TreeTransformBase.__init__(self, tree, pb, case_sensitive)
        self._limbodir = limbodir
        self._deletiondir = None
        # A mapping of transform ids to their limbo filename
        self._limbo_files = {}
        self._possibly_stale_limbo_files = set()
        # A mapping of transform ids to a set of the transform ids of children
        # that their limbo directory has
        self._limbo_children = {}
        # Map transform ids to maps of child filename to child transform id
        self._limbo_children_names = {}
        # List of transform ids that need to be renamed from limbo into place
        self._needs_rename = set()
        self._creation_mtime = None

    def finalize(self):
        """Release the working tree lock, if held, clean up limbo dir.

        This is required if apply has not been invoked, but can be invoked
        even after apply.
        """
        if self._tree is None:
            return
        try:
            limbo_paths = list(viewvalues(self._limbo_files))
            limbo_paths.extend(self._possibly_stale_limbo_files)
            limbo_paths.sort(reverse=True)
            for path in limbo_paths:
                try:
                    delete_any(path)
                except OSError as e:
                    if e.errno != errno.ENOENT:
                        raise
                    # XXX: warn? perhaps we just got interrupted at an
                    # inconvenient moment, but perhaps files are disappearing
                    # from under us?
            try:
                delete_any(self._limbodir)
            except OSError:
                # We don't especially care *why* the dir is immortal.
                raise ImmortalLimbo(self._limbodir)
            try:
                if self._deletiondir is not None:
                    delete_any(self._deletiondir)
            except OSError:
                raise errors.ImmortalPendingDeletion(self._deletiondir)
        finally:
            TreeTransformBase.finalize(self)

    def _limbo_supports_executable(self):
        """Check if the limbo path supports the executable bit."""
        # FIXME: Check actual file system capabilities of limbodir
        return osutils.supports_executable()

    def _limbo_name(self, trans_id):
        """Generate the limbo name of a file"""
        limbo_name = self._limbo_files.get(trans_id)
        if limbo_name is None:
            limbo_name = self._generate_limbo_path(trans_id)
            self._limbo_files[trans_id] = limbo_name
        return limbo_name

    def _generate_limbo_path(self, trans_id):
        """Generate a limbo path using the trans_id as the relative path.

        This is suitable as a fallback, and when the transform should not be
        sensitive to the path encoding of the limbo directory.
        """
        self._needs_rename.add(trans_id)
        return pathjoin(self._limbodir, trans_id)

    def adjust_path(self, name, parent, trans_id):
        previous_parent = self._new_parent.get(trans_id)
        previous_name = self._new_name.get(trans_id)
        TreeTransformBase.adjust_path(self, name, parent, trans_id)
        if (trans_id in self._limbo_files and
            trans_id not in self._needs_rename):
            self._rename_in_limbo([trans_id])
            if previous_parent != parent:
                self._limbo_children[previous_parent].remove(trans_id)
            if previous_parent != parent or previous_name != name:
                del self._limbo_children_names[previous_parent][previous_name]

    def _rename_in_limbo(self, trans_ids):
        """Fix limbo names so that the right final path is produced.

        This means we outsmarted ourselves-- we tried to avoid renaming
        these files later by creating them with their final names in their
        final parents.  But now the previous name or parent is no longer
        suitable, so we have to rename them.

        Even for trans_ids that have no new contents, we must remove their
        entries from _limbo_files, because they are now stale.
        """
        for trans_id in trans_ids:
            old_path = self._limbo_files[trans_id]
            self._possibly_stale_limbo_files.add(old_path)
            del self._limbo_files[trans_id]
            if trans_id not in self._new_contents:
                continue
            new_path = self._limbo_name(trans_id)
            os.rename(old_path, new_path)
            self._possibly_stale_limbo_files.remove(old_path)
            for descendant in self._limbo_descendants(trans_id):
                desc_path = self._limbo_files[descendant]
                desc_path = new_path + desc_path[len(old_path):]
                self._limbo_files[descendant] = desc_path

    def _limbo_descendants(self, trans_id):
        """Return the set of trans_ids whose limbo paths descend from this."""
        descendants = set(self._limbo_children.get(trans_id, []))
        for descendant in list(descendants):
            descendants.update(self._limbo_descendants(descendant))
        return descendants

    def create_file(self, contents, trans_id, mode_id=None, sha1=None):
        """Schedule creation of a new file.

        :seealso: new_file.

        :param contents: an iterator of strings, all of which will be written
            to the target destination.
        :param trans_id: TreeTransform handle
        :param mode_id: If not None, force the mode of the target file to match
            the mode of the object referenced by mode_id.
            Otherwise, we will try to preserve mode bits of an existing file.
        :param sha1: If the sha1 of this content is already known, pass it in.
            We can use it to prevent future sha1 computations.
        """
        name = self._limbo_name(trans_id)
        f = open(name, 'wb')
        try:
            unique_add(self._new_contents, trans_id, 'file')
            f.writelines(contents)
        finally:
            f.close()
        self._set_mtime(name)
        self._set_mode(trans_id, mode_id, S_ISREG)
        # It is unfortunate we have to use lstat instead of fstat, but we just
        # used utime and chmod on the file, so we need the accurate final
        # details.
        if sha1 is not None:
            self._observed_sha1s[trans_id] = (sha1, osutils.lstat(name))

    def _read_file_chunks(self, trans_id):
        cur_file = open(self._limbo_name(trans_id), 'rb')
        try:
            return cur_file.readlines()
        finally:
            cur_file.close()

    def _read_symlink_target(self, trans_id):
        return os.readlink(self._limbo_name(trans_id))

    def _set_mtime(self, path):
        """All files that are created get the same mtime.

        This time is set by the first object to be created.
        """
        if self._creation_mtime is None:
            self._creation_mtime = time.time()
        os.utime(path, (self._creation_mtime, self._creation_mtime))

    def create_hardlink(self, path, trans_id):
        """Schedule creation of a hard link"""
        name = self._limbo_name(trans_id)
        try:
            os.link(path, name)
        except OSError as e:
            if e.errno != errno.EPERM:
                raise
            raise errors.HardLinkNotSupported(path)
        try:
            unique_add(self._new_contents, trans_id, 'file')
        except:
            # Clean up the file, it never got registered so
            # TreeTransform.finalize() won't clean it up.
            os.unlink(name)
            raise

    def create_directory(self, trans_id):
        """Schedule creation of a new directory.

        See also new_directory.
        """
        os.mkdir(self._limbo_name(trans_id))
        unique_add(self._new_contents, trans_id, 'directory')

    def create_symlink(self, target, trans_id):
        """Schedule creation of a new symbolic link.

        target is a bytestring.
        See also new_symlink.
        """
        if has_symlinks():
            os.symlink(target, self._limbo_name(trans_id))
            unique_add(self._new_contents, trans_id, 'symlink')
        else:
            try:
                path = FinalPaths(self).get_path(trans_id)
            except KeyError:
                path = None
            raise UnableCreateSymlink(path=path)

    def cancel_creation(self, trans_id):
        """Cancel the creation of new file contents."""
        del self._new_contents[trans_id]
        if trans_id in self._observed_sha1s:
            del self._observed_sha1s[trans_id]
        children = self._limbo_children.get(trans_id)
        # if this is a limbo directory with children, move them before removing
        # the directory
        if children is not None:
            self._rename_in_limbo(children)
            del self._limbo_children[trans_id]
            del self._limbo_children_names[trans_id]
        delete_any(self._limbo_name(trans_id))

    def new_orphan(self, trans_id, parent_id):
        conf = self._tree.get_config_stack()
        handle_orphan = conf.get('bzr.transform.orphan_policy')
        handle_orphan(self, trans_id, parent_id)


class OrphaningError(errors.BzrError):

    # Only bugs could lead to such exception being seen by the user
    internal_error = True
    _fmt = "Error while orphaning %s in %s directory"

    def __init__(self, orphan, parent):
        errors.BzrError.__init__(self)
        self.orphan = orphan
        self.parent = parent


class OrphaningForbidden(OrphaningError):

    _fmt = "Policy: %s doesn't allow creating orphans."

    def __init__(self, policy):
        errors.BzrError.__init__(self)
        self.policy = policy


def move_orphan(tt, orphan_id, parent_id):
    """See TreeTransformBase.new_orphan.

    This creates a new orphan in the `brz-orphans` dir at the root of the
    `TreeTransform`.

    :param tt: The TreeTransform orphaning `trans_id`.

    :param orphan_id: The trans id that should be orphaned.

    :param parent_id: The orphan parent trans id.
    """
    # Add the orphan dir if it doesn't exist
    orphan_dir_basename = 'brz-orphans'
    od_id = tt.trans_id_tree_path(orphan_dir_basename)
    if tt.final_kind(od_id) is None:
        tt.create_directory(od_id)
    parent_path = tt._tree_id_paths[parent_id]
    # Find a name that doesn't exist yet in the orphan dir
    actual_name = tt.final_name(orphan_id)
    new_name = tt._available_backup_name(actual_name, od_id)
    tt.adjust_path(new_name, od_id, orphan_id)
    trace.warning('%s has been orphaned in %s'
                  % (joinpath(parent_path, actual_name), orphan_dir_basename))


def refuse_orphan(tt, orphan_id, parent_id):
    """See TreeTransformBase.new_orphan.

    This refuses to create orphan, letting the caller handle the conflict.
    """
    raise OrphaningForbidden('never')


orphaning_registry = registry.Registry()
orphaning_registry.register(
    'conflict', refuse_orphan,
    'Leave orphans in place and create a conflict on the directory.')
orphaning_registry.register(
    'move', move_orphan,
    'Move orphans into the brz-orphans directory.')
orphaning_registry._set_default_key('conflict')


opt_transform_orphan = _mod_config.RegistryOption(
    'bzr.transform.orphan_policy', orphaning_registry,
    help='Policy for orphaned files during transform operations.',
    invalid='warning')


class TreeTransform(DiskTreeTransform):
    """Represent a tree transformation.

    This object is designed to support incremental generation of the transform,
    in any order.

    However, it gives optimum performance when parent directories are created
    before their contents.  The transform is then able to put child files
    directly in their parent directory, avoiding later renames.

    It is easy to produce malformed transforms, but they are generally
    harmless.  Attempting to apply a malformed transform will cause an
    exception to be raised before any modifications are made to the tree.

    Many kinds of malformed transforms can be corrected with the
    resolve_conflicts function.  The remaining ones indicate programming error,
    such as trying to create a file with no path.

    Two sets of file creation methods are supplied.  Convenience methods are:
     * new_file
     * new_directory
     * new_symlink

    These are composed of the low-level methods:
     * create_path
     * create_file or create_directory or create_symlink
     * version_file
     * set_executability

    Transform/Transaction ids
    -------------------------
    trans_ids are temporary ids assigned to all files involved in a transform.
    It's possible, even common, that not all files in the Tree have trans_ids.

    trans_ids are used because filenames and file_ids are not good enough
    identifiers; filenames change, and not all files have file_ids.  File-ids
    are also associated with trans-ids, so that moving a file moves its
    file-id.

    trans_ids are only valid for the TreeTransform that generated them.

    Limbo
    -----
    Limbo is a temporary directory use to hold new versions of files.
    Files are added to limbo by create_file, create_directory, create_symlink,
    and their convenience variants (new_*).  Files may be removed from limbo
    using cancel_creation.  Files are renamed from limbo into their final
    location as part of TreeTransform.apply

    Limbo must be cleaned up, by either calling TreeTransform.apply or
    calling TreeTransform.finalize.

    Files are placed into limbo inside their parent directories, where
    possible.  This reduces subsequent renames, and makes operations involving
    lots of files faster.  This optimization is only possible if the parent
    directory is created *before* creating any of its children, so avoid
    creating children before parents, where possible.

    Pending-deletion
    ----------------
    This temporary directory is used by _FileMover for storing files that are
    about to be deleted.  In case of rollback, the files will be restored.
    FileMover does not delete files until it is sure that a rollback will not
    happen.
    """
    def __init__(self, tree, pb=None):
        """Note: a tree_write lock is taken on the tree.

        Use TreeTransform.finalize() to release the lock (can be omitted if
        TreeTransform.apply() called).
        """
        tree.lock_tree_write()
        try:
            limbodir = urlutils.local_path_from_url(
                tree._transport.abspath('limbo'))
            osutils.ensure_empty_directory_exists(
                limbodir,
                errors.ExistingLimbo)
            deletiondir = urlutils.local_path_from_url(
                tree._transport.abspath('pending-deletion'))
            osutils.ensure_empty_directory_exists(
                deletiondir,
                errors.ExistingPendingDeletion)
        except:
            tree.unlock()
            raise

        # Cache of realpath results, to speed up canonical_path
        self._realpaths = {}
        # Cache of relpath results, to speed up canonical_path
        self._relpaths = {}
        DiskTreeTransform.__init__(self, tree, limbodir, pb,
                                   tree.case_sensitive)
        self._deletiondir = deletiondir

    def canonical_path(self, path):
        """Get the canonical tree-relative path"""
        # don't follow final symlinks
        abs = self._tree.abspath(path)
        if abs in self._relpaths:
            return self._relpaths[abs]
        dirname, basename = os.path.split(abs)
        if dirname not in self._realpaths:
            self._realpaths[dirname] = os.path.realpath(dirname)
        dirname = self._realpaths[dirname]
        abs = pathjoin(dirname, basename)
        if dirname in self._relpaths:
            relpath = pathjoin(self._relpaths[dirname], basename)
            relpath = relpath.rstrip('/\\')
        else:
            relpath = self._tree.relpath(abs)
        self._relpaths[abs] = relpath
        return relpath

    def tree_kind(self, trans_id):
        """Determine the file kind in the working tree.

        :returns: The file kind or None if the file does not exist
        """
        path = self._tree_id_paths.get(trans_id)
        if path is None:
            return None
        try:
            return file_kind(self._tree.abspath(path))
        except errors.NoSuchFile:
            return None

    def _set_mode(self, trans_id, mode_id, typefunc):
        """Set the mode of new file contents.
        The mode_id is the existing file to get the mode from (often the same
        as trans_id).  The operation is only performed if there's a mode match
        according to typefunc.
        """
        if mode_id is None:
            mode_id = trans_id
        try:
            old_path = self._tree_id_paths[mode_id]
        except KeyError:
            return
        try:
            mode = os.stat(self._tree.abspath(old_path)).st_mode
        except OSError as e:
            if e.errno in (errno.ENOENT, errno.ENOTDIR):
                # Either old_path doesn't exist, or the parent of the
                # target is not a directory (but will be one eventually)
                # Either way, we know it doesn't exist *right now*
                # See also bug #248448
                return
            else:
                raise
        if typefunc(mode):
            osutils.chmod_if_possible(self._limbo_name(trans_id), mode)

    def iter_tree_children(self, parent_id):
        """Iterate through the entry's tree children, if any"""
        try:
            path = self._tree_id_paths[parent_id]
        except KeyError:
            return
        try:
            children = os.listdir(self._tree.abspath(path))
        except OSError as e:
            if not (osutils._is_error_enotdir(e)
                    or e.errno in (errno.ENOENT, errno.ESRCH)):
                raise
            return

        for child in children:
            childpath = joinpath(path, child)
            if self._tree.is_control_filename(childpath):
                continue
            yield self.trans_id_tree_path(childpath)

    def _generate_limbo_path(self, trans_id):
        """Generate a limbo path using the final path if possible.

        This optimizes the performance of applying the tree transform by
        avoiding renames.  These renames can be avoided only when the parent
        directory is already scheduled for creation.

        If the final path cannot be used, falls back to using the trans_id as
        the relpath.
        """
        parent = self._new_parent.get(trans_id)
        # if the parent directory is already in limbo (e.g. when building a
        # tree), choose a limbo name inside the parent, to reduce further
        # renames.
        use_direct_path = False
        if self._new_contents.get(parent) == 'directory':
            filename = self._new_name.get(trans_id)
            if filename is not None:
                if parent not in self._limbo_children:
                    self._limbo_children[parent] = set()
                    self._limbo_children_names[parent] = {}
                    use_direct_path = True
                # the direct path can only be used if no other file has
                # already taken this pathname, i.e. if the name is unused, or
                # if it is already associated with this trans_id.
                elif self._case_sensitive_target:
                    if (self._limbo_children_names[parent].get(filename)
                        in (trans_id, None)):
                        use_direct_path = True
                else:
                    for l_filename, l_trans_id in viewitems(
                            self._limbo_children_names[parent]):
                        if l_trans_id == trans_id:
                            continue
                        if l_filename.lower() == filename.lower():
                            break
                    else:
                        use_direct_path = True

        if not use_direct_path:
            return DiskTreeTransform._generate_limbo_path(self, trans_id)

        limbo_name = pathjoin(self._limbo_files[parent], filename)
        self._limbo_children[parent].add(trans_id)
        self._limbo_children_names[parent][filename] = trans_id
        return limbo_name


    def apply(self, no_conflicts=False, precomputed_delta=None, _mover=None):
        """Apply all changes to the inventory and filesystem.

        If filesystem or inventory conflicts are present, MalformedTransform
        will be thrown.

        If apply succeeds, finalize is not necessary.

        :param no_conflicts: if True, the caller guarantees there are no
            conflicts, so no check is made.
        :param precomputed_delta: An inventory delta to use instead of
            calculating one.
        :param _mover: Supply an alternate FileMover, for testing
        """
        for hook in MutableTree.hooks['pre_transform']:
            hook(self._tree, self)
        if not no_conflicts:
            self._check_malformed()
        with ui.ui_factory.nested_progress_bar() as child_pb:
            if precomputed_delta is None:
                child_pb.update(gettext('Apply phase'), 0, 2)
                inventory_delta = self._generate_inventory_delta()
                offset = 1
            else:
                inventory_delta = precomputed_delta
                offset = 0
            if _mover is None:
                mover = _FileMover()
            else:
                mover = _mover
            try:
                child_pb.update(gettext('Apply phase'), 0 + offset, 2 + offset)
                self._apply_removals(mover)
                child_pb.update(gettext('Apply phase'), 1 + offset, 2 + offset)
                modified_paths = self._apply_insertions(mover)
            except:
                mover.rollback()
                raise
            else:
                mover.apply_deletions()
        if self.final_file_id(self.root) is None:
            inventory_delta = [e for e in inventory_delta if e[0] != '']
        self._tree.apply_inventory_delta(inventory_delta)
        self._apply_observed_sha1s()
        self._done = True
        self.finalize()
        return _TransformResults(modified_paths, self.rename_count)

    def _generate_inventory_delta(self):
        """Generate an inventory delta for the current transform."""
        inventory_delta = []
        new_paths = self._inventory_altered()
        total_entries = len(new_paths) + len(self._removed_id)
        with ui.ui_factory.nested_progress_bar() as child_pb:
            for num, trans_id in enumerate(self._removed_id):
                if (num % 10) == 0:
                    child_pb.update(gettext('removing file'), num, total_entries)
                if trans_id == self._new_root:
                    file_id = self._tree.get_root_id()
                else:
                    file_id = self.tree_file_id(trans_id)
                # File-id isn't really being deleted, just moved
                if file_id in self._r_new_id:
                    continue
                path = self._tree_id_paths[trans_id]
                inventory_delta.append((path, None, file_id, None))
            new_path_file_ids = dict((t, self.final_file_id(t)) for p, t in
                                     new_paths)
            entries = self._tree.iter_entries_by_dir(
                viewvalues(new_path_file_ids))
            old_paths = dict((e.file_id, p) for p, e in entries)
            final_kinds = {}
            for num, (path, trans_id) in enumerate(new_paths):
                if (num % 10) == 0:
                    child_pb.update(gettext('adding file'),
                                    num + len(self._removed_id), total_entries)
                file_id = new_path_file_ids[trans_id]
                if file_id is None:
                    continue
                needs_entry = False
                kind = self.final_kind(trans_id)
                if kind is None:
                    kind = self._tree.stored_kind(
                            self._tree.id2path(file_id), file_id)
                parent_trans_id = self.final_parent(trans_id)
                parent_file_id = new_path_file_ids.get(parent_trans_id)
                if parent_file_id is None:
                    parent_file_id = self.final_file_id(parent_trans_id)
                if trans_id in self._new_reference_revision:
                    new_entry = inventory.TreeReference(
                        file_id,
                        self._new_name[trans_id],
                        self.final_file_id(self._new_parent[trans_id]),
                        None, self._new_reference_revision[trans_id])
                else:
                    new_entry = inventory.make_entry(kind,
                        self.final_name(trans_id),
                        parent_file_id, file_id)
                old_path = old_paths.get(new_entry.file_id)
                new_executability = self._new_executability.get(trans_id)
                if new_executability is not None:
                    new_entry.executable = new_executability
                inventory_delta.append(
                    (old_path, path, new_entry.file_id, new_entry))
        return inventory_delta

    def _apply_removals(self, mover):
        """Perform tree operations that remove directory/inventory names.

        That is, delete files that are to be deleted, and put any files that
        need renaming into limbo.  This must be done in strict child-to-parent
        order.

        If inventory_delta is None, no inventory delta generation is performed.
        """
        tree_paths = sorted(viewitems(self._tree_path_ids), reverse=True)
        with ui.ui_factory.nested_progress_bar() as child_pb:
            for num, (path, trans_id) in enumerate(tree_paths):
                # do not attempt to move root into a subdirectory of itself.
                if path == '':
                    continue
                child_pb.update(gettext('removing file'), num, len(tree_paths))
                full_path = self._tree.abspath(path)
                if trans_id in self._removed_contents:
                    delete_path = os.path.join(self._deletiondir, trans_id)
                    mover.pre_delete(full_path, delete_path)
                elif (trans_id in self._new_name
                      or trans_id in self._new_parent):
                    try:
                        mover.rename(full_path, self._limbo_name(trans_id))
                    except errors.TransformRenameFailed as e:
                        if e.errno != errno.ENOENT:
                            raise
                    else:
                        self.rename_count += 1

    def _apply_insertions(self, mover):
        """Perform tree operations that insert directory/inventory names.

        That is, create any files that need to be created, and restore from
        limbo any files that needed renaming.  This must be done in strict
        parent-to-child order.

        If inventory_delta is None, no inventory delta is calculated, and
        no list of modified paths is returned.
        """
        new_paths = self.new_paths(filesystem_only=True)
        modified_paths = []
        new_path_file_ids = dict((t, self.final_file_id(t)) for p, t in
                                 new_paths)
        with ui.ui_factory.nested_progress_bar() as child_pb:
            for num, (path, trans_id) in enumerate(new_paths):
                if (num % 10) == 0:
                    child_pb.update(gettext('adding file'), num, len(new_paths))
                full_path = self._tree.abspath(path)
                if trans_id in self._needs_rename:
                    try:
                        mover.rename(self._limbo_name(trans_id), full_path)
                    except errors.TransformRenameFailed as e:
                        # We may be renaming a dangling inventory id
                        if e.errno != errno.ENOENT:
                            raise
                    else:
                        self.rename_count += 1
                    # TODO: if trans_id in self._observed_sha1s, we should
                    #       re-stat the final target, since ctime will be
                    #       updated by the change.
                if (trans_id in self._new_contents or
                    self.path_changed(trans_id)):
                    if trans_id in self._new_contents:
                        modified_paths.append(full_path)
                if trans_id in self._new_executability:
                    self._set_executability(path, trans_id)
                if trans_id in self._observed_sha1s:
                    o_sha1, o_st_val = self._observed_sha1s[trans_id]
                    st = osutils.lstat(full_path)
                    self._observed_sha1s[trans_id] = (o_sha1, st)
        for path, trans_id in new_paths:
            # new_paths includes stuff like workingtree conflicts. Only the
            # stuff in new_contents actually comes from limbo.
            if trans_id in self._limbo_files:
                del self._limbo_files[trans_id]
        self._new_contents.clear()
        return modified_paths

    def _apply_observed_sha1s(self):
        """After we have finished renaming everything, update observed sha1s

        This has to be done after self._tree.apply_inventory_delta, otherwise
        it doesn't know anything about the files we are updating. Also, we want
        to do this as late as possible, so that most entries end up cached.
        """
        # TODO: this doesn't update the stat information for directories. So
        #       the first 'bzr status' will still need to rewrite
        #       .bzr/checkout/dirstate. However, we at least don't need to
        #       re-read all of the files.
        # TODO: If the operation took a while, we could do a time.sleep(3) here
        #       to allow the clock to tick over and ensure we won't have any
        #       problems. (we could observe start time, and finish time, and if
        #       it is less than eg 10% overhead, add a sleep call.)
        paths = FinalPaths(self)
        for trans_id, observed in viewitems(self._observed_sha1s):
            path = paths.get_path(trans_id)
            # We could get the file_id, but dirstate prefers to use the path
            # anyway, and it is 'cheaper' to determine.
            # file_id = self._new_id[trans_id]
            self._tree._observed_sha1(None, path, observed)


class TransformPreview(DiskTreeTransform):
    """A TreeTransform for generating preview trees.

    Unlike TreeTransform, this version works when the input tree is a
    RevisionTree, rather than a WorkingTree.  As a result, it tends to ignore
    unversioned files in the input tree.
    """

    def __init__(self, tree, pb=None, case_sensitive=True):
        tree.lock_read()
        limbodir = osutils.mkdtemp(prefix='bzr-limbo-')
        DiskTreeTransform.__init__(self, tree, limbodir, pb, case_sensitive)

    def canonical_path(self, path):
        return path

    def tree_kind(self, trans_id):
        path = self._tree_id_paths.get(trans_id)
        if path is None:
            return None
        kind = self._tree.path_content_summary(path)[0]
        if kind == 'missing':
            kind = None
        return kind

    def _set_mode(self, trans_id, mode_id, typefunc):
        """Set the mode of new file contents.
        The mode_id is the existing file to get the mode from (often the same
        as trans_id).  The operation is only performed if there's a mode match
        according to typefunc.
        """
        # is it ok to ignore this?  probably
        pass

    def iter_tree_children(self, parent_id):
        """Iterate through the entry's tree children, if any"""
        try:
            path = self._tree_id_paths[parent_id]
        except KeyError:
            return
        file_id = self.tree_file_id(parent_id)
        if file_id is None:
            return
        entry = self._tree.iter_entries_by_dir([file_id]).next()[1]
        children = getattr(entry, 'children', {})
        for child in children:
            childpath = joinpath(path, child)
            yield self.trans_id_tree_path(childpath)

    def new_orphan(self, trans_id, parent_id):
        raise NotImplementedError(self.new_orphan)


class _PreviewTree(inventorytree.InventoryTree):
    """Partial implementation of Tree to support show_diff_trees"""

    def __init__(self, transform):
        self._transform = transform
        self._final_paths = FinalPaths(transform)
        self.__by_parent = None
        self._parent_ids = []
        self._all_children_cache = {}
        self._path2trans_id_cache = {}
        self._final_name_cache = {}
        self._iter_changes_cache = dict((c[0], c) for c in
                                        self._transform.iter_changes())

    def _content_change(self, file_id):
        """Return True if the content of this file changed"""
        changes = self._iter_changes_cache.get(file_id)
        # changes[2] is true if the file content changed.  See
        # InterTree.iter_changes.
        return (changes is not None and changes[2])

    def _get_repository(self):
        repo = getattr(self._transform._tree, '_repository', None)
        if repo is None:
            repo = self._transform._tree.branch.repository
        return repo

    def _iter_parent_trees(self):
        for revision_id in self.get_parent_ids():
            try:
                yield self.revision_tree(revision_id)
            except errors.NoSuchRevisionInTree:
                yield self._get_repository().revision_tree(revision_id)

    def _get_file_revision(self, path, file_id, vf, tree_revision):
        parent_keys = [
                (file_id, t.get_file_revision(t.id2path(file_id), file_id))
                for t in self._iter_parent_trees()]
        vf.add_lines((file_id, tree_revision), parent_keys,
                     self.get_file_lines(path, file_id))
        repo = self._get_repository()
        base_vf = repo.texts
        if base_vf not in vf.fallback_versionedfiles:
            vf.fallback_versionedfiles.append(base_vf)
        return tree_revision

<<<<<<< HEAD
    def _stat_limbo_file(self, trans_id=None):
=======
    def _stat_limbo_file(self, trans_id):
>>>>>>> bfc2b47e
        name = self._transform._limbo_name(trans_id)
        return os.lstat(name)

    @property
    def _by_parent(self):
        if self.__by_parent is None:
            self.__by_parent = self._transform.by_parent()
        return self.__by_parent

    def _comparison_data(self, entry, path):
        kind, size, executable, link_or_sha1 = self.path_content_summary(path)
        if kind == 'missing':
            kind = None
            executable = False
        else:
            file_id = self._transform.final_file_id(self._path2trans_id(path))
            executable = self.is_executable(path, file_id)
        return kind, executable, None

    def is_locked(self):
        return False

    def lock_read(self):
        # Perhaps in theory, this should lock the TreeTransform?
        return lock.LogicalLockResult(self.unlock)

    def unlock(self):
        pass

    @property
    def root_inventory(self):
        """This Tree does not use inventory as its backing data."""
        raise NotImplementedError(_PreviewTree.root_inventory)

    def get_root_id(self):
        return self._transform.final_file_id(self._transform.root)

    def all_file_ids(self):
        tree_ids = set(self._transform._tree.all_file_ids())
        tree_ids.difference_update(self._transform.tree_file_id(t)
                                   for t in self._transform._removed_id)
        tree_ids.update(viewvalues(self._transform._new_id))
        return tree_ids

    def all_versioned_paths(self):
        return {self.id2path(fid) for fid in self.all_file_ids()}

    def _has_id(self, file_id, fallback_check):
        if file_id in self._transform._r_new_id:
            return True
        elif file_id in {self._transform.tree_file_id(trans_id) for
            trans_id in self._transform._removed_id}:
            return False
        else:
            return fallback_check(file_id)

    def has_id(self, file_id):
        return self._has_id(file_id, self._transform._tree.has_id)

    def has_or_had_id(self, file_id):
        return self._has_id(file_id, self._transform._tree.has_or_had_id)

    def _path2trans_id(self, path):
        # We must not use None here, because that is a valid value to store.
        trans_id = self._path2trans_id_cache.get(path, object)
        if trans_id is not object:
            return trans_id
        segments = splitpath(path)
        cur_parent = self._transform.root
        for cur_segment in segments:
            for child in self._all_children(cur_parent):
                final_name = self._final_name_cache.get(child)
                if final_name is None:
                    final_name = self._transform.final_name(child)
                    self._final_name_cache[child] = final_name
                if final_name == cur_segment:
                    cur_parent = child
                    break
            else:
                self._path2trans_id_cache[path] = None
                return None
        self._path2trans_id_cache[path] = cur_parent
        return cur_parent

    def path2id(self, path):
        if isinstance(path, list):
            if path == []:
                path = [""]
            path = osutils.pathjoin(*path)
        return self._transform.final_file_id(self._path2trans_id(path))

    def id2path(self, file_id):
        trans_id = self._transform.trans_id_file_id(file_id)
        try:
            return self._final_paths._determine_path(trans_id)
        except NoFinalPath:
            raise errors.NoSuchId(self, file_id)

    def _all_children(self, trans_id):
        children = self._all_children_cache.get(trans_id)
        if children is not None:
            return children
        children = set(self._transform.iter_tree_children(trans_id))
        # children in the _new_parent set are provided by _by_parent.
        children.difference_update(self._transform._new_parent)
        children.update(self._by_parent.get(trans_id, []))
        self._all_children_cache[trans_id] = children
        return children

    def _iter_children(self, file_id):
        trans_id = self._transform.trans_id_file_id(file_id)
        for child_trans_id in self._all_children(trans_id):
            yield self._transform.final_file_id(child_trans_id)

    def extras(self):
        possible_extras = set(self._transform.trans_id_tree_path(p) for p
                              in self._transform._tree.extras())
        possible_extras.update(self._transform._new_contents)
        possible_extras.update(self._transform._removed_id)
        for trans_id in possible_extras:
            if self._transform.final_file_id(trans_id) is None:
                yield self._final_paths._determine_path(trans_id)

    def _make_inv_entries(self, ordered_entries, specific_file_ids=None,
        yield_parents=False):
        for trans_id, parent_file_id in ordered_entries:
            file_id = self._transform.final_file_id(trans_id)
            if file_id is None:
                continue
            if (specific_file_ids is not None
                and file_id not in specific_file_ids):
                continue
            kind = self._transform.final_kind(trans_id)
            if kind is None:
                kind = self._transform._tree.stored_kind(
                    self._transform._tree.id2path(file_id),
                    file_id)
            new_entry = inventory.make_entry(
                kind,
                self._transform.final_name(trans_id),
                parent_file_id, file_id)
            yield new_entry, trans_id

    def _list_files_by_dir(self):
        todo = [ROOT_PARENT]
        ordered_ids = []
        while len(todo) > 0:
            parent = todo.pop()
            parent_file_id = self._transform.final_file_id(parent)
            children = list(self._all_children(parent))
            paths = dict(zip(children, self._final_paths.get_paths(children)))
            children.sort(key=paths.get)
            todo.extend(reversed(children))
            for trans_id in children:
                ordered_ids.append((trans_id, parent_file_id))
        return ordered_ids

    def iter_child_entries(self, path, file_id=None):
        trans_id = self._path2trans_id(path)
        if trans_id is None:
            raise errors.NoSuchFile(path)
        todo = [(child_trans_id, trans_id) for child_trans_id in
                self._all_children(trans_id)]
        for entry, trans_id in self._make_inv_entries(todo):
            yield entry

    def iter_entries_by_dir(self, specific_file_ids=None, yield_parents=False):
        # This may not be a maximally efficient implementation, but it is
        # reasonably straightforward.  An implementation that grafts the
        # TreeTransform changes onto the tree's iter_entries_by_dir results
        # might be more efficient, but requires tricky inferences about stack
        # position.
        ordered_ids = self._list_files_by_dir()
        for entry, trans_id in self._make_inv_entries(ordered_ids,
            specific_file_ids, yield_parents=yield_parents):
            yield unicode(self._final_paths.get_path(trans_id)), entry

    def _iter_entries_for_dir(self, dir_path):
        """Return path, entry for items in a directory without recursing down."""
        ordered_ids = []
<<<<<<< HEAD
        dir_trans_id = self._path2trans_id(dir_path)
        dir_id = self._transform.final_file_id(dir_trans_id)
        for child_trans_id in self._all_children(dir_trans_id):
            ordered_ids.append((child_trans_id, dir_id))
=======
        for file_id in self._iter_children(dir_file_id):
            trans_id = self._transform.trans_id_file_id(file_id)
            ordered_ids.append((trans_id, file_id))
>>>>>>> bfc2b47e
        for entry, trans_id in self._make_inv_entries(ordered_ids):
            yield unicode(self._final_paths.get_path(trans_id)), entry

    def list_files(self, include_root=False, from_dir=None, recursive=True):
        """See WorkingTree.list_files."""
        # XXX This should behave like WorkingTree.list_files, but is really
        # more like RevisionTree.list_files.
        if recursive:
            prefix = None
            if from_dir:
                prefix = from_dir + '/'
            entries = self.iter_entries_by_dir()
            for path, entry in entries:
                if entry.name == '' and not include_root:
                    continue
                if prefix:
                    if not path.startswith(prefix):
                        continue
                    path = path[len(prefix):]
                yield path, 'V', entry.kind, entry.file_id, entry
        else:
            if from_dir is None and include_root is True:
                root_entry = inventory.make_entry('directory', '',
                    ROOT_PARENT, self.get_root_id())
                yield '', 'V', 'directory', root_entry.file_id, root_entry
            entries = self._iter_entries_for_dir(from_dir or '')
            for path, entry in entries:
                yield path, 'V', entry.kind, entry.file_id, entry

    def kind(self, path, file_id=None):
        trans_id = self._path2trans_id(path)
        if trans_id is None:
            raise errors.NoSuchFile(path)
        return self._transform.final_kind(trans_id)

    def stored_kind(self, path, file_id=None):
        trans_id = self._path2trans_id(path)
        if trans_id is None:
            raise errors.NoSuchFile(path)
        try:
            return self._transform._new_contents[trans_id]
        except KeyError:
            return self._transform._tree.stored_kind(path, file_id)

    def get_file_mtime(self, path, file_id=None):
        """See Tree.get_file_mtime"""
        if file_id is None:
            file_id = self.path2id(path)
        if file_id is None:
            raise errors.NoSuchFile(path)
        if not self._content_change(file_id):
            return self._transform._tree.get_file_mtime(
                    self._transform._tree.id2path(file_id), file_id)
<<<<<<< HEAD
        trans_id = self._path2trans_id(path)
        return self._stat_limbo_file(trans_id=trans_id).st_mtime
=======
        trans_id = self._transform.trans_id_file_id(file_id)
        return self._stat_limbo_file(trans_id).st_mtime
>>>>>>> bfc2b47e

    def get_file_size(self, path, file_id=None):
        """See Tree.get_file_size"""
        trans_id = self._path2trans_id(path)
        if trans_id is None:
            raise errors.NoSuchFile(path)
        kind = self._transform.final_kind(trans_id)
        if kind != 'file':
            return None
        if trans_id in self._transform._new_contents:
            return self._stat_limbo_file(trans_id).st_size
        if self.kind(path, file_id) == 'file':
            return self._transform._tree.get_file_size(path, file_id)
        else:
            return None

    def get_file_verifier(self, path, file_id=None, stat_value=None):
        trans_id = self._path2trans_id(path)
        if trans_id is None:
            raise errors.NoSuchFile(path)
        kind = self._transform._new_contents.get(trans_id)
        if kind is None:
            return self._transform._tree.get_file_verifier(path, file_id)
        if kind == 'file':
            fileobj = self.get_file(path, file_id)
            try:
                return ("SHA1", sha_file(fileobj))
            finally:
                fileobj.close()

    def get_file_sha1(self, path, file_id=None, stat_value=None):
        trans_id = self._path2trans_id(path)
        if trans_id is None:
            raise errors.NoSuchFile(path)
        kind = self._transform._new_contents.get(trans_id)
        if kind is None:
            return self._transform._tree.get_file_sha1(path, file_id)
        if kind == 'file':
            fileobj = self.get_file(path, file_id)
            try:
                return sha_file(fileobj)
            finally:
                fileobj.close()

    def is_executable(self, path, file_id=None):
        trans_id = self._path2trans_id(path)
        if trans_id is None:
            return False
        try:
            return self._transform._new_executability[trans_id]
        except KeyError:
            try:
                return self._transform._tree.is_executable(path, file_id)
            except OSError as e:
                if e.errno == errno.ENOENT:
                    return False
                raise
            except errors.NoSuchId:
                return False

    def has_filename(self, path):
        trans_id = self._path2trans_id(path)
        if trans_id in self._transform._new_contents:
            return True
        elif trans_id in self._transform._removed_contents:
            return False
        else:
            return self._transform._tree.has_filename(path)

    def path_content_summary(self, path):
        trans_id = self._path2trans_id(path)
        tt = self._transform
        tree_path = tt._tree_id_paths.get(trans_id)
        kind = tt._new_contents.get(trans_id)
        if kind is None:
            if tree_path is None or trans_id in tt._removed_contents:
                return 'missing', None, None, None
            summary = tt._tree.path_content_summary(tree_path)
            kind, size, executable, link_or_sha1 = summary
        else:
            link_or_sha1 = None
            limbo_name = tt._limbo_name(trans_id)
            if trans_id in tt._new_reference_revision:
                kind = 'tree-reference'
            if kind == 'file':
                statval = os.lstat(limbo_name)
                size = statval.st_size
                if not tt._limbo_supports_executable():
                    executable = False
                else:
                    executable = statval.st_mode & S_IEXEC
            else:
                size = None
                executable = None
            if kind == 'symlink':
                link_or_sha1 = os.readlink(limbo_name).decode(osutils._fs_enc)
        executable = tt._new_executability.get(trans_id, executable)
        return kind, size, executable, link_or_sha1

    def iter_changes(self, from_tree, include_unchanged=False,
                      specific_files=None, pb=None, extra_trees=None,
                      require_versioned=True, want_unversioned=False):
        """See InterTree.iter_changes.

        This has a fast path that is only used when the from_tree matches
        the transform tree, and no fancy options are supplied.
        """
        if (from_tree is not self._transform._tree or include_unchanged or
            specific_files or want_unversioned):
            return tree.InterTree(from_tree, self).iter_changes(
                include_unchanged=include_unchanged,
                specific_files=specific_files,
                pb=pb,
                extra_trees=extra_trees,
                require_versioned=require_versioned,
                want_unversioned=want_unversioned)
        if want_unversioned:
            raise ValueError('want_unversioned is not supported')
        return self._transform.iter_changes()

    def get_file(self, path, file_id=None):
        """See Tree.get_file"""
        if file_id is None:
            file_id = self.path2id(path)
        if not self._content_change(file_id):
            return self._transform._tree.get_file(path, file_id)
        trans_id = self._path2trans_id(path)
        name = self._transform._limbo_name(trans_id)
        return open(name, 'rb')

    def get_file_with_stat(self, path, file_id=None):
        return self.get_file(path, file_id), None

    def annotate_iter(self, path, file_id=None,
                      default_revision=_mod_revision.CURRENT_REVISION):
        if file_id is None:
            file_id = self.path2id(path)
        changes = self._iter_changes_cache.get(file_id)
        if changes is None:
            get_old = True
        else:
            changed_content, versioned, kind = (changes[2], changes[3],
                                                changes[6])
            if kind[1] is None:
                return None
            get_old = (kind[0] == 'file' and versioned[0])
        if get_old:
            old_annotation = self._transform._tree.annotate_iter(
                    path, file_id=file_id, default_revision=default_revision)
        else:
            old_annotation = []
        if changes is None:
            return old_annotation
        if not changed_content:
            return old_annotation
        # TODO: This is doing something similar to what WT.annotate_iter is
        #       doing, however it fails slightly because it doesn't know what
        #       the *other* revision_id is, so it doesn't know how to give the
        #       other as the origin for some lines, they all get
        #       'default_revision'
        #       It would be nice to be able to use the new Annotator based
        #       approach, as well.
        return annotate.reannotate([old_annotation],
                                   self.get_file(path, file_id).readlines(),
                                   default_revision)

    def get_symlink_target(self, path, file_id=None):
        """See Tree.get_symlink_target"""
        if file_id is None:
            file_id = self.path2id(path)
        if not self._content_change(file_id):
            return self._transform._tree.get_symlink_target(path)
        trans_id = self._path2trans_id(path)
        name = self._transform._limbo_name(trans_id)
        return osutils.readlink(name)

    def walkdirs(self, prefix=''):
        pending = [self._transform.root]
        while len(pending) > 0:
            parent_id = pending.pop()
            children = []
            subdirs = []
            prefix = prefix.rstrip('/')
            parent_path = self._final_paths.get_path(parent_id)
            parent_file_id = self._transform.final_file_id(parent_id)
            for child_id in self._all_children(parent_id):
                path_from_root = self._final_paths.get_path(child_id)
                basename = self._transform.final_name(child_id)
                file_id = self._transform.final_file_id(child_id)
                kind  = self._transform.final_kind(child_id)
                if kind is not None:
                    versioned_kind = kind
                else:
                    kind = 'unknown'
                    versioned_kind = self._transform._tree.stored_kind(
                            self._transform._tree.id2path(file_id),
                            file_id)
                if versioned_kind == 'directory':
                    subdirs.append(child_id)
                children.append((path_from_root, basename, kind, None,
                                 file_id, versioned_kind))
            children.sort()
            if parent_path.startswith(prefix):
                yield (parent_path, parent_file_id), children
            pending.extend(sorted(subdirs, key=self._final_paths.get_path,
                                  reverse=True))

    def get_parent_ids(self):
        return self._parent_ids

    def set_parent_ids(self, parent_ids):
        self._parent_ids = parent_ids

    def get_revision_tree(self, revision_id):
        return self._transform._tree.get_revision_tree(revision_id)


def joinpath(parent, child):
    """Join tree-relative paths, handling the tree root specially"""
    if parent is None or parent == "":
        return child
    else:
        return pathjoin(parent, child)


class FinalPaths(object):
    """Make path calculation cheap by memoizing paths.

    The underlying tree must not be manipulated between calls, or else
    the results will likely be incorrect.
    """
    def __init__(self, transform):
        object.__init__(self)
        self._known_paths = {}
        self.transform = transform

    def _determine_path(self, trans_id):
        if (trans_id == self.transform.root or trans_id == ROOT_PARENT):
            return ""
        name = self.transform.final_name(trans_id)
        parent_id = self.transform.final_parent(trans_id)
        if parent_id == self.transform.root:
            return name
        else:
            return pathjoin(self.get_path(parent_id), name)

    def get_path(self, trans_id):
        """Find the final path associated with a trans_id"""
        if trans_id not in self._known_paths:
            self._known_paths[trans_id] = self._determine_path(trans_id)
        return self._known_paths[trans_id]

    def get_paths(self, trans_ids):
        return [(self.get_path(t), t) for t in trans_ids]



def topology_sorted_ids(tree):
    """Determine the topological order of the ids in a tree"""
    file_ids = list(tree)
    file_ids.sort(key=tree.id2path)
    return file_ids


def build_tree(tree, wt, accelerator_tree=None, hardlink=False,
               delta_from_tree=False):
    """Create working tree for a branch, using a TreeTransform.

    This function should be used on empty trees, having a tree root at most.
    (see merge and revert functionality for working with existing trees)

    Existing files are handled like so:

    - Existing bzrdirs take precedence over creating new items.  They are
      created as '%s.diverted' % name.
    - Otherwise, if the content on disk matches the content we are building,
      it is silently replaced.
    - Otherwise, conflict resolution will move the old file to 'oldname.moved'.

    :param tree: The tree to convert wt into a copy of
    :param wt: The working tree that files will be placed into
    :param accelerator_tree: A tree which can be used for retrieving file
        contents more quickly than tree itself, i.e. a workingtree.  tree
        will be used for cases where accelerator_tree's content is different.
    :param hardlink: If true, hard-link files to accelerator_tree, where
        possible.  accelerator_tree must implement abspath, i.e. be a
        working tree.
    :param delta_from_tree: If true, build_tree may use the input Tree to
        generate the inventory delta.
    """
    with wt.lock_tree_write(), tree.lock_read():
        if accelerator_tree is not None:
            accelerator_tree.lock_read()
        try:
            return _build_tree(tree, wt, accelerator_tree, hardlink,
                               delta_from_tree)
        finally:
            if accelerator_tree is not None:
                accelerator_tree.unlock()


def _build_tree(tree, wt, accelerator_tree, hardlink, delta_from_tree):
    """See build_tree."""
    for num, _unused in enumerate(wt.all_versioned_paths()):
        if num > 0:  # more than just a root
            raise errors.WorkingTreeAlreadyPopulated(base=wt.basedir)
    file_trans_id = {}
    top_pb = ui.ui_factory.nested_progress_bar()
    pp = ProgressPhase("Build phase", 2, top_pb)
    if tree.get_root_id() is not None:
        # This is kind of a hack: we should be altering the root
        # as part of the regular tree shape diff logic.
        # The conditional test here is to avoid doing an
        # expensive operation (flush) every time the root id
        # is set within the tree, nor setting the root and thus
        # marking the tree as dirty, because we use two different
        # idioms here: tree interfaces and inventory interfaces.
        if wt.get_root_id() != tree.get_root_id():
            wt.set_root_id(tree.get_root_id())
            wt.flush()
    tt = TreeTransform(wt)
    divert = set()
    try:
        pp.next_phase()
        file_trans_id[wt.get_root_id()] = tt.trans_id_tree_path('')
        with ui.ui_factory.nested_progress_bar() as pb:
            deferred_contents = []
            num = 0
            total = len(tree.all_versioned_paths())
            if delta_from_tree:
                precomputed_delta = []
            else:
                precomputed_delta = None
            # Check if tree inventory has content. If so, we populate
            # existing_files with the directory content. If there are no
            # entries we skip populating existing_files as its not used.
            # This improves performance and unncessary work on large
            # directory trees. (#501307)
            if total > 0:
                existing_files = set()
                for dir, files in wt.walkdirs():
                    existing_files.update(f[0] for f in files)
            for num, (tree_path, entry) in \
                enumerate(tree.iter_entries_by_dir()):
                pb.update(gettext("Building tree"), num - len(deferred_contents), total)
                if entry.parent_id is None:
                    continue
                reparent = False
                file_id = entry.file_id
                if delta_from_tree:
                    precomputed_delta.append((None, tree_path, file_id, entry))
                if tree_path in existing_files:
                    target_path = wt.abspath(tree_path)
                    kind = file_kind(target_path)
                    if kind == "directory":
                        try:
                            controldir.ControlDir.open(target_path)
                        except errors.NotBranchError:
                            pass
                        else:
                            divert.add(file_id)
                    if (file_id not in divert and
                        _content_match(tree, entry, tree_path, file_id, kind,
                        target_path)):
                        tt.delete_contents(tt.trans_id_tree_path(tree_path))
                        if kind == 'directory':
                            reparent = True
                parent_id = file_trans_id[entry.parent_id]
                if entry.kind == 'file':
                    # We *almost* replicate new_by_entry, so that we can defer
                    # getting the file text, and get them all at once.
                    trans_id = tt.create_path(entry.name, parent_id)
                    file_trans_id[file_id] = trans_id
                    tt.version_file(file_id, trans_id)
                    executable = tree.is_executable(tree_path, file_id)
                    if executable:
                        tt.set_executability(executable, trans_id)
                    trans_data = (trans_id, tree_path, entry.text_sha1)
                    deferred_contents.append((file_id, trans_data))
                else:
                    file_trans_id[file_id] = new_by_entry(
                            tree_path, tt, entry, parent_id, tree)
                if reparent:
                    new_trans_id = file_trans_id[file_id]
                    old_parent = tt.trans_id_tree_path(tree_path)
                    _reparent_children(tt, old_parent, new_trans_id)
            offset = num + 1 - len(deferred_contents)
            _create_files(tt, tree, deferred_contents, pb, offset,
                          accelerator_tree, hardlink)
        pp.next_phase()
        divert_trans = set(file_trans_id[f] for f in divert)
        resolver = lambda t, c: resolve_checkout(t, c, divert_trans)
        raw_conflicts = resolve_conflicts(tt, pass_func=resolver)
        if len(raw_conflicts) > 0:
            precomputed_delta = None
        conflicts = cook_conflicts(raw_conflicts, tt)
        for conflict in conflicts:
            trace.warning(unicode(conflict))
        try:
            wt.add_conflicts(conflicts)
        except errors.UnsupportedOperation:
            pass
        result = tt.apply(no_conflicts=True,
                          precomputed_delta=precomputed_delta)
    finally:
        tt.finalize()
        top_pb.finished()
    return result


def _create_files(tt, tree, desired_files, pb, offset, accelerator_tree,
                  hardlink):
    total = len(desired_files) + offset
    wt = tt._tree
    if accelerator_tree is None:
        new_desired_files = desired_files
    else:
        iter = accelerator_tree.iter_changes(tree, include_unchanged=True)
        unchanged = [(f, p[1]) for (f, p, c, v, d, n, k, e)
                     in iter if not (c or e[0] != e[1])]
        if accelerator_tree.supports_content_filtering():
            unchanged = [(f, p) for (f, p) in unchanged
                         if not next(accelerator_tree.iter_search_rules([p]))]
        unchanged = dict(unchanged)
        new_desired_files = []
        count = 0
        for file_id, (trans_id, tree_path, text_sha1) in desired_files:
            accelerator_path = unchanged.get(file_id)
            if accelerator_path is None:
                new_desired_files.append((file_id,
                    (trans_id, tree_path, text_sha1)))
                continue
            pb.update(gettext('Adding file contents'), count + offset, total)
            if hardlink:
                tt.create_hardlink(accelerator_tree.abspath(accelerator_path),
                                   trans_id)
            else:
                contents = accelerator_tree.get_file(accelerator_path, file_id)
                if wt.supports_content_filtering():
                    filters = wt._content_filter_stack(tree_path)
                    contents = filtered_output_bytes(contents, filters,
                        ContentFilterContext(tree_path, tree))
                try:
                    tt.create_file(contents, trans_id, sha1=text_sha1)
                finally:
                    try:
                        contents.close()
                    except AttributeError:
                        # after filtering, contents may no longer be file-like
                        pass
            count += 1
        offset += count
    for count, ((trans_id, tree_path, text_sha1), contents) in enumerate(
            tree.iter_files_bytes(new_desired_files)):
        if wt.supports_content_filtering():
            filters = wt._content_filter_stack(tree_path)
            contents = filtered_output_bytes(contents, filters,
                ContentFilterContext(tree_path, tree))
        tt.create_file(contents, trans_id, sha1=text_sha1)
        pb.update(gettext('Adding file contents'), count + offset, total)


def _reparent_children(tt, old_parent, new_parent):
    for child in tt.iter_tree_children(old_parent):
        tt.adjust_path(tt.final_name(child), new_parent, child)


def _reparent_transform_children(tt, old_parent, new_parent):
    by_parent = tt.by_parent()
    for child in by_parent[old_parent]:
        tt.adjust_path(tt.final_name(child), new_parent, child)
    return by_parent[old_parent]


def _content_match(tree, entry, tree_path, file_id, kind, target_path):
    if entry.kind != kind:
        return False
    if entry.kind == "directory":
        return True
    if entry.kind == "file":
        f = file(target_path, 'rb')
        try:
            if tree.get_file_text(tree_path, file_id) == f.read():
                return True
        finally:
            f.close()
    elif entry.kind == "symlink":
        if tree.get_symlink_target(tree_path, file_id) == os.readlink(target_path):
            return True
    return False


def resolve_checkout(tt, conflicts, divert):
    new_conflicts = set()
    for c_type, conflict in ((c[0], c) for c in conflicts):
        # Anything but a 'duplicate' would indicate programmer error
        if c_type != 'duplicate':
            raise AssertionError(c_type)
        # Now figure out which is new and which is old
        if tt.new_contents(conflict[1]):
            new_file = conflict[1]
            old_file = conflict[2]
        else:
            new_file = conflict[2]
            old_file = conflict[1]

        # We should only get here if the conflict wasn't completely
        # resolved
        final_parent = tt.final_parent(old_file)
        if new_file in divert:
            new_name = tt.final_name(old_file)+'.diverted'
            tt.adjust_path(new_name, final_parent, new_file)
            new_conflicts.add((c_type, 'Diverted to',
                               new_file, old_file))
        else:
            new_name = tt.final_name(old_file)+'.moved'
            tt.adjust_path(new_name, final_parent, old_file)
            new_conflicts.add((c_type, 'Moved existing file to',
                               old_file, new_file))
    return new_conflicts


def new_by_entry(path, tt, entry, parent_id, tree):
    """Create a new file according to its inventory entry"""
    name = entry.name
    kind = entry.kind
    if kind == 'file':
        contents = tree.get_file(path, entry.file_id).readlines()
        executable = tree.is_executable(path, entry.file_id)
        return tt.new_file(name, parent_id, contents, entry.file_id,
                           executable)
    elif kind in ('directory', 'tree-reference'):
        trans_id = tt.new_directory(name, parent_id, entry.file_id)
        if kind == 'tree-reference':
            tt.set_tree_reference(entry.reference_revision, trans_id)
        return trans_id
    elif kind == 'symlink':
        target = tree.get_symlink_target(path, entry.file_id)
        return tt.new_symlink(name, parent_id, target, entry.file_id)
    else:
        raise errors.BadFileKindError(name, kind)


def create_from_tree(tt, trans_id, tree, path, file_id=None, bytes=None,
    filter_tree_path=None):
    """Create new file contents according to tree contents.

    :param filter_tree_path: the tree path to use to lookup
      content filters to apply to the bytes output in the working tree.
      This only applies if the working tree supports content filtering.
    """
    kind = tree.kind(path, file_id)
    if kind == 'directory':
        tt.create_directory(trans_id)
    elif kind == "file":
        if bytes is None:
            tree_file = tree.get_file(path, file_id)
            try:
                bytes = tree_file.readlines()
            finally:
                tree_file.close()
        wt = tt._tree
        if wt.supports_content_filtering() and filter_tree_path is not None:
            filters = wt._content_filter_stack(filter_tree_path)
            bytes = filtered_output_bytes(bytes, filters,
                ContentFilterContext(filter_tree_path, tree))
        tt.create_file(bytes, trans_id)
    elif kind == "symlink":
        tt.create_symlink(tree.get_symlink_target(path, file_id), trans_id)
    else:
        raise AssertionError('Unknown kind %r' % kind)


def create_entry_executability(tt, entry, trans_id):
    """Set the executability of a trans_id according to an inventory entry"""
    if entry.kind == "file":
        tt.set_executability(entry.executable, trans_id)


def revert(working_tree, target_tree, filenames, backups=False,
           pb=None, change_reporter=None):
    """Revert a working tree's contents to those of a target tree."""
    target_tree.lock_read()
    pb = ui.ui_factory.nested_progress_bar()
    tt = TreeTransform(working_tree, pb)
    try:
        pp = ProgressPhase("Revert phase", 3, pb)
        conflicts, merge_modified = _prepare_revert_transform(
            working_tree, target_tree, tt, filenames, backups, pp)
        if change_reporter:
            change_reporter = delta._ChangeReporter(
                unversioned_filter=working_tree.is_ignored)
            delta.report_changes(tt.iter_changes(), change_reporter)
        for conflict in conflicts:
            trace.warning(unicode(conflict))
        pp.next_phase()
        tt.apply()
        if working_tree.supports_merge_modified():
            working_tree.set_merge_modified(merge_modified)
    finally:
        target_tree.unlock()
        tt.finalize()
        pb.clear()
    return conflicts


def _prepare_revert_transform(working_tree, target_tree, tt, filenames,
                              backups, pp, basis_tree=None,
                              merge_modified=None):
    with ui.ui_factory.nested_progress_bar() as child_pb:
        if merge_modified is None:
            merge_modified = working_tree.merge_modified()
        merge_modified = _alter_files(working_tree, target_tree, tt,
                                      child_pb, filenames, backups,
                                      merge_modified, basis_tree)
    with ui.ui_factory.nested_progress_bar() as child_pb:
        raw_conflicts = resolve_conflicts(tt, child_pb,
            lambda t, c: conflict_pass(t, c, target_tree))
    conflicts = cook_conflicts(raw_conflicts, tt)
    return conflicts, merge_modified


def _alter_files(working_tree, target_tree, tt, pb, specific_files,
                 backups, merge_modified, basis_tree=None):
    if basis_tree is not None:
        basis_tree.lock_read()
    # We ask the working_tree for its changes relative to the target, rather
    # than the target changes relative to the working tree. Because WT4 has an
    # optimizer to compare itself to a target, but no optimizer for the
    # reverse.
    change_list = working_tree.iter_changes(target_tree,
        specific_files=specific_files, pb=pb)
    if target_tree.get_root_id() is None:
        skip_root = True
    else:
        skip_root = False
    try:
        deferred_files = []
        for id_num, (file_id, path, changed_content, versioned, parent, name,
                kind, executable) in enumerate(change_list):
            target_path, wt_path = path
            target_versioned, wt_versioned = versioned
            target_parent, wt_parent = parent
            target_name, wt_name = name
            target_kind, wt_kind = kind
            target_executable, wt_executable = executable
            if skip_root and wt_parent is None:
                continue
            trans_id = tt.trans_id_file_id(file_id)
            mode_id = None
            if changed_content:
                keep_content = False
                if wt_kind == 'file' and (backups or target_kind is None):
                    wt_sha1 = working_tree.get_file_sha1(wt_path, file_id)
                    if merge_modified.get(file_id) != wt_sha1:
                        # acquire the basis tree lazily to prevent the
                        # expense of accessing it when it's not needed ?
                        # (Guessing, RBC, 200702)
                        if basis_tree is None:
                            basis_tree = working_tree.basis_tree()
                            basis_tree.lock_read()
                        basis_path = find_previous_path(working_tree, basis_tree, wt_path)
                        if basis_path is None:
                            if target_kind is None and not target_versioned:
                                keep_content = True
                        else:
                            if wt_sha1 != basis_tree.get_file_sha1(basis_path, file_id):
                                keep_content = True
                if wt_kind is not None:
                    if not keep_content:
                        tt.delete_contents(trans_id)
                    elif target_kind is not None:
                        parent_trans_id = tt.trans_id_file_id(wt_parent)
                        backup_name = tt._available_backup_name(
                            wt_name, parent_trans_id)
                        tt.adjust_path(backup_name, parent_trans_id, trans_id)
                        new_trans_id = tt.create_path(wt_name, parent_trans_id)
                        if wt_versioned and target_versioned:
                            tt.unversion_file(trans_id)
                            tt.version_file(file_id, new_trans_id)
                        # New contents should have the same unix perms as old
                        # contents
                        mode_id = trans_id
                        trans_id = new_trans_id
                if target_kind in ('directory', 'tree-reference'):
                    tt.create_directory(trans_id)
                    if target_kind == 'tree-reference':
                        revision = target_tree.get_reference_revision(
                                target_path, file_id)
                        tt.set_tree_reference(revision, trans_id)
                elif target_kind == 'symlink':
                    tt.create_symlink(target_tree.get_symlink_target(
                            target_path, file_id), trans_id)
                elif target_kind == 'file':
                    deferred_files.append((file_id, (trans_id, mode_id)))
                    if basis_tree is None:
                        basis_tree = working_tree.basis_tree()
                        basis_tree.lock_read()
                    new_sha1 = target_tree.get_file_sha1(target_path, file_id)
                    basis_path = find_previous_path(target_tree, basis_tree, target_path)
                    if (basis_path is not None and
                        new_sha1 == basis_tree.get_file_sha1(basis_path, file_id)):
                        if file_id in merge_modified:
                            del merge_modified[file_id]
                    else:
                        merge_modified[file_id] = new_sha1

                    # preserve the execute bit when backing up
                    if keep_content and wt_executable == target_executable:
                        tt.set_executability(target_executable, trans_id)
                elif target_kind is not None:
                    raise AssertionError(target_kind)
            if not wt_versioned and target_versioned:
                tt.version_file(file_id, trans_id)
            if wt_versioned and not target_versioned:
                tt.unversion_file(trans_id)
            if (target_name is not None and
                (wt_name != target_name or wt_parent != target_parent)):
                if target_name == '' and target_parent is None:
                    parent_trans = ROOT_PARENT
                else:
                    parent_trans = tt.trans_id_file_id(target_parent)
                if wt_parent is None and wt_versioned:
                    tt.adjust_root_path(target_name, parent_trans)
                else:
                    tt.adjust_path(target_name, parent_trans, trans_id)
            if wt_executable != target_executable and target_kind == "file":
                tt.set_executability(target_executable, trans_id)
        if working_tree.supports_content_filtering():
            for index, ((trans_id, mode_id), bytes) in enumerate(
                target_tree.iter_files_bytes(deferred_files)):
                file_id = deferred_files[index][0]
                # We're reverting a tree to the target tree so using the
                # target tree to find the file path seems the best choice
                # here IMO - Ian C 27/Oct/2009
                filter_tree_path = target_tree.id2path(file_id)
                filters = working_tree._content_filter_stack(filter_tree_path)
                bytes = filtered_output_bytes(bytes, filters,
                    ContentFilterContext(filter_tree_path, working_tree))
                tt.create_file(bytes, trans_id, mode_id)
        else:
            for (trans_id, mode_id), bytes in target_tree.iter_files_bytes(
                deferred_files):
                tt.create_file(bytes, trans_id, mode_id)
        tt.fixup_new_roots()
    finally:
        if basis_tree is not None:
            basis_tree.unlock()
    return merge_modified


def resolve_conflicts(tt, pb=None, pass_func=None):
    """Make many conflict-resolution attempts, but die if they fail"""
    if pass_func is None:
        pass_func = conflict_pass
    new_conflicts = set()
    with ui.ui_factory.nested_progress_bar() as pb:
        for n in range(10):
            pb.update(gettext('Resolution pass'), n+1, 10)
            conflicts = tt.find_conflicts()
            if len(conflicts) == 0:
                return new_conflicts
            new_conflicts.update(pass_func(tt, conflicts))
        raise MalformedTransform(conflicts=conflicts)


def conflict_pass(tt, conflicts, path_tree=None):
    """Resolve some classes of conflicts.

    :param tt: The transform to resolve conflicts in
    :param conflicts: The conflicts to resolve
    :param path_tree: A Tree to get supplemental paths from
    """
    new_conflicts = set()
    for c_type, conflict in ((c[0], c) for c in conflicts):
        if c_type == 'duplicate id':
            tt.unversion_file(conflict[1])
            new_conflicts.add((c_type, 'Unversioned existing file',
                               conflict[1], conflict[2], ))
        elif c_type == 'duplicate':
            # files that were renamed take precedence
            final_parent = tt.final_parent(conflict[1])
            if tt.path_changed(conflict[1]):
                existing_file, new_file = conflict[2], conflict[1]
            else:
                existing_file, new_file = conflict[1], conflict[2]
            new_name = tt.final_name(existing_file) + '.moved'
            tt.adjust_path(new_name, final_parent, existing_file)
            new_conflicts.add((c_type, 'Moved existing file to',
                               existing_file, new_file))
        elif c_type == 'parent loop':
            # break the loop by undoing one of the ops that caused the loop
            cur = conflict[1]
            while not tt.path_changed(cur):
                cur = tt.final_parent(cur)
            new_conflicts.add((c_type, 'Cancelled move', cur,
                               tt.final_parent(cur),))
            tt.adjust_path(tt.final_name(cur), tt.get_tree_parent(cur), cur)

        elif c_type == 'missing parent':
            trans_id = conflict[1]
            if trans_id in tt._removed_contents:
                cancel_deletion = True
                orphans = tt._get_potential_orphans(trans_id)
                if orphans:
                    cancel_deletion = False
                    # All children are orphans
                    for o in orphans:
                        try:
                            tt.new_orphan(o, trans_id)
                        except OrphaningError:
                            # Something bad happened so we cancel the directory
                            # deletion which will leave it in place with a
                            # conflict. The user can deal with it from there.
                            # Note that this also catch the case where we don't
                            # want to create orphans and leave the directory in
                            # place.
                            cancel_deletion = True
                            break
                if cancel_deletion:
                    # Cancel the directory deletion
                    tt.cancel_deletion(trans_id)
                    new_conflicts.add(('deleting parent', 'Not deleting',
                                       trans_id))
            else:
                create = True
                try:
                    tt.final_name(trans_id)
                except NoFinalPath:
                    if path_tree is not None:
                        file_id = tt.final_file_id(trans_id)
                        if file_id is None:
                            file_id = tt.inactive_file_id(trans_id)
                        _, entry = next(path_tree.iter_entries_by_dir(
                            [file_id]))
                        # special-case the other tree root (move its
                        # children to current root)
                        if entry.parent_id is None:
                            create = False
                            moved = _reparent_transform_children(
                                tt, trans_id, tt.root)
                            for child in moved:
                                new_conflicts.add((c_type, 'Moved to root',
                                                   child))
                        else:
                            parent_trans_id = tt.trans_id_file_id(
                                entry.parent_id)
                            tt.adjust_path(entry.name, parent_trans_id,
                                           trans_id)
                if create:
                    tt.create_directory(trans_id)
                    new_conflicts.add((c_type, 'Created directory', trans_id))
        elif c_type == 'unversioned parent':
            file_id = tt.inactive_file_id(conflict[1])
            # special-case the other tree root (move its children instead)
            if path_tree and path_tree.path2id('') == file_id:
                    # This is the root entry, skip it
                    continue
            tt.version_file(file_id, conflict[1])
            new_conflicts.add((c_type, 'Versioned directory', conflict[1]))
        elif c_type == 'non-directory parent':
            parent_id = conflict[1]
            parent_parent = tt.final_parent(parent_id)
            parent_name = tt.final_name(parent_id)
            parent_file_id = tt.final_file_id(parent_id)
            new_parent_id = tt.new_directory(parent_name + '.new',
                parent_parent, parent_file_id)
            _reparent_transform_children(tt, parent_id, new_parent_id)
            if parent_file_id is not None:
                tt.unversion_file(parent_id)
            new_conflicts.add((c_type, 'Created directory', new_parent_id))
        elif c_type == 'versioning no contents':
            tt.cancel_versioning(conflict[1])
    return new_conflicts


def cook_conflicts(raw_conflicts, tt):
    """Generate a list of cooked conflicts, sorted by file path"""
    conflict_iter = iter_cook_conflicts(raw_conflicts, tt)
    return sorted(conflict_iter, key=conflicts.Conflict.sort_key)


def iter_cook_conflicts(raw_conflicts, tt):
    fp = FinalPaths(tt)
    for conflict in raw_conflicts:
        c_type = conflict[0]
        action = conflict[1]
        modified_path = fp.get_path(conflict[2])
        modified_id = tt.final_file_id(conflict[2])
        if len(conflict) == 3:
            yield conflicts.Conflict.factory(
                c_type, action=action, path=modified_path, file_id=modified_id)

        else:
            conflicting_path = fp.get_path(conflict[3])
            conflicting_id = tt.final_file_id(conflict[3])
            yield conflicts.Conflict.factory(
                c_type, action=action, path=modified_path,
                file_id=modified_id,
                conflict_path=conflicting_path,
                conflict_file_id=conflicting_id)


class _FileMover(object):
    """Moves and deletes files for TreeTransform, tracking operations"""

    def __init__(self):
        self.past_renames = []
        self.pending_deletions = []

    def rename(self, from_, to):
        """Rename a file from one path to another."""
        try:
            os.rename(from_, to)
        except OSError as e:
            if e.errno in (errno.EEXIST, errno.ENOTEMPTY):
                raise errors.FileExists(to, str(e))
            # normal OSError doesn't include filenames so it's hard to see where
            # the problem is, see https://bugs.launchpad.net/bzr/+bug/491763
            raise errors.TransformRenameFailed(from_, to, str(e), e.errno)
        self.past_renames.append((from_, to))

    def pre_delete(self, from_, to):
        """Rename a file out of the way and mark it for deletion.

        Unlike os.unlink, this works equally well for files and directories.
        :param from_: The current file path
        :param to: A temporary path for the file
        """
        self.rename(from_, to)
        self.pending_deletions.append(to)

    def rollback(self):
        """Reverse all renames that have been performed"""
        for from_, to in reversed(self.past_renames):
            try:
                os.rename(to, from_)
            except OSError as e:
                raise errors.TransformRenameFailed(to, from_, str(e), e.errno)
        # after rollback, don't reuse _FileMover
        past_renames = None
        pending_deletions = None

    def apply_deletions(self):
        """Apply all marked deletions"""
        for path in self.pending_deletions:
            delete_any(path)
        # after apply_deletions, don't reuse _FileMover
        past_renames = None
        pending_deletions = None


def link_tree(target_tree, source_tree):
    """Where possible, hard-link files in a tree to those in another tree.

    :param target_tree: Tree to change
    :param source_tree: Tree to hard-link from
    """
    tt = TreeTransform(target_tree)
    try:
        for (file_id, paths, changed_content, versioned, parent, name, kind,
             executable) in target_tree.iter_changes(source_tree,
             include_unchanged=True):
            if changed_content:
                continue
            if kind != ('file', 'file'):
                continue
            if executable[0] != executable[1]:
                continue
            trans_id = tt.trans_id_tree_path(paths[1])
            tt.delete_contents(trans_id)
            tt.create_hardlink(source_tree.abspath(paths[0]), trans_id)
        tt.apply()
    finally:
        tt.finalize()<|MERGE_RESOLUTION|>--- conflicted
+++ resolved
@@ -2003,11 +2003,7 @@
             vf.fallback_versionedfiles.append(base_vf)
         return tree_revision
 
-<<<<<<< HEAD
-    def _stat_limbo_file(self, trans_id=None):
-=======
     def _stat_limbo_file(self, trans_id):
->>>>>>> bfc2b47e
         name = self._transform._limbo_name(trans_id)
         return os.lstat(name)
 
@@ -2188,16 +2184,10 @@
     def _iter_entries_for_dir(self, dir_path):
         """Return path, entry for items in a directory without recursing down."""
         ordered_ids = []
-<<<<<<< HEAD
         dir_trans_id = self._path2trans_id(dir_path)
         dir_id = self._transform.final_file_id(dir_trans_id)
         for child_trans_id in self._all_children(dir_trans_id):
             ordered_ids.append((child_trans_id, dir_id))
-=======
-        for file_id in self._iter_children(dir_file_id):
-            trans_id = self._transform.trans_id_file_id(file_id)
-            ordered_ids.append((trans_id, file_id))
->>>>>>> bfc2b47e
         for entry, trans_id in self._make_inv_entries(ordered_ids):
             yield unicode(self._final_paths.get_path(trans_id)), entry
 
@@ -2251,13 +2241,8 @@
         if not self._content_change(file_id):
             return self._transform._tree.get_file_mtime(
                     self._transform._tree.id2path(file_id), file_id)
-<<<<<<< HEAD
         trans_id = self._path2trans_id(path)
-        return self._stat_limbo_file(trans_id=trans_id).st_mtime
-=======
-        trans_id = self._transform.trans_id_file_id(file_id)
         return self._stat_limbo_file(trans_id).st_mtime
->>>>>>> bfc2b47e
 
     def get_file_size(self, path, file_id=None):
         """See Tree.get_file_size"""
