--- conflicted
+++ resolved
@@ -1946,15 +1946,8 @@
             path = self._tree_id_paths[parent_id]
         except KeyError:
             return
-<<<<<<< HEAD
-        file_id = self.tree_file_id(parent_id)
-        if file_id is None:
-            return
-        entry = next(self._tree.iter_entries_by_dir([file_id]))[1]
-=======
         entry = self._tree.iter_entries_by_dir(
                 specific_files=[path]).next()[1]
->>>>>>> 8961b365
         children = getattr(entry, 'children', {})
         for child in children:
             childpath = joinpath(path, child)
