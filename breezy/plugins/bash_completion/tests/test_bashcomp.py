# Copyright (C) 2010 by Canonical Ltd
#
# This program is free software; you can redistribute it and/or modify
# it under the terms of the GNU General Public License as published by
# the Free Software Foundation; either version 2 of the License, or
# (at your option) any later version.
#
# This program is distributed in the hope that it will be useful,
# but WITHOUT ANY WARRANTY; without even the implied warranty of
# MERCHANTABILITY or FITNESS FOR A PARTICULAR PURPOSE.  See the
# GNU General Public License for more details.
#
# You should have received a copy of the GNU General Public License
# along with this program; if not, write to the Free Software
# Foundation, Inc., 51 Franklin Street, Fifth Floor, Boston, MA 02110-1301 USA

import os
import subprocess
import sys

import breezy
from breezy import commands, osutils, tests
from breezy.tests import features

from ..bashcomp import *  # noqa: F403


class BashCompletionMixin:
    """Component for testing execution of a bash completion script."""

    _test_needs_features = [features.bash_feature]
    script = None

    def complete(self, words, cword=-1):
        """Perform a bash completion.

        :param words: a list of words representing the current command.
        :param cword: the current word to complete, defaults to the last one.
        """
        if self.script is None:
            self.script = self.get_script()
        env = dict(os.environ)
        env["PYTHONPATH"] = ":".join(sys.path)
        proc = subprocess.Popen(
            [features.bash_feature.path, "--noprofile"],
            stdin=subprocess.PIPE,
            stdout=subprocess.PIPE,
            stderr=subprocess.PIPE,
            env=env,
        )
        if cword < 0:
            cword = len(words) + cword
        encoding = osutils.get_user_encoding()
        input = b"%s\n" % self.script.encode(encoding)
        input += b"COMP_WORDS=( %s )\n" % b" ".join(
            [b"'" + w.replace("'", "'\\''").encode(encoding) + b"'" for w in words]
        )
        input += b"COMP_CWORD=%d\n" % cword
        input += b"%s\n" % getattr(self, "script_name", "_brz").encode(encoding)
        input += b"echo ${#COMPREPLY[*]}\n"
        input += b"IFS=$'\\n'\n"
        input += b'echo "${COMPREPLY[*]}"\n'
        (out, err) = proc.communicate(input)
        errlines = [
            line for line in err.splitlines() if not line.startswith(b"brz: warning: ")
        ]
<<<<<<< HEAD
        if [] != errlines:
            raise AssertionError(f"Unexpected error message:\n{err}")
=======
        if errlines != []:
            raise AssertionError("Unexpected error message:\n{}".format(err))
>>>>>>> ca07defc
        self.assertEqual(b"", b"".join(errlines), "No messages to standard error")
        # import sys
        # print >>sys.stdout, '---\n%s\n---\n%s\n---\n' % (input, out)
        lines = out.split(b"\n")
        nlines = int(lines[0])
        del lines[0]
        self.assertEqual(b"", lines[-1], "Newline at end")
        del lines[-1]
        if nlines == 0 and len(lines) == 1 and lines[0] == b"":
            del lines[0]
        self.assertEqual(nlines, len(lines), "No newlines in generated words")
        self.completion_result = {l.decode(encoding) for l in lines}
        return self.completion_result

    def assertCompletionEquals(self, *words):
        self.assertEqual(set(words), self.completion_result)

    def assertCompletionContains(self, *words):
        missing = set(words) - self.completion_result
        if missing:
            raise AssertionError(
<<<<<<< HEAD
                f"Completion should contain {missing!r} but it has {self.completion_result!r}"
=======
                "Completion should contain {!r} but it has {!r}".format(
                    missing, self.completion_result
                )
>>>>>>> ca07defc
            )

    def assertCompletionOmits(self, *words):
        surplus = set(words) & self.completion_result
        if surplus:
            raise AssertionError(
<<<<<<< HEAD
                f"Completion should omit {surplus!r} but it has {self.completion_result!r}"
=======
                "Completion should omit {!r} but it has {!r}".format(
                    surplus, self.completion_result
                )
>>>>>>> ca07defc
            )

    def get_script(self):
        commands.install_bzr_command_hooks()
        dc = DataCollector()
        data = dc.collect()
        cg = BashCodeGen(data)
        res = cg.function()
        return res


class TestBashCompletion(tests.TestCase, BashCompletionMixin):
    """Test bash completions that don't execute brz."""

    def test_simple_scipt(self):
        """Ensure that the test harness works as expected."""
        self.script = """
_brz() {
    COMPREPLY=()
    # add all words in reverse order, with some markup around them
    for ((i = ${#COMP_WORDS[@]}; i > 0; --i)); do
        COMPREPLY+=( "-${COMP_WORDS[i-1]}+" )
    done
    # and append the current word
    COMPREPLY+=( "+${COMP_WORDS[COMP_CWORD]}-" )
}
"""
        self.complete(["foo", '"bar', "'baz"], cword=1)
        self.assertCompletionEquals("-'baz+", '-"bar+', "-foo+", '+"bar-')

    def test_cmd_ini(self):
        self.complete(["brz", "ini"])
        self.assertCompletionContains(
            "init", "init-shared-repo", "init-shared-repository"
        )
        self.assertCompletionOmits("commit")

    def test_init_opts(self):
        self.complete(["brz", "init", "-"])
        self.assertCompletionContains("-h", "--format=2a")

    def test_global_opts(self):
        self.complete(["brz", "-", "init"], cword=1)
        self.assertCompletionContains("--no-plugins", "--builtin")

    def test_commit_dashm(self):
        self.complete(["brz", "commit", "-m"])
        self.assertCompletionEquals("-m")

    def test_status_negated(self):
        self.complete(["brz", "status", "--n"])
        self.assertCompletionContains("--no-versioned", "--no-verbose")

    def test_init_format_any(self):
        self.complete(["brz", "init", "--format", "=", "directory"], cword=3)
        self.assertCompletionContains("1.9", "2a")

    def test_init_format_2(self):
        self.complete(["brz", "init", "--format", "=", "2", "directory"], cword=4)
        self.assertCompletionContains("2a")
        self.assertCompletionOmits("1.9")


class TestBashCompletionInvoking(tests.TestCaseWithTransport, BashCompletionMixin):
    """Test bash completions that might execute brz.

    Only the syntax ``$(brz ...`` is supported so far. The brz command
    will be replaced by the brz instance running this selftest.
    """

    def setUp(self):
        super().setUp()
        if sys.platform == "win32":
            raise tests.KnownFailure("see bug #709104, completion is broken on windows")

    def get_script(self):
        s = super().get_script()
<<<<<<< HEAD
        s = s.replace("$(brz ", f"$({' '.join(self.get_brz_command())} ")
=======
        s = s.replace("$(brz ", "$({} ".format(" ".join(self.get_brz_command())))
>>>>>>> ca07defc
        s = s.replace("2>/dev/null", "")
        return s

    def test_revspec_tag_all(self):
        self.requireFeature(features.sed_feature)
        wt = self.make_branch_and_tree(".")
        wt.branch.tags.set_tag("tag1", b"null:")
        wt.branch.tags.set_tag("tag2", b"null:")
        wt.branch.tags.set_tag("3tag", b"null:")
        self.complete(["brz", "log", "-r", "tag", ":"])
        self.assertCompletionEquals("tag1", "tag2", "3tag")

    def test_revspec_tag_prefix(self):
        self.requireFeature(features.sed_feature)
        wt = self.make_branch_and_tree(".")
        wt.branch.tags.set_tag("tag1", b"null:")
        wt.branch.tags.set_tag("tag2", b"null:")
        wt.branch.tags.set_tag("3tag", b"null:")
        self.complete(["brz", "log", "-r", "tag", ":", "t"])
        self.assertCompletionEquals("tag1", "tag2")

    def test_revspec_tag_spaces(self):
        self.requireFeature(features.sed_feature)
        wt = self.make_branch_and_tree(".")
        wt.branch.tags.set_tag("tag with spaces", b"null:")
        self.complete(["brz", "log", "-r", "tag", ":", "t"])
        self.assertCompletionEquals(r"tag\ with\ spaces")
        self.complete(["brz", "log", "-r", '"tag:t'])
        self.assertCompletionEquals("tag:tag with spaces")
        self.complete(["brz", "log", "-r", "'tag:t"])
        self.assertCompletionEquals("tag:tag with spaces")

    def test_revspec_tag_endrange(self):
        self.requireFeature(features.sed_feature)
        wt = self.make_branch_and_tree(".")
        wt.branch.tags.set_tag("tag1", b"null:")
        wt.branch.tags.set_tag("tag2", b"null:")
        self.complete(["brz", "log", "-r", "3..tag", ":", "t"])
        self.assertCompletionEquals("tag1", "tag2")
        self.complete(["brz", "log", "-r", '"3..tag:t'])
        self.assertCompletionEquals("3..tag:tag1", "3..tag:tag2")
        self.complete(["brz", "log", "-r", "'3..tag:t"])
        self.assertCompletionEquals("3..tag:tag1", "3..tag:tag2")


class TestBashCodeGen(tests.TestCase):
    def test_command_names(self):
        data = CompletionData()
        bar = CommandData("bar")
        bar.aliases.append("baz")
        data.commands.append(bar)
        data.commands.append(CommandData("foo"))
        cg = BashCodeGen(data)
        self.assertEqual("bar baz foo", cg.command_names())

    def test_debug_output(self):
        data = CompletionData()
        self.assertEqual("", BashCodeGen(data, debug=False).debug_output())
        self.assertTrue(BashCodeGen(data, debug=True).debug_output())

    def test_brz_version(self):
        data = CompletionData()
        cg = BashCodeGen(data)
<<<<<<< HEAD
        self.assertEqual(f"{breezy.version_string}.", cg.brz_version())
=======
        self.assertEqual("{}.".format(breezy.version_string), cg.brz_version())
>>>>>>> ca07defc
        data.plugins["foo"] = PluginData("foo", "1.0")
        data.plugins["bar"] = PluginData("bar", "2.0")
        cg = BashCodeGen(data)
        self.assertEqual(
<<<<<<< HEAD
            f"""{breezy.version_string} and the following plugins:
# bar 2.0
# foo 1.0""",
=======
            """\
{} and the following plugins:
# bar 2.0
# foo 1.0""".format(breezy.version_string),
>>>>>>> ca07defc
            cg.brz_version(),
        )

    def test_global_options(self):
        data = CompletionData()
        data.global_options.add("--foo")
        data.global_options.add("--bar")
        cg = BashCodeGen(data)
        self.assertEqual("--bar --foo", cg.global_options())

    def test_command_cases(self):
        data = CompletionData()
        bar = CommandData("bar")
        bar.aliases.append("baz")
        bar.options.append(OptionData("--opt"))
        data.commands.append(bar)
        data.commands.append(CommandData("foo"))
        cg = BashCodeGen(data)
        self.assertEqualDiff(
            """\
\tbar|baz)
\t\tcmdOpts=( --opt )
\t\t;;
\tfoo)
\t\tcmdOpts=(  )
\t\t;;
""",
            cg.command_cases(),
        )

    def test_command_case(self):
        cmd = CommandData("cmd")
        cmd.plugin = PluginData("plugger", "1.0")
        bar = OptionData("--bar")
        bar.registry_keys = ["that", "this"]
        bar.error_messages.append("Some error message")
        cmd.options.append(bar)
        cmd.options.append(OptionData("--foo"))
        data = CompletionData()
        data.commands.append(cmd)
        cg = BashCodeGen(data)
        self.assertEqualDiff(
            """\
\tcmd)
\t\t# plugin "plugger 1.0"
\t\t# Some error message
\t\tcmdOpts=( --bar=that --bar=this --foo )
\t\tcase $curOpt in
\t\t\t--bar) optEnums=( that this ) ;;
\t\tesac
\t\t;;
""",
            cg.command_case(cmd),
        )


class TestDataCollector(tests.TestCase):
    def setUp(self):
        super().setUp()
        commands.install_bzr_command_hooks()

    def test_global_options(self):
        dc = DataCollector()
        dc.global_options()
        self.assertSubset(["--no-plugins", "--builtin"], dc.data.global_options)

    def test_commands(self):
        dc = DataCollector()
        dc.commands()
        self.assertSubset(
            ["init", "init-shared-repo", "init-shared-repository"],
            dc.data.all_command_aliases(),
        )

    def test_commands_from_plugins(self):
        dc = DataCollector()
        dc.commands()
        self.assertSubset(["bash-completion"], dc.data.all_command_aliases())

    def test_commit_dashm(self):
        dc = DataCollector()
        cmd = dc.command("commit")
        self.assertSubset(["-m"], [str(o) for o in cmd.options])

    def test_status_negated(self):
        dc = DataCollector()
        cmd = dc.command("status")
        self.assertSubset(
            ["--no-versioned", "--no-verbose"], [str(o) for o in cmd.options]
        )

    def test_init_format(self):
        dc = DataCollector()
        cmd = dc.command("init")
        for opt in cmd.options:
            if opt.name == "--format":
                self.assertSubset(["2a"], opt.registry_keys)
                return
        raise AssertionError("Option --format not found")


class BlackboxTests(tests.TestCaseWithMemoryTransport):
    def test_bash_completion(self):
        self.run_bzr("bash-completion", encoding="utf-8")<|MERGE_RESOLUTION|>--- conflicted
+++ resolved
@@ -64,13 +64,8 @@
         errlines = [
             line for line in err.splitlines() if not line.startswith(b"brz: warning: ")
         ]
-<<<<<<< HEAD
-        if [] != errlines:
+        if errlines != []:
             raise AssertionError(f"Unexpected error message:\n{err}")
-=======
-        if errlines != []:
-            raise AssertionError("Unexpected error message:\n{}".format(err))
->>>>>>> ca07defc
         self.assertEqual(b"", b"".join(errlines), "No messages to standard error")
         # import sys
         # print >>sys.stdout, '---\n%s\n---\n%s\n---\n' % (input, out)
@@ -92,26 +87,14 @@
         missing = set(words) - self.completion_result
         if missing:
             raise AssertionError(
-<<<<<<< HEAD
                 f"Completion should contain {missing!r} but it has {self.completion_result!r}"
-=======
-                "Completion should contain {!r} but it has {!r}".format(
-                    missing, self.completion_result
-                )
->>>>>>> ca07defc
             )
 
     def assertCompletionOmits(self, *words):
         surplus = set(words) & self.completion_result
         if surplus:
             raise AssertionError(
-<<<<<<< HEAD
                 f"Completion should omit {surplus!r} but it has {self.completion_result!r}"
-=======
-                "Completion should omit {!r} but it has {!r}".format(
-                    surplus, self.completion_result
-                )
->>>>>>> ca07defc
             )
 
     def get_script(self):
@@ -189,11 +172,7 @@
 
     def get_script(self):
         s = super().get_script()
-<<<<<<< HEAD
         s = s.replace("$(brz ", f"$({' '.join(self.get_brz_command())} ")
-=======
-        s = s.replace("$(brz ", "$({} ".format(" ".join(self.get_brz_command())))
->>>>>>> ca07defc
         s = s.replace("2>/dev/null", "")
         return s
 
@@ -257,25 +236,14 @@
     def test_brz_version(self):
         data = CompletionData()
         cg = BashCodeGen(data)
-<<<<<<< HEAD
         self.assertEqual(f"{breezy.version_string}.", cg.brz_version())
-=======
-        self.assertEqual("{}.".format(breezy.version_string), cg.brz_version())
->>>>>>> ca07defc
         data.plugins["foo"] = PluginData("foo", "1.0")
         data.plugins["bar"] = PluginData("bar", "2.0")
         cg = BashCodeGen(data)
         self.assertEqual(
-<<<<<<< HEAD
             f"""{breezy.version_string} and the following plugins:
 # bar 2.0
 # foo 1.0""",
-=======
-            """\
-{} and the following plugins:
-# bar 2.0
-# foo 1.0""".format(breezy.version_string),
->>>>>>> ca07defc
             cg.brz_version(),
         )
 
