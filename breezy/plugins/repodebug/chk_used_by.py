# Copyright (C) 2010-2011 Canonical Ltd
#
# This program is free software; you can redistribute it and/or modify
# it under the terms of the GNU General Public License as published by
# the Free Software Foundation; either version 2 of the License, or
# (at your option) any later version.
#
# This program is distributed in the hope that it will be useful,
# but WITHOUT ANY WARRANTY; without even the implied warranty of
# MERCHANTABILITY or FITNESS FOR A PARTICULAR PURPOSE.  See the
# GNU General Public License for more details.
#
# You should have received a copy of the GNU General Public License
# along with this program; if not, write to the Free Software
# Foundation, Inc., 51 Franklin Street, Fifth Floor, Boston, MA 02110-1301 USA

from ... import controldir
from ...commands import Command


class cmd_chk_used_by(Command):
    __doc__ = """Find the inventories/revisions that reference a CHK."""

    hidden = True
    takes_args = ["key*"]
    takes_options = ["directory"]

    def run(self, key_list, directory="."):
<<<<<<< HEAD
        key_list = [static_tuple.StaticTuple(k) for k in key_list]
=======
        key_list = [(k,) for k in key_list]
>>>>>>> ca07defc
        if len(key_list) > 1:
            key_list = frozenset(key_list)
        bd, relpath = controldir.ControlDir.open_containing(directory)
        repo = bd.find_repository()
        self.add_cleanup(repo.lock_read().unlock)
        inv_vf = repo.inventories
        all_invs = [k[-1] for k in inv_vf.keys()]
        # print len(all_invs)
        for inv in repo.iter_inventories(all_invs):
            if inv.id_to_entry.key() in key_list:
                self.outf.write(
<<<<<<< HEAD
                    f"id_to_entry of {inv.revision_id} -> {inv.id_to_entry.key()}\n"
                )
            if inv.parent_id_basename_to_file_id.key() in key_list:
                self.outf.write(
                    f"parent_id_basename_to_file_id of {inv.revision_id} -> {inv.parent_id_basename_to_file_id.key()}\n"
=======
                    "id_to_entry of {} -> {}\n".format(
                        inv.revision_id,
                        inv.id_to_entry.key(),
                    )
                )
            if inv.parent_id_basename_to_file_id.key() in key_list:
                self.outf.write(
                    "parent_id_basename_to_file_id of {} -> {}\n".format(
                        inv.revision_id,
                        inv.parent_id_basename_to_file_id.key(),
                    )
>>>>>>> ca07defc
                )<|MERGE_RESOLUTION|>--- conflicted
+++ resolved
@@ -26,11 +26,7 @@
     takes_options = ["directory"]
 
     def run(self, key_list, directory="."):
-<<<<<<< HEAD
-        key_list = [static_tuple.StaticTuple(k) for k in key_list]
-=======
-        key_list = [(k,) for k in key_list]
->>>>>>> ca07defc
+        key_list = [(k, ) for k in key_list]
         if len(key_list) > 1:
             key_list = frozenset(key_list)
         bd, relpath = controldir.ControlDir.open_containing(directory)
@@ -42,23 +38,9 @@
         for inv in repo.iter_inventories(all_invs):
             if inv.id_to_entry.key() in key_list:
                 self.outf.write(
-<<<<<<< HEAD
                     f"id_to_entry of {inv.revision_id} -> {inv.id_to_entry.key()}\n"
                 )
             if inv.parent_id_basename_to_file_id.key() in key_list:
                 self.outf.write(
                     f"parent_id_basename_to_file_id of {inv.revision_id} -> {inv.parent_id_basename_to_file_id.key()}\n"
-=======
-                    "id_to_entry of {} -> {}\n".format(
-                        inv.revision_id,
-                        inv.id_to_entry.key(),
-                    )
-                )
-            if inv.parent_id_basename_to_file_id.key() in key_list:
-                self.outf.write(
-                    "parent_id_basename_to_file_id of {} -> {}\n".format(
-                        inv.revision_id,
-                        inv.parent_id_basename_to_file_id.key(),
-                    )
->>>>>>> ca07defc
                 )