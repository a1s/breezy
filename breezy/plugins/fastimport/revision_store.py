# Copyright (C) 2008, 2009 Canonical Ltd
#
# This program is free software; you can redistribute it and/or modify
# it under the terms of the GNU General Public License as published by
# the Free Software Foundation; either version 2 of the License, or
# (at your option) any later version.
#
# This program is distributed in the hope that it will be useful,
# but WITHOUT ANY WARRANTY; without even the implied warranty of
# MERCHANTABILITY or FITNESS FOR A PARTICULAR PURPOSE.  See the
# GNU General Public License for more details.
#
# You should have received a copy of the GNU General Public License
# along with this program.  If not, see <http://www.gnu.org/licenses/>.

"""An abstraction of a repository providing just the bits importing needs."""

from io import BytesIO

from ... import errors
from ... import graph as _mod_graph
from ... import revision as _mod_revision
from ...bzr import inventory
from ...bzr.inventorytree import InventoryTreeChange


class _TreeShim:
    """Fake a Tree implementation.

    This implements just enough of the tree api to make commit builder happy.
    """

    def __init__(self, repo, basis_inv, inv_delta, content_provider):
        self._repo = repo
        self._content_provider = content_provider
        self._basis_inv = basis_inv
        self._inv_delta = inv_delta
        self._new_info_by_id = {
            file_id: (new_path, ie) for _, new_path, file_id, ie in inv_delta
        }
        self._new_info_by_path = {
            new_path: ie for _, new_path, file_id, ie in inv_delta
        }

    def id2path(self, file_id, recurse="down"):
        if file_id in self._new_info_by_id:
            new_path = self._new_info_by_id[file_id][0]
            if new_path is None:
                raise errors.NoSuchId(self, file_id)
            return new_path
        return self._basis_inv.id2path(file_id)

    def path2id(self, path):
        # CommitBuilder currently only requires access to the root id. We don't
        # build a map of renamed files, etc. One possibility if we ever *do*
        # need more than just root, is to defer to basis_inv.path2id() and then
        # check if the file_id is in our _new_info_by_id dict. And in that
        # case, return _new_info_by_id[file_id][0]
        try:
            return self._new_info_by_path[path].file_id
        except KeyError:
            return self._basis_inv.path2id(path)

    def get_file_with_stat(self, path):
        content = self.get_file_text(path)
        sio = BytesIO(content)
        return sio, None

    def get_file_text(self, path):
        file_id = self.path2id(path)
        try:
            return self._content_provider(file_id)
        except KeyError:
            # The content wasn't shown as 'new'. Just validate this fact
            if file_id in self._new_info_by_id:
                raise AssertionError(
                    f"file_id {file_id} was in {self._new_info_by_id}"
                ) from None
            old_ie = self._basis_inv.get_entry(file_id)
            old_text_key = (file_id, old_ie.revision)
            stream = self._repo.texts.get_record_stream(
                [old_text_key], "unordered", True
            )
            return next(stream).get_bytes_as("fulltext")

    def get_symlink_target(self, path):
        try:
            ie = self._new_info_by_path[path]
        except KeyError:
            file_id = self.path2id(path)
            return self._basis_inv.get_entry(file_id).symlink_target
        else:
            return ie.symlink_target

    def get_reference_revision(self, path):
        raise NotImplementedError(_TreeShim.get_reference_revision)

    def _delta_to_iter_changes(self):
        """Convert the inv_delta into an iter_changes repr."""
        # iter_changes is:
        #   (file_id,
        #    (old_path, new_path),
        #    content_changed,
        #    (old_versioned, new_versioned),
        #    (old_parent_id, new_parent_id),
        #    (old_name, new_name),
        #    (old_kind, new_kind),
        #    (old_exec, new_exec),
        #   )
        basis_inv = self._basis_inv
        for old_path, new_path, file_id, ie in self._inv_delta:
            # Perf: Would this be faster if we did 'if file_id in basis_inv'?
            # Since the *very* common case is that the file already exists, it
            # probably is better to optimize for that
            try:
                old_ie = basis_inv.get_entry(file_id)
            except errors.NoSuchId as e:
                old_ie = None
                if ie is None:
<<<<<<< HEAD
                    raise AssertionError("How is both old and new None?") from e
=======
                    raise AssertionError("How is both old and new None?")
>>>>>>> ca07defc
                    change = InventoryTreeChange(
                        file_id,
                        (old_path, new_path),
                        False,
                        (False, False),
                        (None, None),
                        (None, None),
                        (None, None),
                        (None, None),
                    )
                change = InventoryTreeChange(
                    file_id,
                    (old_path, new_path),
                    True,
                    (False, True),
                    (None, ie.parent_id),
                    (None, ie.name),
                    (None, ie.kind),
                    (None, ie.executable),
                )
            else:
                if ie is None:
                    change = InventoryTreeChange(
                        file_id,
                        (old_path, new_path),
                        True,
                        (True, False),
                        (old_ie.parent_id, None),
                        (old_ie.name, None),
                        (old_ie.kind, None),
                        (old_ie.executable, None),
                    )
                else:
                    content_modified = (
                        ie.text_sha1 != old_ie.text_sha1
                        or ie.text_size != old_ie.text_size
                    )
                    # TODO: ie.kind != old_ie.kind
                    # TODO: symlinks changing targets, content_modified?
                    change = InventoryTreeChange(
                        file_id,
                        (old_path, new_path),
                        content_modified,
                        (True, True),
                        (old_ie.parent_id, ie.parent_id),
                        (old_ie.name, ie.name),
                        (old_ie.kind, ie.kind),
                        (old_ie.executable, ie.executable),
                    )
            yield change


class RevisionStore:
    def __init__(self, repo):
        """An object responsible for loading revisions into a repository.

        NOTE: Repository locking is not managed by this class. Clients
        should take a write lock, call load() multiple times, then release
        the lock.

        :param repository: the target repository
        """
        self.repo = repo
        self._graph = None
        self._use_known_graph = True
        self._supports_chks = getattr(repo._format, "supports_chks", False)

    def expects_rich_root(self):
        """Does this store expect inventories with rich roots?"""
        return self.repo.supports_rich_root()

    def init_inventory(self, revision_id):
        """Generate an inventory for a parentless revision."""
        if self._supports_chks:
            inv = self._init_chk_inventory(revision_id, inventory.ROOT_ID)
        else:
            if self.expects_rich_root():
                inv = inventory.Inventory(root_id=None, revision_id=revision_id)
                # The very first root needs to have the right revision
                root = inventory.InventoryDirectory(
                    inventory.ROOT_ID, "", None, revision_id
                )
                inv.add(root)
            else:
                inv = inventory.Inventory(revision_id=revision_id)
        return inv

    def _init_chk_inventory(self, revision_id, root_id):
        """Generate a CHKInventory for a parentless revision."""
        from ...bzr import chk_map

        # Get the creation parameters
        chk_store = self.repo.chk_bytes
        inventory_serializer = self.repo._format._inventory_serializer
        search_key_name = inventory_serializer.search_key_name
        maximum_size = inventory_serializer.maximum_size

        # Maybe the rest of this ought to be part of the CHKInventory API?
        inv = inventory.CHKInventory(search_key_name)
        inv.revision_id = revision_id
        inv.root_id = root_id
        search_key_func = chk_map.search_key_registry.get(search_key_name)
        inv.id_to_entry = chk_map.CHKMap(chk_store, None, search_key_func)
        inv.id_to_entry._root_node.set_maximum_size(maximum_size)
        inv.parent_id_basename_to_file_id = chk_map.CHKMap(
            chk_store, None, search_key_func
        )
        inv.parent_id_basename_to_file_id._root_node.set_maximum_size(maximum_size)
        inv.parent_id_basename_to_file_id._root_node._key_width = 2
        return inv

    def get_inventory(self, revision_id):
        """Get a stored inventory."""
        return self.repo.get_inventory(revision_id)

    def get_file_lines(self, revision_id, path):
        """Get the lines stored for a file in a given revision."""
        revtree = self.repo.revision_tree(revision_id)
        return revtree.get_file_lines(path)

    def start_new_revision(self, revision, parents, parent_invs):
        """Init the metadata needed for get_parents_and_revision_for_entry().

        :param revision: a Revision object
        """
        self._current_rev_id = revision.revision_id
        self._rev_parents = parents
        self._rev_parent_invs = parent_invs
        # We don't know what the branch will be so there's no real BranchConfig.
        # That means we won't be triggering any hooks and that's a good thing.
        # Without a config though, we must pass in the committer below so that
        # the commit builder doesn't try to look up the config.
        config = None
        # We can't use self.repo.get_commit_builder() here because it starts a
        # new write group. We want one write group around a batch of imports
        # where the default batch size is currently 10000. IGC 20090312
        self._commit_builder = self.repo.get_commit_builder(
            self.repo,
            parents,
            config,
            timestamp=revision.timestamp,
            timezone=revision.timezone,
            committer=revision.committer,
            revprops=revision.properties,
            revision_id=revision.revision_id,
        )

    def get_parents_and_revision_for_entry(self, ie):
        """Get the parents and revision for an inventory entry.

        :param ie: the inventory entry
        :return parents, revision_id where
            parents is the tuple of parent revision_ids for the per-file graph
            revision_id is the revision_id to use for this entry
        """
        # Check for correct API usage
        if self._current_rev_id is None:
            raise AssertionError(
                "start_new_revision() must be called"
                " before get_parents_and_revision_for_entry()"
            )
        if ie.revision != self._current_rev_id:
            raise AssertionError(
                "start_new_revision() registered a different"
<<<<<<< HEAD
                f" revision ({self._current_rev_id}) to that in the inventory entry ({ie.revision})"
=======
                " revision ({}) to that in the inventory entry ({})".format(
                    self._current_rev_id, ie.revision
                )
>>>>>>> ca07defc
            )

        # Find the heads. This code is lifted from
        # repository.CommitBuilder.record_entry_contents().
        parent_candidate_entries = ie.parent_candidates(self._rev_parent_invs)
        head_set = self._commit_builder._heads(
            ie.file_id, list(parent_candidate_entries)
        )
        heads = []
        for inv in self._rev_parent_invs:
            try:
                old_rev = inv.get_entry(ie.file_id).revision
            except errors.NoSuchId:
                pass
            else:
                if old_rev in head_set:
                    rev_id = inv.get_entry(ie.file_id).revision
                    heads.append(rev_id)
                    head_set.remove(rev_id)

        # Find the revision to use. If the content has not changed
        # since the parent, record the parent's revision.
        if len(heads) == 0:
            return (), ie.revision
        parent_entry = parent_candidate_entries[heads[0]]
        changed = False
        if len(heads) > 1:
            changed = True
        elif (
            parent_entry.name != ie.name
            or parent_entry.kind != ie.kind
            or parent_entry.parent_id != ie.parent_id
        ):
            changed = True
        elif ie.kind == "file":
            if (
                parent_entry.text_sha1 != ie.text_sha1
                or parent_entry.executable != ie.executable
            ):
                changed = True
<<<<<<< HEAD
        elif ie.kind == "symlink" and parent_entry.symlink_target != ie.symlink_target:
            changed = True
        rev_id = ie.revision if changed else parent_entry.revision
=======
        elif ie.kind == "symlink":
            if parent_entry.symlink_target != ie.symlink_target:
                changed = True
        if changed:
            rev_id = ie.revision
        else:
            rev_id = parent_entry.revision
>>>>>>> ca07defc
        return tuple(heads), rev_id

    def load_using_delta(
        self,
        rev,
        basis_inv,
        inv_delta,
        signature,
        text_provider,
        parents_provider,
        inventories_provider=None,
    ):
        """Load a revision by applying a delta to a (CHK)Inventory.

        :param rev: the Revision
        :param basis_inv: the basis Inventory or CHKInventory
        :param inv_delta: the inventory delta
        :param signature: signing information
        :param text_provider: a callable expecting a file_id parameter
            that returns the text for that file-id
        :param parents_provider: a callable expecting a file_id parameter
            that return the list of parent-ids for that file-id
        :param inventories_provider: a callable expecting a repository and
            a list of revision-ids, that returns:
              * the list of revision-ids present in the repository
              * the list of inventories for the revision-id's,
                including an empty inventory for the missing revisions
            If None, a default implementation is provided.
        """
        # TODO: set revision_id = rev.revision_id
        builder = self.repo._commit_builder_class(
            self.repo,
            parents=rev.parent_ids,
            config=None,
            timestamp=rev.timestamp,
            timezone=rev.timezone,
            committer=rev.committer,
            revprops=rev.properties,
            revision_id=rev.revision_id,
        )
        if self._graph is None and self._use_known_graph:
            if (
                getattr(_mod_graph, "GraphThunkIdsToKeys", None)
                and getattr(_mod_graph.GraphThunkIdsToKeys, "add_node", None)
                and getattr(self.repo, "get_known_graph_ancestry", None)
            ):
                self._graph = self.repo.get_known_graph_ancestry(rev.parent_ids)
            else:
                self._use_known_graph = False
        if self._graph is not None:

            def thunked_heads(file_id, revision_ids):
                # self._graph thinks in terms of keys, not ids, so translate
                # them
                # old_res = orig_heads(file_id, revision_ids)
                if len(revision_ids) < 2:
                    res = set(revision_ids)
                else:
                    res = set(self._graph.heads(revision_ids))
                # if old_res != res:
                #     import pdb; pdb.set_trace()
                return res

            builder._heads = thunked_heads

        if rev.parent_ids:
            basis_rev_id = rev.parent_ids[0]
        else:
            basis_rev_id = _mod_revision.NULL_REVISION
        tree = _TreeShim(self.repo, basis_inv, inv_delta, text_provider)
        changes = tree._delta_to_iter_changes()
        for _path, _fs_hash in builder.record_iter_changes(tree, basis_rev_id, changes):
            # So far, we don't *do* anything with the result
            pass
        builder.finish_inventory()
        # TODO: This is working around a bug in the breezy code base.
        # 'builder.finish_inventory()' ends up doing:
        # self.inv_sha1 = self.repository.add_inventory_by_delta(...)
        # However, add_inventory_by_delta returns (sha1, inv)
        # And we *want* to keep a handle on both of those objects
        if isinstance(builder.inv_sha1, tuple):
            builder.inv_sha1, builder.new_inventory = builder.inv_sha1
        # This is a duplicate of Builder.commit() since we already have the
        # Revision object, and we *don't* want to call commit_write_group()
<<<<<<< HEAD
        rev.inventory_sha1 = builder.inv_sha1
=======
        rev.inv_sha1 = builder.inv_sha1
>>>>>>> ca07defc
        builder.repository.add_revision(
            builder._new_revision_id, rev, builder.revision_tree().root_inventory
        )
        if self._graph is not None:
            self._graph.add_node(builder._new_revision_id, rev.parent_ids)

        if signature is not None:
            raise AssertionError("signatures not guaranteed yet")
            self.repo.add_signature_text(rev.revision_id, signature)
        return builder.revision_tree().root_inventory<|MERGE_RESOLUTION|>--- conflicted
+++ resolved
@@ -117,11 +117,7 @@
             except errors.NoSuchId as e:
                 old_ie = None
                 if ie is None:
-<<<<<<< HEAD
                     raise AssertionError("How is both old and new None?") from e
-=======
-                    raise AssertionError("How is both old and new None?")
->>>>>>> ca07defc
                     change = InventoryTreeChange(
                         file_id,
                         (old_path, new_path),
@@ -286,13 +282,7 @@
         if ie.revision != self._current_rev_id:
             raise AssertionError(
                 "start_new_revision() registered a different"
-<<<<<<< HEAD
                 f" revision ({self._current_rev_id}) to that in the inventory entry ({ie.revision})"
-=======
-                " revision ({}) to that in the inventory entry ({})".format(
-                    self._current_rev_id, ie.revision
-                )
->>>>>>> ca07defc
             )
 
         # Find the heads. This code is lifted from
@@ -333,19 +323,9 @@
                 or parent_entry.executable != ie.executable
             ):
                 changed = True
-<<<<<<< HEAD
         elif ie.kind == "symlink" and parent_entry.symlink_target != ie.symlink_target:
             changed = True
         rev_id = ie.revision if changed else parent_entry.revision
-=======
-        elif ie.kind == "symlink":
-            if parent_entry.symlink_target != ie.symlink_target:
-                changed = True
-        if changed:
-            rev_id = ie.revision
-        else:
-            rev_id = parent_entry.revision
->>>>>>> ca07defc
         return tuple(heads), rev_id
 
     def load_using_delta(
@@ -430,11 +410,7 @@
             builder.inv_sha1, builder.new_inventory = builder.inv_sha1
         # This is a duplicate of Builder.commit() since we already have the
         # Revision object, and we *don't* want to call commit_write_group()
-<<<<<<< HEAD
         rev.inventory_sha1 = builder.inv_sha1
-=======
-        rev.inv_sha1 = builder.inv_sha1
->>>>>>> ca07defc
         builder.repository.add_revision(
             builder._new_revision_id, rev, builder.revision_tree().root_inventory
         )
