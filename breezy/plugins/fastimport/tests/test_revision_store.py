--- conflicted
+++ resolved
@@ -97,12 +97,9 @@
 
     def test_get_symlink_target(self):
         basis_inv = self.make_trivial_basis_inv()
-<<<<<<< HEAD
-        ie = inventory.make_entry("symlink", "link", b"TREE_ROOT", b"link-id")
-        ie.symlink_target = "link-target"
-=======
-        ie = inventory.make_entry('symlink', 'link', b'TREE_ROOT', b'link-id', symlink_target='link-target')
->>>>>>> 751e265c
+        ie = inventory.make_entry(
+            "symlink", "link", b"TREE_ROOT", b"link-id", symlink_target="link-target"
+        )
         basis_inv.add(ie)
         shim = revision_store._TreeShim(
             repo=None, basis_inv=basis_inv, inv_delta=[], content_provider=None
@@ -111,9 +108,9 @@
 
     def test_get_symlink_target_from_delta(self):
         basis_inv = self.make_trivial_basis_inv()
-<<<<<<< HEAD
-        ie = inventory.make_entry("symlink", "link", b"TREE_ROOT", b"link-id")
-        ie.symlink_target = "link-target"
+        ie = inventory.make_entry(
+            "symlink", "link", b"TREE_ROOT", b"link-id", symlink_target="link-target"
+        )
         inv_delta = [(None, "link", b"link-id", ie)]
         shim = revision_store._TreeShim(
             repo=None, basis_inv=basis_inv, inv_delta=inv_delta, content_provider=None
@@ -123,8 +120,9 @@
     def test__delta_to_iter_changes(self):
         basis_inv = self.make_trivial_basis_inv()
         foo_entry = inventory.make_entry("file", "foo2", b"bar-id", b"foo-id")
-        link_entry = inventory.make_entry("symlink", "link", b"TREE_ROOT", b"link-id")
-        link_entry.symlink_target = "link-target"
+        link_entry = inventory.make_entry(
+            "symlink", "link", b"TREE_ROOT", b"link-id", symlink_target="link-target"
+        )
         inv_delta = [
             ("foo", "bar/foo2", b"foo-id", foo_entry),
             ("bar/baz", None, b"baz-id", None),
@@ -133,28 +131,6 @@
         shim = revision_store._TreeShim(
             repo=None, basis_inv=basis_inv, inv_delta=inv_delta, content_provider=None
         )
-=======
-        ie = inventory.make_entry('symlink', 'link', b'TREE_ROOT', b'link-id', symlink_target='link-target')
-        inv_delta = [(None, 'link', b'link-id', ie)]
-        shim = revision_store._TreeShim(repo=None, basis_inv=basis_inv,
-                                        inv_delta=inv_delta,
-                                        content_provider=None)
-        self.assertEqual('link-target',
-                         shim.get_symlink_target('link'))
-
-    def test__delta_to_iter_changes(self):
-        basis_inv = self.make_trivial_basis_inv()
-        foo_entry = inventory.make_entry('file', 'foo2', b'bar-id', b'foo-id')
-        link_entry = inventory.make_entry('symlink', 'link', b'TREE_ROOT',
-                                          b'link-id', symlink_target='link-target')
-        inv_delta = [('foo', 'bar/foo2', b'foo-id', foo_entry),
-                     ('bar/baz', None, b'baz-id', None),
-                     (None, 'link', b'link-id', link_entry),
-                     ]
-        shim = revision_store._TreeShim(repo=None, basis_inv=basis_inv,
-                                        inv_delta=inv_delta,
-                                        content_provider=None)
->>>>>>> 751e265c
         changes = list(shim._delta_to_iter_changes())
         expected = [
             (
